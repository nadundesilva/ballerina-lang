--- conflicted
+++ resolved
@@ -76,11 +76,7 @@
 # + name - Name of the counter metric.
 # + description - Description of the counter metric.
 # + metricTags - Tags associated with the counter metric.
-<<<<<<< HEAD
-public class Counter {
-=======
 public  class Counter {
->>>>>>> 9e48abdc
 
     public string name;
     public string description;
@@ -144,11 +140,7 @@
 # + metricTags - Tags associated with the counter metric.
 # + statisticConfigs - Array of StatisticConfig objects which defines about the statistical calculation
 #                      of the gauge during its usage.
-<<<<<<< HEAD
-public class Gauge {
-=======
 public  class Gauge {
->>>>>>> 9e48abdc
 
     public string name;
     public string description;
