import ballerina/kafka;
<<<<<<< HEAD
import ballerina/lang.'string as strings;
import ballerina/log;

// `bootstrapServers` is the list of remote server endpoints of the Kafka brokers.
kafka:ConsumerConfiguration consumerConfigs = {
=======
import ballerina/log;

kafka:ConsumerConfiguration consumerConfigs = {
    // The `bootstrapServers` is the list of remote server endpoints of the
    // Kafka brokers.
>>>>>>> 596a4651
    bootstrapServers: "localhost:9092",
    groupId: "group-id",
    // Subscribes to the topic `test-kafka-topic`.
    topics: ["test-kafka-topic"],
    pollingIntervalInMillis: 1000,
    // Uses the default int deserializer for the keys.
    keyDeserializerType: kafka:DES_INT,
    // Uses the default string deserializer for the values.
    valueDeserializerType: kafka:DES_STRING,
    // Set `autoCommit` to false, so that the records should be committed
    // manually.
    autoCommit: false
};

listener kafka:Consumer consumer = new (consumerConfigs);

service kafkaService on consumer {
    // This resource will be executed when a message is published to the
    // subscribed topic/topics.
    resource function onMessage(kafka:Consumer kafkaConsumer,
            kafka:ConsumerRecord[] records) {
        // The set of Kafka records dispatched to the service are processed one
        // by one.
        foreach var kafkaRecord in records {
            processKafkaRecord(kafkaRecord);
        }
        // Commit offsets for returned records by marking them as consumed.
        var commitResult = kafkaConsumer->commit();
        if (commitResult is error) {
            log:printError("Error occurred while committing the " +
                "offsets for the consumer ", commitResult);
        }
    }
}

function processKafkaRecord(kafka:ConsumerRecord kafkaRecord) {
<<<<<<< HEAD
    anydata serializedMsg = kafkaRecord.value;
    if (serializedMsg is byte[]) {
        string|error msg = strings:fromBytes(serializedMsg);
        if (msg is string) {
            // Print the retrieved Kafka record.
            io:println("Topic: ", kafkaRecord.topic, " Partition: ",
                kafkaRecord.partition.toString(), " Received Message: ", msg);
        } else {
            log:printError("Error occurred while converting message data", msg);
        }
    } else {
        log:printError("Error occurred while retrieving message data; Unexpected type");
=======
    anydata value = kafkaRecord.value;
    anydata key = kafkaRecord.key;
    // The value should be a `string`, since the string deserializer is used
    // for the value.
    if (value is string) {
        // The key should be an `int`, since the int deserializer is used for
        // the key.
        if (key is int) {
            // Prints the received Kafka record.
            log:printInfo("Topic: " + kafkaRecord.topic);
            log:printInfo("Partition: " + kafkaRecord.partition.toString());
            log:printInfo("Key: " + key.toString());
            log:printInfo("Value: " + value);
        } else {
            log:printError("Invalid key type received");
        }
    } else {
        log:printError("Invalid value type received");
>>>>>>> 596a4651
    }
}<|MERGE_RESOLUTION|>--- conflicted
+++ resolved
@@ -1,17 +1,9 @@
 import ballerina/kafka;
-<<<<<<< HEAD
-import ballerina/lang.'string as strings;
-import ballerina/log;
-
-// `bootstrapServers` is the list of remote server endpoints of the Kafka brokers.
-kafka:ConsumerConfiguration consumerConfigs = {
-=======
 import ballerina/log;
 
 kafka:ConsumerConfiguration consumerConfigs = {
     // The `bootstrapServers` is the list of remote server endpoints of the
     // Kafka brokers.
->>>>>>> 596a4651
     bootstrapServers: "localhost:9092",
     groupId: "group-id",
     // Subscribes to the topic `test-kafka-topic`.
@@ -48,20 +40,6 @@
 }
 
 function processKafkaRecord(kafka:ConsumerRecord kafkaRecord) {
-<<<<<<< HEAD
-    anydata serializedMsg = kafkaRecord.value;
-    if (serializedMsg is byte[]) {
-        string|error msg = strings:fromBytes(serializedMsg);
-        if (msg is string) {
-            // Print the retrieved Kafka record.
-            io:println("Topic: ", kafkaRecord.topic, " Partition: ",
-                kafkaRecord.partition.toString(), " Received Message: ", msg);
-        } else {
-            log:printError("Error occurred while converting message data", msg);
-        }
-    } else {
-        log:printError("Error occurred while retrieving message data; Unexpected type");
-=======
     anydata value = kafkaRecord.value;
     anydata key = kafkaRecord.key;
     // The value should be a `string`, since the string deserializer is used
@@ -80,6 +58,5 @@
         }
     } else {
         log:printError("Invalid value type received");
->>>>>>> 596a4651
     }
 }