--- conflicted
+++ resolved
@@ -11,12 +11,8 @@
 }
 
 service headerBasedRouting on new http:Listener(9090) {
-<<<<<<< HEAD
-    //`http:resourceConfig{}` annotation with `GET` method declares the HTTP method.
-=======
     // `http:resourceConfig{}` annotation with 'GET' method declares the
     // HTTP method.
->>>>>>> 109004cb
     @http:ResourceConfig {
         methods: ["GET"],
         path: "/route"
@@ -28,11 +24,7 @@
         http:Client locationEP = new("http://www.mocky.io");
         // Create a new outbound request to handle client call.
         http:Request newRequest = new;
-<<<<<<< HEAD
-        // Checks whether `x-type` header exists in the request.
-=======
-        // Check whether 'x-type' header exists in the request.
->>>>>>> 109004cb
+        // Check whether `x-type` header exists in the request.
         if (!req.hasHeader("x-type")) {
             http:Response errorResponse = new;
             errorResponse.statusCode = 500;
