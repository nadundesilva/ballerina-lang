--- conflicted
+++ resolved
@@ -7,22 +7,13 @@
 };
 
 public function main() {
-<<<<<<< HEAD
-
-    // Declare a `stream` constrained by the `Employee` type.
-=======
-    // Define a stream constrained by the `Employee` type.
->>>>>>> 109004cb
+    // Define a `stream` constrained by the `Employee` type.
     stream<Employee> employeeStream = new;
 
     // Subscribe to the `employeeStream` using a function that accepts `Employee` values.
     employeeStream.subscribe(printEmployeeName);
 
-<<<<<<< HEAD
-    // Publish `Employee` events to the `stream`.
-=======
-    // Publish `Employee` values to the stream.
->>>>>>> 109004cb
+    // Publish `Employee` values to the `stream`.
     Employee e1 = { id: 1, name: "Jane" };
     Employee e2 = { id: 2, name: "Anne" };
     Employee e3 = { id: 3, name: "John" };
@@ -35,21 +26,13 @@
     runtime:sleep(1000);
 
 
-<<<<<<< HEAD
-    // Declare a `stream` constrained by `float` values.
-=======
     // Define a stream constrained by the `float` type.
->>>>>>> 109004cb
     stream<float> temperatureStream = new;
 
     // Subscribe to the `temperatureStream` using a function that accepts `float` values.
     temperatureStream.subscribe(printTemperature);
 
-<<<<<<< HEAD
-    // Publish `float` events to the `stream`, indicating temperature.
-=======
     // Publish `float` values to the stream, indicating temperature.
->>>>>>> 109004cb
     temperatureStream.publish(28.0);
     temperatureStream.publish(30.1);
     temperatureStream.publish(29.5);
@@ -59,23 +42,13 @@
     runtime:sleep(1000);
 
 
-<<<<<<< HEAD
-    // Declare a `stream` that accepts events of `anydata` type.
+    // Define a `stream` that accepts values of the `anydata` type.
     stream<anydata> updateStream = new;
 
-    // Subscribe to the `stream` using a function that accepts events of `anydata` type.
+    // Subscribe to the `stream` using a function that accepts values of the `anydata` type.
     updateStream.subscribe(printEvent);
 
-    // Publish events to the `stream`.
-=======
-    // Define a stream that accepts values of the `anydata` type.
-    stream<anydata> updateStream = new;
-
-    // Subscribe to the stream using a function that accepts values of the `anydata` type.
-    updateStream.subscribe(printEvent);
-
-    // Publish values to the stream.
->>>>>>> 109004cb
+    // Publish values to the `stream`.
     updateStream.publish("Hello Ballerina!");
     updateStream.publish(1.0);
     updateStream.publish(e1);
@@ -85,30 +58,18 @@
     runtime:sleep(1000);
 }
 
-<<<<<<< HEAD
-// This function accepts `Employee` events and is used to subscribe to a `stream`.
-=======
 // This function accepts `Employee` values and is used to subscribe to a stream.
->>>>>>> 109004cb
 function printEmployeeName(Employee employee) {
     io:println("Employee event received for Employee Name: "
                     + employee.name);
 }
 
-<<<<<<< HEAD
-// This function accepts `float` events and is used to subscribe to a `stream`.
-=======
 // This function accepts `float` values and is used to subscribe to a stream.
->>>>>>> 109004cb
 function printTemperature(float temperature) {
     io:println("Temperature event received: " + temperature);
 }
 
-<<<<<<< HEAD
-// This function accepts events of `anydata` type and is used to subscribe to a `stream`.
-=======
 // This function accepts values of `anydata` type and is used to subscribe to a stream.
->>>>>>> 109004cb
 function printEvent(anydata event) {
     io:println("Event received: ", event);
 }