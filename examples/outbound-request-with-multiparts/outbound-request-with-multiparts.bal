import ballerina/http;
import ballerina/mime;
import ballerina/file;
import ballerina/io;

endpoint http:Client clientEP {
    targets:[{url:"http://localhost:9090"}]
};

endpoint http:Listener multipartEP {
    port:9092
};

@http:ServiceConfig {basePath:"/multiparts"}
service<http:Service> test bind multipartEP {
    @http:ResourceConfig {
        methods:["POST"],
        path:"/encoder"
    }
    encodeMultiparts (endpoint conn, http:Request req) {

        //Create a json body part.
        mime:Entity jsonBodyPart = new;
        mime:MediaType contentTypeOfJsonPart = mime:getMediaType(mime:APPLICATION_JSON);
        jsonBodyPart.contentType = contentTypeOfJsonPart;
        jsonBodyPart.contentDisposition = getContentDispositionForFormData("json part");
        jsonBodyPart.setJson({"name":"wso2"});

        //Create an xml body part as a file upload.
        mime:Entity xmlFilePart = new;
        mime:MediaType contentTypeOfFilePart = mime:getMediaType(mime:TEXT_XML);
        xmlFilePart.contentType = contentTypeOfFilePart;
        xmlFilePart.contentDisposition = getContentDispositionForFormData("xml file part");
        //This file path is relative to where the ballerina is running. If your file is located outside, please
        //give the absolute file path instead.
        file:Path fileHandler = new("./files/test.xml");
        xmlFilePart.setFileAsEntityBody(fileHandler);

        //Create an xml body part.
        mime:Entity xmlBodyPart = new;
        mime:MediaType contentType = mime:getMediaType(mime:APPLICATION_XML);
        xmlBodyPart.contentType = contentType;
        xmlBodyPart.contentDisposition = getContentDispositionForFormData("xml part");
        xml xmlContent= xml `<name>Ballerina</name>`;
        xmlBodyPart.setXml(xmlContent);

        //Create an array to hold all the body parts.
        mime:Entity[] bodyParts = [xmlBodyPart, xmlFilePart, jsonBodyPart];

        http:Request request = new;
<<<<<<< HEAD
        //Set body parts to request. Here the content-type is set as multipart form data. This also works with any other
        //multipart media type. eg:- multipart/mixed, multipart/related etc... Just pass the content type that suit
        //your requirement.
        request.setBodyParts(bodyParts, mime:MULTIPART_FORM_DATA);
=======
        // Set the body parts to the request. Here the content-type is set as multipart form data. This also works with
        // any other multipart media type. eg:- multipart/mixed, multipart/related etc. You need to pass the content
        // type that suit your requirement.
        request.setMultiparts(bodyParts, mime:MULTIPART_FORM_DATA);
>>>>>>> 3fe3f74c
        var returnResponse = clientEP -> post("/multiparts/decode_in_request", request);
        match returnResponse {
            http:HttpConnectorError err => {
                http:Response resp1 = new;
                io:println(err);
                resp1.setStringPayload("Error occurred while sending multipart request!");
                resp1.statusCode = 500;
                _ = conn -> respond(resp1);
            }
            http:Response returnResult => {_ = conn -> respond(returnResult);}
        }
    }
}

function getContentDispositionForFormData(string partName) returns (mime:ContentDisposition){
    mime:ContentDisposition contentDisposition = new;
    contentDisposition.name =  partName;
    contentDisposition.disposition = "form-data";
    return contentDisposition;
}<|MERGE_RESOLUTION|>--- conflicted
+++ resolved
@@ -48,17 +48,10 @@
         mime:Entity[] bodyParts = [xmlBodyPart, xmlFilePart, jsonBodyPart];
 
         http:Request request = new;
-<<<<<<< HEAD
-        //Set body parts to request. Here the content-type is set as multipart form data. This also works with any other
-        //multipart media type. eg:- multipart/mixed, multipart/related etc... Just pass the content type that suit
-        //your requirement.
-        request.setBodyParts(bodyParts, mime:MULTIPART_FORM_DATA);
-=======
         // Set the body parts to the request. Here the content-type is set as multipart form data. This also works with
         // any other multipart media type. eg:- multipart/mixed, multipart/related etc. You need to pass the content
         // type that suit your requirement.
-        request.setMultiparts(bodyParts, mime:MULTIPART_FORM_DATA);
->>>>>>> 3fe3f74c
+        request.setBodyParts(bodyParts, mime:MULTIPART_FORM_DATA);
         var returnResponse = clientEP -> post("/multiparts/decode_in_request", request);
         match returnResponse {
             http:HttpConnectorError err => {
