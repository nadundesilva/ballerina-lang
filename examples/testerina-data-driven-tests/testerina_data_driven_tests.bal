--- conflicted
+++ resolved
@@ -20,13 +20,8 @@
     test:assertEquals(value1 + value2, result1, msg = "Incorrect Sum");
 }
 
-<<<<<<< HEAD
-// The data provider function. In this scenario, it returns a `string` value-set.
-function ValueProvider() returns (string[][]) {
-=======
-// The data provider function that returns a string value-set.
+// The data provider function that returns a `string` value-set.
 function stringDataProvider() returns (string[][]) {
->>>>>>> 04b22997
     return [["1", "2", "3"], ["10", "20", "30"], ["5", "6", "11"]];
 }
 
