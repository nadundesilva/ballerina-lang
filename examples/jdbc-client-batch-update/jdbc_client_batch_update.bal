--- conflicted
+++ resolved
@@ -44,29 +44,23 @@
 
     int datalen = 0;
     // Prepare the data batches.
-<<<<<<< HEAD
     json|error students = jsonMsg.student;
     if (students is json[]) {
         datalen = students.length();
     }
 
-=======
-    json[] arr = <json[]>jsonMsg.student;
-    int datalen = arr.length();
->>>>>>> a8d8af3d
     myBatchType[][] dataBatch = [];
     int i = 0;
 
-    //json[] students = <json[]>jsonMsg.student;
     if(students is json[]) {
-    foreach (var studentData in students) {
-        string name = studentData.firstname.toString();
-        int age = <int>studentData.age;
+        foreach (var studentData in students) {
+            string name = studentData.firstname.toString();
+            int age = <int>studentData.age;
 
-        myBatchType?[] dataRow = [age, name];
-        dataBatch[i] = dataRow;
-        i = i + 1;
-    }
+            myBatchType?[] dataRow = [age, name];
+            dataBatch[i] = dataRow;
+            i = i + 1;
+        }
     }
     // A batch of data can be inserted using the `batchUpdate` remote function.
     // The number of inserted rows for each insert in the batch is returned as
@@ -75,12 +69,8 @@
                     (age,name) VALUES (?,?)", false, ...dataBatch);
     error? e = retBatch.returnedError;
     if (e is error) {
-<<<<<<< HEAD
         io:println("Batch update operation failed:"
                    + <string> e.detail()["message"]);
-=======
-        io:println("Batch update operation failed:" + <string> e.detail()["message"] );
->>>>>>> a8d8af3d
     } else {
         io:println("Batch 1 update counts: " + retBatch.updatedRowCount[0]);
         io:println("Batch 2 update counts: " + retBatch.updatedRowCount[1]);
@@ -100,11 +90,7 @@
         io:println(message + " status: " + returned.updatedRowCount);
     } else {
         error err = returned;
-<<<<<<< HEAD
         io:println(message + " failed: " + <string> err.detail()["message"]);
-=======
-        io:println(message + " failed: " + <string>err.detail()["message"]);
->>>>>>> a8d8af3d
     }
 }
 
@@ -121,10 +107,6 @@
     } else {
         error err = dtReturned;
         io:println("Select data from student table failed: "
-<<<<<<< HEAD
                 + <string> err.detail()["message"]);
-=======
-                + <string>err.detail()["message"]);
->>>>>>> a8d8af3d
     }
 }