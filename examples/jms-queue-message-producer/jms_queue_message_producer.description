// In this example, a message is published to a queue using a
<<<<<<< HEAD
// Java Message Service (JMS) publisher.  Both the connection and session are
=======
// Java Message Service (JMS) publisher.  Here, the Connection and Session are
>>>>>>> 25c210e4
// created explicitly to allow reusability.
<|MERGE_RESOLUTION|>--- conflicted
+++ resolved
@@ -1,7 +1,3 @@
 // In this example, a message is published to a queue using a
-<<<<<<< HEAD
-// Java Message Service (JMS) publisher.  Both the connection and session are
-=======
-// Java Message Service (JMS) publisher.  Here, the Connection and Session are
->>>>>>> 25c210e4
+// Java Message Service (JMS) publisher. Both the connection and session are
 // created explicitly to allow reusability.
