--- conflicted
+++ resolved
@@ -15,18 +15,10 @@
     io:println("Output: " + anonFunction2.call("Hello ", "World.!!!"));
 
     // If an anonymous function contains only the return statement in the body,
-<<<<<<< HEAD
-    // you can use the arrow function expression instead of the anonymous function.
-    // You can infer the type of input parameters from the left hand side.
-    function (string, string) returns (string) arrowExpression =
-                                                (x, y) => x + y;
-    io:println("Output: " + arrowExpression.call("Hello ", "World.!!!"));
-=======
     // you can use the `arrow function expression` instead of the anonymous function.
     // The types of the input parameters are inferred from the left-hand side.
     // The return of the arrow function expression is determined by the
     // evaluation of the expression to the right-hand side of the `=>` symbol.
     function (string, string) returns (string) arrowExpr = (x, y) => x + y;
     io:println("Output: " + arrowExpr.call("Hello ", "World.!!!"));
->>>>>>> 109004cb
 }