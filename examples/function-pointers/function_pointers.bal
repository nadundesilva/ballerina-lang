import ballerina/io;

<<<<<<< HEAD
@Description { value: "The'test' function acts a variable function pointer in the 'main function'." }
=======
// The 'test' function acts a variable function pointer in the 'main' function
>>>>>>> 9bf29311
function test(int x, string s) returns (float) {
    int y = check <int> s;
    float f = x * 1.0 * y;
    return f;
}

<<<<<<< HEAD
@Description { value: "Function pointer as a parameter." }
function foo(int x, function (int, string) returns (float) bar)
    returns (float) {
    return x * bar(10, "2");
}

@Description { value: "Function pointer as a return type." }
=======
// Function pointer as a parameter.
function foo(int x, function (int, string) returns (float) bar) returns (float) {
    return x * bar(10, "2");
}

// Function pointer as a return type.
>>>>>>> 9bf29311
function getIt() returns (function (int, string) returns (float)) {
    return test;
}

function main(string... args) {
    // Value 'test' will serve as a function pointer to the 'foo' function.
    io:println("Answer: " + foo(10, test));
    io:println("Answer: " + foo(10, getIt()));
    // Function pointer as a variable;
    function (int, string) returns (float) f = getIt();
    io:println("Answer: " + foo(10, f));
}<|MERGE_RESOLUTION|>--- conflicted
+++ resolved
@@ -1,32 +1,18 @@
 import ballerina/io;
 
-<<<<<<< HEAD
-@Description { value: "The'test' function acts a variable function pointer in the 'main function'." }
-=======
 // The 'test' function acts a variable function pointer in the 'main' function
->>>>>>> 9bf29311
 function test(int x, string s) returns (float) {
     int y = check <int> s;
     float f = x * 1.0 * y;
     return f;
 }
 
-<<<<<<< HEAD
-@Description { value: "Function pointer as a parameter." }
-function foo(int x, function (int, string) returns (float) bar)
-    returns (float) {
-    return x * bar(10, "2");
-}
-
-@Description { value: "Function pointer as a return type." }
-=======
 // Function pointer as a parameter.
 function foo(int x, function (int, string) returns (float) bar) returns (float) {
     return x * bar(10, "2");
 }
 
 // Function pointer as a return type.
->>>>>>> 9bf29311
 function getIt() returns (function (int, string) returns (float)) {
     return test;
 }
