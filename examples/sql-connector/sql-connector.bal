--- conflicted
+++ resolved
@@ -3,13 +3,8 @@
 
 function main (string[] args) {
     endpoint<sql:ClientConnector> testDB {
-<<<<<<< HEAD
-        create sql:ClientConnector(
-        sql:DB.MYSQL, "localhost", 3306, "testdb", "root", "root", {maximumPoolSize:5});
-=======
-          create sql:ClientConnector(sql:DB.MYSQL, "localhost", 3306,
-            "testdb", "root", "root", {maximumPoolSize:5});
->>>>>>> a3ab3ac1
+          create sql:ClientConnector(
+          sql:DB.MYSQL, "localhost", 3306, "testdb", "root", "root", {maximumPoolSize:5});
     }
     //Create a DB table using updateQuery action.If the DDL
     //statement execution is success updateQuery action returns 0.
@@ -49,7 +44,7 @@
     //Select data using select action. Select action returns a datatable
     //and see datatables section for more details on how to access data.
     params = [para1];
-    datatable dt = testDB.selectQuery("SELECT * FROM STUDENT WHERE AGE = ?", params, null);
+    table dt = testDB.selectQuery("SELECT * FROM STUDENT WHERE AGE = ?", params, null);
     var jsonRes, err = <json>dt;
     io:println(jsonRes);
 
