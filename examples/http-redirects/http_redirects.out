--- conflicted
+++ resolved
@@ -1,8 +1,4 @@
 #At the command line, navigate to the directory that contains the 
 #`.bal` file and run the `ballerina run` command. 
 $ ballerina run http_redirects.bal
-<<<<<<< HEAD
-Response received : Redirect Works!
-=======
-Response received for GET request is : Hello World!
->>>>>>> 703bf8b9
+Response received : Hello World!