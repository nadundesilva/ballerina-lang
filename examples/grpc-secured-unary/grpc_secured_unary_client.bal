--- conflicted
+++ resolved
@@ -3,24 +3,15 @@
 
 public function main() {
     // Client endpoint configuration with SSL configurations.
-<<<<<<< HEAD
     HelloWorldBlockingClient helloWorldBlockingEp = new("https://localhost:9090",
         config = {
-=======
-    HelloWorldBlockingClient helloWorldBlockingEp =
-        new("https://localhost:9090", config = {
->>>>>>> 3ba8f298
             secureSocket: {
                 trustStore: {
                     path: "${ballerina.home}/bre/security/ballerinaTruststore.p12",
                     password: "ballerina"
                 }
             }
-<<<<<<< HEAD
     });
-=======
-        });
->>>>>>> 3ba8f298
 
     // Executes unary blocking secured call.
     var unionResp = helloWorldBlockingEp->hello("WSO2");
