import ballerina/http;
import ballerina/log;
import ballerina/runtime;

// Create an endpoint with port 8080 for the mock backend services.
listener http:Listener backendEP = new(8080);

// Define the failover client endpoint to call the backend services.
http:FailoverClient foBackendEP = new({
        timeoutInMillis: 5000,
        failoverCodes: [501, 502, 503],
        intervalInMillis: 5000,
        // Define a set of HTTP Clients that are targeted for failover.
        targets: [
            { url: "http://nonexistentEP/mock1" },
            { url: "http://localhost:8080/echo" },
            { url: "http://localhost:8080/mock" }
        ]

    });

@http:ServiceConfig {
    basePath: "/fo"
}
service failoverDemoService on new http:Listener(9090) {
    // Create a REST resource within the API.
    @http:ResourceConfig {
        methods: ["GET", "POST"],
        path: "/"
    }
    // Parameters include a reference to the caller and an object with the request data.
    resource function invokeEndpoint(http:Caller caller, http:Request request) {

        var backendResponse = foBackendEP->get("/", request);

        // The `is` operator is used to separate out union-type returns.
        // The type of `backendResponse` variable is the union of `http:Response` and `error`.
        // If a response is returned, `backendResponse` is treated as an `http:Response`
        // within the if-block and the normal process runs.
        // If the service returns an `error`, `backendResponse` is implicitly
        // converted to an `error` within the else block.
        if (backendResponse is http:Response) {
            var responseToCaller = caller->respond(backendResponse);
            if (responseToCaller is error) {
                log:printError("Error sending response", err = responseToCaller);
            }
        } else {
            http:Response response = new;
<<<<<<< HEAD
            response.statusCode = http:INTERNAL_SERVER_ERROR_500;
            response.setPayload(<string>backendResponse.detail()?.message);
=======
            response.statusCode = http:STATUS_INTERNAL_SERVER_ERROR;
            response.setPayload(<string>backendResponse.detail().message);
>>>>>>> bb1a3d38
            var responseToCaller = caller->respond(response);
            if (responseToCaller is error) {
                log:printError("Error sending response", err = responseToCaller);
            }
        }
    }
}

// Define the sample service to mock connection timeouts and service outages.
@http:ServiceConfig {
    basePath: "/echo"
}
service echo on backendEP {
    @http:ResourceConfig {
        methods: ["POST", "PUT", "GET"],
        path: "/"
    }
    resource function echoResource(http:Caller caller, http:Request req) {
        // Delay the response for 30000 milliseconds to mimic network level delays.
        runtime:sleep(30000);

        var result = caller->respond("echo Resource is invoked");
        if (result is error) {
           log:printError("Error sending response from mock service",
                          err = result);
        }
    }
}

// Define the sample service to mock a healthy service.
@http:ServiceConfig {
    basePath: "/mock"
}
service mock on backendEP {
    @http:ResourceConfig {
        methods: ["POST", "PUT", "GET"],
        path: "/"
    }
    resource function mockResource(http:Caller caller, http:Request req) {
        var result = caller->respond("Mock Resource is Invoked.");
        if (result is error) {
           log:printError("Error sending response from mock service",
                          err = result);
        }
    }
}<|MERGE_RESOLUTION|>--- conflicted
+++ resolved
@@ -46,13 +46,8 @@
             }
         } else {
             http:Response response = new;
-<<<<<<< HEAD
-            response.statusCode = http:INTERNAL_SERVER_ERROR_500;
+            response.statusCode = http:STATUS_INTERNAL_SERVER_ERROR;
             response.setPayload(<string>backendResponse.detail()?.message);
-=======
-            response.statusCode = http:STATUS_INTERNAL_SERVER_ERROR;
-            response.setPayload(<string>backendResponse.detail().message);
->>>>>>> bb1a3d38
             var responseToCaller = caller->respond(response);
             if (responseToCaller is error) {
                 log:printError("Error sending response", err = responseToCaller);
