// Copyright (c) 2019 WSO2 Inc. (http://www.wso2.org) All Rights Reserved.
//
// WSO2 Inc. licenses this file to you under the Apache License,
// Version 2.0 (the "License"); you may not use this file except
// in compliance with the License.
// You may obtain a copy of the License at
//
// http://www.apache.org/licenses/LICENSE-2.0
//
// Unless required by applicable law or agreed to in writing,
// software distributed under the License is distributed on an
// "AS IS" BASIS, WITHOUT WARRANTIES OR CONDITIONS OF ANY
// KIND, either express or implied.  See the License for the
// specific language governing permissions and limitations
// under the License.

import ballerina/bir;
import ballerina/io;
import ballerina/internal;
import ballerina/jvm;

string[] generatedInitFuncs = [];
int nextId = -1;
int nextVarId = -1;

bir:BAttachedFunction errorRecInitFunc = {name:{value:"$$<init>"}, funcType:{retType:"()"}, flags:0};
bir:BRecordType detailRec = {name:{value:"detail"}, sealed:false, restFieldType:"()", initFunction:errorRecInitFunc};
bir:BErrorType errType = {name:{value:"error"}, moduleId:{org:BALLERINA, name:BUILT_IN_PACKAGE_NAME},
                                reasonType:bir:TYPE_STRING, detailType:detailRec};
bir:BUnionType errUnion = {members:["()", errType]};

function generateMethod(bir:Function birFunc,
                            jvm:ClassWriter cw,
                            bir:Package birModule,
                            bir:BType? attachedType = (),
                            boolean isService = false,
                            string serviceName = "") {
    if (isExternFunc(birFunc)) {
        genJMethodForBExternalFunc(birFunc, cw, birModule, attachedType = attachedType);
    } else {
        genJMethodForBFunc(birFunc, cw, birModule, isService, serviceName, attachedType = attachedType);
    }
}

function genJMethodForBFunc(bir:Function func,
                           jvm:ClassWriter cw,
                           bir:Package module,
                           boolean isService,
                           string serviceName,
                           bir:BType? attachedType = ()) {
    string currentPackageName = getPackageName(module.org.value, module.name.value);
    BalToJVMIndexMap indexMap = new;
    string funcName = cleanupFunctionName(<@untainted> func.name.value);
    int returnVarRefIndex = -1;

    bir:VariableDcl stranVar = { typeValue: "string", // should be record
                                 name: { value: "srand" },
                                 kind: "ARG" };
    _ = indexMap.getIndex(stranVar);

    // generate method desc
    string desc = getMethodDesc(func.typeValue.paramTypes, <bir:BType?> func.typeValue?.retType);
    int access = ACC_PUBLIC;
    int localVarOffset;
    if !(attachedType is ()) {
        localVarOffset = 1;

        // add the self as the first local var
        // TODO: find a better way
        bir:VariableDcl selfVar = { typeValue: "any",
                                    name: { value: "self" },
                                    kind: "ARG" };
        _ = indexMap.getIndex(selfVar);
    } else {
        localVarOffset = 0;
        access += ACC_STATIC;
    }

    jvm:MethodVisitor mv = cw.visitMethod(access, funcName, desc, (), ());
    InstructionGenerator instGen = new(mv, indexMap, module);
    ErrorHandlerGenerator errorGen = new(mv, indexMap, currentPackageName);
    LabelGenerator labelGen = new();

    mv.visitCode();

    jvm:Label? tryStart = ();
    boolean isObserved = false;
    boolean isWorker = (func.flags & bir:WORKER) == bir:WORKER;
    boolean isRemote = (func.flags & bir:REMOTE) == bir:REMOTE;
    if ((isService || isRemote || isWorker) && funcName != "__init") {
        // create try catch block to start and stop observability.
        isObserved = true;
        tryStart = labelGen.getLabel("try-start");
        mv.visitLabel(<jvm:Label>tryStart);
    }

    jvm:Label methodStartLabel = new;
    mv.visitLabel(methodStartLabel);

    // generate method body
    int k = 1;

    // set channel details to strand.
    // these channel info is required to notify datachannels, when there is a panic
    // we cannot set this during strand creation, because function call do not have this info.
    mv.visitVarInsn(ALOAD, localVarOffset);
    loadChannelDetails(mv, func.workerChannels);
    mv.visitMethodInsn(INVOKEVIRTUAL, STRAND, "updateChannelDetails", io:sprintf("([L%s;)V", CHANNEL_DETAILS), false);

    // panic if this strand is cancelled
    checkStrandCancelled(mv, localVarOffset);

    bir:VariableDcl?[] localVars = func.localVars;
    while (k < localVars.length()) {
        bir:VariableDcl localVar = getVariableDcl(localVars[k]);
        var index = indexMap.getIndex(localVar);
        if (localVar.kind != "ARG") {
            bir:BType bType = localVar.typeValue;
            genDefaultValue(mv, bType, index);
        }
        k += 1;
    }

    bir:VariableDcl stateVar = { typeValue: "string", //should  be javaInt
                                 name: { value: "state" },
                                 kind: "TEMP" };
    var stateVarIndex = indexMap.getIndex(stateVar);
    mv.visitInsn(ICONST_0);
    mv.visitVarInsn(ISTORE, stateVarIndex);

    mv.visitVarInsn(ALOAD, localVarOffset);
    mv.visitFieldInsn(GETFIELD, "org/ballerinalang/jvm/scheduling/Strand", "resumeIndex", "I");
    jvm:Label resumeLable = labelGen.getLabel(funcName + "resume");
    mv.visitJumpInsn(IFGT, resumeLable);

    jvm:Label varinitLable = labelGen.getLabel(funcName + "varinit");
    mv.visitLabel(varinitLable);

    bir:VariableDcl varDcl = getVariableDcl(localVars[0]);
    returnVarRefIndex = indexMap.getIndex(varDcl);
    bir:BType returnType = <bir:BType> func.typeValue?.retType;
    genDefaultValue(mv, returnType, returnVarRefIndex);

    // uncomment to test yield
    // mv.visitFieldInsn(GETSTATIC, className, "i", "I");
    // mv.visitInsn(ICONST_1);
    // mv.visitInsn(IADD);
    // mv.visitFieldInsn(PUTSTATIC, className, "i", "I");

    // process basic blocks
    bir:BasicBlock?[] basicBlocks = func.basicBlocks;

    jvm:Label[] lables = [];
    int[] states = [];

    int i = 0;
    while (i < basicBlocks.length()) {
        bir:BasicBlock bb = getBasicBlock(basicBlocks[i]);
        if(i == 0){
            lables[i] = labelGen.getLabel(funcName + bb.id.value);
        } else {
            lables[i] = labelGen.getLabel(funcName + bb.id.value + "beforeTerm");
        }
        states[i] = i;
        i = i + 1;
    }

    TerminatorGenerator termGen = new(mv, indexMap, labelGen, errorGen, module);

    // uncomment to test yield
    // mv.visitFieldInsn(GETSTATIC, className, "i", "I");
    // mv.visitIntInsn(BIPUSH, 100);
    // jvm:Label l0 = labelGen.getLabel(funcName + "l0");
    // mv.visitJumpInsn(IF_ICMPNE, l0);
    // mv.visitVarInsn(ALOAD, 0);
    // mv.visitInsn(ICONST_1);
    // mv.visitFieldInsn(PUTFIELD, "org/ballerinalang/jvm/scheduling/Strand", "yield", "Z");
    // termGen.genReturnTerm({kind:"RETURN"}, returnVarRefIndex, func);
    // mv.visitLabel(l0);

    mv.visitVarInsn(ILOAD, stateVarIndex);
    jvm:Label yieldLable = labelGen.getLabel(funcName + "yield");
    mv.visitLookupSwitchInsn(yieldLable, states, lables);

    generateBasicBlocks(mv, basicBlocks, labelGen, errorGen, instGen, termGen, func, returnVarRefIndex, stateVarIndex,
                            localVarOffset, false, module, currentPackageName, attachedType, isObserved, isService, serviceName);

    string frameName = getFrameClassName(currentPackageName, funcName, attachedType);
    mv.visitLabel(resumeLable);
    mv.visitVarInsn(ALOAD, localVarOffset);
    mv.visitFieldInsn(GETFIELD, "org/ballerinalang/jvm/scheduling/Strand", "frames", "[Ljava/lang/Object;");
    mv.visitVarInsn(ALOAD, localVarOffset);
    mv.visitInsn(DUP);
    mv.visitFieldInsn(GETFIELD, "org/ballerinalang/jvm/scheduling/Strand", "resumeIndex", "I");
    mv.visitInsn(ICONST_1);
    mv.visitInsn(ISUB);
    mv.visitInsn(DUP_X1);
    mv.visitFieldInsn(PUTFIELD, "org/ballerinalang/jvm/scheduling/Strand", "resumeIndex", "I");
    mv.visitInsn(AALOAD);
    mv.visitTypeInsn(CHECKCAST, frameName);

    geerateFrameClassFieldLoad(localVarOffset, localVars, mv, indexMap, frameName);
    mv.visitFieldInsn(GETFIELD, frameName, "state", "I");
    mv.visitVarInsn(ISTORE, stateVarIndex);
    mv.visitJumpInsn(GOTO, varinitLable);


    mv.visitLabel(yieldLable);
    mv.visitTypeInsn(NEW, frameName);
    mv.visitInsn(DUP);
    mv.visitMethodInsn(INVOKESPECIAL, frameName, "<init>", "()V", false);


    geerateFrameClassFieldUpdate(localVarOffset, localVars, mv, indexMap, frameName);

    mv.visitInsn(DUP);
    mv.visitVarInsn(ILOAD, stateVarIndex);
    mv.visitFieldInsn(PUTFIELD, frameName, "state", "I");


    bir:VariableDcl frameVar = { typeValue: "string", // should be record or something
                                 name: { value: "frame" },
                                 kind: "TEMP" };
    var frameVarIndex = indexMap.getIndex(frameVar);
    mv.visitVarInsn(ASTORE, frameVarIndex);

    mv.visitVarInsn(ALOAD, localVarOffset);
    mv.visitFieldInsn(GETFIELD, "org/ballerinalang/jvm/scheduling/Strand", "frames", "[Ljava/lang/Object;");
    mv.visitVarInsn(ALOAD, localVarOffset);
    mv.visitInsn(DUP);
    mv.visitFieldInsn(GETFIELD, "org/ballerinalang/jvm/scheduling/Strand", "resumeIndex", "I");
    mv.visitInsn(DUP_X1);
    mv.visitInsn(ICONST_1);
    mv.visitInsn(IADD);
    mv.visitFieldInsn(PUTFIELD, "org/ballerinalang/jvm/scheduling/Strand", "resumeIndex", "I");
    mv.visitVarInsn(ALOAD, frameVarIndex);
    mv.visitInsn(AASTORE);

    jvm:Label methodEndLabel = new;
    // generate the try catch finally to stop observing if an error occurs.
    if (isObserved) {
        jvm:Label tryEnd = labelGen.getLabel("try-end");
        jvm:Label tryCatch = labelGen.getLabel("try-handler");
        // visitTryCatchBlock visited at the end since order of the error table matters.
        mv.visitTryCatchBlock(<jvm:Label>tryStart, tryEnd, tryCatch, ERROR_VALUE);
        jvm:Label tryFinally = labelGen.getLabel("try-finally");
        mv.visitTryCatchBlock(<jvm:Label>tryStart, tryEnd, tryFinally, ());
        jvm:Label tryCatchFinally = labelGen.getLabel("try-catch-finally");
        mv.visitTryCatchBlock(tryCatch, tryCatchFinally, tryFinally, ());

        bir:VariableDcl catchVarDcl = { typeValue: "any", name: { value: "$_catch_$" } };
        int catchVarIndex = indexMap.getIndex(catchVarDcl);
        bir:VariableDcl throwableVarDcl = { typeValue: "any", name: { value: "$_throwable_$" } };
        int throwableVarIndex = indexMap.getIndex(throwableVarDcl);

        // Try-To-Finally
        mv.visitLabel(tryEnd);
        // emitStopObservationInvocation(mv, localVarOffset);
        jvm:Label tryBlock1 = labelGen.getLabel("try-block-1");
        mv.visitLabel(tryBlock1);
        mv.visitJumpInsn(GOTO, methodEndLabel);

        // Catch Block
        mv.visitLabel(tryCatch);
        mv.visitVarInsn(ASTORE, catchVarIndex);
        jvm:Label tryBlock2 = labelGen.getLabel("try-block-2");
        mv.visitLabel(tryBlock2);
        emitReportErrorInvocation(mv, localVarOffset, catchVarIndex);
        mv.visitLabel(tryCatchFinally);
        emitStopObservationInvocation(mv, localVarOffset);
        jvm:Label tryBlock3 = labelGen.getLabel("try-block-3");
        mv.visitLabel(tryBlock3);
        // re-throw caught error value
        mv.visitVarInsn(ALOAD, catchVarIndex);
        mv.visitInsn(ATHROW);

        // Finally Block
        mv.visitLabel(tryFinally);
        mv.visitVarInsn(ASTORE, throwableVarIndex);
        emitStopObservationInvocation(mv, localVarOffset);
        jvm:Label tryBlock4 = labelGen.getLabel("try-block-4");
        mv.visitLabel(tryBlock4);
        mv.visitVarInsn(ALOAD, throwableVarIndex);
        mv.visitInsn(ATHROW);
    }
    mv.visitLabel(methodEndLabel);
    termGen.genReturnTerm({pos:{}, kind:"RETURN"}, returnVarRefIndex, func);

    // Create Local Variable Table
    k = localVarOffset;
    while (k < localVars.length()) {
        bir:VariableDcl localVar = getVariableDcl(localVars[k]);
        jvm:Label startLabel = methodStartLabel;
        jvm:Label endLabel = methodEndLabel;
        var tmpBoolParam = localVar.typeValue is bir:BTypeBoolean && localVar.name.value.startsWith("%syn");
        if (!tmpBoolParam && (localVar.kind is bir:LocalVarKind || localVar.kind is bir:ArgVarKind)) {
            // local vars have visible range information
            if (localVar.kind is bir:LocalVarKind) {
                string startBBID = localVar.meta.startBBID;
                string endBBID = localVar.meta.endBBID;
                int insOffset = localVar.meta.insOffset;
                if (startBBID != "") {
                    startLabel = labelGen.getLabel(funcName + startBBID + "ins" + insOffset.toString());
                }
                if (endBBID != "") {
                    endLabel = labelGen.getLabel(funcName + endBBID + "beforeTerm");
                }
            }
            string metaVarName = localVar.meta.name;
            if (metaVarName != "") {
                mv.visitLocalVariable(metaVarName, getJVMTypeSign(localVar.typeValue),
                                startLabel, endLabel, indexMap.getIndex(localVar));
            }
        }
        k = k + 1;
    }

    mv.visitMaxs(200, 400);
    mv.visitEnd();
}

function geerateFrameClassFieldLoad(int localVarOffset, bir:VariableDcl?[] localVars, jvm:MethodVisitor mv,
                                    BalToJVMIndexMap indexMap, string frameName) {
    int k = localVarOffset;
    while (k < localVars.length()) {
        bir:VariableDcl localVar = getVariableDcl(localVars[k]);
        var index = indexMap.getIndex(localVar);
        bir:BType bType = localVar.typeValue;
        mv.visitInsn(DUP);

        if (bType is bir:BTypeInt) {
            mv.visitFieldInsn(GETFIELD, frameName, internal:replace(localVar.name.value, "%","_"), "J");
            mv.visitVarInsn(LSTORE, index);
        } else if (bType is bir:BTypeByte) {
            mv.visitFieldInsn(GETFIELD, frameName, internal:replace(localVar.name.value, "%","_"), "I");
            mv.visitVarInsn(ISTORE, index);
        } else if (bType is bir:BTypeFloat) {
            mv.visitFieldInsn(GETFIELD, frameName, internal:replace(localVar.name.value, "%","_"), "D");
            mv.visitVarInsn(DSTORE, index);
        } else if (bType is bir:BTypeString) {
            mv.visitFieldInsn(GETFIELD, frameName, internal:replace(localVar.name.value, "%","_"),
                    io:sprintf("L%s;", STRING_VALUE));
            mv.visitVarInsn(ASTORE, index);
        } else if (bType is bir:BTypeDecimal) {
            mv.visitFieldInsn(GETFIELD, frameName, internal:replace(localVar.name.value, "%","_"),
                    io:sprintf("L%s;", DECIMAL_VALUE));
            mv.visitVarInsn(ASTORE, index);
        } else if (bType is bir:BTypeBoolean) {
            mv.visitFieldInsn(GETFIELD, frameName, internal:replace(localVar.name.value, "%","_"), "Z");
            mv.visitVarInsn(ISTORE, index);
        } else if (bType is bir:BMapType || bType is bir:BRecordType) {
            mv.visitFieldInsn(GETFIELD, frameName, internal:replace(localVar.name.value, "%","_"),
                    io:sprintf("L%s;", MAP_VALUE));
            mv.visitVarInsn(ASTORE, index);
        } else if (bType is bir:BTableType) {
            mv.visitFieldInsn(GETFIELD, frameName, internal:replace(localVar.name.value, "%","_"),
                    io:sprintf("L%s;", TABLE_VALUE));
            mv.visitVarInsn(ASTORE, index);
        } else if (bType is bir:BStreamType) {
            mv.visitFieldInsn(GETFIELD, frameName, internal:replace(localVar.name.value, "%","_"),
                    io:sprintf("L%s;", STREAM_VALUE));
            mv.visitVarInsn(ASTORE, index);
        } else if (bType is bir:BArrayType ||
                    bType is bir:BTupleType) {
            mv.visitFieldInsn(GETFIELD, frameName, internal:replace(localVar.name.value, "%","_"),
                    io:sprintf("L%s;", ARRAY_VALUE));
            mv.visitVarInsn(ASTORE, index);
        } else if (bType is bir:BObjectType || bType is bir:BServiceType) {
            mv.visitFieldInsn(GETFIELD, frameName, internal:replace(localVar.name.value, "%","_"),
                    io:sprintf("L%s;", OBJECT_VALUE));
            mv.visitVarInsn(ASTORE, index);
        } else if (bType is bir:BErrorType) {
            mv.visitFieldInsn(GETFIELD, frameName, internal:replace(localVar.name.value, "%","_"),
                    io:sprintf("L%s;", ERROR_VALUE));
            mv.visitVarInsn(ASTORE, index);
        } else if (bType is bir:BFutureType) {
            mv.visitFieldInsn(GETFIELD, frameName, internal:replace(localVar.name.value, "%","_"),
                    io:sprintf("L%s;", FUTURE_VALUE));
            mv.visitVarInsn(ASTORE, index);
        } else if (bType is bir:BInvokableType) {
            mv.visitFieldInsn(GETFIELD, frameName, internal:replace(localVar.name.value, "%","_"),
                    io:sprintf("L%s;", FUNCTION_POINTER));
            mv.visitVarInsn(ASTORE, index);
        } else if (bType is bir:BTypeDesc) {
            mv.visitFieldInsn(GETFIELD, frameName, internal:replace(localVar.name.value, "%","_"),
                    io:sprintf("L%s;", TYPEDESC_VALUE));
            mv.visitVarInsn(ASTORE, index);
        }   else if (bType is bir:BTypeNil ||
                    bType is bir:BTypeAny ||
                    bType is bir:BTypeAnyData ||
                    bType is bir:BUnionType ||
                    bType is bir:BJSONType ||
                    bType is bir:BFiniteType) {
            mv.visitFieldInsn(GETFIELD, frameName, internal:replace(localVar.name.value, "%","_"),
                    io:sprintf("L%s;", OBJECT));
            mv.visitVarInsn(ASTORE, index);
        } else if (bType is bir:BXMLType) {
            mv.visitFieldInsn(GETFIELD, frameName, internal:replace(localVar.name.value, "%","_"),
                    io:sprintf("L%s;", XML_VALUE));
            mv.visitVarInsn(ASTORE, index);
        } else if (bType is bir:BTypeHandle) {
            mv.visitFieldInsn(GETFIELD, frameName, internal:replace(localVar.name.value, "%","_"),
                    io:sprintf("L%s;", HANDLE_VALUE));
            mv.visitVarInsn(ASTORE, index);
        } else {
            error err = error( "JVM generation is not supported for type " +
                                        io:sprintf("%s", bType));
            panic err;
        }
        k = k + 1;
    }

}

function geerateFrameClassFieldUpdate(int localVarOffset, bir:VariableDcl?[] localVars, jvm:MethodVisitor mv,
                                      BalToJVMIndexMap indexMap, string frameName) {
    int k = localVarOffset;
    while (k < localVars.length()) {
        bir:VariableDcl localVar = getVariableDcl(localVars[k]);
        var index = indexMap.getIndex(localVar);
        mv.visitInsn(DUP);

        bir:BType bType = localVar.typeValue;
        if (bType is bir:BTypeInt) {
            mv.visitVarInsn(LLOAD, index);
            mv.visitFieldInsn(PUTFIELD, frameName, internal:replace(localVar.name.value, "%","_"), "J");
        } else if (bType is bir:BTypeByte) {
            mv.visitVarInsn(ILOAD, index);
            mv.visitFieldInsn(PUTFIELD, frameName, internal:replace(localVar.name.value, "%","_"), "I");
        } else if (bType is bir:BTypeFloat) {
            mv.visitVarInsn(DLOAD, index);
            mv.visitFieldInsn(PUTFIELD, frameName, internal:replace(localVar.name.value, "%","_"), "D");
        } else if (bType is bir:BTypeString) {
            mv.visitVarInsn(ALOAD, index);
            mv.visitFieldInsn(PUTFIELD, frameName, internal:replace(localVar.name.value, "%","_"),
                    io:sprintf("L%s;", STRING_VALUE));
        } else if (bType is bir:BTypeDecimal) {
            mv.visitVarInsn(ALOAD, index);
            mv.visitFieldInsn(PUTFIELD, frameName, internal:replace(localVar.name.value, "%","_"),
                    io:sprintf("L%s;", DECIMAL_VALUE));
        } else if (bType is bir:BTypeBoolean) {
            mv.visitVarInsn(ILOAD, index);
            mv.visitFieldInsn(PUTFIELD, frameName, internal:replace(localVar.name.value, "%","_"), "Z");
        } else if (bType is bir:BMapType ||
                    bType is bir:BRecordType) {
            mv.visitVarInsn(ALOAD, index);
            mv.visitFieldInsn(PUTFIELD, frameName, internal:replace(localVar.name.value, "%","_"),
                    io:sprintf("L%s;", MAP_VALUE));
        } else if (bType is bir:BTableType) {
            mv.visitVarInsn(ALOAD, index);
            mv.visitFieldInsn(PUTFIELD, frameName, internal:replace(localVar.name.value, "%","_"),
                    io:sprintf("L%s;", TABLE_VALUE));
        } else if (bType is bir:BStreamType) {
            mv.visitVarInsn(ALOAD, index);
            mv.visitFieldInsn(PUTFIELD, frameName, internal:replace(localVar.name.value, "%","_"),
                    io:sprintf("L%s;", STREAM_VALUE));
        } else if (bType is bir:BArrayType ||
                    bType is bir:BTupleType) {
            mv.visitVarInsn(ALOAD, index);
            mv.visitFieldInsn(PUTFIELD, frameName, internal:replace(localVar.name.value, "%","_"),
                    io:sprintf("L%s;", ARRAY_VALUE));
        } else if (bType is bir:BErrorType) {
            mv.visitVarInsn(ALOAD, index);
            mv.visitFieldInsn(PUTFIELD, frameName, internal:replace(localVar.name.value, "%","_"),
                    io:sprintf("L%s;", ERROR_VALUE));
        } else if (bType is bir:BFutureType) {
            mv.visitVarInsn(ALOAD, index);
            mv.visitFieldInsn(PUTFIELD, frameName, internal:replace(localVar.name.value, "%","_"),
                    io:sprintf("L%s;", FUTURE_VALUE));
        } else if (bType is bir:BTypeDesc) {
            mv.visitVarInsn(ALOAD, index);
            mv.visitTypeInsn(CHECKCAST, TYPEDESC_VALUE);
            mv.visitFieldInsn(PUTFIELD, frameName, internal:replace(localVar.name.value, "%","_"),
                    io:sprintf("L%s;", TYPEDESC_VALUE));
        } else if (bType is bir:BObjectType || bType is bir:BServiceType) {
            mv.visitVarInsn(ALOAD, index);
            mv.visitFieldInsn(PUTFIELD, frameName, internal:replace(localVar.name.value, "%","_"),
                    io:sprintf("L%s;", OBJECT_VALUE));
        } else if (bType is bir:BInvokableType) {
            mv.visitVarInsn(ALOAD, index);
            mv.visitFieldInsn(PUTFIELD, frameName, internal:replace(localVar.name.value, "%","_"),
                    io:sprintf("L%s;", FUNCTION_POINTER));
        } else if (bType is bir:BTypeNil ||
                    bType is bir:BTypeAny ||
                    bType is bir:BTypeAnyData ||
                    bType is bir:BUnionType ||
                    bType is bir:BJSONType ||
                    bType is bir:BFiniteType) {
            mv.visitVarInsn(ALOAD, index);
            mv.visitFieldInsn(PUTFIELD, frameName, internal:replace(localVar.name.value, "%","_"),
                    io:sprintf("L%s;", OBJECT));
        } else if (bType is bir:BXMLType) {
            mv.visitVarInsn(ALOAD, index);
            mv.visitFieldInsn(PUTFIELD, frameName, internal:replace(localVar.name.value, "%","_"),
                    io:sprintf("L%s;", XML_VALUE));
        } else if (bType is bir:BTypeHandle) {
            mv.visitVarInsn(ALOAD, index);
            mv.visitFieldInsn(PUTFIELD, frameName, internal:replace(localVar.name.value, "%","_"),
                     io:sprintf("L%s;", HANDLE_VALUE));
        } else {
            error err = error( "JVM generation is not supported for type " +
                                        io:sprintf("%s", bType));
            panic err;
        }
        k = k + 1;
    }
}

function getJVMTypeSign(bir:BType bType) returns string {
    string jvmType = "";
    if (bType is bir:BTypeInt) {
        jvmType = "J";
    } else if (bType is bir:BTypeByte) {
        jvmType = "I";
    } else if (bType is bir:BTypeFloat) {
        jvmType = "D";
    } else if (bType is bir:BTypeBoolean) {
        jvmType = "Z";
    } else if (bType is bir:BTypeString) {
        jvmType = io:sprintf("L%s;", STRING_VALUE);
    } else if (bType is bir:BTypeDecimal) {
        jvmType = io:sprintf("L%s;", DECIMAL_VALUE);
    } else if (bType is bir:BMapType || bType is bir:BRecordType) {
        jvmType = io:sprintf("L%s;", MAP_VALUE);
    } else if (bType is bir:BTableType) {
        jvmType = io:sprintf("L%s;", TABLE_VALUE);
    } else if (bType is bir:BStreamType) {
        jvmType = io:sprintf("L%s;", STREAM_VALUE);
    } else if (bType is bir:BArrayType ||
                bType is bir:BTupleType) {
        jvmType = io:sprintf("L%s;", ARRAY_VALUE);
    } else if (bType is bir:BObjectType || bType is bir:BServiceType) {
        jvmType = io:sprintf("L%s;", OBJECT_VALUE);
    } else if (bType is bir:BErrorType) {
        jvmType = io:sprintf("L%s;", ERROR_VALUE);
    } else if (bType is bir:BFutureType) {
        jvmType = io:sprintf("L%s;", FUTURE_VALUE);
    } else if (bType is bir:BInvokableType) {
        jvmType = io:sprintf("L%s;", FUNCTION_POINTER);
    } else if (bType is bir:BTypeHandle) {
        jvmType = io:sprintf("L%s;", HANDLE_VALUE);
    } else if (bType is bir:BTypeDesc) {
        jvmType = io:sprintf("L%s;", TYPEDESC_VALUE);
    }   else if (bType is bir:BTypeNil
            || bType is bir:BTypeAny
            || bType is bir:BTypeAnyData
            || bType is bir:BUnionType
            || bType is bir:BJSONType
            || bType is bir:BFiniteType) {
        jvmType = io:sprintf("L%s;", OBJECT);
    } else if (bType is bir:BXMLType) {
        jvmType = io:sprintf("L%s;", XML_VALUE);
    }
    return jvmType;
}

function generateBasicBlocks(jvm:MethodVisitor mv, bir:BasicBlock?[] basicBlocks, LabelGenerator labelGen,
            ErrorHandlerGenerator errorGen, InstructionGenerator instGen, TerminatorGenerator termGen,
            bir:Function func, int returnVarRefIndex, int stateVarIndex, int localVarOffset, boolean isArg,
            bir:Package module, string currentPackageName, bir:BType? attachedType, boolean isObserved = false,
            boolean isService = false, string serviceName = "") {
    int j = 0;
    string funcName = cleanupFunctionName(<@untainted> func.name.value);

    // process error entries
    bir:ErrorEntry?[] errorEntries = func.errorEntries;
    bir:ErrorEntry? currentEE = ();
    string previousTargetBB = "";
    jvm:Label endLabel = new;
    jvm:Label errorValueLabel = new;
    jvm:Label otherErrorLabel = new;
    jvm:Label jumpLabel = new;
    int errorEntryCnt = 0;
    if (errorEntries.length() > errorEntryCnt) {
        currentEE = errorEntries[errorEntryCnt];
    }

    while (j < basicBlocks.length()) {
        bir:BasicBlock bb = getBasicBlock(basicBlocks[j]);
        string currentBBName = io:sprintf("%s", bb.id.value);

        // create jvm label
        jvm:Label bbLabel = labelGen.getLabel(funcName + bb.id.value);
        mv.visitLabel(bbLabel);

        string serviceOrConnectorName = serviceName;
        if (isObserved && j == 0) {
            string observationStartMethod = isService ? "startResourceObservation" : "startCallableObservation";
            if !isService && attachedType is bir:BObjectType {
                // add module org and module name to remote spans.
                serviceOrConnectorName = getFullQualifiedRemoteFunctionName(
                                attachedType.moduleId.org, attachedType.moduleId.name, serviceName);
            }
            emitStartObservationInvocation(mv, localVarOffset, serviceOrConnectorName, funcName, observationStartMethod);
        }

        // generate instructions
        int m = 0;
        int insCount = bb.instructions.length();
        boolean isTrapped = currentEE is bir:ErrorEntry  && currentEE.trapBB.id.value == currentBBName;
        // Cases will be generate between instructions and terminator of the basic block. So if basic block is
        // trapped we need to generate two try catches as for instructions and terminator.
        if (isTrapped && insCount > 0) {
            endLabel = new;
            errorValueLabel = new;
            otherErrorLabel = new;
            jumpLabel = new;
            // start try for instructions.
<<<<<<< HEAD
            errorGen.generateTryInsForTrap(<bir:ErrorEntry>currentEE, previousTargetBB, endLabel,
                                                handlerLabel, jumpLabel);
=======
            errorGen.generateTryInsForTrap(<bir:ErrorEntry>currentEE, errorVarNames, endLabel, 
                                                errorValueLabel, otherErrorLabel, jumpLabel);
>>>>>>> af509a0f
        }
        while (m < insCount) {
            jvm:Label insLabel = labelGen.getLabel(funcName + bb.id.value + "ins" + m.toString());
            mv.visitLabel(insLabel);
            bir:Instruction? inst = bb.instructions[m];
            var pos = inst?.pos;
            if (pos is bir:DiagnosticPos) {
                generateDiagnosticPos(pos, mv);
            }
            if (inst is bir:ConstantLoad) {
                instGen.generateConstantLoadIns(inst);
            } else if (inst is bir:TypeCast) {
                instGen.generateCastIns(inst);
            } else if (inst is bir:Move) {
                if (inst.kind == bir:INS_KIND_MOVE) {
                    instGen.generateMoveIns(inst);
                } else if (inst.kind == bir:INS_KIND_XML_SEQ_STORE) {
                    instGen.generateXMLStoreIns(inst);
                } else if (inst.kind == bir:INS_KIND_XML_LOAD_ALL) {
                    instGen.generateXMLLoadAllIns(inst);
                } else if (inst.kind == bir:INS_KIND_TYPEOF) {
                    instGen.generateTypeofIns(inst);
                } else if (inst.kind == bir:INS_KIND_NOT) {
                    instGen.generateNotIns(inst);
                } else if (inst.kind == bir:INS_KIND_NEGATE) {
                    instGen.generateNegateIns(inst);
                } else {
                    error err = error("JVM generation is not supported for operation " + io:sprintf("%s", inst));
                    panic err;
                }
            } else if (inst is bir:BinaryOp) {
                instGen.generateBinaryOpIns(inst);
            } else if (inst is bir:NewArray) {
                instGen.generateArrayNewIns(inst);
            } else if (inst is bir:NewMap) {
                instGen.generateMapNewIns(inst);
            } else if (inst is bir:NewTypeDesc) {
                instGen.generateNewTypedescIns(inst);
            } else if (inst is bir:NewTable) {
                instGen.generateTableNewIns(inst);
            } else if (inst is bir:NewStream) {
                instGen.generateStreamNewIns(inst);
            } else if (inst is bir:NewError) {
                instGen.generateNewErrorIns(inst);
            } else if (inst is bir:NewInstance) {
                instGen.generateObjectNewIns(inst, localVarOffset);
            } else if (inst is bir:FieldAccess) {
                if (inst.kind == bir:INS_KIND_MAP_STORE) {
                    instGen.generateMapStoreIns(inst);
                } else if (inst.kind == bir:INS_KIND_MAP_LOAD) {
                    instGen.generateMapLoadIns(inst);
                } else if (inst.kind == bir:INS_KIND_ARRAY_STORE) {
                    instGen.generateArrayStoreIns(inst);
                } else if (inst.kind == bir:INS_KIND_ARRAY_LOAD) {
                    instGen.generateArrayValueLoad(inst);
                } else if (inst.kind == bir:INS_KIND_OBJECT_STORE) {
                    instGen.generateObjectStoreIns(inst);
                } else if (inst.kind == bir:INS_KIND_OBJECT_LOAD) {
                    instGen.generateObjectLoadIns(inst);
                } else if (inst.kind == bir:INS_KIND_STRING_LOAD) {
                    instGen.generateStringLoadIns(inst);
                } else if (inst.kind == bir:INS_KIND_XML_ATTRIBUTE_STORE) {
                    instGen.generateXMLAttrStoreIns(inst);
                } else if (inst.kind == bir:INS_KIND_XML_ATTRIBUTE_LOAD) {
                    instGen.generateXMLAttrLoadIns(inst);
                } else if (inst.kind == bir:INS_KIND_XML_LOAD || inst.kind == bir:INS_KIND_XML_SEQ_LOAD) {
                    instGen.generateXMLLoadIns(inst);
                } else {
                    error err = error("JVM generation is not supported for operation " + io:sprintf("%s", inst));
                    panic err;
                }
            } else if (inst is bir:FPLoad) {
                instGen.generateFPLoadIns(inst);
            } else if (inst is bir:TypeTest) {
                 instGen.generateTypeTestIns(inst);
            } else if (inst is bir:IsLike) {
                 instGen.generateIsLikeIns(inst);
            } else if (inst is bir:NewXMLQName) {
                instGen.generateNewXMLQNameIns(inst);
            } else if (inst is bir:NewStringXMLQName) {
                instGen.generateNewStringXMLQNameIns(inst);
            } else if (inst is bir:NewXMLElement) {
                instGen.generateNewXMLElementIns(inst);
            } else if (inst is bir:NewXMLText) {
                if (inst.kind == bir:INS_KIND_NEW_XML_TEXT) {
                    instGen.generateNewXMLTextIns(inst);
                } else if (inst.kind == bir:INS_KIND_NEW_XML_COMMENT) {
                    instGen.generateNewXMLCommentIns(inst);
                } else {
                    error err = error("JVM generation is not supported for operation " + io:sprintf("%s", inst));
                    panic err;
                }
            } else if (inst is bir:NewXMLPI) {
                instGen.generateNewXMLProcIns(inst);
            } else {
                error err = error("JVM generation is not supported for operation " + io:sprintf("%s", inst));
                panic err;
            }
            m += 1;
        }

        // close the started try block with a catch statement for instructions.
        if (isTrapped && insCount > 0) {
            errorGen.generateCatchInsForTrap(<bir:ErrorEntry>currentEE, endLabel,
                                                errorValueLabel, otherErrorLabel, jumpLabel);
        }
        jvm:Label bbEndLable = labelGen.getLabel(funcName + bb.id.value + "beforeTerm");
        mv.visitLabel(bbEndLable);

        bir:Terminator terminator = bb.terminator;
        if (!isArg) {
            // SIPUSH range is (-32768 to 32767) so if the state index goes beyond that, need to use visitLdcInsn
            mv.visitIntInsn(SIPUSH, j);
            mv.visitVarInsn(ISTORE, stateVarIndex);
        }

        // process terminator
        boolean isTerminatorTrapped = false;
        if (!isArg || (isArg && !(terminator is bir:Return))) {
            if (isTrapped && !(terminator is bir:GOTO)) {
                isTerminatorTrapped = true;
                endLabel = new;
                errorValueLabel = new;
                otherErrorLabel = new;
                jumpLabel = new;
                // start try for terminator if current block is trapped.
<<<<<<< HEAD
                errorGen.generateTryInsForTrap(<bir:ErrorEntry>currentEE, previousTargetBB, endLabel,
                                                handlerLabel, jumpLabel);
=======
                errorGen.generateTryInsForTrap(<bir:ErrorEntry>currentEE, errorVarNames, endLabel, 
                                                errorValueLabel, otherErrorLabel, jumpLabel);
>>>>>>> af509a0f
            }
            generateDiagnosticPos(terminator.pos, mv);
            if (isModuleInitFunction(module, func) && terminator is bir:Return) {
                generateAnnotLoad(mv, module.typeDefs, getPackageName(module.org.value, module.name.value));
            }
            termGen.genTerminator(terminator, func, funcName, localVarOffset, returnVarRefIndex, attachedType, isObserved);
            if (isTerminatorTrapped) {
                // close the started try block with a catch statement for terminator.
                errorGen.generateCatchInsForTrap(<bir:ErrorEntry>currentEE, endLabel, errorValueLabel,
                                                    otherErrorLabel, jumpLabel);
            }
        }

        // set next error entry after visiting current error entry.
        if (isTrapped) {
            errorEntryCnt = errorEntryCnt + 1;
            if (errorEntries.length() > errorEntryCnt && currentEE is bir:ErrorEntry) {
                previousTargetBB = currentEE.targetBB.id.value;
                currentEE = errorEntries[errorEntryCnt];
            }
        }

        var thenBB = terminator["thenBB"];
        if (thenBB is bir:BasicBlock) {
            genYieldCheck(mv, termGen.labelGen, thenBB, funcName, localVarOffset);
        }
        j += 1;
    }
}

function genYieldCheck(jvm:MethodVisitor mv, LabelGenerator labelGen, bir:BasicBlock thenBB, string funcName,
                        int localVarOffset) {
    mv.visitVarInsn(ALOAD, localVarOffset);
    mv.visitMethodInsn(INVOKEVIRTUAL, STRAND, "isYielded", "()Z", false);
    jvm:Label yieldLabel = labelGen.getLabel(funcName + "yield");
    mv.visitJumpInsn(IFNE, yieldLabel);

    // goto thenBB
    jvm:Label gotoLabel = labelGen.getLabel(funcName + thenBB.id.value);
    mv.visitJumpInsn(GOTO, gotoLabel);
}

function generateLambdaMethod(bir:AsyncCall|bir:FPLoad ins, jvm:ClassWriter cw, string lambdaName) {
    bir:BType? lhsType;
    string orgName;
    string moduleName;
    string funcName;
    int paramIndex = 1;
    boolean isVirtual = ins is bir:AsyncCall &&  ins.isVirtual;
    if (ins is bir:AsyncCall) {
        lhsType = ins.lhsOp?.typeValue;
        orgName = ins.pkgID.org;
        moduleName = ins.pkgID.name;
        funcName = ins.name.value;
    } else {
        lhsType = ins.lhsOp.typeValue;
        orgName = ins.pkgID.org;
        moduleName = ins.pkgID.name;
        funcName = ins.name.value;
    }

    boolean isExternFunction =  isExternStaticFunctionCall(ins);
    boolean isBuiltinModule = isBallerinaBuiltinModule(orgName, moduleName);

    bir:BType returnType = bir:TYPE_NIL;
    if (lhsType is bir:BFutureType) {
        returnType = lhsType.returnType;
    } else if (ins is bir:FPLoad) {
        returnType = ins.retType;
        if (returnType is bir:BInvokableType) {
            returnType = <bir:BType> returnType?.retType;
        }
    } else {
        error err = error( "JVM generation is not supported for async return type " +
                                        io:sprintf("%s", lhsType));
        panic err;
    }


    int closureMapsCount = 0;
    if (ins is bir:FPLoad) {
        closureMapsCount = ins.closureMaps.length();
    }
    string closureMapsDesc = getMapValueDesc(closureMapsCount);

    boolean isVoid = returnType is bir:BTypeNil;
    jvm:MethodVisitor mv;
    if (isVoid) {
        mv = cw.visitMethod(ACC_PUBLIC + ACC_STATIC, cleanupFunctionName(lambdaName),
                                io:sprintf("(%s[L%s;)V", closureMapsDesc, OBJECT), (), ());
    } else {
        mv = cw.visitMethod(ACC_PUBLIC + ACC_STATIC, cleanupFunctionName(lambdaName),
                                io:sprintf("(%s[L%s;)L%s;", closureMapsDesc, OBJECT, OBJECT), (), ());
    }

    mv.visitCode();
    // load strand as first arg
    // strand and other args are in a object[] param. This param comes after closure maps.
    // hence the closureMapsCount is equal to the array's param index.
    mv.visitVarInsn(ALOAD, closureMapsCount);
    mv.visitInsn(ICONST_0);
    mv.visitInsn(AALOAD);
    mv.visitTypeInsn(CHECKCAST, STRAND);

    if (isExternFunction) {
        jvm:Label blockedOnExternLabel = new;

        mv.visitInsn(DUP);

        mv.visitMethodInsn(INVOKEVIRTUAL, STRAND, "isBlockedOnExtern", "()Z", false);
        mv.visitJumpInsn(IFEQ, blockedOnExternLabel);

        mv.visitInsn(DUP);
        mv.visitInsn(ICONST_0);
        mv.visitFieldInsn(PUTFIELD, STRAND, "blockedOnExtern", "Z");

        if (!isVoid) {
            mv.visitInsn(DUP);

            mv.visitFieldInsn(GETFIELD, STRAND, "returnValue", "Ljava/lang/Object;");
            mv.visitInsn(ARETURN);   
        } else {
            mv.visitInsn(RETURN);
        }

        mv.visitLabel(blockedOnExternLabel);
    }
    bir:BType?[] paramBTypes = [];

    if (ins is bir:AsyncCall) {
        bir:VarRef?[] paramTypes = ins.args;
        if (isVirtual) {
            genLoadDataForObjectAttachedLambdas(ins, mv, closureMapsCount, paramTypes , isBuiltinModule);
            int paramTypeIndex = 1;
            paramIndex = 2;
            while ( paramTypeIndex < paramTypes.length()) {
                generateObjectArgs(mv, paramIndex);
                paramTypeIndex += 1;
                paramIndex += 1;
                if (!isBuiltinModule) {
                    generateObjectArgs(mv, paramIndex);
                    paramIndex += 1;
                }
            }
        } else {
            // load and cast param values
            int argIndex = 1;
            foreach var paramType in paramTypes {
                bir:VarRef ref = getVarRef(paramType);
                mv.visitVarInsn(ALOAD, 0);
                mv.visitIntInsn(BIPUSH, argIndex);
                mv.visitInsn(AALOAD);
                addUnboxInsn(mv, ref.typeValue);
                paramBTypes[paramIndex -1] = paramType?.typeValue;
                paramIndex += 1;

                argIndex += 1;
                if (!isBuiltinModule) {
                    addBooleanTypeToLambdaParamTypes(mv, 0, argIndex);
                    paramBTypes[paramIndex -1] = "boolean";
                    paramIndex += 1;
                }
                argIndex += 1;
            }
        }
    } else {
        //load closureMaps
        int i = 0;
        while (i < closureMapsCount) {
            mv.visitVarInsn(ALOAD, i);
            mv.visitInsn(ICONST_1);
            i += 1;
        }

        bir:VariableDcl?[] paramTypes = ins.params;
        // load and cast param values

        int argIndex = 1;
        foreach var paramType in paramTypes {
            bir:VariableDcl dcl = getVariableDcl(paramType);
            mv.visitVarInsn(ALOAD, closureMapsCount);
            mv.visitIntInsn(BIPUSH, argIndex);
            mv.visitInsn(AALOAD);
            addUnboxInsn(mv, dcl.typeValue);
            paramBTypes[paramIndex -1] = dcl.typeValue;
            paramIndex += 1;
            i += 1;
            argIndex += 1;
            
            if (!isBuiltinModule) {
                addBooleanTypeToLambdaParamTypes(mv, closureMapsCount, argIndex);
                paramBTypes[paramIndex -1] = "boolean";
                paramIndex += 1;
            }
            argIndex += 1;
        }
    }

    if (isVirtual) {
        string methodDesc = io:sprintf("(L%s;L%s;[L%s;)L%s;", STRAND, STRING_VALUE, OBJECT, OBJECT);
        mv.visitMethodInsn(INVOKEINTERFACE, OBJECT_VALUE, "call", methodDesc, true);
    } else {
        string methodDesc = getLambdaMethodDesc(paramBTypes, returnType, closureMapsCount);
        string jvmClass = lookupFullQualifiedClassName(getPackageName(orgName, moduleName) + funcName);
        mv.visitMethodInsn(INVOKESTATIC, jvmClass, funcName, methodDesc, false);
    }

    if (isVoid) {
        mv.visitInsn(RETURN);
    } else {
        if (!isVirtual) {
            addBoxInsn(mv, returnType);
        }
        mv.visitInsn(ARETURN);
    }

    mv.visitMaxs(0,0);
    mv.visitEnd();
}

function genLoadDataForObjectAttachedLambdas(bir:AsyncCall ins, jvm:MethodVisitor mv, int closureMapsCount,
                    bir:VarRef?[] paramTypes , boolean isBuiltinModule) {
    mv.visitInsn(POP);
    mv.visitVarInsn(ALOAD, closureMapsCount);
    mv.visitInsn(ICONST_1);
    bir:VarRef ref = getVarRef(ins.args[0]);
    mv.visitInsn(AALOAD);
    addUnboxInsn(mv, ref.typeValue);
    mv.visitVarInsn(ALOAD, closureMapsCount);
    mv.visitInsn(ICONST_0);
    mv.visitInsn(AALOAD);
    mv.visitTypeInsn(CHECKCAST, STRAND);
  
    mv.visitLdcInsn(cleanupObjectTypeName(ins.name.value));
    int objectArrayLength = paramTypes.length() - 1;
    if (!isBuiltinModule) {
        mv.visitIntInsn(BIPUSH, objectArrayLength * 2);
    } else {
        mv.visitIntInsn(BIPUSH, objectArrayLength);
    }
    mv.visitTypeInsn(ANEWARRAY, OBJECT);
}

function generateObjectArgs(jvm:MethodVisitor mv, int paramIndex) {
    mv.visitInsn(DUP);
    mv.visitIntInsn(BIPUSH, paramIndex - 2);
    mv.visitVarInsn(ALOAD, 0);
    mv.visitIntInsn(BIPUSH, paramIndex + 1);
    mv.visitInsn(AALOAD);
    mv.visitInsn(AASTORE);
}

function addBooleanTypeToLambdaParamTypes(jvm:MethodVisitor mv, int arrayIndex, int paramIndex) {
    mv.visitVarInsn(ALOAD, arrayIndex);
    mv.visitIntInsn(BIPUSH, paramIndex);
    mv.visitInsn(AALOAD);
    addUnboxInsn(mv, "boolean");
}

function genDefaultValue(jvm:MethodVisitor mv, bir:BType bType, int index) {
    if (bType is bir:BTypeInt) {
        mv.visitInsn(LCONST_0);
        mv.visitVarInsn(LSTORE, index);
    } else if (bType is bir:BTypeByte) {
        mv.visitInsn(ICONST_0);
        mv.visitVarInsn(ISTORE, index);
    } else if (bType is bir:BTypeFloat) {
        mv.visitInsn(DCONST_0);
        mv.visitVarInsn(DSTORE, index);
    } else if (bType is bir:BTypeString) {
        mv.visitInsn(ACONST_NULL);
        mv.visitVarInsn(ASTORE, index);
    } else if (bType is bir:BTypeBoolean) {
        mv.visitInsn(ICONST_0);
        mv.visitVarInsn(ISTORE, index);
    } else if (bType is bir:BMapType ||
                bType is bir:BArrayType ||
                bType is bir:BTableType ||
                bType is bir:BStreamType ||
                bType is bir:BErrorType ||
                bType is bir:BTypeNil ||
                bType is bir:BTypeAny ||
                bType is bir:BTypeAnyData ||
                bType is bir:BObjectType ||
                bType is bir:BServiceType ||
                bType is bir:BTypeDecimal ||
                bType is bir:BUnionType ||
                bType is bir:BRecordType ||
                bType is bir:BTupleType ||
                bType is bir:BFutureType ||
                bType is bir:BJSONType ||
                bType is bir:BXMLType ||
                bType is bir:BInvokableType ||
                bType is bir:BFiniteType ||
                bType is bir:BTypeHandle ||
                bType is bir:BTypeDesc) {
        mv.visitInsn(ACONST_NULL);
        mv.visitVarInsn(ASTORE, index);
    } else {
        error err = error( "JVM generation is not supported for type " +
                                        io:sprintf("%s", bType));
        panic err;
    }
}

function loadDefaultValue(jvm:MethodVisitor mv, bir:BType bType) {
    if (bType is bir:BTypeInt || bType is bir:BTypeByte) {
        mv.visitInsn(LCONST_0);
    } else if (bType is bir:BTypeFloat) {
        mv.visitInsn(DCONST_0);
    } else if (bType is bir:BTypeBoolean) {
        mv.visitInsn(ICONST_0);
    } else if (bType is bir:BTypeString ||
                bType is bir:BMapType ||
                bType is bir:BArrayType ||
                bType is bir:BTableType ||
                bType is bir:BStreamType ||
                bType is bir:BErrorType ||
                bType is bir:BTypeNil ||
                bType is bir:BTypeAny ||
                bType is bir:BTypeAnyData ||
                bType is bir:BObjectType ||
                bType is bir:BUnionType ||
                bType is bir:BRecordType ||
                bType is bir:BTupleType ||
                bType is bir:BFutureType ||
                bType is bir:BJSONType ||
                bType is bir:BXMLType ||
                bType is bir:BInvokableType ||
                bType is bir:BFiniteType ||
                bType is bir:BTypeHandle ||
                bType is bir:BTypeDesc) {
        mv.visitInsn(ACONST_NULL);
    } else {
        error err = error( "JVM generation is not supported for type " +
                                        io:sprintf("%s", bType));
        panic err;
    }
}

function getMethodDesc(bir:BType?[] paramTypes, bir:BType? retType, bir:BType? attachedType = ()) returns string {
    string desc = "(Lorg/ballerinalang/jvm/scheduling/Strand;";

    if (attachedType is bir:BType) {
        desc = desc + getArgTypeSignature(attachedType);
    }

    int i = 0;
    while (i < paramTypes.length()) {
        bir:BType paramType = getType(paramTypes[i]);
        desc = desc + getArgTypeSignature(paramType);
        i += 1;
    }
    string returnType = generateReturnType(retType);
    desc =  desc + returnType;

    return desc;
}

function getLambdaMethodDesc(bir:BType?[] paramTypes, bir:BType? retType, int closureMapsCount) returns string {
    string desc = "(Lorg/ballerinalang/jvm/scheduling/Strand;";
    int j = 0;
    while (j < closureMapsCount) {
        j += 1;
        desc = desc + "L" + MAP_VALUE + ";" + "Z";
    }

    int i = 0;
    while (i < paramTypes.length()) {
        bir:BType paramType = getType(paramTypes[i]);
        desc = desc + getArgTypeSignature(paramType);
        i += 1;
    }
    string returnType = generateReturnType(retType);
    desc =  desc + returnType;

    return desc;
}

function getArgTypeSignature(bir:BType bType) returns string {
    if (bType is bir:BTypeInt) {
        return "J";
    } else if (bType is bir:BTypeByte) {
        return "I";
    } else if (bType is bir:BTypeFloat) {
        return "D";
    } else if (bType is bir:BTypeString) {
        return io:sprintf("L%s;", STRING_VALUE);
    } else if (bType is bir:BTypeDecimal) {
        return io:sprintf("L%s;", DECIMAL_VALUE);
    } else if (bType is bir:BTypeBoolean) {
        return "Z";
    } else if (bType is bir:BTypeNil) {
        return io:sprintf("L%s;", OBJECT);
    } else if (bType is bir:BArrayType || bType is bir:BTupleType) {
        return io:sprintf("L%s;", ARRAY_VALUE );
    } else if (bType is bir:BErrorType) {
        return io:sprintf("L%s;", ERROR_VALUE);
    } else if (bType is bir:BTypeAnyData ||
                bType is bir:BUnionType ||
                bType is bir:BJSONType ||
                bType is bir:BFiniteType ||
                bType is bir:BTypeAny) {
        return io:sprintf("L%s;", OBJECT);
    } else if (bType is bir:BMapType || bType is bir:BRecordType) {
        return io:sprintf("L%s;", MAP_VALUE);
    } else if (bType is bir:BFutureType) {
        return io:sprintf("L%s;", FUTURE_VALUE);
    } else if (bType is bir:BTableType) {
        return io:sprintf("L%s;", TABLE_VALUE);
    } else if (bType is bir:BStreamType) {
        return io:sprintf("L%s;", STREAM_VALUE);
    } else if (bType is bir:BInvokableType) {
        return io:sprintf("L%s;", FUNCTION_POINTER);
    } else if (bType is bir:BTypeDesc) {
        return io:sprintf("L%s;", TYPEDESC_VALUE);
    } else if (bType is bir:BObjectType || bType is bir:BServiceType) {
        return io:sprintf("L%s;", OBJECT_VALUE);
    } else if (bType is bir:BXMLType) {
        return io:sprintf("L%s;", XML_VALUE);
    } else if (bType is bir:BTypeHandle) {
        return io:sprintf("L%s;", HANDLE_VALUE);
    } else {
        error err = error( "JVM generation is not supported for type " + io:sprintf("%s", bType));
        panic err;
    }
}

function generateReturnType(bir:BType? bType) returns string {
    if (bType is ()) {
        return ")V";
    } else if (bType is bir:BTypeInt) {
        return ")J";
    } else if (bType is bir:BTypeByte) {
        return ")I";
    } else if (bType is bir:BTypeFloat) {
        return ")D";
    } else if (bType is bir:BTypeString) {
        return io:sprintf(")L%s;", STRING_VALUE);
    } else if (bType is bir:BTypeDecimal) {
        return io:sprintf(")L%s;", DECIMAL_VALUE);
    } else if (bType is bir:BTypeBoolean) {
        return ")Z";
    } else if (bType is bir:BTypeNil) {
        return ")V";
    } else if (bType is bir:BArrayType ||
                bType is bir:BTupleType) {
        return io:sprintf(")L%s;", ARRAY_VALUE);
    } else if (bType is bir:BMapType || 
                bType is bir:BRecordType) {
        return io:sprintf(")L%s;", MAP_VALUE);
    } else if (bType is bir:BErrorType) {
        return io:sprintf(")L%s;", ERROR_VALUE);
    } else if (bType is bir:BTableType) {
        return io:sprintf(")L%s;", TABLE_VALUE);
    } else if (bType is bir:BStreamType) {
        return io:sprintf(")L%s;", STREAM_VALUE);
    } else if (bType is bir:BFutureType) {
        return io:sprintf(")L%s;", FUTURE_VALUE);
    } else if (bType is bir:BTypeDesc) {
        return io:sprintf(")L%s;", TYPEDESC_VALUE);
    } else if (bType is bir:BTypeAny ||
                bType is bir:BTypeAnyData ||
                bType is bir:BUnionType ||
                bType is bir:BJSONType ||
                bType is bir:BFiniteType) {
        return io:sprintf(")L%s;", OBJECT);
    } else if (bType is bir:BObjectType || bType is bir:BServiceType) {
        return io:sprintf(")L%s;", OBJECT_VALUE);
    } else if (bType is bir:BInvokableType) {
        return io:sprintf(")L%s;", FUNCTION_POINTER);
    } else if (bType is bir:BXMLType) {
        return io:sprintf(")L%s;", XML_VALUE);
    } else if (bType is bir:BTypeHandle) {
        return io:sprintf(")L%s;", HANDLE_VALUE);
    } else {
        error err = error( "JVM generation is not supported for type " + io:sprintf("%s", bType));
        panic err;
    }
}

function getMainFunc(bir:Function?[] funcs) returns bir:Function? {
    bir:Function? userMainFunc = ();
    foreach var func in funcs {
        if (func is bir:Function && func.name.value == "main") {
            userMainFunc = <@untainted> func;
            break;
        }
    }

    return userMainFunc;
}

function createFunctionPointer(jvm:MethodVisitor mv, string class, string lambdaName, boolean isVoid, int closureMapCount) {
    mv.visitTypeInsn(NEW, FUNCTION_POINTER);
    mv.visitInsn(DUP);
    mv.visitInvokeDynamicInsn(class, cleanupFunctionName(lambdaName), isVoid, closureMapCount);

    // load null here for type, since these are fp's created for internal usages.
    mv.visitInsn(ACONST_NULL);

    if (isVoid) {
        mv.visitMethodInsn(INVOKESPECIAL, FUNCTION_POINTER, "<init>",
                            io:sprintf("(L%s;L%s;)V", CONSUMER, BTYPE), false);
    } else {
        mv.visitMethodInsn(INVOKESPECIAL, FUNCTION_POINTER, "<init>",
                            io:sprintf("(L%s;L%s;)V", FUNCTION, BTYPE), false);
    }
}

function generateMainMethod(bir:Function? userMainFunc, jvm:ClassWriter cw, bir:Package pkg,  string mainClass,
                            string initClass, boolean serviceEPAvailable) {

    jvm:MethodVisitor mv = cw.visitMethod(ACC_PUBLIC + ACC_STATIC, "main", "([Ljava/lang/String;)V", (), ());

    // set system properties
    initConfigurations(mv);
    // start all listeners
    startListeners(mv, serviceEPAvailable);

    // register a shutdown hook to call package stop() method.
    registerShutdownListener(mv, initClass);

    BalToJVMIndexMap indexMap = new;
    string pkgName = getPackageName(pkg.org.value, pkg.name.value);
    ErrorHandlerGenerator errorGen = new(mv, indexMap, pkgName);

    // add main string[] args param first
    bir:VariableDcl argsVar = { typeValue: "any",
                                    name: { value: "argsdummy" },
                                    kind: "ARG" };
    _ = indexMap.getIndex(argsVar);
    
    boolean isVoidFunction = userMainFunc is bir:Function && userMainFunc.typeValue?.retType is bir:BTypeNil;

    mv.visitTypeInsn(NEW, SCHEDULER);
    mv.visitInsn(DUP);
    mv.visitInsn(ICONST_0);
    mv.visitMethodInsn(INVOKESPECIAL, SCHEDULER, "<init>", "(Z)V", false);
    bir:VariableDcl schedulerVar = { typeValue: "any",
                                    name: { value: "schedulerdummy" },
                                    kind: "ARG" };
    int schedulerVarIndex = indexMap.getIndex(schedulerVar);
    mv.visitVarInsn(ASTORE, schedulerVarIndex);
    mv.visitVarInsn(ALOAD, schedulerVarIndex);

    if (hasInitFunction(pkg)) {
        string initFuncName = MODULE_INIT;
        mv.visitInsn(DUP);
        mv.visitIntInsn(BIPUSH, 1);
        mv.visitTypeInsn(ANEWARRAY, OBJECT);

        // schedule the init method
        string lambdaName = io:sprintf("$lambda$%s$", initFuncName);

        // create FP value
        createFunctionPointer(mv, initClass, lambdaName, false, 0);

        // no parent strand
        mv.visitInsn(ACONST_NULL);
        bir:BType anyType = "any";
        loadType(mv, anyType);
        mv.visitMethodInsn(INVOKEVIRTUAL, SCHEDULER, SCHEDULE_FUNCTION_METHOD,
            io:sprintf("([L%s;L%s;L%s;L%s;)L%s;", OBJECT, FUNCTION_POINTER, STRAND, BTYPE, FUTURE_VALUE), false);
        mv.visitInsn(DUP);
        mv.visitInsn(DUP);
        mv.visitFieldInsn(GETFIELD, FUTURE_VALUE, "strand", io:sprintf("L%s;", STRAND));
        mv.visitIntInsn(BIPUSH, 100);
        mv.visitTypeInsn(ANEWARRAY, OBJECT);
        mv.visitFieldInsn(PUTFIELD, STRAND, "frames", io:sprintf("[L%s;", OBJECT));
        errorGen.printStackTraceFromFutureValue(mv, indexMap);
        mv.visitInsn(POP);

        bir:VariableDcl futureVar = { typeValue: "any",
                                    name: { value: "initdummy" },
                                    kind: "ARG" };
        int futureVarIndex = indexMap.getIndex(futureVar);
        mv.visitVarInsn(ASTORE, futureVarIndex);
        mv.visitVarInsn(ALOAD, futureVarIndex);
        mv.visitFieldInsn(GETFIELD, FUTURE_VALUE, "result", io:sprintf("L%s;", OBJECT));

        mv.visitMethodInsn(INVOKESTATIC, RUNTIME_UTILS, HANDLE_RETURNED_ERROR_METHOD, io:sprintf("(L%s;)V", OBJECT), false);
    }

    if (userMainFunc is bir:Function) {
        mv.visitInsn(DUP);
        loadCLIArgsForMain(mv, userMainFunc.params, userMainFunc.restParamExist, userMainFunc.annotAttachments);

        // invoke the user's main method
        string lambdaName = "$lambda$main$";
        createFunctionPointer(mv, initClass, lambdaName, isVoidFunction, 0);

        // no parent strand
        mv.visitInsn(ACONST_NULL);
        //submit to the scheduler
        if (isVoidFunction) {
            mv.visitMethodInsn(INVOKEVIRTUAL, SCHEDULER, SCHEDULE_CONSUMER_METHOD,
                io:sprintf("([L%s;L%s;L%s;)L%s;", OBJECT, FUNCTION_POINTER, STRAND, FUTURE_VALUE), false);
        } else {
            loadType(mv, userMainFunc.typeValue?.retType);
            mv.visitMethodInsn(INVOKEVIRTUAL, SCHEDULER, SCHEDULE_FUNCTION_METHOD,
                io:sprintf("([L%s;L%s;L%s;L%s;)L%s;", OBJECT, FUNCTION_POINTER, STRAND, BTYPE, FUTURE_VALUE), false);
            mv.visitInsn(DUP);
        }
        mv.visitInsn(DUP);
        mv.visitFieldInsn(GETFIELD, FUTURE_VALUE, "strand", io:sprintf("L%s;", STRAND));
        mv.visitIntInsn(BIPUSH, 100);
        mv.visitTypeInsn(ANEWARRAY, OBJECT);
        mv.visitFieldInsn(PUTFIELD, STRAND, "frames", io:sprintf("[L%s;", OBJECT));
        errorGen.printStackTraceFromFutureValue(mv, indexMap);
        mv.visitInsn(POP);

        // At this point we are done executing all the functions including asyncs
        if (!isVoidFunction) {
            // store future value
            bir:VariableDcl futureVar = { typeValue: "any",
                                    name: { value: "dummy" },
                                    kind: "ARG" };
            int futureVarIndex = indexMap.getIndex(futureVar);
            mv.visitVarInsn(ASTORE, futureVarIndex);
            mv.visitVarInsn(ALOAD, futureVarIndex);
            mv.visitFieldInsn(GETFIELD, FUTURE_VALUE, "result", io:sprintf("L%s;", OBJECT));

            mv.visitMethodInsn(INVOKESTATIC, RUNTIME_UTILS, HANDLE_RETURNED_ERROR_METHOD, io:sprintf("(L%s;)V", OBJECT), false);
        }
    }

    if (hasInitFunction(pkg)) {
        scheduleStartMethod(mv, pkg, initClass, serviceEPAvailable, errorGen, indexMap, schedulerVarIndex);
    }

    // stop all listeners
    stopListeners(mv, serviceEPAvailable);

    mv.visitInsn(RETURN);
    mv.visitMaxs(0, 0);
    mv.visitEnd();
}

function initConfigurations(jvm:MethodVisitor mv) {
    mv.visitVarInsn(ALOAD, 0);
    mv.visitMethodInsn(INVOKESTATIC, LAUNCH_UTILS, 
                "initConfigurations", io:sprintf("([L%s;)[L%s;", STRING_VALUE, STRING_VALUE), false);
    mv.visitVarInsn(ASTORE, 0);
}

function startListeners(jvm:MethodVisitor mv, boolean isServiceEPAvailable) {
    mv.visitLdcInsn(isServiceEPAvailable);
    mv.visitMethodInsn(INVOKESTATIC, LAUNCH_UTILS, "startListeners", "(Z)V", false);
}

function stopListeners(jvm:MethodVisitor mv, boolean isServiceEPAvailable) {
    mv.visitLdcInsn(isServiceEPAvailable);
    mv.visitMethodInsn(INVOKESTATIC, LAUNCH_UTILS, "stopListeners", "(Z)V", false);
}

function registerShutdownListener(jvm:MethodVisitor mv, string initClass) {
    string shutdownClassName = initClass + "$SignalListener";
    mv.visitMethodInsn(INVOKESTATIC, JAVA_RUNTIME, "getRuntime", io:sprintf("()L%s;", JAVA_RUNTIME), false);
    mv.visitTypeInsn(NEW, shutdownClassName);
    mv.visitInsn(DUP);
    mv.visitMethodInsn(INVOKESPECIAL, shutdownClassName, "<init>", "()V", false);
    mv.visitMethodInsn(INVOKEVIRTUAL, JAVA_RUNTIME, "addShutdownHook", io:sprintf("(L%s;)V", JAVA_THREAD), false);
}

function scheduleStartMethod(jvm:MethodVisitor mv, bir:Package pkg, string initClass, boolean serviceEPAvailable,
    ErrorHandlerGenerator errorGen, BalToJVMIndexMap indexMap, int schedulerVarIndex) {
    // schedule the start method
    string startFuncName = MODULE_START;
    string startLambdaName = io:sprintf("$lambda$%s$", startFuncName);

    mv.visitIntInsn(BIPUSH, 1);
    mv.visitTypeInsn(ANEWARRAY, OBJECT);

    // create FP value
    createFunctionPointer(mv, initClass, startLambdaName, false, 0);

    // no parent strand
    mv.visitInsn(ACONST_NULL);
    bir:BType anyType = "any";
    loadType(mv, anyType);
    mv.visitMethodInsn(INVOKEVIRTUAL, SCHEDULER, SCHEDULE_FUNCTION_METHOD,
        io:sprintf("([L%s;L%s;L%s;L%s;)L%s;", OBJECT, FUNCTION_POINTER, STRAND, BTYPE, FUTURE_VALUE), false);
    
    
    mv.visitInsn(DUP);
    mv.visitInsn(DUP);
    mv.visitFieldInsn(GETFIELD, FUTURE_VALUE, "strand", io:sprintf("L%s;", STRAND));
    mv.visitIntInsn(BIPUSH, 100);
    mv.visitTypeInsn(ANEWARRAY, OBJECT);
    mv.visitFieldInsn(PUTFIELD, STRAND, "frames", io:sprintf("[L%s;", OBJECT));
    errorGen.printStackTraceFromFutureValue(mv, indexMap);
    mv.visitInsn(POP);
    
    bir:VariableDcl futureVar = { typeValue: "any",
                                name: { value: "startdummy" },
                                kind: "ARG" };
    int futureVarIndex = indexMap.getIndex(futureVar);
    mv.visitVarInsn(ASTORE, futureVarIndex);
    mv.visitVarInsn(ALOAD, futureVarIndex);
    mv.visitFieldInsn(GETFIELD, FUTURE_VALUE, "result", io:sprintf("L%s;", OBJECT));

    mv.visitMethodInsn(INVOKESTATIC, RUNTIME_UTILS, HANDLE_RETURNED_ERROR_METHOD, io:sprintf("(L%s;)V", OBJECT), false);
    // need to set immortal=true and start the scheduler again
    if (serviceEPAvailable) {
        mv.visitVarInsn(ALOAD, schedulerVarIndex);
        mv.visitInsn(DUP);
        mv.visitInsn(ICONST_1);
        mv.visitFieldInsn(PUTFIELD, SCHEDULER, "immortal", "Z");
        
        mv.visitMethodInsn(INVOKEVIRTUAL, SCHEDULER, SCHEDULER_START_METHOD, "()V", false);
    }
}

# Generate a lambda function to invoke ballerina main.
#
# + userMainFunc - ballerina main function
# + cw - class visitor
# + pkg - package
function generateLambdaForMain(bir:Function userMainFunc, jvm:ClassWriter cw, bir:Package pkg,
                               string mainClass, string initClass) {
    string pkgName = getPackageName(pkg.org.value, pkg.name.value);
    bir:BType returnType = <bir:BType> userMainFunc.typeValue?.retType;
    boolean isVoidFunc = returnType is bir:BTypeNil;
    
    jvm:MethodVisitor mv;
    if (isVoidFunc) {
        mv = cw.visitMethod(ACC_PUBLIC + ACC_STATIC, "$lambda$main$",
                            io:sprintf("([L%s;)V", OBJECT), (), ());
    } else {
        mv = cw.visitMethod(ACC_PUBLIC + ACC_STATIC, "$lambda$main$",
                            io:sprintf("([L%s;)L%s;", OBJECT, OBJECT), (), ());
    }
    mv.visitCode();

    //load strand as first arg
    mv.visitVarInsn(ALOAD, 0);
    mv.visitInsn(ICONST_0);
    mv.visitInsn(AALOAD);
    mv.visitTypeInsn(CHECKCAST, STRAND);

    // load and cast param values
    bir:BType?[] paramTypes = userMainFunc.typeValue.paramTypes;

    int paramIndex = 1;
    foreach var paramType in paramTypes {
        bir:BType pType = getType(paramType);
        mv.visitVarInsn(ALOAD, 0);
        mv.visitIntInsn(BIPUSH, paramIndex);
        mv.visitInsn(AALOAD);
        addUnboxInsn(mv, pType);
        paramIndex += 1;
    }

    mv.visitMethodInsn(INVOKESTATIC, mainClass, userMainFunc.name.value, getMethodDesc(paramTypes, returnType), false);
    if (isVoidFunc) {
        mv.visitInsn(RETURN);
    } else {
        addBoxInsn(mv, returnType);
        mv.visitInsn(ARETURN);
    }
    mv.visitMaxs(0,0);
    mv.visitEnd();
}

function loadCLIArgsForMain(jvm:MethodVisitor mv, bir:FunctionParam?[] params, boolean hasRestParam, 
    bir:AnnotationAttachment?[] annotAttachments) {

    // get defaultable arg names from function annotation
    string[] defaultableNames = [];
    int defaultableIndex = 0;
    foreach var attachment in annotAttachments {
        if (attachment is bir:AnnotationAttachment && attachment.annotTagRef.value == DEFAULTABLE_ARGS_ANOT_NAME) {
            var annotRecValue = <bir:AnnotationRecordValue>attachment.annotValues[0];
            var annotFieldMap = annotRecValue.annotValueMap;
            var annotArrayValue = <bir:AnnotationArrayValue>annotFieldMap[DEFAULTABLE_ARGS_ANOT_FIELD];
            foreach var entryOptional in annotArrayValue.annotValueArray {
                var argValue = <bir:AnnotationLiteralValue>entryOptional;
                defaultableNames[defaultableIndex] = <string>argValue.literalValue;
                defaultableIndex += 1;
            }
            break;
        }
    }   
    // create function info array
    mv.visitIntInsn(BIPUSH, params.length());
    mv.visitTypeInsn(ANEWARRAY, io:sprintf("%s$ParamInfo", RUNTIME_UTILS));
    int index = 0;
    defaultableIndex = 0;
    foreach var param in params {
        mv.visitInsn(DUP);
        mv.visitIntInsn(BIPUSH, index);
        index += 1;
        mv.visitTypeInsn(NEW, io:sprintf("%s$ParamInfo", RUNTIME_UTILS));
        mv.visitInsn(DUP);
        if (param is bir:FunctionParam) {
            if (param.hasDefaultExpr) {
                mv.visitInsn(ICONST_1);
            } else {
                mv.visitInsn(ICONST_0);
            }
            mv.visitLdcInsn(defaultableNames[defaultableIndex]);
            defaultableIndex += 1;
            // var varIndex = indexMap.getIndex(param);
            loadType(mv, param.typeValue);
        }
        mv.visitMethodInsn(INVOKESPECIAL, io:sprintf("%s$ParamInfo", RUNTIME_UTILS), "<init>", 
            io:sprintf("(ZL%s;L%s;)V", STRING_VALUE, BTYPE), false);
        mv.visitInsn(AASTORE);   
    }

     // load string[] that got parsed into to java main
    mv.visitVarInsn(ALOAD, 0);
    if (hasRestParam) {
        mv.visitInsn(ICONST_1);
    } else {
        mv.visitInsn(ICONST_0);
    }

     // invoke ArgumentParser.extractEntryFuncArgs()
    mv.visitMethodInsn(INVOKESTATIC, ARGUMENT_PARSER, "extractEntryFuncArgs", 
            io:sprintf("([L%s$ParamInfo;[L%s;Z)[L%s;", RUNTIME_UTILS, STRING_VALUE, OBJECT), false);
}

# Generate a lambda function to invoke ballerina main.
#
# + cw - class visitor
# + pkg - package
function generateLambdaForPackageInits(jvm:ClassWriter cw, bir:Package pkg,
                               string mainClass, string initClass, bir:ModuleID[] depMods) {
    //need to generate lambda for package Init as well, if exist
    if (hasInitFunction(pkg)) {
        string initFuncName = MODULE_INIT;
        generateLambdaForModuleFunction(cw, initFuncName, initClass, voidReturn=false);

        // generate another lambda for start function as well
        string startFuncName = MODULE_START;
        generateLambdaForModuleFunction(cw, startFuncName, initClass, voidReturn=false);

        string stopFuncName = "<stop>";
        bir:ModuleID currentModId = packageToModuleId(pkg);
        string fullFuncName = calculateModuleSpecialFuncName(currentModId, stopFuncName);

        generateLambdaForDepModStopFunc(cw, cleanupFunctionName(fullFuncName), initClass);

        foreach var id in depMods {
            fullFuncName = calculateModuleSpecialFuncName(id, stopFuncName);
            string lookupKey = getPackageName(id.org, id.name) + fullFuncName;

            string jvmClass = lookupFullQualifiedClassName(lookupKey);

            generateLambdaForDepModStopFunc(cw, cleanupFunctionName(fullFuncName), jvmClass);
        }
    }
}

function generateLambdaForModuleFunction(jvm:ClassWriter cw, string funcName, string initClass,
                                         boolean voidReturn = true) {
    jvm:MethodVisitor mv;
    if (voidReturn) {
        mv = cw.visitMethod(ACC_PUBLIC + ACC_STATIC,
                        io:sprintf("$lambda$%s$", funcName),
                        io:sprintf("([L%s;)V", OBJECT), (), ());
    } else {
        mv = cw.visitMethod(ACC_PUBLIC + ACC_STATIC,
                        io:sprintf("$lambda$%s$", funcName),
                        io:sprintf("([L%s;)L%s;", OBJECT, OBJECT), (), ());
    }
    mv.visitCode();

    //load strand as first arg
    mv.visitVarInsn(ALOAD, 0);
    mv.visitInsn(ICONST_0);
    mv.visitInsn(AALOAD);
    mv.visitTypeInsn(CHECKCAST, STRAND);

    if (voidReturn) {
        mv.visitMethodInsn(INVOKESTATIC, initClass, funcName, io:sprintf("(L%s;)V", STRAND), false);
        mv.visitInsn(RETURN);
    } else {
        mv.visitMethodInsn(INVOKESTATIC, initClass, funcName, io:sprintf("(L%s;)L%s;", STRAND, OBJECT), false);
        addBoxInsn(mv, errUnion);
        mv.visitInsn(ARETURN);
    }
    mv.visitMaxs(0,0);
    mv.visitEnd();
}

function generateLambdaForDepModStopFunc(jvm:ClassWriter cw, string funcName, string initClass) {
    jvm:MethodVisitor mv;
    mv = cw.visitMethod(ACC_PUBLIC + ACC_STATIC,
                        io:sprintf("$lambda$%s", funcName),
                        io:sprintf("([L%s;)V", OBJECT), (), ());
    mv.visitCode();

    //load strand as first arg
    mv.visitVarInsn(ALOAD, 0);
    mv.visitInsn(ICONST_0);
    mv.visitInsn(AALOAD);
    mv.visitTypeInsn(CHECKCAST, STRAND);

    mv.visitMethodInsn(INVOKESTATIC, initClass, funcName, io:sprintf("(L%s;)V", STRAND), false);
    mv.visitInsn(RETURN);
    mv.visitMaxs(0,0);
    mv.visitEnd();
}

# Generate cast instruction from String to target type
# 
# + targetType - target type to be casted
# + mv - method visitor
function castFromString(bir:BType targetType, jvm:MethodVisitor mv) {
    mv.visitTypeInsn(CHECKCAST, STRING_VALUE);
    if (targetType is bir:BTypeInt) {
        mv.visitMethodInsn(INVOKESTATIC, LONG_VALUE, "parseLong", io:sprintf("(L%s;)J", STRING_VALUE), false);
    } else if (targetType is bir:BTypeByte) {
        mv.visitMethodInsn(INVOKESTATIC, INT_VALUE, "parseInt", io:sprintf("(L%s;)I", STRING_VALUE), false);
    } else if (targetType is bir:BTypeFloat) {
        mv.visitMethodInsn(INVOKESTATIC, DOUBLE_VALUE, "parseDouble", io:sprintf("(L%s;)D", STRING_VALUE), false);
    } else if (targetType is bir:BTypeBoolean) {
        mv.visitMethodInsn(INVOKESTATIC, BOOLEAN_VALUE, "parseBoolean", io:sprintf("(L%s;)Z", STRING_VALUE), false);
    } else if (targetType is bir:BTypeDecimal) {
        mv.visitMethodInsn(INVOKESPECIAL, DECIMAL_VALUE, "<init>", io:sprintf("(L%s;)V", STRING_VALUE), false);
    } else if (targetType is bir:BArrayType) {
        mv.visitTypeInsn(CHECKCAST, ARRAY_VALUE);
    } else if (targetType is bir:BMapType) {
        mv.visitTypeInsn(CHECKCAST, MAP_VALUE);
    } else if (targetType is bir:BTableType) {
        mv.visitTypeInsn(CHECKCAST, TABLE_VALUE);
    } else if (targetType is bir:BStreamType) {
        mv.visitTypeInsn(CHECKCAST, STREAM_VALUE);
    } else if (targetType is bir:BTypeAny ||
                targetType is bir:BTypeAnyData ||
                targetType is bir:BTypeNil ||
                targetType is bir:BUnionType ||
                targetType is bir:BTypeString) {
        // do nothing
        return;
    } else {
        error err = error("JVM generation is not supported for type " + io:sprintf("%s", targetType));
        panic err;
    }
}

function hasInitFunction(bir:Package pkg) returns boolean {
    foreach var func in pkg.functions {
        if (func is bir:Function && isModuleInitFunction(pkg, func)) {
            return true;
        }
    }
    return false;
}

function isModuleInitFunction(bir:Package module, bir:Function func) returns boolean {
    string moduleInit = getModuleInitFuncName(module);
    return func.name.value == moduleInit;
}
// TODO: remove and use calculateModuleInitFuncName
function getModuleInitFuncName(bir:Package module) returns string {
     return calculateModuleInitFuncName(packageToModuleId(module));
}

function calculateModuleInitFuncName(bir:ModuleID id) returns string {
    return calculateModuleSpecialFuncName(id, "<init>");
}

function calculateModuleSpecialFuncName(bir:ModuleID id, string funcSuffix) returns string {
    string orgName = id.org;
    string moduleName = id.name;
    string versionValue = id.modVersion;

    string funcName;
    if (moduleName == ".") {
       funcName = ".." + funcSuffix;
    } else if (versionValue == "") {
       funcName = moduleName + "." + funcSuffix;
    } else {
        funcName = moduleName + ":" + versionValue + "." + funcSuffix;
    }

    if (!internal:equalsIgnoreCase(orgName, "$anon")) {
        funcName = orgName  + "/" + funcName;
    }

    return funcName;
}
// TODO: remove and use calculateModuleStartFuncName
function getModuleStartFuncName(bir:Package module) returns string {
    return calculateModuleStartFuncName(packageToModuleId(module));
}

function calculateModuleStartFuncName(bir:ModuleID id) returns string {
    return calculateModuleSpecialFuncName(id, "<start>");
}

function getModuleStopFuncName(bir:Package module) returns string {
    return calculateModuleSpecialFuncName(packageToModuleId(module), "<stop>");
}

function addInitAndTypeInitInstructions(bir:Package pkg, bir:Function func) {
    bir:BasicBlock?[] basicBlocks = [];
    nextId = -1;
    bir:BasicBlock nextBB = {id: getNextBBId(), instructions: []};
    basicBlocks[basicBlocks.length()] = nextBB;

    bir:ModuleID modID = packageToModuleId(pkg);

    bir:BasicBlock typeOwnerCreateBB = {id: getNextBBId(), instructions: []};
    basicBlocks[basicBlocks.length()] = typeOwnerCreateBB;

    bir:Call createTypesCallTerm = {pos:{}, args:[], kind:bir:TERMINATOR_CALL, lhsOp:(), pkgID:modID,
                        name:{value:CURRENT_MODULE_INIT}, isVirtual:false, thenBB:typeOwnerCreateBB};
    nextBB.terminator = createTypesCallTerm;

    if (func.basicBlocks.length() == 0) {
        bir:Return ret = {pos:{sLine:999}, kind:bir:TERMINATOR_RETURN};
        typeOwnerCreateBB.terminator = ret;
        func.basicBlocks = basicBlocks;
        return;
    }

    bir:GOTO gotoNext = {pos:{}, kind:bir:TERMINATOR_GOTO, targetBB:<bir:BasicBlock>func.basicBlocks[0]};
    typeOwnerCreateBB.terminator = gotoNext;

    foreach var basicBB in func.basicBlocks {
        basicBlocks[basicBlocks.length()] = basicBB;
    }
    func.basicBlocks = basicBlocks;
}

function enrichPkgWithInitializers(map<JavaClass> jvmClassMap, string typeOwnerClass,
                                        bir:Package pkg, bir:ModuleID[] depModArray) {
    JavaClass javaClass = <JavaClass>jvmClassMap[typeOwnerClass];
    bir:Function initFunc = generateDepModInit(depModArray, pkg, MODULE_INIT, "<init>");
    javaClass.functions[javaClass.functions.length()] = initFunc;
    pkg.functions[pkg.functions.length()] = initFunc;

    bir:Function startFunc = generateDepModInit(depModArray, pkg, MODULE_START, "<start>");
    javaClass.functions[javaClass.functions.length()] = startFunc;
    pkg.functions[pkg.functions.length()] = startFunc;

}

function generateDepModInit(bir:ModuleID[] imprtMods, bir:Package pkg, string funcName,
                                string initName) returns bir:Function {
    nextId = -1;
    nextVarId = -1;

    bir:VariableDcl retVar = {name: {value:"%ret"}, typeValue: errUnion};
    bir:VarRef retVarRef = {variableDcl:retVar, typeValue:errUnion};

    bir:Function modInitFunc = {pos:{}, basicBlocks:[], localVars:[retVar],
                            name:{value:funcName}, typeValue:{retType:errUnion},
                            workerChannels:[], receiver:(), restParamExist:false};
    _ = addAndGetNextBasicBlock(modInitFunc);

    bir:VariableDcl boolVal = addAndGetNextVar(modInitFunc, bir:TYPE_BOOLEAN);
    bir:VarRef boolRef = {variableDcl:boolVal, typeValue:bir:TYPE_BOOLEAN};

    foreach var id in imprtMods {
        string initFuncName = calculateModuleSpecialFuncName(id, initName);
        _ = addCheckedInvocation(modInitFunc, id, initFuncName, retVarRef, boolRef);
    }

    bir:ModuleID currentModId = packageToModuleId(pkg);
    string currentInitFuncName = calculateModuleSpecialFuncName(currentModId, initName);
    bir:BasicBlock lastBB = addCheckedInvocation(modInitFunc, currentModId, currentInitFuncName, retVarRef, boolRef);

    bir:Return ret = {pos:{}, kind:bir:TERMINATOR_RETURN};
    lastBB.terminator = ret;

    return modInitFunc;
}

function getNextBBId() returns bir:Name {
    string bbIdPrefix = "genBB";
    nextId += 1;
    return {value:bbIdPrefix + nextId.toString()};
}

function getNextVarId() returns bir:Name {
    string varIdPrefix = "%";
    nextVarId += 1;
    return {value:varIdPrefix + nextVarId.toString()};
}

function addCheckedInvocation(bir:Function func, bir:ModuleID modId, string initFuncName,
                                    bir:VarRef retVar, bir:VarRef boolRef) returns bir:BasicBlock {
    bir:BasicBlock lastBB = <bir:BasicBlock>func.basicBlocks[func.basicBlocks.length() - 1];
    bir:BasicBlock nextBB = addAndGetNextBasicBlock(func);
    // TODO remove once lang.annotation is fixed
    if (modId.org == BALLERINA && modId.name == BUILT_IN_PACKAGE_NAME) {
        bir:Call initCallTerm = {pos:{}, args:[], kind:bir:TERMINATOR_CALL, lhsOp:(), pkgID:modId,
                            name:{value:initFuncName}, isVirtual:false, thenBB:nextBB};
        lastBB.terminator = initCallTerm;
        return nextBB;
    }
    bir:Call initCallTerm = {pos:{}, args:[], kind:bir:TERMINATOR_CALL, lhsOp:retVar, pkgID:modId,
                        name:{value:initFuncName}, isVirtual:false, thenBB:nextBB};
    lastBB.terminator = initCallTerm;

    bir:TypeTest typeTest = {pos:{}, kind:bir:INS_KIND_TYPE_TEST,
                                lhsOp:boolRef, rhsOp:retVar, typeValue:errType};
    nextBB.instructions[nextBB.instructions.length()] = typeTest;

    bir:BasicBlock trueBB = addAndGetNextBasicBlock(func);

    bir:BasicBlock retBB = addAndGetNextBasicBlock(func);

    bir:Return ret = {pos:{}, kind:bir:TERMINATOR_RETURN};
    retBB.terminator = ret;

    bir:GOTO gotoRet = {pos:{}, kind:bir:TERMINATOR_GOTO, targetBB:retBB};
    trueBB.terminator = gotoRet;

    bir:BasicBlock falseBB = addAndGetNextBasicBlock(func);
    bir:Branch branch = {pos:{}, falseBB:falseBB, kind:bir:TERMINATOR_BRANCH, op:boolRef, trueBB:trueBB};
    nextBB.terminator = branch;
    return falseBB;
}

function addAndGetNextBasicBlock(bir:Function func) returns bir:BasicBlock {
    bir:BasicBlock nextbb = {id: getNextBBId(), instructions: []};
    func.basicBlocks[func.basicBlocks.length()] = nextbb;
    return nextbb;
}

function addAndGetNextVar(bir:Function func, bir:BType typeVal) returns bir:VariableDcl {
    bir:VariableDcl nextLocalVar = {name: getNextVarId(), typeValue: typeVal};
    func.localVars[func.localVars.length()] = nextLocalVar;
    return nextLocalVar;
}

function generateParamCast(int paramIndex, bir:BType targetType, jvm:MethodVisitor mv) {
    // load BValue array
    mv.visitVarInsn(ALOAD, 0);

    // load value[i]
    mv.visitLdcInsn(paramIndex);
    mv.visitInsn(L2I);
    mv.visitInsn(AALOAD);
}

function generateAnnotLoad(jvm:MethodVisitor mv, bir:TypeDef?[] typeDefs, string pkgName) {
    string typePkgName = ".";
    if (pkgName != "") {
        typePkgName = pkgName;
    }

    foreach var optionalTypeDef in typeDefs {
        bir:TypeDef typeDef = getTypeDef(optionalTypeDef);
        bir:BType bType = typeDef.typeValue;

        if (bType is bir:BFiniteType || bType is bir:BServiceType) {
            continue;
        }

        loadAnnots(mv, typePkgName, typeDef);
    }
}

function loadAnnots(jvm:MethodVisitor mv, string pkgName, bir:TypeDef typeDef) {
    string pkgClassName = pkgName == "." || pkgName == "" ? MODULE_INIT_CLASS_NAME :
                            lookupGlobalVarClassName(pkgName + ANNOTATION_MAP_NAME);
    mv.visitFieldInsn(GETSTATIC, pkgClassName, ANNOTATION_MAP_NAME, io:sprintf("L%s;", MAP_VALUE));
    mv.visitTypeInsn(CHECKCAST, MAP_VALUE);
    loadExternalOrLocalType(mv, typeDef);
    mv.visitMethodInsn(INVOKESTATIC, io:sprintf("%s", ANNOTATION_UTILS), "processAnnotations",
        io:sprintf("(L%s;L%s;)V", MAP_VALUE, BTYPE), false);
}

type BalToJVMIndexMap object {
    private int localVarIndex = 0;
    private map<int> jvmLocalVarIndexMap = {};

    function add(bir:VariableDcl varDcl) {
        string varRefName = self.getVarRefName(varDcl);
        self.jvmLocalVarIndexMap[varRefName] = self.localVarIndex;

        bir:BType bType = varDcl.typeValue;

        if (bType is bir:BTypeInt ||
            bType is bir:BTypeFloat) {
            self.localVarIndex = self.localVarIndex + 2;
        } else {
            self.localVarIndex = self.localVarIndex + 1;
        }
    }

    function getIndex(bir:VariableDcl varDcl) returns int {
        string varRefName = self.getVarRefName(varDcl);
        if (!(self.jvmLocalVarIndexMap.hasKey(varRefName))) {
            self.add(varDcl);
        }

        return self.jvmLocalVarIndexMap[varRefName] ?: -1;
    }

    function getVarRefName(bir:VariableDcl varDcl) returns string {
        return varDcl.name.value;
    }
};

function generateFrameClasses(bir:Package pkg, map<byte[]> pkgEntries) {
    foreach var func in pkg.functions {
        generateFrameClassForFunction(pkg, func, pkgEntries);
    }

    foreach var typeDef in pkg.typeDefs {
        bir:Function?[]? attachedFuncs = typeDef?.attachedFuncs;
        if (attachedFuncs is bir:Function?[]) {
            bir:BType? attachedType;
            if (typeDef?.typeValue is bir:BRecordType) {
                // Only attach function of records is the record init. That should be
                // generated as a static function.
                attachedType = ();
            } else {
                attachedType = typeDef?.typeValue;
            }
            foreach var func in attachedFuncs {
                generateFrameClassForFunction(pkg, func, pkgEntries, attachedType=attachedType);
            }
        }
    }
}

function generateFrameClassForFunction (bir:Package pkg, bir:Function? func, map<byte[]> pkgEntries,
                                        bir:BType? attachedType = ()) {
    string pkgName = getPackageName(pkg.org.value, pkg.name.value);
    bir:Function currentFunc = getFunction(<@untainted> func);
    if (isExternFunc(currentFunc)) {
        var extFuncWrapper = getExternalFunctionWrapper(pkg, currentFunc, attachedType = attachedType);
        if (!(extFuncWrapper is OldStyleExternalFunctionWrapper)) {
            return;
        }
    }
    string frameClassName = getFrameClassName(pkgName, currentFunc.name.value, attachedType);
    jvm:ClassWriter cw = new(COMPUTE_FRAMES);
    cw.visitSource(currentFunc.pos.sourceFileName);
    currentClass = <@untainted> frameClassName;
    cw.visit(V1_8, ACC_PUBLIC + ACC_SUPER, frameClassName, (), OBJECT, ());
    generateDefaultConstructor(cw, OBJECT);

    int k = 0;
    bir:VariableDcl?[] localVars = currentFunc.localVars;
    while (k < localVars.length()) {
        bir:VariableDcl localVar = getVariableDcl(localVars[k]);
        bir:BType bType = localVar.typeValue;
        var fieldName = internal:replace(localVar.name.value, "%","_");
        generateField(cw, bType, fieldName, false);
        k = k + 1;
    }

    jvm:FieldVisitor fv = cw.visitField(ACC_PUBLIC, "state", "I");
    fv.visitEnd();

    cw.visitEnd();

    // panic if there are errors in the frame class. These cannot be logged, since
    // frame classes are internal implementation details.
    pkgEntries[frameClassName + ".class"] = checkpanic cw.toByteArray();
}

function getFrameClassName(string pkgName, string funcName, bir:BType? attachedType) returns string {
    string frameClassName = pkgName;
    if (attachedType is bir:BObjectType) {
        frameClassName += cleanupTypeName(attachedType.name.value) + "_";
    } else if (attachedType is bir:BServiceType) {
        frameClassName += cleanupTypeName(attachedType.oType.name.value) + "_";
    } else if (attachedType is bir:BRecordType) {
        frameClassName += cleanupTypeName(attachedType.name.value) + "_";
    }

    return frameClassName + cleanupFunctionName(funcName) + "Frame";
}

# Cleanup type name by replacing '$' with '_'.
# + return - cleaned name
function cleanupTypeName(string name) returns string {
    return internal:replace(name, "$","_");
}

function cleanupBalExt(string name) returns string {
    return internal:replace(name, BAL_EXTENSION, "");
}

function cleanupPathSeperators(string name) returns string {
   //TODO: should use file_path:getPathSeparator();
   return internal:replace(name, WINDOWS_PATH_SEPERATOR, JAVA_PACKAGE_SEPERATOR);
}

function generateField(jvm:ClassWriter cw, bir:BType bType, string fieldName, boolean isPackage) {
    string typeSig;
    if (bType is bir:BTypeInt) {
        typeSig = "J";
    } else if (bType is bir:BTypeByte) {
        typeSig = "I";
    } else if (bType is bir:BTypeFloat) {
        typeSig = "D";
    } else if (bType is bir:BTypeString) {
        typeSig = io:sprintf("L%s;", STRING_VALUE);
    } else if (bType is bir:BTypeDecimal) {
        typeSig = io:sprintf("L%s;", DECIMAL_VALUE);
    } else if (bType is bir:BTypeBoolean) {
        typeSig = "Z";
    } else if (bType is bir:BTypeNil) {
        typeSig = io:sprintf("L%s;", OBJECT);
    } else if (bType is bir:BMapType) {
        typeSig = io:sprintf("L%s;", MAP_VALUE);
    } else if (bType is bir:BTableType) {
        typeSig = io:sprintf("L%s;", TABLE_VALUE);
    } else if (bType is bir:BStreamType) {
        typeSig = io:sprintf("L%s;", STREAM_VALUE);
    } else if (bType is bir:BRecordType) {
        typeSig = io:sprintf("L%s;", MAP_VALUE);
    } else if (bType is bir:BArrayType ||
                bType is bir:BTupleType) {
        typeSig = io:sprintf("L%s;", ARRAY_VALUE);
    } else if (bType is bir:BErrorType) {
        typeSig = io:sprintf("L%s;", ERROR_VALUE);
    } else if (bType is bir:BFutureType) {
        typeSig = io:sprintf("L%s;", FUTURE_VALUE);
    } else if (bType is bir:BObjectType || bType is bir:BServiceType) {
        typeSig = io:sprintf("L%s;", OBJECT_VALUE);
    } else if (bType is bir:BXMLType) {
        typeSig = io:sprintf("L%s;", XML_VALUE);
    } else if (bType is bir:BTypeDesc) {
        typeSig = io:sprintf("L%s;", TYPEDESC_VALUE);
    } else if (bType is bir:BTypeAny ||
                bType is bir:BTypeAnyData ||
                bType is bir:BUnionType ||
                bType is bir:BJSONType ||
                bType is bir:BFiniteType) {
        typeSig = io:sprintf("L%s;", OBJECT);
    } else if (bType is bir:BInvokableType) {
        typeSig = io:sprintf("L%s;", FUNCTION_POINTER);
    } else if (bType is bir:BTypeHandle) {
        typeSig = io:sprintf("L%s;", HANDLE_VALUE);
    } else {
        error err = error( "JVM generation is not supported for type " +
                                    io:sprintf("%s", bType));
        panic err;
    }

    jvm:FieldVisitor fv;
    if (isPackage) {
        fv = cw.visitField(ACC_PUBLIC + ACC_STATIC, fieldName, typeSig);
    } else {
        fv = cw.visitField(ACC_PUBLIC, fieldName, typeSig);
    }
    fv.visitEnd();
}

function generateDefaultConstructor(jvm:ClassWriter cw, string ownerClass) {
    jvm:MethodVisitor mv = cw.visitMethod(ACC_PUBLIC, "<init>", "()V", (), ());
    mv.visitCode();
    mv.visitVarInsn(ALOAD, 0);
    mv.visitMethodInsn(INVOKESPECIAL, ownerClass, "<init>", "()V", false);
    mv.visitInsn(RETURN);
    mv.visitMaxs(1, 1);
    mv.visitEnd();
}

function generateDiagnosticPos(bir:DiagnosticPos pos, jvm:MethodVisitor mv) {
    if (pos.sLine != 2147483648) {
        jvm:Label label = new;
        mv.visitLabel(label);
        mv.visitLineNumber(pos.sLine, label);
    }
}

function cleanupFunctionName(string functionName) returns string {
    return internal:replaceAll(functionName, "[\\.:/<>]", "_");
}

function getVariableDcl(bir:VariableDcl? localVar) returns bir:VariableDcl {
    if (localVar is bir:VariableDcl) {
        return localVar;
    } else {
        error err = error("Invalid variable declarion");
        panic err;
    }
}

function getFunctionParam(bir:FunctionParam? localVar) returns bir:FunctionParam {
    if (localVar is bir:FunctionParam) {
        return localVar;
    } else {
        error err = error("Invalid function parameter");
        panic err;
    }
}

function getBasicBlock(bir:BasicBlock? bb) returns bir:BasicBlock {
    if (bb is bir:BasicBlock) {
        return bb;
    } else {
        error err = error("Invalid basic block");
        panic err;
    }
}

function getFunction(bir:Function? bfunction) returns bir:Function {
    if (bfunction is bir:Function) {
        return bfunction;
    } else {
        error err = error("Invalid function");
        panic err;
    }
}

function getTypeDef(bir:TypeDef? typeDef) returns bir:TypeDef {
    if (typeDef is bir:TypeDef) {
        return typeDef;
    } else {
        error err = error("Invalid type definition");
        panic err;
    }
}

function getObjectField(bir:BObjectField? objectField) returns bir:BObjectField {
    if (objectField is bir:BObjectField) {
        return objectField;
    } else {
        error err = error("Invalid object field");
        panic err;
    }
}

function getRecordField(bir:BRecordField? recordField) returns bir:BRecordField {
    if (recordField is bir:BRecordField) {
        return recordField;
    } else {
        error err = error("Invalid record field");
        panic err;
    }
}

function isExternFunc(bir:Function func) returns boolean {
    return (func.flags & bir:NATIVE) == bir:NATIVE;
}

function getVarRef(bir:VarRef? varRef) returns bir:VarRef {
    if (varRef is bir:VarRef) {
        return varRef;
    } else {
        error err = error("Invalid variable reference");
        panic err;
    }
}

function getType(bir:BType? bType) returns bir:BType {
    if (bType is bir:BType) {
        return bType;
    } else {
        error err = error("Invalid type");
        panic err;
    }
}

function getMapValueDesc(int count) returns string{
    int i = count;
    string desc = "";
    while(i > 0) {
        desc = desc + "L" + MAP_VALUE + ";";
        i -= 1;
    }

    return desc;
}

function isInitInvoked(string item) returns boolean {
    foreach var listItem in generatedInitFuncs {
        if (internal:equalsIgnoreCase(listItem, item)) {
            return true;
        }
    }

    return false;
}

function getFunctions(bir:Function?[]? functions) returns bir:Function?[] {
    if (functions is bir:Function?[]) {
        return functions;
    } else {
        error err = error(io:sprintf("Invalid functions: %s", functions));
        panic err;
    }
}

function checkStrandCancelled(jvm:MethodVisitor mv, int localVarOffset) {
    mv.visitVarInsn(ALOAD, localVarOffset);
    mv.visitFieldInsn(GETFIELD, STRAND, "cancel", "Z");
    jvm:Label notCancelledLabel = new;
    mv.visitJumpInsn(IFEQ, notCancelledLabel);
    mv.visitMethodInsn(INVOKESTATIC, BAL_ERRORS, "createCancelledFutureError", io:sprintf("()L%s;", ERROR_VALUE), false);
    mv.visitInsn(ATHROW);
    
    mv.visitLabel(notCancelledLabel);
}

function stringArrayContains(string[] array, string item) returns boolean {
    foreach var listItem in array {
        if (internal:equalsIgnoreCase(listItem, item)) {
            return true;
        }
    }
    return false;
}

function logCompileError(error compileError, bir:Package|bir:TypeDef|bir:Function src, bir:Package currentModule) {
    string reason = compileError.reason();
    map<anydata|error> detail = compileError.detail();
    error err;
    bir:DiagnosticPos pos;
    string name;
    if (reason == ERROR_REASON_METHOD_TOO_LARGE) {
        name = <string> detail.get("name");
        err = error(io:sprintf("method is too large: '%s'", name));
        bir:Function? func = findBIRFunction(src, name);
        if (func is ()) {
            panic compileError;
        } else {
            pos = func.pos;
        }
    } else if (reason == ERROR_REASON_CLASS_TOO_LARGE) {
        name = <string> detail.get("name");
        err = error(io:sprintf("file is too large: '%s'", name));
        pos = {};
    } else {
        panic compileError;
    }

    dlogger.logError(<@untainted> err, <@untainted> pos, <@untainted> currentModule);
}

function findBIRFunction(bir:Package|bir:TypeDef|bir:Function src, string name) returns bir:Function? {
    if (src is bir:Function) {
        return src;
    } else if (src is bir:Package) {
        foreach var func in src.functions {
            if (func is bir:Function && cleanupFunctionName(func.name.value) == name) {
                return func;
            }
        }
    } else {
        bir:Function?[]? attachedFuncs = src.attachedFuncs;
        if (attachedFuncs is bir:Function?[]) {
            foreach var func in attachedFuncs {
                if (func is bir:Function && cleanupFunctionName(func.name.value) == name) {
                    return func;
                }
            }
        }
    }

    return ();
}

function generateModuleInitializer(jvm:ClassWriter cw, bir:Package module) {
    string orgName = module.org.value;
    string moduleName = module.name.value;
    string versionValue = module.versionValue.value;
    string pkgName = getPackageName(orgName, moduleName);
    jvm:MethodVisitor mv = cw.visitMethod(ACC_PUBLIC + ACC_STATIC, CURRENT_MODULE_INIT, io:sprintf("(L%s;)V", STRAND), (), ());
    mv.visitCode();

    mv.visitMethodInsn(INVOKESTATIC, typeOwnerClass, "$createTypes", "()V", false);
    mv.visitTypeInsn(NEW, typeOwnerClass);
    mv.visitInsn(DUP);
    mv.visitMethodInsn(INVOKESPECIAL, typeOwnerClass, "<init>", "()V", false);
    mv.visitVarInsn(ASTORE, 1);
    mv.visitLdcInsn(orgName);
    mv.visitLdcInsn(moduleName);
    mv.visitLdcInsn(versionValue);
    mv.visitVarInsn(ALOAD, 1);
    mv.visitMethodInsn(INVOKESTATIC, io:sprintf("%s", VALUE_CREATOR), "addValueCreator",
                       io:sprintf("(L%s;L%s;L%s;L%s;)V", STRING_VALUE, STRING_VALUE, STRING_VALUE, VALUE_CREATOR),
                       false);

    mv.visitInsn(RETURN);
    mv.visitMaxs(0,0);
    mv.visitEnd();

    //Adding this java method to the function map because this is getting called from a bir instruction.
    bir:Function func = {pos:{}, basicBlocks:[], localVars:[],
                            name:{value:CURRENT_MODULE_INIT}, typeValue:{retType:"()"},
                            workerChannels:[], receiver:(), restParamExist:false};
    birFunctionMap[pkgName + CURRENT_MODULE_INIT] = getFunctionWrapper(func, orgName, moduleName,
                                                                    versionValue, typeOwnerClass);
}

function generateExecutionStopMethod(jvm:ClassWriter cw, string initClass, bir:Package module, bir:ModuleID[] imprtMods) {
    string orgName = module.org.value;
    string moduleName = module.name.value;
    string versionValue = module.versionValue.value;
    string pkgName = getPackageName(orgName, moduleName);
    jvm:MethodVisitor mv = cw.visitMethod(ACC_PUBLIC + ACC_STATIC, MODULE_STOP, "()V", (), ());
    mv.visitCode();

    BalToJVMIndexMap indexMap = new;
    ErrorHandlerGenerator errorGen = new(mv, indexMap, pkgName);

    bir:VariableDcl argsVar = { typeValue: "any",
                                    name: { value: "schedulerVar" },
                                    kind: "ARG" };
    int schedulerIndex = indexMap.getIndex(argsVar);

    mv.visitTypeInsn(NEW, SCHEDULER);
    mv.visitInsn(DUP);
    mv.visitInsn(ICONST_1);
    mv.visitInsn(ICONST_0);
    mv.visitMethodInsn(INVOKESPECIAL, SCHEDULER, "<init>", "(IZ)V", false);

    mv.visitVarInsn(ASTORE, schedulerIndex);


    string stopFuncName = "<stop>";

    bir:ModuleID currentModId = packageToModuleId(module);
    string fullFuncName = calculateModuleSpecialFuncName(currentModId, stopFuncName);

    scheduleMethod(mv, initClass, cleanupFunctionName(fullFuncName), errorGen, indexMap, schedulerIndex);

    int i = imprtMods.length() - 1;
    while i >= 0 {
        bir:ModuleID id = imprtMods[i];
        i -= 1;
        fullFuncName = calculateModuleSpecialFuncName(id, stopFuncName);

        scheduleMethod(mv, initClass, cleanupFunctionName(fullFuncName), errorGen, indexMap, schedulerIndex);
    }
    
    mv.visitInsn(RETURN);
    mv.visitMaxs(0,0);
    mv.visitEnd();

    //Adding this java method to the function map because this is getting called from a bir instruction.
    bir:Function func = {pos:{}, basicBlocks:[], localVars:[],
                            name:{value:MODULE_STOP}, typeValue:{retType:"()"},
                            workerChannels:[], receiver:(), restParamExist:false};
    birFunctionMap[pkgName + MODULE_STOP] = getFunctionWrapper(func, orgName, moduleName,
                                                                    versionValue, typeOwnerClass);
}

function scheduleMethod(jvm:MethodVisitor mv, string initClass, string stopFuncName, ErrorHandlerGenerator errorGen,
                            BalToJVMIndexMap indexMap, int schedulerIndex) {
    string lambdaFuncName = "$lambda$" + stopFuncName;
    // Create a schedular. A new schedular is used here, to make the stop function to not to
    // depend/wait on whatever is being running on the background. eg: a busy loop in the main.

    mv.visitVarInsn(ALOAD, schedulerIndex);

    mv.visitIntInsn(BIPUSH, 1);
    mv.visitTypeInsn(ANEWARRAY, OBJECT);

    // create FP value
    createFunctionPointer(mv, initClass, lambdaFuncName, true, 0);

    // no parent strand
    mv.visitInsn(ACONST_NULL);

    mv.visitMethodInsn(INVOKEVIRTUAL, SCHEDULER, SCHEDULE_CONSUMER_METHOD,
        io:sprintf("([L%s;L%s;L%s;)L%s;", OBJECT, FUNCTION_POINTER, STRAND, FUTURE_VALUE), false);

    mv.visitInsn(DUP);
    mv.visitFieldInsn(GETFIELD, FUTURE_VALUE, "strand", io:sprintf("L%s;", STRAND));
    mv.visitIntInsn(BIPUSH, 100);
    mv.visitTypeInsn(ANEWARRAY, OBJECT);
    mv.visitFieldInsn(PUTFIELD, STRAND, "frames", io:sprintf("[L%s;", OBJECT));

    mv.visitInsn(DUP);
    mv.visitInsn(DUP);
    mv.visitFieldInsn(GETFIELD, FUTURE_VALUE, "strand", io:sprintf("L%s;", STRAND));
    mv.visitFieldInsn(GETFIELD, STRAND, "scheduler", io:sprintf("L%s;", SCHEDULER));
    mv.visitMethodInsn(INVOKEVIRTUAL, SCHEDULER, SCHEDULER_START_METHOD, "()V", false);
    mv.visitFieldInsn(GETFIELD, FUTURE_VALUE, PANIC_FIELD, io:sprintf("L%s;", THROWABLE));

    // handle any runtime errors
    jvm:Label labelIf = new;
    mv.visitJumpInsn(IFNULL, labelIf);
    mv.visitFieldInsn(GETFIELD, FUTURE_VALUE, PANIC_FIELD, io:sprintf("L%s;", THROWABLE));
    mv.visitMethodInsn(INVOKESTATIC, RUNTIME_UTILS, HANDLE_STOP_PANIC_METHOD, io:sprintf("(L%s;)V", THROWABLE),
                        false);
    mv.visitInsn(RETURN);
    mv.visitLabel(labelIf);

    mv.visitInsn(POP);
}
<|MERGE_RESOLUTION|>--- conflicted
+++ resolved
@@ -606,13 +606,8 @@
             otherErrorLabel = new;
             jumpLabel = new;
             // start try for instructions.
-<<<<<<< HEAD
             errorGen.generateTryInsForTrap(<bir:ErrorEntry>currentEE, previousTargetBB, endLabel,
-                                                handlerLabel, jumpLabel);
-=======
-            errorGen.generateTryInsForTrap(<bir:ErrorEntry>currentEE, errorVarNames, endLabel, 
                                                 errorValueLabel, otherErrorLabel, jumpLabel);
->>>>>>> af509a0f
         }
         while (m < insCount) {
             jvm:Label insLabel = labelGen.getLabel(funcName + bb.id.value + "ins" + m.toString());
@@ -739,13 +734,8 @@
                 otherErrorLabel = new;
                 jumpLabel = new;
                 // start try for terminator if current block is trapped.
-<<<<<<< HEAD
                 errorGen.generateTryInsForTrap(<bir:ErrorEntry>currentEE, previousTargetBB, endLabel,
-                                                handlerLabel, jumpLabel);
-=======
-                errorGen.generateTryInsForTrap(<bir:ErrorEntry>currentEE, errorVarNames, endLabel, 
                                                 errorValueLabel, otherErrorLabel, jumpLabel);
->>>>>>> af509a0f
             }
             generateDiagnosticPos(terminator.pos, mv);
             if (isModuleInitFunction(module, func) && terminator is bir:Return) {
