--- conflicted
+++ resolved
@@ -31,16 +31,12 @@
                                       bir:Package birModule,
                                       bir:BType? attachedType = ()) {
     var extFuncWrapper = getExternalFunctionWrapper(birModule, birFunc, attachedType = attachedType);
-<<<<<<< HEAD
-    genJMethodForBExternalFuncOldStyle(extFuncWrapper, cw, birModule, attachedType = attachedType);
-=======
 
     if extFuncWrapper is OldStyleExternalFunctionWrapper {
-        genJMethodForBExternalFuncOldStyle(extFuncWrapper, cw, birModule, attachedType = attachedType, isRemote = isRemote);
+        genJMethodForBExternalFuncOldStyle(extFuncWrapper, cw, birModule, attachedType = attachedType);
     } else {
         genJMethodForBExternalFuncInterop(extFuncWrapper, cw, birModule);
     }
->>>>>>> c6c923c3
 }
 
 function genJMethodForBExternalFuncOldStyle(OldStyleExternalFunctionWrapper extFuncWrapper,
