// Copyright (c) 2019 WSO2 Inc. (http://www.wso2.org) All Rights Reserved.
//
// WSO2 Inc. licenses this file to you under the Apache License,
// Version 2.0 (the "License"); you may not use this file except
// in compliance with the License.
// You may obtain a copy of the License at
//
// http://www.apache.org/licenses/LICENSE-2.0
//
// Unless required by applicable law or agreed to in writing,
// software distributed under the License is distributed on an
// "AS IS" BASIS, WITHOUT WARRANTIES OR CONDITIONS OF ANY
// KIND, either express or implied.  See the License for the
// specific language governing permissions and limitations
// under the License.

string[] generatedInitFuncs = [];
int nextId = -1;
int nextVarId = -1;

function generateMethod(bir:Function birFunc,
                            jvm:ClassWriter cw,
                            bir:Package birModule,
                            bir:BType? attachedType = (),
                            boolean isService = false,
                            string className = "") {
    if (isExternFunc(birFunc)) {
        genJMethodForBExternalFunc(birFunc, cw, birModule, attachedType = attachedType);
    } else {
        genJMethodForBFunc(birFunc, cw, birModule, isService, className, attachedType = attachedType);
    }
}

function genJMethodForBFunc(bir:Function func,
                           jvm:ClassWriter cw,
                           bir:Package module,
                           boolean isService,
                           string className,
                           bir:BType? attachedType = ()) {
    string currentPackageName = getPackageName(module.org.value, module.name.value);
    BalToJVMIndexMap indexMap = new;
    string funcName = cleanupFunctionName(<@untainted> func.name.value);
    int returnVarRefIndex = -1;

    bir:VariableDcl stranVar = { typeValue: "string", // should be record
                                 name: { value: "srand" },
                                 kind: "ARG" };
    _ = indexMap.getIndex(stranVar);

    // generate method desc
    string desc = getMethodDesc(func.typeValue.paramTypes, <bir:BType?> func.typeValue.retType);
    int access = ACC_PUBLIC;
    int localVarOffset;
    if !(attachedType is ()) {
        localVarOffset = 1;

        // add the self as the first local var
        // TODO: find a better way
        bir:VariableDcl selfVar = { typeValue: "any",
                                    name: { value: "self" },
                                    kind: "ARG" };
        _ = indexMap.getIndex(selfVar);
    } else {
        localVarOffset = 0;
        access += ACC_STATIC;
    }

    jvm:MethodVisitor mv = cw.visitMethod(access, funcName, desc, (), ());
    InstructionGenerator instGen = new(mv, indexMap, module);
    ErrorHandlerGenerator errorGen = new(mv, indexMap, currentPackageName);
    LabelGenerator labelGen = new();

    mv.visitCode();

    jvm:Label? tryStart = ();
    boolean isObserved = false;
    boolean isWorker = (func.flags & bir:WORKER) == bir:WORKER;
    boolean isRemote = (func.flags & bir:REMOTE) == bir:REMOTE;
    if ((isService || isRemote || isWorker) && funcName != "__init") {
        // create try catch block to start and stop observability.
        isObserved = true;
        tryStart = labelGen.getLabel("try-start");
        mv.visitLabel(<jvm:Label>tryStart);
    }

    jvm:Label methodStartLabel = new;
    mv.visitLabel(methodStartLabel);

    // generate method body
    int k = 1;

    // set channel details to strand.
    // these channel info is required to notify datachannels, when there is a panic
    // we cannot set this during strand creation, because function call do not have this info.
    mv.visitVarInsn(ALOAD, localVarOffset);
    loadChannelDetails(mv, func.workerChannels);
    mv.visitMethodInsn(INVOKEVIRTUAL, STRAND, "updateChannelDetails", io:sprintf("([L%s;)V", CHANNEL_DETAILS), false);

    // panic if this strand is cancelled
    checkStrandCancelled(mv, localVarOffset);

    bir:FunctionParam?[] functionParams = [];
    bir:VariableDcl?[] localVars = func.localVars;
    while (k < localVars.length()) {
        bir:VariableDcl localVar = getVariableDcl(localVars[k]);
        var index = indexMap.getIndex(localVar);
        if (localVar.kind != "ARG") {
            bir:BType bType = localVar.typeValue;
            genDefaultValue(mv, bType, index);
        }
        if (localVar is bir:FunctionParam) {
            functionParams[functionParams.length()] =  localVar;
        }
        k += 1;
    }

    bir:VariableDcl stateVar = { typeValue: "string", //should  be javaInt
                                 name: { value: "state" },
                                 kind: "TEMP" };
    var stateVarIndex = indexMap.getIndex(stateVar);
    mv.visitInsn(ICONST_0);
    mv.visitVarInsn(ISTORE, stateVarIndex);

    mv.visitVarInsn(ALOAD, localVarOffset);
    mv.visitFieldInsn(GETFIELD, "org/ballerinalang/jvm/scheduling/Strand", "resumeIndex", "I");
    jvm:Label resumeLable = labelGen.getLabel(funcName + "resume");
    mv.visitJumpInsn(IFGT, resumeLable);

    jvm:Label varinitLable = labelGen.getLabel(funcName + "varinit");
    mv.visitLabel(varinitLable);

    bir:VariableDcl varDcl = getVariableDcl(localVars[0]);
    returnVarRefIndex = indexMap.getIndex(varDcl);
    bir:BType returnType = <bir:BType> func.typeValue.retType;
    genDefaultValue(mv, returnType, returnVarRefIndex);

    // uncomment to test yield
    // mv.visitFieldInsn(GETSTATIC, className, "i", "I");
    // mv.visitInsn(ICONST_1);
    // mv.visitInsn(IADD);
    // mv.visitFieldInsn(PUTSTATIC, className, "i", "I");

    // process basic blocks
    bir:BasicBlock?[] basicBlocks = func.basicBlocks;

    jvm:Label[] lables = [];
    int[] states = [];

    int i = 0;
    while (i < basicBlocks.length()) {
        bir:BasicBlock bb = getBasicBlock(basicBlocks[i]);
        if(i == 0){
            lables[i] = labelGen.getLabel(funcName + bb.id.value);
        } else {
            lables[i] = labelGen.getLabel(funcName + bb.id.value + "beforeTerm");
        }
        states[i] = i;
        i = i + 1;
    }

    TerminatorGenerator termGen = new(mv, indexMap, labelGen, errorGen, module);

    int paramCounter = 0;
    int paramBBCounter = 0;
    while (paramCounter < functionParams.length()) {
        var funcParam = functionParams[paramCounter];
        if (funcParam is bir:FunctionParam && funcParam.hasDefaultExpr) {

            // Load boolean in the next parameter of the related parameter
            var isExistParam = getFunctionParam(functionParams[paramCounter + 1]);
            mv.visitVarInsn(ILOAD, indexMap.getIndex(isExistParam));

            // Gen the if not equal logic
            jvm:Label paramNextLabel = labelGen.getLabel(funcParam.name.value + "next");
            mv.visitJumpInsn(IFNE, paramNextLabel);

            bir:BasicBlock?[] bbArray = func.paramDefaultBBs[paramBBCounter];
            generateBasicBlocks(mv, bbArray, labelGen, errorGen, instGen, termGen, func, returnVarRefIndex,
                                stateVarIndex, localVarOffset, true, module, currentPackageName, attachedType);
            mv.visitLabel(paramNextLabel);
            paramBBCounter += 1;
        }
        paramCounter += 2;
    }

    // uncomment to test yield
    // mv.visitFieldInsn(GETSTATIC, className, "i", "I");
    // mv.visitIntInsn(BIPUSH, 100);
    // jvm:Label l0 = labelGen.getLabel(funcName + "l0");
    // mv.visitJumpInsn(IF_ICMPNE, l0);
    // mv.visitVarInsn(ALOAD, 0);
    // mv.visitInsn(ICONST_1);
    // mv.visitFieldInsn(PUTFIELD, "org/ballerinalang/jvm/scheduling/Strand", "yield", "Z");
    // termGen.genReturnTerm({kind:"RETURN"}, returnVarRefIndex, func);
    // mv.visitLabel(l0);

    mv.visitVarInsn(ILOAD, stateVarIndex);
    jvm:Label yieldLable = labelGen.getLabel(funcName + "yield");
    mv.visitLookupSwitchInsn(yieldLable, states, lables);

    generateBasicBlocks(mv, basicBlocks, labelGen, errorGen, instGen, termGen, func, returnVarRefIndex, stateVarIndex,
                            localVarOffset, false, module, currentPackageName, attachedType, isObserved = isObserved,
                             isService = isService, className = className);

    string frameName = getFrameClassName(currentPackageName, funcName, attachedType);
    mv.visitLabel(resumeLable);
    mv.visitVarInsn(ALOAD, localVarOffset);
    mv.visitFieldInsn(GETFIELD, "org/ballerinalang/jvm/scheduling/Strand", "frames", "[Ljava/lang/Object;");
    mv.visitVarInsn(ALOAD, localVarOffset);
    mv.visitInsn(DUP);
    mv.visitFieldInsn(GETFIELD, "org/ballerinalang/jvm/scheduling/Strand", "resumeIndex", "I");
    mv.visitInsn(ICONST_1);
    mv.visitInsn(ISUB);
    mv.visitInsn(DUP_X1);
    mv.visitFieldInsn(PUTFIELD, "org/ballerinalang/jvm/scheduling/Strand", "resumeIndex", "I");
    mv.visitInsn(AALOAD);
    mv.visitTypeInsn(CHECKCAST, frameName);

    geerateFrameClassFieldLoad(localVarOffset, localVars, mv, indexMap, frameName);
    mv.visitFieldInsn(GETFIELD, frameName, "state", "I");
    mv.visitVarInsn(ISTORE, stateVarIndex);
    mv.visitJumpInsn(GOTO, varinitLable);


    mv.visitLabel(yieldLable);
    mv.visitTypeInsn(NEW, frameName);
    mv.visitInsn(DUP);
    mv.visitMethodInsn(INVOKESPECIAL, frameName, "<init>", "()V", false);


    geerateFrameClassFieldUpdate(localVarOffset, localVars, mv, indexMap, frameName);

    mv.visitInsn(DUP);
    mv.visitVarInsn(ILOAD, stateVarIndex);
    mv.visitFieldInsn(PUTFIELD, frameName, "state", "I");


    bir:VariableDcl frameVar = { typeValue: "string", // should be record or something
                                 name: { value: "frame" },
                                 kind: "TEMP" };
    var frameVarIndex = indexMap.getIndex(frameVar);
    mv.visitVarInsn(ASTORE, frameVarIndex);

    mv.visitVarInsn(ALOAD, localVarOffset);
    mv.visitFieldInsn(GETFIELD, "org/ballerinalang/jvm/scheduling/Strand", "frames", "[Ljava/lang/Object;");
    mv.visitVarInsn(ALOAD, localVarOffset);
    mv.visitInsn(DUP);
    mv.visitFieldInsn(GETFIELD, "org/ballerinalang/jvm/scheduling/Strand", "resumeIndex", "I");
    mv.visitInsn(DUP_X1);
    mv.visitInsn(ICONST_1);
    mv.visitInsn(IADD);
    mv.visitFieldInsn(PUTFIELD, "org/ballerinalang/jvm/scheduling/Strand", "resumeIndex", "I");
    mv.visitVarInsn(ALOAD, frameVarIndex);
    mv.visitInsn(AASTORE);

    jvm:Label methodEndLabel = new;
    // generate the try catch finally to stop observing if an error occurs.
    if (isObserved) {
        jvm:Label tryEnd = labelGen.getLabel("try-end");
        jvm:Label tryCatch = labelGen.getLabel("try-handler");
        // visitTryCatchBlock visited at the end since order of the error table matters.
        mv.visitTryCatchBlock(<jvm:Label>tryStart, tryEnd, tryCatch, ERROR_VALUE);
        jvm:Label tryFinally = labelGen.getLabel("try-finally");
        mv.visitTryCatchBlock(<jvm:Label>tryStart, tryEnd, tryFinally, ());
        jvm:Label tryCatchFinally = labelGen.getLabel("try-catch-finally");
        mv.visitTryCatchBlock(tryCatch, tryCatchFinally, tryFinally, ());

        bir:VariableDcl catchVarDcl = { typeValue: "any", name: { value: "$_catch_$" } };
        int catchVarIndex = indexMap.getIndex(catchVarDcl);
        bir:VariableDcl throwableVarDcl = { typeValue: "any", name: { value: "$_throwable_$" } };
        int throwableVarIndex = indexMap.getIndex(throwableVarDcl);

        // Try-To-Finally
        mv.visitLabel(tryEnd);
        // emitStopObservationInvocation(mv, localVarOffset);
        jvm:Label tryBlock1 = labelGen.getLabel("try-block-1");
        mv.visitLabel(tryBlock1);
        mv.visitJumpInsn(GOTO, methodEndLabel);

        // Catch Block
        mv.visitLabel(tryCatch);
        mv.visitVarInsn(ASTORE, catchVarIndex);
        jvm:Label tryBlock2 = labelGen.getLabel("try-block-2");
        mv.visitLabel(tryBlock2);
        emitReportErrorInvocation(mv, localVarOffset, catchVarIndex);
        mv.visitLabel(tryCatchFinally);
        emitStopObservationInvocation(mv, localVarOffset);
        jvm:Label tryBlock3 = labelGen.getLabel("try-block-3");
        mv.visitLabel(tryBlock3);
        // re-throw caught error value
        mv.visitVarInsn(ALOAD, catchVarIndex);
        mv.visitInsn(ATHROW);

        // Finally Block
        mv.visitLabel(tryFinally);
        mv.visitVarInsn(ASTORE, throwableVarIndex);
        emitStopObservationInvocation(mv, localVarOffset);
        jvm:Label tryBlock4 = labelGen.getLabel("try-block-4");
        mv.visitLabel(tryBlock4);
        mv.visitVarInsn(ALOAD, throwableVarIndex);
        mv.visitInsn(ATHROW);
    }
    mv.visitLabel(methodEndLabel);
    termGen.genReturnTerm({pos:{}, kind:"RETURN"}, returnVarRefIndex, func);

    // Create Local Variable Table
    k = localVarOffset;
    while (k < localVars.length()) {
        bir:VariableDcl localVar = getVariableDcl(localVars[k]);
        jvm:Label startLabel = methodStartLabel;
        jvm:Label endLabel = methodEndLabel;
        var tmpBoolParam = localVar.typeValue is bir:BTypeBoolean && isSynVar(localVar);
        if (!tmpBoolParam && (localVar.kind is bir:LocalVarKind || localVar.kind is bir:ArgVarKind)) {
            // local vars have visible range information
            if (localVar.kind is bir:LocalVarKind) {
                string startBBID = localVar.meta.startBBID;
                string endBBID = localVar.meta.endBBID;
                int insOffset = localVar.meta.insOffset;
                if (startBBID != "") {
                    startLabel = labelGen.getLabel(funcName + startBBID + "ins" + insOffset);
                }
                if (endBBID != "") {
                    endLabel = labelGen.getLabel(funcName + endBBID + "beforeTerm");
                }
            }
            string metaVarName = localVar.meta.name;
            if (metaVarName != "") {
                mv.visitLocalVariable(metaVarName, getJVMTypeSign(localVar.typeValue),
                                startLabel, endLabel, indexMap.getIndex(localVar));
            }
        }
        k = k + 1;
    }

    mv.visitMaxs(200, 400);
    mv.visitEnd();
}

function isSynVar(bir:VariableDcl localVar) returns boolean {
    var name = localVar.name.value;
    return name.length() >= 4 && name.substring(0, 4) == "%syn";
}

function geerateFrameClassFieldLoad(int localVarOffset, bir:VariableDcl?[] localVars, jvm:MethodVisitor mv,
                                    BalToJVMIndexMap indexMap, string frameName) {
    int k = localVarOffset;
    while (k < localVars.length()) {
        bir:VariableDcl localVar = getVariableDcl(localVars[k]);
        var index = indexMap.getIndex(localVar);
        bir:BType bType = localVar.typeValue;
        mv.visitInsn(DUP);

        if (bType is bir:BTypeInt) {
            mv.visitFieldInsn(GETFIELD, frameName, localVar.name.value.replace("%","_"), "J");
            mv.visitVarInsn(LSTORE, index);
        } else if (bType is bir:BTypeByte) {
            mv.visitFieldInsn(GETFIELD, frameName, localVar.name.value.replace("%","_"), "I");
            mv.visitVarInsn(ISTORE, index);
        } else if (bType is bir:BTypeFloat) {
            mv.visitFieldInsn(GETFIELD, frameName, localVar.name.value.replace("%","_"), "D");
            mv.visitVarInsn(DSTORE, index);
        } else if (bType is bir:BTypeString) {
            mv.visitFieldInsn(GETFIELD, frameName, localVar.name.value.replace("%","_"), 
                    io:sprintf("L%s;", STRING_VALUE));
            mv.visitVarInsn(ASTORE, index);
        } else if (bType is bir:BTypeDecimal) {
            mv.visitFieldInsn(GETFIELD, frameName, localVar.name.value.replace("%","_"),
                    io:sprintf("L%s;", DECIMAL_VALUE));
            mv.visitVarInsn(ASTORE, index);
        } else if (bType is bir:BTypeBoolean) {
            mv.visitFieldInsn(GETFIELD, frameName, localVar.name.value.replace("%","_"), "Z");
            mv.visitVarInsn(ISTORE, index);
        } else if (bType is bir:BMapType || bType is bir:BRecordType) {
            mv.visitFieldInsn(GETFIELD, frameName, localVar.name.value.replace("%","_"),
                    io:sprintf("L%s;", MAP_VALUE));
            mv.visitVarInsn(ASTORE, index);
        } else if (bType is bir:BTableType) {
            mv.visitFieldInsn(GETFIELD, frameName, localVar.name.value.replace("%","_"),
                    io:sprintf("L%s;", TABLE_VALUE));
            mv.visitVarInsn(ASTORE, index);
        } else if (bType is bir:BStreamType) {
            mv.visitFieldInsn(GETFIELD, frameName, localVar.name.value.replace("%","_"),
                    io:sprintf("L%s;", STREAM_VALUE));
            mv.visitVarInsn(ASTORE, index);
        } else if (bType is bir:BArrayType ||
                    bType is bir:BTupleType) {
            mv.visitFieldInsn(GETFIELD, frameName, localVar.name.value.replace("%","_"), 
                    io:sprintf("L%s;", ARRAY_VALUE));
            mv.visitVarInsn(ASTORE, index);
        } else if (bType is bir:BObjectType || bType is bir:BServiceType) {
            mv.visitFieldInsn(GETFIELD, frameName, localVar.name.value.replace("%","_"), 
                    io:sprintf("L%s;", OBJECT_VALUE));
            mv.visitVarInsn(ASTORE, index);
        } else if (bType is bir:BErrorType) {
            mv.visitFieldInsn(GETFIELD, frameName, localVar.name.value.replace("%","_"), 
                    io:sprintf("L%s;", ERROR_VALUE));
            mv.visitVarInsn(ASTORE, index);
        } else if (bType is bir:BFutureType) {
            mv.visitFieldInsn(GETFIELD, frameName, localVar.name.value.replace("%","_"), 
                    io:sprintf("L%s;", FUTURE_VALUE));
            mv.visitVarInsn(ASTORE, index);
        } else if (bType is bir:BInvokableType) {
            mv.visitFieldInsn(GETFIELD, frameName, localVar.name.value.replace("%","_"),
                    io:sprintf("L%s;", FUNCTION_POINTER));
            mv.visitVarInsn(ASTORE, index);
        } else if (bType is bir:BTypeDesc) {
            mv.visitFieldInsn(GETFIELD, frameName, localVar.name.value.replace("%","_"),
                    io:sprintf("L%s;", TYPEDESC_VALUE));
            mv.visitVarInsn(ASTORE, index);
        }   else if (bType is bir:BTypeNil ||
                    bType is bir:BTypeAny ||
                    bType is bir:BTypeAnyData ||
                    bType is bir:BUnionType ||
                    bType is bir:BJSONType ||
                    bType is bir:BFiniteType) {
            mv.visitFieldInsn(GETFIELD, frameName, localVar.name.value.replace("%","_"), 
                    io:sprintf("L%s;", OBJECT));
            mv.visitVarInsn(ASTORE, index);
        } else if (bType is bir:BXMLType) {
            mv.visitFieldInsn(GETFIELD, frameName, localVar.name.value.replace("%","_"),
                    io:sprintf("L%s;", XML_VALUE));
            mv.visitVarInsn(ASTORE, index);
        } else if (bType is bir:BTypeHandle) {
            mv.visitFieldInsn(GETFIELD, frameName, localVar.name.value.replace("%","_"),
                    io:sprintf("L%s;", HANDLE_VALUE));
            mv.visitVarInsn(ASTORE, index);
        } else {
            error err = error( "JVM generation is not supported for type " +
                                        io:sprintf("%s", bType));
            panic err;
        }
        k = k + 1;
    }

}

function geerateFrameClassFieldUpdate(int localVarOffset, bir:VariableDcl?[] localVars, jvm:MethodVisitor mv,
                                      BalToJVMIndexMap indexMap, string frameName) {
    int k = localVarOffset;
    while (k < localVars.length()) {
        bir:VariableDcl localVar = getVariableDcl(localVars[k]);
        var index = indexMap.getIndex(localVar);
        mv.visitInsn(DUP);

        bir:BType bType = localVar.typeValue;
        if (bType is bir:BTypeInt) {
            mv.visitVarInsn(LLOAD, index);
            mv.visitFieldInsn(PUTFIELD, frameName, localVar.name.value.replace("%","_"), "J");
        } else if (bType is bir:BTypeByte) {
            mv.visitVarInsn(ILOAD, index);
            mv.visitFieldInsn(PUTFIELD, frameName, localVar.name.value.replace("%","_"), "I");
        } else if (bType is bir:BTypeFloat) {
            mv.visitVarInsn(DLOAD, index);
            mv.visitFieldInsn(PUTFIELD, frameName, localVar.name.value.replace("%","_"), "D");
        } else if (bType is bir:BTypeString) {
            mv.visitVarInsn(ALOAD, index);
            mv.visitFieldInsn(PUTFIELD, frameName, localVar.name.value.replace("%","_"),
                    io:sprintf("L%s;", STRING_VALUE));
        } else if (bType is bir:BTypeDecimal) {
            mv.visitVarInsn(ALOAD, index);
            mv.visitFieldInsn(PUTFIELD, frameName, localVar.name.value.replace("%","_"),
                    io:sprintf("L%s;", DECIMAL_VALUE));
        } else if (bType is bir:BTypeBoolean) {
            mv.visitVarInsn(ILOAD, index);
            mv.visitFieldInsn(PUTFIELD, frameName, localVar.name.value.replace("%","_"), "Z");
        } else if (bType is bir:BMapType ||
                    bType is bir:BRecordType) {
            mv.visitVarInsn(ALOAD, index);
            mv.visitFieldInsn(PUTFIELD, frameName, localVar.name.value.replace("%","_"),
                    io:sprintf("L%s;", MAP_VALUE));
        } else if (bType is bir:BTableType) {
            mv.visitVarInsn(ALOAD, index);
            mv.visitFieldInsn(PUTFIELD, frameName, localVar.name.value.replace("%","_"),
                    io:sprintf("L%s;", TABLE_VALUE));
        } else if (bType is bir:BStreamType) {
            mv.visitVarInsn(ALOAD, index);
            mv.visitFieldInsn(PUTFIELD, frameName, localVar.name.value.replace("%","_"),
                    io:sprintf("L%s;", STREAM_VALUE));
        } else if (bType is bir:BArrayType ||
                    bType is bir:BTupleType) {
            mv.visitVarInsn(ALOAD, index);
            mv.visitFieldInsn(PUTFIELD, frameName, localVar.name.value.replace("%","_"),
                    io:sprintf("L%s;", ARRAY_VALUE));
        } else if (bType is bir:BErrorType) {
            mv.visitVarInsn(ALOAD, index);
            mv.visitFieldInsn(PUTFIELD, frameName, localVar.name.value.replace("%","_"),
                    io:sprintf("L%s;", ERROR_VALUE));
        } else if (bType is bir:BFutureType) {
            mv.visitVarInsn(ALOAD, index);
            mv.visitFieldInsn(PUTFIELD, frameName, localVar.name.value.replace("%","_"),
                    io:sprintf("L%s;", FUTURE_VALUE));
        } else if (bType is bir:BTypeDesc) {
            mv.visitVarInsn(ALOAD, index);
            mv.visitTypeInsn(CHECKCAST, TYPEDESC_VALUE);
            mv.visitFieldInsn(PUTFIELD, frameName, localVar.name.value.replace("%","_"),
                    io:sprintf("L%s;", TYPEDESC_VALUE));
        } else if (bType is bir:BObjectType || bType is bir:BServiceType) {
            mv.visitVarInsn(ALOAD, index);
            mv.visitFieldInsn(PUTFIELD, frameName, localVar.name.value.replace("%","_"),
                    io:sprintf("L%s;", OBJECT_VALUE));
        } else if (bType is bir:BInvokableType) {
            mv.visitVarInsn(ALOAD, index);
            mv.visitFieldInsn(PUTFIELD, frameName, localVar.name.value.replace("%","_"),
                    io:sprintf("L%s;", FUNCTION_POINTER));
        } else if (bType is bir:BTypeNil ||
                    bType is bir:BTypeAny ||
                    bType is bir:BTypeAnyData ||
                    bType is bir:BUnionType ||
                    bType is bir:BJSONType ||
                    bType is bir:BFiniteType) {
            mv.visitVarInsn(ALOAD, index);
            mv.visitFieldInsn(PUTFIELD, frameName, localVar.name.value.replace("%","_"),
                    io:sprintf("L%s;", OBJECT));
        } else if (bType is bir:BXMLType) {
            mv.visitVarInsn(ALOAD, index);
            mv.visitFieldInsn(PUTFIELD, frameName, localVar.name.value.replace("%","_"),
                    io:sprintf("L%s;", XML_VALUE));
        } else if (bType is bir:BTypeHandle) {
            mv.visitVarInsn(ALOAD, index);
            mv.visitFieldInsn(PUTFIELD, frameName, localVar.name.value.replace("%","_"),
                     io:sprintf("L%s;", HANDLE_VALUE));
        } else {
            error err = error( "JVM generation is not supported for type " +
                                        io:sprintf("%s", bType));
            panic err;
        }
        k = k + 1;
    }
}

function getJVMTypeSign(bir:BType bType) returns string {
    string jvmType = "";
    if (bType is bir:BTypeInt) {
        jvmType = "J";
    } else if (bType is bir:BTypeByte) {
        jvmType = "I";
    } else if (bType is bir:BTypeFloat) {
        jvmType = "D";
    } else if (bType is bir:BTypeBoolean) {
        jvmType = "Z";
    } else if (bType is bir:BTypeString) {
        jvmType = io:sprintf("L%s;", STRING_VALUE);
    } else if (bType is bir:BTypeDecimal) {
        jvmType = io:sprintf("L%s;", DECIMAL_VALUE);
    } else if (bType is bir:BMapType || bType is bir:BRecordType) {
        jvmType = io:sprintf("L%s;", MAP_VALUE);
    } else if (bType is bir:BTableType) {
        jvmType = io:sprintf("L%s;", TABLE_VALUE);
    } else if (bType is bir:BStreamType) {
        jvmType = io:sprintf("L%s;", STREAM_VALUE);
    } else if (bType is bir:BArrayType ||
                bType is bir:BTupleType) {
        jvmType = io:sprintf("L%s;", ARRAY_VALUE);
    } else if (bType is bir:BObjectType || bType is bir:BServiceType) {
        jvmType = io:sprintf("L%s;", OBJECT_VALUE);
    } else if (bType is bir:BErrorType) {
        jvmType = io:sprintf("L%s;", ERROR_VALUE);
    } else if (bType is bir:BFutureType) {
        jvmType = io:sprintf("L%s;", FUTURE_VALUE);
    } else if (bType is bir:BInvokableType) {
        jvmType = io:sprintf("L%s;", FUNCTION_POINTER);
    } else if (bType is bir:BTypeHandle) {
        jvmType = io:sprintf("L%s;", HANDLE_VALUE);
    } else if (bType is bir:BTypeDesc) {
        jvmType = io:sprintf("L%s;", TYPEDESC_VALUE);
    }   else if (bType is bir:BTypeNil
            || bType is bir:BTypeAny
            || bType is bir:BTypeAnyData
            || bType is bir:BUnionType
            || bType is bir:BJSONType
            || bType is bir:BFiniteType) {
        jvmType = io:sprintf("L%s;", OBJECT);
    } else if (bType is bir:BXMLType) {
        jvmType = io:sprintf("L%s;", XML_VALUE);
    }
    return jvmType;
}

function generateBasicBlocks(jvm:MethodVisitor mv, bir:BasicBlock?[] basicBlocks, LabelGenerator labelGen,
            ErrorHandlerGenerator errorGen, InstructionGenerator instGen, TerminatorGenerator termGen,
            bir:Function func, int returnVarRefIndex, int stateVarIndex, int localVarOffset, boolean isArg,
            bir:Package module, string currentPackageName, bir:BType? attachedType, boolean isObserved = false,
            boolean isService = false, string className = "") {
    int j = 0;
    string funcName = cleanupFunctionName(<@untainted> func.name.value);

    // process error entries
    bir:ErrorEntry?[] errorEntries = func.errorEntries;
    bir:ErrorEntry? currentEE = ();
    string[] errorVarNames = []; 
    jvm:Label endLabel = new;
    jvm:Label handlerLabel = new;
    jvm:Label jumpLabel = new;
    int errorEntryCnt = 0;
    if (errorEntries.length() > errorEntryCnt) {
        currentEE = errorEntries[errorEntryCnt];
    }

    while (j < basicBlocks.length()) {
        bir:BasicBlock bb = getBasicBlock(basicBlocks[j]);
        string currentBBName = io:sprintf("%s", bb.id.value);

        // create jvm label
        jvm:Label bbLabel = labelGen.getLabel(funcName + bb.id.value);
        mv.visitLabel(bbLabel);

        if (isObserved && j == 0) {
            string observationStartMethod = isService ? "startResourceObservation" : "startCallableObservation";
            emitStartObservationInvocation(mv, localVarOffset, className, funcName, observationStartMethod);
        }

        // generate instructions
        int m = 0;
        int insCount = bb.instructions.length();
        boolean isTrapped = currentEE is bir:ErrorEntry  && currentEE.trapBB.id.value == currentBBName;
        // Cases will be generate between instructions and terminator of the basic block. So if basic block is
        // trapped we need to generate two try catches as for instructions and terminator.
        if (isTrapped && insCount > 0) {
            endLabel = new;
            handlerLabel = new;
            jumpLabel = new;
            // start try for instructions.
            errorGen.generateTryInsForTrap(<bir:ErrorEntry>currentEE, errorVarNames, endLabel, 
                                                handlerLabel, jumpLabel);
        }
        while (m < insCount) {
            jvm:Label insLabel = labelGen.getLabel(funcName + bb.id.value + "ins" + m);
            mv.visitLabel(insLabel);
            bir:Instruction? inst = bb.instructions[m];
            var pos = inst.pos;
            if (pos is bir:DiagnosticPos) {
                generateDiagnosticPos(pos, mv);
            }
            if (inst is bir:ConstantLoad) {
                instGen.generateConstantLoadIns(inst);
            } else if (inst is bir:TypeCast) {
                instGen.generateCastIns(inst);
            } else if (inst is bir:Move) {
                if (inst.kind == bir:INS_KIND_MOVE) {
                    instGen.generateMoveIns(inst);
                } else if (inst.kind == bir:INS_KIND_XML_SEQ_STORE) {
                    instGen.generateXMLStoreIns(inst);
                } else if (inst.kind == bir:INS_KIND_XML_LOAD_ALL) {
                    instGen.generateXMLLoadAllIns(inst);
                } else if (inst.kind == bir:INS_KIND_TYPEOF) {
                    instGen.generateTypeofIns(inst);
                } else if (inst.kind == bir:INS_KIND_NOT) {
                    instGen.generateNotIns(inst);
                } else if (inst.kind == bir:INS_KIND_NEGATE) {
                    instGen.generateNegateIns(inst);
                } else {
                    error err = error("JVM generation is not supported for operation " + io:sprintf("%s", inst));
                    panic err;
                }
            } else if (inst is bir:BinaryOp) {
                instGen.generateBinaryOpIns(inst);
            } else if (inst is bir:NewArray) {
                instGen.generateArrayNewIns(inst);
            } else if (inst is bir:NewMap) {
                instGen.generateMapNewIns(inst);
            } else if (inst is bir:NewTypeDesc) {
                instGen.generateNewTypedescIns(inst);
            } else if (inst is bir:NewTable) {
                instGen.generateTableNewIns(inst);
            } else if (inst is bir:NewStream) {
                instGen.generateStreamNewIns(inst);
            } else if (inst is bir:NewError) {
                instGen.generateNewErrorIns(inst);
            } else if (inst is bir:NewInstance) {
                instGen.generateObjectNewIns(inst, localVarOffset);
            } else if (inst is bir:FieldAccess) {
                if (inst.kind == bir:INS_KIND_MAP_STORE) {
                    instGen.generateMapStoreIns(inst);
                } else if (inst.kind == bir:INS_KIND_MAP_LOAD) {
                    instGen.generateMapLoadIns(inst);
                } else if (inst.kind == bir:INS_KIND_ARRAY_STORE) {
                    instGen.generateArrayStoreIns(inst);
                } else if (inst.kind == bir:INS_KIND_ARRAY_LOAD) {
                    instGen.generateArrayValueLoad(inst);
                } else if (inst.kind == bir:INS_KIND_OBJECT_STORE) {
                    instGen.generateObjectStoreIns(inst);
                } else if (inst.kind == bir:INS_KIND_OBJECT_LOAD) {
                    instGen.generateObjectLoadIns(inst);
                } else if (inst.kind == bir:INS_KIND_STRING_LOAD) {
                    instGen.generateStringLoadIns(inst);
                } else if (inst.kind == bir:INS_KIND_XML_ATTRIBUTE_STORE) {
                    instGen.generateXMLAttrStoreIns(inst);
                } else if (inst.kind == bir:INS_KIND_XML_ATTRIBUTE_LOAD) {
                    instGen.generateXMLAttrLoadIns(inst);
                } else if (inst.kind == bir:INS_KIND_XML_LOAD || inst.kind == bir:INS_KIND_XML_SEQ_LOAD) {
                    instGen.generateXMLLoadIns(inst);
                } else {
                    error err = error("JVM generation is not supported for operation " + io:sprintf("%s", inst));
                    panic err;
                }
            } else if (inst is bir:FPLoad) {
                instGen.generateFPLoadIns(inst);
            } else if (inst is bir:TypeTest) {
                 instGen.generateTypeTestIns(inst);
            } else if (inst is bir:IsLike) {
                 instGen.generateIsLikeIns(inst);
            } else if (inst is bir:NewXMLQName) {
                instGen.generateNewXMLQNameIns(inst);
            } else if (inst is bir:NewStringXMLQName) {
                instGen.generateNewStringXMLQNameIns(inst);
            } else if (inst is bir:NewXMLElement) {
                instGen.generateNewXMLElementIns(inst);
            } else if (inst is bir:NewXMLText) {
                if (inst.kind == bir:INS_KIND_NEW_XML_TEXT) {
                    instGen.generateNewXMLTextIns(inst);
                } else if (inst.kind == bir:INS_KIND_NEW_XML_COMMENT) {
                    instGen.generateNewXMLCommentIns(inst);
                } else {
                    error err = error("JVM generation is not supported for operation " + io:sprintf("%s", inst));
                    panic err;
                }
            } else if (inst is bir:NewXMLPI) {
                instGen.generateNewXMLProcIns(inst);
            } else {
                error err = error("JVM generation is not supported for operation " + io:sprintf("%s", inst));
                panic err;
            }
            m += 1;
        }

        // close the started try block with a catch statement for instructions.
        if (isTrapped && insCount > 0) {
            errorGen.generateCatchInsForTrap(<bir:ErrorEntry>currentEE, endLabel, handlerLabel, jumpLabel);
        }
        jvm:Label bbEndLable = labelGen.getLabel(funcName + bb.id.value + "beforeTerm");
        mv.visitLabel(bbEndLable);

        bir:Terminator terminator = bb.terminator;
        if (!isArg) {
            // SIPUSH range is (-32768 to 32767) so if the state index goes beyond that, need to use visitLdcInsn
            mv.visitIntInsn(SIPUSH, j);
            mv.visitVarInsn(ISTORE, stateVarIndex);
        }

        // process terminator
        boolean isTerminatorTrapped = false;
        if (!isArg || (isArg && !(terminator is bir:Return))) {
            if (isTrapped && !(terminator is bir:GOTO)) {
                isTerminatorTrapped = true;
                endLabel = new;
                handlerLabel = new;
                jumpLabel = new;
                // start try for terminator if current block is trapped.
                errorGen.generateTryInsForTrap(<bir:ErrorEntry>currentEE, errorVarNames, endLabel, 
                                                handlerLabel, jumpLabel);
            }
            generateDiagnosticPos(terminator.pos, mv);
            if (isModuleInitFunction(module, func) && terminator is bir:Return) {
                generateAnnotLoad(mv, module.typeDefs, getPackageName(module.org.value, module.name.value));
            }
            termGen.genTerminator(terminator, func, funcName, localVarOffset, returnVarRefIndex, attachedType, isObserved = isObserved);
            if (isTerminatorTrapped) {
                // close the started try block with a catch statement for terminator.
                errorGen.generateCatchInsForTrap(<bir:ErrorEntry>currentEE, endLabel, handlerLabel, jumpLabel);
            }
        }

        // set next error entry after visiting current error entry.
        if (isTrapped) {
            errorEntryCnt = errorEntryCnt + 1;
            if (errorEntries.length() > errorEntryCnt) {
                currentEE = errorEntries[errorEntryCnt];
            }
        }

        var thenBB = terminator["thenBB"];
        if (thenBB is bir:BasicBlock) {
            genYieldCheck(mv, termGen.labelGen, thenBB, funcName, localVarOffset);
        }
        j += 1;
    }
}

function genYieldCheck(jvm:MethodVisitor mv, LabelGenerator labelGen, bir:BasicBlock thenBB, string funcName,
                        int localVarOffset) {
    mv.visitVarInsn(ALOAD, localVarOffset);
    mv.visitMethodInsn(INVOKEVIRTUAL, STRAND, "isYielded", "()Z", false);
    jvm:Label yieldLabel = labelGen.getLabel(funcName + "yield");
    mv.visitJumpInsn(IFNE, yieldLabel);

    // goto thenBB
    jvm:Label gotoLabel = labelGen.getLabel(funcName + thenBB.id.value);
    mv.visitJumpInsn(GOTO, gotoLabel);
}

function generateLambdaMethod(bir:AsyncCall|bir:FPLoad ins, jvm:ClassWriter cw, string lambdaName) {
    bir:BType? lhsType;
    string orgName;
    string moduleName;
    string funcName;
    int paramIndex = 1;
    boolean isVirtual = ins is bir:AsyncCall &&  ins.isVirtual;
    if (ins is bir:AsyncCall) {
        lhsType = ins.lhsOp.typeValue;
        orgName = ins.pkgID.org;
        moduleName = ins.pkgID.name;
        funcName = ins.name.value;
    } else {
        lhsType = ins.lhsOp.typeValue;
        orgName = ins.pkgID.org;
        moduleName = ins.pkgID.name;
        funcName = ins.name.value;
    }

    boolean isExternFunction =  isExternStaticFunctionCall(ins);
    boolean isBuiltinModule = isBallerinaBuiltinModule(orgName, moduleName);

    bir:BType returnType = bir:TYPE_NIL;
    if (lhsType is bir:BFutureType) {
        returnType = lhsType.returnType;
    } else if (ins is bir:FPLoad) {
        returnType = ins.retType;
        if (returnType is bir:BInvokableType) {
            returnType = <bir:BType> returnType.retType;
        }
    } else {
        error err = error( "JVM generation is not supported for async return type " +
                                        io:sprintf("%s", lhsType));
        panic err;
    }


    int closureMapsCount = 0;
    if (ins is bir:FPLoad) {
        closureMapsCount = ins.closureMaps.length();
    }
    string closureMapsDesc = getMapValueDesc(closureMapsCount);

    boolean isVoid = returnType is bir:BTypeNil;
    jvm:MethodVisitor mv;
    if (isVoid) {
        mv = cw.visitMethod(ACC_PUBLIC + ACC_STATIC, lambdaName,
                                io:sprintf("(%s[L%s;)V", closureMapsDesc, OBJECT), (), ());
    } else {
        mv = cw.visitMethod(ACC_PUBLIC + ACC_STATIC, lambdaName,
                                io:sprintf("(%s[L%s;)L%s;", closureMapsDesc, OBJECT, OBJECT), (), ());
    }

    mv.visitCode();
    // load strand as first arg
    // strand and other args are in a object[] param. This param comes after closure maps.
    // hence the closureMapsCount is equal to the array's param index.
    mv.visitVarInsn(ALOAD, closureMapsCount);
    mv.visitInsn(ICONST_0);
    mv.visitInsn(AALOAD);
    mv.visitTypeInsn(CHECKCAST, STRAND);

    if (isExternFunction) {
        jvm:Label blockedOnExternLabel = new;

        mv.visitInsn(DUP);

        mv.visitMethodInsn(INVOKEVIRTUAL, STRAND, "isBlockedOnExtern", "()Z", false);
        mv.visitJumpInsn(IFEQ, blockedOnExternLabel);

        mv.visitInsn(DUP);
        mv.visitInsn(ICONST_0);
        mv.visitFieldInsn(PUTFIELD, STRAND, "blockedOnExtern", "Z");

        if (!isVoid) {
            mv.visitInsn(DUP);

            mv.visitFieldInsn(GETFIELD, STRAND, "returnValue", "Ljava/lang/Object;");
            mv.visitInsn(ARETURN);   
        } else {
            mv.visitInsn(RETURN);
        }

        mv.visitLabel(blockedOnExternLabel);
    }
    bir:BType?[] paramBTypes = [];

    if (ins is bir:AsyncCall) {
        bir:VarRef?[] paramTypes = ins.args;
        if (isVirtual) {
            genLoadDataForObjectAttachedLambdas(ins, mv, closureMapsCount, paramTypes , isBuiltinModule);
            int paramTypeIndex = 1;
            paramIndex = 2;
            while ( paramTypeIndex < paramTypes.length()) {
                generateObjectArgs(mv, paramIndex);
                paramTypeIndex += 1;
                paramIndex += 1;
                if (!isBuiltinModule) {
                    generateObjectArgs(mv, paramIndex);
                    paramIndex += 1;
                }
            }
        } else {
            // load and cast param values
            int argIndex = 1;
            foreach var paramType in paramTypes {
                bir:VarRef ref = getVarRef(paramType);
                mv.visitVarInsn(ALOAD, 0);
                mv.visitIntInsn(BIPUSH, argIndex);
                mv.visitInsn(AALOAD);
                addUnboxInsn(mv, ref.typeValue);
                paramBTypes[paramIndex -1] = paramType.typeValue;
                paramIndex += 1;

                argIndex += 1;
                if (!isBuiltinModule) {
                    addBooleanTypeToLambdaParamTypes(mv, 0, argIndex);
                    paramBTypes[paramIndex -1] = "boolean";
                    paramIndex += 1;
                }
                argIndex += 1;
            }
        }
    } else {
        //load closureMaps
        int i = 0;
        while (i < closureMapsCount) {
            mv.visitVarInsn(ALOAD, i);
            mv.visitInsn(ICONST_1);
            i += 1;
        }

        bir:VariableDcl?[] paramTypes = ins.params;
        // load and cast param values

        int argIndex = 1;
        foreach var paramType in paramTypes {
            bir:VariableDcl dcl = getVariableDcl(paramType);
            mv.visitVarInsn(ALOAD, closureMapsCount);
            mv.visitIntInsn(BIPUSH, argIndex);
            mv.visitInsn(AALOAD);
            addUnboxInsn(mv, dcl.typeValue);
            paramBTypes[paramIndex -1] = dcl.typeValue;
            paramIndex += 1;
            i += 1;
            argIndex += 1;
            
            if (!isBuiltinModule) {
                addBooleanTypeToLambdaParamTypes(mv, closureMapsCount, argIndex);
                paramBTypes[paramIndex -1] = "boolean";
                paramIndex += 1;
            }
            argIndex += 1;
        }
    }

    if (isVirtual) {
        string methodDesc = io:sprintf("(L%s;L%s;[L%s;)L%s;", STRAND, STRING_VALUE, OBJECT, OBJECT);
        mv.visitMethodInsn(INVOKEINTERFACE, OBJECT_VALUE, "call", methodDesc, true);
    } else {
        string methodDesc = getLambdaMethodDesc(paramBTypes, returnType, closureMapsCount);
        string jvmClass = lookupFullQualifiedClassName(getPackageName(orgName, moduleName) + funcName);
        mv.visitMethodInsn(INVOKESTATIC, jvmClass, funcName, methodDesc, false);
    }

    if (isVoid) {
        mv.visitInsn(RETURN);
    } else {
        if (!isVirtual) {
            addBoxInsn(mv, returnType);
        }
        mv.visitInsn(ARETURN);
    }

    mv.visitMaxs(0,0);
    mv.visitEnd();
}

function genLoadDataForObjectAttachedLambdas(bir:AsyncCall ins, jvm:MethodVisitor mv, int closureMapsCount,
                    bir:VarRef?[] paramTypes , boolean isBuiltinModule) {
    mv.visitInsn(POP);
    mv.visitVarInsn(ALOAD, closureMapsCount);
    mv.visitInsn(ICONST_1);
    bir:VarRef ref = getVarRef(ins.args[0]);
    mv.visitInsn(AALOAD);
    addUnboxInsn(mv, ref.typeValue);
    mv.visitVarInsn(ALOAD, closureMapsCount);
    mv.visitInsn(ICONST_0);
    mv.visitInsn(AALOAD);
    mv.visitTypeInsn(CHECKCAST, STRAND);
  
    mv.visitLdcInsn(cleanupObjectTypeName(ins.name.value));
    int objectArrayLength = paramTypes.length() - 1;
    if (!isBuiltinModule) {
        mv.visitIntInsn(BIPUSH, objectArrayLength * 2);
    } else {
        mv.visitIntInsn(BIPUSH, objectArrayLength);
    }
    mv.visitTypeInsn(ANEWARRAY, OBJECT);
}

function generateObjectArgs(jvm:MethodVisitor mv, int paramIndex) {
    mv.visitInsn(DUP);
    mv.visitIntInsn(BIPUSH, paramIndex - 2);
    mv.visitVarInsn(ALOAD, 0);
    mv.visitIntInsn(BIPUSH, paramIndex + 1);
    mv.visitInsn(AALOAD);
    mv.visitInsn(AASTORE);
}

function addBooleanTypeToLambdaParamTypes(jvm:MethodVisitor mv, int arrayIndex, int paramIndex) {
    mv.visitVarInsn(ALOAD, arrayIndex);
    mv.visitIntInsn(BIPUSH, paramIndex);
    mv.visitInsn(AALOAD);
    addUnboxInsn(mv, "boolean");
}

function genDefaultValue(jvm:MethodVisitor mv, bir:BType bType, int index) {
    if (bType is bir:BTypeInt) {
        mv.visitInsn(LCONST_0);
        mv.visitVarInsn(LSTORE, index);
    } else if (bType is bir:BTypeByte) {
        mv.visitInsn(ICONST_0);
        mv.visitVarInsn(ISTORE, index);
    } else if (bType is bir:BTypeFloat) {
        mv.visitInsn(DCONST_0);
        mv.visitVarInsn(DSTORE, index);
    } else if (bType is bir:BTypeString) {
        mv.visitInsn(ACONST_NULL);
        mv.visitVarInsn(ASTORE, index);
    } else if (bType is bir:BTypeBoolean) {
        mv.visitInsn(ICONST_0);
        mv.visitVarInsn(ISTORE, index);
    } else if (bType is bir:BMapType ||
                bType is bir:BArrayType ||
                bType is bir:BTableType ||
                bType is bir:BStreamType ||
                bType is bir:BErrorType ||
                bType is bir:BTypeNil ||
                bType is bir:BTypeAny ||
                bType is bir:BTypeAnyData ||
                bType is bir:BObjectType ||
                bType is bir:BServiceType ||
                bType is bir:BTypeDecimal ||
                bType is bir:BUnionType ||
                bType is bir:BRecordType ||
                bType is bir:BTupleType ||
                bType is bir:BFutureType ||
                bType is bir:BJSONType ||
                bType is bir:BXMLType ||
                bType is bir:BInvokableType ||
                bType is bir:BFiniteType ||
                bType is bir:BTypeHandle ||
                bType is bir:BTypeDesc) {
        mv.visitInsn(ACONST_NULL);
        mv.visitVarInsn(ASTORE, index);
    } else {
        error err = error( "JVM generation is not supported for type " +
                                        io:sprintf("%s", bType));
        panic err;
    }
}

function loadDefaultValue(jvm:MethodVisitor mv, bir:BType bType) {
    if (bType is bir:BTypeInt || bType is bir:BTypeByte) {
        mv.visitInsn(LCONST_0);
    } else if (bType is bir:BTypeFloat) {
        mv.visitInsn(DCONST_0);
    } else if (bType is bir:BTypeBoolean) {
        mv.visitInsn(ICONST_0);
    } else if (bType is bir:BTypeString ||
                bType is bir:BMapType ||
                bType is bir:BArrayType ||
                bType is bir:BTableType ||
                bType is bir:BStreamType ||
                bType is bir:BErrorType ||
                bType is bir:BTypeNil ||
                bType is bir:BTypeAny ||
                bType is bir:BTypeAnyData ||
                bType is bir:BObjectType ||
                bType is bir:BUnionType ||
                bType is bir:BRecordType ||
                bType is bir:BTupleType ||
                bType is bir:BFutureType ||
                bType is bir:BJSONType ||
                bType is bir:BXMLType ||
                bType is bir:BInvokableType ||
                bType is bir:BFiniteType ||
                bType is bir:BTypeHandle ||
                bType is bir:BTypeDesc) {
        mv.visitInsn(ACONST_NULL);
    } else {
        error err = error( "JVM generation is not supported for type " +
                                        io:sprintf("%s", bType));
        panic err;
    }
}

function getMethodDesc(bir:BType?[] paramTypes, bir:BType? retType, bir:BType? attachedType = ()) returns string {
    string desc = "(Lorg/ballerinalang/jvm/scheduling/Strand;";

    if (attachedType is bir:BType) {
        desc = desc + getArgTypeSignature(attachedType);
    }

    int i = 0;
    while (i < paramTypes.length()) {
        bir:BType paramType = getType(paramTypes[i]);
        desc = desc + getArgTypeSignature(paramType);
        i += 1;
    }
    string returnType = generateReturnType(retType);
    desc =  desc + returnType;

    return desc;
}

function getLambdaMethodDesc(bir:BType?[] paramTypes, bir:BType? retType, int closureMapsCount) returns string {
    string desc = "(Lorg/ballerinalang/jvm/scheduling/Strand;";
    int j = 0;
    while (j < closureMapsCount) {
        j += 1;
        desc = desc + "L" + MAP_VALUE + ";" + "Z";
    }

    int i = 0;
    while (i < paramTypes.length()) {
        bir:BType paramType = getType(paramTypes[i]);
        desc = desc + getArgTypeSignature(paramType);
        i += 1;
    }
    string returnType = generateReturnType(retType);
    desc =  desc + returnType;

    return desc;
}

function getArgTypeSignature(bir:BType bType) returns string {
    if (bType is bir:BTypeInt) {
        return "J";
    } else if (bType is bir:BTypeByte) {
        return "I";
    } else if (bType is bir:BTypeFloat) {
        return "D";
    } else if (bType is bir:BTypeString) {
        return io:sprintf("L%s;", STRING_VALUE);
    } else if (bType is bir:BTypeDecimal) {
        return io:sprintf("L%s;", DECIMAL_VALUE);
    } else if (bType is bir:BTypeBoolean) {
        return "Z";
    } else if (bType is bir:BTypeNil) {
        return io:sprintf("L%s;", OBJECT);
    } else if (bType is bir:BArrayType || bType is bir:BTupleType) {
        return io:sprintf("L%s;", ARRAY_VALUE );
    } else if (bType is bir:BErrorType) {
        return io:sprintf("L%s;", ERROR_VALUE);
    } else if (bType is bir:BTypeAnyData ||
                bType is bir:BUnionType ||
                bType is bir:BJSONType ||
                bType is bir:BFiniteType ||
                bType is bir:BTypeAny) {
        return io:sprintf("L%s;", OBJECT);
    } else if (bType is bir:BMapType || bType is bir:BRecordType) {
        return io:sprintf("L%s;", MAP_VALUE);
    } else if (bType is bir:BFutureType) {
        return io:sprintf("L%s;", FUTURE_VALUE);
    } else if (bType is bir:BTableType) {
        return io:sprintf("L%s;", TABLE_VALUE);
    } else if (bType is bir:BStreamType) {
        return io:sprintf("L%s;", STREAM_VALUE);
    } else if (bType is bir:BInvokableType) {
        return io:sprintf("L%s;", FUNCTION_POINTER);
    } else if (bType is bir:BTypeDesc) {
        return io:sprintf("L%s;", TYPEDESC_VALUE);
    } else if (bType is bir:BObjectType || bType is bir:BServiceType) {
        return io:sprintf("L%s;", OBJECT_VALUE);
    } else if (bType is bir:BXMLType) {
        return io:sprintf("L%s;", XML_VALUE);
    } else if (bType is bir:BTypeHandle) {
        return io:sprintf("L%s;", HANDLE_VALUE);
    } else {
        error err = error( "JVM generation is not supported for type " + io:sprintf("%s", bType));
        panic err;
    }
}

function generateReturnType(bir:BType? bType) returns string {
    if (bType is ()) {
        return ")V";
    } else if (bType is bir:BTypeInt) {
        return ")J";
    } else if (bType is bir:BTypeByte) {
        return ")I";
    } else if (bType is bir:BTypeFloat) {
        return ")D";
    } else if (bType is bir:BTypeString) {
        return io:sprintf(")L%s;", STRING_VALUE);
    } else if (bType is bir:BTypeDecimal) {
        return io:sprintf(")L%s;", DECIMAL_VALUE);
    } else if (bType is bir:BTypeBoolean) {
        return ")Z";
    } else if (bType is bir:BTypeNil) {
        return ")V";
    } else if (bType is bir:BArrayType ||
                bType is bir:BTupleType) {
        return io:sprintf(")L%s;", ARRAY_VALUE);
    } else if (bType is bir:BMapType || 
                bType is bir:BRecordType) {
        return io:sprintf(")L%s;", MAP_VALUE);
    } else if (bType is bir:BErrorType) {
        return io:sprintf(")L%s;", ERROR_VALUE);
    } else if (bType is bir:BTableType) {
        return io:sprintf(")L%s;", TABLE_VALUE);
    } else if (bType is bir:BStreamType) {
        return io:sprintf(")L%s;", STREAM_VALUE);
    } else if (bType is bir:BFutureType) {
        return io:sprintf(")L%s;", FUTURE_VALUE);
    } else if (bType is bir:BTypeDesc) {
        return io:sprintf(")L%s;", TYPEDESC_VALUE);
    } else if (bType is bir:BTypeAny ||
                bType is bir:BTypeAnyData ||
                bType is bir:BUnionType ||
                bType is bir:BJSONType ||
                bType is bir:BFiniteType) {
        return io:sprintf(")L%s;", OBJECT);
    } else if (bType is bir:BObjectType || bType is bir:BServiceType) {
        return io:sprintf(")L%s;", OBJECT_VALUE);
    } else if (bType is bir:BInvokableType) {
        return io:sprintf(")L%s;", FUNCTION_POINTER);
    } else if (bType is bir:BXMLType) {
        return io:sprintf(")L%s;", XML_VALUE);
    } else if (bType is bir:BTypeHandle) {
        return io:sprintf(")L%s;", HANDLE_VALUE);
    } else {
        error err = error( "JVM generation is not supported for type " + io:sprintf("%s", bType));
        panic err;
    }
}

function getMainFunc(bir:Function?[] funcs) returns bir:Function? {
    bir:Function? userMainFunc = ();
    foreach var func in funcs {
        if (func is bir:Function && func.name.value == "main") {
            userMainFunc = <@untainted> func;
            break;
        }
    }

    return userMainFunc;
}

function createFunctionPointer(jvm:MethodVisitor mv, string class, string lambdaName, boolean isVoid, int closureMapCount) {
    mv.visitTypeInsn(NEW, FUNCTION_POINTER);
    mv.visitInsn(DUP);
    mv.visitInvokeDynamicInsn(class, lambdaName, isVoid, closureMapCount);

    // load null here for type, since these are fp's created for internal usages.
    mv.visitInsn(ACONST_NULL);

    if (isVoid) {
        mv.visitMethodInsn(INVOKESPECIAL, FUNCTION_POINTER, "<init>",
                            io:sprintf("(L%s;L%s;)V", CONSUMER, BTYPE), false);
    } else {
        mv.visitMethodInsn(INVOKESPECIAL, FUNCTION_POINTER, "<init>",
                            io:sprintf("(L%s;L%s;)V", FUNCTION, BTYPE), false);
    }
}

function generateMainMethod(bir:Function? userMainFunc, jvm:ClassWriter cw, bir:Package pkg,  string mainClass,
                            string initClass, boolean serviceEPAvailable) {

    jvm:MethodVisitor mv = cw.visitMethod(ACC_PUBLIC + ACC_STATIC, "main", "([Ljava/lang/String;)V", (), ());

    // start all listeners
    startListeners(mv, serviceEPAvailable);

    // register a shutdown hook to call package stop() method.
    registerShutdownListener(mv, initClass);

    BalToJVMIndexMap indexMap = new;
    string pkgName = getPackageName(pkg.org.value, pkg.name.value);
    ErrorHandlerGenerator errorGen = new(mv, indexMap, pkgName);

    boolean isVoidFunction = userMainFunc is bir:Function && userMainFunc.typeValue.retType is bir:BTypeNil;

    mv.visitTypeInsn(NEW, SCHEDULER);
    mv.visitInsn(DUP);
<<<<<<< HEAD
    mv.visitInsn(ICONST_4);
=======

>>>>>>> 823e8e9d
    mv.visitInsn(ICONST_0);
    mv.visitMethodInsn(INVOKESPECIAL, SCHEDULER, "<init>", "(Z)V", false);

    if (hasInitFunction(pkg)) {
        string initFuncName = MODULE_INIT;
        mv.visitInsn(DUP);
        mv.visitIntInsn(BIPUSH, 1);
        mv.visitTypeInsn(ANEWARRAY, OBJECT);

        // schedule the init method
        string lambdaName = io:sprintf("$lambda$%s$", initFuncName);

        // create FP value
        createFunctionPointer(mv, initClass, lambdaName, true, 0);

        // no parent strand
        mv.visitInsn(ACONST_NULL);
        mv.visitMethodInsn(INVOKEVIRTUAL, SCHEDULER, SCHEDULE_CONSUMER_METHOD,
            io:sprintf("([L%s;L%s;L%s;)L%s;", OBJECT, FUNCTION_POINTER, STRAND, FUTURE_VALUE), false);
        errorGen.printStackTraceFromFutureValue(mv, indexMap);
        mv.visitInsn(POP);
    }

    if (userMainFunc is bir:Function) {
        mv.visitInsn(DUP);
        loadCLIArgsForMain(mv, userMainFunc.params, userMainFunc.restParamExist, userMainFunc.annotAttachments);

        // invoke the user's main method
        string lambdaName = "$lambda$main$";
        createFunctionPointer(mv, initClass, lambdaName, isVoidFunction, 0);

        // no parent strand
        mv.visitInsn(ACONST_NULL);
        //submit to the scheduler
        if (isVoidFunction) {
            mv.visitMethodInsn(INVOKEVIRTUAL, SCHEDULER, SCHEDULE_CONSUMER_METHOD,
                io:sprintf("([L%s;L%s;L%s;)L%s;", OBJECT, FUNCTION_POINTER, STRAND, FUTURE_VALUE), false);
        } else {
            mv.visitMethodInsn(INVOKEVIRTUAL, SCHEDULER, SCHEDULE_FUNCTION_METHOD,
                io:sprintf("([L%s;L%s;L%s;)L%s;", OBJECT, FUNCTION_POINTER, STRAND, FUTURE_VALUE), false);
            mv.visitInsn(DUP);
        }
        mv.visitInsn(DUP);
        mv.visitFieldInsn(GETFIELD, FUTURE_VALUE, "strand", io:sprintf("L%s;", STRAND));
        mv.visitIntInsn(BIPUSH, 100);
        mv.visitTypeInsn(ANEWARRAY, OBJECT);
        mv.visitFieldInsn(PUTFIELD, STRAND, "frames", io:sprintf("[L%s;", OBJECT));
        errorGen.printStackTraceFromFutureValue(mv, indexMap);
        mv.visitInsn(POP);

        // At this point we are done executing all the functions including asyncs
        if (!isVoidFunction) {
            // store future value
            bir:VariableDcl futureVar = { typeValue: "any",
                                    name: { value: "dummy" },
                                    kind: "ARG" };
            int futureVarIndex = indexMap.getIndex(futureVar);
            mv.visitVarInsn(ASTORE, futureVarIndex);
            jvm:Label jumpAfterPrint = new;
            mv.visitVarInsn(ALOAD, futureVarIndex);
            mv.visitFieldInsn(GETFIELD, FUTURE_VALUE, "result", io:sprintf("L%s;", OBJECT));

            mv.visitJumpInsn(IFNULL, jumpAfterPrint);

            mv.visitFieldInsn(GETSTATIC, "java/lang/System", "out", "Ljava/io/PrintStream;");
            mv.visitVarInsn(ALOAD, futureVarIndex);
            mv.visitFieldInsn(GETFIELD, FUTURE_VALUE, "result", io:sprintf("L%s;", OBJECT));
            bir:BType returnType = userMainFunc.typeValue.retType;
            addUnboxInsn(mv, returnType);
            if (returnType is bir:BTypeInt) {
                mv.visitMethodInsn(INVOKEVIRTUAL, "java/io/PrintStream", "println", "(J)V", false);
            } else if (returnType is bir:BTypeByte) {
                mv.visitMethodInsn(INVOKEVIRTUAL, "java/io/PrintStream", "println", "(I)V", false);
            } else if (returnType is bir:BTypeFloat) {
                mv.visitMethodInsn(INVOKEVIRTUAL, "java/io/PrintStream", "println", "(D)V", false);
            } else if (returnType is bir:BTypeBoolean) {
                mv.visitMethodInsn(INVOKEVIRTUAL, "java/io/PrintStream", "println", "(Z)V", false);
            } else {
                mv.visitMethodInsn(INVOKEVIRTUAL, "java/io/PrintStream", "println", io:sprintf("(L%s;)V", OBJECT), false);
            }
            mv.visitLabel(jumpAfterPrint);
        }
    }

    if (hasInitFunction(pkg)) {
        scheduleStartMethod(mv, pkg, initClass, serviceEPAvailable, errorGen, indexMap);
    }

    // stop all listeners
    stopListeners(mv, serviceEPAvailable);

    mv.visitInsn(RETURN);
    mv.visitMaxs(0, 0);
    mv.visitEnd();
}

function startListeners(jvm:MethodVisitor mv, boolean isServiceEPAvailable) {
    mv.visitLdcInsn(isServiceEPAvailable);
    mv.visitMethodInsn(INVOKESTATIC, LAUNCH_UTILS, "startListeners", "(Z)V", false);
}

function stopListeners(jvm:MethodVisitor mv, boolean isServiceEPAvailable) {
    mv.visitLdcInsn(isServiceEPAvailable);
    mv.visitMethodInsn(INVOKESTATIC, LAUNCH_UTILS, "stopListeners", "(Z)V", false);
}

function registerShutdownListener(jvm:MethodVisitor mv, string initClass) {
    string shutdownClassName = initClass + "$SignalListener";
    mv.visitMethodInsn(INVOKESTATIC, JAVA_RUNTIME, "getRuntime", io:sprintf("()L%s;", JAVA_RUNTIME), false);
    mv.visitTypeInsn(NEW, shutdownClassName);
    mv.visitInsn(DUP);
    mv.visitMethodInsn(INVOKESPECIAL, shutdownClassName, "<init>", "()V", false);
    mv.visitMethodInsn(INVOKEVIRTUAL, JAVA_RUNTIME, "addShutdownHook", io:sprintf("(L%s;)V", JAVA_THREAD), false);
}

function scheduleStartMethod(jvm:MethodVisitor mv, bir:Package pkg, string initClass, boolean serviceEPAvailable,
    ErrorHandlerGenerator errorGen, BalToJVMIndexMap indexMap) {
    // schedule the start method
    string startFuncName = MODULE_START;
    string startLambdaName = io:sprintf("$lambda$%s$", startFuncName);

    mv.visitIntInsn(BIPUSH, 1);
    mv.visitTypeInsn(ANEWARRAY, OBJECT);

    // create FP value
    createFunctionPointer(mv, initClass, startLambdaName, true, 0);

    // no parent strand
    mv.visitInsn(ACONST_NULL);
    mv.visitMethodInsn(INVOKEVIRTUAL, SCHEDULER, SCHEDULE_CONSUMER_METHOD,
        io:sprintf("([L%s;L%s;L%s;)L%s;", OBJECT, FUNCTION_POINTER, STRAND, FUTURE_VALUE), false);
    
    // need to set immortal=true and start the scheduler again
    if (serviceEPAvailable) {
        mv.visitInsn(DUP);
        mv.visitFieldInsn(GETFIELD, FUTURE_VALUE, "strand", io:sprintf("L%s;", STRAND));
        mv.visitFieldInsn(GETFIELD, STRAND, "scheduler", io:sprintf("L%s;", SCHEDULER));
        mv.visitInsn(ICONST_1);
        mv.visitFieldInsn(PUTFIELD, SCHEDULER, "immortal", "Z");
    }
    mv.visitInsn(DUP);
    mv.visitFieldInsn(GETFIELD, FUTURE_VALUE, "strand", io:sprintf("L%s;", STRAND));
    mv.visitIntInsn(BIPUSH, 100);
    mv.visitTypeInsn(ANEWARRAY, OBJECT);
    mv.visitFieldInsn(PUTFIELD, STRAND, "frames", io:sprintf("[L%s;", OBJECT));
    errorGen.printStackTraceFromFutureValue(mv, indexMap);
    mv.visitInsn(POP);
}

# Generate a lambda function to invoke ballerina main.
#
# + userMainFunc - ballerina main function
# + cw - class visitor
# + pkg - package
function generateLambdaForMain(bir:Function userMainFunc, jvm:ClassWriter cw, bir:Package pkg,
                               string mainClass, string initClass) {
    string pkgName = getPackageName(pkg.org.value, pkg.name.value);
    bir:BType returnType = <bir:BType> userMainFunc.typeValue.retType;
    boolean isVoidFunc = returnType is bir:BTypeNil;
    
    jvm:MethodVisitor mv;
    if (isVoidFunc) {
        mv = cw.visitMethod(ACC_PUBLIC + ACC_STATIC, "$lambda$main$",
                            io:sprintf("([L%s;)V", OBJECT), (), ());
    } else {
        mv = cw.visitMethod(ACC_PUBLIC + ACC_STATIC, "$lambda$main$",
                            io:sprintf("([L%s;)L%s;", OBJECT, OBJECT), (), ());
    }
    mv.visitCode();

    //load strand as first arg
    mv.visitVarInsn(ALOAD, 0);
    mv.visitInsn(ICONST_0);
    mv.visitInsn(AALOAD);
    mv.visitTypeInsn(CHECKCAST, STRAND);

    // load and cast param values
    bir:BType?[] paramTypes = userMainFunc.typeValue.paramTypes;

    int paramIndex = 1;
    foreach var paramType in paramTypes {
        bir:BType pType = getType(paramType);
        mv.visitVarInsn(ALOAD, 0);
        mv.visitIntInsn(BIPUSH, paramIndex);
        mv.visitInsn(AALOAD);
        addUnboxInsn(mv, pType);
        paramIndex += 1;
    }

    mv.visitMethodInsn(INVOKESTATIC, mainClass, userMainFunc.name.value, getMethodDesc(paramTypes, returnType), false);
    if (isVoidFunc) {
        mv.visitInsn(RETURN);
    } else {
        addBoxInsn(mv, returnType);
        mv.visitInsn(ARETURN);
    }
    mv.visitMaxs(0,0);
    mv.visitEnd();
}

function loadCLIArgsForMain(jvm:MethodVisitor mv, bir:FunctionParam?[] params, boolean hasRestParam, 
    bir:AnnotationAttachment?[] annotAttachments) {

    // get defaultable arg names from function annotation
    string[] defaultableNames = [];
    int defaultableIndex = 0;
    foreach var attachment in annotAttachments {
        if (attachment is bir:AnnotationAttachment && attachment.annotTagRef.value == DEFAULTABLE_ARGS_ANOT_NAME) {
            var annotRecValue = <bir:AnnotationRecordValue>attachment.annotValues[0];
            var annotFieldMap = annotRecValue.annotValueMap;
            var annotArrayValue = <bir:AnnotationArrayValue>annotFieldMap[DEFAULTABLE_ARGS_ANOT_FIELD];
            foreach var entryOptional in annotArrayValue.annotValueArray {
                var argValue = <bir:AnnotationLiteralValue>entryOptional;
                defaultableNames[defaultableIndex] = <string>argValue.literalValue;
                defaultableIndex += 1;
            }
            break;
        }
    }   
    // create function info array
    mv.visitIntInsn(BIPUSH, params.length());
    mv.visitTypeInsn(ANEWARRAY, io:sprintf("%s$ParamInfo", RUNTIME_UTILS));
    int index = 0;
    defaultableIndex = 0;
    foreach var param in params {
        mv.visitInsn(DUP);
        mv.visitIntInsn(BIPUSH, index);
        index += 1;
        mv.visitTypeInsn(NEW, io:sprintf("%s$ParamInfo", RUNTIME_UTILS));
        mv.visitInsn(DUP);
        if (param is bir:FunctionParam) {
            if (param.hasDefaultExpr) {
                mv.visitInsn(ICONST_1);
            } else {
                mv.visitInsn(ICONST_0);
            }
            mv.visitLdcInsn(defaultableNames[defaultableIndex]);
            defaultableIndex += 1;
            // var varIndex = indexMap.getIndex(param);
            loadType(mv, param.typeValue);
        }
        mv.visitMethodInsn(INVOKESPECIAL, io:sprintf("%s$ParamInfo", RUNTIME_UTILS), "<init>", 
            io:sprintf("(ZL%s;L%s;)V", STRING_VALUE, BTYPE), false);
        mv.visitInsn(AASTORE);   
    }

     // load string[] that got parsed into to java main
    mv.visitVarInsn(ALOAD, 0);
    if (hasRestParam) {
        mv.visitInsn(ICONST_1);
    } else {
        mv.visitInsn(ICONST_0);
    }

     // invoke ArgumentParser.extractEntryFuncArgs()
    mv.visitMethodInsn(INVOKESTATIC, ARGUMENT_PARSER, "extractEntryFuncArgs", 
            io:sprintf("([L%s$ParamInfo;[L%s;Z)[L%s;", RUNTIME_UTILS, STRING_VALUE, OBJECT), false);
}

# Generate a lambda function to invoke ballerina main.
#
# + cw - class visitor
# + pkg - package
function generateLambdaForPackageInits(jvm:ClassWriter cw, bir:Package pkg,
                               string mainClass, string initClass) {
    //need to generate lambda for package Init as well, if exist
    if (hasInitFunction(pkg)) {
        string initFuncName = MODULE_INIT;
        generateLambdaForModuleFunction(cw, initFuncName, initClass, voidReturn=false);

        // generate another lambda for start function as well
        string startFuncName = MODULE_START;
        generateLambdaForModuleFunction(cw, startFuncName, initClass, voidReturn=false);

        string stopFuncName = cleanupFunctionName(getModuleStopFuncName(pkg));
        generateLambdaForModuleFunction(cw, stopFuncName, initClass);
    }
}

function generateLambdaForModuleFunction(jvm:ClassWriter cw, string funcName, string initClass,
                                         boolean voidReturn = true) {
    jvm:MethodVisitor mv = cw.visitMethod(ACC_PUBLIC + ACC_STATIC,
                        io:sprintf("$lambda$%s$", funcName),
                        io:sprintf("([L%s;)V", OBJECT), (), ());
    mv.visitCode();

    //load strand as first arg
    mv.visitVarInsn(ALOAD, 0);
    mv.visitInsn(ICONST_0);
    mv.visitInsn(AALOAD);
    mv.visitTypeInsn(CHECKCAST, STRAND);

    if (voidReturn) {
        mv.visitMethodInsn(INVOKESTATIC, initClass, funcName, io:sprintf("(L%s;)V", STRAND), false);
    } else {
        mv.visitMethodInsn(INVOKESTATIC, initClass, funcName, io:sprintf("(L%s;)L%s;", STRAND, OBJECT), false);
    }

    mv.visitInsn(RETURN);
    mv.visitMaxs(0,0);
    mv.visitEnd();
}

# Generate cast instruction from String to target type
# 
# + targetType - target type to be casted
# + mv - method visitor
function castFromString(bir:BType targetType, jvm:MethodVisitor mv) {
    mv.visitTypeInsn(CHECKCAST, STRING_VALUE);
    if (targetType is bir:BTypeInt) {
        mv.visitMethodInsn(INVOKESTATIC, LONG_VALUE, "parseLong", io:sprintf("(L%s;)J", STRING_VALUE), false);
    } else if (targetType is bir:BTypeByte) {
        mv.visitMethodInsn(INVOKESTATIC, INT_VALUE, "parseInt", io:sprintf("(L%s;)I", STRING_VALUE), false);
    } else if (targetType is bir:BTypeFloat) {
        mv.visitMethodInsn(INVOKESTATIC, DOUBLE_VALUE, "parseDouble", io:sprintf("(L%s;)D", STRING_VALUE), false);
    } else if (targetType is bir:BTypeBoolean) {
        mv.visitMethodInsn(INVOKESTATIC, BOOLEAN_VALUE, "parseBoolean", io:sprintf("(L%s;)Z", STRING_VALUE), false);
    } else if (targetType is bir:BTypeDecimal) {
        mv.visitMethodInsn(INVOKESPECIAL, DECIMAL_VALUE, "<init>", io:sprintf("(L%s;)V", STRING_VALUE), false);
    } else if (targetType is bir:BArrayType) {
        mv.visitTypeInsn(CHECKCAST, ARRAY_VALUE);
    } else if (targetType is bir:BMapType) {
        mv.visitTypeInsn(CHECKCAST, MAP_VALUE);
    } else if (targetType is bir:BTableType) {
        mv.visitTypeInsn(CHECKCAST, TABLE_VALUE);
    } else if (targetType is bir:BStreamType) {
        mv.visitTypeInsn(CHECKCAST, STREAM_VALUE);
    } else if (targetType is bir:BTypeAny ||
                targetType is bir:BTypeAnyData ||
                targetType is bir:BTypeNil ||
                targetType is bir:BUnionType ||
                targetType is bir:BTypeString) {
        // do nothing
        return;
    } else {
        error err = error("JVM generation is not supported for type " + io:sprintf("%s", targetType));
        panic err;
    }
}

function hasInitFunction(bir:Package pkg) returns boolean {
    foreach var func in pkg.functions {
        if (func is bir:Function && isModuleInitFunction(pkg, func)) {
            return true;
        }
    }
    return false;
}

function isModuleInitFunction(bir:Package module, bir:Function func) returns boolean {
    string moduleInit = getModuleInitFuncName(module);
    return func.name.value == moduleInit;
}
// TODO: remove and use calculateModuleInitFuncName
function getModuleInitFuncName(bir:Package module) returns string {
     return calculateModuleInitFuncName(packageToModuleId(module));
}

function calculateModuleInitFuncName(bir:ModuleID id) returns string {
    return calculateModuleSpecialFuncName(id, "<init>");
}

function calculateModuleSpecialFuncName(bir:ModuleID id, string funcSuffix) returns string {
    string orgName = id.org;
    string moduleName = id.name;
    string versionValue = id.modVersion;

    string funcName;
    if (moduleName == ".") {
       funcName = ".." + funcSuffix;
    } else if (versionValue == "") {
       funcName = moduleName + "." + funcSuffix;
    } else {
        funcName = moduleName + ":" + versionValue + "." + funcSuffix;
    }

    if (!orgName.equalsIgnoreCase("$anon")) {
        funcName = orgName  + "/" + funcName;
    }

    return funcName;
}
// TODO: remove and use calculateModuleStartFuncName
function getModuleStartFuncName(bir:Package module) returns string {
    return calculateModuleStartFuncName(packageToModuleId(module));
}

function calculateModuleStartFuncName(bir:ModuleID id) returns string {
    return calculateModuleSpecialFuncName(id, "<start>");
}

function getModuleStopFuncName(bir:Package module) returns string {
    return calculateModuleSpecialFuncName(packageToModuleId(module), "<stop>");
}

function addInitAndTypeInitInstructions(bir:Package pkg, bir:Function func) {
    bir:BasicBlock?[] basicBlocks = [];
    nextId = -1;
    bir:BasicBlock nextBB = {id: getNextBBId(), instructions: []};
    basicBlocks[basicBlocks.length()] = nextBB;

    bir:ModuleID modID = packageToModuleId(pkg);

    bir:BasicBlock typeOwnerCreateBB = {id: getNextBBId(), instructions: []};
    basicBlocks[basicBlocks.length()] = typeOwnerCreateBB;

    bir:Call createTypesCallTerm = {pos:{}, args:[], kind:bir:TERMINATOR_CALL, lhsOp:(), pkgID:modID,
                        name:{value:CURRENT_MODULE_INIT}, isVirtual:false, thenBB:typeOwnerCreateBB};
    nextBB.terminator = createTypesCallTerm;

    if (func.basicBlocks.length() == 0) {
        bir:Return ret = {pos:{sLine:999}, kind:bir:TERMINATOR_RETURN};
        typeOwnerCreateBB.terminator = ret;
        func.basicBlocks = basicBlocks;
        return;
    }

    bir:GOTO gotoNext = {pos:{}, kind:bir:TERMINATOR_GOTO, targetBB:<bir:BasicBlock>func.basicBlocks[0]};
    typeOwnerCreateBB.terminator = gotoNext;

    foreach var basicBB in func.basicBlocks {
        basicBlocks[basicBlocks.length()] = basicBB;
    }
    func.basicBlocks = basicBlocks;
}

function enrichPkgWithInitializers(map<JavaClass> jvmClassMap, string typeOwnerClass,
                                        bir:Package pkg, map<bir:ModuleID> imprtMods) {
    JavaClass javaClass = <JavaClass>jvmClassMap[typeOwnerClass];
    javaClass.functions[javaClass.functions.length()] = generateDepModInit(imprtMods, pkg, MODULE_INIT, "<init>");
    javaClass.functions[javaClass.functions.length()] = generateDepModInit(imprtMods, pkg, MODULE_START, "<start>");
    //javaClass.functions[javaClass.functions.length()] = generateDepModInit(imprtMods, pkg, MODULE_STOP, "<stop>");

}

bir:BAttachedFunction errorRecInitFunc = {name:{value:"$$<init>"}, funcType:{retType:"()"}, flags:0};
bir:BRecordType detailRec = {name:{value:"detail"}, sealed:false, restFieldType:"()", initFunction:errorRecInitFunc};
bir:BErrorType errType = {name:{value:"error"}, moduleId:{org:BALLERINA, name:BUILT_IN_PACKAGE_NAME},
                                reasonType:bir:TYPE_STRING, detailType:detailRec};
bir:BUnionType errUnion = {members:["()", errType]};

function generateDepModInit(map<bir:ModuleID> imprtMods, bir:Package pkg, string funcName,
                                string initName) returns bir:Function {
    nextId = -1;
    nextVarId = -1;

    bir:VariableDcl retVar = {name: {value:"%ret"}, typeValue: errUnion};
    bir:VarRef retVarRef = {variableDcl:retVar, typeValue:errUnion};

    bir:Function modInitFunc = {pos:{}, basicBlocks:[], localVars:[retVar],
                            name:{value:funcName}, typeValue:{retType:errUnion},
                            workerChannels:[], receiver:(), restParamExist:false};
    _ = addAndGetNextBasicBlock(modInitFunc);

    foreach var [k, id] in imprtMods {
        string initFuncName = calculateModuleSpecialFuncName(id, initName);
        _ = addCheckedInvocation(modInitFunc, id, initFuncName, retVarRef);
    }

    bir:ModuleID currentModId = packageToModuleId(pkg);
    string currentInitFuncName = calculateModuleSpecialFuncName(currentModId, initName);
    bir:BasicBlock lastBB = addCheckedInvocation(modInitFunc, currentModId, currentInitFuncName, retVarRef);

    bir:Return ret = {pos:{}, kind:bir:TERMINATOR_RETURN};
    lastBB.terminator = ret;

    return modInitFunc;
}

function getNextBBId() returns bir:Name {
    string bbIdPrefix = "genBB";
    nextId += 1;
    return {value:bbIdPrefix + nextId};
}

function getNextVarId() returns bir:Name {
    string varIdPrefix = "%";
    nextVarId += 1;
    return {value:varIdPrefix + nextVarId};
}

function addCheckedInvocation(bir:Function func, bir:ModuleID modId, string initFuncName,
                                    bir:VarRef retVar) returns bir:BasicBlock {
    bir:BasicBlock lastBB = <bir:BasicBlock>func.basicBlocks[func.basicBlocks.length() - 1];
    bir:BasicBlock nextBB = addAndGetNextBasicBlock(func);
    // TODO remove once lang.annotation is fixed
    if (modId.org == BALLERINA && modId.name == BUILT_IN_PACKAGE_NAME) {
        bir:Call initCallTerm = {pos:{}, args:[], kind:bir:TERMINATOR_CALL, lhsOp:(), pkgID:modId,
                            name:{value:initFuncName}, isVirtual:false, thenBB:nextBB};
        lastBB.terminator = initCallTerm;
        return nextBB;
    }
    bir:VariableDcl retStore = addAndGetNextVar(func, errUnion);
    bir:VarRef retRef = {variableDcl:retStore, typeValue:errUnion};
    bir:Call initCallTerm = {pos:{}, args:[], kind:bir:TERMINATOR_CALL, lhsOp:retRef, pkgID:modId,
                        name:{value:initFuncName}, isVirtual:false, thenBB:nextBB};
    lastBB.terminator = initCallTerm;

    bir:VariableDcl boolVal = addAndGetNextVar(func, bir:TYPE_BOOLEAN);
    bir:VarRef boolRef = {variableDcl:boolVal, typeValue:bir:TYPE_BOOLEAN};

    bir:TypeTest typeTest = {pos:{}, kind:bir:INS_KIND_TYPE_TEST,
                                lhsOp:boolRef, rhsOp:retRef, typeValue:errType};
    nextBB.instructions[nextBB.instructions.length()] = typeTest;

    bir:BasicBlock trueBB = addAndGetNextBasicBlock(func);
    // bir:VariableDcl errorStore = addAndGetNextVar(func, errorType);
    // bir:VarRef errorRef = {variableDcl:errorStore};

    // bir:TypeCast typCast = {pos:{}, kind:bir:INS_KIND_TYPE_CAST, lhsOp:errorRef,
    //                             rhsOp:retRef, castType:errorType, checkType:false};
    // trueBB.instructions[trueBB.instructions.length()] = typeCast;
    bir:Move moveToRet = {pos:{}, kind:bir:INS_KIND_MOVE, lhsOp:retVar, rhsOp:retRef};
    trueBB.instructions[trueBB.instructions.length()] = moveToRet;

    bir:BasicBlock retBB = addAndGetNextBasicBlock(func);

    bir:Return ret = {pos:{}, kind:bir:TERMINATOR_RETURN};
    retBB.terminator = ret;

    bir:GOTO gotoRet = {pos:{}, kind:bir:TERMINATOR_GOTO, targetBB:retBB};
    trueBB.terminator = gotoRet;

    bir:BasicBlock falseBB = addAndGetNextBasicBlock(func);
    bir:Branch branch = {pos:{}, falseBB:falseBB, kind:bir:TERMINATOR_BRANCH, op:boolRef, trueBB:trueBB};
    nextBB.terminator = branch;
    return falseBB;
}

function addAndGetNextBasicBlock(bir:Function func) returns bir:BasicBlock {
    bir:BasicBlock nextbb = {id: getNextBBId(), instructions: []};
    func.basicBlocks[func.basicBlocks.length()] = nextbb;
    return nextbb;
}

function addAndGetNextVar(bir:Function func, bir:BType typeVal) returns bir:VariableDcl {
    bir:VariableDcl nextLocalVar = {name: getNextVarId(), typeValue: typeVal};
    func.localVars[func.localVars.length()] = nextLocalVar;
    return nextLocalVar;
}

function generateParamCast(int paramIndex, bir:BType targetType, jvm:MethodVisitor mv) {
    // load BValue array
    mv.visitVarInsn(ALOAD, 0);

    // load value[i]
    mv.visitLdcInsn(paramIndex);
    mv.visitInsn(L2I);
    mv.visitInsn(AALOAD);
}

function generateAnnotLoad(jvm:MethodVisitor mv, bir:TypeDef?[] typeDefs, string pkgName) {
    string typePkgName = ".";
    if (pkgName != "") {
        typePkgName = pkgName;
    }

    foreach var optionalTypeDef in typeDefs {
        bir:TypeDef typeDef = getTypeDef(optionalTypeDef);
        bir:BType bType = typeDef.typeValue;

        if (bType is bir:BFiniteType || bType is bir:BServiceType) {
            continue;
        }

        loadAnnots(mv, typePkgName, typeDef);
    }
}

function loadAnnots(jvm:MethodVisitor mv, string pkgName, bir:TypeDef typeDef) {
    string pkgClassName = pkgName == "." || pkgName == "" ? MODULE_INIT_CLASS_NAME :
                            lookupGlobalVarClassName(pkgName + ANNOTATION_MAP_NAME);
    mv.visitFieldInsn(GETSTATIC, pkgClassName, ANNOTATION_MAP_NAME, io:sprintf("L%s;", MAP_VALUE));
    mv.visitTypeInsn(CHECKCAST, MAP_VALUE);
    loadExternalOrLocalType(mv, typeDef);
    mv.visitMethodInsn(INVOKESTATIC, io:sprintf("%s", ANNOTATION_UTILS), "processAnnotations",
        io:sprintf("(L%s;L%s;)V", MAP_VALUE, BTYPE), false);
}

type BalToJVMIndexMap object {
    private int localVarIndex = 0;
    private map<int> jvmLocalVarIndexMap = {};

    function add(bir:VariableDcl varDcl) {
        string varRefName = self.getVarRefName(varDcl);
        self.jvmLocalVarIndexMap[varRefName] = self.localVarIndex;

        bir:BType bType = varDcl.typeValue;

        if (bType is bir:BTypeInt ||
            bType is bir:BTypeFloat) {
            self.localVarIndex = self.localVarIndex + 2;
        } else {
            self.localVarIndex = self.localVarIndex + 1;
        }
    }

    function getIndex(bir:VariableDcl varDcl) returns int {
        string varRefName = self.getVarRefName(varDcl);
        if (!(self.jvmLocalVarIndexMap.hasKey(varRefName))) {
            self.add(varDcl);
        }

        return self.jvmLocalVarIndexMap[varRefName] ?: -1;
    }

    function getVarRefName(bir:VariableDcl varDcl) returns string {
        return varDcl.name.value;
    }
};

function generateFrameClasses(bir:Package pkg, map<byte[]> pkgEntries) {
    string pkgName = getPackageName(pkg.org.value, pkg.name.value);

    foreach var func in pkg.functions {
        generateFrameClassForFunction(pkgName, func, pkgEntries);
    }

    foreach var typeDef in pkg.typeDefs {
        bir:Function?[]? attachedFuncs = typeDef.attachedFuncs;
        if (attachedFuncs is bir:Function?[]) {
            bir:BType? attachedType;
            if (typeDef.typeValue is bir:BRecordType) {
                // Only attach function of records is the record init. That should be
                // generated as a static function.
                attachedType = ();
            } else {
                attachedType = typeDef.typeValue;
            }
            foreach var func in attachedFuncs {
                generateFrameClassForFunction(pkgName, func, pkgEntries, attachedType=attachedType);
            }
        }
    }
}

function generateFrameClassForFunction (string pkgName, bir:Function? func, map<byte[]> pkgEntries,
                                        bir:BType? attachedType = ()) {
    bir:Function currentFunc = getFunction(<@untainted> func);
    if (isExternFunc(currentFunc)) {
        return;
    }
    string frameClassName = getFrameClassName(pkgName, currentFunc.name.value, attachedType);
    jvm:ClassWriter cw = new(COMPUTE_FRAMES);
    cw.visitSource(currentFunc.pos.sourceFileName);
    currentClass = <@untainted> frameClassName;
    cw.visit(V1_8, ACC_PUBLIC + ACC_SUPER, frameClassName, (), OBJECT, ());
    generateDefaultConstructor(cw, OBJECT);

    int k = 0;
    bir:VariableDcl?[] localVars = currentFunc.localVars;
    while (k < localVars.length()) {
        bir:VariableDcl localVar = getVariableDcl(localVars[k]);
        bir:BType bType = localVar.typeValue;
        var fieldName = localVar.name.value.replace("%","_");
        generateField(cw, bType, fieldName, false);
        k = k + 1;
    }

    jvm:FieldVisitor fv = cw.visitField(ACC_PUBLIC, "state", "I");
    fv.visitEnd();

    cw.visitEnd();

    // panic if there are errors in the frame class. These cannot be logged, since
    // frame classes are internal implementation details.
    pkgEntries[frameClassName + ".class"] = cw.toByteArray();
}

function getFrameClassName(string pkgName, string funcName, bir:BType? attachedType) returns string {
    string frameClassName = pkgName;
    if (attachedType is bir:BObjectType) {
        frameClassName += cleanupTypeName(attachedType.name.value) + "_";
    } else if (attachedType is bir:BServiceType) {
        frameClassName += cleanupTypeName(attachedType.oType.name.value) + "_";
    } else if (attachedType is bir:BRecordType) {
        frameClassName += cleanupTypeName(attachedType.name.value) + "_";
    }

    return frameClassName + cleanupFunctionName(funcName) + "Frame";
}

# Cleanup type name by replacing '$' with '_'.
# + return - cleaned name
function cleanupTypeName(string name) returns string {
    return name.replace("$","_");
}

function cleanupBalExt(string name) returns string {
    return name.replace(BAL_EXTENSION, "");
}

function cleanupPathSeperators(string name) returns string {
   //TODO: should use file_path:getPathSeparator();
   return name.replace(WINDOWS_PATH_SEPERATOR, "-").replace(UNIX_PATH_SEPERATOR, "-");
}

function generateField(jvm:ClassWriter cw, bir:BType bType, string fieldName, boolean isPackage) {
    string typeSig;
    if (bType is bir:BTypeInt) {
        typeSig = "J";
    } else if (bType is bir:BTypeByte) {
        typeSig = "I";
    } else if (bType is bir:BTypeFloat) {
        typeSig = "D";
    } else if (bType is bir:BTypeString) {
        typeSig = io:sprintf("L%s;", STRING_VALUE);
    } else if (bType is bir:BTypeDecimal) {
        typeSig = io:sprintf("L%s;", DECIMAL_VALUE);
    } else if (bType is bir:BTypeBoolean) {
        typeSig = "Z";
    } else if (bType is bir:BTypeNil) {
        typeSig = io:sprintf("L%s;", OBJECT);
    } else if (bType is bir:BMapType) {
        typeSig = io:sprintf("L%s;", MAP_VALUE);
    } else if (bType is bir:BTableType) {
        typeSig = io:sprintf("L%s;", TABLE_VALUE);
    } else if (bType is bir:BStreamType) {
        typeSig = io:sprintf("L%s;", STREAM_VALUE);
    } else if (bType is bir:BRecordType) {
        typeSig = io:sprintf("L%s;", MAP_VALUE);
    } else if (bType is bir:BArrayType ||
                bType is bir:BTupleType) {
        typeSig = io:sprintf("L%s;", ARRAY_VALUE);
    } else if (bType is bir:BErrorType) {
        typeSig = io:sprintf("L%s;", ERROR_VALUE);
    } else if (bType is bir:BFutureType) {
        typeSig = io:sprintf("L%s;", FUTURE_VALUE);
    } else if (bType is bir:BObjectType || bType is bir:BServiceType) {
        typeSig = io:sprintf("L%s;", OBJECT_VALUE);
    } else if (bType is bir:BXMLType) {
        typeSig = io:sprintf("L%s;", XML_VALUE);
    } else if (bType is bir:BTypeDesc) {
        typeSig = io:sprintf("L%s;", TYPEDESC_VALUE);
    } else if (bType is bir:BTypeAny ||
                bType is bir:BTypeAnyData ||
                bType is bir:BUnionType ||
                bType is bir:BJSONType ||
                bType is bir:BFiniteType) {
        typeSig = io:sprintf("L%s;", OBJECT);
    } else if (bType is bir:BInvokableType) {
        typeSig = io:sprintf("L%s;", FUNCTION_POINTER);
    } else if (bType is bir:BTypeHandle) {
        typeSig = io:sprintf("L%s;", HANDLE_VALUE);
    } else {
        error err = error( "JVM generation is not supported for type " +
                                    io:sprintf("%s", bType));
        panic err;
    }

    jvm:FieldVisitor fv;
    if (isPackage) {
        fv = cw.visitField(ACC_PUBLIC + ACC_STATIC, fieldName, typeSig);
    } else {
        fv = cw.visitField(ACC_PUBLIC, fieldName, typeSig);
    }
    fv.visitEnd();
}

function generateDefaultConstructor(jvm:ClassWriter cw, string ownerClass) {
    jvm:MethodVisitor mv = cw.visitMethod(ACC_PUBLIC, "<init>", "()V", (), ());
    mv.visitCode();
    mv.visitVarInsn(ALOAD, 0);
    mv.visitMethodInsn(INVOKESPECIAL, ownerClass, "<init>", "()V", false);
    mv.visitInsn(RETURN);
    mv.visitMaxs(1, 1);
    mv.visitEnd();
}

function generateDiagnosticPos(bir:DiagnosticPos pos, jvm:MethodVisitor mv) {
    if (pos.sLine != 2147483648) {
        jvm:Label label = new;
        mv.visitLabel(label);
        mv.visitLineNumber(pos.sLine, label);
    }
}

function cleanupFunctionName(string functionName) returns string {
    return functionName.replaceAll("[\\.:/<>]", "_");
}

function getVariableDcl(bir:VariableDcl? localVar) returns bir:VariableDcl {
    if (localVar is bir:VariableDcl) {
        return localVar;
    } else {
        error err = error("Invalid variable declarion");
        panic err;
    }
}

function getFunctionParam(bir:FunctionParam? localVar) returns bir:FunctionParam {
    if (localVar is bir:FunctionParam) {
        return localVar;
    } else {
        error err = error("Invalid function parameter");
        panic err;
    }
}

function getBasicBlock(bir:BasicBlock? bb) returns bir:BasicBlock {
    if (bb is bir:BasicBlock) {
        return bb;
    } else {
        error err = error("Invalid basic block");
        panic err;
    }
}

function getFunction(bir:Function? bfunction) returns bir:Function {
    if (bfunction is bir:Function) {
        return bfunction;
    } else {
        error err = error("Invalid function");
        panic err;
    }
}

function getTypeDef(bir:TypeDef? typeDef) returns bir:TypeDef {
    if (typeDef is bir:TypeDef) {
        return typeDef;
    } else {
        error err = error("Invalid type definition");
        panic err;
    }
}

function getObjectField(bir:BObjectField? objectField) returns bir:BObjectField {
    if (objectField is bir:BObjectField) {
        return objectField;
    } else {
        error err = error("Invalid object field");
        panic err;
    }
}

function getRecordField(bir:BRecordField? recordField) returns bir:BRecordField {
    if (recordField is bir:BRecordField) {
        return recordField;
    } else {
        error err = error("Invalid record field");
        panic err;
    }
}

function isExternFunc(bir:Function func) returns boolean {
    return (func.flags & bir:NATIVE) == bir:NATIVE;
}

function getVarRef(bir:VarRef? varRef) returns bir:VarRef {
    if (varRef is bir:VarRef) {
        return varRef;
    } else {
        error err = error("Invalid variable reference");
        panic err;
    }
}

function getType(bir:BType? bType) returns bir:BType {
    if (bType is bir:BType) {
        return bType;
    } else {
        error err = error("Invalid type");
        panic err;
    }
}

function getMapValueDesc(int count) returns string{
    int i = count;
    string desc = "";
    while(i > 0) {
        desc = desc + "L" + MAP_VALUE + ";";
        i -= 1;
    }

    return desc;
}

function isInitInvoked(string item) returns boolean {
    foreach var listItem in generatedInitFuncs {
        if (listItem.equalsIgnoreCase(item)) {
            return true;
        }
    }

    return false;
}

function getFunctions(bir:Function?[]? functions) returns bir:Function?[] {
    if (functions is bir:Function?[]) {
        return functions;
    } else {
        error err = error(io:sprintf("Invalid functions: %s", functions));
        panic err;
    }
}

function checkStrandCancelled(jvm:MethodVisitor mv, int localVarOffset) {
    mv.visitVarInsn(ALOAD, localVarOffset);
    mv.visitFieldInsn(GETFIELD, STRAND, "cancel", "Z");
    jvm:Label notCancelledLabel = new;
    mv.visitJumpInsn(IFEQ, notCancelledLabel);
    mv.visitMethodInsn(INVOKESTATIC, BAL_ERRORS, "createCancelledFutureError", io:sprintf("()L%s;", ERROR_VALUE), false);
    mv.visitInsn(ATHROW);
    
    mv.visitLabel(notCancelledLabel);
}

function stringArrayContains(string[] array, string item) returns boolean {
    foreach var listItem in array {
        if (listItem.equalsIgnoreCase(item)) {
            return true;
        }
    }
    return false;
}

function logCompileError(error compileError, bir:Package|bir:TypeDef|bir:Function src, bir:Package currentModule) {
    string reason = compileError.reason();
    map<anydata|error> detail = compileError.detail();
    error err;
    bir:DiagnosticPos pos;
    string name;
    if (reason == ERROR_REASON_METHOD_TOO_LARGE) {
        name = <string> detail["name"];
        err = error(io:sprintf("method is too large: '%s'", name));
        bir:Function? func = findBIRFunction(src, name);
        if (func is ()) {
            panic compileError;
        } else {
            pos = func.pos;
        }
    } else if (reason == ERROR_REASON_CLASS_TOO_LARGE) {
        name = <string> detail["name"];
        err = error(io:sprintf("file is too large: '%s'", name));
        pos = {};
    } else {
        panic compileError;
    }

    logError(err, pos, currentModule);
    string pkgName = getPackageName(currentModule.org.value, currentModule.name.value);
    functionGenErrors[pkgName + name] = err;
}

function findBIRFunction(bir:Package|bir:TypeDef|bir:Function src, string name) returns bir:Function? {
    if (src is bir:Function) {
        return src;
    } else if (src is bir:Package) {
        foreach var func in src.functions {
            if (func is bir:Function && cleanupFunctionName(func.name.value) == name) {
                return func;
            }
        }
    } else {
        bir:Function?[]? attachedFuncs = src.attachedFuncs;
        if (attachedFuncs is bir:Function?[]) {
            foreach var func in attachedFuncs {
                if (func is bir:Function && cleanupFunctionName(func.name.value) == name) {
                    return func;
                }
            }
        }
    }

    return ();
}

function generateModuleInitializer(jvm:ClassWriter cw, bir:Package module, string currentPackageName) {
    string orgName = module.org.value;
    string moduleName = module.name.value;
    string versionValue = module.versionValue.value;
    string pkgName = getPackageName(orgName, moduleName);
    jvm:MethodVisitor mv = cw.visitMethod(ACC_PUBLIC + ACC_STATIC, CURRENT_MODULE_INIT, io:sprintf("(L%s;)V", STRAND), (), ());
    mv.visitCode();

    mv.visitMethodInsn(INVOKESTATIC, typeOwnerClass, "$createTypes", "()V", false);
    mv.visitTypeInsn(NEW, typeOwnerClass);
    mv.visitInsn(DUP);
    mv.visitMethodInsn(INVOKESPECIAL, typeOwnerClass, "<init>", "()V", false);
    mv.visitVarInsn(ASTORE, 1);
    mv.visitLdcInsn(currentPackageName == "" ? "." : cleanupPackageName(currentPackageName));
    mv.visitVarInsn(ALOAD, 1);
    mv.visitMethodInsn(INVOKESTATIC, io:sprintf("%s", VALUE_CREATOR), "addValueCreator",
                       io:sprintf("(L%s;L%s;)V", STRING_VALUE, VALUE_CREATOR), false);

    mv.visitInsn(RETURN);
    mv.visitMaxs(0,0);
    mv.visitEnd();

    //Adding this java method to the function map because this is getting called from a bir instruction.
    bir:Function func = {pos:{}, basicBlocks:[], localVars:[],
                            name:{value:CURRENT_MODULE_INIT}, typeValue:{retType:"()"},
                            workerChannels:[], receiver:(), restParamExist:false};
    birFunctionMap[pkgName + CURRENT_MODULE_INIT] = getFunctionWrapper(func, orgName, moduleName,
                                                                    versionValue, typeOwnerClass);
}<|MERGE_RESOLUTION|>--- conflicted
+++ resolved
@@ -1275,11 +1275,7 @@
 
     mv.visitTypeInsn(NEW, SCHEDULER);
     mv.visitInsn(DUP);
-<<<<<<< HEAD
-    mv.visitInsn(ICONST_4);
-=======
-
->>>>>>> 823e8e9d
+
     mv.visitInsn(ICONST_0);
     mv.visitMethodInsn(INVOKESPECIAL, SCHEDULER, "<init>", "(Z)V", false);
 
