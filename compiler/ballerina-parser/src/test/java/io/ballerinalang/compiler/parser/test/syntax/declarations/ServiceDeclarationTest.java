--- conflicted
+++ resolved
@@ -39,7 +39,6 @@
     }
 
     @Test
-<<<<<<< HEAD
     public void testResourceFuncQualifiers() {
         test("service-decl/service_decl_source_14.bal", "service-decl/service_decl_assert_14.json");
     }
@@ -63,12 +62,11 @@
                 "service-decl/isolated_service_func_assert_01.json");
     }
 
-=======
+    @Test
     public void testServiceQualifiers() {
-        test("service-decl/service_decl_source_16.bal", "service-decl/service_decl_assert_16.json");
+        test("service-decl/service_decl_source_18.bal", "service-decl/service_decl_assert_18.json");
     }
 
->>>>>>> 157c76f1
     // Recovery tests
 
     @Test
