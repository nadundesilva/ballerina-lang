--- conflicted
+++ resolved
@@ -55,16 +55,6 @@
     }
 
     @Test
-<<<<<<< HEAD
-    public void testSimpleOptionalFieldAccess() {
-        test("a ?. b", "access-expr/optional_field_access_expr_assert_01.json");
-    }
-
-    @Test
-    public void testOptionalFieldAccess() {
-        test("a + b ?.c ?.d ?.e + f", "access-expr/optional_field_access_expr_assert_02.json");
-
-=======
     public void testSimpleAnnotAccess() {
         test("a .@ b", "access-expr/annot_access_expr_assert_01.json");
         test("a .@ b:c", "access-expr/annot_access_expr_assert_02.json");
@@ -74,7 +64,16 @@
     public void testAnnotAccess() {
         test("a + b.@c.@d.@e + f", "access-expr/annot_access_expr_assert_03.json");
         test("a + b .@c:d .@e:f .@g .h + k", "access-expr/annot_access_expr_assert_04.json");
->>>>>>> 3a3143af
+    }
+
+    @Test
+    public void testSimpleOptionalFieldAccess() {
+        test("a ?. b", "access-expr/optional_field_access_expr_assert_01.json");
+    }
+
+    @Test
+    public void testOptionalFieldAccess() {
+        test("a + b ?.c ?.d ?.e + f", "access-expr/optional_field_access_expr_assert_02.json");
     }
 
     // Recovery tests
@@ -110,19 +109,6 @@
     }
 
     @Test
-<<<<<<< HEAD
-    public void testOptionalFieldAccessWithMissingFieldName() {
-        test("a ?.", "access-expr/optional_field_access_expr_assert_03.json");
-    }
-
-    @Test
-    public void testOptionalFieldAccessWithMissingExpression() {
-        test("?. a;", "access-expr/optional_field_access_expr_assert_04.json");
-        test("{foo : ?. a };", "access-expr/optional_field_access_expr_assert_05.json");
-        test("[foo, ?. a];", "access-expr/optional_field_access_expr_assert_06.json");
-        test("let int a = ?. b in c;", "access-expr/optional_field_access_expr_assert_07.json");
-        test("from int a in b where ?. select ?. ;", "access-expr/optional_field_access_expr_assert_08.json");
-=======
     public void testAnnotAccessWithInvalidAnnotTagReference() {
         test("a .@", "access-expr/annot_access_expr_assert_05.json");
         test("a .@:b", "access-expr/annot_access_expr_assert_06.json");
@@ -135,6 +121,19 @@
         test("[foo, .@ a]", "access-expr/annot_access_expr_assert_09.json");
         test("let int a = .@ a in c", "access-expr/annot_access_expr_assert_10.json");
         test("from int a in b where .@ select .@", "access-expr/annot_access_expr_assert_11.json");
->>>>>>> 3a3143af
+    }
+
+    @Test
+    public void testOptionalFieldAccessWithMissingFieldName() {
+        test("a ?.", "access-expr/optional_field_access_expr_assert_03.json");
+    }
+
+    @Test
+    public void testOptionalFieldAccessWithMissingExpression() {
+        test("?. a;", "access-expr/optional_field_access_expr_assert_04.json");
+        test("{foo : ?. a };", "access-expr/optional_field_access_expr_assert_05.json");
+        test("[foo, ?. a];", "access-expr/optional_field_access_expr_assert_06.json");
+        test("let int a = ?. b in c;", "access-expr/optional_field_access_expr_assert_07.json");
+        test("from int a in b where ?. select ?. ;", "access-expr/optional_field_access_expr_assert_08.json");
     }
 }