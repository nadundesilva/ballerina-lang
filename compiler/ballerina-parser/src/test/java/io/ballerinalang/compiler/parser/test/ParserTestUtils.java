/*
 * Copyright (c) 2020, WSO2 Inc. (http://www.wso2.org) All Rights Reserved.
 *
 * WSO2 Inc. licenses this file to you under the Apache License,
 * Version 2.0 (the "License"); you may not use this file except
 * in compliance with the License.
 * You may obtain a copy of the License at
 *
 *   http://www.apache.org/licenses/LICENSE-2.0
 *
 * Unless required by applicable law or agreed to in writing,
 * software distributed under the License is distributed on an
 * "AS IS" BASIS, WITHOUT WARRANTIES OR CONDITIONS OF ANY
 * KIND, either express or implied.  See the License for the
 * specific language governing permissions and limitations
 * under the License.
 */
package io.ballerinalang.compiler.parser.test;

import com.google.gson.Gson;
import com.google.gson.JsonArray;
import com.google.gson.JsonElement;
import com.google.gson.JsonObject;
import io.ballerinalang.compiler.internal.parser.BallerinaParser;
import io.ballerinalang.compiler.internal.parser.ParserFactory;
import io.ballerinalang.compiler.internal.parser.ParserRuleContext;
import io.ballerinalang.compiler.internal.parser.tree.STIdentifierToken;
import io.ballerinalang.compiler.internal.parser.tree.STLiteralValueToken;
import io.ballerinalang.compiler.internal.parser.tree.STMissingToken;
import io.ballerinalang.compiler.internal.parser.tree.STNode;
import io.ballerinalang.compiler.internal.parser.tree.STToken;
import io.ballerinalang.compiler.internal.parser.tree.STTypeToken;
import io.ballerinalang.compiler.internal.parser.tree.SyntaxTrivia;
import io.ballerinalang.compiler.syntax.BLModules;
import io.ballerinalang.compiler.syntax.tree.SyntaxKind;
import io.ballerinalang.compiler.syntax.tree.SyntaxTree;
import io.ballerinalang.compiler.text.TextDocument;
import io.ballerinalang.compiler.text.TextDocuments;
import org.testng.Assert;

import java.io.FileReader;
import java.io.IOException;
import java.nio.charset.StandardCharsets;
import java.nio.file.Files;
import java.nio.file.Path;
import java.nio.file.Paths;

import static io.ballerinalang.compiler.internal.parser.tree.SyntaxUtils.isSTNodePresent;
import static io.ballerinalang.compiler.parser.test.ParserTestConstants.CHILDREN_FIELD;
import static io.ballerinalang.compiler.parser.test.ParserTestConstants.IS_MISSING_FIELD;
import static io.ballerinalang.compiler.parser.test.ParserTestConstants.KIND_FIELD;
import static io.ballerinalang.compiler.parser.test.ParserTestConstants.LEADING_TRIVIA;
import static io.ballerinalang.compiler.parser.test.ParserTestConstants.TRAILING_TRIVIA;
import static io.ballerinalang.compiler.parser.test.ParserTestConstants.VALUE_FIELD;

/**
 * Convenient methods for testing the parser.
 *
 * @since 1.2.0
 */
public class ParserTestUtils {

    private static final Path RESOURCE_DIRECTORY = Paths.get("src/test/resources/");

    /**
     * Test parsing a valid source.
     *
     * @param sourceFilePath Path to the ballerina file
     * @param context Context to start parsing the given source
     * @param assertFilePath File to assert the resulting tree after parsing
     */
    public static void test(Path sourceFilePath, ParserRuleContext context, Path assertFilePath) {
        String content = getSourceText(sourceFilePath);
        test(content, context, assertFilePath);
    }

    /**
     * Test parsing a valid source.
     *
     * @param source Input source that represent a ballerina code
     * @param context Context to start parsing the given source
     * @param assertFilePath File to assert the resulting tree after parsing
     */
    public static void test(String source, ParserRuleContext context, Path assertFilePath) {
        // Parse the source
        BallerinaParser parser = ParserFactory.getParser(source);
        STNode syntaxTree = parser.parse(context);

        // Read the assertion file
        JsonObject assertJson = readAssertFile(RESOURCE_DIRECTORY.resolve(assertFilePath));

        // Validate the tree against the assertion file
        assertNode(syntaxTree, assertJson);
    }

    /**
     * Returns Ballerina source code in the given file as a {@code String}.
     *
     * @param sourceFilePath Path to the ballerina file
     * @return source code as a {@code String}
     */
    public static String getSourceText(Path sourceFilePath) {
        try {
            return new String(Files.readAllBytes(RESOURCE_DIRECTORY.resolve(sourceFilePath)), StandardCharsets.UTF_8);
        } catch (IOException e) {
            throw new RuntimeException(e);
        }
    }

    /**
     * Returns a {@code SyntaxTree} after parsing the give source code path.
     *
     * @param sourceFilePath Path to the ballerina file
     */
    public static SyntaxTree parseFile(Path sourceFilePath) {
        String text = getSourceText(sourceFilePath);
        TextDocument textDocument = TextDocuments.from(text);
        return BLModules.parse(textDocument);
    }

    private static JsonObject readAssertFile(Path filePath) {
        Gson gson = new Gson();
        try {
            return gson.fromJson(new FileReader(filePath.toFile()), JsonObject.class);
        } catch (Exception e) {
            throw new RuntimeException(e);
        }
    }

    private static void assertNode(STNode node, JsonObject json) {
        aseertNodeKind(json, node);

        if (isMissingToken(json)) {
            Assert.assertTrue(node instanceof STMissingToken,
                    "'" + node.toString().trim() + "' expected to be a STMissingToken, but found '" + node.kind + "'.");
            return;
        }

        // If the expected token is not a missing node, then validate it's content
        Assert.assertFalse(node instanceof STMissingToken, "Expected:" + json + ", but found: " + node);
        if (isTerminalNode(node.kind)) {
            assertTerminalNode(json, node);
        } else {
            assertNonTerminalNode(json, CHILDREN_FIELD, node);
        }
    }

    private static boolean isMissingToken(JsonObject json) {
        JsonElement isMissing = json.get(IS_MISSING_FIELD);
        return isMissing != null && isMissing.getAsBoolean();
    }

    private static void aseertNodeKind(JsonObject json, STNode node) {
        SyntaxKind expectedNodeKind = getNodeKind(json.get(KIND_FIELD).getAsString());
        SyntaxKind actualNodeKind = node.kind;
        Assert.assertEquals(actualNodeKind, expectedNodeKind, "error at node [" + node.toString() + "].");
    }

    private static void assertTerminalNode(JsonObject json, STNode node) {
        // If this is a terminal node, it has to be a STToken (i.e: lexeme)
        if (isTrivia(node.kind)) {
            Assert.assertTrue(node instanceof SyntaxTrivia);
        } else {
            Assert.assertTrue(node instanceof STToken);
        }

        // Validate the token text, if this is not a syntax token.
        // e.g: identifiers, basic-literals, etc.
        if (!isSyntaxToken(node.kind)) {
            String expectedText;
            if (node.kind == SyntaxKind.END_OF_LINE_TRIVIA) {
                expectedText = System.lineSeparator();
            } else {
                expectedText = json.get(VALUE_FIELD).getAsString();
            }
            String actualText = getTokenText(node);
            Assert.assertEquals(actualText, expectedText);
        }

        if (!ParserTestUtils.isTrivia(node.kind)) {
            validateTrivia(json, (STToken) node);
        }
    }

    private static void validateTrivia(JsonObject json, STToken token) {
        if (json.has(LEADING_TRIVIA)) {
            assertNonTerminalNode(json, LEADING_TRIVIA, token.leadingTrivia);
        }

        if (json.has(TRAILING_TRIVIA)) {
            assertNonTerminalNode(json, TRAILING_TRIVIA, token.trailingTrivia);
        }
    }

    private static void assertNonTerminalNode(JsonObject json, String keyInJson, STNode tree) {
        JsonArray children = json.getAsJsonArray(keyInJson);
        int size = children.size();
        int j = 0;

        Assert.assertEquals(getNonEmptyChildCount(tree), size, "mismatching child count for '" + tree.toString() + "'");

        for (int i = 0; i < size; i++) {
            // Skip the optional fields that are not present and get the next
            // available node.
            STNode nextChild = tree.childInBucket(j++);
            while (!isSTNodePresent(nextChild)) {
                nextChild = tree.childInBucket(j++);
            }

            // Assert the actual child node against the expected child node.
            assertNode(nextChild, (JsonObject) children.get(i));
        }
    }

    private static int getNonEmptyChildCount(STNode tree) {
        int count = 0;
        for (int i = 0; i < tree.bucketCount(); i++) {
            STNode nextChild = tree.childInBucket(i);
            if (isSTNodePresent(nextChild)) {
                count++;
            }
        }

        return count;
    }

    public static boolean isTerminalNode(SyntaxKind syntaxKind) {
        return SyntaxKind.IMPORT_DECLARATION.compareTo(syntaxKind) > 0 || syntaxKind == SyntaxKind.EOF_TOKEN;
    }

    public static boolean isSyntaxToken(SyntaxKind syntaxKind) {
        return SyntaxKind.IDENTIFIER_TOKEN.compareTo(syntaxKind) > 0 || syntaxKind == SyntaxKind.EOF_TOKEN;
    }

    public static boolean isTrivia(SyntaxKind syntaxKind) {
        switch (syntaxKind) {
            case WHITESPACE_TRIVIA:
            case END_OF_LINE_TRIVIA:
            case COMMENT:
            case INVALID:
                return true;
            default:
                return false;
        }
    }

    public static String getTokenText(STNode token) {
        switch (token.kind) {
            case IDENTIFIER_TOKEN:
                return ((STIdentifierToken) token).text;
            case STRING_LITERAL:
                String val = ((STLiteralValueToken) token).text;
                int stringLen = val.length();
                int lastCharPosition = val.endsWith("\"") ? stringLen - 1 : stringLen;
                return val.substring(1, lastCharPosition);
            case DECIMAL_INTEGER_LITERAL:
            case HEX_INTEGER_LITERAL:
                return ((STLiteralValueToken) token).text;
            case SIMPLE_TYPE:
                return ((STTypeToken) token).text;
            case WHITESPACE_TRIVIA:
            case END_OF_LINE_TRIVIA:
            case COMMENT:
            case INVALID:
                return ((SyntaxTrivia) token).text;
            default:
                return token.kind.toString();

        }
    }

    private static SyntaxKind getNodeKind(String kind) {
        switch (kind) {
            case "MODULE_PART":
                return SyntaxKind.MODULE_PART;
            case "TYPE_DEFINITION":
                return SyntaxKind.TYPE_DEFINITION;
            case "FUNCTION_DEFINITION":
                return SyntaxKind.FUNCTION_DEFINITION;
            case "IMPORT_DECLARATION":
                return SyntaxKind.IMPORT_DECLARATION;
            case "SERVICE_DECLARATION":
                return SyntaxKind.SERVICE_DECLARATION;
            case "LISTENER_DECLARATION":
                return SyntaxKind.LISTENER_DECLARATION;
            case "CONST_DECLARATION":
                return SyntaxKind.CONST_DECLARATION;
            case "MODULE_VAR_DECL":
                return SyntaxKind.MODULE_VAR_DECL;

            // Keywords
            case "PUBLIC_KEYWORD":
                return SyntaxKind.PUBLIC_KEYWORD;
            case "PRIVATE_KEYWORD":
                return SyntaxKind.PRIVATE_KEYWORD;
            case "FUNCTION_KEYWORD":
                return SyntaxKind.FUNCTION_KEYWORD;
            case "TYPE_KEYWORD":
                return SyntaxKind.TYPE_KEYWORD;
            case "EXTERNAL_KEYWORD":
                return SyntaxKind.EXTERNAL_KEYWORD;
            case "RETURNS_KEYWORD":
                return SyntaxKind.RETURNS_KEYWORD;
            case "RECORD_KEYWORD":
                return SyntaxKind.RECORD_KEYWORD;
            case "OBJECT_KEYWORD":
                return SyntaxKind.OBJECT_KEYWORD;
            case "REMOTE_KEYWORD":
                return SyntaxKind.REMOTE_KEYWORD;
            case "CLIENT_KEYWORD":
                return SyntaxKind.CLIENT_KEYWORD;
            case "ABSTRACT_KEYWORD":
                return SyntaxKind.ABSTRACT_KEYWORD;
            case "IF_KEYWORD":
                return SyntaxKind.IF_KEYWORD;
            case "ELSE_KEYWORD":
                return SyntaxKind.ELSE_KEYWORD;
            case "WHILE_KEYWORD":
                return SyntaxKind.WHILE_KEYWORD;
            case "TRUE_KEYWORD":
                return SyntaxKind.TRUE_KEYWORD;
            case "FALSE_KEYWORD":
                return SyntaxKind.FALSE_KEYWORD;
            case "CHECK_KEYWORD":
                return SyntaxKind.CHECK_KEYWORD;
            case "CHECKPANIC_KEYWORD":
                return SyntaxKind.CHECKPANIC_KEYWORD;
            case "PANIC_KEYWORD":
                return SyntaxKind.PANIC_KEYWORD;
            case "IMPORT_KEYWORD":
                return SyntaxKind.IMPORT_KEYWORD;
            case "VERSION_KEYWORD":
                return SyntaxKind.VERSION_KEYWORD;
            case "AS_KEYWORD":
                return SyntaxKind.AS_KEYWORD;
            case "CONTINUE_KEYWORD":
                return SyntaxKind.CONTINUE_KEYWORD;
            case "BREAK_KEYWORD":
                return SyntaxKind.BREAK_KEYWORD;
            case "RETURN_KEYWORD":
                return SyntaxKind.RETURN_KEYWORD;
            case "SERVICE_KEYWORD":
                return SyntaxKind.SERVICE_KEYWORD;
            case "ON_KEYWORD":
                return SyntaxKind.ON_KEYWORD;
            case "RESOURCE_KEYWORD":
                return SyntaxKind.RESOURCE_KEYWORD;
            case "LISTENER_KEYWORD":
                return SyntaxKind.LISTENER_KEYWORD;
            case "CONST_KEYWORD":
                return SyntaxKind.CONST_KEYWORD;
            case "FINAL_KEYWORD":
                return SyntaxKind.FINAL_KEYWORD;
            case "TYPEOF_KEYWORD":
                return SyntaxKind.TYPEOF_KEYWORD;
            case "ANNOTATION_KEYWORD":
                return SyntaxKind.ANNOTATION_KEYWORD;
            case "IS_KEYWORD":
                return SyntaxKind.IS_KEYWORD;
<<<<<<< HEAD
            case "LOCK_KEYWORD":
                return SyntaxKind.LOCK_KEYWORD;
=======
            case "NULL_KEYWORD":
                return SyntaxKind.NULL_KEYWORD;
>>>>>>> 244cc394

            // Operators
            case "PLUS_TOKEN":
                return SyntaxKind.PLUS_TOKEN;
            case "MINUS_TOKEN":
                return SyntaxKind.MINUS_TOKEN;
            case "ASTERISK_TOKEN":
                return SyntaxKind.ASTERISK_TOKEN;
            case "SLASH_TOKEN":
                return SyntaxKind.SLASH_TOKEN;
            case "LT_TOKEN":
                return SyntaxKind.LT_TOKEN;
            case "EQUAL_TOKEN":
                return SyntaxKind.EQUAL_TOKEN;
            case "DOUBLE_EQUAL_TOKEN":
                return SyntaxKind.DOUBLE_EQUAL_TOKEN;
            case "TRIPPLE_EQUAL_TOKEN":
                return SyntaxKind.TRIPPLE_EQUAL_TOKEN;
            case "PERCENT_TOKEN":
                return SyntaxKind.PERCENT_TOKEN;
            case "GT_TOKEN":
                return SyntaxKind.GT_TOKEN;
            case "EQUAL_GT_TOKEN":
                return SyntaxKind.EQUAL_GT_TOKEN;
            case "QUESTION_MARK_TOKEN":
                return SyntaxKind.QUESTION_MARK_TOKEN;
            case "LT_EQUAL_TOKEN":
                return SyntaxKind.LT_EQUAL_TOKEN;
            case "GT_EQUAL_TOKEN":
                return SyntaxKind.GT_EQUAL_TOKEN;
            case "EXCLAMATION_MARK_TOKEN":
                return SyntaxKind.EXCLAMATION_MARK_TOKEN;
            case "NOT_EQUAL_TOKEN":
                return SyntaxKind.NOT_EQUAL_TOKEN;
            case "NOT_DOUBLE_EQUAL_TOKEN":
                return SyntaxKind.NOT_DOUBLE_EQUAL_TOKEN;
            case "BITWISE_AND_TOKEN":
                return SyntaxKind.BITWISE_AND_TOKEN;
            case "BITWISE_XOR_TOKEN":
                return SyntaxKind.BITWISE_XOR_TOKEN;
            case "LOGICAL_AND_TOKEN":
                return SyntaxKind.LOGICAL_AND_TOKEN;
            case "LOGICAL_OR_TOKEN":
                return SyntaxKind.LOGICAL_OR_TOKEN;
            case "NEGATION_TOKEN":
                return SyntaxKind.NEGATION_TOKEN;

            // Separators
            case "OPEN_BRACE_TOKEN":
                return SyntaxKind.OPEN_BRACE_TOKEN;
            case "CLOSE_BRACE_TOKEN":
                return SyntaxKind.CLOSE_BRACE_TOKEN;
            case "OPEN_PAREN_TOKEN":
                return SyntaxKind.OPEN_PAREN_TOKEN;
            case "CLOSE_PAREN_TOKEN":
                return SyntaxKind.CLOSE_PAREN_TOKEN;
            case "OPEN_BRACKET_TOKEN":
                return SyntaxKind.OPEN_BRACKET_TOKEN;
            case "CLOSE_BRACKET_TOKEN":
                return SyntaxKind.CLOSE_BRACKET_TOKEN;
            case "SEMICOLON_TOKEN":
                return SyntaxKind.SEMICOLON_TOKEN;
            case "DOT_TOKEN":
                return SyntaxKind.DOT_TOKEN;
            case "COLON_TOKEN":
                return SyntaxKind.COLON_TOKEN;
            case "COMMA_TOKEN":
                return SyntaxKind.COMMA_TOKEN;
            case "ELLIPSIS_TOKEN":
                return SyntaxKind.ELLIPSIS_TOKEN;
            case "OPEN_BRACE_PIPE_TOKEN":
                return SyntaxKind.OPEN_BRACE_PIPE_TOKEN;
            case "CLOSE_BRACE_PIPE_TOKEN":
                return SyntaxKind.CLOSE_BRACE_PIPE_TOKEN;
            case "PIPE_TOKEN":
                return SyntaxKind.PIPE_TOKEN;
            case "AT_TOKEN":
                return SyntaxKind.AT_TOKEN;
            case "HASH_TOKEN":
                return SyntaxKind.HASH_TOKEN;
            case "RIGHT_ARROW_TOKEN":
                return SyntaxKind.RIGHT_ARROW_TOKEN;

            // Expressions
            case "IDENTIFIER_TOKEN":
                return SyntaxKind.IDENTIFIER_TOKEN;
            case "BRACED_EXPRESSION":
                return SyntaxKind.BRACED_EXPRESSION;
            case "BINARY_EXPRESSION":
                return SyntaxKind.BINARY_EXPRESSION;
            case "STRING_LITERAL":
                return SyntaxKind.STRING_LITERAL;
            case "DECIMAL_INTEGER_LITERAL":
                return SyntaxKind.DECIMAL_INTEGER_LITERAL;
            case "HEX_INTEGER_LITERAL":
                return SyntaxKind.HEX_INTEGER_LITERAL;
            case "DECIMAL_FLOATING_POINT_LITERAL":
                return SyntaxKind.DECIMAL_FLOATING_POINT_LITERAL;
            case "HEX_FLOATING_POINT_LITERAL":
                return SyntaxKind.HEX_FLOATING_POINT_LITERAL;
            case "FUNCTION_CALL":
                return SyntaxKind.FUNCTION_CALL;
            case "POSITIONAL_ARG":
                return SyntaxKind.POSITIONAL_ARG;
            case "NAMED_ARG":
                return SyntaxKind.NAMED_ARG;
            case "REST_ARG":
                return SyntaxKind.REST_ARG;
            case "QUALIFIED_IDENTIFIER":
                return SyntaxKind.QUALIFIED_IDENTIFIER;
            case "FIELD_ACCESS":
                return SyntaxKind.FIELD_ACCESS;
            case "METHOD_CALL":
                return SyntaxKind.METHOD_CALL;
            case "MEMBER_ACCESS":
                return SyntaxKind.MEMBER_ACCESS;
            case "CHECK_EXPRESSION":
                return SyntaxKind.CHECK_EXPRESSION;
            case "MAPPING_CONSTRUCTOR":
                return SyntaxKind.MAPPING_CONSTRUCTOR;
            case "TYPEOF_EXPRESSION":
                return SyntaxKind.TYPEOF_EXPRESSION;
            case "UNARY_EXPRESSION":
                return SyntaxKind.UNARY_EXPRESSION;
            case "TYPE_TEST_EXPRESSION":
                return SyntaxKind.TYPE_TEST_EXPRESSION;
            case "NIL_LITERAL":
                return SyntaxKind.NIL_LITERAL;

            // Actions
            case "REMOTE_METHOD_CALL_ACTION":
                return SyntaxKind.REMOTE_METHOD_CALL_ACTION;
            case "BRACED_ACTION":
                return SyntaxKind.BRACED_ACTION;
            case "CHECK_ACTION":
                return SyntaxKind.CHECK_ACTION;

            // Statements
            case "BLOCK_STATEMENT":
                return SyntaxKind.BLOCK_STATEMENT;
            case "LOCAL_VAR_DECL":
                return SyntaxKind.LOCAL_VAR_DECL;
            case "ASSIGNMENT_STATEMENT":
                return SyntaxKind.ASSIGNMENT_STATEMENT;
            case "IF_ELSE_STATEMENT":
                return SyntaxKind.IF_ELSE_STATEMENT;
            case "ELSE_BLOCK":
                return SyntaxKind.ELSE_BLOCK;
            case "WHILE_STATEMENT":
                return SyntaxKind.WHILE_STATEMENT;
            case "CALL_STATEMENT":
                return SyntaxKind.CALL_STATEMENT;
            case "PANIC_STATEMENT":
                return SyntaxKind.PANIC_STATEMENT;
            case "CONTINUE_STATEMENT":
                return SyntaxKind.CONTINUE_STATEMENT;
            case "BREAK_STATEMENT":
                return SyntaxKind.BREAK_STATEMENT;
            case "RETURN_STATEMENT":
                return SyntaxKind.RETURN_STATEMENT;
            case "COMPOUND_ASSIGNMENT_STATEMENT":
                return SyntaxKind.COMPOUND_ASSIGNMENT_STATEMENT;
            case "LOCAL_TYPE_DEFINITION_STATEMENT":
                return SyntaxKind.LOCAL_TYPE_DEFINITION_STATEMENT;
            case "ACTION_STATEMENT":
                return SyntaxKind.ACTION_STATEMENT;
            case "LOCK_STATEMENT":
                return SyntaxKind.LOCK_STATEMENT;

            // Others
            case "SIMPLE_TYPE":
                return SyntaxKind.SIMPLE_TYPE;
            case "LIST":
                return SyntaxKind.LIST;
            case "RETURN_TYPE_DESCRIPTOR":
                return SyntaxKind.RETURN_TYPE_DESCRIPTOR;
            case "EXTERNAL_FUNCTION_BODY":
                return SyntaxKind.EXTERNAL_FUNCTION_BODY;
            case "REQUIRED_PARAM":
                return SyntaxKind.REQUIRED_PARAM;
            case "DEFAULTABLE_PARAM":
                return SyntaxKind.DEFAULTABLE_PARAM;
            case "REST_PARAM":
                return SyntaxKind.REST_PARAM;
            case "RECORD_TYPE_DESCRIPTOR":
                return SyntaxKind.RECORD_TYPE_DESCRIPTOR;
            case "RECORD_FIELD":
                return SyntaxKind.RECORD_FIELD;
            case "RECORD_FIELD_WITH_DEFAULT_VALUE":
                return SyntaxKind.RECORD_FIELD_WITH_DEFAULT_VALUE;
            case "TYPE_REFERENCE":
                return SyntaxKind.TYPE_REFERENCE;
            case "RECORD_REST_TYPE":
                return SyntaxKind.RECORD_REST_TYPE;
            case "OBJECT_FIELD":
                return SyntaxKind.OBJECT_FIELD;
            case "OBJECT_TYPE_DESCRIPTOR":
                return SyntaxKind.OBJECT_TYPE_DESCRIPTOR;
            case "IMPORT_ORG_NAME":
                return SyntaxKind.IMPORT_ORG_NAME;
            case "MODULE_NAME":
                return SyntaxKind.MODULE_NAME;
            case "SUB_MODULE_NAME":
                return SyntaxKind.SUB_MODULE_NAME;
            case "IMPORT_VERSION":
                return SyntaxKind.IMPORT_VERSION;
            case "IMPORT_SUB_VERSION":
                return SyntaxKind.IMPORT_SUB_VERSION;
            case "IMPORT_PREFIX":
                return SyntaxKind.IMPORT_PREFIX;
            case "SPECIFIC_FIELD":
                return SyntaxKind.SPECIFIC_FIELD;
            case "COMPUTED_NAME_FIELD":
                return SyntaxKind.COMPUTED_NAME_FIELD;
            case "SPREAD_FIELD":
                return SyntaxKind.SPREAD_FIELD;
            case "SERVICE_BODY":
                return SyntaxKind.SERVICE_BODY;
            case "EXPRESSION_LIST_ITEM":
                return SyntaxKind.EXPRESSION_LIST_ITEM;
            case "NIL_TYPE":
                return SyntaxKind.NIL_TYPE;
            case "OPTIONAL_TYPE":
                return SyntaxKind.OPTIONAL_TYPE;
            case "ARRAY_TYPE":
                return SyntaxKind.ARRAY_TYPE;
            case "ARRAY_DIMENSION":
                return SyntaxKind.ARRAY_DIMENSION;
            case "METADATA":
                return SyntaxKind.METADATA;
            case "ANNOTATION":
                return SyntaxKind.ANNOTATION;

            // Trivia
            case "EOF_TOKEN":
                return SyntaxKind.EOF_TOKEN;
            case "END_OF_LINE_TRIVIA":
                return SyntaxKind.END_OF_LINE_TRIVIA;
            case "WHITESPACE_TRIVIA":
                return SyntaxKind.WHITESPACE_TRIVIA;
            case "COMMENT":
                return SyntaxKind.COMMENT;
            case "INVALID":
                return SyntaxKind.INVALID;

            // Unsupported
            default:
                throw new UnsupportedOperationException("cannot find syntax kind: " + kind);
        }
    }
}<|MERGE_RESOLUTION|>--- conflicted
+++ resolved
@@ -357,13 +357,10 @@
                 return SyntaxKind.ANNOTATION_KEYWORD;
             case "IS_KEYWORD":
                 return SyntaxKind.IS_KEYWORD;
-<<<<<<< HEAD
+            case "NULL_KEYWORD":
+                return SyntaxKind.NULL_KEYWORD;
             case "LOCK_KEYWORD":
                 return SyntaxKind.LOCK_KEYWORD;
-=======
-            case "NULL_KEYWORD":
-                return SyntaxKind.NULL_KEYWORD;
->>>>>>> 244cc394
 
             // Operators
             case "PLUS_TOKEN":
