--- conflicted
+++ resolved
@@ -511,7 +511,6 @@
                 return SyntaxKind.WAIT_KEYWORD;
             case "DO_KEYWORD":
                 return SyntaxKind.DO_KEYWORD;
-<<<<<<< HEAD
             case "TRANSACTION_KEYWORD":
                 return SyntaxKind.TRANSACTION_KEYWORD;
             case "COMMIT_KEYWORD":
@@ -522,10 +521,8 @@
                 return SyntaxKind.ROLLBACK_KEYWORD;
             case "TRANSACTIONAL_KEYWORD":
                 return SyntaxKind.TRANSACTIONAL_KEYWORD;
-=======
             case "ENUM_KEYWORD":
                 return SyntaxKind.ENUM_KEYWORD;
->>>>>>> 73752385
 
             // Operators
             case "PLUS_TOKEN":
