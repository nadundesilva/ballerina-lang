/*
 * Copyright (c) 2020, WSO2 Inc. (http://www.wso2.org) All Rights Reserved.
 *
 * WSO2 Inc. licenses this file to you under the Apache License,
 * Version 2.0 (the "License"); you may not use this file except
 * in compliance with the License.
 * You may obtain a copy of the License at
 *
 *   http://www.apache.org/licenses/LICENSE-2.0
 *
 * Unless required by applicable law or agreed to in writing,
 * software distributed under the License is distributed on an
 * "AS IS" BASIS, WITHOUT WARRANTIES OR CONDITIONS OF ANY
 * KIND, either express or implied.  See the License for the
 * specific language governing permissions and limitations
 * under the License.
 */
package io.ballerinalang.compiler.parser.test;

import com.google.gson.Gson;
import com.google.gson.JsonArray;
import com.google.gson.JsonElement;
import com.google.gson.JsonObject;
import io.ballerinalang.compiler.internal.parser.BallerinaParser;
import io.ballerinalang.compiler.internal.parser.ParserFactory;
import io.ballerinalang.compiler.internal.parser.ParserRuleContext;
import io.ballerinalang.compiler.internal.parser.tree.STIdentifier;
import io.ballerinalang.compiler.internal.parser.tree.STLiteralValueToken;
import io.ballerinalang.compiler.internal.parser.tree.STMissingToken;
import io.ballerinalang.compiler.internal.parser.tree.STNode;
import io.ballerinalang.compiler.internal.parser.tree.STToken;
import io.ballerinalang.compiler.internal.parser.tree.STTypeToken;
import io.ballerinalang.compiler.internal.parser.tree.SyntaxTrivia;
import io.ballerinalang.compiler.syntax.BLModules;
import io.ballerinalang.compiler.syntax.tree.SyntaxKind;
import io.ballerinalang.compiler.syntax.tree.SyntaxTree;
import io.ballerinalang.compiler.text.TextDocument;
import io.ballerinalang.compiler.text.TextDocuments;
import org.testng.Assert;

import java.io.FileReader;
import java.io.IOException;
import java.nio.charset.StandardCharsets;
import java.nio.file.Files;
import java.nio.file.Path;
import java.nio.file.Paths;

import static io.ballerinalang.compiler.parser.test.ParserTestConstants.CHILDREN_FIELD;
import static io.ballerinalang.compiler.parser.test.ParserTestConstants.IS_MISSING_FIELD;
import static io.ballerinalang.compiler.parser.test.ParserTestConstants.KIND_FIELD;
import static io.ballerinalang.compiler.parser.test.ParserTestConstants.LEADING_TRIVIA;
import static io.ballerinalang.compiler.parser.test.ParserTestConstants.TRAILING_TRIVIA;
import static io.ballerinalang.compiler.parser.test.ParserTestConstants.VALUE_FIELD;

/**
 * Convenient methods for testing the parser.
 * 
 * @since 1.2.0
 */
public class ParserTestUtils {

    private static final Path RESOURCE_DIRECTORY = Paths.get("src/test/resources/");

    /**
     * Test parsing a valid source.
     * 
     * @param sourceFilePath Path to the ballerina file
     * @param context Context to start parsing the given source
     * @param assertFilePath File to assert the resulting tree after parsing
     */
    public static void test(Path sourceFilePath, ParserRuleContext context, Path assertFilePath) {
        String content = getSourceText(sourceFilePath);
        test(content, context, assertFilePath);
    }

    /**
     * Test parsing a valid source.
     * 
     * @param source Input source that represent a ballerina code
     * @param context Context to start parsing the given source
     * @param assertFilePath File to assert the resulting tree after parsing
     */
    public static void test(String source, ParserRuleContext context, Path assertFilePath) {
        // Parse the source
        BallerinaParser parser = ParserFactory.getParser(source);
        STNode syntaxTree = parser.parse(context);

        // Read the assertion file
        JsonObject assertJson = readAssertFile(RESOURCE_DIRECTORY.resolve(assertFilePath));

        // Validate the tree against the assertion file
        assertNode(syntaxTree, assertJson);
    }

    /**
     * Returns Ballerina source code in the given file as a {@code String}.
     *
     * @param sourceFilePath Path to the ballerina file
     * @return source code as a {@code String}
     */
    public static String getSourceText(Path sourceFilePath) {
        try {
            return new String(Files.readAllBytes(RESOURCE_DIRECTORY.resolve(sourceFilePath)), StandardCharsets.UTF_8);
        } catch (IOException e) {
            throw new RuntimeException(e);
        }
    }

    /**
     * Returns a {@code SyntaxTree} after parsing the give source code path.
     *
     * @param sourceFilePath Path to the ballerina file
     */
    public static SyntaxTree parseFile(Path sourceFilePath) {
        String text = getSourceText(sourceFilePath);
        TextDocument textDocument = TextDocuments.from(text);
        return BLModules.parse(textDocument);
    }

    private static JsonObject readAssertFile(Path filePath) {
        Gson gson = new Gson();
        try {
            return gson.fromJson(new FileReader(filePath.toFile()), JsonObject.class);
        } catch (Exception e) {
            throw new RuntimeException(e);
        }
    }

    private static void assertNode(STNode node, JsonObject json) {
        aseertNodeKind(json, node);

        if (isMissingToken(json)) {
            Assert.assertTrue(node instanceof STMissingToken,
                    "'" + node.toString().trim() + "' expected to be a STMissingToken, but found '" + node.kind + "'.");
            return;
        }

        // If the expected token is not a missing node, then validate it's content
        Assert.assertFalse(node instanceof STMissingToken, "Expected:" + json + ", but found: " + node);
        if (isTerminalNode(node.kind)) {
            assertTerminalNode(json, node);
        } else {
            assertNonTerminalNode(json, CHILDREN_FIELD, node);
        }
    }

    private static boolean isMissingToken(JsonObject json) {
        JsonElement isMissing = json.get(IS_MISSING_FIELD);
        return isMissing != null && isMissing.getAsBoolean();
    }

    private static void aseertNodeKind(JsonObject json, STNode node) {
        SyntaxKind expectedNodeKind = getNodeKind(json.get(KIND_FIELD).getAsString());
        SyntaxKind actualNodeKind = node.kind;
        Assert.assertEquals(actualNodeKind, expectedNodeKind, "error at node [" + node.toString() + "].");
    }

    private static void assertTerminalNode(JsonObject json, STNode node) {
        // If this is a terminal node, it has to be a STToken (i.e: lexeme)
        if (isTrivia(node.kind)) {
            Assert.assertTrue(node instanceof SyntaxTrivia);
        } else {
            Assert.assertTrue(node instanceof STToken);
        }

        // Validate the token text, if this is not a syntax token.
        // e.g: identifiers, basic-literals, etc.
        if (!isSyntaxToken(node.kind)) {
            String expectedText;
            if (node.kind == SyntaxKind.END_OF_LINE_TRIVIA) {
                expectedText = System.lineSeparator();
            } else {
                expectedText = json.get(VALUE_FIELD).getAsString();
            }
            String actualText = getTokenText(node);
            Assert.assertEquals(actualText, expectedText);
        }

        if (!ParserTestUtils.isTrivia(node.kind)) {
            validateTrivia(json, (STToken) node);
        }
    }

    private static void validateTrivia(JsonObject json, STToken token) {
        if (json.has(LEADING_TRIVIA)) {
            assertNonTerminalNode(json, LEADING_TRIVIA, token.leadingTrivia);
        }

        if (json.has(TRAILING_TRIVIA)) {
            assertNonTerminalNode(json, TRAILING_TRIVIA, token.trailingTrivia);
        }
    }

    private static void assertNonTerminalNode(JsonObject json, String keyInJson, STNode tree) {
        JsonArray children = json.getAsJsonArray(keyInJson);
        int size = children.size();
        int j = 0;

        Assert.assertEquals(getNonEmptyChildCount(tree), size, "mismatching child count for '" + tree.toString() + "'");

        for (int i = 0; i < size; i++) {
            // Skip the optional fields that are not present and get the next
            // available node.
            STNode nextChild = tree.childInBucket(j++);
            while (nextChild.kind == SyntaxKind.NONE) {
                nextChild = tree.childInBucket(j++);
            }

            // Assert the actual child node against the expected child node.
            assertNode(nextChild, (JsonObject) children.get(i));
        }
    }

    private static int getNonEmptyChildCount(STNode tree) {
        int count = 0;
        for (int i = 0; i < tree.bucketCount(); i++) {
            STNode nextChild = tree.childInBucket(i);
            if (nextChild.kind == SyntaxKind.NONE) {
                continue;
            }
            count++;
        }

        return count;
    }

    public static boolean isTerminalNode(SyntaxKind syntaxKind) {
        return SyntaxKind.IMPORT_DECLARATION.compareTo(syntaxKind) > 0 || syntaxKind == SyntaxKind.EOF_TOKEN;
    }

    public static boolean isSyntaxToken(SyntaxKind syntaxKind) {
        return SyntaxKind.IDENTIFIER_TOKEN.compareTo(syntaxKind) > 0 || syntaxKind == SyntaxKind.EOF_TOKEN;
    }

    public static boolean isTrivia(SyntaxKind syntaxKind) {
        switch (syntaxKind) {
            case WHITESPACE_TRIVIA:
            case END_OF_LINE_TRIVIA:
            case COMMENT:
            case INVALID:
                return true;
            default:
                return false;
        }
    }

    public static String getTokenText(STNode token) {
        switch (token.kind) {
            case IDENTIFIER_TOKEN:
                return ((STIdentifier) token).text;
            case STRING_LITERAL:
                String val = ((STLiteralValueToken) token).text;
                int stringLen = val.length();
                int lastCharPosition = val.endsWith("\"") ? stringLen - 1 : stringLen;
                return val.substring(1, lastCharPosition);
            case DECIMAL_INTEGER_LITERAL:
            case HEX_INTEGER_LITERAL:
                return ((STLiteralValueToken) token).text;
            case SIMPLE_TYPE:
                return ((STTypeToken) token).text;
            case WHITESPACE_TRIVIA:
            case END_OF_LINE_TRIVIA:
            case COMMENT:
            case INVALID:
                return ((SyntaxTrivia) token).text;
            default:
                return token.kind.toString();

        }
    }

    private static SyntaxKind getNodeKind(String kind) {
        switch (kind) {
            case "MODULE_PART":
                return SyntaxKind.MODULE_PART;
            case "TYPE_DEFINITION":
                return SyntaxKind.TYPE_DEFINITION;
            case "FUNCTION_DEFINITION":
                return SyntaxKind.FUNCTION_DEFINITION;
            case "IMPORT_DECLARATION":
                return SyntaxKind.IMPORT_DECLARATION;
            case "SERVICE_DECLARATION":
                return SyntaxKind.SERVICE_DECLARATION;
            case "LISTENER_DECLARATION":
                return SyntaxKind.LISTENER_DECLARATION;
            case "CONST_DECLARATION":
                return SyntaxKind.CONST_DECLARATION;
            case "MODULE_VAR_DECL":
                return SyntaxKind.MODULE_VAR_DECL;

            // Keywords
            case "PUBLIC_KEYWORD":
                return SyntaxKind.PUBLIC_KEYWORD;
            case "PRIVATE_KEYWORD":
                return SyntaxKind.PRIVATE_KEYWORD;
            case "FUNCTION_KEYWORD":
                return SyntaxKind.FUNCTION_KEYWORD;
            case "TYPE_KEYWORD":
                return SyntaxKind.TYPE_KEYWORD;
            case "EXTERNAL_KEYWORD":
                return SyntaxKind.EXTERNAL_KEYWORD;
            case "RETURNS_KEYWORD":
                return SyntaxKind.RETURNS_KEYWORD;
            case "RECORD_KEYWORD":
                return SyntaxKind.RECORD_KEYWORD;
            case "OBJECT_KEYWORD":
                return SyntaxKind.OBJECT_KEYWORD;
            case "REMOTE_KEYWORD":
                return SyntaxKind.REMOTE_KEYWORD;
            case "CLIENT_KEYWORD":
                return SyntaxKind.CLIENT_KEYWORD;
            case "ABSTRACT_KEYWORD":
                return SyntaxKind.ABSTRACT_KEYWORD;
            case "IF_KEYWORD":
                return SyntaxKind.IF_KEYWORD;
            case "ELSE_KEYWORD":
                return SyntaxKind.ELSE_KEYWORD;
            case "WHILE_KEYWORD":
                return SyntaxKind.WHILE_KEYWORD;
            case "TRUE_KEYWORD":
                return SyntaxKind.TRUE_KEYWORD;
            case "FALSE_KEYWORD":
                return SyntaxKind.FALSE_KEYWORD;
            case "CHECK_KEYWORD":
                return SyntaxKind.CHECK_KEYWORD;
            case "CHECKPANIC_KEYWORD":
                return SyntaxKind.CHECKPANIC_KEYWORD;
            case "PANIC_KEYWORD":
                return SyntaxKind.PANIC_KEYWORD;
            case "IMPORT_KEYWORD":
                return SyntaxKind.IMPORT_KEYWORD;
            case "VERSION_KEYWORD":
                return SyntaxKind.VERSION_KEYWORD;
            case "AS_KEYWORD":
                return SyntaxKind.AS_KEYWORD;
            case "CONTINUE_KEYWORD":
                return SyntaxKind.CONTINUE_KEYWORD;
            case "BREAK_KEYWORD":
                return SyntaxKind.BREAK_KEYWORD;
            case "RETURN_KEYWORD":
                return SyntaxKind.RETURN_KEYWORD;
            case "SERVICE_KEYWORD":
                return SyntaxKind.SERVICE_KEYWORD;
            case "ON_KEYWORD":
                return SyntaxKind.ON_KEYWORD;
            case "RESOURCE_KEYWORD":
                return SyntaxKind.RESOURCE_KEYWORD;
            case "LISTENER_KEYWORD":
                return SyntaxKind.LISTENER_KEYWORD;
            case "CONST_KEYWORD":
                return SyntaxKind.CONST_KEYWORD;
            case "FINAL_KEYWORD":
                return SyntaxKind.FINAL_KEYWORD;
            case "TYPEOF_KEYWORD":
                return SyntaxKind.TYPEOF_KEYWORD;
            case "ANNOTATION_KEYWORD":
                return SyntaxKind.ANNOTATION_KEYWORD;

            // Operators
            case "PLUS_TOKEN":
                return SyntaxKind.PLUS_TOKEN;
            case "MINUS_TOKEN":
                return SyntaxKind.MINUS_TOKEN;
            case "ASTERISK_TOKEN":
                return SyntaxKind.ASTERISK_TOKEN;
            case "SLASH_TOKEN":
                return SyntaxKind.SLASH_TOKEN;
            case "LT_TOKEN":
                return SyntaxKind.LT_TOKEN;
            case "EQUAL_TOKEN":
                return SyntaxKind.EQUAL_TOKEN;
            case "DOUBLE_EQUAL_TOKEN":
                return SyntaxKind.DOUBLE_EQUAL_TOKEN;
            case "TRIPPLE_EQUAL_TOKEN":
                return SyntaxKind.TRIPPLE_EQUAL_TOKEN;
            case "PERCENT_TOKEN":
                return SyntaxKind.PERCENT_TOKEN;
            case "GT_TOKEN":
                return SyntaxKind.GT_TOKEN;
            case "EQUAL_GT_TOKEN":
                return SyntaxKind.EQUAL_GT_TOKEN;
            case "QUESTION_MARK_TOKEN":
                return SyntaxKind.QUESTION_MARK_TOKEN;
            case "LT_EQUAL_TOKEN":
                return SyntaxKind.LT_EQUAL_TOKEN;
            case "GT_EQUAL_TOKEN":
                return SyntaxKind.GT_EQUAL_TOKEN;
            case "EXCLAMATION_MARK_TOKEN":
                return SyntaxKind.EXCLAMATION_MARK_TOKEN;
            case "NOT_EQUAL_TOKEN":
                return SyntaxKind.NOT_EQUAL_TOKEN;
            case "NOT_DOUBLE_EQUAL_TOKEN":
                return SyntaxKind.NOT_DOUBLE_EQUAL_TOKEN;
            case "BITWISE_AND_TOKEN":
                return SyntaxKind.BITWISE_AND_TOKEN;
            case "BITWISE_XOR_TOKEN":
                return SyntaxKind.BITWISE_XOR_TOKEN;
            case "LOGICAL_AND_TOKEN":
                return SyntaxKind.LOGICAL_AND_TOKEN;
            case "LOGICAL_OR_TOKEN":
                return SyntaxKind.LOGICAL_OR_TOKEN;
            case "NEGATION_TOKEN":
                return SyntaxKind.NEGATION_TOKEN;

            // Separators
            case "OPEN_BRACE_TOKEN":
                return SyntaxKind.OPEN_BRACE_TOKEN;
            case "CLOSE_BRACE_TOKEN":
                return SyntaxKind.CLOSE_BRACE_TOKEN;
            case "OPEN_PAREN_TOKEN":
                return SyntaxKind.OPEN_PAREN_TOKEN;
            case "CLOSE_PAREN_TOKEN":
                return SyntaxKind.CLOSE_PAREN_TOKEN;
            case "OPEN_BRACKET_TOKEN":
                return SyntaxKind.OPEN_BRACKET_TOKEN;
            case "CLOSE_BRACKET_TOKEN":
                return SyntaxKind.CLOSE_BRACKET_TOKEN;
            case "SEMICOLON_TOKEN":
                return SyntaxKind.SEMICOLON_TOKEN;
            case "DOT_TOKEN":
                return SyntaxKind.DOT_TOKEN;
            case "COLON_TOKEN":
                return SyntaxKind.COLON_TOKEN;
            case "COMMA_TOKEN":
                return SyntaxKind.COMMA_TOKEN;
            case "ELLIPSIS_TOKEN":
                return SyntaxKind.ELLIPSIS_TOKEN;
            case "OPEN_BRACE_PIPE_TOKEN":
                return SyntaxKind.OPEN_BRACE_PIPE_TOKEN;
            case "CLOSE_BRACE_PIPE_TOKEN":
                return SyntaxKind.CLOSE_BRACE_PIPE_TOKEN;
            case "PIPE_TOKEN":
                return SyntaxKind.PIPE_TOKEN;
            case "AT_TOKEN":
                return SyntaxKind.AT_TOKEN;
            case "HASH_TOKEN":
                return SyntaxKind.HASH_TOKEN;

            // Expressions
            case "IDENTIFIER_TOKEN":
                return SyntaxKind.IDENTIFIER_TOKEN;
            case "BRACED_EXPRESSION":
                return SyntaxKind.BRACED_EXPRESSION;
            case "BINARY_EXPRESSION":
                return SyntaxKind.BINARY_EXPRESSION;
            case "STRING_LITERAL":
                return SyntaxKind.STRING_LITERAL;
            case "DECIMAL_INTEGER_LITERAL":
                return SyntaxKind.DECIMAL_INTEGER_LITERAL;
            case "HEX_INTEGER_LITERAL":
                return SyntaxKind.HEX_INTEGER_LITERAL;
            case "DECIMAL_FLOATING_POINT_LITERAL":
                return SyntaxKind.DECIMAL_FLOATING_POINT_LITERAL;
            case "HEX_FLOATING_POINT_LITERAL":
                return SyntaxKind.HEX_FLOATING_POINT_LITERAL;
            case "FUNCTION_CALL":
                return SyntaxKind.FUNCTION_CALL;
            case "POSITIONAL_ARG":
                return SyntaxKind.POSITIONAL_ARG;
            case "NAMED_ARG":
                return SyntaxKind.NAMED_ARG;
            case "REST_ARG":
                return SyntaxKind.REST_ARG;
            case "QUALIFIED_IDENTIFIER":
                return SyntaxKind.QUALIFIED_IDENTIFIER;
            case "FIELD_ACCESS":
                return SyntaxKind.FIELD_ACCESS;
            case "METHOD_CALL":
                return SyntaxKind.METHOD_CALL;
            case "MEMBER_ACCESS":
                return SyntaxKind.MEMBER_ACCESS;
            case "CHECK_EXPRESSION":
                return SyntaxKind.CHECK_EXPRESSION;
            case "MAPPING_CONSTRUCTOR":
                return SyntaxKind.MAPPING_CONSTRUCTOR;
            case "TYPEOF_EXPRESSION":
                return SyntaxKind.TYPEOF_EXPRESSION;
            case "UNARY_EXPRESSION":
                return SyntaxKind.UNARY_EXPRESSION;

            // Statements
            case "BLOCK_STATEMENT":
                return SyntaxKind.BLOCK_STATEMENT;
            case "LOCAL_VAR_DECL":
                return SyntaxKind.LOCAL_VAR_DECL;
            case "ASSIGNMENT_STATEMENT":
                return SyntaxKind.ASSIGNMENT_STATEMENT;
            case "IF_ELSE_STATEMENT":
                return SyntaxKind.IF_ELSE_STATEMENT;
            case "ELSE_BLOCK":
                return SyntaxKind.ELSE_BLOCK;
            case "WHILE_STATEMENT":
                return SyntaxKind.WHILE_STATEMENT;
            case "CALL_STATEMENT":
                return SyntaxKind.CALL_STATEMENT;
            case "PANIC_STATEMENT":
                return SyntaxKind.PANIC_STATEMENT;
            case "CONTINUE_STATEMENT":
                return SyntaxKind.CONTINUE_STATEMENT;
            case "BREAK_STATEMENT":
                return SyntaxKind.BREAK_STATEMENT;
            case "RETURN_STATEMENT":
                return SyntaxKind.RETURN_STATEMENT;
            case "COMPOUND_ASSIGNMENT_STATEMENT":
                return SyntaxKind.COMPOUND_ASSIGNMENT_STATEMENT;

            // Others
            case "SIMPLE_TYPE":
                return SyntaxKind.SIMPLE_TYPE;
            case "LIST":
                return SyntaxKind.LIST;
            case "RETURN_TYPE_DESCRIPTOR":
                return SyntaxKind.RETURN_TYPE_DESCRIPTOR;
            case "EXTERNAL_FUNCTION_BODY":
                return SyntaxKind.EXTERNAL_FUNCTION_BODY;
            case "REQUIRED_PARAM":
                return SyntaxKind.REQUIRED_PARAM;
            case "DEFAULTABLE_PARAM":
                return SyntaxKind.DEFAULTABLE_PARAM;
            case "REST_PARAM":
                return SyntaxKind.REST_PARAM;
            case "RECORD_TYPE_DESCRIPTOR":
                return SyntaxKind.RECORD_TYPE_DESCRIPTOR;
            case "RECORD_FIELD":
                return SyntaxKind.RECORD_FIELD;
            case "RECORD_FIELD_WITH_DEFAULT_VALUE":
                return SyntaxKind.RECORD_FIELD_WITH_DEFAULT_VALUE;
            case "TYPE_REFERENCE":
                return SyntaxKind.TYPE_REFERENCE;
            case "RECORD_REST_TYPE":
                return SyntaxKind.RECORD_REST_TYPE;
            case "OBJECT_FIELD":
                return SyntaxKind.OBJECT_FIELD;
            case "OBJECT_TYPE_DESCRIPTOR":
                return SyntaxKind.OBJECT_TYPE_DESCRIPTOR;
            case "IMPORT_ORG_NAME":
                return SyntaxKind.IMPORT_ORG_NAME;
            case "MODULE_NAME":
                return SyntaxKind.MODULE_NAME;
            case "SUB_MODULE_NAME":
                return SyntaxKind.SUB_MODULE_NAME;
            case "IMPORT_VERSION":
                return SyntaxKind.IMPORT_VERSION;
            case "IMPORT_SUB_VERSION":
                return SyntaxKind.IMPORT_SUB_VERSION;
            case "IMPORT_PREFIX":
                return SyntaxKind.IMPORT_PREFIX;
            case "SPECIFIC_FIELD":
                return SyntaxKind.SPECIFIC_FIELD;
            case "COMPUTED_NAME_FIELD":
                return SyntaxKind.COMPUTED_NAME_FIELD;
            case "SPREAD_FIELD":
                return SyntaxKind.SPREAD_FIELD;
            case "SERVICE_BODY":
                return SyntaxKind.SERVICE_BODY;
            case "EXPRESSION_LIST_ITEM":
                return SyntaxKind.EXPRESSION_LIST_ITEM;
            case "NIL_TYPE":
                return SyntaxKind.NIL_TYPE;
<<<<<<< HEAD
            case "METADATA":
                return SyntaxKind.METADATA;
            case "ANNOTATION":
                return SyntaxKind.ANNOTATION;
=======
            case "OPTIONAL_TYPE":
                return SyntaxKind.OPTIONAL_TYPE;
>>>>>>> 08137117

            // Trivia
            case "EOF_TOKEN":
                return SyntaxKind.EOF_TOKEN;
            case "END_OF_LINE_TRIVIA":
                return SyntaxKind.END_OF_LINE_TRIVIA;
            case "WHITESPACE_TRIVIA":
                return SyntaxKind.WHITESPACE_TRIVIA;
            case "COMMENT":
                return SyntaxKind.COMMENT;
            case "INVALID":
                return SyntaxKind.INVALID;

            // Unsupported
            default:
                throw new UnsupportedOperationException("cannot find syntax kind: " + kind);
        }
    }
}<|MERGE_RESOLUTION|>--- conflicted
+++ resolved
@@ -557,15 +557,12 @@
                 return SyntaxKind.EXPRESSION_LIST_ITEM;
             case "NIL_TYPE":
                 return SyntaxKind.NIL_TYPE;
-<<<<<<< HEAD
+            case "OPTIONAL_TYPE":
+                return SyntaxKind.OPTIONAL_TYPE;
             case "METADATA":
                 return SyntaxKind.METADATA;
             case "ANNOTATION":
                 return SyntaxKind.ANNOTATION;
-=======
-            case "OPTIONAL_TYPE":
-                return SyntaxKind.OPTIONAL_TYPE;
->>>>>>> 08137117
 
             // Trivia
             case "EOF_TOKEN":
