--- conflicted
+++ resolved
@@ -836,12 +836,10 @@
                 return SyntaxKind.XML_ATTRIBUTE_VALUE;
             case "TEMPLATE_STRING":
                 return SyntaxKind.TEMPLATE_STRING;
-<<<<<<< HEAD
             case "TYPE_PARAMETER":
                 return SyntaxKind.TYPE_PARAMETER;
             case "KEY_TYPE_CONSTRAINT":
                 return SyntaxKind.KEY_TYPE_CONSTRAINT;
-=======
             case "IMPLICIT_NEW":
                 return SyntaxKind.IMPLICIT_NEW;
             case "NEW_KEYWORD":
@@ -850,7 +848,6 @@
                 return SyntaxKind.PARENTHESIZED_ARG_LIST;
             case "EXPLICIT_NEW":
                 return SyntaxKind.EXPLICIT_NEW;
->>>>>>> 3492d786
 
             // Trivia
             case "EOF_TOKEN":
