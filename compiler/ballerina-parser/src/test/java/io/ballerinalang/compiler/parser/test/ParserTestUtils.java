--- conflicted
+++ resolved
@@ -886,15 +886,12 @@
                 return SyntaxKind.XML_NAME_PATTERN_CHAIN;
             case "XML_ATOMIC_NAME_PATTERN":
                 return SyntaxKind.XML_ATOMIC_NAME_PATTERN;
-<<<<<<< HEAD
+            case "REQUIRED_EXPRESSION":
+                return SyntaxKind.REQUIRED_EXPRESSION;
             case "OBJECT_CONSTRUCTOR":
                 return SyntaxKind.OBJECT_CONSTRUCTOR;
             case "ERROR_CONSTRUCTOR":
                 return SyntaxKind.ERROR_CONSTRUCTOR;
-=======
-            case "REQUIRED_EXPRESSION":
-                return SyntaxKind.REQUIRED_EXPRESSION;
->>>>>>> a36a06e0
 
             // Actions
             case "REMOTE_METHOD_CALL_ACTION":
