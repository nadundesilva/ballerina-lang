--- conflicted
+++ resolved
@@ -1,12 +1,5 @@
-<<<<<<< HEAD
-function foo(){
-    error err = error("Custom error thrown explicitly.");
-    fail ;
-}
-=======
 type foo object {
      remote transactional function foo(){
 
      }
-};
->>>>>>> 1b14df9d
+};