{
  "kind": "IMPORT_DECLARATION",
  "children": [
    {
      "kind": "IMPORT_KEYWORD",
      "trailingMinutiae": [
        {
          "kind": "WHITESPACE_MINUTIAE",
          "value": " "
        }
      ]
    },
    {
      "kind": "IMPORT_ORG_NAME",
      "children": [
        {
          "kind": "IDENTIFIER_TOKEN",
          "value": "ballerina"
        },
        {
          "kind": "SLASH_TOKEN"
        }
      ]
    },
    {
      "kind": "LIST",
      "children": [
        {
          "kind": "IDENTIFIER_TOKEN",
          "value": "foo"
        },
        {
          "kind": "DOT_TOKEN"
        },
        {
          "kind": "IDENTIFIER_TOKEN",
          "value": "bar"
        },
        {
          "kind": "DOT_TOKEN"
        },
        {
          "kind": "IDENTIFIER_TOKEN",
          "value": "baz",
          "trailingMinutiae": [
            {
              "kind": "WHITESPACE_MINUTIAE",
              "value": " "
            }
          ]
        }
      ]
    },
    {
      "kind": "IMPORT_VERSION",
      "children": [
        {
          "kind": "VERSION_KEYWORD",
          "trailingMinutiae": [
            {
              "kind": "WHITESPACE_MINUTIAE",
              "value": " "
            }
          ]
        },
        {
          "kind": "LIST",
          "children": [
            {
              "kind": "DECIMAL_INTEGER_LITERAL_TOKEN",
              "value": "2"
            },
            {
<<<<<<< HEAD
              "kind": "IMPORT_SUB_VERSION",
              "children": [
                {
                  "kind": "DOT_TOKEN"
                },
                {
                  "kind": "DECIMAL_INTEGER_LITERAL_TOKEN",
                  "value": "4"
                }
              ]
=======
              "kind": "DOT_TOKEN"
            },
            {
              "kind": "DECIMAL_INTEGER_LITERAL",
              "value": "4"
>>>>>>> 640faec5
            }
          ]
        }
      ]
    },
    {
      "kind": "SEMICOLON_TOKEN"
    }
  ]
}<|MERGE_RESOLUTION|>--- conflicted
+++ resolved
@@ -71,24 +71,11 @@
               "value": "2"
             },
             {
-<<<<<<< HEAD
-              "kind": "IMPORT_SUB_VERSION",
-              "children": [
-                {
-                  "kind": "DOT_TOKEN"
-                },
-                {
-                  "kind": "DECIMAL_INTEGER_LITERAL_TOKEN",
-                  "value": "4"
-                }
-              ]
-=======
               "kind": "DOT_TOKEN"
             },
             {
-              "kind": "DECIMAL_INTEGER_LITERAL",
+              "kind": "DECIMAL_INTEGER_LITERAL_TOKEN",
               "value": "4"
->>>>>>> 640faec5
             }
           ]
         }
