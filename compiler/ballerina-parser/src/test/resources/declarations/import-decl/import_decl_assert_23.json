{
  "kind": "MODULE_PART",
  "hasDiagnostics": true,
  "children": [
    {
      "kind": "LIST",
      "children": [
        {
          "kind": "IMPORT_DECLARATION",
          "children": [
            {
              "kind": "IMPORT_KEYWORD",
              "trailingMinutiae": [
                {
                  "kind": "WHITESPACE_MINUTIAE",
                  "value": " "
                }
              ]
            },
            {
              "kind": "IMPORT_ORG_NAME",
              "children": [
                {
                  "kind": "IDENTIFIER_TOKEN",
                  "value": "ballerina"
                },
                {
                  "kind": "SLASH_TOKEN"
                }
              ]
            },
            {
              "kind": "LIST",
              "children": [
                {
                  "kind": "IDENTIFIER_TOKEN",
                  "value": "io"
                }
              ]
            },
            {
              "kind": "SEMICOLON_TOKEN",
              "trailingMinutiae": [
                {
                  "kind": "END_OF_LINE_MINUTIAE",
                  "value": "\n"
                }
              ]
            }
          ]
        }
      ]
    },
    {
      "kind": "LIST",
      "hasDiagnostics": true,
      "children": [
        {
          "kind": "FUNCTION_DEFINITION",
          "hasDiagnostics": true,
          "diagnostics": [
            "ERROR_IMPORT_DECLARATION_AFTER_OTHER_DECLARATIONS"
          ],
          "children": [
            {
<<<<<<< HEAD
              "kind": "METADATA",
              "children": [
                {
                  "kind": "LIST",
                  "children": []
                }
              ]
            },
            {
              "kind": "LIST",
              "children": []
            },
            {
=======
>>>>>>> 8688dd87
              "kind": "FUNCTION_KEYWORD",
              "leadingMinutiae": [
                {
                  "kind": "END_OF_LINE_MINUTIAE",
                  "value": "\n"
                }
              ],
              "trailingMinutiae": [
                {
                  "kind": "WHITESPACE_MINUTIAE",
                  "value": " "
                }
              ]
            },
            {
              "kind": "IDENTIFIER_TOKEN",
              "value": "foo"
            },
            {
              "kind": "FUNCTION_SIGNATURE",
              "children": [
                {
                  "kind": "OPEN_PAREN_TOKEN"
                },
                {
                  "kind": "LIST",
                  "children": []
                },
                {
                  "kind": "CLOSE_PAREN_TOKEN",
                  "trailingMinutiae": [
                    {
                      "kind": "WHITESPACE_MINUTIAE",
                      "value": " "
                    }
                  ]
                }
              ]
            },
            {
              "kind": "FUNCTION_BODY_BLOCK",
              "children": [
                {
                  "kind": "OPEN_BRACE_TOKEN",
                  "trailingMinutiae": [
                    {
                      "kind": "END_OF_LINE_MINUTIAE",
                      "value": "\n"
                    }
                  ]
                },
                {
                  "kind": "LIST",
                  "children": []
                },
                {
                  "kind": "CLOSE_BRACE_TOKEN",
                  "leadingMinutiae": [
                    {
                      "kind": "END_OF_LINE_MINUTIAE",
                      "value": "\n"
                    }
                  ],
                  "trailingMinutiae": [
                    {
                      "kind": "END_OF_LINE_MINUTIAE",
                      "value": "\n"
                    },
                    {
                      "kind": "END_OF_LINE_MINUTIAE",
                      "value": "\n"
                    },
                    {
                      "kind": "INVALID_NODE_MINUTIAE",
                      "invalidNode": {
                        "kind": "INVALID_TOKEN_MINUTIAE_NODE",
                        "children": [
                          {
                            "kind": "IMPORT_KEYWORD"
                          }
                        ]
                      }
                    },
                    {
                      "kind": "WHITESPACE_MINUTIAE",
                      "value": " "
                    },
                    {
                      "kind": "INVALID_NODE_MINUTIAE",
                      "invalidNode": {
                        "kind": "INVALID_TOKEN_MINUTIAE_NODE",
                        "children": [
                          {
                            "kind": "IDENTIFIER_TOKEN",
                            "value": "ballerina"
                          }
                        ]
                      }
                    },
                    {
                      "kind": "INVALID_NODE_MINUTIAE",
                      "invalidNode": {
                        "kind": "INVALID_TOKEN_MINUTIAE_NODE",
                        "children": [
                          {
                            "kind": "SLASH_TOKEN"
                          }
                        ]
                      }
                    },
                    {
                      "kind": "INVALID_NODE_MINUTIAE",
                      "invalidNode": {
                        "kind": "INVALID_TOKEN_MINUTIAE_NODE",
                        "children": [
                          {
                            "kind": "IDENTIFIER_TOKEN",
                            "value": "http"
                          }
                        ]
                      }
                    },
                    {
                      "kind": "INVALID_NODE_MINUTIAE",
                      "invalidNode": {
                        "kind": "INVALID_TOKEN_MINUTIAE_NODE",
                        "children": [
                          {
                            "kind": "SEMICOLON_TOKEN"
                          }
                        ]
                      }
                    },
                    {
                      "kind": "END_OF_LINE_MINUTIAE",
                      "value": "\n"
                    }
                  ]
                }
              ]
            }
          ]
        },
        {
          "kind": "TYPE_DEFINITION",
          "hasDiagnostics": true,
          "diagnostics": [
            "ERROR_IMPORT_DECLARATION_AFTER_OTHER_DECLARATIONS"
          ],
          "children": [
            {
              "kind": "TYPE_KEYWORD",
              "leadingMinutiae": [
                {
                  "kind": "END_OF_LINE_MINUTIAE",
                  "value": "\n"
                }
              ],
              "trailingMinutiae": [
                {
                  "kind": "WHITESPACE_MINUTIAE",
                  "value": " "
                }
              ]
            },
            {
              "kind": "IDENTIFIER_TOKEN",
              "value": "Person",
              "trailingMinutiae": [
                {
                  "kind": "WHITESPACE_MINUTIAE",
                  "value": " "
                }
              ]
            },
            {
              "kind": "RECORD_TYPE_DESC",
              "children": [
                {
                  "kind": "RECORD_KEYWORD",
                  "trailingMinutiae": [
                    {
                      "kind": "WHITESPACE_MINUTIAE",
                      "value": " "
                    }
                  ]
                },
                {
                  "kind": "OPEN_BRACE_TOKEN",
                  "trailingMinutiae": [
                    {
                      "kind": "END_OF_LINE_MINUTIAE",
                      "value": "\n"
                    }
                  ]
                },
                {
                  "kind": "LIST",
                  "children": [
                    {
                      "kind": "RECORD_FIELD",
                      "children": [
                        {
                          "kind": "INT_TYPE_DESC",
                          "children": [
                            {
                              "kind": "INT_KEYWORD",
                              "leadingMinutiae": [
                                {
                                  "kind": "WHITESPACE_MINUTIAE",
                                  "value": "    "
                                }
                              ],
                              "trailingMinutiae": [
                                {
                                  "kind": "WHITESPACE_MINUTIAE",
                                  "value": " "
                                }
                              ]
                            }
                          ]
                        },
                        {
                          "kind": "IDENTIFIER_TOKEN",
                          "value": "a"
                        },
                        {
                          "kind": "SEMICOLON_TOKEN",
                          "trailingMinutiae": [
                            {
                              "kind": "END_OF_LINE_MINUTIAE",
                              "value": "\n"
                            }
                          ]
                        }
                      ]
                    },
                    {
                      "kind": "RECORD_FIELD_WITH_DEFAULT_VALUE",
                      "children": [
                        {
                          "kind": "STRING_TYPE_DESC",
                          "children": [
                            {
                              "kind": "STRING_KEYWORD",
                              "leadingMinutiae": [
                                {
                                  "kind": "WHITESPACE_MINUTIAE",
                                  "value": "    "
                                }
                              ],
                              "trailingMinutiae": [
                                {
                                  "kind": "WHITESPACE_MINUTIAE",
                                  "value": " "
                                }
                              ]
                            }
                          ]
                        },
                        {
                          "kind": "IDENTIFIER_TOKEN",
                          "value": "b",
                          "trailingMinutiae": [
                            {
                              "kind": "WHITESPACE_MINUTIAE",
                              "value": " "
                            }
                          ]
                        },
                        {
                          "kind": "EQUAL_TOKEN",
                          "trailingMinutiae": [
                            {
                              "kind": "WHITESPACE_MINUTIAE",
                              "value": " "
                            }
                          ]
                        },
                        {
                          "kind": "DECIMAL_INTEGER_LITERAL",
                          "children": [
                            {
                              "kind": "DECIMAL_INTEGER_LITERAL",
                              "value": "10"
                            }
                          ]
                        },
                        {
                          "kind": "SEMICOLON_TOKEN",
                          "trailingMinutiae": [
                            {
                              "kind": "END_OF_LINE_MINUTIAE",
                              "value": "\n"
                            }
                          ]
                        }
                      ]
                    }
                  ]
                },
                {
                  "kind": "CLOSE_BRACE_TOKEN",
                  "trailingMinutiae": [
                    {
                      "kind": "END_OF_LINE_MINUTIAE",
                      "value": "\n"
                    }
                  ]
                }
              ]
            },
            {
              "kind": "SEMICOLON_TOKEN",
              "isMissing": true,
              "hasDiagnostics": true,
              "diagnostics": [
                "ERROR_MISSING_SEMICOLON_TOKEN"
              ],
              "trailingMinutiae": [
                {
                  "kind": "END_OF_LINE_MINUTIAE",
                  "value": "\n"
                },
                {
                  "kind": "INVALID_NODE_MINUTIAE",
                  "invalidNode": {
                    "kind": "INVALID_TOKEN_MINUTIAE_NODE",
                    "children": [
                      {
                        "kind": "IMPORT_KEYWORD"
                      }
                    ]
                  }
                },
                {
                  "kind": "WHITESPACE_MINUTIAE",
                  "value": " "
                },
                {
                  "kind": "INVALID_NODE_MINUTIAE",
                  "invalidNode": {
                    "kind": "INVALID_TOKEN_MINUTIAE_NODE",
                    "children": [
                      {
                        "kind": "IDENTIFIER_TOKEN",
                        "value": "ballerina"
                      }
                    ]
                  }
                },
                {
                  "kind": "INVALID_NODE_MINUTIAE",
                  "invalidNode": {
                    "kind": "INVALID_TOKEN_MINUTIAE_NODE",
                    "children": [
                      {
                        "kind": "SLASH_TOKEN"
                      }
                    ]
                  }
                },
                {
                  "kind": "INVALID_NODE_MINUTIAE",
                  "invalidNode": {
                    "kind": "INVALID_TOKEN_MINUTIAE_NODE",
                    "children": [
                      {
                        "kind": "IDENTIFIER_TOKEN",
                        "value": "io"
                      }
                    ]
                  }
                },
                {
                  "kind": "INVALID_NODE_MINUTIAE",
                  "invalidNode": {
                    "kind": "INVALID_TOKEN_MINUTIAE_NODE",
                    "children": [
                      {
                        "kind": "SEMICOLON_TOKEN"
                      }
                    ]
                  }
                },
                {
                  "kind": "END_OF_LINE_MINUTIAE",
                  "value": "\n"
                }
              ]
            }
          ]
        }
      ]
    },
    {
      "kind": "EOF_TOKEN"
    }
  ]
}<|MERGE_RESOLUTION|>--- conflicted
+++ resolved
@@ -63,22 +63,10 @@
           ],
           "children": [
             {
-<<<<<<< HEAD
-              "kind": "METADATA",
-              "children": [
-                {
-                  "kind": "LIST",
-                  "children": []
-                }
-              ]
-            },
-            {
               "kind": "LIST",
               "children": []
             },
             {
-=======
->>>>>>> 8688dd87
               "kind": "FUNCTION_KEYWORD",
               "leadingMinutiae": [
                 {
