--- conflicted
+++ resolved
@@ -121,22 +121,13 @@
                       "kind": "DOT_TOKEN",
                       "trailingMinutiae": [
                         {
-<<<<<<< HEAD
-                          "kind": "DECIMAL_INTEGER_LITERAL_TOKEN",
-                          "isMissing": true,
-                          "hasDiagnostics": true,
-                          "diagnostics": [
-                            "ERROR_MISSING_DECIMAL_INTEGER_LITERAL"
-                          ]
-=======
                           "kind": "END_OF_LINE_MINUTIAE",
                           "value": "\n"
->>>>>>> 640faec5
                         }
                       ]
                     },
                     {
-                      "kind": "DECIMAL_INTEGER_LITERAL",
+                      "kind": "DECIMAL_INTEGER_LITERAL_TOKEN",
                       "isMissing": true,
                       "hasDiagnostics": true,
                       "diagnostics": [
@@ -207,49 +198,21 @@
                       "value": "5"
                     },
                     {
-<<<<<<< HEAD
-                      "kind": "IMPORT_SUB_VERSION",
-                      "children": [
-                        {
-                          "kind": "DOT_TOKEN"
-                        },
-                        {
-                          "kind": "DECIMAL_INTEGER_LITERAL_TOKEN",
-                          "value": "6"
-                        }
-                      ]
-=======
                       "kind": "DOT_TOKEN"
                     },
                     {
-                      "kind": "DECIMAL_INTEGER_LITERAL",
+                      "kind": "DECIMAL_INTEGER_LITERAL_TOKEN",
                       "value": "6"
->>>>>>> 640faec5
                     },
                     {
                       "kind": "DOT_TOKEN"
                     },
                     {
-                      "kind": "DECIMAL_INTEGER_LITERAL",
+                      "kind": "DECIMAL_INTEGER_LITERAL_TOKEN",
                       "isMissing": true,
                       "hasDiagnostics": true,
-<<<<<<< HEAD
-                      "children": [
-                        {
-                          "kind": "DOT_TOKEN"
-                        },
-                        {
-                          "kind": "DECIMAL_INTEGER_LITERAL_TOKEN",
-                          "isMissing": true,
-                          "hasDiagnostics": true,
-                          "diagnostics": [
-                            "ERROR_MISSING_DECIMAL_INTEGER_LITERAL"
-                          ]
-                        }
-=======
                       "diagnostics": [
                         "ERROR_MISSING_DECIMAL_INTEGER_LITERAL"
->>>>>>> 640faec5
                       ]
                     }
                   ]
