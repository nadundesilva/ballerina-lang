{
  "kind": "TYPE_DEFINITION",
  "hasDiagnostics": true,
  "children": [
    {
      "kind": "TYPE_KEYWORD",
      "trailingMinutiae": [
        {
          "kind": "WHITESPACE_MINUTIAE",
          "value": " "
        }
      ]
    },
    {
      "kind": "IDENTIFIER_TOKEN",
      "value": "Foo",
      "trailingMinutiae": [
        {
          "kind": "WHITESPACE_MINUTIAE",
          "value": " "
        }
      ]
    },
    {
      "kind": "OBJECT_TYPE_DESC",
      "hasDiagnostics": true,
      "children": [
        {
          "kind": "LIST",
          "hasDiagnostics": true,
          "children": [
            {
              "kind": "CLIENT_KEYWORD",
              "hasDiagnostics": true,
              "diagnostics": [
<<<<<<< HEAD
=======
                "ERROR_DUPLICATE_QUALIFIER",
>>>>>>> 83ba2ff8
                "ERROR_DUPLICATE_QUALIFIER"
              ],
              "trailingMinutiae": [
                {
                  "kind": "WHITESPACE_MINUTIAE",
                  "value": " "
                },
                {
                  "kind": "INVALID_NODE_MINUTIAE",
                  "invalidNode": {
                    "kind": "INVALID_TOKEN_MINUTIAE_NODE",
                    "children": [
                      {
                        "kind": "CLIENT_KEYWORD"
                      }
                    ]
                  }
                },
                {
                  "kind": "WHITESPACE_MINUTIAE",
                  "value": " "
                }
              ]
            }
          ]
        },
        {
          "kind": "OBJECT_KEYWORD",
          "hasDiagnostics": true,
          "diagnostics": [
            "ERROR_INVALID_TOKEN"
          ],
          "leadingMinutiae": [
            {
              "kind": "INVALID_NODE_MINUTIAE",
              "invalidNode": {
                "kind": "INVALID_TOKEN_MINUTIAE_NODE",
                "children": [
                  {
                    "kind": "CLIENT_KEYWORD"
                  }
                ]
              }
            },
            {
              "kind": "WHITESPACE_MINUTIAE",
              "value": " "
            }
          ],
          "trailingMinutiae": [
            {
              "kind": "WHITESPACE_MINUTIAE",
              "value": " "
            }
          ]
        },
        {
          "kind": "OPEN_BRACE_TOKEN",
          "trailingMinutiae": [
            {
              "kind": "END_OF_LINE_MINUTIAE",
              "value": "\n"
            }
          ]
        },
        {
          "kind": "LIST",
          "children": [
            {
              "kind": "OBJECT_FIELD",
              "children": [
                {
                  "kind": "STRING_TYPE_DESC",
                  "children": [
                    {
                      "kind": "STRING_KEYWORD",
                      "leadingMinutiae": [
                        {
                          "kind": "WHITESPACE_MINUTIAE",
                          "value": "    "
                        }
                      ],
                      "trailingMinutiae": [
                        {
                          "kind": "WHITESPACE_MINUTIAE",
                          "value": " "
                        }
                      ]
                    }
                  ]
                },
                {
                  "kind": "IDENTIFIER_TOKEN",
                  "value": "name"
                },
                {
                  "kind": "SEMICOLON_TOKEN",
                  "trailingMinutiae": [
                    {
                      "kind": "END_OF_LINE_MINUTIAE",
                      "value": "\n"
                    }
                  ]
                }
              ]
            }
          ]
        },
        {
          "kind": "CLOSE_BRACE_TOKEN"
        }
      ]
    },
    {
      "kind": "SEMICOLON_TOKEN",
      "trailingMinutiae": [
        {
          "kind": "END_OF_LINE_MINUTIAE",
          "value": "\n"
        }
      ]
    }
  ]
}<|MERGE_RESOLUTION|>--- conflicted
+++ resolved
@@ -33,13 +33,25 @@
               "kind": "CLIENT_KEYWORD",
               "hasDiagnostics": true,
               "diagnostics": [
-<<<<<<< HEAD
-=======
                 "ERROR_DUPLICATE_QUALIFIER",
->>>>>>> 83ba2ff8
                 "ERROR_DUPLICATE_QUALIFIER"
               ],
               "trailingMinutiae": [
+                {
+                  "kind": "WHITESPACE_MINUTIAE",
+                  "value": " "
+                },
+                {
+                  "kind": "INVALID_NODE_MINUTIAE",
+                  "invalidNode": {
+                    "kind": "INVALID_TOKEN_MINUTIAE_NODE",
+                    "children": [
+                      {
+                        "kind": "CLIENT_KEYWORD"
+                      }
+                    ]
+                  }
+                },
                 {
                   "kind": "WHITESPACE_MINUTIAE",
                   "value": " "
@@ -65,27 +77,6 @@
         },
         {
           "kind": "OBJECT_KEYWORD",
-          "hasDiagnostics": true,
-          "diagnostics": [
-            "ERROR_INVALID_TOKEN"
-          ],
-          "leadingMinutiae": [
-            {
-              "kind": "INVALID_NODE_MINUTIAE",
-              "invalidNode": {
-                "kind": "INVALID_TOKEN_MINUTIAE_NODE",
-                "children": [
-                  {
-                    "kind": "CLIENT_KEYWORD"
-                  }
-                ]
-              }
-            },
-            {
-              "kind": "WHITESPACE_MINUTIAE",
-              "value": " "
-            }
-          ],
           "trailingMinutiae": [
             {
               "kind": "WHITESPACE_MINUTIAE",
