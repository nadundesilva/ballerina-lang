{
  "kind": "TYPE_DEFINITION",
  "hasDiagnostics": true,
  "children": [
    {
      "kind": "TYPE_KEYWORD",
      "trailingMinutiae": [
        {
          "kind": "WHITESPACE_MINUTIAE",
          "value": " "
        }
      ]
    },
    {
      "kind": "IDENTIFIER_TOKEN",
      "value": "foo",
      "trailingMinutiae": [
        {
          "kind": "WHITESPACE_MINUTIAE",
          "value": " "
        }
      ]
    },
    {
      "kind": "OBJECT_TYPE_DESC",
      "hasDiagnostics": true,
      "children": [
        {
          "kind": "LIST",
          "children": []
        },
        {
          "kind": "OBJECT_KEYWORD",
          "trailingMinutiae": [
            {
              "kind": "WHITESPACE_MINUTIAE",
              "value": " "
            }
          ]
        },
        {
          "kind": "OPEN_BRACE_TOKEN",
          "trailingMinutiae": [
            {
              "kind": "END_OF_LINE_MINUTIAE",
              "value": "\n"
            }
          ]
        },
        {
          "kind": "LIST",
          "hasDiagnostics": true,
          "children": [
            {
<<<<<<< HEAD
              "kind": "METHOD_DECLARATION",
=======
              "kind": "OBJECT_FIELD",
>>>>>>> dfa1fba9
              "hasDiagnostics": true,
              "children": [
                {
                  "kind": "SIMPLE_NAME_REFERENCE",
                  "hasDiagnostics": true,
                  "children": [
                    {
                      "kind": "IDENTIFIER_TOKEN",
                      "hasDiagnostics": true,
                      "diagnostics": [
                        "ERROR_QUALIFIER_NOT_ALLOWED"
                      ],
                      "value": "invalidtok",
                      "leadingMinutiae": [
                        {
                          "kind": "WHITESPACE_MINUTIAE",
                          "value": "     "
                        },
                        {
                          "kind": "INVALID_NODE_MINUTIAE",
                          "invalidNode": {
                            "kind": "INVALID_TOKEN_MINUTIAE_NODE",
                            "children": [
                              {
                                "kind": "REMOTE_KEYWORD"
                              }
                            ]
                          }
                        },
                        {
                          "kind": "WHITESPACE_MINUTIAE",
                          "value": " "
                        }
                      ],
                      "trailingMinutiae": [
                        {
                          "kind": "WHITESPACE_MINUTIAE",
                          "value": " "
                        }
                      ]
                    }
                  ]
                },
                {
                  "kind": "IDENTIFIER_TOKEN",
                  "isMissing": true,
                  "hasDiagnostics": true,
                  "diagnostics": [
                    "ERROR_MISSING_IDENTIFIER"
                  ]
                },
                {
                  "kind": "SEMICOLON_TOKEN",
                  "isMissing": true,
                  "hasDiagnostics": true,
                  "diagnostics": [
                    "ERROR_MISSING_SEMICOLON_TOKEN"
                  ]
                }
              ]
            },
            {
              "kind": "METHOD_DECLARATION",
              "children": [
                {
                  "kind": "LIST",
                  "children": [
                    {
                      "kind": "TRANSACTIONAL_KEYWORD",
                      "trailingMinutiae": [
                        {
                          "kind": "WHITESPACE_MINUTIAE",
                          "value": " "
                        }
                      ]
                    }
                  ]
                },
                {
                  "kind": "FUNCTION_KEYWORD",
                  "trailingMinutiae": [
                    {
                      "kind": "WHITESPACE_MINUTIAE",
                      "value": " "
                    }
                  ]
                },
                {
                  "kind": "IDENTIFIER_TOKEN",
                  "value": "foo"
                },
                {
                  "kind": "FUNCTION_SIGNATURE",
                  "children": [
                    {
                      "kind": "OPEN_PAREN_TOKEN"
                    },
                    {
                      "kind": "LIST",
                      "children": []
                    },
                    {
                      "kind": "CLOSE_PAREN_TOKEN"
                    }
                  ]
                },
                {
                  "kind": "SEMICOLON_TOKEN",
                  "trailingMinutiae": [
                    {
                      "kind": "END_OF_LINE_MINUTIAE",
                      "value": "\n"
                    }
                  ]
                }
              ]
            },
            {
<<<<<<< HEAD
              "kind": "METHOD_DECLARATION",
=======
              "kind": "OBJECT_FIELD",
>>>>>>> dfa1fba9
              "hasDiagnostics": true,
              "children": [
                {
                  "kind": "SIMPLE_NAME_REFERENCE",
                  "hasDiagnostics": true,
                  "children": [
                    {
                      "kind": "IDENTIFIER_TOKEN",
                      "hasDiagnostics": true,
                      "diagnostics": [
                        "ERROR_QUALIFIER_NOT_ALLOWED",
                        "ERROR_QUALIFIER_NOT_ALLOWED"
                      ],
                      "value": "invalidtok",
                      "leadingMinutiae": [
                        {
                          "kind": "END_OF_LINE_MINUTIAE",
                          "value": "\n"
                        },
                        {
                          "kind": "WHITESPACE_MINUTIAE",
                          "value": "     "
                        },
                        {
                          "kind": "INVALID_NODE_MINUTIAE",
                          "invalidNode": {
                            "kind": "INVALID_TOKEN_MINUTIAE_NODE",
                            "children": [
                              {
                                "kind": "REMOTE_KEYWORD"
                              }
                            ]
                          }
                        },
                        {
                          "kind": "WHITESPACE_MINUTIAE",
                          "value": " "
                        },
                        {
                          "kind": "INVALID_NODE_MINUTIAE",
                          "invalidNode": {
                            "kind": "INVALID_TOKEN_MINUTIAE_NODE",
                            "children": [
                              {
                                "kind": "TRANSACTIONAL_KEYWORD"
                              }
                            ]
                          }
                        },
                        {
                          "kind": "WHITESPACE_MINUTIAE",
                          "value": " "
                        }
                      ],
                      "trailingMinutiae": [
                        {
                          "kind": "WHITESPACE_MINUTIAE",
                          "value": " "
                        }
                      ]
                    }
                  ]
                },
                {
                  "kind": "IDENTIFIER_TOKEN",
                  "isMissing": true,
                  "hasDiagnostics": true,
                  "diagnostics": [
                    "ERROR_MISSING_IDENTIFIER"
                  ]
                },
                {
                  "kind": "SEMICOLON_TOKEN",
                  "isMissing": true,
                  "hasDiagnostics": true,
                  "diagnostics": [
                    "ERROR_MISSING_SEMICOLON_TOKEN"
                  ]
                }
              ]
            },
            {
              "kind": "METHOD_DECLARATION",
              "children": [
                {
                  "kind": "LIST",
                  "children": []
                },
                {
                  "kind": "FUNCTION_KEYWORD",
                  "trailingMinutiae": [
                    {
                      "kind": "WHITESPACE_MINUTIAE",
                      "value": " "
                    }
                  ]
                },
                {
                  "kind": "IDENTIFIER_TOKEN",
                  "value": "foo0"
                },
                {
                  "kind": "FUNCTION_SIGNATURE",
                  "children": [
                    {
                      "kind": "OPEN_PAREN_TOKEN"
                    },
                    {
                      "kind": "LIST",
                      "children": []
                    },
                    {
                      "kind": "CLOSE_PAREN_TOKEN"
                    }
                  ]
                },
                {
                  "kind": "SEMICOLON_TOKEN",
                  "trailingMinutiae": [
<<<<<<< HEAD
                    {
                      "kind": "END_OF_LINE_MINUTIAE",
                      "value": "\n"
=======
                    {
                      "kind": "END_OF_LINE_MINUTIAE",
                      "value": "\n"
                    }
                  ]
                }
              ]
            },
            {
              "kind": "OBJECT_FIELD",
              "hasDiagnostics": true,
              "children": [
                {
                  "kind": "SIMPLE_NAME_REFERENCE",
                  "hasDiagnostics": true,
                  "children": [
                    {
                      "kind": "IDENTIFIER_TOKEN",
                      "hasDiagnostics": true,
                      "diagnostics": [
                        "ERROR_QUALIFIER_NOT_ALLOWED"
                      ],
                      "value": "invalidtok",
                      "leadingMinutiae": [
                        {
                          "kind": "END_OF_LINE_MINUTIAE",
                          "value": "\n"
                        },
                        {
                          "kind": "WHITESPACE_MINUTIAE",
                          "value": "     "
                        },
                        {
                          "kind": "INVALID_NODE_MINUTIAE",
                          "invalidNode": {
                            "kind": "INVALID_TOKEN_MINUTIAE_NODE",
                            "children": [
                              {
                                "kind": "REMOTE_KEYWORD"
                              }
                            ]
                          }
                        },
                        {
                          "kind": "WHITESPACE_MINUTIAE",
                          "value": " "
                        }
                      ],
                      "trailingMinutiae": [
                        {
                          "kind": "WHITESPACE_MINUTIAE",
                          "value": " "
                        }
                      ]
>>>>>>> dfa1fba9
                    }
                  ]
                },
                {
                  "kind": "IDENTIFIER_TOKEN",
                  "isMissing": true,
                  "hasDiagnostics": true,
                  "diagnostics": [
                    "ERROR_MISSING_IDENTIFIER"
                  ]
                },
                {
                  "kind": "SEMICOLON_TOKEN",
                  "isMissing": true,
                  "hasDiagnostics": true,
                  "diagnostics": [
                    "ERROR_MISSING_SEMICOLON_TOKEN"
                  ]
                }
              ]
            },
            {
<<<<<<< HEAD
              "kind": "METHOD_DECLARATION",
=======
              "kind": "OBJECT_FIELD",
>>>>>>> dfa1fba9
              "hasDiagnostics": true,
              "children": [
                {
                  "kind": "SINGLETON_TYPE_DESC",
                  "children": [
                    {
                      "kind": "NUMERIC_LITERAL",
                      "children": [
                        {
<<<<<<< HEAD
                          "kind": "END_OF_LINE_MINUTIAE",
                          "value": "\n"
                        },
                        {
                          "kind": "WHITESPACE_MINUTIAE",
                          "value": "     "
                        }
                      ],
                      "trailingMinutiae": [
                        {
                          "kind": "WHITESPACE_MINUTIAE",
                          "value": " "
=======
                          "kind": "DECIMAL_INTEGER_LITERAL_TOKEN",
                          "value": "6",
                          "trailingMinutiae": [
                            {
                              "kind": "WHITESPACE_MINUTIAE",
                              "value": " "
                            }
                          ]
>>>>>>> dfa1fba9
                        }
                      ]
                    }
                  ]
                },
                {
                  "kind": "IDENTIFIER_TOKEN",
                  "isMissing": true,
                  "hasDiagnostics": true,
                  "diagnostics": [
                    "ERROR_MISSING_IDENTIFIER"
                  ]
                },
                {
                  "kind": "SEMICOLON_TOKEN",
                  "isMissing": true,
                  "hasDiagnostics": true,
                  "diagnostics": [
                    "ERROR_MISSING_SEMICOLON_TOKEN"
                  ]
                }
              ]
            },
            {
              "kind": "METHOD_DECLARATION",
              "children": [
                {
                  "kind": "LIST",
                  "children": []
                },
                {
                  "kind": "FUNCTION_KEYWORD",
                  "trailingMinutiae": [
                    {
                      "kind": "WHITESPACE_MINUTIAE",
                      "value": " "
                    }
                  ]
                },
                {
                  "kind": "IDENTIFIER_TOKEN",
                  "value": "foo2"
                },
                {
                  "kind": "FUNCTION_SIGNATURE",
                  "children": [
                    {
                      "kind": "OPEN_PAREN_TOKEN"
                    },
                    {
                      "kind": "LIST",
                      "children": []
                    },
                    {
                      "kind": "CLOSE_PAREN_TOKEN"
                    }
                  ]
                },
                {
                  "kind": "SEMICOLON_TOKEN",
                  "trailingMinutiae": [
<<<<<<< HEAD
                    {
                      "kind": "END_OF_LINE_MINUTIAE",
                      "value": "\n"
=======
                    {
                      "kind": "END_OF_LINE_MINUTIAE",
                      "value": "\n"
                    }
                  ]
                }
              ]
            },
            {
              "kind": "OBJECT_FIELD",
              "hasDiagnostics": true,
              "children": [
                {
                  "kind": "SIMPLE_NAME_REFERENCE",
                  "hasDiagnostics": true,
                  "children": [
                    {
                      "kind": "IDENTIFIER_TOKEN",
                      "hasDiagnostics": true,
                      "diagnostics": [
                        "ERROR_QUALIFIER_NOT_ALLOWED"
                      ],
                      "value": "invalidtok",
                      "leadingMinutiae": [
                        {
                          "kind": "END_OF_LINE_MINUTIAE",
                          "value": "\n"
                        },
                        {
                          "kind": "WHITESPACE_MINUTIAE",
                          "value": "     "
                        },
                        {
                          "kind": "INVALID_NODE_MINUTIAE",
                          "invalidNode": {
                            "kind": "INVALID_TOKEN_MINUTIAE_NODE",
                            "children": [
                              {
                                "kind": "RESOURCE_KEYWORD"
                              }
                            ]
                          }
                        },
                        {
                          "kind": "WHITESPACE_MINUTIAE",
                          "value": " "
                        }
                      ],
                      "trailingMinutiae": [
                        {
                          "kind": "WHITESPACE_MINUTIAE",
                          "value": " "
                        }
                      ]
>>>>>>> dfa1fba9
                    }
                  ]
                },
                {
                  "kind": "IDENTIFIER_TOKEN",
                  "isMissing": true,
                  "hasDiagnostics": true,
                  "diagnostics": [
                    "ERROR_MISSING_IDENTIFIER"
                  ]
                },
                {
                  "kind": "SEMICOLON_TOKEN",
                  "isMissing": true,
                  "hasDiagnostics": true,
                  "diagnostics": [
                    "ERROR_MISSING_SEMICOLON_TOKEN"
                  ]
                }
              ]
            },
            {
<<<<<<< HEAD
              "kind": "METHOD_DECLARATION",
=======
              "kind": "OBJECT_FIELD",
>>>>>>> dfa1fba9
              "hasDiagnostics": true,
              "children": [
                {
                  "kind": "SINGLETON_TYPE_DESC",
                  "children": [
                    {
                      "kind": "NUMERIC_LITERAL",
                      "children": [
                        {
                          "kind": "DECIMAL_INTEGER_LITERAL_TOKEN",
                          "value": "6",
                          "trailingMinutiae": [
                            {
                              "kind": "WHITESPACE_MINUTIAE",
                              "value": " "
                            }
                          ]
                        }
                      ]
                    }
                  ]
                },
                {
                  "kind": "IDENTIFIER_TOKEN",
                  "isMissing": true,
                  "hasDiagnostics": true,
                  "diagnostics": [
                    "ERROR_MISSING_IDENTIFIER"
                  ]
                },
                {
                  "kind": "SEMICOLON_TOKEN",
                  "isMissing": true,
                  "hasDiagnostics": true,
                  "diagnostics": [
                    "ERROR_MISSING_SEMICOLON_TOKEN"
                  ]
                }
              ]
            },
            {
              "kind": "METHOD_DECLARATION",
              "children": [
                {
                  "kind": "LIST",
                  "children": []
                },
                {
                  "kind": "FUNCTION_KEYWORD",
                  "trailingMinutiae": [
                    {
                      "kind": "WHITESPACE_MINUTIAE",
                      "value": " "
                    }
                  ]
                },
                {
                  "kind": "IDENTIFIER_TOKEN",
                  "value": "foo3"
                },
                {
                  "kind": "FUNCTION_SIGNATURE",
                  "children": [
                    {
                      "kind": "OPEN_PAREN_TOKEN"
                    },
                    {
                      "kind": "LIST",
                      "children": []
                    },
                    {
                      "kind": "CLOSE_PAREN_TOKEN"
                    }
                  ]
                },
                {
                  "kind": "SEMICOLON_TOKEN",
                  "trailingMinutiae": [
                    {
                      "kind": "END_OF_LINE_MINUTIAE",
                      "value": "\n"
                    }
                  ]
                }
              ]
            }
          ]
        },
        {
          "kind": "CLOSE_BRACE_TOKEN",
          "trailingMinutiae": [
            {
              "kind": "END_OF_LINE_MINUTIAE",
              "value": "\n"
            }
          ]
        }
      ]
    },
    {
      "kind": "SEMICOLON_TOKEN",
      "isMissing": true,
      "hasDiagnostics": true,
      "diagnostics": [
        "ERROR_MISSING_SEMICOLON_TOKEN"
      ]
    }
  ]
}<|MERGE_RESOLUTION|>--- conflicted
+++ resolved
@@ -52,11 +52,7 @@
           "hasDiagnostics": true,
           "children": [
             {
-<<<<<<< HEAD
-              "kind": "METHOD_DECLARATION",
-=======
               "kind": "OBJECT_FIELD",
->>>>>>> dfa1fba9
               "hasDiagnostics": true,
               "children": [
                 {
@@ -175,11 +171,7 @@
               ]
             },
             {
-<<<<<<< HEAD
-              "kind": "METHOD_DECLARATION",
-=======
               "kind": "OBJECT_FIELD",
->>>>>>> dfa1fba9
               "hasDiagnostics": true,
               "children": [
                 {
@@ -299,11 +291,6 @@
                 {
                   "kind": "SEMICOLON_TOKEN",
                   "trailingMinutiae": [
-<<<<<<< HEAD
-                    {
-                      "kind": "END_OF_LINE_MINUTIAE",
-                      "value": "\n"
-=======
                     {
                       "kind": "END_OF_LINE_MINUTIAE",
                       "value": "\n"
@@ -358,7 +345,6 @@
                           "value": " "
                         }
                       ]
->>>>>>> dfa1fba9
                     }
                   ]
                 },
@@ -381,11 +367,7 @@
               ]
             },
             {
-<<<<<<< HEAD
-              "kind": "METHOD_DECLARATION",
-=======
               "kind": "OBJECT_FIELD",
->>>>>>> dfa1fba9
               "hasDiagnostics": true,
               "children": [
                 {
@@ -395,20 +377,6 @@
                       "kind": "NUMERIC_LITERAL",
                       "children": [
                         {
-<<<<<<< HEAD
-                          "kind": "END_OF_LINE_MINUTIAE",
-                          "value": "\n"
-                        },
-                        {
-                          "kind": "WHITESPACE_MINUTIAE",
-                          "value": "     "
-                        }
-                      ],
-                      "trailingMinutiae": [
-                        {
-                          "kind": "WHITESPACE_MINUTIAE",
-                          "value": " "
-=======
                           "kind": "DECIMAL_INTEGER_LITERAL_TOKEN",
                           "value": "6",
                           "trailingMinutiae": [
@@ -417,7 +385,6 @@
                               "value": " "
                             }
                           ]
->>>>>>> dfa1fba9
                         }
                       ]
                     }
@@ -479,11 +446,6 @@
                 {
                   "kind": "SEMICOLON_TOKEN",
                   "trailingMinutiae": [
-<<<<<<< HEAD
-                    {
-                      "kind": "END_OF_LINE_MINUTIAE",
-                      "value": "\n"
-=======
                     {
                       "kind": "END_OF_LINE_MINUTIAE",
                       "value": "\n"
@@ -538,7 +500,6 @@
                           "value": " "
                         }
                       ]
->>>>>>> dfa1fba9
                     }
                   ]
                 },
@@ -561,11 +522,7 @@
               ]
             },
             {
-<<<<<<< HEAD
-              "kind": "METHOD_DECLARATION",
-=======
               "kind": "OBJECT_FIELD",
->>>>>>> dfa1fba9
               "hasDiagnostics": true,
               "children": [
                 {
