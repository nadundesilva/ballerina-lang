--- conflicted
+++ resolved
@@ -27,52 +27,13 @@
       "children": [
         {
           "kind": "LIST",
-          "hasDiagnostics": true,
           "children": [
             {
               "kind": "CLIENT_KEYWORD",
-              "hasDiagnostics": true,
-              "diagnostics": [
-                "ERROR_QUALIFIER_NOT_ALLOWED",
-                "ERROR_QUALIFIER_NOT_ALLOWED"
-              ],
               "trailingMinutiae": [
                 {
                   "kind": "WHITESPACE_MINUTIAE",
                   "value": " "
-<<<<<<< HEAD
-                },
-                {
-                  "kind": "INVALID_NODE_MINUTIAE",
-                  "invalidNode": {
-                    "kind": "INVALID_TOKEN_MINUTIAE_NODE",
-                    "children": [
-                      {
-                        "kind": "READONLY_KEYWORD"
-                      }
-                    ]
-                  }
-                },
-                {
-                  "kind": "WHITESPACE_MINUTIAE",
-                  "value": " "
-                },
-                {
-                  "kind": "INVALID_NODE_MINUTIAE",
-                  "invalidNode": {
-                    "kind": "INVALID_TOKEN_MINUTIAE_NODE",
-                    "children": [
-                      {
-                        "kind": "ABSTRACT_KEYWORD"
-                      }
-                    ]
-                  }
-                },
-                {
-                  "kind": "WHITESPACE_MINUTIAE",
-                  "value": " "
-=======
->>>>>>> dfa1fba9
                 }
               ]
             }
