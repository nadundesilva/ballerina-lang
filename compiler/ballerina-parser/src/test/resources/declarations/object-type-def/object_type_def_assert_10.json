{
  "kind": "TYPE_DEFINITION",
  "hasDiagnostics": true,
  "children": [
    {
      "kind": "TYPE_KEYWORD",
      "trailingMinutiae": [
        {
          "kind": "WHITESPACE_MINUTIAE",
          "value": " "
        }
      ]
    },
    {
      "kind": "IDENTIFIER_TOKEN",
      "value": "Student",
      "trailingMinutiae": [
        {
          "kind": "WHITESPACE_MINUTIAE",
          "value": " "
        }
      ]
    },
    {
      "kind": "OBJECT_TYPE_DESC",
      "hasDiagnostics": true,
      "children": [
        {
          "kind": "LIST",
          "children": []
        },
        {
          "kind": "OBJECT_KEYWORD",
          "trailingMinutiae": [
            {
              "kind": "WHITESPACE_MINUTIAE",
              "value": " "
            }
          ]
        },
        {
          "kind": "OPEN_BRACE_TOKEN",
          "trailingMinutiae": [
            {
              "kind": "END_OF_LINE_MINUTIAE",
              "value": "\n"
            }
          ]
        },
        {
          "kind": "LIST",
          "hasDiagnostics": true,
          "children": [
            {
              "kind": "OBJECT_FIELD",
              "children": [
                {
                  "kind": "PUBLIC_KEYWORD",
                  "leadingMinutiae": [
                    {
                      "kind": "WHITESPACE_MINUTIAE",
                      "value": "    "
                    }
                  ],
                  "trailingMinutiae": [
                    {
                      "kind": "WHITESPACE_MINUTIAE",
                      "value": " "
                    }
                  ]
                },
                {
                  "kind": "INT_TYPE_DESC",
                  "children": [
                    {
                      "kind": "INT_KEYWORD",
                      "trailingMinutiae": [
                        {
                          "kind": "WHITESPACE_MINUTIAE",
                          "value": " "
                        }
                      ]
                    }
                  ]
                },
                {
                  "kind": "IDENTIFIER_TOKEN",
                  "value": "a"
                },
                {
                  "kind": "SEMICOLON_TOKEN",
                  "trailingMinutiae": [
                    {
                      "kind": "END_OF_LINE_MINUTIAE",
                      "value": "\n"
                    }
                  ]
                }
              ]
            },
            {
              "kind": "OBJECT_FIELD",
              "hasDiagnostics": true,
              "children": [
                {
                  "kind": "OBJECT_TYPE_DESC",
                  "hasDiagnostics": true,
                  "children": [
                    {
                      "kind": "LIST",
                      "children": []
                    },
                    {
                      "kind": "OBJECT_KEYWORD",
                      "leadingMinutiae": [
                        {
                          "kind": "END_OF_LINE_MINUTIAE",
                          "value": "\n"
                        },
                        {
                          "kind": "WHITESPACE_MINUTIAE",
                          "value": "    "
                        }
                      ],
                      "trailingMinutiae": [
                        {
                          "kind": "WHITESPACE_MINUTIAE",
                          "value": " "
                        }
                      ]
                    },
                    {
                      "kind": "OPEN_BRACE_TOKEN",
                      "trailingMinutiae": [
                        {
                          "kind": "END_OF_LINE_MINUTIAE",
                          "value": "\n"
                        }
                      ]
                    },
                    {
                      "kind": "LIST",
                      "hasDiagnostics": true,
                      "children": [
                        {
                          "kind": "OBJECT_FIELD",
                          "hasDiagnostics": true,
                          "children": [
                            {
                              "kind": "INT_TYPE_DESC",
                              "children": [
                                {
                                  "kind": "INT_KEYWORD",
                                  "leadingMinutiae": [
                                    {
                                      "kind": "WHITESPACE_MINUTIAE",
                                      "value": "        "
                                    }
                                  ],
                                  "trailingMinutiae": [
                                    {
                                      "kind": "WHITESPACE_MINUTIAE",
                                      "value": " "
                                    }
                                  ]
                                }
                              ]
                            },
                            {
                              "kind": "IDENTIFIER_TOKEN",
                              "value": "a",
                              "trailingMinutiae": [
                                {
                                  "kind": "END_OF_LINE_MINUTIAE",
                                  "value": "\n"
                                }
                              ]
                            },
                            {
                              "kind": "SEMICOLON_TOKEN",
                              "isMissing": true,
                              "hasDiagnostics": true,
                              "diagnostics": [
                                "ERROR_MISSING_SEMICOLON_TOKEN"
                              ]
                            }
                          ]
                        },
                        {
                          "kind": "OBJECT_FIELD",
                          "hasDiagnostics": true,
                          "children": [
                            {
<<<<<<< HEAD
                              "kind": "FUNCTION_TYPE_DESC",
=======
                              "kind": "LIST",
                              "children": []
                            },
                            {
                              "kind": "FUNCTION_KEYWORD",
                              "leadingMinutiae": [
                                {
                                  "kind": "END_OF_LINE_MINUTIAE",
                                  "value": "\n"
                                },
                                {
                                  "kind": "WHITESPACE_MINUTIAE",
                                  "value": "        "
                                }
                              ],
                              "trailingMinutiae": [
                                {
                                  "kind": "WHITESPACE_MINUTIAE",
                                  "value": " "
                                }
                              ]
                            },
                            {
                              "kind": "IDENTIFIER_TOKEN",
                              "isMissing": true,
                              "hasDiagnostics": true,
                              "diagnostics": [
                                "ERROR_MISSING_FUNCTION_NAME"
                              ]
                            },
                            {
                              "kind": "FUNCTION_SIGNATURE",
>>>>>>> 93b2070a
                              "children": [
                                {
                                  "kind": "LIST",
                                  "children": []
                                },
                                {
                                  "kind": "FUNCTION_KEYWORD",
                                  "leadingMinutiae": [
                                    {
<<<<<<< HEAD
                                      "kind": "WHITESPACE_MINUTIAE",
                                      "value": "        "
                                    },
                                    {
=======
>>>>>>> 93b2070a
                                      "kind": "END_OF_LINE_MINUTIAE",
                                      "value": "\n"
                                    },
                                    {
                                      "kind": "WHITESPACE_MINUTIAE",
                                      "value": "        "
                                    }
                                  ],
                                  "trailingMinutiae": [
                                    {
                                      "kind": "WHITESPACE_MINUTIAE",
                                      "value": " "
                                    }
                                  ]
                                },
                                {
                                  "kind": "FUNCTION_SIGNATURE",
                                  "children": [
                                    {
                                      "kind": "OPEN_PAREN_TOKEN"
                                    },
                                    {
                                      "kind": "LIST",
                                      "children": []
                                    },
                                    {
                                      "kind": "CLOSE_PAREN_TOKEN",
                                      "trailingMinutiae": [
                                        {
                                          "kind": "WHITESPACE_MINUTIAE",
                                          "value": " "
                                        },
                                        {
                                          "kind": "END_OF_LINE_MINUTIAE",
                                          "value": "\n"
                                        }
                                      ]
                                    }
                                  ]
                                }
                              ]
                            },
                            {
                              "kind": "IDENTIFIER_TOKEN",
                              "isMissing": true,
                              "hasDiagnostics": true,
                              "diagnostics": [
                                "ERROR_MISSING_IDENTIFIER"
                              ]
                            },
                            {
                              "kind": "SEMICOLON_TOKEN",
                              "isMissing": true,
                              "hasDiagnostics": true,
                              "diagnostics": [
                                "ERROR_MISSING_SEMICOLON_TOKEN"
                              ]
                            }
                          ]
                        }
                      ]
                    },
                    {
                      "kind": "CLOSE_BRACE_TOKEN",
                      "leadingMinutiae": [
                        {
                          "kind": "WHITESPACE_MINUTIAE",
                          "value": "        "
                        }
                      ],
                      "trailingMinutiae": [
                        {
                          "kind": "END_OF_LINE_MINUTIAE",
                          "value": "\n"
                        }
                      ]
                    }
                  ]
                },
                {
                  "kind": "IDENTIFIER_TOKEN",
                  "hasDiagnostics": true,
                  "diagnostics": [
                    "ERROR_INVALID_TOKEN"
                  ],
                  "value": "parent",
                  "leadingMinutiae": [
                    {
                      "kind": "WHITESPACE_MINUTIAE",
                      "value": "    "
                    },
                    {
                      "kind": "INVALID_NODE_MINUTIAE",
                      "invalidNode": {
                        "kind": "INVALID_TOKEN_MINUTIAE_NODE",
                        "children": [
                          {
                            "kind": "CLOSE_BRACE_TOKEN"
                          }
                        ]
                      }
                    },
                    {
                      "kind": "WHITESPACE_MINUTIAE",
                      "value": " "
                    }
                  ],
                  "trailingMinutiae": [
                    {
                      "kind": "END_OF_LINE_MINUTIAE",
                      "value": "\n"
                    }
                  ]
                },
                {
                  "kind": "SEMICOLON_TOKEN",
                  "isMissing": true,
                  "hasDiagnostics": true,
                  "diagnostics": [
                    "ERROR_MISSING_SEMICOLON_TOKEN"
                  ]
                }
              ]
            },
            {
              "kind": "METHOD_DECLARATION",
              "children": [
                {
                  "kind": "LIST",
                  "children": []
                },
                {
                  "kind": "FUNCTION_KEYWORD",
                  "leadingMinutiae": [
                    {
                      "kind": "END_OF_LINE_MINUTIAE",
                      "value": "\n"
                    },
                    {
                      "kind": "WHITESPACE_MINUTIAE",
                      "value": "    "
                    }
                  ],
                  "trailingMinutiae": [
                    {
                      "kind": "WHITESPACE_MINUTIAE",
                      "value": " "
                    }
                  ]
                },
                {
                  "kind": "IDENTIFIER_TOKEN",
                  "value": "foo"
                },
                {
                  "kind": "FUNCTION_SIGNATURE",
                  "children": [
                    {
                      "kind": "OPEN_PAREN_TOKEN"
                    },
                    {
                      "kind": "LIST",
                      "children": []
                    },
                    {
                      "kind": "CLOSE_PAREN_TOKEN"
                    }
                  ]
                },
                {
                  "kind": "SEMICOLON_TOKEN",
                  "trailingMinutiae": [
                    {
                      "kind": "END_OF_LINE_MINUTIAE",
                      "value": "\n"
                    }
                  ]
                }
              ]
            }
          ]
        },
        {
          "kind": "CLOSE_BRACE_TOKEN"
        }
      ]
    },
    {
      "kind": "SEMICOLON_TOKEN",
      "trailingMinutiae": [
        {
          "kind": "END_OF_LINE_MINUTIAE",
          "value": "\n"
        }
      ]
    }
  ]
}<|MERGE_RESOLUTION|>--- conflicted
+++ resolved
@@ -191,42 +191,7 @@
                           "hasDiagnostics": true,
                           "children": [
                             {
-<<<<<<< HEAD
                               "kind": "FUNCTION_TYPE_DESC",
-=======
-                              "kind": "LIST",
-                              "children": []
-                            },
-                            {
-                              "kind": "FUNCTION_KEYWORD",
-                              "leadingMinutiae": [
-                                {
-                                  "kind": "END_OF_LINE_MINUTIAE",
-                                  "value": "\n"
-                                },
-                                {
-                                  "kind": "WHITESPACE_MINUTIAE",
-                                  "value": "        "
-                                }
-                              ],
-                              "trailingMinutiae": [
-                                {
-                                  "kind": "WHITESPACE_MINUTIAE",
-                                  "value": " "
-                                }
-                              ]
-                            },
-                            {
-                              "kind": "IDENTIFIER_TOKEN",
-                              "isMissing": true,
-                              "hasDiagnostics": true,
-                              "diagnostics": [
-                                "ERROR_MISSING_FUNCTION_NAME"
-                              ]
-                            },
-                            {
-                              "kind": "FUNCTION_SIGNATURE",
->>>>>>> 93b2070a
                               "children": [
                                 {
                                   "kind": "LIST",
@@ -236,13 +201,6 @@
                                   "kind": "FUNCTION_KEYWORD",
                                   "leadingMinutiae": [
                                     {
-<<<<<<< HEAD
-                                      "kind": "WHITESPACE_MINUTIAE",
-                                      "value": "        "
-                                    },
-                                    {
-=======
->>>>>>> 93b2070a
                                       "kind": "END_OF_LINE_MINUTIAE",
                                       "value": "\n"
                                     },
@@ -271,10 +229,6 @@
                                     {
                                       "kind": "CLOSE_PAREN_TOKEN",
                                       "trailingMinutiae": [
-                                        {
-                                          "kind": "WHITESPACE_MINUTIAE",
-                                          "value": " "
-                                        },
                                         {
                                           "kind": "END_OF_LINE_MINUTIAE",
                                           "value": "\n"
