{
  "kind": "SERVICE_DECLARATION",
  "children": [
    {
      "kind": "SERVICE_KEYWORD",
      "trailingMinutiae": [
        {
          "kind": "WHITESPACE_MINUTIAE",
          "value": " "
        }
      ]
    },
    {
      "kind": "IDENTIFIER_TOKEN",
      "value": "helloWorld",
      "trailingMinutiae": [
        {
          "kind": "WHITESPACE_MINUTIAE",
          "value": " "
        }
      ]
    },
    {
      "kind": "ON_KEYWORD",
      "trailingMinutiae": [
        {
          "kind": "WHITESPACE_MINUTIAE",
          "value": " "
        }
      ]
    },
    {
      "kind": "LIST",
      "children": [
        {
          "kind": "EXPRESSION_LIST_ITEM",
          "children": [
            {
              "kind": "SIMPLE_NAME_REFERENCE",
              "children": [
                {
                  "kind": "IDENTIFIER_TOKEN",
                  "value": "listner1"
                }
              ]
            }
          ]
        },
        {
          "kind": "EXPRESSION_LIST_ITEM",
          "children": [
            {
              "kind": "COMMA_TOKEN",
              "trailingMinutiae": [
                {
                  "kind": "WHITESPACE_MINUTIAE",
                  "value": " "
                }
              ]
            },
            {
              "kind": "BINARY_EXPRESSION",
              "children": [
                {
                  "kind": "SIMPLE_NAME_REFERENCE",
                  "children": [
                    {
                      "kind": "IDENTIFIER_TOKEN",
                      "value": "a",
                      "trailingMinutiae": [
                        {
                          "kind": "WHITESPACE_MINUTIAE",
                          "value": " "
                        }
                      ]
                    }
                  ]
                },
                {
                  "kind": "PLUS_TOKEN",
                  "trailingMinutiae": [
                    {
                      "kind": "WHITESPACE_MINUTIAE",
                      "value": " "
                    }
                  ]
                },
                {
                  "kind": "SIMPLE_NAME_REFERENCE",
                  "children": [
                    {
                      "kind": "IDENTIFIER_TOKEN",
                      "value": "b"
                    }
                  ]
                }
              ]
            }
          ]
        },
        {
          "kind": "EXPRESSION_LIST_ITEM",
          "children": [
            {
              "kind": "COMMA_TOKEN",
              "trailingMinutiae": [
                {
                  "kind": "WHITESPACE_MINUTIAE",
                  "value": " "
                }
              ]
            },
            {
              "kind": "QUALIFIED_NAME_REFERENCE",
              "children": [
                {
                  "kind": "IDENTIFIER_TOKEN",
                  "value": "c"
                },
                {
                  "kind": "COLON_TOKEN"
                },
                {
                  "kind": "IDENTIFIER_TOKEN",
                  "value": "d",
                  "trailingMinutiae": [
                    {
                      "kind": "WHITESPACE_MINUTIAE",
                      "value": " "
                    }
                  ]
                }
              ]
            }
          ]
        }
      ]
    },
    {
      "kind": "SERVICE_BODY",
      "children": [
        {
          "kind": "OPEN_BRACE_TOKEN",
          "trailingMinutiae": [
            {
              "kind": "END_OF_LINE_MINUTIAE",
              "value": "\n"
            }
          ]
        },
        {
          "kind": "LIST",
          "children": [
            {
              "kind": "FUNCTION_DEFINITION",
              "children": [
                {
<<<<<<< HEAD
                  "kind": "METADATA",
                  "children": [
                    {
                      "kind": "LIST",
                      "children": []
                    }
                  ]
                },
                {
                  "kind": "LIST",
                  "children": []
                },
                {
=======
>>>>>>> 8688dd87
                  "kind": "FUNCTION_KEYWORD",
                  "leadingMinutiae": [
                    {
                      "kind": "END_OF_LINE_MINUTIAE",
                      "value": "\n"
                    },
                    {
                      "kind": "WHITESPACE_MINUTIAE",
                      "value": "    "
                    }
                  ],
                  "trailingMinutiae": [
                    {
                      "kind": "WHITESPACE_MINUTIAE",
                      "value": " "
                    }
                  ]
                },
                {
                  "kind": "IDENTIFIER_TOKEN",
                  "value": "foo"
                },
                {
                  "kind": "FUNCTION_SIGNATURE",
                  "children": [
                    {
                      "kind": "OPEN_PAREN_TOKEN"
                    },
                    {
                      "kind": "LIST",
                      "children": []
                    },
                    {
                      "kind": "CLOSE_PAREN_TOKEN",
                      "trailingMinutiae": [
                        {
                          "kind": "WHITESPACE_MINUTIAE",
                          "value": " "
                        }
                      ]
                    }
                  ]
                },
                {
                  "kind": "FUNCTION_BODY_BLOCK",
                  "children": [
                    {
                      "kind": "OPEN_BRACE_TOKEN",
                      "trailingMinutiae": [
                        {
                          "kind": "END_OF_LINE_MINUTIAE",
                          "value": "\n"
                        }
                      ]
                    },
                    {
                      "kind": "LIST",
                      "children": []
                    },
                    {
                      "kind": "CLOSE_BRACE_TOKEN",
                      "leadingMinutiae": [
                        {
                          "kind": "WHITESPACE_MINUTIAE",
                          "value": "    "
                        }
                      ],
                      "trailingMinutiae": [
                        {
                          "kind": "END_OF_LINE_MINUTIAE",
                          "value": "\n"
                        }
                      ]
                    }
                  ]
                }
              ]
            },
            {
              "kind": "FUNCTION_DEFINITION",
              "children": [
                {
<<<<<<< HEAD
                  "kind": "METADATA",
                  "children": [
                    {
                      "kind": "LIST",
                      "children": []
                    }
                  ]
                },
                {
                  "kind": "LIST",
                  "children": [
=======
                  "kind": "RESOURCE_KEYWORD",
                  "leadingMinutiae": [
                    {
                      "kind": "END_OF_LINE_MINUTIAE",
                      "value": "\n"
                    },
                    {
                      "kind": "WHITESPACE_MINUTIAE",
                      "value": "    "
                    }
                  ],
                  "trailingMinutiae": [
>>>>>>> 8688dd87
                    {
                      "kind": "RESOURCE_KEYWORD",
                      "leadingMinutiae": [
                        {
                          "kind": "END_OF_LINE_MINUTIAE",
                          "value": "\n"
                        },
                        {
                          "kind": "WHITESPACE_MINUTIAE",
                          "value": "    "
                        }
                      ],
                      "trailingMinutiae": [
                        {
                          "kind": "WHITESPACE_MINUTIAE",
                          "value": " "
                        }
                      ]
                    }
                  ]
                },
                {
                  "kind": "FUNCTION_KEYWORD",
                  "trailingMinutiae": [
                    {
                      "kind": "WHITESPACE_MINUTIAE",
                      "value": " "
                    }
                  ]
                },
                {
                  "kind": "IDENTIFIER_TOKEN",
                  "value": "bar"
                },
                {
                  "kind": "FUNCTION_SIGNATURE",
                  "children": [
                    {
                      "kind": "OPEN_PAREN_TOKEN"
                    },
                    {
                      "kind": "LIST",
                      "children": []
                    },
                    {
                      "kind": "CLOSE_PAREN_TOKEN",
                      "trailingMinutiae": [
                        {
                          "kind": "WHITESPACE_MINUTIAE",
                          "value": " "
                        }
                      ]
                    }
                  ]
                },
                {
                  "kind": "FUNCTION_BODY_BLOCK",
                  "children": [
                    {
                      "kind": "OPEN_BRACE_TOKEN",
                      "trailingMinutiae": [
                        {
                          "kind": "END_OF_LINE_MINUTIAE",
                          "value": "\n"
                        }
                      ]
                    },
                    {
                      "kind": "LIST",
                      "children": []
                    },
                    {
                      "kind": "CLOSE_BRACE_TOKEN",
                      "leadingMinutiae": [
                        {
                          "kind": "WHITESPACE_MINUTIAE",
                          "value": "    "
                        }
                      ],
                      "trailingMinutiae": [
                        {
                          "kind": "END_OF_LINE_MINUTIAE",
                          "value": "\n"
                        }
                      ]
                    }
                  ]
                }
              ]
            }
          ]
        },
        {
          "kind": "CLOSE_BRACE_TOKEN",
          "trailingMinutiae": [
            {
              "kind": "END_OF_LINE_MINUTIAE",
              "value": "\n"
            }
          ]
        }
      ]
    }
  ]
}<|MERGE_RESOLUTION|>--- conflicted
+++ resolved
@@ -155,82 +155,70 @@
               "kind": "FUNCTION_DEFINITION",
               "children": [
                 {
-<<<<<<< HEAD
-                  "kind": "METADATA",
-                  "children": [
+                  "kind": "LIST",
+                  "children": []
+                },
+                {
+                  "kind": "FUNCTION_KEYWORD",
+                  "leadingMinutiae": [
+                    {
+                      "kind": "END_OF_LINE_MINUTIAE",
+                      "value": "\n"
+                    },
+                    {
+                      "kind": "WHITESPACE_MINUTIAE",
+                      "value": "    "
+                    }
+                  ],
+                  "trailingMinutiae": [
+                    {
+                      "kind": "WHITESPACE_MINUTIAE",
+                      "value": " "
+                    }
+                  ]
+                },
+                {
+                  "kind": "IDENTIFIER_TOKEN",
+                  "value": "foo"
+                },
+                {
+                  "kind": "FUNCTION_SIGNATURE",
+                  "children": [
+                    {
+                      "kind": "OPEN_PAREN_TOKEN"
+                    },
                     {
                       "kind": "LIST",
                       "children": []
-                    }
-                  ]
-                },
-                {
-                  "kind": "LIST",
-                  "children": []
-                },
-                {
-=======
->>>>>>> 8688dd87
-                  "kind": "FUNCTION_KEYWORD",
-                  "leadingMinutiae": [
-                    {
-                      "kind": "END_OF_LINE_MINUTIAE",
-                      "value": "\n"
-                    },
-                    {
-                      "kind": "WHITESPACE_MINUTIAE",
-                      "value": "    "
-                    }
-                  ],
-                  "trailingMinutiae": [
-                    {
-                      "kind": "WHITESPACE_MINUTIAE",
-                      "value": " "
-                    }
-                  ]
-                },
-                {
-                  "kind": "IDENTIFIER_TOKEN",
-                  "value": "foo"
-                },
-                {
-                  "kind": "FUNCTION_SIGNATURE",
-                  "children": [
-                    {
-                      "kind": "OPEN_PAREN_TOKEN"
+                    },
+                    {
+                      "kind": "CLOSE_PAREN_TOKEN",
+                      "trailingMinutiae": [
+                        {
+                          "kind": "WHITESPACE_MINUTIAE",
+                          "value": " "
+                        }
+                      ]
+                    }
+                  ]
+                },
+                {
+                  "kind": "FUNCTION_BODY_BLOCK",
+                  "children": [
+                    {
+                      "kind": "OPEN_BRACE_TOKEN",
+                      "trailingMinutiae": [
+                        {
+                          "kind": "END_OF_LINE_MINUTIAE",
+                          "value": "\n"
+                        }
+                      ]
                     },
                     {
                       "kind": "LIST",
                       "children": []
                     },
                     {
-                      "kind": "CLOSE_PAREN_TOKEN",
-                      "trailingMinutiae": [
-                        {
-                          "kind": "WHITESPACE_MINUTIAE",
-                          "value": " "
-                        }
-                      ]
-                    }
-                  ]
-                },
-                {
-                  "kind": "FUNCTION_BODY_BLOCK",
-                  "children": [
-                    {
-                      "kind": "OPEN_BRACE_TOKEN",
-                      "trailingMinutiae": [
-                        {
-                          "kind": "END_OF_LINE_MINUTIAE",
-                          "value": "\n"
-                        }
-                      ]
-                    },
-                    {
-                      "kind": "LIST",
-                      "children": []
-                    },
-                    {
                       "kind": "CLOSE_BRACE_TOKEN",
                       "leadingMinutiae": [
                         {
@@ -253,32 +241,8 @@
               "kind": "FUNCTION_DEFINITION",
               "children": [
                 {
-<<<<<<< HEAD
-                  "kind": "METADATA",
-                  "children": [
-                    {
-                      "kind": "LIST",
-                      "children": []
-                    }
-                  ]
-                },
-                {
                   "kind": "LIST",
                   "children": [
-=======
-                  "kind": "RESOURCE_KEYWORD",
-                  "leadingMinutiae": [
-                    {
-                      "kind": "END_OF_LINE_MINUTIAE",
-                      "value": "\n"
-                    },
-                    {
-                      "kind": "WHITESPACE_MINUTIAE",
-                      "value": "    "
-                    }
-                  ],
-                  "trailingMinutiae": [
->>>>>>> 8688dd87
                     {
                       "kind": "RESOURCE_KEYWORD",
                       "leadingMinutiae": [
