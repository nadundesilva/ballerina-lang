--- conflicted
+++ resolved
@@ -2,22 +2,8 @@
   "kind": "FUNCTION_DEFINITION",
   "children": [
     {
-<<<<<<< HEAD
-      "kind": "METADATA",
-      "children": [
-        {
-          "kind": "LIST",
-          "children": []
-        }
-      ]
-    },
-    {
       "kind": "LIST",
       "children": [
-=======
-      "kind": "PUBLIC_KEYWORD",
-      "trailingMinutiae": [
->>>>>>> 8688dd87
         {
           "kind": "PUBLIC_KEYWORD",
           "trailingMinutiae": [
@@ -751,32 +737,8 @@
                                       "kind": "OBJECT_METHOD_DEFINITION",
                                       "children": [
                                         {
-<<<<<<< HEAD
-                                          "kind": "METADATA",
-                                          "children": [
-                                            {
-                                              "kind": "LIST",
-                                              "children": []
-                                            }
-                                          ]
-                                        },
-                                        {
                                           "kind": "LIST",
                                           "children": [
-=======
-                                          "kind": "PUBLIC_KEYWORD",
-                                          "leadingMinutiae": [
-                                            {
-                                              "kind": "END_OF_LINE_MINUTIAE",
-                                              "value": "\n"
-                                            },
-                                            {
-                                              "kind": "WHITESPACE_MINUTIAE",
-                                              "value": "            "
-                                            }
-                                          ],
-                                          "trailingMinutiae": [
->>>>>>> 8688dd87
                                             {
                                               "kind": "PUBLIC_KEYWORD",
                                               "leadingMinutiae": [
@@ -907,22 +869,10 @@
                                       "kind": "OBJECT_METHOD_DEFINITION",
                                       "children": [
                                         {
-<<<<<<< HEAD
-                                          "kind": "METADATA",
-                                          "children": [
-                                            {
-                                              "kind": "LIST",
-                                              "children": []
-                                            }
-                                          ]
-                                        },
-                                        {
                                           "kind": "LIST",
                                           "children": []
                                         },
                                         {
-=======
->>>>>>> 8688dd87
                                           "kind": "FUNCTION_KEYWORD",
                                           "leadingMinutiae": [
                                             {
