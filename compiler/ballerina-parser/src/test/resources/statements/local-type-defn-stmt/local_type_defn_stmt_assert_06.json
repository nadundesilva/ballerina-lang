{
  "kind": "FUNCTION_DEFINITION",
  "hasDiagnostics": true,
  "children": [
    {
      "kind": "LIST",
      "children": [
        {
          "kind": "PUBLIC_KEYWORD",
          "trailingMinutiae": [
            {
              "kind": "WHITESPACE_MINUTIAE",
              "value": " "
            }
          ]
        }
      ]
    },
    {
      "kind": "FUNCTION_KEYWORD",
      "trailingMinutiae": [
        {
          "kind": "WHITESPACE_MINUTIAE",
          "value": " "
        }
      ]
    },
    {
      "kind": "IDENTIFIER_TOKEN",
      "value": "foo"
    },
    {
      "kind": "FUNCTION_SIGNATURE",
      "children": [
        {
          "kind": "OPEN_PAREN_TOKEN"
        },
        {
          "kind": "LIST",
          "children": []
        },
        {
          "kind": "CLOSE_PAREN_TOKEN",
          "trailingMinutiae": [
            {
              "kind": "WHITESPACE_MINUTIAE",
              "value": " "
            }
          ]
        }
      ]
    },
    {
      "kind": "FUNCTION_BODY_BLOCK",
      "hasDiagnostics": true,
      "children": [
        {
          "kind": "OPEN_BRACE_TOKEN",
          "trailingMinutiae": [
            {
              "kind": "END_OF_LINE_MINUTIAE",
              "value": "\n"
            }
          ]
        },
        {
          "kind": "LIST",
          "hasDiagnostics": true,
          "children": [
            {
              "kind": "LOCAL_TYPE_DEFINITION_STATEMENT",
              "hasDiagnostics": true,
              "children": [
                {
                  "kind": "LIST",
                  "children": []
                },
                {
                  "kind": "TYPE_KEYWORD",
                  "leadingMinutiae": [
                    {
                      "kind": "WHITESPACE_MINUTIAE",
                      "value": "    "
                    }
                  ],
                  "trailingMinutiae": [
                    {
                      "kind": "WHITESPACE_MINUTIAE",
                      "value": " "
                    }
                  ]
                },
                {
                  "kind": "IDENTIFIER_TOKEN",
                  "value": "Student",
                  "trailingMinutiae": [
                    {
                      "kind": "WHITESPACE_MINUTIAE",
                      "value": " "
                    }
                  ]
                },
                {
                  "kind": "OBJECT_TYPE_DESC",
                  "hasDiagnostics": true,
                  "children": [
                    {
                      "kind": "LIST",
                      "children": []
                    },
                    {
                      "kind": "OBJECT_KEYWORD",
                      "trailingMinutiae": [
                        {
                          "kind": "WHITESPACE_MINUTIAE",
                          "value": " "
                        }
                      ]
                    },
                    {
                      "kind": "OPEN_BRACE_TOKEN",
                      "trailingMinutiae": [
                        {
                          "kind": "END_OF_LINE_MINUTIAE",
                          "value": "\n"
                        }
                      ]
                    },
                    {
                      "kind": "LIST",
                      "hasDiagnostics": true,
                      "children": [
                        {
                          "kind": "OBJECT_FIELD",
                          "hasDiagnostics": true,
                          "children": [
                            {
                              "kind": "INT_TYPE_DESC",
                              "children": [
                                {
                                  "kind": "INT_KEYWORD",
                                  "leadingMinutiae": [
                                    {
                                      "kind": "WHITESPACE_MINUTIAE",
                                      "value": "        "
                                    }
                                  ],
                                  "trailingMinutiae": [
                                    {
                                      "kind": "WHITESPACE_MINUTIAE",
                                      "value": " "
                                    }
                                  ]
                                }
                              ]
                            },
                            {
                              "kind": "IDENTIFIER_TOKEN",
                              "value": "b",
                              "trailingMinutiae": [
                                {
                                  "kind": "WHITESPACE_MINUTIAE",
                                  "value": " "
                                }
                              ]
                            },
                            {
                              "kind": "SEMICOLON_TOKEN",
                              "hasDiagnostics": true,
                              "diagnostics": [
                                "ERROR_INVALID_TOKEN",
                                "ERROR_INVALID_TOKEN"
                              ],
                              "leadingMinutiae": [
                                {
                                  "kind": "INVALID_NODE_MINUTIAE",
                                  "invalidNode": {
                                    "kind": "INVALID_TOKEN_MINUTIAE_NODE",
                                    "children": [
                                      {
<<<<<<< HEAD
                                        "kind": "EQUAL_TOKEN"
                                      }
                                    ]
                                  }
                                },
                                {
                                  "kind": "WHITESPACE_MINUTIAE",
                                  "value": " "
                                },
                                {
                                  "kind": "INVALID_NODE_MINUTIAE",
                                  "invalidNode": {
                                    "kind": "INVALID_TOKEN_MINUTIAE_NODE",
                                    "children": [
                                      {
                                        "kind": "DECIMAL_INTEGER_LITERAL",
=======
                                        "kind": "DECIMAL_INTEGER_LITERAL_TOKEN",
>>>>>>> b35c5b5b
                                        "value": "7"
                                      }
                                    ]
                                  }
                                }
                              ],
                              "trailingMinutiae": [
                                {
                                  "kind": "END_OF_LINE_MINUTIAE",
                                  "value": "\n"
                                }
                              ]
                            }
                          ]
                        }
                      ]
                    },
                    {
                      "kind": "CLOSE_BRACE_TOKEN",
                      "leadingMinutiae": [
                        {
                          "kind": "WHITESPACE_MINUTIAE",
                          "value": "    "
                        }
                      ]
                    }
                  ]
                },
                {
                  "kind": "SEMICOLON_TOKEN",
                  "trailingMinutiae": [
                    {
                      "kind": "END_OF_LINE_MINUTIAE",
                      "value": "\n"
                    }
                  ]
                }
              ]
            }
          ]
        },
        {
          "kind": "CLOSE_BRACE_TOKEN",
          "trailingMinutiae": [
            {
              "kind": "END_OF_LINE_MINUTIAE",
              "value": "\n"
            }
          ]
        }
      ]
    }
  ]
}<|MERGE_RESOLUTION|>--- conflicted
+++ resolved
@@ -168,7 +168,6 @@
                               "kind": "SEMICOLON_TOKEN",
                               "hasDiagnostics": true,
                               "diagnostics": [
-                                "ERROR_INVALID_TOKEN",
                                 "ERROR_INVALID_TOKEN"
                               ],
                               "leadingMinutiae": [
@@ -178,26 +177,7 @@
                                     "kind": "INVALID_TOKEN_MINUTIAE_NODE",
                                     "children": [
                                       {
-<<<<<<< HEAD
-                                        "kind": "EQUAL_TOKEN"
-                                      }
-                                    ]
-                                  }
-                                },
-                                {
-                                  "kind": "WHITESPACE_MINUTIAE",
-                                  "value": " "
-                                },
-                                {
-                                  "kind": "INVALID_NODE_MINUTIAE",
-                                  "invalidNode": {
-                                    "kind": "INVALID_TOKEN_MINUTIAE_NODE",
-                                    "children": [
-                                      {
-                                        "kind": "DECIMAL_INTEGER_LITERAL",
-=======
                                         "kind": "DECIMAL_INTEGER_LITERAL_TOKEN",
->>>>>>> b35c5b5b
                                         "value": "7"
                                       }
                                     ]
