{
  "kind": "FUNCTION_DEFINITION",
  "children": [
    {
      "kind": "METADATA",
      "children": [
        {
          "kind": "LIST",
          "children": []
        }
      ]
    },
    {
      "kind": "PUBLIC_KEYWORD"
    },
    {
      "kind": "FUNCTION_KEYWORD"
    },
    {
      "kind": "IDENTIFIER_TOKEN",
      "value": "foo"
    },
    {
      "kind": "FUNCTION_SIGNATURE",
      "children": [
        {
          "kind": "OPEN_PAREN_TOKEN"
        },
        {
          "kind": "LIST",
          "children": []
        },
        {
          "kind": "CLOSE_PAREN_TOKEN"
        }
      ]
    },
    {
      "kind": "FUNCTION_BODY_BLOCK",
      "children": [
        {
          "kind": "OPEN_BRACE_TOKEN"
        },
        {
          "kind": "LIST",
          "children": [
            {
              "kind": "FOREACH_STATEMENT",
              "children": [
                {
                  "kind": "FOREACH_KEYWORD"
                },
                {
<<<<<<< HEAD
                    "kind": "LIST",
                    "children": [
                        {
                            "kind": "FOREACH_STATEMENT",
                            "children": [
                                {
                                    "kind": "FOREACH_KEYWORD"
                                },
                                {
                                    "kind": "TYPED_BINDING_PATTERN",
                                    "children": [
                                        {
                                            "kind": "VAR_KEYWORD"
                                        },
                                        {
                                            "kind": "BINDING_PATTERN",
                                            "children": [
                                                {
                                                    "kind": "IDENTIFIER_TOKEN",
                                                    "value": "v"
                                                }
                                            ]
                                        }
                                    ]
                                },
                                {
                                    "kind": "IN_KEYWORD"
                                },
                                {
                                    "kind": "IDENTIFIER_TOKEN",
                                    "value": "fruits"
                                },
                                {
                                    "kind": "BLOCK_STATEMENT",
                                    "children": [
                                        {
                                            "kind": "OPEN_BRACE_TOKEN"
                                        },
                                        {
                                            "kind": "LIST",
                                            "children": [
                                                {
                                                    "kind": "LOCAL_VAR_DECL",
                                                    "children": [
                                                        {
                                                            "kind": "LIST",
                                                            "children": []
                                                        },
                                                        {
                                                            "kind": "INT_KEYWORD"
                                                        },
                                                        {
                                                            "kind": "IDENTIFIER_TOKEN",
                                                            "value": "k"
                                                        },
                                                        {
                                                            "kind": "EQUAL_TOKEN"
                                                        },
                                                        {
                                                            "kind": "DECIMAL_INTEGER_LITERAL",
                                                            "value": "2"
                                                        },
                                                        {
                                                            "kind": "SEMICOLON_TOKEN"
                                                        }
                                                    ]
                                                },
                                                {
                                                    "kind": "COMPOUND_ASSIGNMENT_STATEMENT",
                                                    "children": [
                                                        {
                                                            "kind": "IDENTIFIER_TOKEN",
                                                            "value": "k"
                                                        },
                                                        {
                                                            "kind": "PLUS_TOKEN"
                                                        },
                                                        {
                                                            "kind": "EQUAL_TOKEN"
                                                        },
                                                        {
                                                            "kind": "DECIMAL_INTEGER_LITERAL",
                                                            "value": "5"
                                                        },
                                                        {
                                                            "kind": "SEMICOLON_TOKEN"
                                                        }
                                                    ]
                                                }
                                            ]
                                        },
                                        {
                                            "kind": "CLOSE_BRACE_TOKEN"
                                        }
                                    ]
                                }
                            ]
                        }
                    ]
=======
                  "kind": "VAR_KEYWORD"
>>>>>>> 39c16a04
                },
                {
                  "kind": "IDENTIFIER_TOKEN",
                  "value": "v"
                },
                {
                  "kind": "IN_KEYWORD"
                },
                {
                  "kind": "IDENTIFIER_TOKEN",
                  "value": "fruits"
                },
                {
                  "kind": "BLOCK_STATEMENT",
                  "children": [
                    {
                      "kind": "OPEN_BRACE_TOKEN"
                    },
                    {
                      "kind": "LIST",
                      "children": [
                        {
                          "kind": "LOCAL_VAR_DECL",
                          "children": [
                            {
                              "kind": "LIST",
                              "children": []
                            },
                            {
                              "kind": "INT_KEYWORD"
                            },
                            {
                              "kind": "IDENTIFIER_TOKEN",
                              "value": "k"
                            },
                            {
                              "kind": "EQUAL_TOKEN"
                            },
                            {
                              "kind": "DECIMAL_INTEGER_LITERAL",
                              "value": "2"
                            },
                            {
                              "kind": "SEMICOLON_TOKEN"
                            }
                          ]
                        },
                        {
                          "kind": "COMPOUND_ASSIGNMENT_STATEMENT",
                          "children": [
                            {
                              "kind": "IDENTIFIER_TOKEN",
                              "value": "k"
                            },
                            {
                              "kind": "PLUS_TOKEN"
                            },
                            {
                              "kind": "EQUAL_TOKEN"
                            },
                            {
                              "kind": "DECIMAL_INTEGER_LITERAL",
                              "value": "5"
                            },
                            {
                              "kind": "SEMICOLON_TOKEN"
                            }
                          ]
                        }
                      ]
                    },
                    {
                      "kind": "CLOSE_BRACE_TOKEN"
                    }
                  ]
                }
              ]
            }
          ]
        },
        {
          "kind": "CLOSE_BRACE_TOKEN"
        }
      ]
    }
  ]
}<|MERGE_RESOLUTION|>--- conflicted
+++ resolved
@@ -51,113 +51,21 @@
                   "kind": "FOREACH_KEYWORD"
                 },
                 {
-<<<<<<< HEAD
-                    "kind": "LIST",
-                    "children": [
+                  "kind": "TYPED_BINDING_PATTERN",
+                  "children": [
+                    {
+                      "kind": "VAR_KEYWORD"
+                    },
+                    {
+                      "kind": "BINDING_PATTERN",
+                      "children": [
                         {
-                            "kind": "FOREACH_STATEMENT",
-                            "children": [
-                                {
-                                    "kind": "FOREACH_KEYWORD"
-                                },
-                                {
-                                    "kind": "TYPED_BINDING_PATTERN",
-                                    "children": [
-                                        {
-                                            "kind": "VAR_KEYWORD"
-                                        },
-                                        {
-                                            "kind": "BINDING_PATTERN",
-                                            "children": [
-                                                {
-                                                    "kind": "IDENTIFIER_TOKEN",
-                                                    "value": "v"
-                                                }
-                                            ]
-                                        }
-                                    ]
-                                },
-                                {
-                                    "kind": "IN_KEYWORD"
-                                },
-                                {
-                                    "kind": "IDENTIFIER_TOKEN",
-                                    "value": "fruits"
-                                },
-                                {
-                                    "kind": "BLOCK_STATEMENT",
-                                    "children": [
-                                        {
-                                            "kind": "OPEN_BRACE_TOKEN"
-                                        },
-                                        {
-                                            "kind": "LIST",
-                                            "children": [
-                                                {
-                                                    "kind": "LOCAL_VAR_DECL",
-                                                    "children": [
-                                                        {
-                                                            "kind": "LIST",
-                                                            "children": []
-                                                        },
-                                                        {
-                                                            "kind": "INT_KEYWORD"
-                                                        },
-                                                        {
-                                                            "kind": "IDENTIFIER_TOKEN",
-                                                            "value": "k"
-                                                        },
-                                                        {
-                                                            "kind": "EQUAL_TOKEN"
-                                                        },
-                                                        {
-                                                            "kind": "DECIMAL_INTEGER_LITERAL",
-                                                            "value": "2"
-                                                        },
-                                                        {
-                                                            "kind": "SEMICOLON_TOKEN"
-                                                        }
-                                                    ]
-                                                },
-                                                {
-                                                    "kind": "COMPOUND_ASSIGNMENT_STATEMENT",
-                                                    "children": [
-                                                        {
-                                                            "kind": "IDENTIFIER_TOKEN",
-                                                            "value": "k"
-                                                        },
-                                                        {
-                                                            "kind": "PLUS_TOKEN"
-                                                        },
-                                                        {
-                                                            "kind": "EQUAL_TOKEN"
-                                                        },
-                                                        {
-                                                            "kind": "DECIMAL_INTEGER_LITERAL",
-                                                            "value": "5"
-                                                        },
-                                                        {
-                                                            "kind": "SEMICOLON_TOKEN"
-                                                        }
-                                                    ]
-                                                }
-                                            ]
-                                        },
-                                        {
-                                            "kind": "CLOSE_BRACE_TOKEN"
-                                        }
-                                    ]
-                                }
-                            ]
+                          "kind": "IDENTIFIER_TOKEN",
+                          "value": "v"
                         }
-                    ]
-=======
-                  "kind": "VAR_KEYWORD"
->>>>>>> 39c16a04
-                },
-                {
-                  "kind": "IDENTIFIER_TOKEN",
-                  "value": "v"
+                      ]
+                    }
+                  ]
                 },
                 {
                   "kind": "IN_KEYWORD"
