--- conflicted
+++ resolved
@@ -3,10 +3,22 @@
   "children": [
     {
       "kind": "IDENTIFIER_TOKEN",
-      "value": "a"
+      "value": "a",
+      "trailingMinutiae": [
+        {
+          "kind": "WHITESPACE_MINUTIAE",
+          "value": " "
+        }
+      ]
     },
     {
-      "kind": "QUESTION_MARK_TOKEN"
+      "kind": "QUESTION_MARK_TOKEN",
+      "trailingMinutiae": [
+        {
+          "kind": "WHITESPACE_MINUTIAE",
+          "value": " "
+        }
+      ]
     },
     {
       "kind": "BRACED_EXPRESSION",
@@ -19,29 +31,37 @@
           "value": "b"
         },
         {
-          "kind": "CLOSE_PAREN_TOKEN"
+          "kind": "CLOSE_PAREN_TOKEN",
+          "trailingMinutiae": [
+            {
+              "kind": "WHITESPACE_MINUTIAE",
+              "value": " "
+            }
+          ]
         }
       ]
     },
     {
-      "kind": "COLON_TOKEN"
+      "kind": "COLON_TOKEN",
+      "trailingMinutiae": [
+        {
+          "kind": "WHITESPACE_MINUTIAE",
+          "value": " "
+        }
+      ]
     },
     {
       "kind": "CONDITIONAL_EXPRESSION",
       "children": [
         {
           "kind": "IDENTIFIER_TOKEN",
-<<<<<<< HEAD
-          "value": "a",
+          "value": "c",
           "trailingMinutiae": [
             {
               "kind": "WHITESPACE_MINUTIAE",
               "value": " "
             }
           ]
-=======
-          "value": "c"
->>>>>>> a37f1484
         },
         {
           "kind": "QUESTION_MARK_TOKEN",
@@ -84,64 +104,9 @@
         },
         {
           "kind": "IDENTIFIER_TOKEN",
-<<<<<<< HEAD
-          "value": "c",
-          "trailingMinutiae": [
-            {
-              "kind": "WHITESPACE_MINUTIAE",
-              "value": " "
-            }
-          ]
-        }
-      ]
-    },
-    {
-      "kind": "QUESTION_MARK_TOKEN",
-      "trailingMinutiae": [
-        {
-          "kind": "WHITESPACE_MINUTIAE",
-          "value": " "
-        }
-      ]
-    },
-    {
-      "kind": "BRACED_EXPRESSION",
-      "children": [
-        {
-          "kind": "OPEN_PAREN_TOKEN"
-        },
-        {
-          "kind": "IDENTIFIER_TOKEN",
-          "value": "d"
-        },
-        {
-          "kind": "CLOSE_PAREN_TOKEN",
-          "trailingMinutiae": [
-            {
-              "kind": "WHITESPACE_MINUTIAE",
-              "value": " "
-            }
-          ]
-        }
-      ]
-    },
-    {
-      "kind": "COLON_TOKEN",
-      "trailingMinutiae": [
-        {
-          "kind": "WHITESPACE_MINUTIAE",
-          "value": " "
-        }
-      ]
-    },
-    {
-      "kind": "IDENTIFIER_TOKEN",
-      "value": "e"
-=======
           "value": "e"
         }
       ]
->>>>>>> a37f1484
     }
   ]
 }