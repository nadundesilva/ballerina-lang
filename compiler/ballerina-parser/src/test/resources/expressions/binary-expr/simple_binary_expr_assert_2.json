--- conflicted
+++ resolved
@@ -2,9 +2,41 @@
   "kind": "BINARY_EXPRESSION",
   "children": [
     {
-<<<<<<< HEAD
-      "kind": "IDENTIFIER_TOKEN",
-      "value": "a",
+      "kind": "BINARY_EXPRESSION",
+      "children": [
+        {
+          "kind": "IDENTIFIER_TOKEN",
+          "value": "a",
+          "trailingMinutiae": [
+            {
+              "kind": "WHITESPACE_MINUTIAE",
+              "value": " "
+            }
+          ]
+        },
+        {
+          "kind": "PLUS_TOKEN",
+          "trailingMinutiae": [
+            {
+              "kind": "WHITESPACE_MINUTIAE",
+              "value": " "
+            }
+          ]
+        },
+        {
+          "kind": "IDENTIFIER_TOKEN",
+          "value": "b",
+          "trailingMinutiae": [
+            {
+              "kind": "WHITESPACE_MINUTIAE",
+              "value": " "
+            }
+          ]
+        }
+      ]
+    },
+    {
+      "kind": "MINUS_TOKEN",
       "trailingMinutiae": [
         {
           "kind": "WHITESPACE_MINUTIAE",
@@ -13,55 +45,6 @@
       ]
     },
     {
-      "kind": "PLUS_TOKEN",
-      "trailingMinutiae": [
-        {
-          "kind": "WHITESPACE_MINUTIAE",
-          "value": " "
-        }
-      ]
-    },
-    {
-=======
->>>>>>> a37f1484
-      "kind": "BINARY_EXPRESSION",
-      "children": [
-        {
-          "kind": "IDENTIFIER_TOKEN",
-<<<<<<< HEAD
-          "value": "b",
-          "trailingMinutiae": [
-            {
-              "kind": "WHITESPACE_MINUTIAE",
-              "value": " "
-            }
-          ]
-        },
-        {
-          "kind": "MINUS_TOKEN",
-          "trailingMinutiae": [
-            {
-              "kind": "WHITESPACE_MINUTIAE",
-              "value": " "
-            }
-          ]
-=======
-          "value": "a"
-        },
-        {
-          "kind": "PLUS_TOKEN"
->>>>>>> a37f1484
-        },
-        {
-          "kind": "IDENTIFIER_TOKEN",
-          "value": "b"
-        }
-      ]
-    },
-    {
-      "kind": "MINUS_TOKEN"
-    },
-    {
       "kind": "IDENTIFIER_TOKEN",
       "value": "c"
     }
