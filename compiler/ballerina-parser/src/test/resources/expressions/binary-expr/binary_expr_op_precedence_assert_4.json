--- conflicted
+++ resolved
@@ -2,165 +2,20 @@
   "kind": "BINARY_EXPRESSION",
   "children": [
     {
-<<<<<<< HEAD
-      "kind": "IDENTIFIER_TOKEN",
-      "value": "a",
-      "trailingMinutiae": [
-        {
-          "kind": "WHITESPACE_MINUTIAE",
-          "value": " "
-        }
-      ]
-    },
-    {
-      "kind": "PLUS_TOKEN",
-      "trailingMinutiae": [
-        {
-          "kind": "WHITESPACE_MINUTIAE",
-          "value": " "
-        }
-      ]
-    },
-    {
-=======
->>>>>>> a37f1484
       "kind": "BINARY_EXPRESSION",
       "children": [
         {
           "kind": "IDENTIFIER_TOKEN",
-          "value": "a"
-        },
-        {
-          "kind": "PLUS_TOKEN"
-        },
-        {
-          "kind": "BINARY_EXPRESSION",
-          "children": [
+          "value": "a",
+          "trailingMinutiae": [
             {
-<<<<<<< HEAD
-              "kind": "IDENTIFIER_TOKEN",
-              "value": "b",
-              "trailingMinutiae": [
-                {
-                  "kind": "WHITESPACE_MINUTIAE",
-                  "value": " "
-                }
-              ]
-            },
-            {
-              "kind": "ASTERISK_TOKEN",
-              "trailingMinutiae": [
-                {
-                  "kind": "WHITESPACE_MINUTIAE",
-                  "value": " "
-                }
-              ]
-            },
-            {
-              "kind": "BINARY_EXPRESSION",
-              "children": [
-                {
-                  "kind": "IDENTIFIER_TOKEN",
-                  "value": "c",
-                  "trailingMinutiae": [
-                    {
-                      "kind": "WHITESPACE_MINUTIAE",
-                      "value": " "
-                    }
-                  ]
-                },
-                {
-                  "kind": "ASTERISK_TOKEN",
-                  "trailingMinutiae": [
-                    {
-                      "kind": "WHITESPACE_MINUTIAE",
-                      "value": " "
-                    }
-                  ]
-                },
-                {
-                  "kind": "BINARY_EXPRESSION",
-                  "children": [
-                    {
-                      "kind": "IDENTIFIER_TOKEN",
-                      "value": "d",
-                      "trailingMinutiae": [
-                        {
-                          "kind": "WHITESPACE_MINUTIAE",
-                          "value": " "
-                        }
-                      ]
-                    },
-                    {
-                      "kind": "ASTERISK_TOKEN"
-                    },
-                    {
-=======
-              "kind": "BINARY_EXPRESSION",
-              "children": [
-                {
-                  "kind": "BINARY_EXPRESSION",
-                  "children": [
-                    {
->>>>>>> a37f1484
-                      "kind": "BINARY_EXPRESSION",
-                      "children": [
-                        {
-                          "kind": "IDENTIFIER_TOKEN",
-<<<<<<< HEAD
-                          "value": "g",
-                          "trailingMinutiae": [
-                            {
-                              "kind": "WHITESPACE_MINUTIAE",
-                              "value": " "
-                            }
-                          ]
-=======
-                          "value": "b"
->>>>>>> a37f1484
-                        },
-                        {
-                          "kind": "ASTERISK_TOKEN"
-                        },
-                        {
-                          "kind": "IDENTIFIER_TOKEN",
-<<<<<<< HEAD
-                          "value": "h",
-                          "trailingMinutiae": [
-                            {
-                              "kind": "WHITESPACE_MINUTIAE",
-                              "value": " "
-                            }
-                          ]
-=======
-                          "value": "c"
->>>>>>> a37f1484
-                        }
-                      ]
-                    },
-                    {
-                      "kind": "ASTERISK_TOKEN"
-                    },
-                    {
-                      "kind": "IDENTIFIER_TOKEN",
-                      "value": "d"
-                    }
-                  ]
-                },
-                {
-                  "kind": "ASTERISK_TOKEN"
-                },
-                {
-                  "kind": "IDENTIFIER_TOKEN",
-                  "value": "g"
-                }
-              ]
-<<<<<<< HEAD
+              "kind": "WHITESPACE_MINUTIAE",
+              "value": " "
             }
           ]
         },
         {
-          "kind": "MINUS_TOKEN",
+          "kind": "PLUS_TOKEN",
           "trailingMinutiae": [
             {
               "kind": "WHITESPACE_MINUTIAE",
@@ -172,49 +27,128 @@
           "kind": "BINARY_EXPRESSION",
           "children": [
             {
+              "kind": "BINARY_EXPRESSION",
+              "children": [
+                {
+                  "kind": "BINARY_EXPRESSION",
+                  "children": [
+                    {
+                      "kind": "BINARY_EXPRESSION",
+                      "children": [
+                        {
+                          "kind": "IDENTIFIER_TOKEN",
+                          "value": "b",
+                          "trailingMinutiae": [
+                            {
+                              "kind": "WHITESPACE_MINUTIAE",
+                              "value": " "
+                            }
+                          ]
+                        },
+                        {
+                          "kind": "ASTERISK_TOKEN",
+                          "trailingMinutiae": [
+                            {
+                              "kind": "WHITESPACE_MINUTIAE",
+                              "value": " "
+                            }
+                          ]
+                        },
+                        {
+                          "kind": "IDENTIFIER_TOKEN",
+                          "value": "c",
+                          "trailingMinutiae": [
+                            {
+                              "kind": "WHITESPACE_MINUTIAE",
+                              "value": " "
+                            }
+                          ]
+                        }
+                      ]
+                    },
+                    {
+                      "kind": "ASTERISK_TOKEN",
+                      "trailingMinutiae": [
+                        {
+                          "kind": "WHITESPACE_MINUTIAE",
+                          "value": " "
+                        }
+                      ]
+                    },
+                    {
+                      "kind": "IDENTIFIER_TOKEN",
+                      "value": "d",
+                      "trailingMinutiae": [
+                        {
+                          "kind": "WHITESPACE_MINUTIAE",
+                          "value": " "
+                        }
+                      ]
+                    }
+                  ]
+                },
+                {
+                  "kind": "ASTERISK_TOKEN"
+                },
+                {
+                  "kind": "IDENTIFIER_TOKEN",
+                  "value": "g",
+                  "trailingMinutiae": [
+                    {
+                      "kind": "WHITESPACE_MINUTIAE",
+                      "value": " "
+                    }
+                  ]
+                }
+              ]
+            },
+            {
+              "kind": "ASTERISK_TOKEN"
+            },
+            {
               "kind": "IDENTIFIER_TOKEN",
-              "value": "e",
+              "value": "h",
               "trailingMinutiae": [
                 {
                   "kind": "WHITESPACE_MINUTIAE",
                   "value": " "
                 }
               ]
-            },
-            {
-              "kind": "SLASH_TOKEN",
-              "trailingMinutiae": [
-                {
-                  "kind": "WHITESPACE_MINUTIAE",
-                  "value": " "
-                }
-              ]
-=======
-            },
-            {
-              "kind": "ASTERISK_TOKEN"
->>>>>>> a37f1484
-            },
-            {
-              "kind": "IDENTIFIER_TOKEN",
-              "value": "h"
             }
           ]
         }
       ]
     },
     {
-      "kind": "MINUS_TOKEN"
+      "kind": "MINUS_TOKEN",
+      "trailingMinutiae": [
+        {
+          "kind": "WHITESPACE_MINUTIAE",
+          "value": " "
+        }
+      ]
     },
     {
       "kind": "BINARY_EXPRESSION",
       "children": [
         {
           "kind": "IDENTIFIER_TOKEN",
-          "value": "e"
+          "value": "e",
+          "trailingMinutiae": [
+            {
+              "kind": "WHITESPACE_MINUTIAE",
+              "value": " "
+            }
+          ]
         },
         {
-          "kind": "SLASH_TOKEN"
+          "kind": "SLASH_TOKEN",
+          "trailingMinutiae": [
+            {
+              "kind": "WHITESPACE_MINUTIAE",
+              "value": " "
+            }
+          ]
         },
         {
           "kind": "IDENTIFIER_TOKEN",
