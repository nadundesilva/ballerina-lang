--- conflicted
+++ resolved
@@ -78,6 +78,7 @@
                   "children": [
                     {
                       "kind": "BINARY_EXPRESSION",
+                      "hasDiagnostics": true,
                       "children": [
                         {
                           "kind": "XML_TEMPLATE_EXPRESSION",
@@ -159,22 +160,8 @@
                           ]
                         },
                         {
-<<<<<<< HEAD
                           "kind": "LT_TOKEN"
                         },
-=======
-                          "kind": "BACKTICK_TOKEN"
-                        }
-                      ]
-                    },
-                    {
-                      "kind": "LT_TOKEN"
-                    },
-                    {
-                      "kind": "BINARY_EXPRESSION",
-                      "hasDiagnostics": true,
-                      "children": [
->>>>>>> 2b451769
                         {
                           "kind": "BINARY_EXPRESSION",
                           "hasDiagnostics": true,
@@ -203,47 +190,27 @@
                     },
                     {
                       "kind": "RAW_TEMPLATE_EXPRESSION",
+                      "hasDiagnostics": true,
                       "children": [
                         {
                           "kind": "BACKTICK_TOKEN"
                         },
                         {
-<<<<<<< HEAD
                           "kind": "LIST",
                           "children": [
                             {
                               "kind": "TEMPLATE_STRING",
                               "value": ";\n}\n"
-=======
-                          "kind": "RAW_TEMPLATE_EXPRESSION",
+                            }
+                          ]
+                        },
+                        {
+                          "kind": "BACKTICK_TOKEN",
+                          "isMissing": true,
                           "hasDiagnostics": true,
-                          "children": [
-                            {
-                              "kind": "BACKTICK_TOKEN"
-                            },
-                            {
-                              "kind": "LIST",
-                              "children": [
-                                {
-                                  "kind": "TEMPLATE_STRING",
-                                  "value": ";\n}\n"
-                                }
-                              ]
-                            },
-                            {
-                              "kind": "BACKTICK_TOKEN",
-                              "isMissing": true,
-                              "hasDiagnostics": true,
-                              "diagnostics": [
-                                "ERROR_MISSING_BACKTICK_TOKEN"
-                              ]
->>>>>>> 2b451769
-                            }
-                          ]
-                        },
-                        {
-                          "kind": "BACKTICK_TOKEN",
-                          "isMissing": true
+                          "diagnostics": [
+                            "ERROR_MISSING_BACKTICK_TOKEN"
+                          ]
                         }
                       ]
                     }
