{
  "kind": "BINARY_EXPRESSION",
  "hasDiagnostics": true,
  "children": [
    {
      "kind": "BINARY_EXPRESSION",
      "hasDiagnostics": true,
      "children": [
        {
<<<<<<< HEAD
=======
          "kind": "IDENTIFIER_TOKEN",
          "value": "a"
        },
        {
          "kind": "PLUS_TOKEN",
          "isMissing": true,
          "hasDiagnostics": true,
          "diagnostics": [
            "ERROR_MISSING_PLUS_TOKEN"
          ]
        },
        {
>>>>>>> 2b451769
          "kind": "BINARY_EXPRESSION",
          "hasDiagnostics": true,
          "children": [
            {
              "kind": "BINARY_EXPRESSION",
              "children": [
                {
                  "kind": "IDENTIFIER_TOKEN",
                  "value": "x"
                },
                {
                  "kind": "PLUS_TOKEN"
                },
                {
                  "kind": "IDENTIFIER_TOKEN",
                  "value": "a"
                }
              ]
            },
            {
              "kind": "PLUS_TOKEN",
              "isMissing": true,
              "hasDiagnostics": true,
              "diagnostics": [
                "ERROR_MISSING_PLUS_TOKEN"
              ]
            },
            {
              "kind": "FUNCTION_CALL",
              "children": [
                {
                  "kind": "IDENTIFIER_TOKEN",
                  "value": "b"
                },
                {
                  "kind": "OPEN_PAREN_TOKEN"
                },
                {
                  "kind": "LIST",
                  "children": []
                },
                {
                  "kind": "CLOSE_PAREN_TOKEN"
                }
              ]
            }
          ]
        },
        {
          "kind": "PLUS_TOKEN",
          "isMissing": true
        },
        {
          "kind": "METHOD_CALL",
          "children": [
            {
              "kind": "IDENTIFIER_TOKEN",
              "value": "c"
            },
            {
              "kind": "DOT_TOKEN"
            },
            {
              "kind": "IDENTIFIER_TOKEN",
              "value": "d"
            },
            {
              "kind": "OPEN_PAREN_TOKEN"
            },
            {
              "kind": "LIST",
              "children": []
            },
            {
              "kind": "CLOSE_PAREN_TOKEN"
            }
          ]
        }
      ]
    },
    {
      "kind": "PLUS_TOKEN"
    },
    {
      "kind": "IDENTIFIER_TOKEN",
      "value": "y"
    }
  ]
}<|MERGE_RESOLUTION|>--- conflicted
+++ resolved
@@ -7,21 +7,6 @@
       "hasDiagnostics": true,
       "children": [
         {
-<<<<<<< HEAD
-=======
-          "kind": "IDENTIFIER_TOKEN",
-          "value": "a"
-        },
-        {
-          "kind": "PLUS_TOKEN",
-          "isMissing": true,
-          "hasDiagnostics": true,
-          "diagnostics": [
-            "ERROR_MISSING_PLUS_TOKEN"
-          ]
-        },
-        {
->>>>>>> 2b451769
           "kind": "BINARY_EXPRESSION",
           "hasDiagnostics": true,
           "children": [
@@ -72,7 +57,11 @@
         },
         {
           "kind": "PLUS_TOKEN",
-          "isMissing": true
+          "isMissing": true,
+          "hasDiagnostics": true,
+          "diagnostics": [
+            "ERROR_MISSING_PLUS_TOKEN"
+          ]
         },
         {
           "kind": "METHOD_CALL",
