{
  "kind": "FUNCTION_DEFINITION",
  "hasDiagnostics": true,
  "children": [
    {
      "kind": "LIST",
      "children": []
    },
    {
      "kind": "FUNCTION_KEYWORD",
      "trailingMinutiae": [
        {
          "kind": "WHITESPACE_MINUTIAE",
          "value": " "
        }
      ]
    },
    {
      "kind": "IDENTIFIER_TOKEN",
      "value": "foo"
    },
    {
      "kind": "FUNCTION_SIGNATURE",
      "hasDiagnostics": true,
      "children": [
        {
          "kind": "OPEN_PAREN_TOKEN"
        },
        {
          "kind": "LIST",
          "hasDiagnostics": true,
          "children": [
            {
              "kind": "DEFAULTABLE_PARAM",
              "hasDiagnostics": true,
              "children": [
                {
                  "kind": "LIST",
                  "children": []
                },
                {
                  "kind": "FUNCTION_TYPE_DESC",
                  "children": [
                    {
                      "kind": "LIST",
                      "children": []
                    },
                    {
                      "kind": "FUNCTION_KEYWORD"
                    },
                    {
                      "kind": "FUNCTION_SIGNATURE",
                      "children": [
                        {
                          "kind": "OPEN_PAREN_TOKEN"
                        },
                        {
                          "kind": "LIST",
                          "children": []
                        },
                        {
                          "kind": "CLOSE_PAREN_TOKEN",
                          "trailingMinutiae": [
                            {
                              "kind": "WHITESPACE_MINUTIAE",
                              "value": " "
                            }
                          ]
                        }
                      ]
                    }
                  ]
                },
                {
                  "kind": "IDENTIFIER_TOKEN",
                  "value": "f",
                  "trailingMinutiae": [
                    {
                      "kind": "WHITESPACE_MINUTIAE",
                      "value": " "
                    }
                  ]
                },
                {
                  "kind": "EQUAL_TOKEN",
                  "trailingMinutiae": [
                    {
                      "kind": "WHITESPACE_MINUTIAE",
                      "value": " "
                    }
                  ]
                },
                {
                  "kind": "EXPLICIT_ANONYMOUS_FUNCTION_EXPRESSION",
                  "hasDiagnostics": true,
                  "children": [
                    {
                      "kind": "LIST",
                      "children": []
                    },
                    {
                      "kind": "LIST",
<<<<<<< HEAD
                      "children": [
                        {
                          "kind": "ISOLATED_KEYWORD",
                          "trailingMinutiae": [
                            {
                              "kind": "WHITESPACE_MINUTIAE",
                              "value": " "
                            }
                          ]
                        }
                      ]
=======
                      "children": []
>>>>>>> dfa1fba9
                    },
                    {
                      "kind": "FUNCTION_KEYWORD",
                      "hasDiagnostics": true,
                      "diagnostics": [
                        "ERROR_INVALID_TOKEN"
                      ],
                      "leadingMinutiae": [
                        {
                          "kind": "INVALID_NODE_MINUTIAE",
                          "invalidNode": {
                            "kind": "INVALID_TOKEN_MINUTIAE_NODE",
                            "children": [
                              {
<<<<<<< HEAD
                                "kind": "IDENTIFIER_TOKEN",
                                "value": "fddddf343"
=======
                                "kind": "PERCENT_TOKEN"
>>>>>>> dfa1fba9
                              }
                            ]
                          }
                        },
                        {
                          "kind": "WHITESPACE_MINUTIAE",
                          "value": " "
                        }
                      ]
                    },
                    {
                      "kind": "FUNCTION_SIGNATURE",
                      "children": [
                        {
                          "kind": "OPEN_PAREN_TOKEN"
                        },
                        {
                          "kind": "LIST",
                          "children": []
                        },
                        {
                          "kind": "CLOSE_PAREN_TOKEN",
                          "trailingMinutiae": [
                            {
                              "kind": "WHITESPACE_MINUTIAE",
                              "value": " "
                            }
                          ]
                        },
                        {
                          "kind": "RETURN_TYPE_DESCRIPTOR",
                          "children": [
                            {
                              "kind": "RETURNS_KEYWORD",
                              "trailingMinutiae": [
                                {
                                  "kind": "WHITESPACE_MINUTIAE",
                                  "value": " "
                                }
                              ]
                            },
                            {
                              "kind": "LIST",
                              "children": []
                            },
                            {
                              "kind": "INT_TYPE_DESC",
                              "children": [
                                {
                                  "kind": "INT_KEYWORD",
                                  "trailingMinutiae": [
                                    {
                                      "kind": "WHITESPACE_MINUTIAE",
                                      "value": "  "
                                    }
                                  ]
                                }
                              ]
                            }
                          ]
                        }
                      ]
                    },
                    {
                      "kind": "EXPRESSION_FUNCTION_BODY",
                      "hasDiagnostics": true,
                      "children": [
                        {
                          "kind": "RIGHT_DOUBLE_ARROW_TOKEN",
                          "trailingMinutiae": [
                            {
                              "kind": "WHITESPACE_MINUTIAE",
                              "value": " "
                            }
                          ]
                        },
                        {
                          "kind": "SIMPLE_NAME_REFERENCE",
                          "hasDiagnostics": true,
                          "children": [
                            {
                              "kind": "IDENTIFIER_TOKEN",
                              "isMissing": true,
                              "hasDiagnostics": true,
                              "diagnostics": [
                                "ERROR_MISSING_IDENTIFIER"
                              ]
                            }
                          ]
                        }
                      ]
                    }
                  ]
                }
              ]
            }
          ]
        },
        {
          "kind": "CLOSE_PAREN_TOKEN",
          "trailingMinutiae": [
            {
              "kind": "WHITESPACE_MINUTIAE",
              "value": " "
            }
          ]
        }
      ]
    },
    {
      "kind": "FUNCTION_BODY_BLOCK",
      "hasDiagnostics": true,
      "children": [
        {
          "kind": "OPEN_BRACE_TOKEN",
          "trailingMinutiae": [
            {
              "kind": "END_OF_LINE_MINUTIAE",
              "value": "\n"
            }
          ]
        },
        {
          "kind": "LIST",
          "hasDiagnostics": true,
          "children": [
            {
              "kind": "ASSIGNMENT_STATEMENT",
              "hasDiagnostics": true,
              "children": [
                {
                  "kind": "SIMPLE_NAME_REFERENCE",
                  "children": [
                    {
                      "kind": "IDENTIFIER_TOKEN",
                      "value": "x",
                      "leadingMinutiae": [
                        {
                          "kind": "WHITESPACE_MINUTIAE",
                          "value": "    "
                        }
                      ],
                      "trailingMinutiae": [
                        {
                          "kind": "WHITESPACE_MINUTIAE",
                          "value": " "
                        }
                      ]
                    }
                  ]
                },
                {
                  "kind": "EQUAL_TOKEN",
                  "trailingMinutiae": [
                    {
                      "kind": "WHITESPACE_MINUTIAE",
                      "value": " "
                    }
                  ]
                },
                {
                  "kind": "EXPLICIT_ANONYMOUS_FUNCTION_EXPRESSION",
                  "hasDiagnostics": true,
                  "children": [
                    {
                      "kind": "LIST",
                      "children": []
                    },
                    {
                      "kind": "LIST",
                      "children": []
                    },
                    {
                      "kind": "FUNCTION_KEYWORD"
                    },
                    {
                      "kind": "FUNCTION_SIGNATURE",
                      "children": [
                        {
                          "kind": "OPEN_PAREN_TOKEN"
                        },
                        {
                          "kind": "LIST",
                          "children": []
                        },
                        {
                          "kind": "CLOSE_PAREN_TOKEN",
                          "trailingMinutiae": [
                            {
                              "kind": "WHITESPACE_MINUTIAE",
                              "value": " "
                            }
                          ]
                        }
                      ]
                    },
                    {
                      "kind": "EXPRESSION_FUNCTION_BODY",
                      "hasDiagnostics": true,
                      "children": [
                        {
                          "kind": "RIGHT_DOUBLE_ARROW_TOKEN",
                          "trailingMinutiae": [
                            {
                              "kind": "WHITESPACE_MINUTIAE",
                              "value": " "
                            }
                          ]
                        },
                        {
                          "kind": "BINARY_EXPRESSION",
                          "hasDiagnostics": true,
                          "children": [
                            {
                              "kind": "SIMPLE_NAME_REFERENCE",
                              "hasDiagnostics": true,
                              "children": [
                                {
                                  "kind": "IDENTIFIER_TOKEN",
                                  "isMissing": true,
                                  "hasDiagnostics": true,
                                  "diagnostics": [
                                    "ERROR_MISSING_IDENTIFIER"
                                  ]
                                }
                              ]
                            },
                            {
                              "kind": "ASTERISK_TOKEN",
                              "trailingMinutiae": [
                                {
                                  "kind": "WHITESPACE_MINUTIAE",
                                  "value": " "
                                }
                              ]
                            },
                            {
                              "kind": "NUMERIC_LITERAL",
                              "children": [
                                {
                                  "kind": "DECIMAL_INTEGER_LITERAL_TOKEN",
                                  "value": "5"
                                }
                              ]
                            }
                          ]
                        }
                      ]
                    }
                  ]
                },
                {
                  "kind": "SEMICOLON_TOKEN",
                  "trailingMinutiae": [
                    {
                      "kind": "END_OF_LINE_MINUTIAE",
                      "value": "\n"
                    }
                  ]
                }
              ]
            },
            {
              "kind": "ASSIGNMENT_STATEMENT",
              "hasDiagnostics": true,
              "children": [
                {
                  "kind": "SIMPLE_NAME_REFERENCE",
                  "children": [
                    {
                      "kind": "IDENTIFIER_TOKEN",
                      "value": "x",
                      "leadingMinutiae": [
                        {
                          "kind": "WHITESPACE_MINUTIAE",
                          "value": "    "
                        }
                      ],
                      "trailingMinutiae": [
                        {
                          "kind": "WHITESPACE_MINUTIAE",
                          "value": " "
                        }
                      ]
                    }
                  ]
                },
                {
                  "kind": "EQUAL_TOKEN",
                  "trailingMinutiae": [
                    {
                      "kind": "WHITESPACE_MINUTIAE",
                      "value": " "
                    }
                  ]
                },
                {
<<<<<<< HEAD
                  "kind": "EXPLICIT_ANONYMOUS_FUNCTION_EXPRESSION",
                  "hasDiagnostics": true,
                  "children": [
                    {
                      "kind": "LIST",
                      "children": []
                    },
                    {
                      "kind": "LIST",
                      "children": [
                        {
                          "kind": "ISOLATED_KEYWORD",
=======
                  "kind": "BINARY_EXPRESSION",
                  "hasDiagnostics": true,
                  "children": [
                    {
                      "kind": "SIMPLE_NAME_REFERENCE",
                      "children": [
                        {
                          "kind": "IDENTIFIER_TOKEN",
                          "value": "invalidtok",
>>>>>>> dfa1fba9
                          "trailingMinutiae": [
                            {
                              "kind": "WHITESPACE_MINUTIAE",
                              "value": " "
                            }
                          ]
                        }
                      ]
                    },
                    {
<<<<<<< HEAD
                      "kind": "FUNCTION_KEYWORD",
                      "hasDiagnostics": true,
                      "diagnostics": [
                        "ERROR_INVALID_TOKEN"
                      ],
                      "leadingMinutiae": [
                        {
                          "kind": "INVALID_NODE_MINUTIAE",
                          "invalidNode": {
                            "kind": "INVALID_TOKEN_MINUTIAE_NODE",
                            "children": [
                              {
                                "kind": "IDENTIFIER_TOKEN",
                                "value": "invalidtok"
                              }
                            ]
                          }
                        },
                        {
                          "kind": "WHITESPACE_MINUTIAE",
                          "value": " "
                        }
                      ]
                    },
                    {
                      "kind": "FUNCTION_SIGNATURE",
                      "children": [
                        {
                          "kind": "OPEN_PAREN_TOKEN"
=======
                      "kind": "PLUS_TOKEN",
                      "isMissing": true,
                      "hasDiagnostics": true,
                      "diagnostics": [
                        "ERROR_MISSING_PLUS_TOKEN"
                      ]
                    },
                    {
                      "kind": "EXPLICIT_ANONYMOUS_FUNCTION_EXPRESSION",
                      "children": [
                        {
                          "kind": "LIST",
                          "children": []
>>>>>>> dfa1fba9
                        },
                        {
                          "kind": "LIST",
                          "children": []
                        },
                        {
<<<<<<< HEAD
                          "kind": "CLOSE_PAREN_TOKEN",
                          "trailingMinutiae": [
                            {
                              "kind": "WHITESPACE_MINUTIAE",
                              "value": " "
                            }
                          ]
                        }
                      ]
                    },
                    {
                      "kind": "EXPRESSION_FUNCTION_BODY",
                      "children": [
                        {
                          "kind": "RIGHT_DOUBLE_ARROW_TOKEN",
                          "trailingMinutiae": [
                            {
                              "kind": "WHITESPACE_MINUTIAE",
                              "value": " "
                            }
                          ]
                        },
                        {
                          "kind": "BINARY_EXPRESSION",
                          "children": [
                            {
                              "kind": "SIMPLE_NAME_REFERENCE",
                              "children": [
                                {
                                  "kind": "IDENTIFIER_TOKEN",
                                  "value": "a",
                                  "trailingMinutiae": [
                                    {
                                      "kind": "WHITESPACE_MINUTIAE",
                                      "value": " "
                                    }
                                  ]
                                }
                              ]
                            },
                            {
                              "kind": "PLUS_TOKEN",
=======
                          "kind": "FUNCTION_KEYWORD"
                        },
                        {
                          "kind": "FUNCTION_SIGNATURE",
                          "children": [
                            {
                              "kind": "OPEN_PAREN_TOKEN"
                            },
                            {
                              "kind": "LIST",
                              "children": []
                            },
                            {
                              "kind": "CLOSE_PAREN_TOKEN",
                              "trailingMinutiae": [
                                {
                                  "kind": "WHITESPACE_MINUTIAE",
                                  "value": " "
                                }
                              ]
                            }
                          ]
                        },
                        {
                          "kind": "EXPRESSION_FUNCTION_BODY",
                          "children": [
                            {
                              "kind": "RIGHT_DOUBLE_ARROW_TOKEN",
>>>>>>> dfa1fba9
                              "trailingMinutiae": [
                                {
                                  "kind": "WHITESPACE_MINUTIAE",
                                  "value": " "
                                }
                              ]
                            },
                            {
<<<<<<< HEAD
                              "kind": "SIMPLE_NAME_REFERENCE",
                              "children": [
                                {
                                  "kind": "IDENTIFIER_TOKEN",
                                  "value": "b"
=======
                              "kind": "BINARY_EXPRESSION",
                              "children": [
                                {
                                  "kind": "SIMPLE_NAME_REFERENCE",
                                  "children": [
                                    {
                                      "kind": "IDENTIFIER_TOKEN",
                                      "value": "a",
                                      "trailingMinutiae": [
                                        {
                                          "kind": "WHITESPACE_MINUTIAE",
                                          "value": " "
                                        }
                                      ]
                                    }
                                  ]
                                },
                                {
                                  "kind": "PLUS_TOKEN",
                                  "trailingMinutiae": [
                                    {
                                      "kind": "WHITESPACE_MINUTIAE",
                                      "value": " "
                                    }
                                  ]
                                },
                                {
                                  "kind": "SIMPLE_NAME_REFERENCE",
                                  "children": [
                                    {
                                      "kind": "IDENTIFIER_TOKEN",
                                      "value": "b"
                                    }
                                  ]
>>>>>>> dfa1fba9
                                }
                              ]
                            }
                          ]
                        }
                      ]
                    }
                  ]
                },
                {
                  "kind": "SEMICOLON_TOKEN",
                  "trailingMinutiae": [
                    {
                      "kind": "END_OF_LINE_MINUTIAE",
                      "value": "\n"
                    }
                  ]
                }
              ]
            },
            {
              "kind": "ASSIGNMENT_STATEMENT",
              "hasDiagnostics": true,
              "children": [
                {
                  "kind": "SIMPLE_NAME_REFERENCE",
                  "children": [
                    {
                      "kind": "IDENTIFIER_TOKEN",
                      "value": "x",
                      "leadingMinutiae": [
                        {
                          "kind": "WHITESPACE_MINUTIAE",
                          "value": "    "
                        }
                      ],
                      "trailingMinutiae": [
                        {
                          "kind": "WHITESPACE_MINUTIAE",
                          "value": " "
                        }
                      ]
                    }
                  ]
                },
                {
                  "kind": "EQUAL_TOKEN",
                  "trailingMinutiae": [
                    {
                      "kind": "WHITESPACE_MINUTIAE",
                      "value": " "
                    }
                  ]
                },
                {
<<<<<<< HEAD
                  "kind": "EXPLICIT_ANONYMOUS_FUNCTION_EXPRESSION",
                  "hasDiagnostics": true,
                  "children": [
                    {
                      "kind": "LIST",
                      "children": []
                    },
                    {
                      "kind": "LIST",
                      "hasDiagnostics": true,
                      "children": [
                        {
                          "kind": "ISOLATED_KEYWORD",
                          "trailingMinutiae": [
                            {
                              "kind": "WHITESPACE_MINUTIAE",
                              "value": " "
                            }
                          ]
                        },
                        {
                          "kind": "TRANSACTIONAL_KEYWORD",
                          "hasDiagnostics": true,
                          "diagnostics": [
                            "ERROR_INVALID_TOKEN",
                            "ERROR_INVALID_TOKEN"
                          ],
=======
                  "kind": "BINARY_EXPRESSION",
                  "hasDiagnostics": true,
                  "children": [
                    {
                      "kind": "SIMPLE_NAME_REFERENCE",
                      "hasDiagnostics": true,
                      "children": [
                        {
                          "kind": "IDENTIFIER_TOKEN",
                          "hasDiagnostics": true,
                          "diagnostics": [
                            "ERROR_INVALID_TOKEN"
                          ],
                          "value": "invalidtok",
>>>>>>> dfa1fba9
                          "leadingMinutiae": [
                            {
                              "kind": "INVALID_NODE_MINUTIAE",
                              "invalidNode": {
                                "kind": "INVALID_TOKEN_MINUTIAE_NODE",
                                "children": [
                                  {
                                    "kind": "PERCENT_TOKEN"
                                  }
                                ]
                              }
                            },
                            {
                              "kind": "WHITESPACE_MINUTIAE",
                              "value": " "
<<<<<<< HEAD
                            },
                            {
                              "kind": "INVALID_NODE_MINUTIAE",
                              "invalidNode": {
                                "kind": "INVALID_TOKEN_MINUTIAE_NODE",
                                "children": [
                                  {
                                    "kind": "IDENTIFIER_TOKEN",
                                    "value": "invalidtok"
                                  }
                                ]
                              }
                            },
                            {
                              "kind": "WHITESPACE_MINUTIAE",
                              "value": " "
=======
>>>>>>> dfa1fba9
                            }
                          ],
                          "trailingMinutiae": [
                            {
                              "kind": "WHITESPACE_MINUTIAE",
                              "value": " "
                            }
                          ]
                        }
                      ]
                    },
                    {
<<<<<<< HEAD
                      "kind": "FUNCTION_KEYWORD"
                    },
                    {
                      "kind": "FUNCTION_SIGNATURE",
                      "children": [
                        {
                          "kind": "OPEN_PAREN_TOKEN"
                        },
                        {
=======
                      "kind": "PLUS_TOKEN",
                      "isMissing": true,
                      "hasDiagnostics": true,
                      "diagnostics": [
                        "ERROR_MISSING_PLUS_TOKEN"
                      ]
                    },
                    {
                      "kind": "EXPLICIT_ANONYMOUS_FUNCTION_EXPRESSION",
                      "children": [
                        {
>>>>>>> dfa1fba9
                          "kind": "LIST",
                          "children": []
                        },
                        {
<<<<<<< HEAD
                          "kind": "CLOSE_PAREN_TOKEN",
                          "trailingMinutiae": [
                            {
                              "kind": "WHITESPACE_MINUTIAE",
                              "value": " "
                            }
                          ]
                        }
                      ]
                    },
                    {
                      "kind": "EXPRESSION_FUNCTION_BODY",
                      "children": [
                        {
                          "kind": "RIGHT_DOUBLE_ARROW_TOKEN",
                          "trailingMinutiae": [
                            {
                              "kind": "WHITESPACE_MINUTIAE",
                              "value": " "
                            }
                          ]
                        },
                        {
                          "kind": "BINARY_EXPRESSION",
                          "children": [
                            {
                              "kind": "SIMPLE_NAME_REFERENCE",
                              "children": [
                                {
                                  "kind": "IDENTIFIER_TOKEN",
                                  "value": "a",
                                  "trailingMinutiae": [
                                    {
                                      "kind": "WHITESPACE_MINUTIAE",
                                      "value": " "
                                    }
                                  ]
                                }
                              ]
                            },
                            {
                              "kind": "PLUS_TOKEN",
=======
                          "kind": "LIST",
                          "children": [
                            {
                              "kind": "TRANSACTIONAL_KEYWORD",
                              "trailingMinutiae": [
                                {
                                  "kind": "WHITESPACE_MINUTIAE",
                                  "value": " "
                                }
                              ]
                            }
                          ]
                        },
                        {
                          "kind": "FUNCTION_KEYWORD"
                        },
                        {
                          "kind": "FUNCTION_SIGNATURE",
                          "children": [
                            {
                              "kind": "OPEN_PAREN_TOKEN"
                            },
                            {
                              "kind": "LIST",
                              "children": []
                            },
                            {
                              "kind": "CLOSE_PAREN_TOKEN",
                              "trailingMinutiae": [
                                {
                                  "kind": "WHITESPACE_MINUTIAE",
                                  "value": " "
                                }
                              ]
                            }
                          ]
                        },
                        {
                          "kind": "EXPRESSION_FUNCTION_BODY",
                          "children": [
                            {
                              "kind": "RIGHT_DOUBLE_ARROW_TOKEN",
>>>>>>> dfa1fba9
                              "trailingMinutiae": [
                                {
                                  "kind": "WHITESPACE_MINUTIAE",
                                  "value": " "
                                }
                              ]
                            },
                            {
<<<<<<< HEAD
                              "kind": "SIMPLE_NAME_REFERENCE",
                              "children": [
                                {
                                  "kind": "IDENTIFIER_TOKEN",
                                  "value": "b"
=======
                              "kind": "BINARY_EXPRESSION",
                              "children": [
                                {
                                  "kind": "SIMPLE_NAME_REFERENCE",
                                  "children": [
                                    {
                                      "kind": "IDENTIFIER_TOKEN",
                                      "value": "a",
                                      "trailingMinutiae": [
                                        {
                                          "kind": "WHITESPACE_MINUTIAE",
                                          "value": " "
                                        }
                                      ]
                                    }
                                  ]
                                },
                                {
                                  "kind": "PLUS_TOKEN",
                                  "trailingMinutiae": [
                                    {
                                      "kind": "WHITESPACE_MINUTIAE",
                                      "value": " "
                                    }
                                  ]
                                },
                                {
                                  "kind": "SIMPLE_NAME_REFERENCE",
                                  "children": [
                                    {
                                      "kind": "IDENTIFIER_TOKEN",
                                      "value": "b"
                                    }
                                  ]
>>>>>>> dfa1fba9
                                }
                              ]
                            }
                          ]
                        }
                      ]
                    }
                  ]
                },
                {
                  "kind": "SEMICOLON_TOKEN",
                  "trailingMinutiae": [
                    {
                      "kind": "END_OF_LINE_MINUTIAE",
                      "value": "\n"
                    }
                  ]
                }
              ]
            },
            {
              "kind": "ASSIGNMENT_STATEMENT",
              "hasDiagnostics": true,
              "children": [
                {
                  "kind": "SIMPLE_NAME_REFERENCE",
                  "children": [
                    {
                      "kind": "IDENTIFIER_TOKEN",
                      "value": "x",
                      "leadingMinutiae": [
                        {
                          "kind": "WHITESPACE_MINUTIAE",
                          "value": "    "
                        }
                      ],
                      "trailingMinutiae": [
                        {
                          "kind": "WHITESPACE_MINUTIAE",
                          "value": " "
                        }
                      ]
                    }
                  ]
                },
                {
                  "kind": "EQUAL_TOKEN",
                  "trailingMinutiae": [
                    {
                      "kind": "WHITESPACE_MINUTIAE",
                      "value": " "
                    }
                  ]
                },
                {
                  "kind": "BINARY_EXPRESSION",
                  "hasDiagnostics": true,
                  "children": [
                    {
                      "kind": "SIMPLE_NAME_REFERENCE",
                      "hasDiagnostics": true,
                      "children": [
                        {
                          "kind": "IDENTIFIER_TOKEN",
                          "hasDiagnostics": true,
                          "diagnostics": [
                            "ERROR_INVALID_TOKEN"
                          ],
                          "value": "invalidtok",
                          "leadingMinutiae": [
                            {
                              "kind": "INVALID_NODE_MINUTIAE",
                              "invalidNode": {
                                "kind": "INVALID_TOKEN_MINUTIAE_NODE",
                                "children": [
                                  {
                                    "kind": "PERCENT_TOKEN"
                                  }
                                ]
                              }
                            },
                            {
                              "kind": "WHITESPACE_MINUTIAE",
                              "value": " "
                            }
                          ],
                          "trailingMinutiae": [
                            {
                              "kind": "WHITESPACE_MINUTIAE",
                              "value": " "
                            }
                          ]
                        }
                      ]
                    },
                    {
                      "kind": "PLUS_TOKEN",
                      "isMissing": true,
                      "hasDiagnostics": true,
                      "diagnostics": [
                        "ERROR_MISSING_PLUS_TOKEN"
                      ]
                    },
                    {
                      "kind": "EXPLICIT_ANONYMOUS_FUNCTION_EXPRESSION",
                      "children": [
                        {
                          "kind": "LIST",
                          "children": []
                        },
                        {
                          "kind": "LIST",
                          "children": [
                            {
                              "kind": "ISOLATED_KEYWORD",
                              "trailingMinutiae": [
                                {
                                  "kind": "WHITESPACE_MINUTIAE",
                                  "value": " "
                                }
                              ]
                            }
                          ]
                        },
                        {
                          "kind": "FUNCTION_KEYWORD"
                        },
                        {
                          "kind": "FUNCTION_SIGNATURE",
                          "children": [
                            {
                              "kind": "OPEN_PAREN_TOKEN"
                            },
                            {
                              "kind": "LIST",
                              "children": []
                            },
                            {
                              "kind": "CLOSE_PAREN_TOKEN",
                              "trailingMinutiae": [
                                {
                                  "kind": "WHITESPACE_MINUTIAE",
                                  "value": " "
                                }
                              ]
                            }
                          ]
                        },
                        {
                          "kind": "EXPRESSION_FUNCTION_BODY",
                          "children": [
                            {
                              "kind": "RIGHT_DOUBLE_ARROW_TOKEN",
                              "trailingMinutiae": [
                                {
                                  "kind": "WHITESPACE_MINUTIAE",
                                  "value": " "
                                }
                              ]
                            },
                            {
                              "kind": "BINARY_EXPRESSION",
                              "children": [
                                {
                                  "kind": "SIMPLE_NAME_REFERENCE",
                                  "children": [
                                    {
                                      "kind": "IDENTIFIER_TOKEN",
                                      "value": "a",
                                      "trailingMinutiae": [
                                        {
                                          "kind": "WHITESPACE_MINUTIAE",
                                          "value": " "
                                        }
                                      ]
                                    }
                                  ]
                                },
                                {
                                  "kind": "PLUS_TOKEN",
                                  "trailingMinutiae": [
                                    {
                                      "kind": "WHITESPACE_MINUTIAE",
                                      "value": " "
                                    }
                                  ]
                                },
                                {
                                  "kind": "SIMPLE_NAME_REFERENCE",
                                  "children": [
                                    {
                                      "kind": "IDENTIFIER_TOKEN",
                                      "value": "b"
                                    }
                                  ]
                                }
                              ]
                            }
                          ]
                        }
                      ]
                    }
                  ]
                },
                {
                  "kind": "SEMICOLON_TOKEN",
                  "trailingMinutiae": [
                    {
                      "kind": "END_OF_LINE_MINUTIAE",
                      "value": "\n"
                    }
                  ]
                }
              ]
            },
            {
              "kind": "ASSIGNMENT_STATEMENT",
              "hasDiagnostics": true,
              "children": [
                {
                  "kind": "SIMPLE_NAME_REFERENCE",
                  "children": [
                    {
                      "kind": "IDENTIFIER_TOKEN",
                      "value": "x",
                      "leadingMinutiae": [
                        {
                          "kind": "WHITESPACE_MINUTIAE",
                          "value": "    "
                        }
                      ],
                      "trailingMinutiae": [
                        {
                          "kind": "WHITESPACE_MINUTIAE",
                          "value": " "
                        }
                      ]
                    }
                  ]
                },
                {
                  "kind": "EQUAL_TOKEN",
                  "trailingMinutiae": [
                    {
                      "kind": "WHITESPACE_MINUTIAE",
                      "value": " "
                    }
                  ]
                },
                {
                  "kind": "BINARY_EXPRESSION",
                  "hasDiagnostics": true,
                  "children": [
                    {
                      "kind": "SIMPLE_NAME_REFERENCE",
                      "hasDiagnostics": true,
                      "children": [
                        {
                          "kind": "IDENTIFIER_TOKEN",
                          "hasDiagnostics": true,
                          "diagnostics": [
                            "ERROR_INVALID_TOKEN"
                          ],
                          "value": "invalidtok",
                          "leadingMinutiae": [
                            {
                              "kind": "INVALID_NODE_MINUTIAE",
                              "invalidNode": {
                                "kind": "INVALID_TOKEN_MINUTIAE_NODE",
                                "children": [
                                  {
                                    "kind": "PERCENT_TOKEN"
                                  }
                                ]
                              }
                            },
                            {
                              "kind": "WHITESPACE_MINUTIAE",
                              "value": " "
                            }
                          ],
                          "trailingMinutiae": [
                            {
                              "kind": "WHITESPACE_MINUTIAE",
                              "value": " "
                            }
                          ]
                        }
                      ]
                    },
                    {
                      "kind": "PLUS_TOKEN",
                      "isMissing": true,
                      "hasDiagnostics": true,
                      "diagnostics": [
                        "ERROR_MISSING_PLUS_TOKEN"
                      ]
                    },
                    {
                      "kind": "EXPLICIT_ANONYMOUS_FUNCTION_EXPRESSION",
                      "children": [
                        {
                          "kind": "LIST",
                          "children": []
                        },
                        {
                          "kind": "LIST",
                          "children": [
                            {
                              "kind": "TRANSACTIONAL_KEYWORD",
                              "trailingMinutiae": [
                                {
                                  "kind": "WHITESPACE_MINUTIAE",
                                  "value": " "
                                }
                              ]
                            },
                            {
                              "kind": "ISOLATED_KEYWORD",
                              "trailingMinutiae": [
                                {
                                  "kind": "WHITESPACE_MINUTIAE",
                                  "value": " "
                                }
                              ]
                            }
                          ]
                        },
                        {
                          "kind": "FUNCTION_KEYWORD"
                        },
                        {
                          "kind": "FUNCTION_SIGNATURE",
                          "children": [
                            {
                              "kind": "OPEN_PAREN_TOKEN"
                            },
                            {
                              "kind": "LIST",
                              "children": []
                            },
                            {
                              "kind": "CLOSE_PAREN_TOKEN",
                              "trailingMinutiae": [
                                {
                                  "kind": "WHITESPACE_MINUTIAE",
                                  "value": " "
                                }
                              ]
                            }
                          ]
                        },
                        {
                          "kind": "EXPRESSION_FUNCTION_BODY",
                          "children": [
                            {
                              "kind": "RIGHT_DOUBLE_ARROW_TOKEN",
                              "trailingMinutiae": [
                                {
                                  "kind": "WHITESPACE_MINUTIAE",
                                  "value": " "
                                }
                              ]
                            },
                            {
                              "kind": "BINARY_EXPRESSION",
                              "children": [
                                {
                                  "kind": "SIMPLE_NAME_REFERENCE",
                                  "children": [
                                    {
                                      "kind": "IDENTIFIER_TOKEN",
                                      "value": "a",
                                      "trailingMinutiae": [
                                        {
                                          "kind": "WHITESPACE_MINUTIAE",
                                          "value": " "
                                        }
                                      ]
                                    }
                                  ]
                                },
                                {
                                  "kind": "PLUS_TOKEN",
                                  "trailingMinutiae": [
                                    {
                                      "kind": "WHITESPACE_MINUTIAE",
                                      "value": " "
                                    }
                                  ]
                                },
                                {
                                  "kind": "SIMPLE_NAME_REFERENCE",
                                  "children": [
                                    {
                                      "kind": "IDENTIFIER_TOKEN",
                                      "value": "b"
                                    }
                                  ]
                                }
                              ]
                            }
                          ]
                        }
                      ]
                    }
                  ]
                },
                {
                  "kind": "SEMICOLON_TOKEN",
                  "trailingMinutiae": [
                    {
                      "kind": "END_OF_LINE_MINUTIAE",
                      "value": "\n"
                    }
                  ]
                }
              ]
            },
            {
              "kind": "ASSIGNMENT_STATEMENT",
              "hasDiagnostics": true,
              "children": [
                {
                  "kind": "SIMPLE_NAME_REFERENCE",
                  "children": [
                    {
                      "kind": "IDENTIFIER_TOKEN",
                      "value": "x",
                      "leadingMinutiae": [
                        {
                          "kind": "WHITESPACE_MINUTIAE",
                          "value": "    "
                        }
                      ],
                      "trailingMinutiae": [
                        {
                          "kind": "WHITESPACE_MINUTIAE",
                          "value": " "
                        }
                      ]
                    }
                  ]
                },
                {
                  "kind": "EQUAL_TOKEN",
                  "trailingMinutiae": [
                    {
                      "kind": "WHITESPACE_MINUTIAE",
                      "value": " "
                    }
                  ]
                },
                {
<<<<<<< HEAD
                  "kind": "EXPLICIT_ANONYMOUS_FUNCTION_EXPRESSION",
                  "hasDiagnostics": true,
                  "children": [
                    {
                      "kind": "LIST",
                      "children": []
                    },
                    {
                      "kind": "LIST",
                      "children": [
                        {
                          "kind": "ISOLATED_KEYWORD",
                          "trailingMinutiae": [
=======
                  "kind": "IMPLICIT_ANONYMOUS_FUNCTION_EXPRESSION",
                  "hasDiagnostics": true,
                  "children": [
                    {
                      "kind": "INFER_PARAM_LIST",
                      "hasDiagnostics": true,
                      "children": [
                        {
                          "kind": "OPEN_PAREN_TOKEN",
                          "hasDiagnostics": true,
                          "diagnostics": [
                            "ERROR_QUALIFIER_NOT_ALLOWED"
                          ],
                          "leadingMinutiae": [
                            {
                              "kind": "INVALID_NODE_MINUTIAE",
                              "invalidNode": {
                                "kind": "INVALID_TOKEN_MINUTIAE_NODE",
                                "children": [
                                  {
                                    "kind": "ISOLATED_KEYWORD"
                                  }
                                ]
                              }
                            },
>>>>>>> dfa1fba9
                            {
                              "kind": "WHITESPACE_MINUTIAE",
                              "value": " "
                            }
                          ]
<<<<<<< HEAD
                        }
                      ]
                    },
                    {
                      "kind": "FUNCTION_KEYWORD",
                      "isMissing": true,
                      "hasDiagnostics": true,
                      "diagnostics": [
                        "ERROR_MISSING_FUNCTION_KEYWORD"
                      ]
                    },
                    {
                      "kind": "FUNCTION_SIGNATURE",
                      "children": [
                        {
                          "kind": "OPEN_PAREN_TOKEN"
=======
>>>>>>> dfa1fba9
                        },
                        {
                          "kind": "LIST",
                          "children": []
                        },
                        {
                          "kind": "CLOSE_PAREN_TOKEN",
                          "trailingMinutiae": [
                            {
                              "kind": "WHITESPACE_MINUTIAE",
                              "value": " "
                            }
                          ]
                        }
                      ]
                    },
                    {
<<<<<<< HEAD
                      "kind": "EXPRESSION_FUNCTION_BODY",
                      "children": [
                        {
                          "kind": "RIGHT_DOUBLE_ARROW_TOKEN",
=======
                      "kind": "RIGHT_DOUBLE_ARROW_TOKEN",
                      "trailingMinutiae": [
                        {
                          "kind": "WHITESPACE_MINUTIAE",
                          "value": " "
                        }
                      ]
                    },
                    {
                      "kind": "BINARY_EXPRESSION",
                      "children": [
                        {
                          "kind": "SIMPLE_NAME_REFERENCE",
                          "children": [
                            {
                              "kind": "IDENTIFIER_TOKEN",
                              "value": "a",
                              "trailingMinutiae": [
                                {
                                  "kind": "WHITESPACE_MINUTIAE",
                                  "value": " "
                                }
                              ]
                            }
                          ]
                        },
                        {
                          "kind": "PLUS_TOKEN",
>>>>>>> dfa1fba9
                          "trailingMinutiae": [
                            {
                              "kind": "WHITESPACE_MINUTIAE",
                              "value": " "
                            }
                          ]
                        },
                        {
<<<<<<< HEAD
                          "kind": "BINARY_EXPRESSION",
                          "children": [
                            {
                              "kind": "SIMPLE_NAME_REFERENCE",
                              "children": [
                                {
                                  "kind": "IDENTIFIER_TOKEN",
                                  "value": "a",
                                  "trailingMinutiae": [
                                    {
                                      "kind": "WHITESPACE_MINUTIAE",
                                      "value": " "
                                    }
                                  ]
                                }
                              ]
                            },
                            {
                              "kind": "PLUS_TOKEN",
                              "trailingMinutiae": [
                                {
                                  "kind": "WHITESPACE_MINUTIAE",
                                  "value": " "
                                }
                              ]
                            },
                            {
                              "kind": "SIMPLE_NAME_REFERENCE",
                              "children": [
                                {
                                  "kind": "IDENTIFIER_TOKEN",
                                  "value": "b"
                                }
                              ]
=======
                          "kind": "SIMPLE_NAME_REFERENCE",
                          "children": [
                            {
                              "kind": "IDENTIFIER_TOKEN",
                              "value": "b"
>>>>>>> dfa1fba9
                            }
                          ]
                        }
                      ]
                    }
                  ]
                },
                {
                  "kind": "SEMICOLON_TOKEN",
                  "trailingMinutiae": [
                    {
                      "kind": "END_OF_LINE_MINUTIAE",
                      "value": "\n"
                    }
                  ]
                }
              ]
            },
            {
              "kind": "ASSIGNMENT_STATEMENT",
              "hasDiagnostics": true,
              "children": [
                {
                  "kind": "SIMPLE_NAME_REFERENCE",
                  "children": [
                    {
                      "kind": "IDENTIFIER_TOKEN",
                      "value": "x",
                      "leadingMinutiae": [
                        {
                          "kind": "WHITESPACE_MINUTIAE",
                          "value": "    "
                        }
                      ],
                      "trailingMinutiae": [
                        {
                          "kind": "WHITESPACE_MINUTIAE",
                          "value": " "
                        }
                      ]
                    }
                  ]
                },
                {
                  "kind": "EQUAL_TOKEN",
                  "trailingMinutiae": [
                    {
                      "kind": "WHITESPACE_MINUTIAE",
                      "value": " "
                    }
                  ]
                },
                {
                  "kind": "EXPLICIT_ANONYMOUS_FUNCTION_EXPRESSION",
                  "hasDiagnostics": true,
                  "children": [
                    {
                      "kind": "LIST",
                      "children": []
                    },
                    {
                      "kind": "LIST",
                      "children": [
                        {
                          "kind": "ISOLATED_KEYWORD",
                          "trailingMinutiae": [
                            {
                              "kind": "WHITESPACE_MINUTIAE",
                              "value": " "
                            }
                          ]
                        }
                      ]
                    },
                    {
                      "kind": "FUNCTION_KEYWORD",
                      "trailingMinutiae": [
                        {
                          "kind": "WHITESPACE_MINUTIAE",
                          "value": "  "
                        }
                      ]
                    },
                    {
                      "kind": "FUNCTION_SIGNATURE",
                      "hasDiagnostics": true,
                      "children": [
                        {
                          "kind": "OPEN_PAREN_TOKEN",
                          "isMissing": true,
                          "hasDiagnostics": true,
                          "diagnostics": [
                            "ERROR_MISSING_OPEN_PAREN_TOKEN"
                          ]
                        },
                        {
                          "kind": "LIST",
                          "hasDiagnostics": true,
                          "children": [
                            {
                              "kind": "REQUIRED_PARAM",
                              "hasDiagnostics": true,
                              "children": [
                                {
                                  "kind": "LIST",
                                  "hasDiagnostics": true,
                                  "children": [
                                    {
                                      "kind": "ANNOTATION",
                                      "hasDiagnostics": true,
                                      "children": [
                                        {
                                          "kind": "AT_TOKEN",
                                          "isMissing": true,
                                          "hasDiagnostics": true,
                                          "diagnostics": [
                                            "ERROR_MISSING_AT_TOKEN"
                                          ]
                                        },
                                        {
                                          "kind": "IDENTIFIER_TOKEN",
                                          "isMissing": true
                                        }
                                      ]
                                    }
                                  ]
                                },
                                {
                                  "kind": "SIMPLE_NAME_REFERENCE",
                                  "hasDiagnostics": true,
                                  "children": [
                                    {
                                      "kind": "IDENTIFIER_TOKEN",
                                      "hasDiagnostics": true,
                                      "diagnostics": [
                                        "ERROR_INVALID_TOKEN"
                                      ],
                                      "value": "a",
                                      "leadingMinutiae": [
                                        {
                                          "kind": "INVALID_NODE_MINUTIAE",
                                          "invalidNode": {
                                            "kind": "INVALID_TOKEN_MINUTIAE_NODE",
                                            "children": [
                                              {
                                                "kind": "RIGHT_DOUBLE_ARROW_TOKEN"
                                              }
                                            ]
                                          }
                                        },
                                        {
                                          "kind": "WHITESPACE_MINUTIAE",
                                          "value": " "
                                        }
                                      ],
                                      "trailingMinutiae": [
                                        {
                                          "kind": "WHITESPACE_MINUTIAE",
                                          "value": " "
                                        }
                                      ]
                                    }
                                  ]
                                },
                                {
                                  "kind": "IDENTIFIER_TOKEN",
                                  "isMissing": true,
                                  "hasDiagnostics": true,
                                  "diagnostics": [
                                    "ERROR_MISSING_IDENTIFIER"
                                  ]
                                }
                              ]
                            }
                          ]
                        },
                        {
                          "kind": "CLOSE_PAREN_TOKEN",
                          "isMissing": true,
                          "hasDiagnostics": true,
                          "diagnostics": [
                            "ERROR_MISSING_CLOSE_PAREN_TOKEN"
                          ]
                        }
                      ]
                    },
                    {
                      "kind": "EXPRESSION_FUNCTION_BODY",
                      "hasDiagnostics": true,
                      "children": [
                        {
                          "kind": "RIGHT_DOUBLE_ARROW_TOKEN",
                          "isMissing": true,
                          "hasDiagnostics": true,
                          "diagnostics": [
                            "ERROR_MISSING_RIGHT_DOUBLE_ARROW_TOKEN"
                          ]
                        },
                        {
                          "kind": "UNARY_EXPRESSION",
                          "children": [
                            {
                              "kind": "PLUS_TOKEN",
                              "trailingMinutiae": [
                                {
                                  "kind": "WHITESPACE_MINUTIAE",
                                  "value": " "
                                }
                              ]
                            },
                            {
                              "kind": "SIMPLE_NAME_REFERENCE",
                              "children": [
                                {
                                  "kind": "IDENTIFIER_TOKEN",
                                  "value": "b"
                                }
                              ]
                            }
                          ]
                        }
                      ]
                    }
                  ]
                },
                {
                  "kind": "SEMICOLON_TOKEN",
                  "trailingMinutiae": [
                    {
                      "kind": "END_OF_LINE_MINUTIAE",
                      "value": "\n"
                    }
                  ]
                }
              ]
            },
            {
              "kind": "ASSIGNMENT_STATEMENT",
              "hasDiagnostics": true,
              "children": [
                {
                  "kind": "SIMPLE_NAME_REFERENCE",
                  "children": [
                    {
                      "kind": "IDENTIFIER_TOKEN",
                      "value": "x",
                      "leadingMinutiae": [
                        {
                          "kind": "WHITESPACE_MINUTIAE",
                          "value": "    "
                        }
                      ],
                      "trailingMinutiae": [
                        {
                          "kind": "WHITESPACE_MINUTIAE",
                          "value": " "
                        }
                      ]
                    }
                  ]
                },
                {
                  "kind": "EQUAL_TOKEN",
                  "trailingMinutiae": [
                    {
                      "kind": "WHITESPACE_MINUTIAE",
                      "value": " "
                    }
                  ]
                },
                {
                  "kind": "EXPLICIT_ANONYMOUS_FUNCTION_EXPRESSION",
                  "hasDiagnostics": true,
                  "children": [
                    {
                      "kind": "LIST",
                      "children": []
                    },
                    {
                      "kind": "LIST",
                      "children": [
                        {
                          "kind": "TRANSACTIONAL_KEYWORD",
                          "trailingMinutiae": [
                            {
                              "kind": "WHITESPACE_MINUTIAE",
                              "value": " "
                            }
                          ]
                        }
                      ]
                    },
                    {
                      "kind": "FUNCTION_KEYWORD",
                      "trailingMinutiae": [
                        {
                          "kind": "WHITESPACE_MINUTIAE",
                          "value": "  "
                        }
                      ]
                    },
                    {
                      "kind": "FUNCTION_SIGNATURE",
                      "hasDiagnostics": true,
                      "children": [
                        {
                          "kind": "OPEN_PAREN_TOKEN",
                          "isMissing": true,
                          "hasDiagnostics": true,
                          "diagnostics": [
                            "ERROR_MISSING_OPEN_PAREN_TOKEN"
                          ]
                        },
                        {
                          "kind": "LIST",
                          "hasDiagnostics": true,
                          "children": [
                            {
                              "kind": "REQUIRED_PARAM",
                              "hasDiagnostics": true,
                              "children": [
                                {
                                  "kind": "LIST",
                                  "hasDiagnostics": true,
                                  "children": [
                                    {
                                      "kind": "ANNOTATION",
                                      "hasDiagnostics": true,
                                      "children": [
                                        {
                                          "kind": "AT_TOKEN",
                                          "isMissing": true,
                                          "hasDiagnostics": true,
                                          "diagnostics": [
                                            "ERROR_MISSING_AT_TOKEN"
                                          ]
                                        },
                                        {
                                          "kind": "IDENTIFIER_TOKEN",
                                          "isMissing": true
                                        }
                                      ]
                                    }
                                  ]
                                },
                                {
                                  "kind": "SIMPLE_NAME_REFERENCE",
                                  "hasDiagnostics": true,
                                  "children": [
                                    {
                                      "kind": "IDENTIFIER_TOKEN",
                                      "hasDiagnostics": true,
                                      "diagnostics": [
                                        "ERROR_INVALID_TOKEN"
                                      ],
                                      "value": "a",
                                      "leadingMinutiae": [
                                        {
                                          "kind": "INVALID_NODE_MINUTIAE",
                                          "invalidNode": {
                                            "kind": "INVALID_TOKEN_MINUTIAE_NODE",
                                            "children": [
                                              {
                                                "kind": "RIGHT_DOUBLE_ARROW_TOKEN"
                                              }
                                            ]
                                          }
                                        },
                                        {
                                          "kind": "WHITESPACE_MINUTIAE",
                                          "value": " "
                                        }
                                      ],
                                      "trailingMinutiae": [
                                        {
                                          "kind": "WHITESPACE_MINUTIAE",
                                          "value": " "
                                        }
                                      ]
                                    }
                                  ]
                                },
                                {
                                  "kind": "IDENTIFIER_TOKEN",
                                  "isMissing": true,
                                  "hasDiagnostics": true,
                                  "diagnostics": [
                                    "ERROR_MISSING_IDENTIFIER"
                                  ]
                                }
                              ]
                            }
                          ]
                        },
                        {
                          "kind": "CLOSE_PAREN_TOKEN",
                          "isMissing": true,
                          "hasDiagnostics": true,
                          "diagnostics": [
                            "ERROR_MISSING_CLOSE_PAREN_TOKEN"
                          ]
                        }
                      ]
                    },
                    {
                      "kind": "EXPRESSION_FUNCTION_BODY",
                      "hasDiagnostics": true,
                      "children": [
                        {
                          "kind": "RIGHT_DOUBLE_ARROW_TOKEN",
                          "isMissing": true,
                          "hasDiagnostics": true,
                          "diagnostics": [
                            "ERROR_MISSING_RIGHT_DOUBLE_ARROW_TOKEN"
                          ]
                        },
                        {
                          "kind": "UNARY_EXPRESSION",
                          "children": [
                            {
                              "kind": "PLUS_TOKEN",
                              "trailingMinutiae": [
                                {
                                  "kind": "WHITESPACE_MINUTIAE",
                                  "value": " "
                                }
                              ]
                            },
                            {
                              "kind": "SIMPLE_NAME_REFERENCE",
                              "children": [
                                {
                                  "kind": "IDENTIFIER_TOKEN",
                                  "value": "b"
                                }
                              ]
                            }
                          ]
                        }
                      ]
                    }
                  ]
                },
                {
                  "kind": "SEMICOLON_TOKEN",
                  "trailingMinutiae": [
                    {
                      "kind": "END_OF_LINE_MINUTIAE",
                      "value": "\n"
                    }
                  ]
                }
              ]
            }
          ]
        },
        {
          "kind": "CLOSE_BRACE_TOKEN",
          "trailingMinutiae": [
            {
              "kind": "END_OF_LINE_MINUTIAE",
              "value": "\n"
            }
          ]
        }
      ]
    }
  ]
}<|MERGE_RESOLUTION|>--- conflicted
+++ resolved
@@ -100,21 +100,7 @@
                     },
                     {
                       "kind": "LIST",
-<<<<<<< HEAD
-                      "children": [
-                        {
-                          "kind": "ISOLATED_KEYWORD",
-                          "trailingMinutiae": [
-                            {
-                              "kind": "WHITESPACE_MINUTIAE",
-                              "value": " "
-                            }
-                          ]
-                        }
-                      ]
-=======
                       "children": []
->>>>>>> dfa1fba9
                     },
                     {
                       "kind": "FUNCTION_KEYWORD",
@@ -129,12 +115,7 @@
                             "kind": "INVALID_TOKEN_MINUTIAE_NODE",
                             "children": [
                               {
-<<<<<<< HEAD
-                                "kind": "IDENTIFIER_TOKEN",
-                                "value": "fddddf343"
-=======
                                 "kind": "PERCENT_TOKEN"
->>>>>>> dfa1fba9
                               }
                             ]
                           }
@@ -432,20 +413,6 @@
                   ]
                 },
                 {
-<<<<<<< HEAD
-                  "kind": "EXPLICIT_ANONYMOUS_FUNCTION_EXPRESSION",
-                  "hasDiagnostics": true,
-                  "children": [
-                    {
-                      "kind": "LIST",
-                      "children": []
-                    },
-                    {
-                      "kind": "LIST",
-                      "children": [
-                        {
-                          "kind": "ISOLATED_KEYWORD",
-=======
                   "kind": "BINARY_EXPRESSION",
                   "hasDiagnostics": true,
                   "children": [
@@ -455,7 +422,6 @@
                         {
                           "kind": "IDENTIFIER_TOKEN",
                           "value": "invalidtok",
->>>>>>> dfa1fba9
                           "trailingMinutiae": [
                             {
                               "kind": "WHITESPACE_MINUTIAE",
@@ -466,37 +432,6 @@
                       ]
                     },
                     {
-<<<<<<< HEAD
-                      "kind": "FUNCTION_KEYWORD",
-                      "hasDiagnostics": true,
-                      "diagnostics": [
-                        "ERROR_INVALID_TOKEN"
-                      ],
-                      "leadingMinutiae": [
-                        {
-                          "kind": "INVALID_NODE_MINUTIAE",
-                          "invalidNode": {
-                            "kind": "INVALID_TOKEN_MINUTIAE_NODE",
-                            "children": [
-                              {
-                                "kind": "IDENTIFIER_TOKEN",
-                                "value": "invalidtok"
-                              }
-                            ]
-                          }
-                        },
-                        {
-                          "kind": "WHITESPACE_MINUTIAE",
-                          "value": " "
-                        }
-                      ]
-                    },
-                    {
-                      "kind": "FUNCTION_SIGNATURE",
-                      "children": [
-                        {
-                          "kind": "OPEN_PAREN_TOKEN"
-=======
                       "kind": "PLUS_TOKEN",
                       "isMissing": true,
                       "hasDiagnostics": true,
@@ -510,57 +445,12 @@
                         {
                           "kind": "LIST",
                           "children": []
->>>>>>> dfa1fba9
                         },
                         {
                           "kind": "LIST",
                           "children": []
                         },
                         {
-<<<<<<< HEAD
-                          "kind": "CLOSE_PAREN_TOKEN",
-                          "trailingMinutiae": [
-                            {
-                              "kind": "WHITESPACE_MINUTIAE",
-                              "value": " "
-                            }
-                          ]
-                        }
-                      ]
-                    },
-                    {
-                      "kind": "EXPRESSION_FUNCTION_BODY",
-                      "children": [
-                        {
-                          "kind": "RIGHT_DOUBLE_ARROW_TOKEN",
-                          "trailingMinutiae": [
-                            {
-                              "kind": "WHITESPACE_MINUTIAE",
-                              "value": " "
-                            }
-                          ]
-                        },
-                        {
-                          "kind": "BINARY_EXPRESSION",
-                          "children": [
-                            {
-                              "kind": "SIMPLE_NAME_REFERENCE",
-                              "children": [
-                                {
-                                  "kind": "IDENTIFIER_TOKEN",
-                                  "value": "a",
-                                  "trailingMinutiae": [
-                                    {
-                                      "kind": "WHITESPACE_MINUTIAE",
-                                      "value": " "
-                                    }
-                                  ]
-                                }
-                              ]
-                            },
-                            {
-                              "kind": "PLUS_TOKEN",
-=======
                           "kind": "FUNCTION_KEYWORD"
                         },
                         {
@@ -589,7 +479,6 @@
                           "children": [
                             {
                               "kind": "RIGHT_DOUBLE_ARROW_TOKEN",
->>>>>>> dfa1fba9
                               "trailingMinutiae": [
                                 {
                                   "kind": "WHITESPACE_MINUTIAE",
@@ -598,13 +487,6 @@
                               ]
                             },
                             {
-<<<<<<< HEAD
-                              "kind": "SIMPLE_NAME_REFERENCE",
-                              "children": [
-                                {
-                                  "kind": "IDENTIFIER_TOKEN",
-                                  "value": "b"
-=======
                               "kind": "BINARY_EXPRESSION",
                               "children": [
                                 {
@@ -639,7 +521,6 @@
                                       "value": "b"
                                     }
                                   ]
->>>>>>> dfa1fba9
                                 }
                               ]
                             }
@@ -695,35 +576,6 @@
                   ]
                 },
                 {
-<<<<<<< HEAD
-                  "kind": "EXPLICIT_ANONYMOUS_FUNCTION_EXPRESSION",
-                  "hasDiagnostics": true,
-                  "children": [
-                    {
-                      "kind": "LIST",
-                      "children": []
-                    },
-                    {
-                      "kind": "LIST",
-                      "hasDiagnostics": true,
-                      "children": [
-                        {
-                          "kind": "ISOLATED_KEYWORD",
-                          "trailingMinutiae": [
-                            {
-                              "kind": "WHITESPACE_MINUTIAE",
-                              "value": " "
-                            }
-                          ]
-                        },
-                        {
-                          "kind": "TRANSACTIONAL_KEYWORD",
-                          "hasDiagnostics": true,
-                          "diagnostics": [
-                            "ERROR_INVALID_TOKEN",
-                            "ERROR_INVALID_TOKEN"
-                          ],
-=======
                   "kind": "BINARY_EXPRESSION",
                   "hasDiagnostics": true,
                   "children": [
@@ -738,7 +590,6 @@
                             "ERROR_INVALID_TOKEN"
                           ],
                           "value": "invalidtok",
->>>>>>> dfa1fba9
                           "leadingMinutiae": [
                             {
                               "kind": "INVALID_NODE_MINUTIAE",
@@ -754,48 +605,18 @@
                             {
                               "kind": "WHITESPACE_MINUTIAE",
                               "value": " "
-<<<<<<< HEAD
-                            },
-                            {
-                              "kind": "INVALID_NODE_MINUTIAE",
-                              "invalidNode": {
-                                "kind": "INVALID_TOKEN_MINUTIAE_NODE",
-                                "children": [
-                                  {
-                                    "kind": "IDENTIFIER_TOKEN",
-                                    "value": "invalidtok"
-                                  }
-                                ]
-                              }
-                            },
+                            }
+                          ],
+                          "trailingMinutiae": [
                             {
                               "kind": "WHITESPACE_MINUTIAE",
                               "value": " "
-=======
->>>>>>> dfa1fba9
-                            }
-                          ],
-                          "trailingMinutiae": [
-                            {
-                              "kind": "WHITESPACE_MINUTIAE",
-                              "value": " "
-                            }
-                          ]
-                        }
-                      ]
-                    },
-                    {
-<<<<<<< HEAD
-                      "kind": "FUNCTION_KEYWORD"
-                    },
-                    {
-                      "kind": "FUNCTION_SIGNATURE",
-                      "children": [
-                        {
-                          "kind": "OPEN_PAREN_TOKEN"
-                        },
-                        {
-=======
+                            }
+                          ]
+                        }
+                      ]
+                    },
+                    {
                       "kind": "PLUS_TOKEN",
                       "isMissing": true,
                       "hasDiagnostics": true,
@@ -807,55 +628,10 @@
                       "kind": "EXPLICIT_ANONYMOUS_FUNCTION_EXPRESSION",
                       "children": [
                         {
->>>>>>> dfa1fba9
                           "kind": "LIST",
                           "children": []
                         },
                         {
-<<<<<<< HEAD
-                          "kind": "CLOSE_PAREN_TOKEN",
-                          "trailingMinutiae": [
-                            {
-                              "kind": "WHITESPACE_MINUTIAE",
-                              "value": " "
-                            }
-                          ]
-                        }
-                      ]
-                    },
-                    {
-                      "kind": "EXPRESSION_FUNCTION_BODY",
-                      "children": [
-                        {
-                          "kind": "RIGHT_DOUBLE_ARROW_TOKEN",
-                          "trailingMinutiae": [
-                            {
-                              "kind": "WHITESPACE_MINUTIAE",
-                              "value": " "
-                            }
-                          ]
-                        },
-                        {
-                          "kind": "BINARY_EXPRESSION",
-                          "children": [
-                            {
-                              "kind": "SIMPLE_NAME_REFERENCE",
-                              "children": [
-                                {
-                                  "kind": "IDENTIFIER_TOKEN",
-                                  "value": "a",
-                                  "trailingMinutiae": [
-                                    {
-                                      "kind": "WHITESPACE_MINUTIAE",
-                                      "value": " "
-                                    }
-                                  ]
-                                }
-                              ]
-                            },
-                            {
-                              "kind": "PLUS_TOKEN",
-=======
                           "kind": "LIST",
                           "children": [
                             {
@@ -898,7 +674,6 @@
                           "children": [
                             {
                               "kind": "RIGHT_DOUBLE_ARROW_TOKEN",
->>>>>>> dfa1fba9
                               "trailingMinutiae": [
                                 {
                                   "kind": "WHITESPACE_MINUTIAE",
@@ -907,13 +682,6 @@
                               ]
                             },
                             {
-<<<<<<< HEAD
-                              "kind": "SIMPLE_NAME_REFERENCE",
-                              "children": [
-                                {
-                                  "kind": "IDENTIFIER_TOKEN",
-                                  "value": "b"
-=======
                               "kind": "BINARY_EXPRESSION",
                               "children": [
                                 {
@@ -948,7 +716,6 @@
                                       "value": "b"
                                     }
                                   ]
->>>>>>> dfa1fba9
                                 }
                               ]
                             }
@@ -1403,21 +1170,6 @@
                   ]
                 },
                 {
-<<<<<<< HEAD
-                  "kind": "EXPLICIT_ANONYMOUS_FUNCTION_EXPRESSION",
-                  "hasDiagnostics": true,
-                  "children": [
-                    {
-                      "kind": "LIST",
-                      "children": []
-                    },
-                    {
-                      "kind": "LIST",
-                      "children": [
-                        {
-                          "kind": "ISOLATED_KEYWORD",
-                          "trailingMinutiae": [
-=======
                   "kind": "IMPLICIT_ANONYMOUS_FUNCTION_EXPRESSION",
                   "hasDiagnostics": true,
                   "children": [
@@ -1443,31 +1195,11 @@
                                 ]
                               }
                             },
->>>>>>> dfa1fba9
                             {
                               "kind": "WHITESPACE_MINUTIAE",
                               "value": " "
                             }
                           ]
-<<<<<<< HEAD
-                        }
-                      ]
-                    },
-                    {
-                      "kind": "FUNCTION_KEYWORD",
-                      "isMissing": true,
-                      "hasDiagnostics": true,
-                      "diagnostics": [
-                        "ERROR_MISSING_FUNCTION_KEYWORD"
-                      ]
-                    },
-                    {
-                      "kind": "FUNCTION_SIGNATURE",
-                      "children": [
-                        {
-                          "kind": "OPEN_PAREN_TOKEN"
-=======
->>>>>>> dfa1fba9
                         },
                         {
                           "kind": "LIST",
@@ -1485,12 +1217,6 @@
                       ]
                     },
                     {
-<<<<<<< HEAD
-                      "kind": "EXPRESSION_FUNCTION_BODY",
-                      "children": [
-                        {
-                          "kind": "RIGHT_DOUBLE_ARROW_TOKEN",
-=======
                       "kind": "RIGHT_DOUBLE_ARROW_TOKEN",
                       "trailingMinutiae": [
                         {
@@ -1519,7 +1245,6 @@
                         },
                         {
                           "kind": "PLUS_TOKEN",
->>>>>>> dfa1fba9
                           "trailingMinutiae": [
                             {
                               "kind": "WHITESPACE_MINUTIAE",
@@ -1528,48 +1253,11 @@
                           ]
                         },
                         {
-<<<<<<< HEAD
-                          "kind": "BINARY_EXPRESSION",
-                          "children": [
-                            {
-                              "kind": "SIMPLE_NAME_REFERENCE",
-                              "children": [
-                                {
-                                  "kind": "IDENTIFIER_TOKEN",
-                                  "value": "a",
-                                  "trailingMinutiae": [
-                                    {
-                                      "kind": "WHITESPACE_MINUTIAE",
-                                      "value": " "
-                                    }
-                                  ]
-                                }
-                              ]
-                            },
-                            {
-                              "kind": "PLUS_TOKEN",
-                              "trailingMinutiae": [
-                                {
-                                  "kind": "WHITESPACE_MINUTIAE",
-                                  "value": " "
-                                }
-                              ]
-                            },
-                            {
-                              "kind": "SIMPLE_NAME_REFERENCE",
-                              "children": [
-                                {
-                                  "kind": "IDENTIFIER_TOKEN",
-                                  "value": "b"
-                                }
-                              ]
-=======
                           "kind": "SIMPLE_NAME_REFERENCE",
                           "children": [
                             {
                               "kind": "IDENTIFIER_TOKEN",
                               "value": "b"
->>>>>>> dfa1fba9
                             }
                           ]
                         }
