--- conflicted
+++ resolved
@@ -109,11 +109,8 @@
     ELSE_BLOCK(1204),
     WHILE_STATEMENT(1205),
     CALL_STATEMENT(1206),
-<<<<<<< HEAD
-    RETURN_STATEMENT(1207),
-=======
     PANIC_STATEMENT(1207),
->>>>>>> deae6bf6
+    RETURN_STATEMENT(1208),
 
     // Expressions
     BINARY_EXPRESSION(1300),
