--- conflicted
+++ resolved
@@ -2344,7 +2344,6 @@
     }
 
     @Override
-<<<<<<< HEAD
     public STFunctionalMatchPatternNode transform(
             STFunctionalMatchPatternNode functionalMatchPatternNode) {
         STNode typeRef = modifyNode(functionalMatchPatternNode.typeRef);
@@ -2380,7 +2379,9 @@
                 identifier,
                 equalToken,
                 matchPattern);
-=======
+    }
+
+    @Override
     public STParameterDocumentationLineNode transform(
             STParameterDocumentationLineNode parameterDocumentationLineNode) {
         STNode hashToken = modifyNode(parameterDocumentationLineNode.hashToken);
@@ -2420,7 +2421,6 @@
                 documentationLineNode.kind,
                 hashToken,
                 documentElements);
->>>>>>> faa59588
     }
 
     // Tokens
