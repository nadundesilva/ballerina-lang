--- conflicted
+++ resolved
@@ -136,11 +136,8 @@
     CONTINUE_STATEMENT(1209),
     BREAK_STATEMENT(1210),
     COMPOUND_ASSIGNMENT_STATEMENT(1211),
-<<<<<<< HEAD
-    ACTION_STATEMENT(1212),
-=======
     LOCAL_TYPE_DEFINITION_STATEMENT(1212),
->>>>>>> 0ee3f311
+    ACTION_STATEMENT(1213),
 
     // Expressions
     BINARY_EXPRESSION(1300),
