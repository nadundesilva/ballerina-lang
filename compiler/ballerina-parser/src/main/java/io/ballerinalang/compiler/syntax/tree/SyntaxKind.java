/*
 *  Copyright (c) 2020, WSO2 Inc. (http://www.wso2.org) All Rights Reserved.
 *
 *  WSO2 Inc. licenses this file to you under the Apache License,
 *  Version 2.0 (the "License"); you may not use this file except
 *  in compliance with the License.
 *  You may obtain a copy of the License at
 *
 *    http://www.apache.org/licenses/LICENSE-2.0
 *
 *  Unless required by applicable law or agreed to in writing,
 *  software distributed under the License is distributed on an
 *  "AS IS" BASIS, WITHOUT WARRANTIES OR CONDITIONS OF ANY
 *  KIND, either express or implied.  See the License for the
 *  specific language governing permissions and limitations
 *  under the License.
 */
package io.ballerinalang.compiler.syntax.tree;

public enum SyntaxKind {

    // Keywords

    PUBLIC_KEYWORD(50, "public"),
    PRIVATE_KEYWORD(51, "private"),
    REMOTE_KEYWORD(52, "remote"),
    ABSTRACT_KEYWORD(53, "abstract"),
    CLIENT_KEYWORD(54, "client"),
    IMPORT_KEYWORD(100, "import"),
    FUNCTION_KEYWORD(101, "function"),
    CONST_KEYWORD(102, "const"),
    LISTENER_KEYWORD(103, "listener"),
    SERVICE_KEYWORD(104, "service"),
    XMLNS_KEYWORD(105, "xmlns"),
    ANNOTATION_KEYWORD(106, "annotation"),
    TYPE_KEYWORD(107, "type"),
    RECORD_KEYWORD(108, "record"),
    OBJECT_KEYWORD(109, "object"),
    VERSION_KEYWORD(110, "version"),
    AS_KEYWORD(111, "as"),
    ON_KEYWORD(112, "on"),
    RESOURCE_KEYWORD(113, "resource"),
    FINAL_KEYWORD(114, "final"),
    SOURCE_KEYWORD(115, "source"),
    WORKER_KEYWORD(117, "worker"),
    PARAMETER_KEYWORD(118, "parameter"),
    FIELD_KEYWORD(119, "field"),

    RETURNS_KEYWORD(200, "returns"),
    RETURN_KEYWORD(201, "return"),
    EXTERNAL_KEYWORD(202, "external"),
    TRUE_KEYWORD(203, "true"),
    FALSE_KEYWORD(204, "false"),
    IF_KEYWORD(205, "if"),
    ELSE_KEYWORD(206, "else"),
    WHILE_KEYWORD(207, "while"),
    CHECK_KEYWORD(208, "check"),
    CHECKPANIC_KEYWORD(209, "checkpanic"),
    PANIC_KEYWORD(210, "panic"),
    CONTINUE_KEYWORD(211,"continue"),
    BREAK_KEYWORD(212,"break"),
    TYPEOF_KEYWORD(213,"typeof"),
    IS_KEYWORD(214, "is"),
    NULL_KEYWORD(215, "null"),
    LOCK_KEYWORD(216, "lock"),
    FORK_KEYWORD(217, "fork"),

    // Type keywords
    INT_KEYWORD(250, "int"),
    BYTE_KEYWORD(251, "byte"),
    FLOAT_KEYWORD(252, "float"),
    DECIMAL_KEYWORD(253, "decimal"),
    STRING_KEYWORD(254, "string"),
    BOOLEAN_KEYWORD(255, "boolean"),
    XML_KEYWORD(256, "xml"),
    JSON_KEYWORD(257, "json"),
    HANDLE_KEYWORD(258, "handle"),
    ANY_KEYWORD(259, "any"),
    ANYDATA_KEYWORD(260, "anydata"),
    NEVER_KEYWORD(261, "never"),
    VAR_KEYWORD(262, "var"),
    MAP_KEYWORD(263,"map"),
    FUTURE_KEYWORD(264, "future"),
    TYPEDESC_KEYWORD(265, "typedesc"),

    // Separators
    OPEN_BRACE_TOKEN(500, "{"),
    CLOSE_BRACE_TOKEN(501, "}"),
    OPEN_PAREN_TOKEN(502, "("),
    CLOSE_PAREN_TOKEN(503, ")"),
    OPEN_BRACKET_TOKEN(504, "["),
    CLOSE_BRACKET_TOKEN(505, "]"),
    SEMICOLON_TOKEN(506, ";"),
    DOT_TOKEN(507, "."),
    COLON_TOKEN(508, ":"),
    COMMA_TOKEN(509, ","),
    ELLIPSIS_TOKEN(510, "..."),
    OPEN_BRACE_PIPE_TOKEN(511, "{|"),
    CLOSE_BRACE_PIPE_TOKEN(512, "|}"),
    AT_TOKEN(513, "@"),
    HASH_TOKEN(514, "#"),

    // Operators
    EQUAL_TOKEN(550, "="),
    DOUBLE_EQUAL_TOKEN(551, "=="),
    TRIPPLE_EQUAL_TOKEN(552, "==="),
    PLUS_TOKEN(553, "+"),
    MINUS_TOKEN(554, "-"),
    SLASH_TOKEN(555, "/"),
    PERCENT_TOKEN(556, "%"),
    ASTERISK_TOKEN(557, "*"),
    LT_TOKEN(558, "<"),
    LT_EQUAL_TOKEN(559, "<="),
    GT_TOKEN(560, ">"),
    EQUAL_GT_TOKEN(561, "=>"),
    QUESTION_MARK_TOKEN(562, "?"),
    PIPE_TOKEN(563, "|"),
    GT_EQUAL_TOKEN(564, ">="),
    EXCLAMATION_MARK_TOKEN(565, "!"),
    NOT_EQUAL_TOKEN(566, "!="),
    NOT_DOUBLE_EQUAL_TOKEN(567, "!=="),
    BITWISE_AND_TOKEN(568, "&"),
    BITWISE_XOR_TOKEN(569, "^"),
    LOGICAL_AND_TOKEN(570, "&&"),
    LOGICAL_OR_TOKEN(571, "||"),
    NEGATION_TOKEN(572, "~"),
    RIGHT_ARROW_TOKEN(573, "->"),

    IDENTIFIER_TOKEN(1000),
    STRING_LITERAL(1001),
    DECIMAL_INTEGER_LITERAL(1002),
    HEX_INTEGER_LITERAL(1003),
    DECIMAL_FLOATING_POINT_LITERAL(1004),
    HEX_FLOATING_POINT_LITERAL(1005),

    // Trivia
    WHITESPACE_TRIVIA(1500),
    END_OF_LINE_TRIVIA(1501),
    COMMENT(1502),
    DOCUMENTATION_LINE(1503),

    // module-level declarations
    IMPORT_DECLARATION(2000),
    FUNCTION_DEFINITION(2001),
    TYPE_DEFINITION(2002),
    SERVICE_DECLARATION(2003),
    MODULE_VAR_DECL(2004),
    LISTENER_DECLARATION(2005),
    CONST_DECLARATION(2006),
    ANNOTATION_DECLARATION(2007),
    XML_NAMESPACE_DECLARATION(2008),

    // Statements
    BLOCK_STATEMENT(1200),
    LOCAL_VAR_DECL(1201),
    ASSIGNMENT_STATEMENT(1202),
    IF_ELSE_STATEMENT(1203),
    ELSE_BLOCK(1204),
    WHILE_STATEMENT(1205),
    CALL_STATEMENT(1206),
    PANIC_STATEMENT(1207),
    RETURN_STATEMENT(1208),
    CONTINUE_STATEMENT(1209),
    BREAK_STATEMENT(1210),
    COMPOUND_ASSIGNMENT_STATEMENT(1211),
    LOCAL_TYPE_DEFINITION_STATEMENT(1212),
    ACTION_STATEMENT(1213),
    LOCK_STATEMENT(1214),
    NAMED_WORKER_DECLARATION(1215),
    FORK_STATEMENT(1216),

    // Expressions
    BINARY_EXPRESSION(1300),
    BRACED_EXPRESSION(1301),
    FUNCTION_CALL(1302),
    QUALIFIED_NAME_REFERENCE(1303),
    MEMBER_ACCESS(1304),
    FIELD_ACCESS(1305),
    METHOD_CALL(1306),
    CHECK_EXPRESSION(1307),
    MAPPING_CONSTRUCTOR(1308),
    TYPEOF_EXPRESSION(1309),
    UNARY_EXPRESSION(1310),
    TYPE_TEST_EXPRESSION(1311),
    BASIC_LITERAL(1312),
    SIMPLE_NAME_REFERENCE(1213),

    // Type descriptors
<<<<<<< HEAD
    RECORD_TYPE_DESCRIPTOR(2000),
    OBJECT_TYPE_DESCRIPTOR(2001),
    NIL_TYPE(2002),
    OPTIONAL_TYPE(2003),
    ARRAY_TYPE(2004),
    PARAMETERIZED_TYPE(2005),
    UNION_TYPE(2006),
=======
    TYPE_DESC(2000),
    RECORD_TYPE_DESC(2001),
    OBJECT_TYPE_DESC(2002),
    NIL_TYPE_DESC(2003),
    OPTIONAL_TYPE_DESC(2004),
    ARRAY_TYPE_DESC(2005),
    INT_TYPE_DESC(2006),
    BYTE_TYPE_DESC(2007),
    FLOAT_TYPE_DESC(2008),
    DECIMAL_TYPE_DESC(2009),
    STRING_TYPE_DESC(2010),
    BOOLEAN_TYPE_DESC(2011),
    XML_TYPE_DESC(2012),
    JSON_TYPE_DESC(2013),
    HANDLE_TYPE_DESC(2014),
    ANY_TYPE_DESC(2015),
    ANYDATA_TYPE_DESC(2016),
    NEVER_TYPE_DESC(2017),
    VAR_TYPE_DESC(2018),
    SERVICE_TYPE_DESC(2019),
    PARAMETERIZED_TYPE_DESC(2020),
>>>>>>> cd2a1a5f

    // Actions
    REMOTE_METHOD_CALL_ACTION(2500),
    BRACED_ACTION(2501),
    CHECK_ACTION(2502),

    // Other
    RETURN_TYPE_DESCRIPTOR(3000),
    REQUIRED_PARAM(3001),
    DEFAULTABLE_PARAM(3002),
    REST_PARAM(3003),
    EXTERNAL_FUNCTION_BODY(3004),
    RECORD_FIELD(3005),
    RECORD_FIELD_WITH_DEFAULT_VALUE(3006),
    TYPE_REFERENCE(3007),
    RECORD_REST_TYPE(3008),
    POSITIONAL_ARG(3009),
    NAMED_ARG(3010),
    REST_ARG(3011),
    OBJECT_FIELD(3012),
    IMPORT_ORG_NAME(3013),
    MODULE_NAME(3014),
    SUB_MODULE_NAME(3015),
    IMPORT_VERSION(3016),
    IMPORT_SUB_VERSION(3017),
    IMPORT_PREFIX(3018),
    SPECIFIC_FIELD(3019),
    COMPUTED_NAME_FIELD(3020),
    SPREAD_FIELD(3021),
    EXPRESSION_LIST_ITEM(3022),
    SERVICE_BODY(3023),
    ANNOTATION(3024),
    METADATA(3025),
    ARRAY_DIMENSION(3026),
    NIL_LITERAL(3027),
    ANNOTATION_ATTACH_POINT(3027),
    FUNCTION_BODY_BLOCK(3028),
    NAMED_WORKER_DECLARATOR(3029),
    EXPRESSION_FUNCTION_BODY(3030),
    DOCUMENTATION_STRING(3031),

    INVALID(4),
    MODULE_PART(3),
    EOF_TOKEN(2),
    LIST(1),
    NONE(0);

    final int tag;
    final String strValue;

    SyntaxKind(int tag, String strValue) {
        this.tag = tag;
        this.strValue = strValue;
    }

    SyntaxKind(int tag) {
        this.tag = tag;
        this.strValue = "";
    }

    public String stringValue() {
        return strValue;
    }
}<|MERGE_RESOLUTION|>--- conflicted
+++ resolved
@@ -186,15 +186,6 @@
     SIMPLE_NAME_REFERENCE(1213),
 
     // Type descriptors
-<<<<<<< HEAD
-    RECORD_TYPE_DESCRIPTOR(2000),
-    OBJECT_TYPE_DESCRIPTOR(2001),
-    NIL_TYPE(2002),
-    OPTIONAL_TYPE(2003),
-    ARRAY_TYPE(2004),
-    PARAMETERIZED_TYPE(2005),
-    UNION_TYPE(2006),
-=======
     TYPE_DESC(2000),
     RECORD_TYPE_DESC(2001),
     OBJECT_TYPE_DESC(2002),
@@ -216,7 +207,7 @@
     VAR_TYPE_DESC(2018),
     SERVICE_TYPE_DESC(2019),
     PARAMETERIZED_TYPE_DESC(2020),
->>>>>>> cd2a1a5f
+    UNION_TYPE_DESC(2021),
 
     // Actions
     REMOTE_METHOD_CALL_ACTION(2500),
