--- conflicted
+++ resolved
@@ -906,17 +906,14 @@
                 return getSyntaxToken(SyntaxKind.STREAM_KEYWORD);
             case LexerTerminals.NEW:
                 return getSyntaxToken(SyntaxKind.NEW_KEYWORD);
-<<<<<<< HEAD
+            case LexerTerminals.READONLY:
+                return getSyntaxToken(SyntaxKind.READONLY_KEYWORD);
             case LexerTerminals.FROM:
                 return getSyntaxToken(SyntaxKind.FROM_KEYWORD);
             case LexerTerminals.WHERE:
                 return getSyntaxToken(SyntaxKind.WHERE_KEYWORD);
             case LexerTerminals.SELECT:
                 return getSyntaxToken(SyntaxKind.SELECT_KEYWORD);
-=======
-            case LexerTerminals.READONLY:
-                return getSyntaxToken(SyntaxKind.READONLY_KEYWORD);
->>>>>>> 74135d76
             default:
                 return getIdentifierToken(tokenText);
         }
