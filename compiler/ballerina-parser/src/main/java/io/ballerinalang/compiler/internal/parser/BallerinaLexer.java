/*
 * Copyright (c) 2020, WSO2 Inc. (http://www.wso2.org) All Rights Reserved.
 *
 * WSO2 Inc. licenses this file to you under the Apache License,
 * Version 2.0 (the "License"); you may not use this file except
 * in compliance with the License.
 * You may obtain a copy of the License at
 *
 *   http://www.apache.org/licenses/LICENSE-2.0
 *
 * Unless required by applicable law or agreed to in writing,
 * software distributed under the License is distributed on an
 * "AS IS" BASIS, WITHOUT WARRANTIES OR CONDITIONS OF ANY
 * KIND, either express or implied.  See the License for the
 * specific language governing permissions and limitations
 * under the License.
 */
package io.ballerinalang.compiler.internal.parser;

import io.ballerinalang.compiler.internal.parser.tree.STNode;
import io.ballerinalang.compiler.internal.parser.tree.STNodeFactory;
import io.ballerinalang.compiler.internal.parser.tree.STToken;
import io.ballerinalang.compiler.internal.parser.tree.SyntaxKind;

import java.util.ArrayList;
import java.util.List;

/**
 * A LL(k) lexer for ballerina.
 * 
 * @since 1.2.0
 */
public class BallerinaLexer {

    private CharReader reader;
    private List<STNode> leadingTriviaList;
    private ParserMode mode = ParserMode.DEFAULT;
    private final BallerinaParserErrorListener errorListener = new BallerinaParserErrorListener();

    public BallerinaLexer(CharReader charReader) {
        this.reader = charReader;
    }

    /**
     * Get the next lexical token.
     * 
     * @return Next lexical token.
     */
    public STToken nextToken() {
        processLeadingTrivia();
        return readToken();
    }

    public void reset(int offset) {
        reader.reset(offset);
    }

    /**
     * Switch the mode of the lexer to the given mode.
     * 
     * @param mode Mode to switch on to
     */
    public void switchMode(ParserMode mode) {
        this.mode = mode;
    }

    /**
     * Switch the mode of the lexer to {@link ParserMode#DEFAULT}.
     */
    public void resetMode() {
        this.mode = ParserMode.DEFAULT;
    }

    /*
     * Private Methods
     */

    private STToken readToken() {
        reader.mark();
        if (reader.isEOF()) {
            return getSyntaxToken(SyntaxKind.EOF_TOKEN);
        }

        int c = reader.peek();
        reader.advance();
        STToken token;
        switch (c) {
            // Separators
            case LexerTerminals.COLON:
                token = getSyntaxToken(SyntaxKind.COLON_TOKEN);
                break;
            case LexerTerminals.SEMICOLON:
                token = getSyntaxToken(SyntaxKind.SEMICOLON_TOKEN);
                break;
            case LexerTerminals.DOT:
                token = parseDotOrEllipsis();
                break;
            case LexerTerminals.COMMA:
                token = getSyntaxToken(SyntaxKind.COMMA_TOKEN);
                break;
            case LexerTerminals.OPEN_PARANTHESIS:
                token = getSyntaxToken(SyntaxKind.OPEN_PAREN_TOKEN);
                break;
            case LexerTerminals.CLOSE_PARANTHESIS:
                token = getSyntaxToken(SyntaxKind.CLOSE_PAREN_TOKEN);
                break;
            case LexerTerminals.OPEN_BRACE:
                if (peek() == LexerTerminals.PIPE) {
                    reader.advance();
                    token = getSyntaxToken(SyntaxKind.OPEN_BRACE_PIPE_TOKEN);
                } else {
                    token = getSyntaxToken(SyntaxKind.OPEN_BRACE_TOKEN);
                }
                break;
            case LexerTerminals.CLOSE_BRACE:
                token = getSyntaxToken(SyntaxKind.CLOSE_BRACE_TOKEN);
                break;
            case LexerTerminals.OPEN_BRACKET:
                token = getSyntaxToken(SyntaxKind.OPEN_BRACKET_TOKEN);
                break;
            case LexerTerminals.CLOSE_BRACKET:
                token = getSyntaxToken(SyntaxKind.CLOSE_BRACKET_TOKEN);
                break;
            case LexerTerminals.PIPE:
                token = processPipeOperator();
                break;
            case LexerTerminals.QUESTION_MARK:
                token = getSyntaxToken(SyntaxKind.QUESTION_MARK_TOKEN);
                break;
            case LexerTerminals.DOUBLE_QUOTE:
                token = processStringLiteral();
                break;

            // Arithmetic operators
            case LexerTerminals.EQUAL:
                token = processEqualOperator();
                break;
            case LexerTerminals.PLUS:
                token = getSyntaxToken(SyntaxKind.PLUS_TOKEN);
                break;
            case LexerTerminals.MINUS:
                token = getSyntaxToken(SyntaxKind.MINUS_TOKEN);
                break;
            case LexerTerminals.ASTERISK:
                token = getSyntaxToken(SyntaxKind.ASTERISK_TOKEN);
                break;
            case LexerTerminals.SLASH:
                token = getSyntaxToken(SyntaxKind.SLASH_TOKEN);
                break;
            case LexerTerminals.PERCENT:
                token = getSyntaxToken(SyntaxKind.PERCENT_TOKEN);
                break;
            case LexerTerminals.LT:
                if (peek() == LexerTerminals.EQUAL) {
                    reader.advance();
                    token = getSyntaxToken(SyntaxKind.LT_EQUAL_TOKEN);
                } else {
                    token = getSyntaxToken(SyntaxKind.LT_TOKEN);
                }
                break;
            case LexerTerminals.GT:
                if (peek() == LexerTerminals.EQUAL) {
                    reader.advance();
                    token = getSyntaxToken(SyntaxKind.GT_EQUAL_TOKEN);
                } else {
                    token = getSyntaxToken(SyntaxKind.GT_TOKEN);
                }
                break;
            case LexerTerminals.EXCLAMATION_MARK:
                token = processExclamationMarkOperator();
                break;
            case LexerTerminals.BITWISE_AND:
                if (peek() == LexerTerminals.BITWISE_AND) {
                    reader.advance();
                    token = getSyntaxToken(SyntaxKind.LOGICAL_AND_TOKEN);
                } else {
                    token = getSyntaxToken(SyntaxKind.BITWISE_AND_TOKEN);
                }
                break;
            case LexerTerminals.BITWISE_XOR:
                token = getSyntaxToken(SyntaxKind.BITWISE_XOR_TOKEN);
                break;

            // Numbers
            case '0':
            case '1':
            case '2':
            case '3':
            case '4':
            case '5':
            case '6':
            case '7':
            case '8':
            case '9':
                token = processNumericLiteral(c);
                break;

            case 'A':
            case 'B':
            case 'C':
            case 'D':
            case 'E':
            case 'F':
            case 'G':
            case 'H':
            case 'I':
            case 'J':
            case 'K':
            case 'L':
            case 'M':
            case 'N':
            case 'O':
            case 'P':
            case 'Q':
            case 'R':
            case 'S':
            case 'T':
            case 'U':
            case 'V':
            case 'W':
            case 'X':
            case 'Y':
            case 'Z':
            case 'a':
            case 'b':
            case 'c':
            case 'd':
            case 'e':
            case 'f':
            case 'g':
            case 'h':
            case 'i':
            case 'j':
            case 'k':
            case 'l':
            case 'm':
            case 'n':
            case 'o':
            case 'p':
            case 'q':
            case 'r':
            case 's':
            case 't':
            case 'u':
            case 'v':
            case 'w':
            case 'x':
            case 'y':
            case 'z':
            case '_':
                token = processIdentifierOrKeyword();
                break;

            // Other
            default:
                // Process invalid token as trivia, and continue to next token
                processInvalidToken();
                token = readToken();
                break;
        }

        return token;
    }

    private STToken getSyntaxToken(SyntaxKind kind) {
        STNode leadingTrivia = STNodeFactory.createNodeList(this.leadingTriviaList);
        STNode trailingTrivia = processTrailingTrivia();
        return STNodeFactory.createToken(kind, leadingTrivia, trailingTrivia);
    }

    private STToken getIdentifierToken(String tokenText) {
        STNode leadingTrivia = STNodeFactory.createNodeList(this.leadingTriviaList);
        String lexeme = getLexeme();
        STNode trailingTrivia = processTrailingTrivia();
        return STNodeFactory.createIdentifier(lexeme, leadingTrivia, trailingTrivia);
    }

    private STToken getLiteral(SyntaxKind kind) {
        STNode leadingTrivia = STNodeFactory.createNodeList(this.leadingTriviaList);
        String lexeme = getLexeme();
        STNode trailingTrivia = processTrailingTrivia();
        return STNodeFactory.createLiteralValueToken(kind, lexeme, -1, leadingTrivia, trailingTrivia);
    }

    private STToken getTypeToken(String tokenText) {
        STNode leadingTrivia = STNodeFactory.createNodeList(this.leadingTriviaList);
        String lexeme = getLexeme();
        STNode trailingTrivia = processTrailingTrivia();
        return STNodeFactory.createTypeToken(SyntaxKind.SIMPLE_TYPE, lexeme, leadingTrivia, trailingTrivia);
    }

    /**
     * Process leading trivia.
     */
    private void processLeadingTrivia() {
        this.leadingTriviaList = new ArrayList<>(10);
        processSyntaxTrivia(this.leadingTriviaList, true);
    }

    /**
     * Process and return trailing trivia.
     * 
     * @return Trailing trivia
     */
    private STNode processTrailingTrivia() {
        List<STNode> triviaList = new ArrayList<>(10);
        processSyntaxTrivia(triviaList, false);
        return STNodeFactory.createNodeList(triviaList);
    }

    /**
     * Process syntax trivia and add it to the provided list.
     * <p>
     * <code>syntax-trivia := whitespace | end-of-line | comments</code>
     * 
     * @param triviaList List of trivia
     * @param isLeading Flag indicating whether the currently processing leading trivia or not
     */
    private void processSyntaxTrivia(List<STNode> triviaList, boolean isLeading) {
        while (true) {
            reader.mark();
            char c = reader.peek();
            switch (c) {
                case LexerTerminals.SPACE:
                case LexerTerminals.TAB:
                case LexerTerminals.FORM_FEED:
                    triviaList.add(processWhitespaces());
                    break;
                case LexerTerminals.CARRIAGE_RETURN:
                case LexerTerminals.NEWLINE:
                    triviaList.add(processEndOfLine());
                    if (isLeading) {
                        break;
                    }
                    return;
                case LexerTerminals.SLASH:
                    if (reader.peek(1) == LexerTerminals.SLASH) {
                        triviaList.add(processComment());
                        break;
                    }
                    return;
                default:
                    return;
            }
        }
    }

    /**
     * Process whitespace up to an end of line.
     * <p>
     * <code>whitespace := 0x9 | 0xC | 0x20</code>
     * 
     * @return Whitespace trivia
     */
    private STNode processWhitespaces() {
        while (true) {
            boolean done = false;
            char c = reader.peek();
            switch (c) {
                case LexerTerminals.SPACE:
                case LexerTerminals.TAB:
                case LexerTerminals.FORM_FEED:
                    reader.advance();
                    break;
                case LexerTerminals.CARRIAGE_RETURN:
                case LexerTerminals.NEWLINE:
                    done = true;
                    break;
                default:
                    done = true;
            }
            if (done) {
                return STNodeFactory.createSyntaxTrivia(SyntaxKind.WHITESPACE_TRIVIA, getLexeme());
            }
        }
    }

    /**
     * Process end of line.
     * <p>
     * <code>end-of-line := 0xA | 0xD</code>
     * 
     * @return End of line trivia
     */
    private STNode processEndOfLine() {
        char c = reader.peek();
        switch (c) {
            case LexerTerminals.NEWLINE:
                reader.advance();
                return STNodeFactory.createSyntaxTrivia(SyntaxKind.END_OF_LINE_TRIVIA, getLexeme());
            case LexerTerminals.CARRIAGE_RETURN:
                reader.advance();
                if (reader.peek() == LexerTerminals.NEWLINE) {
                    reader.advance();
                }
                return STNodeFactory.createSyntaxTrivia(SyntaxKind.END_OF_LINE_TRIVIA, getLexeme());
            default:
                throw new IllegalStateException();
        }
    }

    /**
     * Process dot or ellipsis token.
     * 
     * @return Dot or ellipsis token
     */
    private STToken parseDotOrEllipsis() {
        if (reader.peek() == LexerTerminals.DOT && reader.peek(1) == LexerTerminals.DOT) {
            reader.advance(2);
            return getSyntaxToken(SyntaxKind.ELLIPSIS_TOKEN);
        }
        return getSyntaxToken(SyntaxKind.DOT_TOKEN);
    }

    /**
     * <p>
     * Process a comment, and add it to trivia list.
     * </p>
     * <code>Comment := // AnyCharButNewline*
     * <br/><br/>AnyCharButNewline := ^ 0xA</code>
     */
    private STNode processComment() {
        // We reach here after verifying up to 2 code-points ahead. Hence advance(2).
        reader.advance(2);
        int nextToken = peek();
        while (!reader.isEOF()) {
            switch (nextToken) {
                case LexerTerminals.NEWLINE:
                case LexerTerminals.CARRIAGE_RETURN:
                    break;
                default:
                    reader.advance();
                    nextToken = peek();
                    continue;
            }
            break;
        }

        return STNodeFactory.createSyntaxTrivia(SyntaxKind.COMMENT, getLexeme());
    }

    /**
     * Process any token that starts with '='.
     * 
     * @return One of the tokens: <code>'=', '==', '=>', '==='</code>
     */
    private STToken processEqualOperator() {
        switch (peek()) { // check for the second char
            case LexerTerminals.EQUAL:
                reader.advance();
                if (peek() == LexerTerminals.EQUAL) {
                    // this is '==='
                    reader.advance();
                    return getSyntaxToken(SyntaxKind.TRIPPLE_EQUAL_TOKEN);
                } else {
                    // this is '=='
                    return getSyntaxToken(SyntaxKind.DOUBLE_EQUAL_TOKEN);
                }
            case LexerTerminals.GT:
                // this is '=>'
                reader.advance();
                return getSyntaxToken(SyntaxKind.EQUAL_GT_TOKEN);
            default:
                // this is '='
                return getSyntaxToken(SyntaxKind.EQUAL_TOKEN);
        }
    }

    /**
     * <p>
     * Process and returns a numeric literal.
     * </p>
     * <code>
     * numeric-literal := int-literal | floating-point-literal
     * <br/>
     * int-literal := DecimalNumber | HexIntLiteral
     * <br/>
     * DecimalNumber := 0 | NonZeroDigit Digit*
     * <br/>
     * Digit := 0 .. 9
     * <br/>
     * NonZeroDigit := 1 .. 9
     * </code>
     * 
     * @return The numeric literal.
     */
    private STToken processNumericLiteral(int startChar) {
        int nextChar = peek();
        if (isHexIndicator(startChar, nextChar)) {
            return processHexIntLiteral();
        }

        int len = 1;
        while (true) {
            switch (nextChar) {
                case '.':
                case 'e':
                case 'E':
                    // In sem-var mode, only decimal integer literals are supported
                    if (this.mode == ParserMode.IMPORT) {
                        break;
                    }

                    // TODO: handle float
                    reader.advance();
                    processInvalidToken();
                    return readToken();
                default:
                    if (isDigit(nextChar)) {
                        reader.advance();
                        len++;
                        nextChar = peek();
                        continue;
                    }
                    break;
            }
            break;
        }

        // Integer cannot have a leading zero
        // TODO: validate whether this is an integer, once float support is added.
        if (startChar == '0' && len > 1) {
            processInvalidToken();
            return readToken();
        }

        return getLiteral(SyntaxKind.DECIMAL_INTEGER_LITERAL);
    }

    /**
     * <p>
     * Process and returns a hex integer literal.
     * </p>
     * <code>
     * HexIntLiteral := HexIndicator HexNumber
     * <br/>
     * HexNumber := HexDigit+
     * <br/>
     * HexIndicator := 0x | 0X
     * <br/>
     * HexDigit := Digit | a .. f | A .. F
     * <br/>
     * </code>
     * 
     * @return
     */
    private STToken processHexIntLiteral() {
        reader.advance();
        while (isHexDigit(peek())) {
            reader.advance();
        }

        return getLiteral(SyntaxKind.HEX_INTEGER_LITERAL);
    }

    /**
     * Process and returns an identifier or a keyword.
     * 
     * @return An identifier or a keyword.
     */
    private STToken processIdentifierOrKeyword() {
        while (isIdentifierFollowingChar(peek())) {
            reader.advance();
        }

        String tokenText = getLexeme();
        switch (tokenText) {

            // Simple types

            case LexerTerminals.INT:
            case LexerTerminals.FLOAT:
            case LexerTerminals.STRING:
            case LexerTerminals.BOOLEAN:
            case LexerTerminals.DECIMAL:
            case LexerTerminals.XML:
            case LexerTerminals.JSON:
            case LexerTerminals.HANDLE:
            case LexerTerminals.ANY:
            case LexerTerminals.ANYDATA:
<<<<<<< HEAD
            case LexerTerminals.SERVICE:
            case LexerTerminals.VAR:
            case LexerTerminals.NEVER:
=======
>>>>>>> 742d2791
                return getTypeToken(tokenText);

            //Keywords

            case LexerTerminals.PUBLIC:
                return getSyntaxToken(SyntaxKind.PUBLIC_KEYWORD);
            case LexerTerminals.PRIVATE:
                return getSyntaxToken(SyntaxKind.PRIVATE_KEYWORD);
            case LexerTerminals.FUNCTION:
                return getSyntaxToken(SyntaxKind.FUNCTION_KEYWORD);
            case LexerTerminals.RETURN:
                return getSyntaxToken(SyntaxKind.RETURN_KEYWORD);
            case LexerTerminals.RETURNS:
                return getSyntaxToken(SyntaxKind.RETURNS_KEYWORD);
            case LexerTerminals.EXTERNAL:
                return getSyntaxToken(SyntaxKind.EXTERNAL_KEYWORD);
            case LexerTerminals.TYPE:
                return getSyntaxToken(SyntaxKind.TYPE_KEYWORD);
            case LexerTerminals.RECORD:
                return getSyntaxToken(SyntaxKind.RECORD_KEYWORD);
            case LexerTerminals.OBJECT:
                return getSyntaxToken(SyntaxKind.OBJECT_KEYWORD);
            case LexerTerminals.REMOTE:
                return getSyntaxToken(SyntaxKind.REMOTE_KEYWORD);
            case LexerTerminals.ABSTRACT:
                return getSyntaxToken(SyntaxKind.ABSTRACT_KEYWORD);
            case LexerTerminals.CLIENT:
                return getSyntaxToken(SyntaxKind.CLIENT_KEYWORD);
            case LexerTerminals.IF:
                return getSyntaxToken(SyntaxKind.IF_KEYWORD);
            case LexerTerminals.ELSE:
                return getSyntaxToken(SyntaxKind.ELSE_KEYWORD);
            case LexerTerminals.WHILE:
                return getSyntaxToken(SyntaxKind.WHILE_KEYWORD);
            case LexerTerminals.TRUE:
                return getSyntaxToken(SyntaxKind.TRUE_KEYWORD);
            case LexerTerminals.FALSE:
                return getSyntaxToken(SyntaxKind.FALSE_KEYWORD);
            case LexerTerminals.CHECK:
                return getSyntaxToken(SyntaxKind.CHECK_KEYWORD);
            case LexerTerminals.CHECKPANIC:
                return getSyntaxToken(SyntaxKind.CHECKPANIC_KEYWORD);
            case LexerTerminals.CONTINUE:
                return getSyntaxToken(SyntaxKind.CONTINUE_KEYWORD);
            case LexerTerminals.BREAK:
                return getSyntaxToken(SyntaxKind.BREAK_KEYWORD);
            case LexerTerminals.PANIC:
                return getSyntaxToken(SyntaxKind.PANIC_KEYWORD);
            case LexerTerminals.IMPORT:
                return getSyntaxToken(SyntaxKind.IMPORT_KEYWORD);
            case LexerTerminals.VERSION:
                return getSyntaxToken(SyntaxKind.VERSION_KEYWORD);
            case LexerTerminals.AS:
                return getSyntaxToken(SyntaxKind.AS_KEYWORD);
            case LexerTerminals.SERVICE:
                return getSyntaxToken(SyntaxKind.SERVICE_KEYWORD);
            case LexerTerminals.ON:
                return getSyntaxToken(SyntaxKind.ON_KEYWORD);
            case LexerTerminals.RESOURCE:
                return getSyntaxToken(SyntaxKind.RESOURCE_KEYWORD);
            case LexerTerminals.LISTENER:
                return getSyntaxToken(SyntaxKind.LISTENER_KEYWORD);
            case LexerTerminals.CONST:
                return getSyntaxToken(SyntaxKind.CONST_KEYWORD);
            case LexerTerminals.FINAL:
                return getSyntaxToken(SyntaxKind.FINAL_KEYWORD);
            default:
                return getIdentifierToken(tokenText);
        }
    }

    /**
     * Process and returns an invalid token. Consumes the input until {@link #isEndOfInvalidToken()}
     * is reached.
     * 
     * @return The invalid token.
     */
    private void processInvalidToken() {
        while (!isEndOfInvalidToken()) {
            reader.advance();
        }

        STNode trivia = STNodeFactory.createSyntaxTrivia(SyntaxKind.INVALID, getLexeme());
        this.leadingTriviaList.add(trivia);
    }

    /**
     * Check whether the current index is pointing to an end of an invalid lexer-token.
     * An invalid token is considered to end if one of the below is reached:
     * <ul>
     * <li>a whitespace</li>
     * <li>semicolon</li>
     * <li>newline</li>
     * </ul>
     * 
     * @return <code>true</code>, if the end of an invalid token is reached, <code>false</code> otherwise
     */
    private boolean isEndOfInvalidToken() {
        if (reader.isEOF()) {
            return true;
        }

        int currentChar = peek();
        switch (currentChar) {
            case LexerTerminals.NEWLINE:
            case LexerTerminals.CARRIAGE_RETURN:
            case LexerTerminals.SPACE:
            case LexerTerminals.TAB:
            case LexerTerminals.SEMICOLON:
                // TODO: add all separators (braces, parentheses, etc)
                // TODO: add all operators (arithmetic, binary, etc)
                return true;
            default:
                return false;
        }
    }

    /**
     * <p>
     * Check whether a given char is an identifier start char.
     * </p>
     * <code>IdentifierInitialChar := A .. Z | a .. z | _ | UnicodeIdentifierChar</code>
     * 
     * @param c character to check
     * @return <code>true</code>, if the character is an identifier start char. <code>false</code> otherwise.
     */
    private boolean isIdentifierInitialChar(int c) {
        // TODO: pre-mark all possible characters, using a mask. And use that mask here to check
        if ('A' <= c && c <= 'Z') {
            return true;
        }

        if ('a' <= c && c <= 'z') {
            return true;
        }

        if (c == '_') {
            return true;
        }

        // TODO: if (UnicodeIdentifierChar) return false;
        return false;
    }

    /**
     * <p>
     * Check whether a given char is an identifier following char.
     * </p>
     * <code>IdentifierFollowingChar := IdentifierInitialChar | Digit</code>
     * 
     * @param c character to check
     * @return <code>true</code>, if the character is an identifier following char. <code>false</code> otherwise.
     */
    private boolean isIdentifierFollowingChar(int c) {
        return isIdentifierInitialChar(c) || isDigit(c);
    }

    /**
     * <p>
     * Check whether a given char is a digit.
     * </p>
     * <code>Digit := 0..9</code>
     * 
     * @param c character to check
     * @return <code>true</code>, if the character represents a digit. <code>false</code> otherwise.
     */
    private boolean isDigit(int c) {
        return ('0' <= c && c <= '9');
    }

    /**
     * <p>
     * Check whether a given char is a hexa digit.
     * </p>
     * <code>HexDigit := Digit | a .. f | A .. F</code>
     * 
     * @param c character to check
     * @return <code>true</code>, if the character represents a hex digit. <code>false</code> otherwise.
     */
    private boolean isHexDigit(int c) {
        if ('a' <= c && c <= 'f') {
            return true;
        }
        if ('A' <= c && c <= 'F') {
            return true;
        }
        return isDigit(c);
    }

    /**
     * <p>
     * Check whether current input index points to a start of a hex-numeric literal.
     * </p>
     * <code>HexIndicator := 0x | 0X</code>
     * 
     * @param startChar Starting character of the literal
     * @param nextChar Second character of the literal
     * @return <code>true</code>, if the current input points to a start of a hex-numeric literal.
     *         <code>false</code> otherwise.
     */
    private boolean isHexIndicator(int startChar, int nextChar) {
        return startChar == '0' && (nextChar == 'x' || nextChar == 'X');
    }

    /**
     * Returns the next character from the reader, without consuming the stream.
     * 
     * @return Next character
     */
    private int peek() {
        return this.reader.peek();
    }

    /**
     * Get the text associated with the current token.
     * 
     * @return Text associated with the current token.
     */
    private String getLexeme() {
        return reader.getMarkedChars();
    }

    /**
     * Process and return double-quoted string literal.
     * <p>
     * <code>string-literal := DoubleQuotedStringLiteral
     * <br/>
     * DoubleQuotedStringLiteral := " (StringChar | StringEscape)* "
     * <br/>
     * StringChar := ^ ( 0xA | 0xD | \ | " )
     * <br/>
     * StringEscape := StringSingleEscape | StringNumericEscape
     * <br/>
     * StringSingleEscape := \t | \n | \r | \\ | \"
     * <br/>
     * StringNumericEscape := \ u{ CodePoint }
     * <br/>
     * CodePoint := HexDigit+
     * </code>
     * 
     * @return String literal token
     */
    private STToken processStringLiteral() {
        int nextChar;
        while (true) {
            nextChar = peek();
            switch (nextChar) {
                case LexerTerminals.NEWLINE:
                case LexerTerminals.CARRIAGE_RETURN:
                    reportLexerError("missing double-quote");
                    break;
                case LexerTerminals.DOUBLE_QUOTE:
                    this.reader.advance();
                    break;
                case LexerTerminals.BACKSLASH:
                    switch (this.reader.peek(1)) {
                        case 'n':
                        case 't':
                        case 'r':
                        case LexerTerminals.BACKSLASH:
                        case LexerTerminals.DOUBLE_QUOTE:
                            this.reader.advance(2);
                            continue;
                        case 'u':
                            if (this.reader.peek(2) == LexerTerminals.OPEN_BRACE) {
                                processStringNumericEscape();
                            } else {
                                reportLexerError("invalid string numeric escape sequence");
                                this.reader.advance(2);
                            }
                            continue;
                        default:
                            reportLexerError("invalid escape sequence");
                            this.reader.advance();
                            continue;
                    }
                default:
                    this.reader.advance();
                    continue;
            }
            break;
        }

        return getLiteral(SyntaxKind.STRING_LITERAL);
    }

    /**
     * Process string numeric escape.
     * <p>
     * <code>StringNumericEscape := \ u { CodePoint }</code>
     */
    private void processStringNumericEscape() {
        // Process '\ u {'
        this.reader.advance(3);

        // Process code-point
        if (!isHexDigit(peek())) {
            reportLexerError("invalid string numeric escape sequence");
            return;
        }

        reader.advance();
        while (isHexDigit(peek())) {
            reader.advance();
        }

        // Process close brace
        if (peek() != LexerTerminals.CLOSE_BRACE) {
            reportLexerError("invalid string numeric escape sequence");
            return;
        }

        this.reader.advance();
    }

    private void reportLexerError(String message) {
        this.errorListener.reportInvalidNodeError(null, message);
    }

    /**
     * Process any token that starts with '!'.
     *
     * @return One of the tokens: <code>'!', '!=', '!=='</code>
     */
    private STToken processExclamationMarkOperator() {
        switch (peek()) { // check for the second char
            case LexerTerminals.EQUAL:
                reader.advance();
                if (peek() == LexerTerminals.EQUAL) {
                    // this is '!=='
                    reader.advance();
                    return getSyntaxToken(SyntaxKind.NOT_DOUBLE_EQUAL_TOKEN);
                } else {
                    // this is '!='
                    return getSyntaxToken(SyntaxKind.NOT_EQUAL_TOKEN);
                }
            default:
                // this is '!'
                return getSyntaxToken(SyntaxKind.EXCLAMATION_MARK_TOKEN);
        }
    }

    /**
     * Process any token that starts with '|'.
     *
     * @return One of the tokens: <code>'|', '|}', '||'</code>
     */
    private STToken processPipeOperator() {
        switch (peek()) { // check for the second char
            case LexerTerminals.CLOSE_BRACE:
                reader.advance();
                return getSyntaxToken(SyntaxKind.CLOSE_BRACE_PIPE_TOKEN);
            case LexerTerminals.PIPE:
                reader.advance();
                return getSyntaxToken(SyntaxKind.LOGICAL_OR_TOKEN);
            default:
                return getSyntaxToken(SyntaxKind.PIPE_TOKEN);
        }
    }
}<|MERGE_RESOLUTION|>--- conflicted
+++ resolved
@@ -578,12 +578,8 @@
             case LexerTerminals.HANDLE:
             case LexerTerminals.ANY:
             case LexerTerminals.ANYDATA:
-<<<<<<< HEAD
-            case LexerTerminals.SERVICE:
             case LexerTerminals.VAR:
             case LexerTerminals.NEVER:
-=======
->>>>>>> 742d2791
                 return getTypeToken(tokenText);
 
             //Keywords
