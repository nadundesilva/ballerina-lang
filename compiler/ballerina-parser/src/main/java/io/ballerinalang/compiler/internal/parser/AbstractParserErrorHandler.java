--- conflicted
+++ resolved
@@ -50,12 +50,7 @@
 
     public AbstractParserErrorHandler(AbstractTokenReader tokenReader) {
         this.tokenReader = tokenReader;
-<<<<<<< HEAD
-        this.errorListener = new BallerinaParserErrorListener();
         this.previousTokenIndex = -1;
-=======
-        this.previousIndex = -1;
->>>>>>> 89ea5e1a
         this.itterCount = 0;
     }
 
