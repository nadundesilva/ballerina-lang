/*
 * Copyright (c) 2020, WSO2 Inc. (http://www.wso2.org) All Rights Reserved.
 *
 * WSO2 Inc. licenses this file to you under the Apache License,
 * Version 2.0 (the "License"); you may not use this file except
 * in compliance with the License.
 * You may obtain a copy of the License at
 *
 *   http://www.apache.org/licenses/LICENSE-2.0
 *
 * Unless required by applicable law or agreed to in writing,
 * software distributed under the License is distributed on an
 * "AS IS" BASIS, WITHOUT WARRANTIES OR CONDITIONS OF ANY
 * KIND, either express or implied.  See the License for the
 * specific language governing permissions and limitations
 * under the License.
 */
package io.ballerinalang.compiler.internal.parser;

/**
 * Contains lexer terminal nodes. Includes keywords, syntaxes, and operators.
 * 
 * @since 1.2.0
 */
public class LexerTerminals {

    // Keywords
    public static final String PUBLIC = "public";
    public static final String PRIVATE = "private";
    public static final String FUNCTION = "function";
    public static final String RETURN = "return";
    public static final String RETURNS = "returns";
    public static final String EXTERNAL = "external";
    public static final String TYPE = "type";
    public static final String RECORD = "record";
    public static final String OBJECT = "object";
    public static final String REMOTE = "remote";
    public static final String ABSTRACT = "abstract";
    public static final String CLIENT = "client";
    public static final String IF = "if";
    public static final String ELSE = "else";
    public static final String WHILE = "while";
    public static final String PANIC = "panic";
    public static final String TRUE = "true";
    public static final String FALSE = "false";
    public static final String CHECK = "check";
    public static final String CHECKPANIC = "checkpanic";
    public static final String CONTINUE = "continue";
    public static final String BREAK = "break";
    public static final String IMPORT = "import";
    public static final String VERSION = "version";
    public static final String AS = "as";
    public static final String ON = "on";
    public static final String RESOURCE = "resource";
    public static final String LISTENER = "listener";
    public static final String CONST = "const";
    public static final String FINAL = "final";
    public static final String TYPEOF = "typeof";
    public static final String IS = "is";
    public static final String NULL = "null";
    public static final String LOCK = "lock";
    public static final String ANNOTATION = "annotation";
    public static final String SOURCE = "source";
    public static final String WORKER = "worker";
    public static final String PARAMETER = "parameter";
    public static final String FIELD = "field";
    public static final String XMLNS = "xmlns";

    // Types
    public static final String INT = "int";
    public static final String FLOAT = "float";
    public static final String STRING = "string";
    public static final String BOOLEAN = "boolean";
    public static final String DECIMAL = "decimal";
    public static final String XML = "xml";
    public static final String JSON = "json";
    public static final String HANDLE = "handle";
    public static final String ANY = "any";
    public static final String ANYDATA = "anydata";
    public static final String SERVICE = "service";
    public static final String VAR = "var";
    public static final String NEVER = "never";
<<<<<<< HEAD
    public static final String MAP = "map";
    
=======

>>>>>>> 3d671fe1
    // Separators
    public static final char SEMICOLON = ';';
    public static final char COLON = ':';
    public static final char DOT = '.';
    public static final char COMMA = ',';
    public static final char OPEN_PARANTHESIS = '(';
    public static final char CLOSE_PARANTHESIS = ')';
    public static final char OPEN_BRACE = '{';
    public static final char CLOSE_BRACE = '}';
    public static final char OPEN_BRACKET = '[';
    public static final char CLOSE_BRACKET = ']';
    public static final char PIPE = '|';
    public static final char QUESTION_MARK = '?';
    public static final char DOUBLE_QUOTE = '"';
    public static final char HASH = '#';
    public static final char AT = '@';

    // Arithmetic operators
    public static final char EQUAL = '=';
    public static final char PLUS = '+';
    public static final char MINUS = '-';
    public static final char ASTERISK = '*';
    public static final char SLASH = '/';
    public static final char PERCENT = '%';
    public static final char GT = '>';
    public static final char LT = '<';
    public static final char BACKSLASH = '\\';
    public static final char EXCLAMATION_MARK = '!';
    public static final char BITWISE_AND = '&';
    public static final char BITWISE_XOR = '^';
    public static final char NEGATION = '~';

    // Other
    public static final char NEWLINE = '\n'; // equivalent to 0xA
    public static final char CARRIAGE_RETURN = '\r'; // equivalent to 0xD
    public static final char TAB = 0x9;
    public static final char SPACE = 0x20;
    public static final char FORM_FEED = 0xC;
}<|MERGE_RESOLUTION|>--- conflicted
+++ resolved
@@ -80,12 +80,8 @@
     public static final String SERVICE = "service";
     public static final String VAR = "var";
     public static final String NEVER = "never";
-<<<<<<< HEAD
     public static final String MAP = "map";
-    
-=======
 
->>>>>>> 3d671fe1
     // Separators
     public static final char SEMICOLON = ';';
     public static final char COLON = ':';
