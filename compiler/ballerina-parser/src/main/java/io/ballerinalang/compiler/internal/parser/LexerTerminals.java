/*
 * Copyright (c) 2020, WSO2 Inc. (http://www.wso2.org) All Rights Reserved.
 *
 * WSO2 Inc. licenses this file to you under the Apache License,
 * Version 2.0 (the "License"); you may not use this file except
 * in compliance with the License.
 * You may obtain a copy of the License at
 *
 *   http://www.apache.org/licenses/LICENSE-2.0
 *
 * Unless required by applicable law or agreed to in writing,
 * software distributed under the License is distributed on an
 * "AS IS" BASIS, WITHOUT WARRANTIES OR CONDITIONS OF ANY
 * KIND, either express or implied.  See the License for the
 * specific language governing permissions and limitations
 * under the License.
 */
package io.ballerinalang.compiler.internal.parser;

/**
 * Contains lexer terminal nodes. Includes keywords, syntaxes, and operators.
 *
 * @since 1.2.0
 */
public class LexerTerminals {

    // Keywords
    public static final String PUBLIC = "public";
    public static final String PRIVATE = "private";
    public static final String FUNCTION = "function";
    public static final String RETURN = "return";
    public static final String RETURNS = "returns";
    public static final String EXTERNAL = "external";
    public static final String TYPE = "type";
    public static final String RECORD = "record";
    public static final String OBJECT = "object";
    public static final String REMOTE = "remote";
    public static final String ABSTRACT = "abstract";
    public static final String CLIENT = "client";
    public static final String IF = "if";
    public static final String ELSE = "else";
    public static final String WHILE = "while";
    public static final String PANIC = "panic";
    public static final String TRUE = "true";
    public static final String FALSE = "false";
    public static final String CHECK = "check";
    public static final String CHECKPANIC = "checkpanic";
    public static final String CONTINUE = "continue";
    public static final String BREAK = "break";
    public static final String IMPORT = "import";
    public static final String VERSION = "version";
    public static final String AS = "as";
    public static final String ON = "on";
    public static final String RESOURCE = "resource";
    public static final String LISTENER = "listener";
    public static final String CONST = "const";
    public static final String FINAL = "final";
    public static final String TYPEOF = "typeof";
    public static final String IS = "is";
    public static final String NULL = "null";
    public static final String LOCK = "lock";
    public static final String ANNOTATION = "annotation";
    public static final String SOURCE = "source";
    public static final String WORKER = "worker";
    public static final String PARAMETER = "parameter";
    public static final String FIELD = "field";
    public static final String XMLNS = "xmlns";
    public static final String FORK = "fork";
    public static final String TRAP = "trap";
    public static final String IN = "in";
    public static final String FOREACH = "foreach";
    public static final String TABLE = "table";
    public static final String KEY = "key";
    public static final String ERROR = "error";
    public static final String LET = "let";
    public static final String STREAM = "stream";
    public static final String NEW = "new";
<<<<<<< HEAD
    public static final String FROM = "from";
    public static final String WHERE = "where";
    public static final String SELECT = "select";
=======
    public static final String READONLY = "readonly";
>>>>>>> 74135d76

    // Types
    public static final String INT = "int";
    public static final String FLOAT = "float";
    public static final String STRING = "string";
    public static final String BOOLEAN = "boolean";
    public static final String DECIMAL = "decimal";
    public static final String XML = "xml";
    public static final String JSON = "json";
    public static final String HANDLE = "handle";
    public static final String ANY = "any";
    public static final String ANYDATA = "anydata";
    public static final String SERVICE = "service";
    public static final String VAR = "var";
    public static final String NEVER = "never";
    public static final String MAP = "map";
    public static final String FUTURE = "future";
    public static final String TYPEDESC = "typedesc";
    public static final String BYTE = "byte";

    // Separators
    public static final char SEMICOLON = ';';
    public static final char COLON = ':';
    public static final char DOT = '.';
    public static final char COMMA = ',';
    public static final char OPEN_PARANTHESIS = '(';
    public static final char CLOSE_PARANTHESIS = ')';
    public static final char OPEN_BRACE = '{';
    public static final char CLOSE_BRACE = '}';
    public static final char OPEN_BRACKET = '[';
    public static final char CLOSE_BRACKET = ']';
    public static final char PIPE = '|';
    public static final char QUESTION_MARK = '?';
    public static final char DOUBLE_QUOTE = '"';
    public static final char SINGLE_QUOTE = '\'';
    public static final char HASH = '#';
    public static final char AT = '@';
    public static final char BACKTICK = '`';
    public static final char DOLLAR = '$';

    // Arithmetic operators
    public static final char EQUAL = '=';
    public static final char PLUS = '+';
    public static final char MINUS = '-';
    public static final char ASTERISK = '*';
    public static final char SLASH = '/';
    public static final char PERCENT = '%';
    public static final char GT = '>';
    public static final char LT = '<';
    public static final char BACKSLASH = '\\';
    public static final char EXCLAMATION_MARK = '!';
    public static final char BITWISE_AND = '&';
    public static final char BITWISE_XOR = '^';
    public static final char NEGATION = '~';

    // Other
    public static final char NEWLINE = '\n'; // equivalent to 0xA
    public static final char CARRIAGE_RETURN = '\r'; // equivalent to 0xD
    public static final char TAB = 0x9;
    public static final char SPACE = 0x20;
    public static final char FORM_FEED = 0xC;
}<|MERGE_RESOLUTION|>--- conflicted
+++ resolved
@@ -75,13 +75,10 @@
     public static final String LET = "let";
     public static final String STREAM = "stream";
     public static final String NEW = "new";
-<<<<<<< HEAD
+    public static final String READONLY = "readonly";
     public static final String FROM = "from";
     public static final String WHERE = "where";
     public static final String SELECT = "select";
-=======
-    public static final String READONLY = "readonly";
->>>>>>> 74135d76
 
     // Types
     public static final String INT = "int";
