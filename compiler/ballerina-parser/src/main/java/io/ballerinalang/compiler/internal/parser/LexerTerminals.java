/*
 * Copyright (c) 2020, WSO2 Inc. (http://www.wso2.org) All Rights Reserved.
 *
 * WSO2 Inc. licenses this file to you under the Apache License,
 * Version 2.0 (the "License"); you may not use this file except
 * in compliance with the License.
 * You may obtain a copy of the License at
 *
 *   http://www.apache.org/licenses/LICENSE-2.0
 *
 * Unless required by applicable law or agreed to in writing,
 * software distributed under the License is distributed on an
 * "AS IS" BASIS, WITHOUT WARRANTIES OR CONDITIONS OF ANY
 * KIND, either express or implied.  See the License for the
 * specific language governing permissions and limitations
 * under the License.
 */
package io.ballerinalang.compiler.internal.parser;

/**
 * Contains lexer terminal nodes. Includes keywords, syntaxes, and operators.
 * 
 * @since 1.2.0
 */
public class LexerTerminals {

    // Keywords
    public static final String PUBLIC = "public";
    public static final String PRIVATE = "private";
    public static final String FUNCTION = "function";
    public static final String RETURN = "return";
    public static final String RETURNS = "returns";
    public static final String EXTERNAL = "external";
    public static final String TYPE = "type";
    public static final String RECORD = "record";
    public static final String OBJECT = "object";
    public static final String REMOTE = "remote";
    public static final String ABSTRACT = "abstract";
    public static final String CLIENT = "client";
    public static final String IF = "if";
    public static final String ELSE = "else";
    public static final String WHILE = "while";
    public static final String PANIC = "panic";
    public static final String TRUE = "true";
    public static final String FALSE = "false";
    public static final String CHECK = "check";
    public static final String CHECKPANIC = "checkpanic";
<<<<<<< HEAD
    public static final String CONTINUE = "continue";
=======
    public static final String IMPORT = "import";
    public static final String VERSION = "version";
    public static final String AS = "as";
>>>>>>> deae6bf6

    // Types
    public static final String INT = "int";
    public static final String FLOAT = "float";
    public static final String STRING = "string";
    public static final String BOOLEAN = "boolean";
    public static final String DECIMAL = "decimal";
    public static final String XML = "xml";
    public static final String JSON = "json";
    public static final String HANDLE = "handle";
    public static final String ANY = "any";
    public static final String ANYDATA = "anydata";
    public static final String SERVICE = "service";
    public static final String NIL = "()";

    // Separators
    public static final char SEMICOLON = ';';
    public static final char COLON = ':';
    public static final char DOT = '.';
    public static final char COMMA = ',';
    public static final char OPEN_PARANTHESIS = '(';
    public static final char CLOSE_PARANTHESIS = ')';
    public static final char OPEN_BRACE = '{';
    public static final char CLOSE_BRACE = '}';
    public static final char OPEN_BRACKET = '[';
    public static final char CLOSE_BRACKET = ']';
    public static final char PIPE = '|';
    public static final char QUESTION_MARK = '?';

    // Arithmetic operators
    public static final char EQUAL = '=';
    public static final char PLUS = '+';
    public static final char MINUS = '-';
    public static final char ASTERISK = '*';
    public static final char SLASH = '/';
    public static final char PERCENT = '%';
    public static final char GT = '>';
    public static final char LT = '<';

    // Other
    public static final char NEWLINE = '\n'; // equivalent to 0xA
    public static final char CARRIAGE_RETURN = '\r'; // equivalent to 0xD
    public static final char TAB = 0x9;
    public static final char SPACE = 0x20;
    public static final char FORM_FEED = 0xC;
}<|MERGE_RESOLUTION|>--- conflicted
+++ resolved
@@ -45,13 +45,10 @@
     public static final String FALSE = "false";
     public static final String CHECK = "check";
     public static final String CHECKPANIC = "checkpanic";
-<<<<<<< HEAD
     public static final String CONTINUE = "continue";
-=======
     public static final String IMPORT = "import";
     public static final String VERSION = "version";
     public static final String AS = "as";
->>>>>>> deae6bf6
 
     // Types
     public static final String INT = "int";
