/*
 * Copyright (c) 2020, WSO2 Inc. (http://www.wso2.org) All Rights Reserved.
 *
 * WSO2 Inc. licenses this file to you under the Apache License,
 * Version 2.0 (the "License"); you may not use this file except
 * in compliance with the License.
 * You may obtain a copy of the License at
 *
 *   http://www.apache.org/licenses/LICENSE-2.0
 *
 * Unless required by applicable law or agreed to in writing,
 * software distributed under the License is distributed on an
 * "AS IS" BASIS, WITHOUT WARRANTIES OR CONDITIONS OF ANY
 * KIND, either express or implied.  See the License for the
 * specific language governing permissions and limitations
 * under the License.
 */
package io.ballerinalang.compiler.internal.parser;

/**
 * Contains lexer terminal nodes. Includes keywords, syntaxes, and operators.
 *
 * @since 1.2.0
 */
public class LexerTerminals {

    // Keywords
    public static final String PUBLIC = "public";
    public static final String PRIVATE = "private";
    public static final String FUNCTION = "function";
    public static final String RETURN = "return";
    public static final String RETURNS = "returns";
    public static final String EXTERNAL = "external";
    public static final String TYPE = "type";
    public static final String RECORD = "record";
    public static final String OBJECT = "object";
    public static final String REMOTE = "remote";
    public static final String ABSTRACT = "abstract";
    public static final String CLIENT = "client";
    public static final String IF = "if";
    public static final String ELSE = "else";
    public static final String WHILE = "while";
    public static final String PANIC = "panic";
    public static final String TRUE = "true";
    public static final String FALSE = "false";
    public static final String CHECK = "check";
    public static final String FAIL = "fail";
    public static final String CHECKPANIC = "checkpanic";
    public static final String CONTINUE = "continue";
    public static final String BREAK = "break";
    public static final String IMPORT = "import";
    public static final String VERSION = "version";
    public static final String AS = "as";
    public static final String ON = "on";
    public static final String RESOURCE = "resource";
    public static final String LISTENER = "listener";
    public static final String CONST = "const";
    public static final String FINAL = "final";
    public static final String TYPEOF = "typeof";
    public static final String IS = "is";
    public static final String NULL = "null";
    public static final String LOCK = "lock";
    public static final String ANNOTATION = "annotation";
    public static final String SOURCE = "source";
    public static final String WORKER = "worker";
    public static final String PARAMETER = "parameter";
    public static final String FIELD = "field";
    public static final String XMLNS = "xmlns";
    public static final String FORK = "fork";
    public static final String TRAP = "trap";
    public static final String IN = "in";
    public static final String FOREACH = "foreach";
    public static final String TABLE = "table";
    public static final String KEY = "key";
    public static final String ERROR = "error";
    public static final String LET = "let";
    public static final String STREAM = "stream";
    public static final String NEW = "new";
    public static final String READONLY = "readonly";
    public static final String DISTINCT = "distinct";
    public static final String FROM = "from";
    public static final String WHERE = "where";
    public static final String SELECT = "select";
    public static final String START = "start";
    public static final String FLUSH = "flush";
    public static final String DEFAULT = "default";
    public static final String WAIT = "wait";
    public static final String DO = "do";
    public static final String TRANSACTION = "transaction";
    public static final String TRANSACTIONAL = "transactional";
    public static final String COMMIT = "commit";
    public static final String RETRY = "retry";
    public static final String ROLLBACK = "rollback";
    public static final String ENUM = "enum";
    public static final String BASE16 = "base16";
    public static final String BASE64 = "base64";
    public static final String MATCH = "match";
    public static final String CONFLICT = "conflict";
    public static final String LIMIT = "limit";
    public static final String JOIN = "join";
    public static final String OUTER = "outer";
    public static final String EQUALS = "equals";
<<<<<<< HEAD
    public static final String CLASS = "class";
=======
    public static final String ORDER = "order";
    public static final String BY = "by";
    public static final String ASCENDING = "ascending";
    public static final String DESCENDING = "descending";
>>>>>>> 1d54e2c6

    // For BFM only
    public static final String VARIABLE = "variable";
    public static final String MODULE = "module";

    // Types
    public static final String INT = "int";
    public static final String FLOAT = "float";
    public static final String STRING = "string";
    public static final String BOOLEAN = "boolean";
    public static final String DECIMAL = "decimal";
    public static final String XML = "xml";
    public static final String JSON = "json";
    public static final String HANDLE = "handle";
    public static final String ANY = "any";
    public static final String ANYDATA = "anydata";
    public static final String SERVICE = "service";
    public static final String VAR = "var";
    public static final String NEVER = "never";
    public static final String MAP = "map";
    public static final String FUTURE = "future";
    public static final String TYPEDESC = "typedesc";
    public static final String BYTE = "byte";

    // Separators
    public static final char SEMICOLON = ';';
    public static final char COLON = ':';
    public static final char DOT = '.';
    public static final char COMMA = ',';
    public static final char OPEN_PARANTHESIS = '(';
    public static final char CLOSE_PARANTHESIS = ')';
    public static final char OPEN_BRACE = '{';
    public static final char CLOSE_BRACE = '}';
    public static final char OPEN_BRACKET = '[';
    public static final char CLOSE_BRACKET = ']';
    public static final char PIPE = '|';
    public static final char QUESTION_MARK = '?';
    public static final char DOUBLE_QUOTE = '"';
    public static final char SINGLE_QUOTE = '\'';
    public static final char HASH = '#';
    public static final char AT = '@';
    public static final char BACKTICK = '`';
    public static final char DOLLAR = '$';

    // Arithmetic operators
    public static final char EQUAL = '=';
    public static final char PLUS = '+';
    public static final char MINUS = '-';
    public static final char ASTERISK = '*';
    public static final char SLASH = '/';
    public static final char PERCENT = '%';
    public static final char GT = '>';
    public static final char LT = '<';
    public static final char BACKSLASH = '\\';
    public static final char EXCLAMATION_MARK = '!';
    public static final char BITWISE_AND = '&';
    public static final char BITWISE_XOR = '^';
    public static final char NEGATION = '~';

    // Other
    public static final char NEWLINE = '\n'; // equivalent to 0xA
    public static final char CARRIAGE_RETURN = '\r'; // equivalent to 0xD
    public static final char TAB = 0x9;
    public static final char SPACE = 0x20;
    public static final char FORM_FEED = 0xC;
}<|MERGE_RESOLUTION|>--- conflicted
+++ resolved
@@ -100,14 +100,11 @@
     public static final String JOIN = "join";
     public static final String OUTER = "outer";
     public static final String EQUALS = "equals";
-<<<<<<< HEAD
-    public static final String CLASS = "class";
-=======
     public static final String ORDER = "order";
     public static final String BY = "by";
     public static final String ASCENDING = "ascending";
     public static final String DESCENDING = "descending";
->>>>>>> 1d54e2c6
+    public static final String CLASS = "class";
 
     // For BFM only
     public static final String VARIABLE = "variable";
