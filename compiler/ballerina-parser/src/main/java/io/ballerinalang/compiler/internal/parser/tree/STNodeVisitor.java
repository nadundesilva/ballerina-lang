/*
 *  Copyright (c) 2020, WSO2 Inc. (http://www.wso2.org) All Rights Reserved.
 *
 *  WSO2 Inc. licenses this file to you under the Apache License,
 *  Version 2.0 (the "License"); you may not use this file except
 *  in compliance with the License.
 *  You may obtain a copy of the License at
 *
 *    http://www.apache.org/licenses/LICENSE-2.0
 *
 *  Unless required by applicable law or agreed to in writing,
 *  software distributed under the License is distributed on an
 *  "AS IS" BASIS, WITHOUT WARRANTIES OR CONDITIONS OF ANY
 *  KIND, either express or implied.  See the License for the
 *  specific language governing permissions and limitations
 *  under the License.
 */
package io.ballerinalang.compiler.internal.parser.tree;

import io.ballerinalang.compiler.internal.syntax.SyntaxUtils;

/**
 * The {@code STNodeVisitor} visits each node in the internal syntax tree allowing
 * us to do something at each node.
 * <p>
 * This is a generated class.
 *
 * @since 2.0.0
 */
public abstract class STNodeVisitor {

    public void visit(STModulePartNode modulePartNode) {
        visitSyntaxNode(modulePartNode);
    }

    public void visit(STFunctionDefinitionNode functionDefinitionNode) {
        visitSyntaxNode(functionDefinitionNode);
    }

    public void visit(STImportDeclarationNode importDeclarationNode) {
        visitSyntaxNode(importDeclarationNode);
    }

    public void visit(STListenerDeclarationNode listenerDeclarationNode) {
        visitSyntaxNode(listenerDeclarationNode);
    }

    public void visit(STTypeDefinitionNode typeDefinitionNode) {
        visitSyntaxNode(typeDefinitionNode);
    }

    public void visit(STServiceDeclarationNode serviceDeclarationNode) {
        visitSyntaxNode(serviceDeclarationNode);
    }

    public void visit(STAssignmentStatementNode assignmentStatementNode) {
        visitSyntaxNode(assignmentStatementNode);
    }

    public void visit(STCompoundAssignmentStatementNode compoundAssignmentStatementNode) {
        visitSyntaxNode(compoundAssignmentStatementNode);
    }

    public void visit(STVariableDeclarationNode variableDeclarationNode) {
        visitSyntaxNode(variableDeclarationNode);
    }

    public void visit(STBlockStatementNode blockStatementNode) {
        visitSyntaxNode(blockStatementNode);
    }

    public void visit(STBreakStatementNode breakStatementNode) {
        visitSyntaxNode(breakStatementNode);
    }

    public void visit(STFailStatementNode failStatementNode) {
        visitSyntaxNode(failStatementNode);
    }

    public void visit(STExpressionStatementNode expressionStatementNode) {
        visitSyntaxNode(expressionStatementNode);
    }

    public void visit(STContinueStatementNode continueStatementNode) {
        visitSyntaxNode(continueStatementNode);
    }

    public void visit(STExternalFunctionBodyNode externalFunctionBodyNode) {
        visitSyntaxNode(externalFunctionBodyNode);
    }

    public void visit(STIfElseStatementNode ifElseStatementNode) {
        visitSyntaxNode(ifElseStatementNode);
    }

    public void visit(STElseBlockNode elseBlockNode) {
        visitSyntaxNode(elseBlockNode);
    }

    public void visit(STWhileStatementNode whileStatementNode) {
        visitSyntaxNode(whileStatementNode);
    }

    public void visit(STPanicStatementNode panicStatementNode) {
        visitSyntaxNode(panicStatementNode);
    }

    public void visit(STReturnStatementNode returnStatementNode) {
        visitSyntaxNode(returnStatementNode);
    }

    public void visit(STLocalTypeDefinitionStatementNode localTypeDefinitionStatementNode) {
        visitSyntaxNode(localTypeDefinitionStatementNode);
    }

    public void visit(STLockStatementNode lockStatementNode) {
        visitSyntaxNode(lockStatementNode);
    }

    public void visit(STForkStatementNode forkStatementNode) {
        visitSyntaxNode(forkStatementNode);
    }

    public void visit(STForEachStatementNode forEachStatementNode) {
        visitSyntaxNode(forEachStatementNode);
    }

    public void visit(STBinaryExpressionNode binaryExpressionNode) {
        visitSyntaxNode(binaryExpressionNode);
    }

    public void visit(STBracedExpressionNode bracedExpressionNode) {
        visitSyntaxNode(bracedExpressionNode);
    }

    public void visit(STCheckExpressionNode checkExpressionNode) {
        visitSyntaxNode(checkExpressionNode);
    }

    public void visit(STFieldAccessExpressionNode fieldAccessExpressionNode) {
        visitSyntaxNode(fieldAccessExpressionNode);
    }

    public void visit(STFunctionCallExpressionNode functionCallExpressionNode) {
        visitSyntaxNode(functionCallExpressionNode);
    }

    public void visit(STMethodCallExpressionNode methodCallExpressionNode) {
        visitSyntaxNode(methodCallExpressionNode);
    }

    public void visit(STMappingConstructorExpressionNode mappingConstructorExpressionNode) {
        visitSyntaxNode(mappingConstructorExpressionNode);
    }

    public void visit(STIndexedExpressionNode indexedExpressionNode) {
        visitSyntaxNode(indexedExpressionNode);
    }

    public void visit(STTypeofExpressionNode typeofExpressionNode) {
        visitSyntaxNode(typeofExpressionNode);
    }

    public void visit(STUnaryExpressionNode unaryExpressionNode) {
        visitSyntaxNode(unaryExpressionNode);
    }

    public void visit(STComputedNameFieldNode computedNameFieldNode) {
        visitSyntaxNode(computedNameFieldNode);
    }

    public void visit(STConstantDeclarationNode constantDeclarationNode) {
        visitSyntaxNode(constantDeclarationNode);
    }

    public void visit(STDefaultableParameterNode defaultableParameterNode) {
        visitSyntaxNode(defaultableParameterNode);
    }

    public void visit(STRequiredParameterNode requiredParameterNode) {
        visitSyntaxNode(requiredParameterNode);
    }

    public void visit(STRestParameterNode restParameterNode) {
        visitSyntaxNode(restParameterNode);
    }

    public void visit(STImportOrgNameNode importOrgNameNode) {
        visitSyntaxNode(importOrgNameNode);
    }

    public void visit(STImportPrefixNode importPrefixNode) {
        visitSyntaxNode(importPrefixNode);
    }

    public void visit(STImportVersionNode importVersionNode) {
        visitSyntaxNode(importVersionNode);
    }

    public void visit(STSpecificFieldNode specificFieldNode) {
        visitSyntaxNode(specificFieldNode);
    }

    public void visit(STSpreadFieldNode spreadFieldNode) {
        visitSyntaxNode(spreadFieldNode);
    }

    public void visit(STNamedArgumentNode namedArgumentNode) {
        visitSyntaxNode(namedArgumentNode);
    }

    public void visit(STPositionalArgumentNode positionalArgumentNode) {
        visitSyntaxNode(positionalArgumentNode);
    }

    public void visit(STRestArgumentNode restArgumentNode) {
        visitSyntaxNode(restArgumentNode);
    }

    public void visit(STObjectTypeDescriptorNode objectTypeDescriptorNode) {
        visitSyntaxNode(objectTypeDescriptorNode);
    }

    public void visit(STObjectConstructorExpressionNode objectConstructorExpressionNode) {
        visitSyntaxNode(objectConstructorExpressionNode);
    }

    public void visit(STRecordTypeDescriptorNode recordTypeDescriptorNode) {
        visitSyntaxNode(recordTypeDescriptorNode);
    }

    public void visit(STReturnTypeDescriptorNode returnTypeDescriptorNode) {
        visitSyntaxNode(returnTypeDescriptorNode);
    }

    public void visit(STNilTypeDescriptorNode nilTypeDescriptorNode) {
        visitSyntaxNode(nilTypeDescriptorNode);
    }

    public void visit(STOptionalTypeDescriptorNode optionalTypeDescriptorNode) {
        visitSyntaxNode(optionalTypeDescriptorNode);
    }

    public void visit(STObjectFieldNode objectFieldNode) {
        visitSyntaxNode(objectFieldNode);
    }

    public void visit(STRecordFieldNode recordFieldNode) {
        visitSyntaxNode(recordFieldNode);
    }

    public void visit(STRecordFieldWithDefaultValueNode recordFieldWithDefaultValueNode) {
        visitSyntaxNode(recordFieldWithDefaultValueNode);
    }

    public void visit(STRecordRestDescriptorNode recordRestDescriptorNode) {
        visitSyntaxNode(recordRestDescriptorNode);
    }

    public void visit(STTypeReferenceNode typeReferenceNode) {
        visitSyntaxNode(typeReferenceNode);
    }

    public void visit(STServiceBodyNode serviceBodyNode) {
        visitSyntaxNode(serviceBodyNode);
    }

    public void visit(STAnnotationNode annotationNode) {
        visitSyntaxNode(annotationNode);
    }

    public void visit(STMetadataNode metadataNode) {
        visitSyntaxNode(metadataNode);
    }

    public void visit(STModuleVariableDeclarationNode moduleVariableDeclarationNode) {
        visitSyntaxNode(moduleVariableDeclarationNode);
    }

    public void visit(STTypeTestExpressionNode typeTestExpressionNode) {
        visitSyntaxNode(typeTestExpressionNode);
    }

    public void visit(STRemoteMethodCallActionNode remoteMethodCallActionNode) {
        visitSyntaxNode(remoteMethodCallActionNode);
    }

    public void visit(STParameterizedTypeDescriptorNode parameterizedTypeDescriptorNode) {
        visitSyntaxNode(parameterizedTypeDescriptorNode);
    }

    public void visit(STNilLiteralNode nilLiteralNode) {
        visitSyntaxNode(nilLiteralNode);
    }

    public void visit(STAnnotationDeclarationNode annotationDeclarationNode) {
        visitSyntaxNode(annotationDeclarationNode);
    }

    public void visit(STAnnotationAttachPointNode annotationAttachPointNode) {
        visitSyntaxNode(annotationAttachPointNode);
    }

    public void visit(STXMLNamespaceDeclarationNode xMLNamespaceDeclarationNode) {
        visitSyntaxNode(xMLNamespaceDeclarationNode);
    }

    public void visit(STModuleXMLNamespaceDeclarationNode moduleXMLNamespaceDeclarationNode) {
        visitSyntaxNode(moduleXMLNamespaceDeclarationNode);
    }

    public void visit(STFunctionBodyBlockNode functionBodyBlockNode) {
        visitSyntaxNode(functionBodyBlockNode);
    }

    public void visit(STNamedWorkerDeclarationNode namedWorkerDeclarationNode) {
        visitSyntaxNode(namedWorkerDeclarationNode);
    }

    public void visit(STNamedWorkerDeclarator namedWorkerDeclarator) {
        visitSyntaxNode(namedWorkerDeclarator);
    }

    public void visit(STBasicLiteralNode basicLiteralNode) {
        visitSyntaxNode(basicLiteralNode);
    }

    public void visit(STSimpleNameReferenceNode simpleNameReferenceNode) {
        visitSyntaxNode(simpleNameReferenceNode);
    }

    public void visit(STQualifiedNameReferenceNode qualifiedNameReferenceNode) {
        visitSyntaxNode(qualifiedNameReferenceNode);
    }

    public void visit(STBuiltinSimpleNameReferenceNode builtinSimpleNameReferenceNode) {
        visitSyntaxNode(builtinSimpleNameReferenceNode);
    }

    public void visit(STTrapExpressionNode trapExpressionNode) {
        visitSyntaxNode(trapExpressionNode);
    }

    public void visit(STListConstructorExpressionNode listConstructorExpressionNode) {
        visitSyntaxNode(listConstructorExpressionNode);
    }

    public void visit(STTypeCastExpressionNode typeCastExpressionNode) {
        visitSyntaxNode(typeCastExpressionNode);
    }

    public void visit(STTypeCastParamNode typeCastParamNode) {
        visitSyntaxNode(typeCastParamNode);
    }

    public void visit(STUnionTypeDescriptorNode unionTypeDescriptorNode) {
        visitSyntaxNode(unionTypeDescriptorNode);
    }

    public void visit(STTableConstructorExpressionNode tableConstructorExpressionNode) {
        visitSyntaxNode(tableConstructorExpressionNode);
    }

    public void visit(STKeySpecifierNode keySpecifierNode) {
        visitSyntaxNode(keySpecifierNode);
    }

    public void visit(STErrorTypeDescriptorNode errorTypeDescriptorNode) {
        visitSyntaxNode(errorTypeDescriptorNode);
    }

    public void visit(STErrorTypeParamsNode errorTypeParamsNode) {
        visitSyntaxNode(errorTypeParamsNode);
    }

    public void visit(STStreamTypeDescriptorNode streamTypeDescriptorNode) {
        visitSyntaxNode(streamTypeDescriptorNode);
    }

    public void visit(STStreamTypeParamsNode streamTypeParamsNode) {
        visitSyntaxNode(streamTypeParamsNode);
    }

    public void visit(STTypedescTypeDescriptorNode typedescTypeDescriptorNode) {
        visitSyntaxNode(typedescTypeDescriptorNode);
    }

    public void visit(STLetExpressionNode letExpressionNode) {
        visitSyntaxNode(letExpressionNode);
    }

    public void visit(STXmlTypeDescriptorNode xmlTypeDescriptorNode) {
        visitSyntaxNode(xmlTypeDescriptorNode);
    }

    public void visit(STLetVariableDeclarationNode letVariableDeclarationNode) {
        visitSyntaxNode(letVariableDeclarationNode);
    }

    public void visit(STTemplateExpressionNode templateExpressionNode) {
        visitSyntaxNode(templateExpressionNode);
    }

    public void visit(STXMLElementNode xMLElementNode) {
        visitSyntaxNode(xMLElementNode);
    }

    public void visit(STXMLStartTagNode xMLStartTagNode) {
        visitSyntaxNode(xMLStartTagNode);
    }

    public void visit(STXMLEndTagNode xMLEndTagNode) {
        visitSyntaxNode(xMLEndTagNode);
    }

    public void visit(STXMLSimpleNameNode xMLSimpleNameNode) {
        visitSyntaxNode(xMLSimpleNameNode);
    }

    public void visit(STXMLQualifiedNameNode xMLQualifiedNameNode) {
        visitSyntaxNode(xMLQualifiedNameNode);
    }

    public void visit(STXMLEmptyElementNode xMLEmptyElementNode) {
        visitSyntaxNode(xMLEmptyElementNode);
    }

    public void visit(STInterpolationNode interpolationNode) {
        visitSyntaxNode(interpolationNode);
    }

    public void visit(STXMLTextNode xMLTextNode) {
        visitSyntaxNode(xMLTextNode);
    }

    public void visit(STXMLAttributeNode xMLAttributeNode) {
        visitSyntaxNode(xMLAttributeNode);
    }

    public void visit(STXMLAttributeValue xMLAttributeValue) {
        visitSyntaxNode(xMLAttributeValue);
    }

    public void visit(STXMLComment xMLComment) {
        visitSyntaxNode(xMLComment);
    }

    public void visit(STXMLProcessingInstruction xMLProcessingInstruction) {
        visitSyntaxNode(xMLProcessingInstruction);
    }

    public void visit(STTableTypeDescriptorNode tableTypeDescriptorNode) {
        visitSyntaxNode(tableTypeDescriptorNode);
    }

    public void visit(STTypeParameterNode typeParameterNode) {
        visitSyntaxNode(typeParameterNode);
    }

    public void visit(STKeyTypeConstraintNode keyTypeConstraintNode) {
        visitSyntaxNode(keyTypeConstraintNode);
    }

    public void visit(STFunctionTypeDescriptorNode functionTypeDescriptorNode) {
        visitSyntaxNode(functionTypeDescriptorNode);
    }

    public void visit(STFunctionSignatureNode functionSignatureNode) {
        visitSyntaxNode(functionSignatureNode);
    }

    public void visit(STExplicitAnonymousFunctionExpressionNode explicitAnonymousFunctionExpressionNode) {
        visitSyntaxNode(explicitAnonymousFunctionExpressionNode);
    }

    public void visit(STExpressionFunctionBodyNode expressionFunctionBodyNode) {
        visitSyntaxNode(expressionFunctionBodyNode);
    }

    public void visit(STTupleTypeDescriptorNode tupleTypeDescriptorNode) {
        visitSyntaxNode(tupleTypeDescriptorNode);
    }

    public void visit(STParenthesisedTypeDescriptorNode parenthesisedTypeDescriptorNode) {
        visitSyntaxNode(parenthesisedTypeDescriptorNode);
    }

    public void visit(STExplicitNewExpressionNode explicitNewExpressionNode) {
        visitSyntaxNode(explicitNewExpressionNode);
    }

    public void visit(STImplicitNewExpressionNode implicitNewExpressionNode) {
        visitSyntaxNode(implicitNewExpressionNode);
    }

    public void visit(STParenthesizedArgList parenthesizedArgList) {
        visitSyntaxNode(parenthesizedArgList);
    }

    public void visit(STQueryConstructTypeNode queryConstructTypeNode) {
        visitSyntaxNode(queryConstructTypeNode);
    }

    public void visit(STFromClauseNode fromClauseNode) {
        visitSyntaxNode(fromClauseNode);
    }

    public void visit(STWhereClauseNode whereClauseNode) {
        visitSyntaxNode(whereClauseNode);
    }

    public void visit(STLetClauseNode letClauseNode) {
        visitSyntaxNode(letClauseNode);
    }

    public void visit(STJoinClauseNode joinClauseNode) {
        visitSyntaxNode(joinClauseNode);
    }

    public void visit(STOnClauseNode onClauseNode) {
        visitSyntaxNode(onClauseNode);
    }

    public void visit(STLimitClauseNode limitClauseNode) {
        visitSyntaxNode(limitClauseNode);
    }

    public void visit(STOnConflictClauseNode onConflictClauseNode) {
        visitSyntaxNode(onConflictClauseNode);
    }

    public void visit(STQueryPipelineNode queryPipelineNode) {
        visitSyntaxNode(queryPipelineNode);
    }

    public void visit(STSelectClauseNode selectClauseNode) {
        visitSyntaxNode(selectClauseNode);
    }

    public void visit(STQueryExpressionNode queryExpressionNode) {
        visitSyntaxNode(queryExpressionNode);
    }

    public void visit(STQueryActionNode queryActionNode) {
        visitSyntaxNode(queryActionNode);
    }

    public void visit(STIntersectionTypeDescriptorNode intersectionTypeDescriptorNode) {
        visitSyntaxNode(intersectionTypeDescriptorNode);
    }

    public void visit(STImplicitAnonymousFunctionParameters implicitAnonymousFunctionParameters) {
        visitSyntaxNode(implicitAnonymousFunctionParameters);
    }

    public void visit(STImplicitAnonymousFunctionExpressionNode implicitAnonymousFunctionExpressionNode) {
        visitSyntaxNode(implicitAnonymousFunctionExpressionNode);
    }

    public void visit(STStartActionNode startActionNode) {
        visitSyntaxNode(startActionNode);
    }

    public void visit(STFlushActionNode flushActionNode) {
        visitSyntaxNode(flushActionNode);
    }

    public void visit(STSingletonTypeDescriptorNode singletonTypeDescriptorNode) {
        visitSyntaxNode(singletonTypeDescriptorNode);
    }

    public void visit(STMethodDeclarationNode methodDeclarationNode) {
        visitSyntaxNode(methodDeclarationNode);
    }

    public void visit(STTypedBindingPatternNode typedBindingPatternNode) {
        visitSyntaxNode(typedBindingPatternNode);
    }

    public void visit(STCaptureBindingPatternNode captureBindingPatternNode) {
        visitSyntaxNode(captureBindingPatternNode);
    }

    public void visit(STWildcardBindingPatternNode wildcardBindingPatternNode) {
        visitSyntaxNode(wildcardBindingPatternNode);
    }

    public void visit(STListBindingPatternNode listBindingPatternNode) {
        visitSyntaxNode(listBindingPatternNode);
    }

    public void visit(STMappingBindingPatternNode mappingBindingPatternNode) {
        visitSyntaxNode(mappingBindingPatternNode);
    }

    public void visit(STFieldBindingPatternFullNode fieldBindingPatternFullNode) {
        visitSyntaxNode(fieldBindingPatternFullNode);
    }

    public void visit(STFieldBindingPatternVarnameNode fieldBindingPatternVarnameNode) {
        visitSyntaxNode(fieldBindingPatternVarnameNode);
    }

    public void visit(STRestBindingPatternNode restBindingPatternNode) {
        visitSyntaxNode(restBindingPatternNode);
    }

    public void visit(STErrorBindingPatternNode errorBindingPatternNode) {
        visitSyntaxNode(errorBindingPatternNode);
    }

    public void visit(STNamedArgBindingPatternNode namedArgBindingPatternNode) {
        visitSyntaxNode(namedArgBindingPatternNode);
    }

    public void visit(STAsyncSendActionNode asyncSendActionNode) {
        visitSyntaxNode(asyncSendActionNode);
    }

    public void visit(STSyncSendActionNode syncSendActionNode) {
        visitSyntaxNode(syncSendActionNode);
    }

    public void visit(STReceiveActionNode receiveActionNode) {
        visitSyntaxNode(receiveActionNode);
    }

    public void visit(STReceiveFieldsNode receiveFieldsNode) {
        visitSyntaxNode(receiveFieldsNode);
    }

    public void visit(STRestDescriptorNode restDescriptorNode) {
        visitSyntaxNode(restDescriptorNode);
    }

    public void visit(STDoubleGTTokenNode doubleGTTokenNode) {
        visitSyntaxNode(doubleGTTokenNode);
    }

    public void visit(STTrippleGTTokenNode trippleGTTokenNode) {
        visitSyntaxNode(trippleGTTokenNode);
    }

    public void visit(STWaitActionNode waitActionNode) {
        visitSyntaxNode(waitActionNode);
    }

    public void visit(STWaitFieldsListNode waitFieldsListNode) {
        visitSyntaxNode(waitFieldsListNode);
    }

    public void visit(STWaitFieldNode waitFieldNode) {
        visitSyntaxNode(waitFieldNode);
    }

    public void visit(STAnnotAccessExpressionNode annotAccessExpressionNode) {
        visitSyntaxNode(annotAccessExpressionNode);
    }

    public void visit(STOptionalFieldAccessExpressionNode optionalFieldAccessExpressionNode) {
        visitSyntaxNode(optionalFieldAccessExpressionNode);
    }

    public void visit(STConditionalExpressionNode conditionalExpressionNode) {
        visitSyntaxNode(conditionalExpressionNode);
    }

    public void visit(STEnumDeclarationNode enumDeclarationNode) {
        visitSyntaxNode(enumDeclarationNode);
    }

    public void visit(STEnumMemberNode enumMemberNode) {
        visitSyntaxNode(enumMemberNode);
    }

    public void visit(STArrayTypeDescriptorNode arrayTypeDescriptorNode) {
        visitSyntaxNode(arrayTypeDescriptorNode);
    }

    public void visit(STTransactionStatementNode transactionStatementNode) {
        visitSyntaxNode(transactionStatementNode);
    }

    public void visit(STRollbackStatementNode rollbackStatementNode) {
        visitSyntaxNode(rollbackStatementNode);
    }

    public void visit(STRetryStatementNode retryStatementNode) {
        visitSyntaxNode(retryStatementNode);
    }

    public void visit(STCommitActionNode commitActionNode) {
        visitSyntaxNode(commitActionNode);
    }

    public void visit(STTransactionalExpressionNode transactionalExpressionNode) {
        visitSyntaxNode(transactionalExpressionNode);
    }

    public void visit(STServiceConstructorExpressionNode serviceConstructorExpressionNode) {
        visitSyntaxNode(serviceConstructorExpressionNode);
    }

    public void visit(STByteArrayLiteralNode byteArrayLiteralNode) {
        visitSyntaxNode(byteArrayLiteralNode);
    }

    public void visit(STXMLFilterExpressionNode xMLFilterExpressionNode) {
        visitSyntaxNode(xMLFilterExpressionNode);
    }

    public void visit(STXMLStepExpressionNode xMLStepExpressionNode) {
        visitSyntaxNode(xMLStepExpressionNode);
    }

    public void visit(STXMLNamePatternChainingNode xMLNamePatternChainingNode) {
        visitSyntaxNode(xMLNamePatternChainingNode);
    }

    public void visit(STXMLAtomicNamePatternNode xMLAtomicNamePatternNode) {
        visitSyntaxNode(xMLAtomicNamePatternNode);
    }

    public void visit(STTypeReferenceTypeDescNode typeReferenceTypeDescNode) {
        visitSyntaxNode(typeReferenceTypeDescNode);
    }

    public void visit(STMatchStatementNode matchStatementNode) {
        visitSyntaxNode(matchStatementNode);
    }

    public void visit(STMatchClauseNode matchClauseNode) {
        visitSyntaxNode(matchClauseNode);
    }

    public void visit(STMatchGuardNode matchGuardNode) {
        visitSyntaxNode(matchGuardNode);
    }

    public void visit(STDistinctTypeDescriptorNode distinctTypeDescriptorNode) {
        visitSyntaxNode(distinctTypeDescriptorNode);
    }

    public void visit(STListMatchPatternNode listMatchPatternNode) {
        visitSyntaxNode(listMatchPatternNode);
    }

    public void visit(STRestMatchPatternNode restMatchPatternNode) {
        visitSyntaxNode(restMatchPatternNode);
    }

    public void visit(STMappingMatchPatternNode mappingMatchPatternNode) {
        visitSyntaxNode(mappingMatchPatternNode);
    }

    public void visit(STFieldMatchPatternNode fieldMatchPatternNode) {
        visitSyntaxNode(fieldMatchPatternNode);
    }

    public void visit(STFunctionalMatchPatternNode functionalMatchPatternNode) {
        visitSyntaxNode(functionalMatchPatternNode);
    }

    public void visit(STNamedArgMatchPatternNode namedArgMatchPatternNode) {
        visitSyntaxNode(namedArgMatchPatternNode);
    }

    public void visit(STMarkdownDocumentationNode markdownDocumentationNode) {
        visitSyntaxNode(markdownDocumentationNode);
    }

    public void visit(STMarkdownDocumentationLineNode markdownDocumentationLineNode) {
        visitSyntaxNode(markdownDocumentationLineNode);
    }

    public void visit(STMarkdownParameterDocumentationLineNode markdownParameterDocumentationLineNode) {
        visitSyntaxNode(markdownParameterDocumentationLineNode);
    }

    public void visit(STDocumentationReferenceNode documentationReferenceNode) {
        visitSyntaxNode(documentationReferenceNode);
    }

    public void visit(STOrderByClauseNode orderByClauseNode) {
        visitSyntaxNode(orderByClauseNode);
    }

    public void visit(STOrderKeyNode orderKeyNode) {
        visitSyntaxNode(orderKeyNode);
    }

<<<<<<< HEAD
    public void visit(STOnFailClauseNode onFailClauseNode) {
        visitSyntaxNode(onFailClauseNode);
    }

    public void visit(STDoStatementNode doStatementNode) {
        visitSyntaxNode(doStatementNode);
=======
    public void visit(STClassDefinitionNode classDefinitionNode) {
        visitSyntaxNode(classDefinitionNode);
>>>>>>> ed5e41ea
    }

    // STNodeList
    public void visit(STNodeList nodeList) {
        visitChildren(nodeList);
    }

    // Tokens

    public void visit(STToken token) {
    }

    // Misc

    protected void visitSyntaxNode(STNode node) {
        if (SyntaxUtils.isToken(node)) {
            node.accept(this);
            return;
        }

        visitChildren(node);
    }

    private void visitChildren(STNode node) {
        for (int bucket = 0; bucket < node.bucketCount(); bucket++) {
            STNode child = node.childInBucket(bucket);
            if (SyntaxUtils.isSTNodePresent(child)) {
                child.accept(this);
            }
        }
    }
}
<|MERGE_RESOLUTION|>--- conflicted
+++ resolved
@@ -789,17 +789,16 @@
         visitSyntaxNode(orderKeyNode);
     }
 
-<<<<<<< HEAD
     public void visit(STOnFailClauseNode onFailClauseNode) {
         visitSyntaxNode(onFailClauseNode);
     }
 
     public void visit(STDoStatementNode doStatementNode) {
         visitSyntaxNode(doStatementNode);
-=======
+    }
+
     public void visit(STClassDefinitionNode classDefinitionNode) {
         visitSyntaxNode(classDefinitionNode);
->>>>>>> ed5e41ea
     }
 
     // STNodeList
