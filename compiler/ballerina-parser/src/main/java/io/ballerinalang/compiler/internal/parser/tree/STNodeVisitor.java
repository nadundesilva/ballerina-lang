--- conflicted
+++ resolved
@@ -741,25 +741,12 @@
         visitSyntaxNode(onClauseNode);
     }
 
-<<<<<<< HEAD
-    public void visit(STParameterDocumentationLineNode parameterDocumentationLineNode) {
-        visitSyntaxNode(parameterDocumentationLineNode);
-    }
-
-    public void visit(STDocumentationReferenceNode documentationReferenceNode) {
-        visitSyntaxNode(documentationReferenceNode);
-    }
-
-    public void visit(STDocumentationLineNode documentationLineNode) {
-        visitSyntaxNode(documentationLineNode);
-=======
     public void visit(STListMatchPatternNode listMatchPatternNode) {
         visitSyntaxNode(listMatchPatternNode);
     }
 
     public void visit(STRestMatchPatternNode restMatchPatternNode) {
         visitSyntaxNode(restMatchPatternNode);
->>>>>>> aa329784
     }
 
     // STNodeList
