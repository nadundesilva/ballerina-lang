--- conflicted
+++ resolved
@@ -757,7 +757,6 @@
         visitSyntaxNode(fieldMatchPatternNode);
     }
 
-<<<<<<< HEAD
     public void visit(STFunctionalMatchPatternNode functionalMatchPatternNode) {
         visitSyntaxNode(functionalMatchPatternNode);
     }
@@ -768,7 +767,8 @@
 
     public void visit(STNamedArgMatchPatternNode namedArgMatchPatternNode) {
         visitSyntaxNode(namedArgMatchPatternNode);
-=======
+    }
+
     public void visit(STParameterDocumentationLineNode parameterDocumentationLineNode) {
         visitSyntaxNode(parameterDocumentationLineNode);
     }
@@ -779,7 +779,6 @@
 
     public void visit(STDocumentationLineNode documentationLineNode) {
         visitSyntaxNode(documentationLineNode);
->>>>>>> faa59588
     }
 
     // STNodeList
