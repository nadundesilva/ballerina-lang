--- conflicted
+++ resolved
@@ -44,13 +44,8 @@
         return childInBucket(2);
     }
 
-<<<<<<< HEAD
-    public Node ActionOrExpressionNode() {
+    public Node actionOrExpressionNode() {
         return childInBucket(3);
-=======
-    public Node actionOrExpressionNode() {
-        return childInBucket(4);
->>>>>>> 35c28063
     }
 
     public StatementNode blockStatement() {
@@ -112,8 +107,7 @@
     public static class ForEachStatementNodeModifier {
         private final ForEachStatementNode oldNode;
         private Token forEachKeyword;
-        private Node typeDescriptor;
-        private Token variableName;
+        private TypedBindingPatternNode typedBindingPattern;
         private Token inKeyword;
         private Node actionOrExpressionNode;
         private StatementNode blockStatement;
@@ -121,8 +115,7 @@
         public ForEachStatementNodeModifier(ForEachStatementNode oldNode) {
             this.oldNode = oldNode;
             this.forEachKeyword = oldNode.forEachKeyword();
-            this.typeDescriptor = oldNode.typeDescriptor();
-            this.variableName = oldNode.variableName();
+            this.typedBindingPattern = oldNode.typedBindingPattern();
             this.inKeyword = oldNode.inKeyword();
             this.actionOrExpressionNode = oldNode.actionOrExpressionNode();
             this.blockStatement = oldNode.blockStatement();
@@ -134,15 +127,9 @@
             return this;
         }
 
-        public ForEachStatementNodeModifier withTypeDescriptor(Node typeDescriptor) {
-            Objects.requireNonNull(typeDescriptor, "typeDescriptor must not be null");
-            this.typeDescriptor = typeDescriptor;
-            return this;
-        }
-
-        public ForEachStatementNodeModifier withVariableName(Token variableName) {
-            Objects.requireNonNull(variableName, "variableName must not be null");
-            this.variableName = variableName;
+        public ForEachStatementNodeModifier withTypedBindingPattern(TypedBindingPatternNode typedBindingPattern) {
+            Objects.requireNonNull(typedBindingPattern, "typedBindingPattern must not be null");
+            this.typedBindingPattern = typedBindingPattern;
             return this;
         }
 
@@ -167,8 +154,7 @@
         public ForEachStatementNode apply() {
             return oldNode.modify(
                     forEachKeyword,
-                    typeDescriptor,
-                    variableName,
+                    typedBindingPattern,
                     inKeyword,
                     actionOrExpressionNode,
                     blockStatement);
