/*
 *  Copyright (c) 2020, WSO2 Inc. (http://www.wso2.org) All Rights Reserved.
 *
 *  WSO2 Inc. licenses this file to you under the Apache License,
 *  Version 2.0 (the "License"); you may not use this file except
 *  in compliance with the License.
 *  You may obtain a copy of the License at
 *
 *    http://www.apache.org/licenses/LICENSE-2.0
 *
 *  Unless required by applicable law or agreed to in writing,
 *  software distributed under the License is distributed on an
 *  "AS IS" BASIS, WITHOUT WARRANTIES OR CONDITIONS OF ANY
 *  KIND, either express or implied.  See the License for the
 *  specific language governing permissions and limitations
 *  under the License.
 */
package io.ballerinalang.compiler.syntax.tree;

import io.ballerinalang.compiler.internal.parser.tree.STNode;
import io.ballerinalang.compiler.internal.parser.tree.STNodeFactory;

import java.util.function.Function;

/**
 * Produces a new tree by doing a depth-first traversal of the tree.
 *
 * This is a generated class.
 *
 * @since 2.0.0
 */
public abstract class TreeModifier extends NodeTransformer<Node> {

    @Override
    public ModulePartNode transform(
            ModulePartNode modulePartNode) {
        NodeList<ImportDeclarationNode> imports =
                modifyNodeList(modulePartNode.imports());
        NodeList<ModuleMemberDeclarationNode> members =
                modifyNodeList(modulePartNode.members());
        Token eofToken =
                modifyToken(modulePartNode.eofToken());
        return modulePartNode.modify(
                imports,
                members,
                eofToken);
    }

    @Override
    public FunctionDefinitionNode transform(
            FunctionDefinitionNode functionDefinitionNode) {
        MetadataNode metadata =
                modifyNode(functionDefinitionNode.metadata().orElse(null));
        NodeList<Token> qualifierList =
                modifyNodeList(functionDefinitionNode.qualifierList());
        Token functionKeyword =
                modifyToken(functionDefinitionNode.functionKeyword());
        IdentifierToken functionName =
                modifyNode(functionDefinitionNode.functionName());
        FunctionSignatureNode functionSignature =
                modifyNode(functionDefinitionNode.functionSignature());
        FunctionBodyNode functionBody =
                modifyNode(functionDefinitionNode.functionBody());
        return functionDefinitionNode.modify(
                functionDefinitionNode.kind(),
                metadata,
                qualifierList,
                functionKeyword,
                functionName,
                functionSignature,
                functionBody);
    }

    @Override
    public ImportDeclarationNode transform(
            ImportDeclarationNode importDeclarationNode) {
        Token importKeyword =
                modifyToken(importDeclarationNode.importKeyword());
        ImportOrgNameNode orgName =
                modifyNode(importDeclarationNode.orgName().orElse(null));
        SeparatedNodeList<IdentifierToken> moduleName =
                modifySeparatedNodeList(importDeclarationNode.moduleName());
        ImportVersionNode version =
                modifyNode(importDeclarationNode.version().orElse(null));
        ImportPrefixNode prefix =
                modifyNode(importDeclarationNode.prefix().orElse(null));
        Token semicolon =
                modifyToken(importDeclarationNode.semicolon());
        return importDeclarationNode.modify(
                importKeyword,
                orgName,
                moduleName,
                version,
                prefix,
                semicolon);
    }

    @Override
    public ListenerDeclarationNode transform(
            ListenerDeclarationNode listenerDeclarationNode) {
        MetadataNode metadata =
                modifyNode(listenerDeclarationNode.metadata().orElse(null));
        Token visibilityQualifier =
                modifyToken(listenerDeclarationNode.visibilityQualifier().orElse(null));
        Token listenerKeyword =
                modifyToken(listenerDeclarationNode.listenerKeyword());
        Node typeDescriptor =
                modifyNode(listenerDeclarationNode.typeDescriptor());
        Token variableName =
                modifyToken(listenerDeclarationNode.variableName());
        Token equalsToken =
                modifyToken(listenerDeclarationNode.equalsToken());
        Node initializer =
                modifyNode(listenerDeclarationNode.initializer());
        Token semicolonToken =
                modifyToken(listenerDeclarationNode.semicolonToken());
        return listenerDeclarationNode.modify(
                metadata,
                visibilityQualifier,
                listenerKeyword,
                typeDescriptor,
                variableName,
                equalsToken,
                initializer,
                semicolonToken);
    }

    @Override
    public TypeDefinitionNode transform(
            TypeDefinitionNode typeDefinitionNode) {
        MetadataNode metadata =
                modifyNode(typeDefinitionNode.metadata().orElse(null));
        Token visibilityQualifier =
                modifyToken(typeDefinitionNode.visibilityQualifier().orElse(null));
        Token typeKeyword =
                modifyToken(typeDefinitionNode.typeKeyword());
        Token typeName =
                modifyToken(typeDefinitionNode.typeName());
        Node typeDescriptor =
                modifyNode(typeDefinitionNode.typeDescriptor());
        Token semicolonToken =
                modifyToken(typeDefinitionNode.semicolonToken());
        return typeDefinitionNode.modify(
                metadata,
                visibilityQualifier,
                typeKeyword,
                typeName,
                typeDescriptor,
                semicolonToken);
    }

    @Override
    public ServiceDeclarationNode transform(
            ServiceDeclarationNode serviceDeclarationNode) {
        MetadataNode metadata =
                modifyNode(serviceDeclarationNode.metadata().orElse(null));
        Token serviceKeyword =
                modifyToken(serviceDeclarationNode.serviceKeyword());
        IdentifierToken serviceName =
                modifyNode(serviceDeclarationNode.serviceName());
        Token onKeyword =
                modifyToken(serviceDeclarationNode.onKeyword());
        SeparatedNodeList<ExpressionNode> expressions =
                modifySeparatedNodeList(serviceDeclarationNode.expressions());
        Node serviceBody =
                modifyNode(serviceDeclarationNode.serviceBody());
        return serviceDeclarationNode.modify(
                metadata,
                serviceKeyword,
                serviceName,
                onKeyword,
                expressions,
                serviceBody);
    }

    @Override
    public AssignmentStatementNode transform(
            AssignmentStatementNode assignmentStatementNode) {
        Node varRef =
                modifyNode(assignmentStatementNode.varRef());
        Token equalsToken =
                modifyToken(assignmentStatementNode.equalsToken());
        ExpressionNode expression =
                modifyNode(assignmentStatementNode.expression());
        Token semicolonToken =
                modifyToken(assignmentStatementNode.semicolonToken());
        return assignmentStatementNode.modify(
                varRef,
                equalsToken,
                expression,
                semicolonToken);
    }

    @Override
    public CompoundAssignmentStatementNode transform(
            CompoundAssignmentStatementNode compoundAssignmentStatementNode) {
        ExpressionNode lhsExpression =
                modifyNode(compoundAssignmentStatementNode.lhsExpression());
        Token binaryOperator =
                modifyToken(compoundAssignmentStatementNode.binaryOperator());
        Token equalsToken =
                modifyToken(compoundAssignmentStatementNode.equalsToken());
        ExpressionNode rhsExpression =
                modifyNode(compoundAssignmentStatementNode.rhsExpression());
        Token semicolonToken =
                modifyToken(compoundAssignmentStatementNode.semicolonToken());
        return compoundAssignmentStatementNode.modify(
                lhsExpression,
                binaryOperator,
                equalsToken,
                rhsExpression,
                semicolonToken);
    }

    @Override
    public VariableDeclarationNode transform(
            VariableDeclarationNode variableDeclarationNode) {
        NodeList<AnnotationNode> annotations =
                modifyNodeList(variableDeclarationNode.annotations());
        Token finalKeyword =
                modifyToken(variableDeclarationNode.finalKeyword().orElse(null));
        TypedBindingPatternNode typedBindingPattern =
                modifyNode(variableDeclarationNode.typedBindingPattern());
        Token equalsToken =
                modifyToken(variableDeclarationNode.equalsToken().orElse(null));
        ExpressionNode initializer =
                modifyNode(variableDeclarationNode.initializer().orElse(null));
        Token semicolonToken =
                modifyToken(variableDeclarationNode.semicolonToken());
        return variableDeclarationNode.modify(
                annotations,
                finalKeyword,
                typedBindingPattern,
                equalsToken,
                initializer,
                semicolonToken);
    }

    @Override
    public BlockStatementNode transform(
            BlockStatementNode blockStatementNode) {
        Token openBraceToken =
                modifyToken(blockStatementNode.openBraceToken());
        NodeList<StatementNode> statements =
                modifyNodeList(blockStatementNode.statements());
        Token closeBraceToken =
                modifyToken(blockStatementNode.closeBraceToken());
        return blockStatementNode.modify(
                openBraceToken,
                statements,
                closeBraceToken);
    }

    @Override
    public BreakStatementNode transform(
            BreakStatementNode breakStatementNode) {
        Token breakToken =
                modifyToken(breakStatementNode.breakToken());
        Token semicolonToken =
                modifyToken(breakStatementNode.semicolonToken());
        return breakStatementNode.modify(
                breakToken,
                semicolonToken);
    }

    @Override
    public FailStatementNode transform(
            FailStatementNode failStatementNode) {
        Token failKeyword =
                modifyToken(failStatementNode.failKeyword());
        ExpressionNode expression =
                modifyNode(failStatementNode.expression());
        Token semicolonToken =
                modifyToken(failStatementNode.semicolonToken());
        return failStatementNode.modify(
                failKeyword,
                expression,
                semicolonToken);
    }

    @Override
    public ExpressionStatementNode transform(
            ExpressionStatementNode expressionStatementNode) {
        ExpressionNode expression =
                modifyNode(expressionStatementNode.expression());
        Token semicolonToken =
                modifyToken(expressionStatementNode.semicolonToken());
        return expressionStatementNode.modify(
                expressionStatementNode.kind(),
                expression,
                semicolonToken);
    }

    @Override
    public ContinueStatementNode transform(
            ContinueStatementNode continueStatementNode) {
        Token continueToken =
                modifyToken(continueStatementNode.continueToken());
        Token semicolonToken =
                modifyToken(continueStatementNode.semicolonToken());
        return continueStatementNode.modify(
                continueToken,
                semicolonToken);
    }

    @Override
    public ExternalFunctionBodyNode transform(
            ExternalFunctionBodyNode externalFunctionBodyNode) {
        Token equalsToken =
                modifyToken(externalFunctionBodyNode.equalsToken());
        NodeList<AnnotationNode> annotations =
                modifyNodeList(externalFunctionBodyNode.annotations());
        Token externalKeyword =
                modifyToken(externalFunctionBodyNode.externalKeyword());
        Token semicolonToken =
                modifyToken(externalFunctionBodyNode.semicolonToken());
        return externalFunctionBodyNode.modify(
                equalsToken,
                annotations,
                externalKeyword,
                semicolonToken);
    }

    @Override
    public IfElseStatementNode transform(
            IfElseStatementNode ifElseStatementNode) {
        Token ifKeyword =
                modifyToken(ifElseStatementNode.ifKeyword());
        ExpressionNode condition =
                modifyNode(ifElseStatementNode.condition());
        BlockStatementNode ifBody =
                modifyNode(ifElseStatementNode.ifBody());
        Node elseBody =
                modifyNode(ifElseStatementNode.elseBody().orElse(null));
        return ifElseStatementNode.modify(
                ifKeyword,
                condition,
                ifBody,
                elseBody);
    }

    @Override
    public ElseBlockNode transform(
            ElseBlockNode elseBlockNode) {
        Token elseKeyword =
                modifyToken(elseBlockNode.elseKeyword());
        StatementNode elseBody =
                modifyNode(elseBlockNode.elseBody());
        return elseBlockNode.modify(
                elseKeyword,
                elseBody);
    }

    @Override
    public WhileStatementNode transform(
            WhileStatementNode whileStatementNode) {
        Token whileKeyword =
                modifyToken(whileStatementNode.whileKeyword());
        ExpressionNode condition =
                modifyNode(whileStatementNode.condition());
        BlockStatementNode whileBody =
                modifyNode(whileStatementNode.whileBody());
        OnFailClauseNode onFailClause =
                modifyNode(whileStatementNode.onFailClause().orElse(null));
        return whileStatementNode.modify(
                whileKeyword,
                condition,
                whileBody,
                onFailClause);
    }

    @Override
    public PanicStatementNode transform(
            PanicStatementNode panicStatementNode) {
        Token panicKeyword =
                modifyToken(panicStatementNode.panicKeyword());
        ExpressionNode expression =
                modifyNode(panicStatementNode.expression());
        Token semicolonToken =
                modifyToken(panicStatementNode.semicolonToken());
        return panicStatementNode.modify(
                panicKeyword,
                expression,
                semicolonToken);
    }

    @Override
    public ReturnStatementNode transform(
            ReturnStatementNode returnStatementNode) {
        Token returnKeyword =
                modifyToken(returnStatementNode.returnKeyword());
        ExpressionNode expression =
                modifyNode(returnStatementNode.expression().orElse(null));
        Token semicolonToken =
                modifyToken(returnStatementNode.semicolonToken());
        return returnStatementNode.modify(
                returnKeyword,
                expression,
                semicolonToken);
    }

    @Override
    public LocalTypeDefinitionStatementNode transform(
            LocalTypeDefinitionStatementNode localTypeDefinitionStatementNode) {
        NodeList<AnnotationNode> annotations =
                modifyNodeList(localTypeDefinitionStatementNode.annotations());
        Token typeKeyword =
                modifyToken(localTypeDefinitionStatementNode.typeKeyword());
        Node typeName =
                modifyNode(localTypeDefinitionStatementNode.typeName());
        Node typeDescriptor =
                modifyNode(localTypeDefinitionStatementNode.typeDescriptor());
        Token semicolonToken =
                modifyToken(localTypeDefinitionStatementNode.semicolonToken());
        return localTypeDefinitionStatementNode.modify(
                annotations,
                typeKeyword,
                typeName,
                typeDescriptor,
                semicolonToken);
    }

    @Override
    public LockStatementNode transform(
            LockStatementNode lockStatementNode) {
        Token lockKeyword =
                modifyToken(lockStatementNode.lockKeyword());
        StatementNode blockStatement =
                modifyNode(lockStatementNode.blockStatement());
        OnFailClauseNode onFailClause =
                modifyNode(lockStatementNode.onFailClause().orElse(null));
        return lockStatementNode.modify(
                lockKeyword,
                blockStatement,
                onFailClause);
    }

    @Override
    public ForkStatementNode transform(
            ForkStatementNode forkStatementNode) {
        Token forkKeyword =
                modifyToken(forkStatementNode.forkKeyword());
        Token openBraceToken =
                modifyToken(forkStatementNode.openBraceToken());
        NodeList<NamedWorkerDeclarationNode> namedWorkerDeclarations =
                modifyNodeList(forkStatementNode.namedWorkerDeclarations());
        Token closeBraceToken =
                modifyToken(forkStatementNode.closeBraceToken());
        return forkStatementNode.modify(
                forkKeyword,
                openBraceToken,
                namedWorkerDeclarations,
                closeBraceToken);
    }

    @Override
    public ForEachStatementNode transform(
            ForEachStatementNode forEachStatementNode) {
        Token forEachKeyword =
                modifyToken(forEachStatementNode.forEachKeyword());
        TypedBindingPatternNode typedBindingPattern =
                modifyNode(forEachStatementNode.typedBindingPattern());
        Token inKeyword =
                modifyToken(forEachStatementNode.inKeyword());
        Node actionOrExpressionNode =
                modifyNode(forEachStatementNode.actionOrExpressionNode());
        StatementNode blockStatement =
                modifyNode(forEachStatementNode.blockStatement());
        OnFailClauseNode onFailClause =
                modifyNode(forEachStatementNode.onFailClause().orElse(null));
        return forEachStatementNode.modify(
                forEachKeyword,
                typedBindingPattern,
                inKeyword,
                actionOrExpressionNode,
                blockStatement,
                onFailClause);
    }

    @Override
    public BinaryExpressionNode transform(
            BinaryExpressionNode binaryExpressionNode) {
        Node lhsExpr =
                modifyNode(binaryExpressionNode.lhsExpr());
        Token operator =
                modifyToken(binaryExpressionNode.operator());
        Node rhsExpr =
                modifyNode(binaryExpressionNode.rhsExpr());
        return binaryExpressionNode.modify(
                binaryExpressionNode.kind(),
                lhsExpr,
                operator,
                rhsExpr);
    }

    @Override
    public BracedExpressionNode transform(
            BracedExpressionNode bracedExpressionNode) {
        Token openParen =
                modifyToken(bracedExpressionNode.openParen());
        ExpressionNode expression =
                modifyNode(bracedExpressionNode.expression());
        Token closeParen =
                modifyToken(bracedExpressionNode.closeParen());
        return bracedExpressionNode.modify(
                bracedExpressionNode.kind(),
                openParen,
                expression,
                closeParen);
    }

    @Override
    public CheckExpressionNode transform(
            CheckExpressionNode checkExpressionNode) {
        Token checkKeyword =
                modifyToken(checkExpressionNode.checkKeyword());
        ExpressionNode expression =
                modifyNode(checkExpressionNode.expression());
        return checkExpressionNode.modify(
                checkExpressionNode.kind(),
                checkKeyword,
                expression);
    }

    @Override
    public FieldAccessExpressionNode transform(
            FieldAccessExpressionNode fieldAccessExpressionNode) {
        ExpressionNode expression =
                modifyNode(fieldAccessExpressionNode.expression());
        Token dotToken =
                modifyToken(fieldAccessExpressionNode.dotToken());
        NameReferenceNode fieldName =
                modifyNode(fieldAccessExpressionNode.fieldName());
        return fieldAccessExpressionNode.modify(
                expression,
                dotToken,
                fieldName);
    }

    @Override
    public FunctionCallExpressionNode transform(
            FunctionCallExpressionNode functionCallExpressionNode) {
        NameReferenceNode functionName =
                modifyNode(functionCallExpressionNode.functionName());
        Token openParenToken =
                modifyToken(functionCallExpressionNode.openParenToken());
        SeparatedNodeList<FunctionArgumentNode> arguments =
                modifySeparatedNodeList(functionCallExpressionNode.arguments());
        Token closeParenToken =
                modifyToken(functionCallExpressionNode.closeParenToken());
        return functionCallExpressionNode.modify(
                functionName,
                openParenToken,
                arguments,
                closeParenToken);
    }

    @Override
    public MethodCallExpressionNode transform(
            MethodCallExpressionNode methodCallExpressionNode) {
        ExpressionNode expression =
                modifyNode(methodCallExpressionNode.expression());
        Token dotToken =
                modifyToken(methodCallExpressionNode.dotToken());
        NameReferenceNode methodName =
                modifyNode(methodCallExpressionNode.methodName());
        Token openParenToken =
                modifyToken(methodCallExpressionNode.openParenToken());
        SeparatedNodeList<FunctionArgumentNode> arguments =
                modifySeparatedNodeList(methodCallExpressionNode.arguments());
        Token closeParenToken =
                modifyToken(methodCallExpressionNode.closeParenToken());
        return methodCallExpressionNode.modify(
                expression,
                dotToken,
                methodName,
                openParenToken,
                arguments,
                closeParenToken);
    }

    @Override
    public MappingConstructorExpressionNode transform(
            MappingConstructorExpressionNode mappingConstructorExpressionNode) {
        Token openBrace =
                modifyToken(mappingConstructorExpressionNode.openBrace());
        SeparatedNodeList<MappingFieldNode> fields =
                modifySeparatedNodeList(mappingConstructorExpressionNode.fields());
        Token closeBrace =
                modifyToken(mappingConstructorExpressionNode.closeBrace());
        return mappingConstructorExpressionNode.modify(
                openBrace,
                fields,
                closeBrace);
    }

    @Override
    public IndexedExpressionNode transform(
            IndexedExpressionNode indexedExpressionNode) {
        ExpressionNode containerExpression =
                modifyNode(indexedExpressionNode.containerExpression());
        Token openBracket =
                modifyToken(indexedExpressionNode.openBracket());
        SeparatedNodeList<ExpressionNode> keyExpression =
                modifySeparatedNodeList(indexedExpressionNode.keyExpression());
        Token closeBracket =
                modifyToken(indexedExpressionNode.closeBracket());
        return indexedExpressionNode.modify(
                containerExpression,
                openBracket,
                keyExpression,
                closeBracket);
    }

    @Override
    public TypeofExpressionNode transform(
            TypeofExpressionNode typeofExpressionNode) {
        Token typeofKeyword =
                modifyToken(typeofExpressionNode.typeofKeyword());
        ExpressionNode expression =
                modifyNode(typeofExpressionNode.expression());
        return typeofExpressionNode.modify(
                typeofKeyword,
                expression);
    }

    @Override
    public UnaryExpressionNode transform(
            UnaryExpressionNode unaryExpressionNode) {
        Token unaryOperator =
                modifyToken(unaryExpressionNode.unaryOperator());
        ExpressionNode expression =
                modifyNode(unaryExpressionNode.expression());
        return unaryExpressionNode.modify(
                unaryOperator,
                expression);
    }

    @Override
    public ComputedNameFieldNode transform(
            ComputedNameFieldNode computedNameFieldNode) {
        Token openBracket =
                modifyToken(computedNameFieldNode.openBracket());
        ExpressionNode fieldNameExpr =
                modifyNode(computedNameFieldNode.fieldNameExpr());
        Token closeBracket =
                modifyToken(computedNameFieldNode.closeBracket());
        Token colonToken =
                modifyToken(computedNameFieldNode.colonToken());
        ExpressionNode valueExpr =
                modifyNode(computedNameFieldNode.valueExpr());
        return computedNameFieldNode.modify(
                openBracket,
                fieldNameExpr,
                closeBracket,
                colonToken,
                valueExpr);
    }

    @Override
    public ConstantDeclarationNode transform(
            ConstantDeclarationNode constantDeclarationNode) {
        MetadataNode metadata =
                modifyNode(constantDeclarationNode.metadata().orElse(null));
        Token visibilityQualifier =
                modifyToken(constantDeclarationNode.visibilityQualifier().orElse(null));
        Token constKeyword =
                modifyToken(constantDeclarationNode.constKeyword());
        TypeDescriptorNode typeDescriptor =
                modifyNode(constantDeclarationNode.typeDescriptor().orElse(null));
        Token variableName =
                modifyToken(constantDeclarationNode.variableName());
        Token equalsToken =
                modifyToken(constantDeclarationNode.equalsToken());
        Node initializer =
                modifyNode(constantDeclarationNode.initializer());
        Token semicolonToken =
                modifyToken(constantDeclarationNode.semicolonToken());
        return constantDeclarationNode.modify(
                metadata,
                visibilityQualifier,
                constKeyword,
                typeDescriptor,
                variableName,
                equalsToken,
                initializer,
                semicolonToken);
    }

    @Override
    public DefaultableParameterNode transform(
            DefaultableParameterNode defaultableParameterNode) {
        NodeList<AnnotationNode> annotations =
                modifyNodeList(defaultableParameterNode.annotations());
        Node typeName =
                modifyNode(defaultableParameterNode.typeName());
        Token paramName =
                modifyToken(defaultableParameterNode.paramName().orElse(null));
        Token equalsToken =
                modifyToken(defaultableParameterNode.equalsToken());
        Node expression =
                modifyNode(defaultableParameterNode.expression());
        return defaultableParameterNode.modify(
                annotations,
                typeName,
                paramName,
                equalsToken,
                expression);
    }

    @Override
    public RequiredParameterNode transform(
            RequiredParameterNode requiredParameterNode) {
        NodeList<AnnotationNode> annotations =
                modifyNodeList(requiredParameterNode.annotations());
        Node typeName =
                modifyNode(requiredParameterNode.typeName());
        Token paramName =
                modifyToken(requiredParameterNode.paramName().orElse(null));
        return requiredParameterNode.modify(
                annotations,
                typeName,
                paramName);
    }

    @Override
    public RestParameterNode transform(
            RestParameterNode restParameterNode) {
        NodeList<AnnotationNode> annotations =
                modifyNodeList(restParameterNode.annotations());
        Node typeName =
                modifyNode(restParameterNode.typeName());
        Token ellipsisToken =
                modifyToken(restParameterNode.ellipsisToken());
        Token paramName =
                modifyToken(restParameterNode.paramName().orElse(null));
        return restParameterNode.modify(
                annotations,
                typeName,
                ellipsisToken,
                paramName);
    }

    @Override
    public ImportOrgNameNode transform(
            ImportOrgNameNode importOrgNameNode) {
        Token orgName =
                modifyToken(importOrgNameNode.orgName());
        Token slashToken =
                modifyToken(importOrgNameNode.slashToken());
        return importOrgNameNode.modify(
                orgName,
                slashToken);
    }

    @Override
    public ImportPrefixNode transform(
            ImportPrefixNode importPrefixNode) {
        Token asKeyword =
                modifyToken(importPrefixNode.asKeyword());
        Token prefix =
                modifyToken(importPrefixNode.prefix());
        return importPrefixNode.modify(
                asKeyword,
                prefix);
    }

    @Override
    public ImportVersionNode transform(
            ImportVersionNode importVersionNode) {
        Token versionKeyword =
                modifyToken(importVersionNode.versionKeyword());
        SeparatedNodeList<Token> versionNumber =
                modifySeparatedNodeList(importVersionNode.versionNumber());
        return importVersionNode.modify(
                versionKeyword,
                versionNumber);
    }

    @Override
    public SpecificFieldNode transform(
            SpecificFieldNode specificFieldNode) {
        Token readonlyKeyword =
                modifyToken(specificFieldNode.readonlyKeyword().orElse(null));
        Node fieldName =
                modifyNode(specificFieldNode.fieldName());
        Token colon =
                modifyToken(specificFieldNode.colon().orElse(null));
        ExpressionNode valueExpr =
                modifyNode(specificFieldNode.valueExpr().orElse(null));
        return specificFieldNode.modify(
                readonlyKeyword,
                fieldName,
                colon,
                valueExpr);
    }

    @Override
    public SpreadFieldNode transform(
            SpreadFieldNode spreadFieldNode) {
        Token ellipsis =
                modifyToken(spreadFieldNode.ellipsis());
        ExpressionNode valueExpr =
                modifyNode(spreadFieldNode.valueExpr());
        return spreadFieldNode.modify(
                ellipsis,
                valueExpr);
    }

    @Override
    public NamedArgumentNode transform(
            NamedArgumentNode namedArgumentNode) {
        SimpleNameReferenceNode argumentName =
                modifyNode(namedArgumentNode.argumentName());
        Token equalsToken =
                modifyToken(namedArgumentNode.equalsToken());
        ExpressionNode expression =
                modifyNode(namedArgumentNode.expression());
        return namedArgumentNode.modify(
                argumentName,
                equalsToken,
                expression);
    }

    @Override
    public PositionalArgumentNode transform(
            PositionalArgumentNode positionalArgumentNode) {
        ExpressionNode expression =
                modifyNode(positionalArgumentNode.expression());
        return positionalArgumentNode.modify(
                expression);
    }

    @Override
    public RestArgumentNode transform(
            RestArgumentNode restArgumentNode) {
        Token ellipsis =
                modifyToken(restArgumentNode.ellipsis());
        ExpressionNode expression =
                modifyNode(restArgumentNode.expression());
        return restArgumentNode.modify(
                ellipsis,
                expression);
    }

    @Override
    public ObjectTypeDescriptorNode transform(
            ObjectTypeDescriptorNode objectTypeDescriptorNode) {
        NodeList<Token> objectTypeQualifiers =
                modifyNodeList(objectTypeDescriptorNode.objectTypeQualifiers());
        Token objectKeyword =
                modifyToken(objectTypeDescriptorNode.objectKeyword());
        Token openBrace =
                modifyToken(objectTypeDescriptorNode.openBrace());
        NodeList<Node> members =
                modifyNodeList(objectTypeDescriptorNode.members());
        Token closeBrace =
                modifyToken(objectTypeDescriptorNode.closeBrace());
        return objectTypeDescriptorNode.modify(
                objectTypeQualifiers,
                objectKeyword,
                openBrace,
                members,
                closeBrace);
    }

    @Override
    public ObjectConstructorExpressionNode transform(
            ObjectConstructorExpressionNode objectConstructorExpressionNode) {
        NodeList<AnnotationNode> annotations =
                modifyNodeList(objectConstructorExpressionNode.annotations());
        NodeList<Token> objectTypeQualifiers =
                modifyNodeList(objectConstructorExpressionNode.objectTypeQualifiers());
        Token objectKeyword =
                modifyToken(objectConstructorExpressionNode.objectKeyword());
        TypeDescriptorNode typeReference =
                modifyNode(objectConstructorExpressionNode.typeReference().orElse(null));
        Token openBraceToken =
                modifyToken(objectConstructorExpressionNode.openBraceToken());
        NodeList<Node> members =
                modifyNodeList(objectConstructorExpressionNode.members());
        Token closeBraceToken =
                modifyToken(objectConstructorExpressionNode.closeBraceToken());
        return objectConstructorExpressionNode.modify(
                annotations,
                objectTypeQualifiers,
                objectKeyword,
                typeReference,
                openBraceToken,
                members,
                closeBraceToken);
    }

    @Override
    public RecordTypeDescriptorNode transform(
            RecordTypeDescriptorNode recordTypeDescriptorNode) {
        Token recordKeyword =
                modifyToken(recordTypeDescriptorNode.recordKeyword());
        Token bodyStartDelimiter =
                modifyToken(recordTypeDescriptorNode.bodyStartDelimiter());
        NodeList<Node> fields =
                modifyNodeList(recordTypeDescriptorNode.fields());
        RecordRestDescriptorNode recordRestDescriptor =
                modifyNode(recordTypeDescriptorNode.recordRestDescriptor().orElse(null));
        Token bodyEndDelimiter =
                modifyToken(recordTypeDescriptorNode.bodyEndDelimiter());
        return recordTypeDescriptorNode.modify(
                recordKeyword,
                bodyStartDelimiter,
                fields,
                recordRestDescriptor,
                bodyEndDelimiter);
    }

    @Override
    public ReturnTypeDescriptorNode transform(
            ReturnTypeDescriptorNode returnTypeDescriptorNode) {
        Token returnsKeyword =
                modifyToken(returnTypeDescriptorNode.returnsKeyword());
        NodeList<AnnotationNode> annotations =
                modifyNodeList(returnTypeDescriptorNode.annotations());
        Node type =
                modifyNode(returnTypeDescriptorNode.type());
        return returnTypeDescriptorNode.modify(
                returnsKeyword,
                annotations,
                type);
    }

    @Override
    public NilTypeDescriptorNode transform(
            NilTypeDescriptorNode nilTypeDescriptorNode) {
        Token openParenToken =
                modifyToken(nilTypeDescriptorNode.openParenToken());
        Token closeParenToken =
                modifyToken(nilTypeDescriptorNode.closeParenToken());
        return nilTypeDescriptorNode.modify(
                openParenToken,
                closeParenToken);
    }

    @Override
    public OptionalTypeDescriptorNode transform(
            OptionalTypeDescriptorNode optionalTypeDescriptorNode) {
        Node typeDescriptor =
                modifyNode(optionalTypeDescriptorNode.typeDescriptor());
        Token questionMarkToken =
                modifyToken(optionalTypeDescriptorNode.questionMarkToken());
        return optionalTypeDescriptorNode.modify(
                typeDescriptor,
                questionMarkToken);
    }

    @Override
    public ObjectFieldNode transform(
            ObjectFieldNode objectFieldNode) {
        MetadataNode metadata =
                modifyNode(objectFieldNode.metadata().orElse(null));
        Token visibilityQualifier =
                modifyToken(objectFieldNode.visibilityQualifier().orElse(null));
        Token readonlyKeyword =
                modifyToken(objectFieldNode.readonlyKeyword().orElse(null));
        Node typeName =
                modifyNode(objectFieldNode.typeName());
        Token fieldName =
                modifyToken(objectFieldNode.fieldName());
        Token equalsToken =
                modifyToken(objectFieldNode.equalsToken().orElse(null));
        ExpressionNode expression =
                modifyNode(objectFieldNode.expression().orElse(null));
        Token semicolonToken =
                modifyToken(objectFieldNode.semicolonToken());
        return objectFieldNode.modify(
                metadata,
                visibilityQualifier,
                readonlyKeyword,
                typeName,
                fieldName,
                equalsToken,
                expression,
                semicolonToken);
    }

    @Override
    public RecordFieldNode transform(
            RecordFieldNode recordFieldNode) {
        MetadataNode metadata =
                modifyNode(recordFieldNode.metadata().orElse(null));
        Token readonlyKeyword =
                modifyToken(recordFieldNode.readonlyKeyword().orElse(null));
        Node typeName =
                modifyNode(recordFieldNode.typeName());
        Token fieldName =
                modifyToken(recordFieldNode.fieldName());
        Token questionMarkToken =
                modifyToken(recordFieldNode.questionMarkToken().orElse(null));
        Token semicolonToken =
                modifyToken(recordFieldNode.semicolonToken());
        return recordFieldNode.modify(
                metadata,
                readonlyKeyword,
                typeName,
                fieldName,
                questionMarkToken,
                semicolonToken);
    }

    @Override
    public RecordFieldWithDefaultValueNode transform(
            RecordFieldWithDefaultValueNode recordFieldWithDefaultValueNode) {
        MetadataNode metadata =
                modifyNode(recordFieldWithDefaultValueNode.metadata().orElse(null));
        Token readonlyKeyword =
                modifyToken(recordFieldWithDefaultValueNode.readonlyKeyword().orElse(null));
        Node typeName =
                modifyNode(recordFieldWithDefaultValueNode.typeName());
        Token fieldName =
                modifyToken(recordFieldWithDefaultValueNode.fieldName());
        Token equalsToken =
                modifyToken(recordFieldWithDefaultValueNode.equalsToken());
        ExpressionNode expression =
                modifyNode(recordFieldWithDefaultValueNode.expression());
        Token semicolonToken =
                modifyToken(recordFieldWithDefaultValueNode.semicolonToken());
        return recordFieldWithDefaultValueNode.modify(
                metadata,
                readonlyKeyword,
                typeName,
                fieldName,
                equalsToken,
                expression,
                semicolonToken);
    }

    @Override
    public RecordRestDescriptorNode transform(
            RecordRestDescriptorNode recordRestDescriptorNode) {
        Node typeName =
                modifyNode(recordRestDescriptorNode.typeName());
        Token ellipsisToken =
                modifyToken(recordRestDescriptorNode.ellipsisToken());
        Token semicolonToken =
                modifyToken(recordRestDescriptorNode.semicolonToken());
        return recordRestDescriptorNode.modify(
                typeName,
                ellipsisToken,
                semicolonToken);
    }

    @Override
    public TypeReferenceNode transform(
            TypeReferenceNode typeReferenceNode) {
        Token asteriskToken =
                modifyToken(typeReferenceNode.asteriskToken());
        Node typeName =
                modifyNode(typeReferenceNode.typeName());
        Token semicolonToken =
                modifyToken(typeReferenceNode.semicolonToken());
        return typeReferenceNode.modify(
                asteriskToken,
                typeName,
                semicolonToken);
    }

    @Override
    public ServiceBodyNode transform(
            ServiceBodyNode serviceBodyNode) {
        Token openBraceToken =
                modifyToken(serviceBodyNode.openBraceToken());
        NodeList<Node> resources =
                modifyNodeList(serviceBodyNode.resources());
        Token closeBraceToken =
                modifyToken(serviceBodyNode.closeBraceToken());
        return serviceBodyNode.modify(
                openBraceToken,
                resources,
                closeBraceToken);
    }

    @Override
    public AnnotationNode transform(
            AnnotationNode annotationNode) {
        Token atToken =
                modifyToken(annotationNode.atToken());
        Node annotReference =
                modifyNode(annotationNode.annotReference());
        MappingConstructorExpressionNode annotValue =
                modifyNode(annotationNode.annotValue().orElse(null));
        return annotationNode.modify(
                atToken,
                annotReference,
                annotValue);
    }

    @Override
    public MetadataNode transform(
            MetadataNode metadataNode) {
        Node documentationString =
                modifyNode(metadataNode.documentationString().orElse(null));
        NodeList<AnnotationNode> annotations =
                modifyNodeList(metadataNode.annotations());
        return metadataNode.modify(
                documentationString,
                annotations);
    }

    @Override
    public ModuleVariableDeclarationNode transform(
            ModuleVariableDeclarationNode moduleVariableDeclarationNode) {
        MetadataNode metadata =
                modifyNode(moduleVariableDeclarationNode.metadata().orElse(null));
        Token finalKeyword =
                modifyToken(moduleVariableDeclarationNode.finalKeyword().orElse(null));
        TypedBindingPatternNode typedBindingPattern =
                modifyNode(moduleVariableDeclarationNode.typedBindingPattern());
        Token equalsToken =
                modifyToken(moduleVariableDeclarationNode.equalsToken());
        ExpressionNode initializer =
                modifyNode(moduleVariableDeclarationNode.initializer());
        Token semicolonToken =
                modifyToken(moduleVariableDeclarationNode.semicolonToken());
        return moduleVariableDeclarationNode.modify(
                metadata,
                finalKeyword,
                typedBindingPattern,
                equalsToken,
                initializer,
                semicolonToken);
    }

    @Override
    public TypeTestExpressionNode transform(
            TypeTestExpressionNode typeTestExpressionNode) {
        ExpressionNode expression =
                modifyNode(typeTestExpressionNode.expression());
        Token isKeyword =
                modifyToken(typeTestExpressionNode.isKeyword());
        Node typeDescriptor =
                modifyNode(typeTestExpressionNode.typeDescriptor());
        return typeTestExpressionNode.modify(
                expression,
                isKeyword,
                typeDescriptor);
    }

    @Override
    public RemoteMethodCallActionNode transform(
            RemoteMethodCallActionNode remoteMethodCallActionNode) {
        ExpressionNode expression =
                modifyNode(remoteMethodCallActionNode.expression());
        Token rightArrowToken =
                modifyToken(remoteMethodCallActionNode.rightArrowToken());
        SimpleNameReferenceNode methodName =
                modifyNode(remoteMethodCallActionNode.methodName());
        Token openParenToken =
                modifyToken(remoteMethodCallActionNode.openParenToken());
        SeparatedNodeList<FunctionArgumentNode> arguments =
                modifySeparatedNodeList(remoteMethodCallActionNode.arguments());
        Token closeParenToken =
                modifyToken(remoteMethodCallActionNode.closeParenToken());
        return remoteMethodCallActionNode.modify(
                expression,
                rightArrowToken,
                methodName,
                openParenToken,
                arguments,
                closeParenToken);
    }

    @Override
    public ParameterizedTypeDescriptorNode transform(
            ParameterizedTypeDescriptorNode parameterizedTypeDescriptorNode) {
        Token parameterizedType =
                modifyToken(parameterizedTypeDescriptorNode.parameterizedType());
        TypeParameterNode typeParameter =
                modifyNode(parameterizedTypeDescriptorNode.typeParameter());
        return parameterizedTypeDescriptorNode.modify(
                parameterizedType,
                typeParameter);
    }

    @Override
    public NilLiteralNode transform(
            NilLiteralNode nilLiteralNode) {
        Token openParenToken =
                modifyToken(nilLiteralNode.openParenToken());
        Token closeParenToken =
                modifyToken(nilLiteralNode.closeParenToken());
        return nilLiteralNode.modify(
                openParenToken,
                closeParenToken);
    }

    @Override
    public AnnotationDeclarationNode transform(
            AnnotationDeclarationNode annotationDeclarationNode) {
        MetadataNode metadata =
                modifyNode(annotationDeclarationNode.metadata().orElse(null));
        Token visibilityQualifier =
                modifyToken(annotationDeclarationNode.visibilityQualifier());
        Token constKeyword =
                modifyToken(annotationDeclarationNode.constKeyword());
        Token annotationKeyword =
                modifyToken(annotationDeclarationNode.annotationKeyword());
        Node typeDescriptor =
                modifyNode(annotationDeclarationNode.typeDescriptor());
        Token annotationTag =
                modifyToken(annotationDeclarationNode.annotationTag());
        Token onKeyword =
                modifyToken(annotationDeclarationNode.onKeyword());
        SeparatedNodeList<Node> attachPoints =
                modifySeparatedNodeList(annotationDeclarationNode.attachPoints());
        Token semicolonToken =
                modifyToken(annotationDeclarationNode.semicolonToken());
        return annotationDeclarationNode.modify(
                metadata,
                visibilityQualifier,
                constKeyword,
                annotationKeyword,
                typeDescriptor,
                annotationTag,
                onKeyword,
                attachPoints,
                semicolonToken);
    }

    @Override
    public AnnotationAttachPointNode transform(
            AnnotationAttachPointNode annotationAttachPointNode) {
        Token sourceKeyword =
                modifyToken(annotationAttachPointNode.sourceKeyword());
        Token firstIdent =
                modifyToken(annotationAttachPointNode.firstIdent());
        Token secondIdent =
                modifyToken(annotationAttachPointNode.secondIdent());
        return annotationAttachPointNode.modify(
                sourceKeyword,
                firstIdent,
                secondIdent);
    }

    @Override
    public XMLNamespaceDeclarationNode transform(
            XMLNamespaceDeclarationNode xMLNamespaceDeclarationNode) {
        Token xmlnsKeyword =
                modifyToken(xMLNamespaceDeclarationNode.xmlnsKeyword());
        ExpressionNode namespaceuri =
                modifyNode(xMLNamespaceDeclarationNode.namespaceuri());
        Token asKeyword =
                modifyToken(xMLNamespaceDeclarationNode.asKeyword().orElse(null));
        IdentifierToken namespacePrefix =
                modifyNode(xMLNamespaceDeclarationNode.namespacePrefix().orElse(null));
        Token semicolonToken =
                modifyToken(xMLNamespaceDeclarationNode.semicolonToken());
        return xMLNamespaceDeclarationNode.modify(
                xmlnsKeyword,
                namespaceuri,
                asKeyword,
                namespacePrefix,
                semicolonToken);
    }

    @Override
    public ModuleXMLNamespaceDeclarationNode transform(
            ModuleXMLNamespaceDeclarationNode moduleXMLNamespaceDeclarationNode) {
        Token xmlnsKeyword =
                modifyToken(moduleXMLNamespaceDeclarationNode.xmlnsKeyword());
        ExpressionNode namespaceuri =
                modifyNode(moduleXMLNamespaceDeclarationNode.namespaceuri());
        Token asKeyword =
                modifyToken(moduleXMLNamespaceDeclarationNode.asKeyword());
        IdentifierToken namespacePrefix =
                modifyNode(moduleXMLNamespaceDeclarationNode.namespacePrefix());
        Token semicolonToken =
                modifyToken(moduleXMLNamespaceDeclarationNode.semicolonToken());
        return moduleXMLNamespaceDeclarationNode.modify(
                xmlnsKeyword,
                namespaceuri,
                asKeyword,
                namespacePrefix,
                semicolonToken);
    }

    @Override
    public FunctionBodyBlockNode transform(
            FunctionBodyBlockNode functionBodyBlockNode) {
        Token openBraceToken =
                modifyToken(functionBodyBlockNode.openBraceToken());
        NamedWorkerDeclarator namedWorkerDeclarator =
                modifyNode(functionBodyBlockNode.namedWorkerDeclarator().orElse(null));
        NodeList<StatementNode> statements =
                modifyNodeList(functionBodyBlockNode.statements());
        Token closeBraceToken =
                modifyToken(functionBodyBlockNode.closeBraceToken());
        return functionBodyBlockNode.modify(
                openBraceToken,
                namedWorkerDeclarator,
                statements,
                closeBraceToken);
    }

    @Override
    public NamedWorkerDeclarationNode transform(
            NamedWorkerDeclarationNode namedWorkerDeclarationNode) {
        NodeList<AnnotationNode> annotations =
                modifyNodeList(namedWorkerDeclarationNode.annotations());
        Token workerKeyword =
                modifyToken(namedWorkerDeclarationNode.workerKeyword());
        IdentifierToken workerName =
                modifyNode(namedWorkerDeclarationNode.workerName());
        Node returnTypeDesc =
                modifyNode(namedWorkerDeclarationNode.returnTypeDesc().orElse(null));
        BlockStatementNode workerBody =
                modifyNode(namedWorkerDeclarationNode.workerBody());
        return namedWorkerDeclarationNode.modify(
                annotations,
                workerKeyword,
                workerName,
                returnTypeDesc,
                workerBody);
    }

    @Override
    public NamedWorkerDeclarator transform(
            NamedWorkerDeclarator namedWorkerDeclarator) {
        NodeList<StatementNode> workerInitStatements =
                modifyNodeList(namedWorkerDeclarator.workerInitStatements());
        NodeList<NamedWorkerDeclarationNode> namedWorkerDeclarations =
                modifyNodeList(namedWorkerDeclarator.namedWorkerDeclarations());
        return namedWorkerDeclarator.modify(
                workerInitStatements,
                namedWorkerDeclarations);
    }

    @Override
    public BasicLiteralNode transform(
            BasicLiteralNode basicLiteralNode) {
        Token literalToken =
                modifyToken(basicLiteralNode.literalToken());
        return basicLiteralNode.modify(
                basicLiteralNode.kind(),
                literalToken);
    }

    @Override
    public SimpleNameReferenceNode transform(
            SimpleNameReferenceNode simpleNameReferenceNode) {
        Token name =
                modifyToken(simpleNameReferenceNode.name());
        return simpleNameReferenceNode.modify(
                name);
    }

    @Override
    public QualifiedNameReferenceNode transform(
            QualifiedNameReferenceNode qualifiedNameReferenceNode) {
        Token modulePrefix =
                modifyToken(qualifiedNameReferenceNode.modulePrefix());
        Node colon =
                modifyNode(qualifiedNameReferenceNode.colon());
        IdentifierToken identifier =
                modifyNode(qualifiedNameReferenceNode.identifier());
        return qualifiedNameReferenceNode.modify(
                modulePrefix,
                colon,
                identifier);
    }

    @Override
    public BuiltinSimpleNameReferenceNode transform(
            BuiltinSimpleNameReferenceNode builtinSimpleNameReferenceNode) {
        Token name =
                modifyToken(builtinSimpleNameReferenceNode.name());
        return builtinSimpleNameReferenceNode.modify(
                builtinSimpleNameReferenceNode.kind(),
                name);
    }

    @Override
    public TrapExpressionNode transform(
            TrapExpressionNode trapExpressionNode) {
        Token trapKeyword =
                modifyToken(trapExpressionNode.trapKeyword());
        ExpressionNode expression =
                modifyNode(trapExpressionNode.expression());
        return trapExpressionNode.modify(
                trapExpressionNode.kind(),
                trapKeyword,
                expression);
    }

    @Override
    public ListConstructorExpressionNode transform(
            ListConstructorExpressionNode listConstructorExpressionNode) {
        Token openBracket =
                modifyToken(listConstructorExpressionNode.openBracket());
        SeparatedNodeList<Node> expressions =
                modifySeparatedNodeList(listConstructorExpressionNode.expressions());
        Token closeBracket =
                modifyToken(listConstructorExpressionNode.closeBracket());
        return listConstructorExpressionNode.modify(
                openBracket,
                expressions,
                closeBracket);
    }

    @Override
    public TypeCastExpressionNode transform(
            TypeCastExpressionNode typeCastExpressionNode) {
        Token ltToken =
                modifyToken(typeCastExpressionNode.ltToken());
        TypeCastParamNode typeCastParam =
                modifyNode(typeCastExpressionNode.typeCastParam());
        Token gtToken =
                modifyToken(typeCastExpressionNode.gtToken());
        ExpressionNode expression =
                modifyNode(typeCastExpressionNode.expression());
        return typeCastExpressionNode.modify(
                ltToken,
                typeCastParam,
                gtToken,
                expression);
    }

    @Override
    public TypeCastParamNode transform(
            TypeCastParamNode typeCastParamNode) {
        NodeList<AnnotationNode> annotations =
                modifyNodeList(typeCastParamNode.annotations());
        Node type =
                modifyNode(typeCastParamNode.type());
        return typeCastParamNode.modify(
                annotations,
                type);
    }

    @Override
    public UnionTypeDescriptorNode transform(
            UnionTypeDescriptorNode unionTypeDescriptorNode) {
        TypeDescriptorNode leftTypeDesc =
                modifyNode(unionTypeDescriptorNode.leftTypeDesc());
        Token pipeToken =
                modifyToken(unionTypeDescriptorNode.pipeToken());
        TypeDescriptorNode rightTypeDesc =
                modifyNode(unionTypeDescriptorNode.rightTypeDesc());
        return unionTypeDescriptorNode.modify(
                leftTypeDesc,
                pipeToken,
                rightTypeDesc);
    }

    @Override
    public TableConstructorExpressionNode transform(
            TableConstructorExpressionNode tableConstructorExpressionNode) {
        Token tableKeyword =
                modifyToken(tableConstructorExpressionNode.tableKeyword());
        KeySpecifierNode keySpecifier =
                modifyNode(tableConstructorExpressionNode.keySpecifier().orElse(null));
        Token openBracket =
                modifyToken(tableConstructorExpressionNode.openBracket());
        SeparatedNodeList<Node> mappingConstructors =
                modifySeparatedNodeList(tableConstructorExpressionNode.mappingConstructors());
        Token closeBracket =
                modifyToken(tableConstructorExpressionNode.closeBracket());
        return tableConstructorExpressionNode.modify(
                tableKeyword,
                keySpecifier,
                openBracket,
                mappingConstructors,
                closeBracket);
    }

    @Override
    public KeySpecifierNode transform(
            KeySpecifierNode keySpecifierNode) {
        Token keyKeyword =
                modifyToken(keySpecifierNode.keyKeyword());
        Token openParenToken =
                modifyToken(keySpecifierNode.openParenToken());
        SeparatedNodeList<IdentifierToken> fieldNames =
                modifySeparatedNodeList(keySpecifierNode.fieldNames());
        Token closeParenToken =
                modifyToken(keySpecifierNode.closeParenToken());
        return keySpecifierNode.modify(
                keyKeyword,
                openParenToken,
                fieldNames,
                closeParenToken);
    }

    @Override
    public ErrorTypeDescriptorNode transform(
            ErrorTypeDescriptorNode errorTypeDescriptorNode) {
        Token errorKeywordToken =
                modifyToken(errorTypeDescriptorNode.errorKeywordToken());
        ErrorTypeParamsNode errorTypeParamsNode =
                modifyNode(errorTypeDescriptorNode.errorTypeParamsNode().orElse(null));
        return errorTypeDescriptorNode.modify(
                errorKeywordToken,
                errorTypeParamsNode);
    }

    @Override
    public ErrorTypeParamsNode transform(
            ErrorTypeParamsNode errorTypeParamsNode) {
        Token ltToken =
                modifyToken(errorTypeParamsNode.ltToken());
        Node parameter =
                modifyNode(errorTypeParamsNode.parameter());
        Token gtToken =
                modifyToken(errorTypeParamsNode.gtToken());
        return errorTypeParamsNode.modify(
                ltToken,
                parameter,
                gtToken);
    }

    @Override
    public StreamTypeDescriptorNode transform(
            StreamTypeDescriptorNode streamTypeDescriptorNode) {
        Token streamKeywordToken =
                modifyToken(streamTypeDescriptorNode.streamKeywordToken());
        Node streamTypeParamsNode =
                modifyNode(streamTypeDescriptorNode.streamTypeParamsNode().orElse(null));
        return streamTypeDescriptorNode.modify(
                streamKeywordToken,
                streamTypeParamsNode);
    }

    @Override
    public StreamTypeParamsNode transform(
            StreamTypeParamsNode streamTypeParamsNode) {
        Token ltToken =
                modifyToken(streamTypeParamsNode.ltToken());
        Node leftTypeDescNode =
                modifyNode(streamTypeParamsNode.leftTypeDescNode());
        Token commaToken =
                modifyToken(streamTypeParamsNode.commaToken().orElse(null));
        Node rightTypeDescNode =
                modifyNode(streamTypeParamsNode.rightTypeDescNode().orElse(null));
        Token gtToken =
                modifyToken(streamTypeParamsNode.gtToken());
        return streamTypeParamsNode.modify(
                ltToken,
                leftTypeDescNode,
                commaToken,
                rightTypeDescNode,
                gtToken);
    }

    @Override
    public TypedescTypeDescriptorNode transform(
            TypedescTypeDescriptorNode typedescTypeDescriptorNode) {
        Token typedescKeywordToken =
                modifyToken(typedescTypeDescriptorNode.typedescKeywordToken());
        TypeParameterNode typedescTypeParamsNode =
                modifyNode(typedescTypeDescriptorNode.typedescTypeParamsNode().orElse(null));
        return typedescTypeDescriptorNode.modify(
                typedescKeywordToken,
                typedescTypeParamsNode);
    }

    @Override
    public LetExpressionNode transform(
            LetExpressionNode letExpressionNode) {
        Token letKeyword =
                modifyToken(letExpressionNode.letKeyword());
        SeparatedNodeList<LetVariableDeclarationNode> letVarDeclarations =
                modifySeparatedNodeList(letExpressionNode.letVarDeclarations());
        Token inKeyword =
                modifyToken(letExpressionNode.inKeyword());
        ExpressionNode expression =
                modifyNode(letExpressionNode.expression());
        return letExpressionNode.modify(
                letKeyword,
                letVarDeclarations,
                inKeyword,
                expression);
    }

    @Override
    public XmlTypeDescriptorNode transform(
            XmlTypeDescriptorNode xmlTypeDescriptorNode) {
        Token xmlKeywordToken =
                modifyToken(xmlTypeDescriptorNode.xmlKeywordToken());
        TypeParameterNode xmlTypeParamsNode =
                modifyNode(xmlTypeDescriptorNode.xmlTypeParamsNode().orElse(null));
        return xmlTypeDescriptorNode.modify(
                xmlKeywordToken,
                xmlTypeParamsNode);
    }

    @Override
    public LetVariableDeclarationNode transform(
            LetVariableDeclarationNode letVariableDeclarationNode) {
        NodeList<AnnotationNode> annotations =
                modifyNodeList(letVariableDeclarationNode.annotations());
        TypedBindingPatternNode typedBindingPattern =
                modifyNode(letVariableDeclarationNode.typedBindingPattern());
        Token equalsToken =
                modifyToken(letVariableDeclarationNode.equalsToken());
        ExpressionNode expression =
                modifyNode(letVariableDeclarationNode.expression());
        return letVariableDeclarationNode.modify(
                annotations,
                typedBindingPattern,
                equalsToken,
                expression);
    }

    @Override
    public TemplateExpressionNode transform(
            TemplateExpressionNode templateExpressionNode) {
        Token type =
                modifyToken(templateExpressionNode.type().orElse(null));
        Token startBacktick =
                modifyToken(templateExpressionNode.startBacktick());
        NodeList<TemplateMemberNode> content =
                modifyNodeList(templateExpressionNode.content());
        Token endBacktick =
                modifyToken(templateExpressionNode.endBacktick());
        return templateExpressionNode.modify(
                templateExpressionNode.kind(),
                type,
                startBacktick,
                content,
                endBacktick);
    }

    @Override
    public XMLElementNode transform(
            XMLElementNode xMLElementNode) {
        XMLStartTagNode startTag =
                modifyNode(xMLElementNode.startTag());
        NodeList<XMLItemNode> content =
                modifyNodeList(xMLElementNode.content());
        XMLEndTagNode endTag =
                modifyNode(xMLElementNode.endTag());
        return xMLElementNode.modify(
                startTag,
                content,
                endTag);
    }

    @Override
    public XMLStartTagNode transform(
            XMLStartTagNode xMLStartTagNode) {
        Token ltToken =
                modifyToken(xMLStartTagNode.ltToken());
        XMLNameNode name =
                modifyNode(xMLStartTagNode.name());
        NodeList<XMLAttributeNode> attributes =
                modifyNodeList(xMLStartTagNode.attributes());
        Token getToken =
                modifyToken(xMLStartTagNode.getToken());
        return xMLStartTagNode.modify(
                ltToken,
                name,
                attributes,
                getToken);
    }

    @Override
    public XMLEndTagNode transform(
            XMLEndTagNode xMLEndTagNode) {
        Token ltToken =
                modifyToken(xMLEndTagNode.ltToken());
        Token slashToken =
                modifyToken(xMLEndTagNode.slashToken());
        XMLNameNode name =
                modifyNode(xMLEndTagNode.name());
        Token getToken =
                modifyToken(xMLEndTagNode.getToken());
        return xMLEndTagNode.modify(
                ltToken,
                slashToken,
                name,
                getToken);
    }

    @Override
    public XMLSimpleNameNode transform(
            XMLSimpleNameNode xMLSimpleNameNode) {
        Token name =
                modifyToken(xMLSimpleNameNode.name());
        return xMLSimpleNameNode.modify(
                name);
    }

    @Override
    public XMLQualifiedNameNode transform(
            XMLQualifiedNameNode xMLQualifiedNameNode) {
        XMLSimpleNameNode prefix =
                modifyNode(xMLQualifiedNameNode.prefix());
        Token colon =
                modifyToken(xMLQualifiedNameNode.colon());
        XMLSimpleNameNode name =
                modifyNode(xMLQualifiedNameNode.name());
        return xMLQualifiedNameNode.modify(
                prefix,
                colon,
                name);
    }

    @Override
    public XMLEmptyElementNode transform(
            XMLEmptyElementNode xMLEmptyElementNode) {
        Token ltToken =
                modifyToken(xMLEmptyElementNode.ltToken());
        XMLNameNode name =
                modifyNode(xMLEmptyElementNode.name());
        NodeList<XMLAttributeNode> attributes =
                modifyNodeList(xMLEmptyElementNode.attributes());
        Token slashToken =
                modifyToken(xMLEmptyElementNode.slashToken());
        Token getToken =
                modifyToken(xMLEmptyElementNode.getToken());
        return xMLEmptyElementNode.modify(
                ltToken,
                name,
                attributes,
                slashToken,
                getToken);
    }

    @Override
    public InterpolationNode transform(
            InterpolationNode interpolationNode) {
        Token interpolationStartToken =
                modifyToken(interpolationNode.interpolationStartToken());
        ExpressionNode expression =
                modifyNode(interpolationNode.expression());
        Token interpolationEndToken =
                modifyToken(interpolationNode.interpolationEndToken());
        return interpolationNode.modify(
                interpolationStartToken,
                expression,
                interpolationEndToken);
    }

    @Override
    public XMLTextNode transform(
            XMLTextNode xMLTextNode) {
        Token content =
                modifyToken(xMLTextNode.content());
        return xMLTextNode.modify(
                content);
    }

    @Override
    public XMLAttributeNode transform(
            XMLAttributeNode xMLAttributeNode) {
        XMLNameNode attributeName =
                modifyNode(xMLAttributeNode.attributeName());
        Token equalToken =
                modifyToken(xMLAttributeNode.equalToken());
        XMLAttributeValue value =
                modifyNode(xMLAttributeNode.value());
        return xMLAttributeNode.modify(
                attributeName,
                equalToken,
                value);
    }

    @Override
    public XMLAttributeValue transform(
            XMLAttributeValue xMLAttributeValue) {
        Token startQuote =
                modifyToken(xMLAttributeValue.startQuote());
        NodeList<Node> value =
                modifyNodeList(xMLAttributeValue.value());
        Token endQuote =
                modifyToken(xMLAttributeValue.endQuote());
        return xMLAttributeValue.modify(
                startQuote,
                value,
                endQuote);
    }

    @Override
    public XMLComment transform(
            XMLComment xMLComment) {
        Token commentStart =
                modifyToken(xMLComment.commentStart());
        NodeList<Node> content =
                modifyNodeList(xMLComment.content());
        Token commentEnd =
                modifyToken(xMLComment.commentEnd());
        return xMLComment.modify(
                commentStart,
                content,
                commentEnd);
    }

    @Override
    public XMLProcessingInstruction transform(
            XMLProcessingInstruction xMLProcessingInstruction) {
        Token piStart =
                modifyToken(xMLProcessingInstruction.piStart());
        XMLNameNode target =
                modifyNode(xMLProcessingInstruction.target());
        NodeList<Node> data =
                modifyNodeList(xMLProcessingInstruction.data());
        Token piEnd =
                modifyToken(xMLProcessingInstruction.piEnd());
        return xMLProcessingInstruction.modify(
                piStart,
                target,
                data,
                piEnd);
    }

    @Override
    public TableTypeDescriptorNode transform(
            TableTypeDescriptorNode tableTypeDescriptorNode) {
        Token tableKeywordToken =
                modifyToken(tableTypeDescriptorNode.tableKeywordToken());
        Node rowTypeParameterNode =
                modifyNode(tableTypeDescriptorNode.rowTypeParameterNode());
        Node keyConstraintNode =
                modifyNode(tableTypeDescriptorNode.keyConstraintNode());
        return tableTypeDescriptorNode.modify(
                tableKeywordToken,
                rowTypeParameterNode,
                keyConstraintNode);
    }

    @Override
    public TypeParameterNode transform(
            TypeParameterNode typeParameterNode) {
        Token ltToken =
                modifyToken(typeParameterNode.ltToken());
        TypeDescriptorNode typeNode =
                modifyNode(typeParameterNode.typeNode());
        Token gtToken =
                modifyToken(typeParameterNode.gtToken());
        return typeParameterNode.modify(
                ltToken,
                typeNode,
                gtToken);
    }

    @Override
    public KeyTypeConstraintNode transform(
            KeyTypeConstraintNode keyTypeConstraintNode) {
        Token keyKeywordToken =
                modifyToken(keyTypeConstraintNode.keyKeywordToken());
        Node typeParameterNode =
                modifyNode(keyTypeConstraintNode.typeParameterNode());
        return keyTypeConstraintNode.modify(
                keyKeywordToken,
                typeParameterNode);
    }

    @Override
    public FunctionTypeDescriptorNode transform(
            FunctionTypeDescriptorNode functionTypeDescriptorNode) {
        Token functionKeyword =
                modifyToken(functionTypeDescriptorNode.functionKeyword());
        FunctionSignatureNode functionSignature =
                modifyNode(functionTypeDescriptorNode.functionSignature());
        return functionTypeDescriptorNode.modify(
                functionKeyword,
                functionSignature);
    }

    @Override
    public FunctionSignatureNode transform(
            FunctionSignatureNode functionSignatureNode) {
        Token openParenToken =
                modifyToken(functionSignatureNode.openParenToken());
        SeparatedNodeList<ParameterNode> parameters =
                modifySeparatedNodeList(functionSignatureNode.parameters());
        Token closeParenToken =
                modifyToken(functionSignatureNode.closeParenToken());
        ReturnTypeDescriptorNode returnTypeDesc =
                modifyNode(functionSignatureNode.returnTypeDesc().orElse(null));
        return functionSignatureNode.modify(
                openParenToken,
                parameters,
                closeParenToken,
                returnTypeDesc);
    }

    @Override
    public ExplicitAnonymousFunctionExpressionNode transform(
            ExplicitAnonymousFunctionExpressionNode explicitAnonymousFunctionExpressionNode) {
        NodeList<AnnotationNode> annotations =
                modifyNodeList(explicitAnonymousFunctionExpressionNode.annotations());
        Token functionKeyword =
                modifyToken(explicitAnonymousFunctionExpressionNode.functionKeyword());
        FunctionSignatureNode functionSignature =
                modifyNode(explicitAnonymousFunctionExpressionNode.functionSignature());
        FunctionBodyNode functionBody =
                modifyNode(explicitAnonymousFunctionExpressionNode.functionBody());
        return explicitAnonymousFunctionExpressionNode.modify(
                annotations,
                functionKeyword,
                functionSignature,
                functionBody);
    }

    @Override
    public ExpressionFunctionBodyNode transform(
            ExpressionFunctionBodyNode expressionFunctionBodyNode) {
        Token rightDoubleArrow =
                modifyToken(expressionFunctionBodyNode.rightDoubleArrow());
        ExpressionNode expression =
                modifyNode(expressionFunctionBodyNode.expression());
        Token semicolon =
                modifyToken(expressionFunctionBodyNode.semicolon().orElse(null));
        return expressionFunctionBodyNode.modify(
                rightDoubleArrow,
                expression,
                semicolon);
    }

    @Override
    public TupleTypeDescriptorNode transform(
            TupleTypeDescriptorNode tupleTypeDescriptorNode) {
        Token openBracketToken =
                modifyToken(tupleTypeDescriptorNode.openBracketToken());
        SeparatedNodeList<Node> memberTypeDesc =
                modifySeparatedNodeList(tupleTypeDescriptorNode.memberTypeDesc());
        Token closeBracketToken =
                modifyToken(tupleTypeDescriptorNode.closeBracketToken());
        return tupleTypeDescriptorNode.modify(
                openBracketToken,
                memberTypeDesc,
                closeBracketToken);
    }

    @Override
    public ParenthesisedTypeDescriptorNode transform(
            ParenthesisedTypeDescriptorNode parenthesisedTypeDescriptorNode) {
        Token openParenToken =
                modifyToken(parenthesisedTypeDescriptorNode.openParenToken());
        TypeDescriptorNode typedesc =
                modifyNode(parenthesisedTypeDescriptorNode.typedesc());
        Token closeParenToken =
                modifyToken(parenthesisedTypeDescriptorNode.closeParenToken());
        return parenthesisedTypeDescriptorNode.modify(
                openParenToken,
                typedesc,
                closeParenToken);
    }

    @Override
    public ExplicitNewExpressionNode transform(
            ExplicitNewExpressionNode explicitNewExpressionNode) {
        Token newKeyword =
                modifyToken(explicitNewExpressionNode.newKeyword());
        TypeDescriptorNode typeDescriptor =
                modifyNode(explicitNewExpressionNode.typeDescriptor());
        ParenthesizedArgList parenthesizedArgList =
                modifyNode(explicitNewExpressionNode.parenthesizedArgList());
        return explicitNewExpressionNode.modify(
                newKeyword,
                typeDescriptor,
                parenthesizedArgList);
    }

    @Override
    public ImplicitNewExpressionNode transform(
            ImplicitNewExpressionNode implicitNewExpressionNode) {
        Token newKeyword =
                modifyToken(implicitNewExpressionNode.newKeyword());
        ParenthesizedArgList parenthesizedArgList =
                modifyNode(implicitNewExpressionNode.parenthesizedArgList().orElse(null));
        return implicitNewExpressionNode.modify(
                newKeyword,
                parenthesizedArgList);
    }

    @Override
    public ParenthesizedArgList transform(
            ParenthesizedArgList parenthesizedArgList) {
        Token openParenToken =
                modifyToken(parenthesizedArgList.openParenToken());
        SeparatedNodeList<FunctionArgumentNode> arguments =
                modifySeparatedNodeList(parenthesizedArgList.arguments());
        Token closeParenToken =
                modifyToken(parenthesizedArgList.closeParenToken());
        return parenthesizedArgList.modify(
                openParenToken,
                arguments,
                closeParenToken);
    }

    @Override
    public QueryConstructTypeNode transform(
            QueryConstructTypeNode queryConstructTypeNode) {
        Token keyword =
                modifyToken(queryConstructTypeNode.keyword());
        KeySpecifierNode keySpecifier =
                modifyNode(queryConstructTypeNode.keySpecifier().orElse(null));
        return queryConstructTypeNode.modify(
                keyword,
                keySpecifier);
    }

    @Override
    public FromClauseNode transform(
            FromClauseNode fromClauseNode) {
        Token fromKeyword =
                modifyToken(fromClauseNode.fromKeyword());
        TypedBindingPatternNode typedBindingPattern =
                modifyNode(fromClauseNode.typedBindingPattern());
        Token inKeyword =
                modifyToken(fromClauseNode.inKeyword());
        ExpressionNode expression =
                modifyNode(fromClauseNode.expression());
        return fromClauseNode.modify(
                fromKeyword,
                typedBindingPattern,
                inKeyword,
                expression);
    }

    @Override
    public WhereClauseNode transform(
            WhereClauseNode whereClauseNode) {
        Token whereKeyword =
                modifyToken(whereClauseNode.whereKeyword());
        ExpressionNode expression =
                modifyNode(whereClauseNode.expression());
        return whereClauseNode.modify(
                whereKeyword,
                expression);
    }

    @Override
    public LetClauseNode transform(
            LetClauseNode letClauseNode) {
        Token letKeyword =
                modifyToken(letClauseNode.letKeyword());
        SeparatedNodeList<LetVariableDeclarationNode> letVarDeclarations =
                modifySeparatedNodeList(letClauseNode.letVarDeclarations());
        return letClauseNode.modify(
                letKeyword,
                letVarDeclarations);
    }

    @Override
    public JoinClauseNode transform(
            JoinClauseNode joinClauseNode) {
        Token outerKeyword =
                modifyToken(joinClauseNode.outerKeyword().orElse(null));
        Token joinKeyword =
                modifyToken(joinClauseNode.joinKeyword());
        TypedBindingPatternNode typedBindingPattern =
                modifyNode(joinClauseNode.typedBindingPattern());
        Token inKeyword =
                modifyToken(joinClauseNode.inKeyword());
        ExpressionNode expression =
                modifyNode(joinClauseNode.expression());
        OnClauseNode joinOnCondition =
                modifyNode(joinClauseNode.joinOnCondition());
        return joinClauseNode.modify(
                outerKeyword,
                joinKeyword,
                typedBindingPattern,
                inKeyword,
                expression,
                joinOnCondition);
    }

    @Override
    public OnClauseNode transform(
            OnClauseNode onClauseNode) {
        Token onKeyword =
                modifyToken(onClauseNode.onKeyword());
        ExpressionNode lhsExpression =
                modifyNode(onClauseNode.lhsExpression());
        Token equalsKeyword =
                modifyToken(onClauseNode.equalsKeyword());
        ExpressionNode rhsExpression =
                modifyNode(onClauseNode.rhsExpression());
        return onClauseNode.modify(
                onKeyword,
                lhsExpression,
                equalsKeyword,
                rhsExpression);
    }

    @Override
    public LimitClauseNode transform(
            LimitClauseNode limitClauseNode) {
        Token limitKeyword =
                modifyToken(limitClauseNode.limitKeyword());
        ExpressionNode expression =
                modifyNode(limitClauseNode.expression());
        return limitClauseNode.modify(
                limitKeyword,
                expression);
    }

    @Override
    public OnConflictClauseNode transform(
            OnConflictClauseNode onConflictClauseNode) {
        Token onKeyword =
                modifyToken(onConflictClauseNode.onKeyword());
        Token conflictKeyword =
                modifyToken(onConflictClauseNode.conflictKeyword());
        ExpressionNode expression =
                modifyNode(onConflictClauseNode.expression());
        return onConflictClauseNode.modify(
                onKeyword,
                conflictKeyword,
                expression);
    }

    @Override
    public QueryPipelineNode transform(
            QueryPipelineNode queryPipelineNode) {
        FromClauseNode fromClause =
                modifyNode(queryPipelineNode.fromClause());
        NodeList<IntermediateClauseNode> intermediateClauses =
                modifyNodeList(queryPipelineNode.intermediateClauses());
        return queryPipelineNode.modify(
                fromClause,
                intermediateClauses);
    }

    @Override
    public SelectClauseNode transform(
            SelectClauseNode selectClauseNode) {
        Token selectKeyword =
                modifyToken(selectClauseNode.selectKeyword());
        ExpressionNode expression =
                modifyNode(selectClauseNode.expression());
        return selectClauseNode.modify(
                selectKeyword,
                expression);
    }

    @Override
    public QueryExpressionNode transform(
            QueryExpressionNode queryExpressionNode) {
        QueryConstructTypeNode queryConstructType =
                modifyNode(queryExpressionNode.queryConstructType().orElse(null));
        QueryPipelineNode queryPipeline =
                modifyNode(queryExpressionNode.queryPipeline());
        SelectClauseNode selectClause =
                modifyNode(queryExpressionNode.selectClause());
        OnConflictClauseNode onConflictClause =
                modifyNode(queryExpressionNode.onConflictClause().orElse(null));
        return queryExpressionNode.modify(
                queryConstructType,
                queryPipeline,
                selectClause,
                onConflictClause);
    }

    @Override
    public QueryActionNode transform(
            QueryActionNode queryActionNode) {
        QueryPipelineNode queryPipeline =
                modifyNode(queryActionNode.queryPipeline());
        Token doKeyword =
                modifyToken(queryActionNode.doKeyword());
        BlockStatementNode blockStatement =
                modifyNode(queryActionNode.blockStatement());
        return queryActionNode.modify(
                queryPipeline,
                doKeyword,
                blockStatement);
    }

    @Override
    public IntersectionTypeDescriptorNode transform(
            IntersectionTypeDescriptorNode intersectionTypeDescriptorNode) {
        Node leftTypeDesc =
                modifyNode(intersectionTypeDescriptorNode.leftTypeDesc());
        Token bitwiseAndToken =
                modifyToken(intersectionTypeDescriptorNode.bitwiseAndToken());
        Node rightTypeDesc =
                modifyNode(intersectionTypeDescriptorNode.rightTypeDesc());
        return intersectionTypeDescriptorNode.modify(
                leftTypeDesc,
                bitwiseAndToken,
                rightTypeDesc);
    }

    @Override
    public ImplicitAnonymousFunctionParameters transform(
            ImplicitAnonymousFunctionParameters implicitAnonymousFunctionParameters) {
        Token openParenToken =
                modifyToken(implicitAnonymousFunctionParameters.openParenToken());
        SeparatedNodeList<SimpleNameReferenceNode> parameters =
                modifySeparatedNodeList(implicitAnonymousFunctionParameters.parameters());
        Token closeParenToken =
                modifyToken(implicitAnonymousFunctionParameters.closeParenToken());
        return implicitAnonymousFunctionParameters.modify(
                openParenToken,
                parameters,
                closeParenToken);
    }

    @Override
    public ImplicitAnonymousFunctionExpressionNode transform(
            ImplicitAnonymousFunctionExpressionNode implicitAnonymousFunctionExpressionNode) {
        Node params =
                modifyNode(implicitAnonymousFunctionExpressionNode.params());
        Token rightDoubleArrow =
                modifyToken(implicitAnonymousFunctionExpressionNode.rightDoubleArrow());
        ExpressionNode expression =
                modifyNode(implicitAnonymousFunctionExpressionNode.expression());
        return implicitAnonymousFunctionExpressionNode.modify(
                params,
                rightDoubleArrow,
                expression);
    }

    @Override
    public StartActionNode transform(
            StartActionNode startActionNode) {
        NodeList<AnnotationNode> annotations =
                modifyNodeList(startActionNode.annotations());
        Token startKeyword =
                modifyToken(startActionNode.startKeyword());
        ExpressionNode expression =
                modifyNode(startActionNode.expression());
        return startActionNode.modify(
                annotations,
                startKeyword,
                expression);
    }

    @Override
    public FlushActionNode transform(
            FlushActionNode flushActionNode) {
        Token flushKeyword =
                modifyToken(flushActionNode.flushKeyword());
        NameReferenceNode peerWorker =
                modifyNode(flushActionNode.peerWorker());
        return flushActionNode.modify(
                flushKeyword,
                peerWorker);
    }

    @Override
    public SingletonTypeDescriptorNode transform(
            SingletonTypeDescriptorNode singletonTypeDescriptorNode) {
        ExpressionNode simpleContExprNode =
                modifyNode(singletonTypeDescriptorNode.simpleContExprNode());
        return singletonTypeDescriptorNode.modify(
                simpleContExprNode);
    }

    @Override
    public MethodDeclarationNode transform(
            MethodDeclarationNode methodDeclarationNode) {
        MetadataNode metadata =
                modifyNode(methodDeclarationNode.metadata().orElse(null));
        NodeList<Token> qualifierList =
                modifyNodeList(methodDeclarationNode.qualifierList());
        Token functionKeyword =
                modifyToken(methodDeclarationNode.functionKeyword());
        IdentifierToken methodName =
                modifyNode(methodDeclarationNode.methodName());
        FunctionSignatureNode methodSignature =
                modifyNode(methodDeclarationNode.methodSignature());
        Token semicolon =
                modifyToken(methodDeclarationNode.semicolon());
        return methodDeclarationNode.modify(
                metadata,
                qualifierList,
                functionKeyword,
                methodName,
                methodSignature,
                semicolon);
    }

    @Override
    public TypedBindingPatternNode transform(
            TypedBindingPatternNode typedBindingPatternNode) {
        TypeDescriptorNode typeDescriptor =
                modifyNode(typedBindingPatternNode.typeDescriptor());
        BindingPatternNode bindingPattern =
                modifyNode(typedBindingPatternNode.bindingPattern());
        return typedBindingPatternNode.modify(
                typeDescriptor,
                bindingPattern);
    }

    @Override
    public CaptureBindingPatternNode transform(
            CaptureBindingPatternNode captureBindingPatternNode) {
        Token variableName =
                modifyToken(captureBindingPatternNode.variableName());
        return captureBindingPatternNode.modify(
                variableName);
    }

    @Override
    public WildcardBindingPatternNode transform(
            WildcardBindingPatternNode wildcardBindingPatternNode) {
        Token underscoreToken =
                modifyToken(wildcardBindingPatternNode.underscoreToken());
        return wildcardBindingPatternNode.modify(
                underscoreToken);
    }

    @Override
    public ListBindingPatternNode transform(
            ListBindingPatternNode listBindingPatternNode) {
        Token openBracket =
                modifyToken(listBindingPatternNode.openBracket());
        SeparatedNodeList<BindingPatternNode> bindingPatterns =
                modifySeparatedNodeList(listBindingPatternNode.bindingPatterns());
        RestBindingPatternNode restBindingPattern =
                modifyNode(listBindingPatternNode.restBindingPattern().orElse(null));
        Token closeBracket =
                modifyToken(listBindingPatternNode.closeBracket());
        return listBindingPatternNode.modify(
                openBracket,
                bindingPatterns,
                restBindingPattern,
                closeBracket);
    }

    @Override
    public MappingBindingPatternNode transform(
            MappingBindingPatternNode mappingBindingPatternNode) {
        Token openBrace =
                modifyToken(mappingBindingPatternNode.openBrace());
        SeparatedNodeList<FieldBindingPatternNode> fieldBindingPatterns =
                modifySeparatedNodeList(mappingBindingPatternNode.fieldBindingPatterns());
        RestBindingPatternNode restBindingPattern =
                modifyNode(mappingBindingPatternNode.restBindingPattern().orElse(null));
        Token closeBrace =
                modifyToken(mappingBindingPatternNode.closeBrace());
        return mappingBindingPatternNode.modify(
                openBrace,
                fieldBindingPatterns,
                restBindingPattern,
                closeBrace);
    }

    @Override
    public FieldBindingPatternFullNode transform(
            FieldBindingPatternFullNode fieldBindingPatternFullNode) {
        SimpleNameReferenceNode variableName =
                modifyNode(fieldBindingPatternFullNode.variableName());
        Token colon =
                modifyToken(fieldBindingPatternFullNode.colon());
        BindingPatternNode bindingPattern =
                modifyNode(fieldBindingPatternFullNode.bindingPattern());
        return fieldBindingPatternFullNode.modify(
                variableName,
                colon,
                bindingPattern);
    }

    @Override
    public FieldBindingPatternVarnameNode transform(
            FieldBindingPatternVarnameNode fieldBindingPatternVarnameNode) {
        SimpleNameReferenceNode variableName =
                modifyNode(fieldBindingPatternVarnameNode.variableName());
        return fieldBindingPatternVarnameNode.modify(
                variableName);
    }

    @Override
    public RestBindingPatternNode transform(
            RestBindingPatternNode restBindingPatternNode) {
        Token ellipsisToken =
                modifyToken(restBindingPatternNode.ellipsisToken());
        SimpleNameReferenceNode variableName =
                modifyNode(restBindingPatternNode.variableName());
        return restBindingPatternNode.modify(
                ellipsisToken,
                variableName);
    }

    @Override
    public ErrorBindingPatternNode transform(
            ErrorBindingPatternNode errorBindingPatternNode) {
        Token errorKeyword =
                modifyToken(errorBindingPatternNode.errorKeyword());
        Node typeReference =
                modifyNode(errorBindingPatternNode.typeReference().orElse(null));
        Token openParenthesis =
                modifyToken(errorBindingPatternNode.openParenthesis());
        SeparatedNodeList<BindingPatternNode> argListBindingPatterns =
                modifySeparatedNodeList(errorBindingPatternNode.argListBindingPatterns());
        Token closeParenthesis =
                modifyToken(errorBindingPatternNode.closeParenthesis());
        return errorBindingPatternNode.modify(
                errorKeyword,
                typeReference,
                openParenthesis,
                argListBindingPatterns,
                closeParenthesis);
    }

    @Override
    public NamedArgBindingPatternNode transform(
            NamedArgBindingPatternNode namedArgBindingPatternNode) {
        IdentifierToken argName =
                modifyNode(namedArgBindingPatternNode.argName());
        Token equalsToken =
                modifyToken(namedArgBindingPatternNode.equalsToken());
        BindingPatternNode bindingPattern =
                modifyNode(namedArgBindingPatternNode.bindingPattern());
        return namedArgBindingPatternNode.modify(
                argName,
                equalsToken,
                bindingPattern);
    }

    @Override
    public AsyncSendActionNode transform(
            AsyncSendActionNode asyncSendActionNode) {
        ExpressionNode expression =
                modifyNode(asyncSendActionNode.expression());
        Token rightArrowToken =
                modifyToken(asyncSendActionNode.rightArrowToken());
        SimpleNameReferenceNode peerWorker =
                modifyNode(asyncSendActionNode.peerWorker());
        return asyncSendActionNode.modify(
                expression,
                rightArrowToken,
                peerWorker);
    }

    @Override
    public SyncSendActionNode transform(
            SyncSendActionNode syncSendActionNode) {
        ExpressionNode expression =
                modifyNode(syncSendActionNode.expression());
        Token syncSendToken =
                modifyToken(syncSendActionNode.syncSendToken());
        SimpleNameReferenceNode peerWorker =
                modifyNode(syncSendActionNode.peerWorker());
        return syncSendActionNode.modify(
                expression,
                syncSendToken,
                peerWorker);
    }

    @Override
    public ReceiveActionNode transform(
            ReceiveActionNode receiveActionNode) {
        Token leftArrow =
                modifyToken(receiveActionNode.leftArrow());
        SimpleNameReferenceNode receiveWorkers =
                modifyNode(receiveActionNode.receiveWorkers());
        return receiveActionNode.modify(
                leftArrow,
                receiveWorkers);
    }

    @Override
    public ReceiveFieldsNode transform(
            ReceiveFieldsNode receiveFieldsNode) {
        Token openBrace =
                modifyToken(receiveFieldsNode.openBrace());
        SeparatedNodeList<NameReferenceNode> receiveFields =
                modifySeparatedNodeList(receiveFieldsNode.receiveFields());
        Token closeBrace =
                modifyToken(receiveFieldsNode.closeBrace());
        return receiveFieldsNode.modify(
                openBrace,
                receiveFields,
                closeBrace);
    }

    @Override
    public RestDescriptorNode transform(
            RestDescriptorNode restDescriptorNode) {
        TypeDescriptorNode typeDescriptor =
                modifyNode(restDescriptorNode.typeDescriptor());
        Token ellipsisToken =
                modifyToken(restDescriptorNode.ellipsisToken());
        return restDescriptorNode.modify(
                typeDescriptor,
                ellipsisToken);
    }

    @Override
    public DoubleGTTokenNode transform(
            DoubleGTTokenNode doubleGTTokenNode) {
        Token openGTToken =
                modifyToken(doubleGTTokenNode.openGTToken());
        Token endGTToken =
                modifyToken(doubleGTTokenNode.endGTToken());
        return doubleGTTokenNode.modify(
                openGTToken,
                endGTToken);
    }

    @Override
    public TrippleGTTokenNode transform(
            TrippleGTTokenNode trippleGTTokenNode) {
        Token openGTToken =
                modifyToken(trippleGTTokenNode.openGTToken());
        Token middleGTToken =
                modifyToken(trippleGTTokenNode.middleGTToken());
        Token endGTToken =
                modifyToken(trippleGTTokenNode.endGTToken());
        return trippleGTTokenNode.modify(
                openGTToken,
                middleGTToken,
                endGTToken);
    }

    @Override
    public WaitActionNode transform(
            WaitActionNode waitActionNode) {
        Token waitKeyword =
                modifyToken(waitActionNode.waitKeyword());
        Node waitFutureExpr =
                modifyNode(waitActionNode.waitFutureExpr());
        return waitActionNode.modify(
                waitKeyword,
                waitFutureExpr);
    }

    @Override
    public WaitFieldsListNode transform(
            WaitFieldsListNode waitFieldsListNode) {
        Token openBrace =
                modifyToken(waitFieldsListNode.openBrace());
        SeparatedNodeList<Node> waitFields =
                modifySeparatedNodeList(waitFieldsListNode.waitFields());
        Token closeBrace =
                modifyToken(waitFieldsListNode.closeBrace());
        return waitFieldsListNode.modify(
                openBrace,
                waitFields,
                closeBrace);
    }

    @Override
    public WaitFieldNode transform(
            WaitFieldNode waitFieldNode) {
        SimpleNameReferenceNode fieldName =
                modifyNode(waitFieldNode.fieldName());
        Token colon =
                modifyToken(waitFieldNode.colon());
        ExpressionNode waitFutureExpr =
                modifyNode(waitFieldNode.waitFutureExpr());
        return waitFieldNode.modify(
                fieldName,
                colon,
                waitFutureExpr);
    }

    @Override
    public AnnotAccessExpressionNode transform(
            AnnotAccessExpressionNode annotAccessExpressionNode) {
        ExpressionNode expression =
                modifyNode(annotAccessExpressionNode.expression());
        Token annotChainingToken =
                modifyToken(annotAccessExpressionNode.annotChainingToken());
        NameReferenceNode annotTagReference =
                modifyNode(annotAccessExpressionNode.annotTagReference());
        return annotAccessExpressionNode.modify(
                expression,
                annotChainingToken,
                annotTagReference);
    }

    @Override
    public OptionalFieldAccessExpressionNode transform(
            OptionalFieldAccessExpressionNode optionalFieldAccessExpressionNode) {
        ExpressionNode expression =
                modifyNode(optionalFieldAccessExpressionNode.expression());
        Token optionalChainingToken =
                modifyToken(optionalFieldAccessExpressionNode.optionalChainingToken());
        NameReferenceNode fieldName =
                modifyNode(optionalFieldAccessExpressionNode.fieldName());
        return optionalFieldAccessExpressionNode.modify(
                expression,
                optionalChainingToken,
                fieldName);
    }

    @Override
    public ConditionalExpressionNode transform(
            ConditionalExpressionNode conditionalExpressionNode) {
        ExpressionNode lhsExpression =
                modifyNode(conditionalExpressionNode.lhsExpression());
        Token questionMarkToken =
                modifyToken(conditionalExpressionNode.questionMarkToken());
        ExpressionNode middleExpression =
                modifyNode(conditionalExpressionNode.middleExpression());
        Token colonToken =
                modifyToken(conditionalExpressionNode.colonToken());
        ExpressionNode endExpression =
                modifyNode(conditionalExpressionNode.endExpression());
        return conditionalExpressionNode.modify(
                lhsExpression,
                questionMarkToken,
                middleExpression,
                colonToken,
                endExpression);
    }

    @Override
    public EnumDeclarationNode transform(
            EnumDeclarationNode enumDeclarationNode) {
        MetadataNode metadata =
                modifyNode(enumDeclarationNode.metadata().orElse(null));
        Token qualifier =
                modifyToken(enumDeclarationNode.qualifier());
        Token enumKeywordToken =
                modifyToken(enumDeclarationNode.enumKeywordToken());
        IdentifierToken identifier =
                modifyNode(enumDeclarationNode.identifier());
        Token openBraceToken =
                modifyToken(enumDeclarationNode.openBraceToken());
        SeparatedNodeList<Node> enumMemberList =
                modifySeparatedNodeList(enumDeclarationNode.enumMemberList());
        Token closeBraceToken =
                modifyToken(enumDeclarationNode.closeBraceToken());
        return enumDeclarationNode.modify(
                metadata,
                qualifier,
                enumKeywordToken,
                identifier,
                openBraceToken,
                enumMemberList,
                closeBraceToken);
    }

    @Override
    public EnumMemberNode transform(
            EnumMemberNode enumMemberNode) {
        MetadataNode metadata =
                modifyNode(enumMemberNode.metadata().orElse(null));
        IdentifierToken identifier =
                modifyNode(enumMemberNode.identifier());
        Token equalToken =
                modifyToken(enumMemberNode.equalToken().orElse(null));
        ExpressionNode constExprNode =
                modifyNode(enumMemberNode.constExprNode().orElse(null));
        return enumMemberNode.modify(
                metadata,
                identifier,
                equalToken,
                constExprNode);
    }

    @Override
    public ArrayTypeDescriptorNode transform(
            ArrayTypeDescriptorNode arrayTypeDescriptorNode) {
        TypeDescriptorNode memberTypeDesc =
                modifyNode(arrayTypeDescriptorNode.memberTypeDesc());
        Token openBracket =
                modifyToken(arrayTypeDescriptorNode.openBracket());
        Node arrayLength =
                modifyNode(arrayTypeDescriptorNode.arrayLength().orElse(null));
        Token closeBracket =
                modifyToken(arrayTypeDescriptorNode.closeBracket());
        return arrayTypeDescriptorNode.modify(
                memberTypeDesc,
                openBracket,
                arrayLength,
                closeBracket);
    }

    @Override
    public TransactionStatementNode transform(
            TransactionStatementNode transactionStatementNode) {
        Token transactionKeyword =
                modifyToken(transactionStatementNode.transactionKeyword());
        BlockStatementNode blockStatement =
                modifyNode(transactionStatementNode.blockStatement());
        OnFailClauseNode onFailClause =
                modifyNode(transactionStatementNode.onFailClause().orElse(null));
        return transactionStatementNode.modify(
                transactionKeyword,
                blockStatement,
                onFailClause);
    }

    @Override
    public RollbackStatementNode transform(
            RollbackStatementNode rollbackStatementNode) {
        Token rollbackKeyword =
                modifyToken(rollbackStatementNode.rollbackKeyword());
        ExpressionNode expression =
                modifyNode(rollbackStatementNode.expression().orElse(null));
        Token semicolon =
                modifyToken(rollbackStatementNode.semicolon());
        return rollbackStatementNode.modify(
                rollbackKeyword,
                expression,
                semicolon);
    }

    @Override
    public RetryStatementNode transform(
            RetryStatementNode retryStatementNode) {
        Token retryKeyword =
                modifyToken(retryStatementNode.retryKeyword());
        TypeParameterNode typeParameter =
                modifyNode(retryStatementNode.typeParameter().orElse(null));
        ParenthesizedArgList arguments =
                modifyNode(retryStatementNode.arguments().orElse(null));
        StatementNode retryBody =
                modifyNode(retryStatementNode.retryBody());
        OnFailClauseNode onFailClause =
                modifyNode(retryStatementNode.onFailClause().orElse(null));
        return retryStatementNode.modify(
                retryKeyword,
                typeParameter,
                arguments,
                retryBody,
                onFailClause);
    }

    @Override
    public CommitActionNode transform(
            CommitActionNode commitActionNode) {
        Token commitKeyword =
                modifyToken(commitActionNode.commitKeyword());
        return commitActionNode.modify(
                commitKeyword);
    }

    @Override
    public TransactionalExpressionNode transform(
            TransactionalExpressionNode transactionalExpressionNode) {
        Token transactionalKeyword =
                modifyToken(transactionalExpressionNode.transactionalKeyword());
        return transactionalExpressionNode.modify(
                transactionalKeyword);
    }

    @Override
    public ServiceConstructorExpressionNode transform(
            ServiceConstructorExpressionNode serviceConstructorExpressionNode) {
        NodeList<AnnotationNode> annotations =
                modifyNodeList(serviceConstructorExpressionNode.annotations());
        Token serviceKeyword =
                modifyToken(serviceConstructorExpressionNode.serviceKeyword());
        Node serviceBody =
                modifyNode(serviceConstructorExpressionNode.serviceBody());
        return serviceConstructorExpressionNode.modify(
                annotations,
                serviceKeyword,
                serviceBody);
    }

    @Override
    public ByteArrayLiteralNode transform(
            ByteArrayLiteralNode byteArrayLiteralNode) {
        Token type =
                modifyToken(byteArrayLiteralNode.type());
        Token startBacktick =
                modifyToken(byteArrayLiteralNode.startBacktick());
        Token content =
                modifyToken(byteArrayLiteralNode.content().orElse(null));
        Token endBacktick =
                modifyToken(byteArrayLiteralNode.endBacktick());
        return byteArrayLiteralNode.modify(
                type,
                startBacktick,
                content,
                endBacktick);
    }

    @Override
    public XMLFilterExpressionNode transform(
            XMLFilterExpressionNode xMLFilterExpressionNode) {
        ExpressionNode expression =
                modifyNode(xMLFilterExpressionNode.expression());
        XMLNamePatternChainingNode xmlPatternChain =
                modifyNode(xMLFilterExpressionNode.xmlPatternChain());
        return xMLFilterExpressionNode.modify(
                expression,
                xmlPatternChain);
    }

    @Override
    public XMLStepExpressionNode transform(
            XMLStepExpressionNode xMLStepExpressionNode) {
        ExpressionNode expression =
                modifyNode(xMLStepExpressionNode.expression());
        Node xmlStepStart =
                modifyNode(xMLStepExpressionNode.xmlStepStart());
        return xMLStepExpressionNode.modify(
                expression,
                xmlStepStart);
    }

    @Override
    public XMLNamePatternChainingNode transform(
            XMLNamePatternChainingNode xMLNamePatternChainingNode) {
        Token startToken =
                modifyToken(xMLNamePatternChainingNode.startToken());
        SeparatedNodeList<Node> xmlNamePattern =
                modifySeparatedNodeList(xMLNamePatternChainingNode.xmlNamePattern());
        Token gtToken =
                modifyToken(xMLNamePatternChainingNode.gtToken());
        return xMLNamePatternChainingNode.modify(
                startToken,
                xmlNamePattern,
                gtToken);
    }

    @Override
    public XMLAtomicNamePatternNode transform(
            XMLAtomicNamePatternNode xMLAtomicNamePatternNode) {
        Token prefix =
                modifyToken(xMLAtomicNamePatternNode.prefix());
        Token colon =
                modifyToken(xMLAtomicNamePatternNode.colon());
        Token name =
                modifyToken(xMLAtomicNamePatternNode.name());
        return xMLAtomicNamePatternNode.modify(
                prefix,
                colon,
                name);
    }

    @Override
    public TypeReferenceTypeDescNode transform(
            TypeReferenceTypeDescNode typeReferenceTypeDescNode) {
        NameReferenceNode typeRef =
                modifyNode(typeReferenceTypeDescNode.typeRef());
        return typeReferenceTypeDescNode.modify(
                typeRef);
    }

    @Override
    public MatchStatementNode transform(
            MatchStatementNode matchStatementNode) {
        Token matchKeyword =
                modifyToken(matchStatementNode.matchKeyword());
        ExpressionNode condition =
                modifyNode(matchStatementNode.condition());
        Token openBrace =
                modifyToken(matchStatementNode.openBrace());
        NodeList<MatchClauseNode> matchClauses =
                modifyNodeList(matchStatementNode.matchClauses());
        Token closeBrace =
                modifyToken(matchStatementNode.closeBrace());
        OnFailClauseNode onFailClause =
                modifyNode(matchStatementNode.onFailClause().orElse(null));
        return matchStatementNode.modify(
                matchKeyword,
                condition,
                openBrace,
                matchClauses,
                closeBrace,
                onFailClause);
    }

    @Override
    public MatchClauseNode transform(
            MatchClauseNode matchClauseNode) {
        SeparatedNodeList<Node> matchPatterns =
                modifySeparatedNodeList(matchClauseNode.matchPatterns());
        MatchGuardNode matchGuard =
                modifyNode(matchClauseNode.matchGuard().orElse(null));
        Token rightDoubleArrow =
                modifyToken(matchClauseNode.rightDoubleArrow());
        BlockStatementNode blockStatement =
                modifyNode(matchClauseNode.blockStatement());
        return matchClauseNode.modify(
                matchPatterns,
                matchGuard,
                rightDoubleArrow,
                blockStatement);
    }

    @Override
    public MatchGuardNode transform(
            MatchGuardNode matchGuardNode) {
        Token ifKeyword =
                modifyToken(matchGuardNode.ifKeyword());
        ExpressionNode expression =
                modifyNode(matchGuardNode.expression());
        return matchGuardNode.modify(
                ifKeyword,
                expression);
    }

    @Override
    public DistinctTypeDescriptorNode transform(
            DistinctTypeDescriptorNode distinctTypeDescriptorNode) {
        Token distinctKeyword =
                modifyToken(distinctTypeDescriptorNode.distinctKeyword());
        TypeDescriptorNode typeDescriptor =
                modifyNode(distinctTypeDescriptorNode.typeDescriptor());
        return distinctTypeDescriptorNode.modify(
                distinctKeyword,
                typeDescriptor);
    }

    @Override
    public ListMatchPatternNode transform(
            ListMatchPatternNode listMatchPatternNode) {
        Token openBracket =
                modifyToken(listMatchPatternNode.openBracket());
        SeparatedNodeList<Node> matchPatterns =
                modifySeparatedNodeList(listMatchPatternNode.matchPatterns());
        RestMatchPatternNode restMatchPattern =
                modifyNode(listMatchPatternNode.restMatchPattern().orElse(null));
        Token closeBracket =
                modifyToken(listMatchPatternNode.closeBracket());
        return listMatchPatternNode.modify(
                openBracket,
                matchPatterns,
                restMatchPattern,
                closeBracket);
    }

    @Override
    public RestMatchPatternNode transform(
            RestMatchPatternNode restMatchPatternNode) {
        Token ellipsisToken =
                modifyToken(restMatchPatternNode.ellipsisToken());
        Token varKeywordToken =
                modifyToken(restMatchPatternNode.varKeywordToken());
        SimpleNameReferenceNode variableName =
                modifyNode(restMatchPatternNode.variableName());
        return restMatchPatternNode.modify(
                ellipsisToken,
                varKeywordToken,
                variableName);
    }

    @Override
    public MappingMatchPatternNode transform(
            MappingMatchPatternNode mappingMatchPatternNode) {
        Token openBraceToken =
                modifyToken(mappingMatchPatternNode.openBraceToken());
        SeparatedNodeList<FieldMatchPatternNode> fieldMatchPatterns =
                modifySeparatedNodeList(mappingMatchPatternNode.fieldMatchPatterns());
        RestMatchPatternNode restMatchPattern =
                modifyNode(mappingMatchPatternNode.restMatchPattern().orElse(null));
        Token closeBraceToken =
                modifyToken(mappingMatchPatternNode.closeBraceToken());
        return mappingMatchPatternNode.modify(
                openBraceToken,
                fieldMatchPatterns,
                restMatchPattern,
                closeBraceToken);
    }

    @Override
    public FieldMatchPatternNode transform(
            FieldMatchPatternNode fieldMatchPatternNode) {
        SimpleNameReferenceNode fieldNameNode =
                modifyNode(fieldMatchPatternNode.fieldNameNode());
        Token colonToken =
                modifyToken(fieldMatchPatternNode.colonToken());
        Node matchPattern =
                modifyNode(fieldMatchPatternNode.matchPattern());
        return fieldMatchPatternNode.modify(
                fieldNameNode,
                colonToken,
                matchPattern);
    }

    @Override
    public FunctionalMatchPatternNode transform(
            FunctionalMatchPatternNode functionalMatchPatternNode) {
        Node typeRef =
                modifyNode(functionalMatchPatternNode.typeRef());
        Token openParenthesisToken =
                modifyToken(functionalMatchPatternNode.openParenthesisToken());
        SeparatedNodeList<Node> argListMatchPatternNode =
                modifySeparatedNodeList(functionalMatchPatternNode.argListMatchPatternNode());
        Token closeParenthesisToken =
                modifyToken(functionalMatchPatternNode.closeParenthesisToken());
        return functionalMatchPatternNode.modify(
                typeRef,
                openParenthesisToken,
                argListMatchPatternNode,
                closeParenthesisToken);
    }

    @Override
    public NamedArgMatchPatternNode transform(
            NamedArgMatchPatternNode namedArgMatchPatternNode) {
        IdentifierToken identifier =
                modifyNode(namedArgMatchPatternNode.identifier());
        Token equalToken =
                modifyToken(namedArgMatchPatternNode.equalToken());
        Node matchPattern =
                modifyNode(namedArgMatchPatternNode.matchPattern());
        return namedArgMatchPatternNode.modify(
                identifier,
                equalToken,
                matchPattern);
    }

    @Override
    public MarkdownDocumentationNode transform(
            MarkdownDocumentationNode markdownDocumentationNode) {
        NodeList<Node> documentationLines =
                modifyNodeList(markdownDocumentationNode.documentationLines());
        return markdownDocumentationNode.modify(
                documentationLines);
    }

    @Override
    public MarkdownDocumentationLineNode transform(
            MarkdownDocumentationLineNode markdownDocumentationLineNode) {
        Token hashToken =
                modifyToken(markdownDocumentationLineNode.hashToken());
        NodeList<Node> documentElements =
                modifyNodeList(markdownDocumentationLineNode.documentElements());
        return markdownDocumentationLineNode.modify(
                markdownDocumentationLineNode.kind(),
                hashToken,
                documentElements);
    }

    @Override
    public MarkdownParameterDocumentationLineNode transform(
            MarkdownParameterDocumentationLineNode markdownParameterDocumentationLineNode) {
        Token hashToken =
                modifyToken(markdownParameterDocumentationLineNode.hashToken());
        Token plusToken =
                modifyToken(markdownParameterDocumentationLineNode.plusToken());
        Token parameterName =
                modifyToken(markdownParameterDocumentationLineNode.parameterName());
        Token minusToken =
                modifyToken(markdownParameterDocumentationLineNode.minusToken());
        NodeList<Node> documentElements =
                modifyNodeList(markdownParameterDocumentationLineNode.documentElements());
        return markdownParameterDocumentationLineNode.modify(
                markdownParameterDocumentationLineNode.kind(),
                hashToken,
                plusToken,
                parameterName,
                minusToken,
                documentElements);
    }

    @Override
    public DocumentationReferenceNode transform(
            DocumentationReferenceNode documentationReferenceNode) {
        Token referenceType =
                modifyToken(documentationReferenceNode.referenceType().orElse(null));
        Token startBacktick =
                modifyToken(documentationReferenceNode.startBacktick());
        Node backtickContent =
                modifyNode(documentationReferenceNode.backtickContent());
        Token endBacktick =
                modifyToken(documentationReferenceNode.endBacktick());
        return documentationReferenceNode.modify(
                referenceType,
                startBacktick,
                backtickContent,
                endBacktick);
    }

    @Override
    public OrderByClauseNode transform(
            OrderByClauseNode orderByClauseNode) {
        Token orderKeyword =
                modifyToken(orderByClauseNode.orderKeyword());
        Token byKeyword =
                modifyToken(orderByClauseNode.byKeyword());
        SeparatedNodeList<OrderKeyNode> orderKey =
                modifySeparatedNodeList(orderByClauseNode.orderKey());
        return orderByClauseNode.modify(
                orderKeyword,
                byKeyword,
                orderKey);
    }

    @Override
    public OrderKeyNode transform(
            OrderKeyNode orderKeyNode) {
        ExpressionNode expression =
                modifyNode(orderKeyNode.expression());
        Token orderDirection =
                modifyToken(orderKeyNode.orderDirection().orElse(null));
        return orderKeyNode.modify(
                expression,
                orderDirection);
    }

    @Override
<<<<<<< HEAD
    public OnFailClauseNode transform(
            OnFailClauseNode onFailClauseNode) {
        Token onKeyword =
                modifyToken(onFailClauseNode.onKeyword());
        Token failKeyword =
                modifyToken(onFailClauseNode.failKeyword());
        TypeDescriptorNode typeDescriptor =
                modifyNode(onFailClauseNode.typeDescriptor());
        IdentifierToken failErrorName =
                modifyNode(onFailClauseNode.failErrorName());
        BlockStatementNode blockStatement =
                modifyNode(onFailClauseNode.blockStatement());
        return onFailClauseNode.modify(
                onKeyword,
                failKeyword,
                typeDescriptor,
                failErrorName,
                blockStatement);
    }

    @Override
    public DoStatementNode transform(
            DoStatementNode doStatementNode) {
        Token doKeyword =
                modifyToken(doStatementNode.doKeyword());
        BlockStatementNode blockStatement =
                modifyNode(doStatementNode.blockStatement());
        OnFailClauseNode onFailClause =
                modifyNode(doStatementNode.onFailClause().orElse(null));
        return doStatementNode.modify(
                doKeyword,
                blockStatement,
                onFailClause);
=======
    public ClassDefinitionNode transform(
            ClassDefinitionNode classDefinitionNode) {
        MetadataNode metadata =
                modifyNode(classDefinitionNode.metadata().orElse(null));
        Token visibilityQualifier =
                modifyToken(classDefinitionNode.visibilityQualifier().orElse(null));
        NodeList<Token> classTypeQualifiers =
                modifyNodeList(classDefinitionNode.classTypeQualifiers());
        Token classKeyword =
                modifyToken(classDefinitionNode.classKeyword());
        Token className =
                modifyToken(classDefinitionNode.className());
        Token openBrace =
                modifyToken(classDefinitionNode.openBrace());
        NodeList<Node> members =
                modifyNodeList(classDefinitionNode.members());
        Token closeBrace =
                modifyToken(classDefinitionNode.closeBrace());
        return classDefinitionNode.modify(
                metadata,
                visibilityQualifier,
                classTypeQualifiers,
                classKeyword,
                className,
                openBrace,
                members,
                closeBrace);
>>>>>>> ed5e41ea
    }

    // Tokens

    @Override
    public Token transform(Token token) {
        return token;
    }

    @Override
    public IdentifierToken transform(IdentifierToken identifier) {
        return identifier;
    }

    @Override
    protected Node transformSyntaxNode(Node node) {
        return node;
    }

    protected <T extends Node> NodeList<T> modifyNodeList(NodeList<T> nodeList) {
        return modifyGenericNodeList(nodeList, NodeList::new);
    }

    protected <T extends Node> SeparatedNodeList<T> modifySeparatedNodeList(SeparatedNodeList<T> nodeList) {
        Function<NonTerminalNode, SeparatedNodeList> nodeListCreator = SeparatedNodeList::new;
        if (nodeList.isEmpty()) {
            return nodeList;
        }

        boolean nodeModified = false;
        STNode[] newSTNodes = new STNode[nodeList.internalListNode.size()];

        for (int index = 0; index < nodeList.size(); index++) {
            T oldNode = nodeList.get(index);
            T newNode = modifyNode(oldNode);
            if (oldNode != newNode) {
                nodeModified = true;
            }

            newSTNodes[2 * index] = newNode.internalNode();
            if (index == nodeList.size() - 1) {
                break;
            }

            Token oldSeperator = nodeList.getSeparator(index);
            Token newSeperator = modifyToken(oldSeperator);

            if (oldSeperator != newSeperator) {
                nodeModified = true;
            }

            newSTNodes[(2 * index) + 1] = newSeperator.internalNode();
        }

        if (!nodeModified) {
            return nodeList;
        }

        STNode stNodeList = STNodeFactory.createNodeList(java.util.Arrays.asList(newSTNodes));
        return nodeListCreator.apply(stNodeList.createUnlinkedFacade());
    }

    private <T extends Node, N extends NodeList<T>> N modifyGenericNodeList(
            N nodeList,
            Function<NonTerminalNode, N> nodeListCreator) {
        if (nodeList.isEmpty()) {
            return nodeList;
        }

        boolean nodeModified = false;
        STNode[] newSTNodes = new STNode[nodeList.size()];
        for (int index = 0; index < nodeList.size(); index++) {
            T oldNode = nodeList.get(index);
            T newNode = modifyNode(oldNode);
            if (oldNode != newNode) {
                nodeModified = true;
            }
            newSTNodes[index] = newNode.internalNode();
        }

        if (!nodeModified) {
            return nodeList;
        }

        STNode stNodeList = STNodeFactory.createNodeList(java.util.Arrays.asList(newSTNodes));
        return nodeListCreator.apply(stNodeList.createUnlinkedFacade());
    }

    protected <T extends Token> T modifyToken(T token) {
        if (token == null) {
            return null;
        }
        // TODO
        return (T) token.apply(this);
    }

    protected <T extends Node> T modifyNode(T node) {
        if (node == null) {
            return null;
        }
        // TODO
        return (T) node.apply(this);
    }
}
<|MERGE_RESOLUTION|>--- conflicted
+++ resolved
@@ -3082,7 +3082,6 @@
     }
 
     @Override
-<<<<<<< HEAD
     public OnFailClauseNode transform(
             OnFailClauseNode onFailClauseNode) {
         Token onKeyword =
@@ -3116,7 +3115,9 @@
                 doKeyword,
                 blockStatement,
                 onFailClause);
-=======
+    }
+
+    @Override
     public ClassDefinitionNode transform(
             ClassDefinitionNode classDefinitionNode) {
         MetadataNode metadata =
@@ -3144,7 +3145,6 @@
                 openBrace,
                 members,
                 closeBrace);
->>>>>>> ed5e41ea
     }
 
     // Tokens
