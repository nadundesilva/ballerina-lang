--- conflicted
+++ resolved
@@ -794,7 +794,6 @@
     }
 
     @Override
-<<<<<<< HEAD
     public Node transform(ArrayTypeDescriptor arrayTypeDescriptor) {
         Node typeDescriptorNode = modifyNode(arrayTypeDescriptor.typeDescriptorNode());
         Node dimensions = modifyNode(arrayTypeDescriptor.dimensions());
@@ -805,14 +804,16 @@
 
     @Override
     public Node transform(ArrayDimension arrayDimension) {
-        Node openBracket = modifyNode(arrayDimension.openBracket());
+        Token openBracket = modifyToken(arrayDimension.openBracket());
         Node arrayLength = modifyNode(arrayDimension.arrayLength());
-        Node closeBracket = modifyNode(arrayDimension.closeBracket());
+        Token closeBracket = modifyToken(arrayDimension.closeBracket());
         return arrayDimension.modify(
                 openBracket,
                 arrayLength,
                 closeBracket);
-=======
+    }
+
+    @Override
     public Node transform(IsExpression isExpression) {
         Node expression = modifyNode(isExpression.expression());
         Token isKeyword = modifyToken(isExpression.isKeyword());
@@ -821,7 +822,6 @@
                 expression,
                 isKeyword,
                 typeDescriptor);
->>>>>>> 91c5b018
     }
 
     // Tokens
