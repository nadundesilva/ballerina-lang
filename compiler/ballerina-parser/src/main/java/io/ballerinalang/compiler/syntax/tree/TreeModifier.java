/*
 *  Copyright (c) 2020, WSO2 Inc. (http://www.wso2.org) All Rights Reserved.
 *
 *  WSO2 Inc. licenses this file to you under the Apache License,
 *  Version 2.0 (the "License"); you may not use this file except
 *  in compliance with the License.
 *  You may obtain a copy of the License at
 *
 *    http://www.apache.org/licenses/LICENSE-2.0
 *
 *  Unless required by applicable law or agreed to in writing,
 *  software distributed under the License is distributed on an
 *  "AS IS" BASIS, WITHOUT WARRANTIES OR CONDITIONS OF ANY
 *  KIND, either express or implied.  See the License for the
 *  specific language governing permissions and limitations
 *  under the License.
 */
package io.ballerinalang.compiler.syntax.tree;

import io.ballerinalang.compiler.internal.parser.tree.STNode;
import io.ballerinalang.compiler.internal.parser.tree.STNodeFactory;

/**
 * Produces a new tree by doing a depth-first traversal of the tree.
 *
 * This is a generated class.
 *
 * @since 1.3.0
 */
public abstract class TreeModifier extends NodeTransformer<Node> {

    @Override
    public Node transform(ModulePartNode modulePartNode) {
        NodeList<ImportDeclarationNode> imports = modifyNodeList(modulePartNode.imports());
        NodeList<ModuleMemberDeclarationNode> members = modifyNodeList(modulePartNode.members());
        Token eofToken = modifyToken(modulePartNode.eofToken());
        return modulePartNode.modify(
                imports,
                members,
                eofToken);
    }

    @Override
    public Node transform(FunctionDefinitionNode functionDefinitionNode) {
        MetadataNode metadata = modifyNode(functionDefinitionNode.metadata());
        Token visibilityQualifier = modifyToken(functionDefinitionNode.visibilityQualifier());
        Token functionKeyword = modifyToken(functionDefinitionNode.functionKeyword());
        IdentifierToken functionName = modifyNode(functionDefinitionNode.functionName());
        Token openParenToken = modifyToken(functionDefinitionNode.openParenToken());
        NodeList<ParameterNode> parameters = modifyNodeList(functionDefinitionNode.parameters());
        Token closeParenToken = modifyToken(functionDefinitionNode.closeParenToken());
        Node returnTypeDesc = modifyNode(functionDefinitionNode.returnTypeDesc());
        BlockStatementNode functionBody = modifyNode(functionDefinitionNode.functionBody());
        return functionDefinitionNode.modify(
                metadata,
                visibilityQualifier,
                functionKeyword,
                functionName,
                openParenToken,
                parameters,
                closeParenToken,
                returnTypeDesc,
                functionBody);
    }

    @Override
    public Node transform(ImportDeclarationNode importDeclarationNode) {
        Token importKeyword = modifyToken(importDeclarationNode.importKeyword());
        Token orgName = modifyToken(importDeclarationNode.orgName());
        Node moduleName = modifyNode(importDeclarationNode.moduleName());
        Node version = modifyNode(importDeclarationNode.version());
        Node prefix = modifyNode(importDeclarationNode.prefix());
        Token semicolon = modifyToken(importDeclarationNode.semicolon());
        return importDeclarationNode.modify(
                importKeyword,
                orgName,
                moduleName,
                version,
                prefix,
                semicolon);
    }

    @Override
    public Node transform(ListenerDeclarationNode listenerDeclarationNode) {
        MetadataNode metadata = modifyNode(listenerDeclarationNode.metadata());
        Token visibilityQualifier = modifyToken(listenerDeclarationNode.visibilityQualifier());
        Token listenerKeyword = modifyToken(listenerDeclarationNode.listenerKeyword());
        Node typeDescriptor = modifyNode(listenerDeclarationNode.typeDescriptor());
        Token variableName = modifyToken(listenerDeclarationNode.variableName());
        Token equalsToken = modifyToken(listenerDeclarationNode.equalsToken());
        Node initializer = modifyNode(listenerDeclarationNode.initializer());
        Token semicolonToken = modifyToken(listenerDeclarationNode.semicolonToken());
        return listenerDeclarationNode.modify(
                metadata,
                visibilityQualifier,
                listenerKeyword,
                typeDescriptor,
                variableName,
                equalsToken,
                initializer,
                semicolonToken);
    }

    @Override
    public Node transform(TypeDefinitionNode typeDefinitionNode) {
        MetadataNode metadata = modifyNode(typeDefinitionNode.metadata());
        Token visibilityQualifier = modifyToken(typeDefinitionNode.visibilityQualifier());
        Token typeKeyword = modifyToken(typeDefinitionNode.typeKeyword());
        Token typeName = modifyToken(typeDefinitionNode.typeName());
        Node typeDescriptor = modifyNode(typeDefinitionNode.typeDescriptor());
        Token semicolonToken = modifyToken(typeDefinitionNode.semicolonToken());
        return typeDefinitionNode.modify(
                metadata,
                visibilityQualifier,
                typeKeyword,
                typeName,
                typeDescriptor,
                semicolonToken);
    }

    @Override
    public Node transform(ServiceDeclarationNode serviceDeclarationNode) {
        MetadataNode metadata = modifyNode(serviceDeclarationNode.metadata());
        Token serviceKeyword = modifyToken(serviceDeclarationNode.serviceKeyword());
        IdentifierToken serviceName = modifyNode(serviceDeclarationNode.serviceName());
        Token onKeyword = modifyToken(serviceDeclarationNode.onKeyword());
        NodeList<ExpressionNode> expressions = modifyNodeList(serviceDeclarationNode.expressions());
        Node serviceBody = modifyNode(serviceDeclarationNode.serviceBody());
        return serviceDeclarationNode.modify(
                metadata,
                serviceKeyword,
                serviceName,
                onKeyword,
                expressions,
                serviceBody);
    }

    @Override
    public Node transform(AssignmentStatementNode assignmentStatementNode) {
        Node varRef = modifyNode(assignmentStatementNode.varRef());
        Token equalsToken = modifyToken(assignmentStatementNode.equalsToken());
        ExpressionNode expression = modifyNode(assignmentStatementNode.expression());
        Token semicolonToken = modifyToken(assignmentStatementNode.semicolonToken());
        return assignmentStatementNode.modify(
                varRef,
                equalsToken,
                expression,
                semicolonToken);
    }

    @Override
    public Node transform(CompoundAssignmentStatementNode compoundAssignmentStatementNode) {
        ExpressionNode lhsExpression = modifyNode(compoundAssignmentStatementNode.lhsExpression());
        Token binaryOperator = modifyToken(compoundAssignmentStatementNode.binaryOperator());
        Token equalsToken = modifyToken(compoundAssignmentStatementNode.equalsToken());
        ExpressionNode rhsExpression = modifyNode(compoundAssignmentStatementNode.rhsExpression());
        Token semicolonToken = modifyToken(compoundAssignmentStatementNode.semicolonToken());
        return compoundAssignmentStatementNode.modify(
                lhsExpression,
                binaryOperator,
                equalsToken,
                rhsExpression,
                semicolonToken);
    }

    @Override
    public Node transform(VariableDeclarationNode variableDeclarationNode) {
        NodeList<AnnotationNode> annotations = modifyNodeList(variableDeclarationNode.annotations());
        Token finalKeyword = modifyToken(variableDeclarationNode.finalKeyword());
        Node typeName = modifyNode(variableDeclarationNode.typeName());
        Token variableName = modifyToken(variableDeclarationNode.variableName());
        Token equalsToken = modifyToken(variableDeclarationNode.equalsToken());
        ExpressionNode initializer = modifyNode(variableDeclarationNode.initializer());
        Token semicolonToken = modifyToken(variableDeclarationNode.semicolonToken());
        return variableDeclarationNode.modify(
                annotations,
                finalKeyword,
                typeName,
                variableName,
                equalsToken,
                initializer,
                semicolonToken);
    }

    @Override
    public Node transform(BlockStatementNode blockStatementNode) {
        Token openBraceToken = modifyToken(blockStatementNode.openBraceToken());
        NodeList<StatementNode> statements = modifyNodeList(blockStatementNode.statements());
        Token closeBraceToken = modifyToken(blockStatementNode.closeBraceToken());
        return blockStatementNode.modify(
                openBraceToken,
                statements,
                closeBraceToken);
    }

    @Override
    public Node transform(BreakStatementNode breakStatementNode) {
        Token breakToken = modifyToken(breakStatementNode.breakToken());
        Token semicolonToken = modifyToken(breakStatementNode.semicolonToken());
        return breakStatementNode.modify(
                breakToken,
                semicolonToken);
    }

    @Override
    public Node transform(ExpressionStatementNode expressionStatementNode) {
        ExpressionNode expression = modifyNode(expressionStatementNode.expression());
        Token semicolonToken = modifyToken(expressionStatementNode.semicolonToken());
        return expressionStatementNode.modify(
                expressionStatementNode.kind(),
                expression,
                semicolonToken);
    }

    @Override
    public Node transform(ContinueStatementNode continueStatementNode) {
        Token continueToken = modifyToken(continueStatementNode.continueToken());
        Token semicolonToken = modifyToken(continueStatementNode.semicolonToken());
        return continueStatementNode.modify(
                continueToken,
                semicolonToken);
    }

    @Override
    public Node transform(ExternalFunctionBodyNode externalFunctionBodyNode) {
        Token equalsToken = modifyToken(externalFunctionBodyNode.equalsToken());
        NodeList<AnnotationNode> annotations = modifyNodeList(externalFunctionBodyNode.annotations());
        Token externalKeyword = modifyToken(externalFunctionBodyNode.externalKeyword());
        Token semicolonToken = modifyToken(externalFunctionBodyNode.semicolonToken());
        return externalFunctionBodyNode.modify(
                equalsToken,
                annotations,
                externalKeyword,
                semicolonToken);
    }

    @Override
    public Node transform(IfElseStatementNode ifElseStatementNode) {
        Token ifKeyword = modifyToken(ifElseStatementNode.ifKeyword());
        ExpressionNode condition = modifyNode(ifElseStatementNode.condition());
        Node ifBody = modifyNode(ifElseStatementNode.ifBody());
        Node elseBody = modifyNode(ifElseStatementNode.elseBody());
        return ifElseStatementNode.modify(
                ifKeyword,
                condition,
                ifBody,
                elseBody);
    }

    @Override
    public Node transform(ElseBlockNode elseBlockNode) {
        Token elseKeyword = modifyToken(elseBlockNode.elseKeyword());
        Node elseBody = modifyNode(elseBlockNode.elseBody());
        return elseBlockNode.modify(
                elseKeyword,
                elseBody);
    }

    @Override
    public Node transform(WhileStatementNode whileStatementNode) {
        Token whileKeyword = modifyToken(whileStatementNode.whileKeyword());
        ExpressionNode condition = modifyNode(whileStatementNode.condition());
        Node whileBody = modifyNode(whileStatementNode.whileBody());
        return whileStatementNode.modify(
                whileKeyword,
                condition,
                whileBody);
    }

    @Override
    public Node transform(PanicStatementNode panicStatementNode) {
        Token panicKeyword = modifyToken(panicStatementNode.panicKeyword());
        ExpressionNode expression = modifyNode(panicStatementNode.expression());
        Token semicolonToken = modifyToken(panicStatementNode.semicolonToken());
        return panicStatementNode.modify(
                panicKeyword,
                expression,
                semicolonToken);
    }

    @Override
    public Node transform(ReturnStatementNode returnStatementNode) {
        Token returnKeyword = modifyToken(returnStatementNode.returnKeyword());
        ExpressionNode expression = modifyNode(returnStatementNode.expression());
        Token semicolonToken = modifyToken(returnStatementNode.semicolonToken());
        return returnStatementNode.modify(
                returnKeyword,
                expression,
                semicolonToken);
    }

    @Override
    public Node transform(LocalTypeDefinitionStatementNode localTypeDefinitionStatementNode) {
        NodeList<AnnotationNode> annotations = modifyNodeList(localTypeDefinitionStatementNode.annotations());
        Token typeKeyword = modifyToken(localTypeDefinitionStatementNode.typeKeyword());
        Node typeName = modifyNode(localTypeDefinitionStatementNode.typeName());
        Node typeDescriptor = modifyNode(localTypeDefinitionStatementNode.typeDescriptor());
        Token semicolonToken = modifyToken(localTypeDefinitionStatementNode.semicolonToken());
        return localTypeDefinitionStatementNode.modify(
                annotations,
                typeKeyword,
                typeName,
                typeDescriptor,
                semicolonToken);
    }

    @Override
    public Node transform(BinaryExpressionNode binaryExpressionNode) {
        Node lhsExpr = modifyNode(binaryExpressionNode.lhsExpr());
        Token operator = modifyToken(binaryExpressionNode.operator());
        Node rhsExpr = modifyNode(binaryExpressionNode.rhsExpr());
        return binaryExpressionNode.modify(
                binaryExpressionNode.kind(),
                lhsExpr,
                operator,
                rhsExpr);
    }

    @Override
    public Node transform(BracedExpressionNode bracedExpressionNode) {
        Token openParen = modifyToken(bracedExpressionNode.openParen());
        ExpressionNode expression = modifyNode(bracedExpressionNode.expression());
        Token closeParen = modifyToken(bracedExpressionNode.closeParen());
        return bracedExpressionNode.modify(
                bracedExpressionNode.kind(),
                openParen,
                expression,
                closeParen);
    }

    @Override
    public Node transform(CheckExpressionNode checkExpressionNode) {
        Token checkKeyword = modifyToken(checkExpressionNode.checkKeyword());
        ExpressionNode expression = modifyNode(checkExpressionNode.expression());
        return checkExpressionNode.modify(
                checkKeyword,
                expression);
    }

    @Override
    public Node transform(FieldAccessExpressionNode fieldAccessExpressionNode) {
        ExpressionNode expression = modifyNode(fieldAccessExpressionNode.expression());
        Token dotToken = modifyToken(fieldAccessExpressionNode.dotToken());
        Token fieldName = modifyToken(fieldAccessExpressionNode.fieldName());
        return fieldAccessExpressionNode.modify(
                expression,
                dotToken,
                fieldName);
    }

    @Override
    public Node transform(FunctionCallExpressionNode functionCallExpressionNode) {
        Node functionName = modifyNode(functionCallExpressionNode.functionName());
        Token openParenToken = modifyToken(functionCallExpressionNode.openParenToken());
        NodeList<FunctionArgumentNode> arguments = modifyNodeList(functionCallExpressionNode.arguments());
        Token closeParenToken = modifyToken(functionCallExpressionNode.closeParenToken());
        return functionCallExpressionNode.modify(
                functionName,
                openParenToken,
                arguments,
                closeParenToken);
    }

    @Override
    public Node transform(MethodCallExpressionNode methodCallExpressionNode) {
        ExpressionNode expression = modifyNode(methodCallExpressionNode.expression());
        Token dotToken = modifyToken(methodCallExpressionNode.dotToken());
        Token methodName = modifyToken(methodCallExpressionNode.methodName());
        Token openParenToken = modifyToken(methodCallExpressionNode.openParenToken());
        NodeList<FunctionArgumentNode> arguments = modifyNodeList(methodCallExpressionNode.arguments());
        Token closeParenToken = modifyToken(methodCallExpressionNode.closeParenToken());
        return methodCallExpressionNode.modify(
                expression,
                dotToken,
                methodName,
                openParenToken,
                arguments,
                closeParenToken);
    }

    @Override
    public Node transform(MappingConstructorExpressionNode mappingConstructorExpressionNode) {
        Token openBrace = modifyToken(mappingConstructorExpressionNode.openBrace());
        NodeList<MappingFieldNode> fields = modifyNodeList(mappingConstructorExpressionNode.fields());
        Token closeBrace = modifyToken(mappingConstructorExpressionNode.closeBrace());
        return mappingConstructorExpressionNode.modify(
                openBrace,
                fields,
                closeBrace);
    }

    @Override
    public Node transform(MemberAccessExpressionNode memberAccessExpressionNode) {
        ExpressionNode containerExpression = modifyNode(memberAccessExpressionNode.containerExpression());
        Token openBracket = modifyToken(memberAccessExpressionNode.openBracket());
        ExpressionNode keyExpression = modifyNode(memberAccessExpressionNode.keyExpression());
        Token closeBracket = modifyToken(memberAccessExpressionNode.closeBracket());
        return memberAccessExpressionNode.modify(
                containerExpression,
                openBracket,
                keyExpression,
                closeBracket);
    }

    @Override
    public Node transform(TypeofExpressionNode typeofExpressionNode) {
        Token typeofKeyword = modifyToken(typeofExpressionNode.typeofKeyword());
        ExpressionNode expression = modifyNode(typeofExpressionNode.expression());
        return typeofExpressionNode.modify(
                typeofKeyword,
                expression);
    }

    @Override
    public Node transform(UnaryExpressionNode unaryExpressionNode) {
        Token unaryOperator = modifyToken(unaryExpressionNode.unaryOperator());
        ExpressionNode expression = modifyNode(unaryExpressionNode.expression());
        return unaryExpressionNode.modify(
                unaryOperator,
                expression);
    }

    @Override
    public Node transform(ComputedNameFieldNode computedNameFieldNode) {
        Token leadingComma = modifyToken(computedNameFieldNode.leadingComma());
        Token openBracket = modifyToken(computedNameFieldNode.openBracket());
        ExpressionNode fieldNameExpr = modifyNode(computedNameFieldNode.fieldNameExpr());
        Token closeBracket = modifyToken(computedNameFieldNode.closeBracket());
        Token colonToken = modifyToken(computedNameFieldNode.colonToken());
        ExpressionNode valueExpr = modifyNode(computedNameFieldNode.valueExpr());
        return computedNameFieldNode.modify(
                leadingComma,
                openBracket,
                fieldNameExpr,
                closeBracket,
                colonToken,
                valueExpr);
    }

    @Override
    public Node transform(ConstantDeclarationNode constantDeclarationNode) {
        MetadataNode metadata = modifyNode(constantDeclarationNode.metadata());
        Token visibilityQualifier = modifyToken(constantDeclarationNode.visibilityQualifier());
        Token constKeyword = modifyToken(constantDeclarationNode.constKeyword());
        Node typeDescriptor = modifyNode(constantDeclarationNode.typeDescriptor());
        Token variableName = modifyToken(constantDeclarationNode.variableName());
        Token equalsToken = modifyToken(constantDeclarationNode.equalsToken());
        Node initializer = modifyNode(constantDeclarationNode.initializer());
        Token semicolonToken = modifyToken(constantDeclarationNode.semicolonToken());
        return constantDeclarationNode.modify(
                metadata,
                visibilityQualifier,
                constKeyword,
                typeDescriptor,
                variableName,
                equalsToken,
                initializer,
                semicolonToken);
    }

    @Override
    public Node transform(DefaultableParameterNode defaultableParameterNode) {
        Token leadingComma = modifyToken(defaultableParameterNode.leadingComma());
        NodeList<AnnotationNode> annotations = modifyNodeList(defaultableParameterNode.annotations());
        Token visibilityQualifier = modifyToken(defaultableParameterNode.visibilityQualifier());
        Node type = modifyNode(defaultableParameterNode.type());
        Token paramName = modifyToken(defaultableParameterNode.paramName());
        Token equalsToken = modifyToken(defaultableParameterNode.equalsToken());
        Node expression = modifyNode(defaultableParameterNode.expression());
        return defaultableParameterNode.modify(
                leadingComma,
                annotations,
                visibilityQualifier,
                type,
                paramName,
                equalsToken,
                expression);
    }

    @Override
    public Node transform(RequiredParameterNode requiredParameterNode) {
        Token leadingComma = modifyToken(requiredParameterNode.leadingComma());
        NodeList<AnnotationNode> annotations = modifyNodeList(requiredParameterNode.annotations());
        Token visibilityQualifier = modifyToken(requiredParameterNode.visibilityQualifier());
        Node type = modifyNode(requiredParameterNode.type());
        Token paramName = modifyToken(requiredParameterNode.paramName());
        return requiredParameterNode.modify(
                leadingComma,
                annotations,
                visibilityQualifier,
                type,
                paramName);
    }

    @Override
    public Node transform(RestParameterNode restParameterNode) {
        Token leadingComma = modifyToken(restParameterNode.leadingComma());
        NodeList<AnnotationNode> annotations = modifyNodeList(restParameterNode.annotations());
        Node type = modifyNode(restParameterNode.type());
        Token ellipsisToken = modifyToken(restParameterNode.ellipsisToken());
        Token paramName = modifyToken(restParameterNode.paramName());
        return restParameterNode.modify(
                leadingComma,
                annotations,
                type,
                ellipsisToken,
                paramName);
    }

    @Override
    public Node transform(ExpressionListItemNode expressionListItemNode) {
        Token leadingComma = modifyToken(expressionListItemNode.leadingComma());
        ExpressionNode expression = modifyNode(expressionListItemNode.expression());
        return expressionListItemNode.modify(
                leadingComma,
                expression);
    }

    @Override
    public Node transform(ImportOrgNameNode importOrgNameNode) {
        Token orgName = modifyToken(importOrgNameNode.orgName());
        Token slashToken = modifyToken(importOrgNameNode.slashToken());
        return importOrgNameNode.modify(
                orgName,
                slashToken);
    }

    @Override
    public Node transform(ImportPrefixNode importPrefixNode) {
        Token asKeyword = modifyToken(importPrefixNode.asKeyword());
        Token prefix = modifyToken(importPrefixNode.prefix());
        return importPrefixNode.modify(
                asKeyword,
                prefix);
    }

    @Override
    public Node transform(ImportSubVersionNode importSubVersionNode) {
        Token leadingDot = modifyToken(importSubVersionNode.leadingDot());
        Token versionNumber = modifyToken(importSubVersionNode.versionNumber());
        return importSubVersionNode.modify(
                leadingDot,
                versionNumber);
    }

    @Override
    public Node transform(ImportVersionNode importVersionNode) {
        Token versionKeyword = modifyToken(importVersionNode.versionKeyword());
        Node versionNumber = modifyNode(importVersionNode.versionNumber());
        return importVersionNode.modify(
                versionKeyword,
                versionNumber);
    }

    @Override
    public Node transform(SubModuleNameNode subModuleNameNode) {
        Token leadingDot = modifyToken(subModuleNameNode.leadingDot());
        IdentifierToken moduleName = modifyNode(subModuleNameNode.moduleName());
        return subModuleNameNode.modify(
                leadingDot,
                moduleName);
    }

    @Override
    public Node transform(SpecificFieldNode specificFieldNode) {
        Token leadingComma = modifyToken(specificFieldNode.leadingComma());
        IdentifierToken fieldName = modifyNode(specificFieldNode.fieldName());
        Token colon = modifyToken(specificFieldNode.colon());
        ExpressionNode valueExpr = modifyNode(specificFieldNode.valueExpr());
        return specificFieldNode.modify(
                leadingComma,
                fieldName,
                colon,
                valueExpr);
    }

    @Override
    public Node transform(SpreadFieldNode spreadFieldNode) {
        Token leadingComma = modifyToken(spreadFieldNode.leadingComma());
        Token ellipsis = modifyToken(spreadFieldNode.ellipsis());
        ExpressionNode valueExpr = modifyNode(spreadFieldNode.valueExpr());
        return spreadFieldNode.modify(
                leadingComma,
                ellipsis,
                valueExpr);
    }

    @Override
    public Node transform(NamedArgumentNode namedArgumentNode) {
        Token leadingComma = modifyToken(namedArgumentNode.leadingComma());
        Token argumentName = modifyToken(namedArgumentNode.argumentName());
        Token equalsToken = modifyToken(namedArgumentNode.equalsToken());
        ExpressionNode expression = modifyNode(namedArgumentNode.expression());
        return namedArgumentNode.modify(
                leadingComma,
                argumentName,
                equalsToken,
                expression);
    }

    @Override
    public Node transform(PositionalArgumentNode positionalArgumentNode) {
        Token leadingComma = modifyToken(positionalArgumentNode.leadingComma());
        ExpressionNode expression = modifyNode(positionalArgumentNode.expression());
        return positionalArgumentNode.modify(
                leadingComma,
                expression);
    }

    @Override
    public Node transform(RestArgumentNode restArgumentNode) {
        Token leadingComma = modifyToken(restArgumentNode.leadingComma());
        Token ellipsis = modifyToken(restArgumentNode.ellipsis());
        ExpressionNode expression = modifyNode(restArgumentNode.expression());
        return restArgumentNode.modify(
                leadingComma,
                ellipsis,
                expression);
    }

    @Override
    public Node transform(ObjectTypeDescriptorNode objectTypeDescriptorNode) {
        NodeList<Token> objectTypeQualifiers = modifyNodeList(objectTypeDescriptorNode.objectTypeQualifiers());
        Token objectKeyword = modifyToken(objectTypeDescriptorNode.objectKeyword());
        Token openBrace = modifyToken(objectTypeDescriptorNode.openBrace());
        NodeList<Node> members = modifyNodeList(objectTypeDescriptorNode.members());
        Token closeBrace = modifyToken(objectTypeDescriptorNode.closeBrace());
        return objectTypeDescriptorNode.modify(
                objectTypeQualifiers,
                objectKeyword,
                openBrace,
                members,
                closeBrace);
    }

    @Override
    public Node transform(RecordTypeDescriptorNode recordTypeDescriptorNode) {
        Token objectKeyword = modifyToken(recordTypeDescriptorNode.objectKeyword());
        Token bodyStartDelimiter = modifyToken(recordTypeDescriptorNode.bodyStartDelimiter());
        NodeList<Node> fields = modifyNodeList(recordTypeDescriptorNode.fields());
        Token bodyEndDelimiter = modifyToken(recordTypeDescriptorNode.bodyEndDelimiter());
        return recordTypeDescriptorNode.modify(
                objectKeyword,
                bodyStartDelimiter,
                fields,
                bodyEndDelimiter);
    }

    @Override
    public Node transform(ReturnTypeDescriptorNode returnTypeDescriptorNode) {
        Token returnsKeyword = modifyToken(returnTypeDescriptorNode.returnsKeyword());
        NodeList<AnnotationNode> annotations = modifyNodeList(returnTypeDescriptorNode.annotations());
        Node type = modifyNode(returnTypeDescriptorNode.type());
        return returnTypeDescriptorNode.modify(
                returnsKeyword,
                annotations,
                type);
    }

    @Override
    public Node transform(NilTypeDescriptorNode nilTypeDescriptorNode) {
        Token openParenToken = modifyToken(nilTypeDescriptorNode.openParenToken());
        Token closeParenToken = modifyToken(nilTypeDescriptorNode.closeParenToken());
        return nilTypeDescriptorNode.modify(
                openParenToken,
                closeParenToken);
    }

    @Override
    public Node transform(OptionalTypeDescriptorNode optionalTypeDescriptorNode) {
        Node typeDescriptor = modifyNode(optionalTypeDescriptorNode.typeDescriptor());
        Token questionMarkToken = modifyToken(optionalTypeDescriptorNode.questionMarkToken());
        return optionalTypeDescriptorNode.modify(
                typeDescriptor,
                questionMarkToken);
    }

    @Override
    public Node transform(ObjectFieldNode objectFieldNode) {
        MetadataNode metadata = modifyNode(objectFieldNode.metadata());
        Token visibilityQualifier = modifyToken(objectFieldNode.visibilityQualifier());
        Node type = modifyNode(objectFieldNode.type());
        Token fieldName = modifyToken(objectFieldNode.fieldName());
        Token equalsToken = modifyToken(objectFieldNode.equalsToken());
        ExpressionNode expression = modifyNode(objectFieldNode.expression());
        Token semicolonToken = modifyToken(objectFieldNode.semicolonToken());
        return objectFieldNode.modify(
                metadata,
                visibilityQualifier,
                type,
                fieldName,
                equalsToken,
                expression,
                semicolonToken);
    }

    @Override
    public Node transform(RecordFieldNode recordFieldNode) {
        MetadataNode metadata = modifyNode(recordFieldNode.metadata());
        Node type = modifyNode(recordFieldNode.type());
        Token fieldName = modifyToken(recordFieldNode.fieldName());
        Token questionMarkToken = modifyToken(recordFieldNode.questionMarkToken());
        Token semicolonToken = modifyToken(recordFieldNode.semicolonToken());
        return recordFieldNode.modify(
                metadata,
                type,
                fieldName,
                questionMarkToken,
                semicolonToken);
    }

    @Override
    public Node transform(RecordFieldWithDefaultValueNode recordFieldWithDefaultValueNode) {
        MetadataNode metadata = modifyNode(recordFieldWithDefaultValueNode.metadata());
        Node type = modifyNode(recordFieldWithDefaultValueNode.type());
        Token fieldName = modifyToken(recordFieldWithDefaultValueNode.fieldName());
        Token equalsToken = modifyToken(recordFieldWithDefaultValueNode.equalsToken());
        ExpressionNode expression = modifyNode(recordFieldWithDefaultValueNode.expression());
        Token semicolonToken = modifyToken(recordFieldWithDefaultValueNode.semicolonToken());
        return recordFieldWithDefaultValueNode.modify(
                metadata,
                type,
                fieldName,
                equalsToken,
                expression,
                semicolonToken);
    }

    @Override
    public Node transform(RecordRestDescriptorNode recordRestDescriptorNode) {
        Node type = modifyNode(recordRestDescriptorNode.type());
        Token ellipsisToken = modifyToken(recordRestDescriptorNode.ellipsisToken());
        Token semicolonToken = modifyToken(recordRestDescriptorNode.semicolonToken());
        return recordRestDescriptorNode.modify(
                type,
                ellipsisToken,
                semicolonToken);
    }

    @Override
    public Node transform(TypeReferenceNode typeReferenceNode) {
        Token asteriskToken = modifyToken(typeReferenceNode.asteriskToken());
        Node type = modifyNode(typeReferenceNode.type());
        Token semicolonToken = modifyToken(typeReferenceNode.semicolonToken());
        return typeReferenceNode.modify(
                asteriskToken,
                type,
                semicolonToken);
    }

    @Override
    public Node transform(QualifiedIdentifierNode qualifiedIdentifierNode) {
        Token modulePrefix = modifyToken(qualifiedIdentifierNode.modulePrefix());
        Node colon = modifyNode(qualifiedIdentifierNode.colon());
        IdentifierToken identifier = modifyNode(qualifiedIdentifierNode.identifier());
        return qualifiedIdentifierNode.modify(
                modulePrefix,
                colon,
                identifier);
    }

    @Override
    public Node transform(ServiceBodyNode serviceBodyNode) {
        Token openBraceToken = modifyToken(serviceBodyNode.openBraceToken());
        NodeList<Node> resources = modifyNodeList(serviceBodyNode.resources());
        Token closeBraceToken = modifyToken(serviceBodyNode.closeBraceToken());
        return serviceBodyNode.modify(
                openBraceToken,
                resources,
                closeBraceToken);
    }

    @Override
    public Node transform(AnnotationNode annotationNode) {
        Token atToken = modifyToken(annotationNode.atToken());
        Node annotReference = modifyNode(annotationNode.annotReference());
        MappingConstructorExpressionNode annotValue = modifyNode(annotationNode.annotValue());
        return annotationNode.modify(
                atToken,
                annotReference,
                annotValue);
    }

    @Override
    public Node transform(MetadataNode metadataNode) {
        Node documentationString = modifyNode(metadataNode.documentationString());
        NodeList<AnnotationNode> annotations = modifyNodeList(metadataNode.annotations());
        return metadataNode.modify(
                documentationString,
                annotations);
    }

    @Override
    public Node transform(ModuleVariableDeclarationNode moduleVariableDeclarationNode) {
        MetadataNode metadata = modifyNode(moduleVariableDeclarationNode.metadata());
        Token finalKeyword = modifyToken(moduleVariableDeclarationNode.finalKeyword());
        Node typeName = modifyNode(moduleVariableDeclarationNode.typeName());
        Token variableName = modifyToken(moduleVariableDeclarationNode.variableName());
        Token equalsToken = modifyToken(moduleVariableDeclarationNode.equalsToken());
        ExpressionNode initializer = modifyNode(moduleVariableDeclarationNode.initializer());
        Token semicolonToken = modifyToken(moduleVariableDeclarationNode.semicolonToken());
        return moduleVariableDeclarationNode.modify(
                metadata,
                finalKeyword,
                typeName,
                variableName,
                equalsToken,
                initializer,
                semicolonToken);
    }

    @Override
    public Node transform(IsExpressionNode isExpressionNode) {
        ExpressionNode expression = modifyNode(isExpressionNode.expression());
        Token isKeyword = modifyToken(isExpressionNode.isKeyword());
        Node typeDescriptor = modifyNode(isExpressionNode.typeDescriptor());
        return isExpressionNode.modify(
                expression,
                isKeyword,
                typeDescriptor);
    }

    @Override
<<<<<<< HEAD
    public Node transform(ArrayTypeDescriptorNode arrayTypeDescriptorNode) {
        Node typeDescriptorNode = modifyNode(arrayTypeDescriptorNode.typeDescriptorNode());
        Token openBracketToken = modifyToken(arrayTypeDescriptorNode.openBracketToken());
        Node arrayLengthNode = modifyNode(arrayTypeDescriptorNode.arrayLengthNode());
        Token closeBracketToken = modifyToken(arrayTypeDescriptorNode.closeBracketToken());
        return arrayTypeDescriptorNode.modify(
                typeDescriptorNode,
                openBracketToken,
                arrayLengthNode,
                closeBracketToken);
=======
    public Node transform(RemoteMethodCallActionNode remoteMethodCallActionNode) {
        ExpressionNode expression = modifyNode(remoteMethodCallActionNode.expression());
        Token rightArrowToken = modifyToken(remoteMethodCallActionNode.rightArrowToken());
        Token methodName = modifyToken(remoteMethodCallActionNode.methodName());
        Token openParenToken = modifyToken(remoteMethodCallActionNode.openParenToken());
        NodeList<FunctionArgumentNode> arguments = modifyNodeList(remoteMethodCallActionNode.arguments());
        Token closeParenToken = modifyToken(remoteMethodCallActionNode.closeParenToken());
        return remoteMethodCallActionNode.modify(
                expression,
                rightArrowToken,
                methodName,
                openParenToken,
                arguments,
                closeParenToken);
>>>>>>> 5d102aeb
    }

    // Tokens

    @Override
    public Node transform(Token token) {
        return token;
    }

    @Override
    public Node transform(IdentifierToken identifier) {
        return identifier;
    }

    @Override
    public Node transform(EmptyToken emptyToken) {
        return emptyToken;
    }

    @Override
    protected Node transformSyntaxNode(Node node) {
        return node;
    }

    protected <T extends Node> NodeList<T> modifyNodeList(NodeList<T> nodeList) {
        if (nodeList.isEmpty()) {
            return nodeList;
        }

        boolean nodeModified = false;
        STNode[] newSTNodes = new STNode[nodeList.size()];
        for (int index = 0; index < nodeList.size(); index++) {
            T oldNode = nodeList.get(index);
            T newNode = modifyNode(oldNode);
            if (oldNode != newNode) {
                nodeModified = true;
            }
            newSTNodes[index] = newNode.internalNode();
        }

        if (!nodeModified) {
            return nodeList;
        }

        STNode stNodeList = STNodeFactory.createNodeList(java.util.Arrays.asList(newSTNodes));
        return new NodeList<>(stNodeList.createUnlinkedFacade());
    }

    protected <T extends Token> T modifyToken(T token) {
        // TODO
        return (T) token.apply(this);
    }

    protected <T extends Node> T modifyNode(T node) {
        // TODO
        return (T) node.apply(this);
    }
}
<|MERGE_RESOLUTION|>--- conflicted
+++ resolved
@@ -821,7 +821,6 @@
     }
 
     @Override
-<<<<<<< HEAD
     public Node transform(ArrayTypeDescriptorNode arrayTypeDescriptorNode) {
         Node typeDescriptorNode = modifyNode(arrayTypeDescriptorNode.typeDescriptorNode());
         Token openBracketToken = modifyToken(arrayTypeDescriptorNode.openBracketToken());
@@ -832,7 +831,9 @@
                 openBracketToken,
                 arrayLengthNode,
                 closeBracketToken);
-=======
+    }
+
+    @Override
     public Node transform(RemoteMethodCallActionNode remoteMethodCallActionNode) {
         ExpressionNode expression = modifyNode(remoteMethodCallActionNode.expression());
         Token rightArrowToken = modifyToken(remoteMethodCallActionNode.rightArrowToken());
@@ -847,7 +848,6 @@
                 openParenToken,
                 arguments,
                 closeParenToken);
->>>>>>> 5d102aeb
     }
 
     // Tokens
