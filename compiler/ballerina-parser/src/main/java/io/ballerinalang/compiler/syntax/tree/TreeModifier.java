/*
 *  Copyright (c) 2020, WSO2 Inc. (http://www.wso2.org) All Rights Reserved.
 *
 *  WSO2 Inc. licenses this file to you under the Apache License,
 *  Version 2.0 (the "License"); you may not use this file except
 *  in compliance with the License.
 *  You may obtain a copy of the License at
 *
 *    http://www.apache.org/licenses/LICENSE-2.0
 *
 *  Unless required by applicable law or agreed to in writing,
 *  software distributed under the License is distributed on an
 *  "AS IS" BASIS, WITHOUT WARRANTIES OR CONDITIONS OF ANY
 *  KIND, either express or implied.  See the License for the
 *  specific language governing permissions and limitations
 *  under the License.
 */
package io.ballerinalang.compiler.syntax.tree;

import io.ballerinalang.compiler.internal.parser.tree.STNode;
import io.ballerinalang.compiler.internal.parser.tree.STNodeFactory;

import java.util.function.Function;

/**
 * Produces a new tree by doing a depth-first traversal of the tree.
 *
 * This is a generated class.
 *
 * @since 1.3.0
 */
public abstract class TreeModifier extends NodeTransformer<Node> {

    @Override
    public Node transform(ModulePartNode modulePartNode) {
        NodeList<ImportDeclarationNode> imports = modifyNodeList(modulePartNode.imports());
        NodeList<ModuleMemberDeclarationNode> members = modifyNodeList(modulePartNode.members());
        Token eofToken = modifyToken(modulePartNode.eofToken());
        return modulePartNode.modify(
                imports,
                members,
                eofToken);
    }

    @Override
    public Node transform(FunctionDefinitionNode functionDefinitionNode) {
        MetadataNode metadata = modifyNode(functionDefinitionNode.metadata());
        Token visibilityQualifier = modifyToken(functionDefinitionNode.visibilityQualifier().orElse(null));
        Token functionKeyword = modifyToken(functionDefinitionNode.functionKeyword());
        IdentifierToken functionName = modifyNode(functionDefinitionNode.functionName());
        FunctionSignatureNode functionSignature = modifyNode(functionDefinitionNode.functionSignature());
        FunctionBodyNode functionBody = modifyNode(functionDefinitionNode.functionBody());
        return functionDefinitionNode.modify(
                metadata,
                visibilityQualifier,
                functionKeyword,
                functionName,
                functionSignature,
                functionBody);
    }

    @Override
    public Node transform(ImportDeclarationNode importDeclarationNode) {
        Token importKeyword = modifyToken(importDeclarationNode.importKeyword());
        Node orgName = modifyNode(importDeclarationNode.orgName().orElse(null));
        SeparatedNodeList<IdentifierToken> moduleName = modifySeparatedNodeList(importDeclarationNode.moduleName());
        Node version = modifyNode(importDeclarationNode.version().orElse(null));
        Node prefix = modifyNode(importDeclarationNode.prefix().orElse(null));
        Token semicolon = modifyToken(importDeclarationNode.semicolon());
        return importDeclarationNode.modify(
                importKeyword,
                orgName,
                moduleName,
                version,
                prefix,
                semicolon);
    }

    @Override
    public Node transform(ListenerDeclarationNode listenerDeclarationNode) {
        MetadataNode metadata = modifyNode(listenerDeclarationNode.metadata());
        Token visibilityQualifier = modifyToken(listenerDeclarationNode.visibilityQualifier().orElse(null));
        Token listenerKeyword = modifyToken(listenerDeclarationNode.listenerKeyword());
        Node typeDescriptor = modifyNode(listenerDeclarationNode.typeDescriptor());
        Token variableName = modifyToken(listenerDeclarationNode.variableName());
        Token equalsToken = modifyToken(listenerDeclarationNode.equalsToken());
        Node initializer = modifyNode(listenerDeclarationNode.initializer());
        Token semicolonToken = modifyToken(listenerDeclarationNode.semicolonToken());
        return listenerDeclarationNode.modify(
                metadata,
                visibilityQualifier,
                listenerKeyword,
                typeDescriptor,
                variableName,
                equalsToken,
                initializer,
                semicolonToken);
    }

    @Override
    public Node transform(TypeDefinitionNode typeDefinitionNode) {
        MetadataNode metadata = modifyNode(typeDefinitionNode.metadata());
        Token visibilityQualifier = modifyToken(typeDefinitionNode.visibilityQualifier().orElse(null));
        Token typeKeyword = modifyToken(typeDefinitionNode.typeKeyword());
        Token typeName = modifyToken(typeDefinitionNode.typeName());
        Node typeDescriptor = modifyNode(typeDefinitionNode.typeDescriptor());
        Token semicolonToken = modifyToken(typeDefinitionNode.semicolonToken());
        return typeDefinitionNode.modify(
                metadata,
                visibilityQualifier,
                typeKeyword,
                typeName,
                typeDescriptor,
                semicolonToken);
    }

    @Override
    public Node transform(ServiceDeclarationNode serviceDeclarationNode) {
        MetadataNode metadata = modifyNode(serviceDeclarationNode.metadata());
        Token serviceKeyword = modifyToken(serviceDeclarationNode.serviceKeyword());
        IdentifierToken serviceName = modifyNode(serviceDeclarationNode.serviceName());
        Token onKeyword = modifyToken(serviceDeclarationNode.onKeyword());
        NodeList<ExpressionNode> expressions = modifyNodeList(serviceDeclarationNode.expressions());
        Node serviceBody = modifyNode(serviceDeclarationNode.serviceBody());
        return serviceDeclarationNode.modify(
                metadata,
                serviceKeyword,
                serviceName,
                onKeyword,
                expressions,
                serviceBody);
    }

    @Override
    public Node transform(AssignmentStatementNode assignmentStatementNode) {
        Node varRef = modifyNode(assignmentStatementNode.varRef());
        Token equalsToken = modifyToken(assignmentStatementNode.equalsToken());
        ExpressionNode expression = modifyNode(assignmentStatementNode.expression());
        Token semicolonToken = modifyToken(assignmentStatementNode.semicolonToken());
        return assignmentStatementNode.modify(
                varRef,
                equalsToken,
                expression,
                semicolonToken);
    }

    @Override
    public Node transform(CompoundAssignmentStatementNode compoundAssignmentStatementNode) {
        ExpressionNode lhsExpression = modifyNode(compoundAssignmentStatementNode.lhsExpression());
        Token binaryOperator = modifyToken(compoundAssignmentStatementNode.binaryOperator());
        Token equalsToken = modifyToken(compoundAssignmentStatementNode.equalsToken());
        ExpressionNode rhsExpression = modifyNode(compoundAssignmentStatementNode.rhsExpression());
        Token semicolonToken = modifyToken(compoundAssignmentStatementNode.semicolonToken());
        return compoundAssignmentStatementNode.modify(
                lhsExpression,
                binaryOperator,
                equalsToken,
                rhsExpression,
                semicolonToken);
    }

    @Override
    public Node transform(VariableDeclarationNode variableDeclarationNode) {
        NodeList<AnnotationNode> annotations = modifyNodeList(variableDeclarationNode.annotations());
        Token finalKeyword = modifyToken(variableDeclarationNode.finalKeyword().orElse(null));
        Node typeName = modifyNode(variableDeclarationNode.typeName());
        Token variableName = modifyToken(variableDeclarationNode.variableName());
        Token equalsToken = modifyToken(variableDeclarationNode.equalsToken().orElse(null));
        ExpressionNode initializer = modifyNode(variableDeclarationNode.initializer().orElse(null));
        Token semicolonToken = modifyToken(variableDeclarationNode.semicolonToken());
        return variableDeclarationNode.modify(
                annotations,
                finalKeyword,
                typeName,
                variableName,
                equalsToken,
                initializer,
                semicolonToken);
    }

    @Override
    public Node transform(BlockStatementNode blockStatementNode) {
        Token openBraceToken = modifyToken(blockStatementNode.openBraceToken());
        NodeList<StatementNode> statements = modifyNodeList(blockStatementNode.statements());
        Token closeBraceToken = modifyToken(blockStatementNode.closeBraceToken());
        return blockStatementNode.modify(
                openBraceToken,
                statements,
                closeBraceToken);
    }

    @Override
    public Node transform(BreakStatementNode breakStatementNode) {
        Token breakToken = modifyToken(breakStatementNode.breakToken());
        Token semicolonToken = modifyToken(breakStatementNode.semicolonToken());
        return breakStatementNode.modify(
                breakToken,
                semicolonToken);
    }

    @Override
    public Node transform(ExpressionStatementNode expressionStatementNode) {
        ExpressionNode expression = modifyNode(expressionStatementNode.expression());
        Token semicolonToken = modifyToken(expressionStatementNode.semicolonToken());
        return expressionStatementNode.modify(
                expressionStatementNode.kind(),
                expression,
                semicolonToken);
    }

    @Override
    public Node transform(ContinueStatementNode continueStatementNode) {
        Token continueToken = modifyToken(continueStatementNode.continueToken());
        Token semicolonToken = modifyToken(continueStatementNode.semicolonToken());
        return continueStatementNode.modify(
                continueToken,
                semicolonToken);
    }

    @Override
    public Node transform(ExternalFunctionBodyNode externalFunctionBodyNode) {
        Token equalsToken = modifyToken(externalFunctionBodyNode.equalsToken());
        NodeList<AnnotationNode> annotations = modifyNodeList(externalFunctionBodyNode.annotations());
        Token externalKeyword = modifyToken(externalFunctionBodyNode.externalKeyword());
        Token semicolonToken = modifyToken(externalFunctionBodyNode.semicolonToken());
        return externalFunctionBodyNode.modify(
                equalsToken,
                annotations,
                externalKeyword,
                semicolonToken);
    }

    @Override
    public Node transform(IfElseStatementNode ifElseStatementNode) {
        Token ifKeyword = modifyToken(ifElseStatementNode.ifKeyword());
        ExpressionNode condition = modifyNode(ifElseStatementNode.condition());
        BlockStatementNode ifBody = modifyNode(ifElseStatementNode.ifBody());
        Node elseBody = modifyNode(ifElseStatementNode.elseBody().orElse(null));
        return ifElseStatementNode.modify(
                ifKeyword,
                condition,
                ifBody,
                elseBody);
    }

    @Override
    public Node transform(ElseBlockNode elseBlockNode) {
        Token elseKeyword = modifyToken(elseBlockNode.elseKeyword());
        StatementNode elseBody = modifyNode(elseBlockNode.elseBody());
        return elseBlockNode.modify(
                elseKeyword,
                elseBody);
    }

    @Override
    public Node transform(WhileStatementNode whileStatementNode) {
        Token whileKeyword = modifyToken(whileStatementNode.whileKeyword());
        ExpressionNode condition = modifyNode(whileStatementNode.condition());
        BlockStatementNode whileBody = modifyNode(whileStatementNode.whileBody());
        return whileStatementNode.modify(
                whileKeyword,
                condition,
                whileBody);
    }

    @Override
    public Node transform(PanicStatementNode panicStatementNode) {
        Token panicKeyword = modifyToken(panicStatementNode.panicKeyword());
        ExpressionNode expression = modifyNode(panicStatementNode.expression());
        Token semicolonToken = modifyToken(panicStatementNode.semicolonToken());
        return panicStatementNode.modify(
                panicKeyword,
                expression,
                semicolonToken);
    }

    @Override
    public Node transform(ReturnStatementNode returnStatementNode) {
        Token returnKeyword = modifyToken(returnStatementNode.returnKeyword());
        ExpressionNode expression = modifyNode(returnStatementNode.expression().orElse(null));
        Token semicolonToken = modifyToken(returnStatementNode.semicolonToken());
        return returnStatementNode.modify(
                returnKeyword,
                expression,
                semicolonToken);
    }

    @Override
    public Node transform(LocalTypeDefinitionStatementNode localTypeDefinitionStatementNode) {
        NodeList<AnnotationNode> annotations = modifyNodeList(localTypeDefinitionStatementNode.annotations());
        Token typeKeyword = modifyToken(localTypeDefinitionStatementNode.typeKeyword());
        Node typeName = modifyNode(localTypeDefinitionStatementNode.typeName());
        Node typeDescriptor = modifyNode(localTypeDefinitionStatementNode.typeDescriptor());
        Token semicolonToken = modifyToken(localTypeDefinitionStatementNode.semicolonToken());
        return localTypeDefinitionStatementNode.modify(
                annotations,
                typeKeyword,
                typeName,
                typeDescriptor,
                semicolonToken);
    }

    @Override
    public Node transform(LockStatementNode lockStatementNode) {
        Token lockKeyword = modifyToken(lockStatementNode.lockKeyword());
        StatementNode blockStatement = modifyNode(lockStatementNode.blockStatement());
        return lockStatementNode.modify(
                lockKeyword,
                blockStatement);
    }

    @Override
    public Node transform(ForkStatementNode forkStatementNode) {
        Token forkKeyword = modifyToken(forkStatementNode.forkKeyword());
        Token openBraceToken = modifyToken(forkStatementNode.openBraceToken());
        NodeList<NamedWorkerDeclarationNode> namedWorkerDeclarations = modifyNodeList(forkStatementNode.namedWorkerDeclarations());
        Token closeBraceToken = modifyToken(forkStatementNode.closeBraceToken());
        return forkStatementNode.modify(
                forkKeyword,
                openBraceToken,
                namedWorkerDeclarations,
                closeBraceToken);
    }

    @Override
    public Node transform(ForEachStatementNode forEachStatementNode) {
        Token forEachKeyword = modifyToken(forEachStatementNode.forEachKeyword());
        Node typeDescriptor = modifyNode(forEachStatementNode.typeDescriptor());
        Token variableName = modifyToken(forEachStatementNode.variableName());
        Token inKeyword = modifyToken(forEachStatementNode.inKeyword());
        Node ActionOrExpressionNode = modifyNode(forEachStatementNode.ActionOrExpressionNode());
        StatementNode blockStatement = modifyNode(forEachStatementNode.blockStatement());
        return forEachStatementNode.modify(
                forEachKeyword,
                typeDescriptor,
                variableName,
                inKeyword,
                ActionOrExpressionNode,
                blockStatement);
    }

    @Override
    public Node transform(BinaryExpressionNode binaryExpressionNode) {
        Node lhsExpr = modifyNode(binaryExpressionNode.lhsExpr());
        Token operator = modifyToken(binaryExpressionNode.operator());
        Node rhsExpr = modifyNode(binaryExpressionNode.rhsExpr());
        return binaryExpressionNode.modify(
                binaryExpressionNode.kind(),
                lhsExpr,
                operator,
                rhsExpr);
    }

    @Override
    public Node transform(BracedExpressionNode bracedExpressionNode) {
        Token openParen = modifyToken(bracedExpressionNode.openParen());
        ExpressionNode expression = modifyNode(bracedExpressionNode.expression());
        Token closeParen = modifyToken(bracedExpressionNode.closeParen());
        return bracedExpressionNode.modify(
                bracedExpressionNode.kind(),
                openParen,
                expression,
                closeParen);
    }

    @Override
    public Node transform(CheckExpressionNode checkExpressionNode) {
        Token checkKeyword = modifyToken(checkExpressionNode.checkKeyword());
        ExpressionNode expression = modifyNode(checkExpressionNode.expression());
        return checkExpressionNode.modify(
                checkExpressionNode.kind(),
                checkKeyword,
                expression);
    }

    @Override
    public Node transform(FieldAccessExpressionNode fieldAccessExpressionNode) {
        ExpressionNode expression = modifyNode(fieldAccessExpressionNode.expression());
        Token dotToken = modifyToken(fieldAccessExpressionNode.dotToken());
        Token fieldName = modifyToken(fieldAccessExpressionNode.fieldName());
        return fieldAccessExpressionNode.modify(
                expression,
                dotToken,
                fieldName);
    }

    @Override
    public Node transform(FunctionCallExpressionNode functionCallExpressionNode) {
        Node functionName = modifyNode(functionCallExpressionNode.functionName());
        Token openParenToken = modifyToken(functionCallExpressionNode.openParenToken());
        NodeList<FunctionArgumentNode> arguments = modifyNodeList(functionCallExpressionNode.arguments());
        Token closeParenToken = modifyToken(functionCallExpressionNode.closeParenToken());
        return functionCallExpressionNode.modify(
                functionName,
                openParenToken,
                arguments,
                closeParenToken);
    }

    @Override
    public Node transform(MethodCallExpressionNode methodCallExpressionNode) {
        ExpressionNode expression = modifyNode(methodCallExpressionNode.expression());
        Token dotToken = modifyToken(methodCallExpressionNode.dotToken());
        Token methodName = modifyToken(methodCallExpressionNode.methodName());
        Token openParenToken = modifyToken(methodCallExpressionNode.openParenToken());
        NodeList<FunctionArgumentNode> arguments = modifyNodeList(methodCallExpressionNode.arguments());
        Token closeParenToken = modifyToken(methodCallExpressionNode.closeParenToken());
        return methodCallExpressionNode.modify(
                expression,
                dotToken,
                methodName,
                openParenToken,
                arguments,
                closeParenToken);
    }

    @Override
    public Node transform(MappingConstructorExpressionNode mappingConstructorExpressionNode) {
        Token openBrace = modifyToken(mappingConstructorExpressionNode.openBrace());
        NodeList<MappingFieldNode> fields = modifyNodeList(mappingConstructorExpressionNode.fields());
        Token closeBrace = modifyToken(mappingConstructorExpressionNode.closeBrace());
        return mappingConstructorExpressionNode.modify(
                openBrace,
                fields,
                closeBrace);
    }

    @Override
    public Node transform(IndexedExpressionNode indexedExpressionNode) {
        ExpressionNode containerExpression = modifyNode(indexedExpressionNode.containerExpression());
        Token openBracket = modifyToken(indexedExpressionNode.openBracket());
        ExpressionNode keyExpression = modifyNode(indexedExpressionNode.keyExpression());
        Token closeBracket = modifyToken(indexedExpressionNode.closeBracket());
        return indexedExpressionNode.modify(
                containerExpression,
                openBracket,
                keyExpression,
                closeBracket);
    }

    @Override
    public Node transform(TypeofExpressionNode typeofExpressionNode) {
        Token typeofKeyword = modifyToken(typeofExpressionNode.typeofKeyword());
        ExpressionNode expression = modifyNode(typeofExpressionNode.expression());
        return typeofExpressionNode.modify(
                typeofKeyword,
                expression);
    }

    @Override
    public Node transform(UnaryExpressionNode unaryExpressionNode) {
        Token unaryOperator = modifyToken(unaryExpressionNode.unaryOperator());
        ExpressionNode expression = modifyNode(unaryExpressionNode.expression());
        return unaryExpressionNode.modify(
                unaryOperator,
                expression);
    }

    @Override
    public Node transform(ComputedNameFieldNode computedNameFieldNode) {
        Token leadingComma = modifyToken(computedNameFieldNode.leadingComma());
        Token openBracket = modifyToken(computedNameFieldNode.openBracket());
        ExpressionNode fieldNameExpr = modifyNode(computedNameFieldNode.fieldNameExpr());
        Token closeBracket = modifyToken(computedNameFieldNode.closeBracket());
        Token colonToken = modifyToken(computedNameFieldNode.colonToken());
        ExpressionNode valueExpr = modifyNode(computedNameFieldNode.valueExpr());
        return computedNameFieldNode.modify(
                leadingComma,
                openBracket,
                fieldNameExpr,
                closeBracket,
                colonToken,
                valueExpr);
    }

    @Override
    public Node transform(ConstantDeclarationNode constantDeclarationNode) {
        MetadataNode metadata = modifyNode(constantDeclarationNode.metadata());
        Token visibilityQualifier = modifyToken(constantDeclarationNode.visibilityQualifier());
        Token constKeyword = modifyToken(constantDeclarationNode.constKeyword());
        Node typeDescriptor = modifyNode(constantDeclarationNode.typeDescriptor());
        Token variableName = modifyToken(constantDeclarationNode.variableName());
        Token equalsToken = modifyToken(constantDeclarationNode.equalsToken());
        Node initializer = modifyNode(constantDeclarationNode.initializer());
        Token semicolonToken = modifyToken(constantDeclarationNode.semicolonToken());
        return constantDeclarationNode.modify(
                metadata,
                visibilityQualifier,
                constKeyword,
                typeDescriptor,
                variableName,
                equalsToken,
                initializer,
                semicolonToken);
    }

    @Override
    public Node transform(DefaultableParameterNode defaultableParameterNode) {
        Token leadingComma = modifyToken(defaultableParameterNode.leadingComma());
        NodeList<AnnotationNode> annotations = modifyNodeList(defaultableParameterNode.annotations());
        Token visibilityQualifier = modifyToken(defaultableParameterNode.visibilityQualifier().orElse(null));
        Node typeName = modifyNode(defaultableParameterNode.typeName());
        Token paramName = modifyToken(defaultableParameterNode.paramName());
        Token equalsToken = modifyToken(defaultableParameterNode.equalsToken());
        Node expression = modifyNode(defaultableParameterNode.expression());
        return defaultableParameterNode.modify(
                leadingComma,
                annotations,
                visibilityQualifier,
                typeName,
                paramName,
                equalsToken,
                expression);
    }

    @Override
    public Node transform(RequiredParameterNode requiredParameterNode) {
        Token leadingComma = modifyToken(requiredParameterNode.leadingComma());
        NodeList<AnnotationNode> annotations = modifyNodeList(requiredParameterNode.annotations());
        Token visibilityQualifier = modifyToken(requiredParameterNode.visibilityQualifier().orElse(null));
        Node typeName = modifyNode(requiredParameterNode.typeName());
        Token paramName = modifyToken(requiredParameterNode.paramName());
        return requiredParameterNode.modify(
                leadingComma,
                annotations,
                visibilityQualifier,
                typeName,
                paramName);
    }

    @Override
    public Node transform(RestParameterNode restParameterNode) {
        Token leadingComma = modifyToken(restParameterNode.leadingComma());
        NodeList<AnnotationNode> annotations = modifyNodeList(restParameterNode.annotations());
        Node typeName = modifyNode(restParameterNode.typeName());
        Token ellipsisToken = modifyToken(restParameterNode.ellipsisToken());
        Token paramName = modifyToken(restParameterNode.paramName());
        return restParameterNode.modify(
                leadingComma,
                annotations,
                typeName,
                ellipsisToken,
                paramName);
    }

    @Override
    public Node transform(ExpressionListItemNode expressionListItemNode) {
        Token leadingComma = modifyToken(expressionListItemNode.leadingComma());
        ExpressionNode expression = modifyNode(expressionListItemNode.expression());
        return expressionListItemNode.modify(
                leadingComma,
                expression);
    }

    @Override
    public Node transform(ImportOrgNameNode importOrgNameNode) {
        Token orgName = modifyToken(importOrgNameNode.orgName());
        Token slashToken = modifyToken(importOrgNameNode.slashToken());
        return importOrgNameNode.modify(
                orgName,
                slashToken);
    }

    @Override
    public Node transform(ImportPrefixNode importPrefixNode) {
        Token asKeyword = modifyToken(importPrefixNode.asKeyword());
        Token prefix = modifyToken(importPrefixNode.prefix());
        return importPrefixNode.modify(
                asKeyword,
                prefix);
    }

    @Override
    public Node transform(ImportSubVersionNode importSubVersionNode) {
        Token leadingDot = modifyToken(importSubVersionNode.leadingDot());
        Token versionNumber = modifyToken(importSubVersionNode.versionNumber());
        return importSubVersionNode.modify(
                leadingDot,
                versionNumber);
    }

    @Override
    public Node transform(ImportVersionNode importVersionNode) {
        Token versionKeyword = modifyToken(importVersionNode.versionKeyword());
        Node versionNumber = modifyNode(importVersionNode.versionNumber());
        return importVersionNode.modify(
                versionKeyword,
                versionNumber);
    }

    @Override
    public Node transform(SpecificFieldNode specificFieldNode) {
        Token leadingComma = modifyToken(specificFieldNode.leadingComma());
        Token fieldName = modifyToken(specificFieldNode.fieldName());
        Token colon = modifyToken(specificFieldNode.colon());
        ExpressionNode valueExpr = modifyNode(specificFieldNode.valueExpr());
        return specificFieldNode.modify(
                leadingComma,
                fieldName,
                colon,
                valueExpr);
    }

    @Override
    public Node transform(SpreadFieldNode spreadFieldNode) {
        Token leadingComma = modifyToken(spreadFieldNode.leadingComma());
        Token ellipsis = modifyToken(spreadFieldNode.ellipsis());
        ExpressionNode valueExpr = modifyNode(spreadFieldNode.valueExpr());
        return spreadFieldNode.modify(
                leadingComma,
                ellipsis,
                valueExpr);
    }

    @Override
    public Node transform(NamedArgumentNode namedArgumentNode) {
        Token leadingComma = modifyToken(namedArgumentNode.leadingComma());
        SimpleNameReferenceNode argumentName = modifyNode(namedArgumentNode.argumentName());
        Token equalsToken = modifyToken(namedArgumentNode.equalsToken());
        ExpressionNode expression = modifyNode(namedArgumentNode.expression());
        return namedArgumentNode.modify(
                leadingComma,
                argumentName,
                equalsToken,
                expression);
    }

    @Override
    public Node transform(PositionalArgumentNode positionalArgumentNode) {
        Token leadingComma = modifyToken(positionalArgumentNode.leadingComma());
        ExpressionNode expression = modifyNode(positionalArgumentNode.expression());
        return positionalArgumentNode.modify(
                leadingComma,
                expression);
    }

    @Override
    public Node transform(RestArgumentNode restArgumentNode) {
        Token leadingComma = modifyToken(restArgumentNode.leadingComma());
        Token ellipsis = modifyToken(restArgumentNode.ellipsis());
        ExpressionNode expression = modifyNode(restArgumentNode.expression());
        return restArgumentNode.modify(
                leadingComma,
                ellipsis,
                expression);
    }

    @Override
    public Node transform(ObjectTypeDescriptorNode objectTypeDescriptorNode) {
        NodeList<Token> objectTypeQualifiers = modifyNodeList(objectTypeDescriptorNode.objectTypeQualifiers());
        Token objectKeyword = modifyToken(objectTypeDescriptorNode.objectKeyword());
        Token openBrace = modifyToken(objectTypeDescriptorNode.openBrace());
        NodeList<Node> members = modifyNodeList(objectTypeDescriptorNode.members());
        Token closeBrace = modifyToken(objectTypeDescriptorNode.closeBrace());
        return objectTypeDescriptorNode.modify(
                objectTypeQualifiers,
                objectKeyword,
                openBrace,
                members,
                closeBrace);
    }

    @Override
    public Node transform(RecordTypeDescriptorNode recordTypeDescriptorNode) {
        Token objectKeyword = modifyToken(recordTypeDescriptorNode.objectKeyword());
        Token bodyStartDelimiter = modifyToken(recordTypeDescriptorNode.bodyStartDelimiter());
        NodeList<Node> fields = modifyNodeList(recordTypeDescriptorNode.fields());
        Token bodyEndDelimiter = modifyToken(recordTypeDescriptorNode.bodyEndDelimiter());
        return recordTypeDescriptorNode.modify(
                objectKeyword,
                bodyStartDelimiter,
                fields,
                bodyEndDelimiter);
    }

    @Override
    public Node transform(ReturnTypeDescriptorNode returnTypeDescriptorNode) {
        Token returnsKeyword = modifyToken(returnTypeDescriptorNode.returnsKeyword());
        NodeList<AnnotationNode> annotations = modifyNodeList(returnTypeDescriptorNode.annotations());
        Node type = modifyNode(returnTypeDescriptorNode.type());
        return returnTypeDescriptorNode.modify(
                returnsKeyword,
                annotations,
                type);
    }

    @Override
    public Node transform(NilTypeDescriptorNode nilTypeDescriptorNode) {
        Token openParenToken = modifyToken(nilTypeDescriptorNode.openParenToken());
        Token closeParenToken = modifyToken(nilTypeDescriptorNode.closeParenToken());
        return nilTypeDescriptorNode.modify(
                openParenToken,
                closeParenToken);
    }

    @Override
    public Node transform(OptionalTypeDescriptorNode optionalTypeDescriptorNode) {
        Node typeDescriptor = modifyNode(optionalTypeDescriptorNode.typeDescriptor());
        Token questionMarkToken = modifyToken(optionalTypeDescriptorNode.questionMarkToken());
        return optionalTypeDescriptorNode.modify(
                typeDescriptor,
                questionMarkToken);
    }

    @Override
    public Node transform(ObjectFieldNode objectFieldNode) {
        MetadataNode metadata = modifyNode(objectFieldNode.metadata());
        Token visibilityQualifier = modifyToken(objectFieldNode.visibilityQualifier());
        Node typeName = modifyNode(objectFieldNode.typeName());
        Token fieldName = modifyToken(objectFieldNode.fieldName());
        Token equalsToken = modifyToken(objectFieldNode.equalsToken());
        ExpressionNode expression = modifyNode(objectFieldNode.expression());
        Token semicolonToken = modifyToken(objectFieldNode.semicolonToken());
        return objectFieldNode.modify(
                metadata,
                visibilityQualifier,
                typeName,
                fieldName,
                equalsToken,
                expression,
                semicolonToken);
    }

    @Override
    public Node transform(RecordFieldNode recordFieldNode) {
        MetadataNode metadata = modifyNode(recordFieldNode.metadata());
        Node typeName = modifyNode(recordFieldNode.typeName());
        Token fieldName = modifyToken(recordFieldNode.fieldName());
        Token questionMarkToken = modifyToken(recordFieldNode.questionMarkToken().orElse(null));
        Token semicolonToken = modifyToken(recordFieldNode.semicolonToken());
        return recordFieldNode.modify(
                metadata,
                typeName,
                fieldName,
                questionMarkToken,
                semicolonToken);
    }

    @Override
    public Node transform(RecordFieldWithDefaultValueNode recordFieldWithDefaultValueNode) {
        MetadataNode metadata = modifyNode(recordFieldWithDefaultValueNode.metadata());
        Node typeName = modifyNode(recordFieldWithDefaultValueNode.typeName());
        Token fieldName = modifyToken(recordFieldWithDefaultValueNode.fieldName());
        Token equalsToken = modifyToken(recordFieldWithDefaultValueNode.equalsToken());
        ExpressionNode expression = modifyNode(recordFieldWithDefaultValueNode.expression());
        Token semicolonToken = modifyToken(recordFieldWithDefaultValueNode.semicolonToken());
        return recordFieldWithDefaultValueNode.modify(
                metadata,
                typeName,
                fieldName,
                equalsToken,
                expression,
                semicolonToken);
    }

    @Override
    public Node transform(RecordRestDescriptorNode recordRestDescriptorNode) {
        Node typeName = modifyNode(recordRestDescriptorNode.typeName());
        Token ellipsisToken = modifyToken(recordRestDescriptorNode.ellipsisToken());
        Token semicolonToken = modifyToken(recordRestDescriptorNode.semicolonToken());
        return recordRestDescriptorNode.modify(
                typeName,
                ellipsisToken,
                semicolonToken);
    }

    @Override
    public Node transform(TypeReferenceNode typeReferenceNode) {
        Token asteriskToken = modifyToken(typeReferenceNode.asteriskToken());
        Node typeName = modifyNode(typeReferenceNode.typeName());
        Token semicolonToken = modifyToken(typeReferenceNode.semicolonToken());
        return typeReferenceNode.modify(
                asteriskToken,
                typeName,
                semicolonToken);
    }

    @Override
    public Node transform(ServiceBodyNode serviceBodyNode) {
        Token openBraceToken = modifyToken(serviceBodyNode.openBraceToken());
        NodeList<Node> resources = modifyNodeList(serviceBodyNode.resources());
        Token closeBraceToken = modifyToken(serviceBodyNode.closeBraceToken());
        return serviceBodyNode.modify(
                openBraceToken,
                resources,
                closeBraceToken);
    }

    @Override
    public Node transform(AnnotationNode annotationNode) {
        Token atToken = modifyToken(annotationNode.atToken());
        Node annotReference = modifyNode(annotationNode.annotReference());
        MappingConstructorExpressionNode annotValue = modifyNode(annotationNode.annotValue().orElse(null));
        return annotationNode.modify(
                atToken,
                annotReference,
                annotValue);
    }

    @Override
    public Node transform(MetadataNode metadataNode) {
        Node documentationString = modifyNode(metadataNode.documentationString().orElse(null));
        NodeList<AnnotationNode> annotations = modifyNodeList(metadataNode.annotations());
        return metadataNode.modify(
                documentationString,
                annotations);
    }

    @Override
    public Node transform(ModuleVariableDeclarationNode moduleVariableDeclarationNode) {
        MetadataNode metadata = modifyNode(moduleVariableDeclarationNode.metadata());
        Token finalKeyword = modifyToken(moduleVariableDeclarationNode.finalKeyword().orElse(null));
        Node typeName = modifyNode(moduleVariableDeclarationNode.typeName());
        Token variableName = modifyToken(moduleVariableDeclarationNode.variableName());
        Token equalsToken = modifyToken(moduleVariableDeclarationNode.equalsToken());
        ExpressionNode initializer = modifyNode(moduleVariableDeclarationNode.initializer());
        Token semicolonToken = modifyToken(moduleVariableDeclarationNode.semicolonToken());
        return moduleVariableDeclarationNode.modify(
                metadata,
                finalKeyword,
                typeName,
                variableName,
                equalsToken,
                initializer,
                semicolonToken);
    }

    @Override
    public Node transform(TypeTestExpressionNode typeTestExpressionNode) {
        ExpressionNode expression = modifyNode(typeTestExpressionNode.expression());
        Token isKeyword = modifyToken(typeTestExpressionNode.isKeyword());
        Node typeDescriptor = modifyNode(typeTestExpressionNode.typeDescriptor());
        return typeTestExpressionNode.modify(
                expression,
                isKeyword,
                typeDescriptor);
    }

    @Override
    public Node transform(RemoteMethodCallActionNode remoteMethodCallActionNode) {
        ExpressionNode expression = modifyNode(remoteMethodCallActionNode.expression());
        Token rightArrowToken = modifyToken(remoteMethodCallActionNode.rightArrowToken());
        Token methodName = modifyToken(remoteMethodCallActionNode.methodName());
        Token openParenToken = modifyToken(remoteMethodCallActionNode.openParenToken());
        NodeList<FunctionArgumentNode> arguments = modifyNodeList(remoteMethodCallActionNode.arguments());
        Token closeParenToken = modifyToken(remoteMethodCallActionNode.closeParenToken());
        return remoteMethodCallActionNode.modify(
                expression,
                rightArrowToken,
                methodName,
                openParenToken,
                arguments,
                closeParenToken);
    }

    @Override
    public Node transform(ParameterizedTypeDescriptorNode parameterizedTypeDescriptorNode) {
        Token parameterizedType = modifyToken(parameterizedTypeDescriptorNode.parameterizedType());
        Token ltToken = modifyToken(parameterizedTypeDescriptorNode.ltToken());
        Node typeNode = modifyNode(parameterizedTypeDescriptorNode.typeNode());
        Token gtToken = modifyToken(parameterizedTypeDescriptorNode.gtToken());
        return parameterizedTypeDescriptorNode.modify(
                parameterizedType,
                ltToken,
                typeNode,
                gtToken);
    }

    @Override
    public Node transform(NilLiteralNode nilLiteralNode) {
        Token openParenToken = modifyToken(nilLiteralNode.openParenToken());
        Token closeParenToken = modifyToken(nilLiteralNode.closeParenToken());
        return nilLiteralNode.modify(
                openParenToken,
                closeParenToken);
    }

    @Override
    public Node transform(AnnotationDeclarationNode annotationDeclarationNode) {
        MetadataNode metadata = modifyNode(annotationDeclarationNode.metadata());
        Token visibilityQualifier = modifyToken(annotationDeclarationNode.visibilityQualifier());
        Token constKeyword = modifyToken(annotationDeclarationNode.constKeyword());
        Token annotationKeyword = modifyToken(annotationDeclarationNode.annotationKeyword());
        Node typeDescriptor = modifyNode(annotationDeclarationNode.typeDescriptor());
        Token annotationTag = modifyToken(annotationDeclarationNode.annotationTag());
        Token onKeyword = modifyToken(annotationDeclarationNode.onKeyword());
        SeparatedNodeList<Node> attachPoints = modifySeparatedNodeList(annotationDeclarationNode.attachPoints());
        Token semicolonToken = modifyToken(annotationDeclarationNode.semicolonToken());
        return annotationDeclarationNode.modify(
                metadata,
                visibilityQualifier,
                constKeyword,
                annotationKeyword,
                typeDescriptor,
                annotationTag,
                onKeyword,
                attachPoints,
                semicolonToken);
    }

    @Override
    public Node transform(AnnotationAttachPointNode annotationAttachPointNode) {
        Token sourceKeyword = modifyToken(annotationAttachPointNode.sourceKeyword());
        Token firstIdent = modifyToken(annotationAttachPointNode.firstIdent());
        Token secondIdent = modifyToken(annotationAttachPointNode.secondIdent());
        return annotationAttachPointNode.modify(
                sourceKeyword,
                firstIdent,
                secondIdent);
    }

    @Override
    public Node transform(XMLNamespaceDeclarationNode xMLNamespaceDeclarationNode) {
        Token xmlnsKeyword = modifyToken(xMLNamespaceDeclarationNode.xmlnsKeyword());
        ExpressionNode namespaceuri = modifyNode(xMLNamespaceDeclarationNode.namespaceuri());
        Token asKeyword = modifyToken(xMLNamespaceDeclarationNode.asKeyword());
        IdentifierToken namespacePrefix = modifyNode(xMLNamespaceDeclarationNode.namespacePrefix());
        Token semicolonToken = modifyToken(xMLNamespaceDeclarationNode.semicolonToken());
        return xMLNamespaceDeclarationNode.modify(
                xmlnsKeyword,
                namespaceuri,
                asKeyword,
                namespacePrefix,
                semicolonToken);
    }

    @Override
    public Node transform(FunctionBodyBlockNode functionBodyBlockNode) {
        Token openBraceToken = modifyToken(functionBodyBlockNode.openBraceToken());
        NamedWorkerDeclarator namedWorkerDeclarator = modifyNode(functionBodyBlockNode.namedWorkerDeclarator().orElse(null));
        NodeList<StatementNode> statements = modifyNodeList(functionBodyBlockNode.statements());
        Token closeBraceToken = modifyToken(functionBodyBlockNode.closeBraceToken());
        return functionBodyBlockNode.modify(
                openBraceToken,
                namedWorkerDeclarator,
                statements,
                closeBraceToken);
    }

    @Override
    public Node transform(NamedWorkerDeclarationNode namedWorkerDeclarationNode) {
        NodeList<AnnotationNode> annotations = modifyNodeList(namedWorkerDeclarationNode.annotations());
        Token workerKeyword = modifyToken(namedWorkerDeclarationNode.workerKeyword());
        IdentifierToken workerName = modifyNode(namedWorkerDeclarationNode.workerName());
        Node returnTypeDesc = modifyNode(namedWorkerDeclarationNode.returnTypeDesc().orElse(null));
        BlockStatementNode workerBody = modifyNode(namedWorkerDeclarationNode.workerBody());
        return namedWorkerDeclarationNode.modify(
                annotations,
                workerKeyword,
                workerName,
                returnTypeDesc,
                workerBody);
    }

    @Override
    public Node transform(NamedWorkerDeclarator namedWorkerDeclarator) {
        NodeList<StatementNode> workerInitStatements = modifyNodeList(namedWorkerDeclarator.workerInitStatements());
        NodeList<NamedWorkerDeclarationNode> namedWorkerDeclarations = modifyNodeList(namedWorkerDeclarator.namedWorkerDeclarations());
        return namedWorkerDeclarator.modify(
                workerInitStatements,
                namedWorkerDeclarations);
    }

    @Override
    public Node transform(DocumentationStringNode documentationStringNode) {
        NodeList<Token> documentationLines = modifyNodeList(documentationStringNode.documentationLines());
        return documentationStringNode.modify(
                documentationLines);
    }

    @Override
    public Node transform(BasicLiteralNode basicLiteralNode) {
        Token literalToken = modifyToken(basicLiteralNode.literalToken());
        return basicLiteralNode.modify(
                basicLiteralNode.kind(),
                literalToken);
    }

    @Override
    public Node transform(SimpleNameReferenceNode simpleNameReferenceNode) {
        Token name = modifyToken(simpleNameReferenceNode.name());
        return simpleNameReferenceNode.modify(
                name);
    }

    @Override
    public Node transform(QualifiedNameReferenceNode qualifiedNameReferenceNode) {
        Token modulePrefix = modifyToken(qualifiedNameReferenceNode.modulePrefix());
        Node colon = modifyNode(qualifiedNameReferenceNode.colon());
        IdentifierToken identifier = modifyNode(qualifiedNameReferenceNode.identifier());
        return qualifiedNameReferenceNode.modify(
                modulePrefix,
                colon,
                identifier);
    }

    @Override
    public Node transform(BuiltinSimpleNameReferenceNode builtinSimpleNameReferenceNode) {
        Token name = modifyToken(builtinSimpleNameReferenceNode.name());
        return builtinSimpleNameReferenceNode.modify(
                builtinSimpleNameReferenceNode.kind(),
                name);
    }

    @Override
    public Node transform(TrapExpressionNode trapExpressionNode) {
        Token trapKeyword = modifyToken(trapExpressionNode.trapKeyword());
        ExpressionNode expression = modifyNode(trapExpressionNode.expression());
        return trapExpressionNode.modify(
                trapKeyword,
                expression);
    }

    @Override
    public Node transform(ListConstructorExpressionNode listConstructorExpressionNode) {
        Token openBracket = modifyToken(listConstructorExpressionNode.openBracket());
        SeparatedNodeList<Node> expressions = modifySeparatedNodeList(listConstructorExpressionNode.expressions());
        Token closeBracket = modifyToken(listConstructorExpressionNode.closeBracket());
        return listConstructorExpressionNode.modify(
                openBracket,
                expressions,
                closeBracket);
    }

    @Override
    public Node transform(TypeCastExpressionNode typeCastExpressionNode) {
        Token ltToken = modifyToken(typeCastExpressionNode.ltToken());
        TypeCastParamNode typeCastParam = modifyNode(typeCastExpressionNode.typeCastParam());
        Token gtToken = modifyToken(typeCastExpressionNode.gtToken());
        ExpressionNode expression = modifyNode(typeCastExpressionNode.expression());
        return typeCastExpressionNode.modify(
                ltToken,
                typeCastParam,
                gtToken,
                expression);
    }

    @Override
    public Node transform(TypeCastParamNode typeCastParamNode) {
        NodeList<AnnotationNode> annotations = modifyNodeList(typeCastParamNode.annotations());
        Node type = modifyNode(typeCastParamNode.type());
        return typeCastParamNode.modify(
                annotations,
                type);
    }

    @Override
    public Node transform(UnionTypeDescriptorNode unionTypeDescriptorNode) {
        Node leftTypeDesc = modifyNode(unionTypeDescriptorNode.leftTypeDesc());
        Token pipeToken = modifyToken(unionTypeDescriptorNode.pipeToken());
        Node rightTypeDesc = modifyNode(unionTypeDescriptorNode.rightTypeDesc());
        return unionTypeDescriptorNode.modify(
                leftTypeDesc,
                pipeToken,
                rightTypeDesc);
    }

    @Override
    public Node transform(TableConstructorExpressionNode tableConstructorExpressionNode) {
        Token tableKeyword = modifyToken(tableConstructorExpressionNode.tableKeyword());
        KeySpecifierNode KeySpecifier = modifyNode(tableConstructorExpressionNode.KeySpecifier());
        Token openBracket = modifyToken(tableConstructorExpressionNode.openBracket());
        SeparatedNodeList<Node> mappingConstructors = modifySeparatedNodeList(tableConstructorExpressionNode.mappingConstructors());
        Token closeBracket = modifyToken(tableConstructorExpressionNode.closeBracket());
        return tableConstructorExpressionNode.modify(
                tableKeyword,
                KeySpecifier,
                openBracket,
                mappingConstructors,
                closeBracket);
    }

    @Override
    public Node transform(KeySpecifierNode keySpecifierNode) {
        Token keyKeyword = modifyToken(keySpecifierNode.keyKeyword());
        Token openParenToken = modifyToken(keySpecifierNode.openParenToken());
        SeparatedNodeList<Node> fieldNames = modifySeparatedNodeList(keySpecifierNode.fieldNames());
        Token closeParenToken = modifyToken(keySpecifierNode.closeParenToken());
        return keySpecifierNode.modify(
                keyKeyword,
                openParenToken,
                fieldNames,
                closeParenToken);
    }

    @Override
    public Node transform(ErrorTypeDescriptorNode errorTypeDescriptorNode) {
        Token errorKeywordToken = modifyToken(errorTypeDescriptorNode.errorKeywordToken());
        Node errorTypeParamsNode = modifyNode(errorTypeDescriptorNode.errorTypeParamsNode());
        return errorTypeDescriptorNode.modify(
                errorKeywordToken,
                errorTypeParamsNode);
    }

    @Override
    public Node transform(ErrorTypeParamsNode errorTypeParamsNode) {
        Token ltToken = modifyToken(errorTypeParamsNode.ltToken());
        Node parameter = modifyNode(errorTypeParamsNode.parameter());
        Token gtToken = modifyToken(errorTypeParamsNode.gtToken());
        return errorTypeParamsNode.modify(
                ltToken,
                parameter,
                gtToken);
    }

    @Override
    public Node transform(StreamTypeDescriptorNode streamTypeDescriptorNode) {
        Token streamKeywordToken = modifyToken(streamTypeDescriptorNode.streamKeywordToken());
        Node streamTypeParamsNode = modifyNode(streamTypeDescriptorNode.streamTypeParamsNode());
        return streamTypeDescriptorNode.modify(
                streamKeywordToken,
                streamTypeParamsNode);
    }

    @Override
    public Node transform(StreamTypeParamsNode streamTypeParamsNode) {
        Token ltToken = modifyToken(streamTypeParamsNode.ltToken());
        Node leftTypeDescNode = modifyNode(streamTypeParamsNode.leftTypeDescNode());
        Token commaToken = modifyToken(streamTypeParamsNode.commaToken());
        Node rightTypeDescNode = modifyNode(streamTypeParamsNode.rightTypeDescNode());
        Token gtToken = modifyToken(streamTypeParamsNode.gtToken());
        return streamTypeParamsNode.modify(
                ltToken,
                leftTypeDescNode,
                commaToken,
                rightTypeDescNode,
                gtToken);
    }

    @Override
    public Node transform(LetExpressionNode letExpressionNode) {
        Token letKeyword = modifyToken(letExpressionNode.letKeyword());
        SeparatedNodeList<Node> letVarDeclarations = modifySeparatedNodeList(letExpressionNode.letVarDeclarations());
        Token inKeyword = modifyToken(letExpressionNode.inKeyword());
        ExpressionNode expression = modifyNode(letExpressionNode.expression());
        return letExpressionNode.modify(
                letKeyword,
                letVarDeclarations,
                inKeyword,
                expression);
    }

    @Override
    public Node transform(LetVariableDeclarationNode letVariableDeclarationNode) {
        NodeList<AnnotationNode> annotations = modifyNodeList(letVariableDeclarationNode.annotations());
        Node typeName = modifyNode(letVariableDeclarationNode.typeName());
        Token variableName = modifyToken(letVariableDeclarationNode.variableName());
        Token equalsToken = modifyToken(letVariableDeclarationNode.equalsToken());
        ExpressionNode expression = modifyNode(letVariableDeclarationNode.expression());
        return letVariableDeclarationNode.modify(
                annotations,
                typeName,
                variableName,
                equalsToken,
                expression);
    }

    @Override
    public Node transform(TemplateExpressionNode templateExpressionNode) {
        Token type = modifyToken(templateExpressionNode.type());
        Token startBacktick = modifyToken(templateExpressionNode.startBacktick());
        NodeList<TemplateMemberNode> content = modifyNodeList(templateExpressionNode.content());
        Token endBacktick = modifyToken(templateExpressionNode.endBacktick());
        return templateExpressionNode.modify(
                templateExpressionNode.kind(),
                type,
                startBacktick,
                content,
                endBacktick);
    }

    @Override
    public Node transform(XMLElementNode xMLElementNode) {
        XMLStartTagNode startTag = modifyNode(xMLElementNode.startTag());
        NodeList<XMLItemNode> content = modifyNodeList(xMLElementNode.content());
        XMLEndTagNode endTag = modifyNode(xMLElementNode.endTag());
        return xMLElementNode.modify(
                startTag,
                content,
                endTag);
    }

    @Override
    public Node transform(XMLStartTagNode xMLStartTagNode) {
        Token ltToken = modifyToken(xMLStartTagNode.ltToken());
        XMLNameNode name = modifyNode(xMLStartTagNode.name());
        NodeList<XMLAttributeNode> attributes = modifyNodeList(xMLStartTagNode.attributes());
        Token getToken = modifyToken(xMLStartTagNode.getToken());
        return xMLStartTagNode.modify(
                ltToken,
                name,
                attributes,
                getToken);
    }

    @Override
    public Node transform(XMLEndTagNode xMLEndTagNode) {
        Token ltToken = modifyToken(xMLEndTagNode.ltToken());
        Token slashToken = modifyToken(xMLEndTagNode.slashToken());
        XMLNameNode name = modifyNode(xMLEndTagNode.name());
        Token getToken = modifyToken(xMLEndTagNode.getToken());
        return xMLEndTagNode.modify(
                ltToken,
                slashToken,
                name,
                getToken);
    }

    @Override
    public Node transform(XMLSimpleNameNode xMLSimpleNameNode) {
        XMLSimpleNameNode name = modifyNode(xMLSimpleNameNode.name());
        return xMLSimpleNameNode.modify(
                name);
    }

    @Override
    public Node transform(XMLQualifiedNameNode xMLQualifiedNameNode) {
        XMLSimpleNameNode prefix = modifyNode(xMLQualifiedNameNode.prefix());
        Token colon = modifyToken(xMLQualifiedNameNode.colon());
        XMLSimpleNameNode name = modifyNode(xMLQualifiedNameNode.name());
        return xMLQualifiedNameNode.modify(
                prefix,
                colon,
                name);
    }

    @Override
    public Node transform(XMLEmptyElementNode xMLEmptyElementNode) {
        Token ltToken = modifyToken(xMLEmptyElementNode.ltToken());
        XMLNameNode name = modifyNode(xMLEmptyElementNode.name());
        NodeList<XMLAttributeNode> attributes = modifyNodeList(xMLEmptyElementNode.attributes());
        Token slashToken = modifyToken(xMLEmptyElementNode.slashToken());
        Token getToken = modifyToken(xMLEmptyElementNode.getToken());
        return xMLEmptyElementNode.modify(
                ltToken,
                name,
                attributes,
                slashToken,
                getToken);
    }

    @Override
    public Node transform(InterpolationNode interpolationNode) {
        Token interpolationStartToken = modifyToken(interpolationNode.interpolationStartToken());
        ExpressionNode expression = modifyNode(interpolationNode.expression());
        Token interpolationEndToken = modifyToken(interpolationNode.interpolationEndToken());
        return interpolationNode.modify(
                interpolationStartToken,
                expression,
                interpolationEndToken);
    }

    @Override
    public Node transform(XMLTextNode xMLTextNode) {
        Token content = modifyToken(xMLTextNode.content());
        return xMLTextNode.modify(
                content);
    }

    @Override
    public Node transform(XMLAttributeNode xMLAttributeNode) {
        XMLNameNode attributeName = modifyNode(xMLAttributeNode.attributeName());
        Token equalToken = modifyToken(xMLAttributeNode.equalToken());
        XMLAttributeValue value = modifyNode(xMLAttributeNode.value());
        return xMLAttributeNode.modify(
                attributeName,
                equalToken,
                value);
    }

    @Override
    public Node transform(XMLAttributeValue xMLAttributeValue) {
        Token startQuote = modifyToken(xMLAttributeValue.startQuote());
        NodeList<Node> value = modifyNodeList(xMLAttributeValue.value());
        Token endQuote = modifyToken(xMLAttributeValue.endQuote());
        return xMLAttributeValue.modify(
                startQuote,
                value,
                endQuote);
    }

    @Override
    public Node transform(XMLComment xMLComment) {
        Token commentStart = modifyToken(xMLComment.commentStart());
        NodeList<Node> content = modifyNodeList(xMLComment.content());
        Token commentEnd = modifyToken(xMLComment.commentEnd());
        return xMLComment.modify(
                commentStart,
                content,
                commentEnd);
    }

    @Override
    public Node transform(XMLProcessingInstruction xMLProcessingInstruction) {
        Token piStart = modifyToken(xMLProcessingInstruction.piStart());
        XMLNameNode target = modifyNode(xMLProcessingInstruction.target());
        NodeList<Node> data = modifyNodeList(xMLProcessingInstruction.data());
        Token piEnd = modifyToken(xMLProcessingInstruction.piEnd());
        return xMLProcessingInstruction.modify(
                piStart,
                target,
                data,
                piEnd);
    }

    @Override
    public Node transform(TableTypeDescriptorNode tableTypeDescriptorNode) {
        Token tableKeywordToken = modifyToken(tableTypeDescriptorNode.tableKeywordToken());
        Node rowTypeParameterNode = modifyNode(tableTypeDescriptorNode.rowTypeParameterNode());
        Node keyConstraintNode = modifyNode(tableTypeDescriptorNode.keyConstraintNode());
        return tableTypeDescriptorNode.modify(
                tableKeywordToken,
                rowTypeParameterNode,
                keyConstraintNode);
    }

    @Override
    public Node transform(TypeParameterNode typeParameterNode) {
        Token ltToken = modifyToken(typeParameterNode.ltToken());
        Node typeNode = modifyNode(typeParameterNode.typeNode());
        Token gtToken = modifyToken(typeParameterNode.gtToken());
        return typeParameterNode.modify(
                ltToken,
                typeNode,
                gtToken);
    }

    @Override
    public Node transform(KeyTypeConstraintNode keyTypeConstraintNode) {
        Token keyKeywordToken = modifyToken(keyTypeConstraintNode.keyKeywordToken());
        Node typeParameterNode = modifyNode(keyTypeConstraintNode.typeParameterNode());
        return keyTypeConstraintNode.modify(
                keyKeywordToken,
                typeParameterNode);
    }

    @Override
    public Node transform(FunctionTypeDescriptorNode functionTypeDescriptorNode) {
        Token functionKeyword = modifyToken(functionTypeDescriptorNode.functionKeyword());
        FunctionSignatureNode functionSignature = modifyNode(functionTypeDescriptorNode.functionSignature());
        return functionTypeDescriptorNode.modify(
                functionKeyword,
                functionSignature);
    }

    @Override
    public Node transform(FunctionSignatureNode functionSignatureNode) {
        Token openParenToken = modifyToken(functionSignatureNode.openParenToken());
        NodeList<ParameterNode> parameters = modifyNodeList(functionSignatureNode.parameters());
        Token closeParenToken = modifyToken(functionSignatureNode.closeParenToken());
        ReturnTypeDescriptorNode returnTypeDesc = modifyNode(functionSignatureNode.returnTypeDesc().orElse(null));
        return functionSignatureNode.modify(
                openParenToken,
                parameters,
                closeParenToken,
                returnTypeDesc);
    }

    @Override
    public Node transform(ExplicitAnonymousFunctionExpressionNode explicitAnonymousFunctionExpressionNode) {
        NodeList<AnnotationNode> annotations = modifyNodeList(explicitAnonymousFunctionExpressionNode.annotations());
        Token functionKeyword = modifyToken(explicitAnonymousFunctionExpressionNode.functionKeyword());
        FunctionSignatureNode functionSignature = modifyNode(explicitAnonymousFunctionExpressionNode.functionSignature());
        FunctionBodyNode functionBody = modifyNode(explicitAnonymousFunctionExpressionNode.functionBody());
        return explicitAnonymousFunctionExpressionNode.modify(
                annotations,
                functionKeyword,
                functionSignature,
                functionBody);
    }

    @Override
    public Node transform(ExpressionFunctionBodyNode expressionFunctionBodyNode) {
        Token rightDoubleArrow = modifyToken(expressionFunctionBodyNode.rightDoubleArrow());
        ExpressionNode expression = modifyNode(expressionFunctionBodyNode.expression());
        return expressionFunctionBodyNode.modify(
                rightDoubleArrow,
                expression);
    }

    @Override
    public Node transform(TupleTypeDescriptorNode tupleTypeDescriptorNode) {
        Token openBracketToken = modifyToken(tupleTypeDescriptorNode.openBracketToken());
        SeparatedNodeList<TypeDescriptorNode> memberTypeDesc = modifySeparatedNodeList(tupleTypeDescriptorNode.memberTypeDesc());
        Node restTypeDesc = modifyNode(tupleTypeDescriptorNode.restTypeDesc());
        Token closeBracketToken = modifyToken(tupleTypeDescriptorNode.closeBracketToken());
        return tupleTypeDescriptorNode.modify(
                openBracketToken,
                memberTypeDesc,
                restTypeDesc,
                closeBracketToken);
    }

    @Override
    public Node transform(ParenthesisedTypeDescriptorNode parenthesisedTypeDescriptorNode) {
        Token openParenToken = modifyToken(parenthesisedTypeDescriptorNode.openParenToken());
        TypeDescriptorNode typedesc = modifyNode(parenthesisedTypeDescriptorNode.typedesc());
        Token closeParenToken = modifyToken(parenthesisedTypeDescriptorNode.closeParenToken());
        return parenthesisedTypeDescriptorNode.modify(
                openParenToken,
                typedesc,
                closeParenToken);
    }

    @Override
    public Node transform(ExplicitNewExpressionNode explicitNewExpressionNode) {
        Token NewKeyword = modifyToken(explicitNewExpressionNode.NewKeyword());
        TypeDescriptorNode TypeDescriptor = modifyNode(explicitNewExpressionNode.TypeDescriptor());
        Node ParenthesizedArgList = modifyNode(explicitNewExpressionNode.ParenthesizedArgList());
        return explicitNewExpressionNode.modify(
                NewKeyword,
                TypeDescriptor,
                ParenthesizedArgList);
    }

    @Override
    public Node transform(ImplicitNewExpressionNode implicitNewExpressionNode) {
        Token NewKeyword = modifyToken(implicitNewExpressionNode.NewKeyword());
        ParenthesizedArgList ParenthesizedArgList = modifyNode(implicitNewExpressionNode.ParenthesizedArgList().orElse(null));
        return implicitNewExpressionNode.modify(
                NewKeyword,
                ParenthesizedArgList);
    }

    @Override
    public Node transform(ParenthesizedArgList parenthesizedArgList) {
        Token openParenToken = modifyToken(parenthesizedArgList.openParenToken());
        NodeList<FunctionArgumentNode> arguments = modifyNodeList(parenthesizedArgList.arguments());
        Token closeParenToken = modifyToken(parenthesizedArgList.closeParenToken());
        return parenthesizedArgList.modify(
                openParenToken,
                arguments,
                closeParenToken);
    }

    @Override
    public Node transform(QueryConstructTypeNode queryConstructTypeNode) {
        Token tableKeyword = modifyToken(queryConstructTypeNode.tableKeyword());
        KeySpecifierNode KeySpecifier = modifyNode(queryConstructTypeNode.KeySpecifier());
        return queryConstructTypeNode.modify(
                tableKeyword,
                KeySpecifier);
    }

    @Override
    public Node transform(FromClauseNode fromClauseNode) {
        Token fromKeyword = modifyToken(fromClauseNode.fromKeyword());
        Node typeName = modifyNode(fromClauseNode.typeName());
        Token variableName = modifyToken(fromClauseNode.variableName());
        Token inKeyword = modifyToken(fromClauseNode.inKeyword());
        ExpressionNode expression = modifyNode(fromClauseNode.expression());
        return fromClauseNode.modify(
                fromKeyword,
                typeName,
                variableName,
                inKeyword,
                expression);
    }

    @Override
    public Node transform(WhereClauseNode whereClauseNode) {
        Token whereKeyword = modifyToken(whereClauseNode.whereKeyword());
        ExpressionNode expression = modifyNode(whereClauseNode.expression());
        return whereClauseNode.modify(
                whereKeyword,
                expression);
    }

    @Override
    public Node transform(LetClauseNode letClauseNode) {
        Token letKeyword = modifyToken(letClauseNode.letKeyword());
        SeparatedNodeList<Node> letVarDeclarations = modifySeparatedNodeList(letClauseNode.letVarDeclarations());
        return letClauseNode.modify(
                letKeyword,
                letVarDeclarations);
    }

    @Override
    public Node transform(QueryPipelineNode queryPipelineNode) {
        FromClauseNode fromClause = modifyNode(queryPipelineNode.fromClause());
        NodeList<Node> intermediateClauses = modifyNodeList(queryPipelineNode.intermediateClauses());
        return queryPipelineNode.modify(
                fromClause,
                intermediateClauses);
    }

    @Override
    public Node transform(SelectClauseNode selectClauseNode) {
        Token selectKeyword = modifyToken(selectClauseNode.selectKeyword());
        ExpressionNode expression = modifyNode(selectClauseNode.expression());
        return selectClauseNode.modify(
                selectKeyword,
                expression);
    }

    @Override
    public Node transform(QueryExpressionNode queryExpressionNode) {
        QueryConstructTypeNode queryConstructType = modifyNode(queryExpressionNode.queryConstructType());
        QueryPipelineNode queryPipeline = modifyNode(queryExpressionNode.queryPipeline());
        SelectClauseNode selectClause = modifyNode(queryExpressionNode.selectClause());
        return queryExpressionNode.modify(
                queryConstructType,
                queryPipeline,
                selectClause);
    }

    @Override
<<<<<<< HEAD
    public Node transform(IntersectionTypeDescriptorNode intersectionTypeDescriptorNode) {
        Node leftTypeDesc = modifyNode(intersectionTypeDescriptorNode.leftTypeDesc());
        Token bitwiseAndToken = modifyToken(intersectionTypeDescriptorNode.bitwiseAndToken());
        Node rightTypeDesc = modifyNode(intersectionTypeDescriptorNode.rightTypeDesc());
        return intersectionTypeDescriptorNode.modify(
                leftTypeDesc,
                bitwiseAndToken,
                rightTypeDesc);
=======
    public Node transform(ImplicitAnonymousFunctionParameters implicitAnonymousFunctionParameters) {
        Token openParenToken = modifyToken(implicitAnonymousFunctionParameters.openParenToken());
        SeparatedNodeList<SimpleNameReferenceNode> parameters = modifySeparatedNodeList(implicitAnonymousFunctionParameters.parameters());
        Token closeParenToken = modifyToken(implicitAnonymousFunctionParameters.closeParenToken());
        return implicitAnonymousFunctionParameters.modify(
                openParenToken,
                parameters,
                closeParenToken);
    }

    @Override
    public Node transform(ImplicitAnonymousFunctionExpressionNode implicitAnonymousFunctionExpressionNode) {
        Node params = modifyNode(implicitAnonymousFunctionExpressionNode.params());
        Token rightDoubleArrow = modifyToken(implicitAnonymousFunctionExpressionNode.rightDoubleArrow());
        ExpressionNode expression = modifyNode(implicitAnonymousFunctionExpressionNode.expression());
        return implicitAnonymousFunctionExpressionNode.modify(
                params,
                rightDoubleArrow,
                expression);
>>>>>>> 27e9633a
    }

    // Tokens

    @Override
    public Node transform(Token token) {
        return token;
    }

    @Override
    public Node transform(IdentifierToken identifier) {
        return identifier;
    }

    @Override
    protected Node transformSyntaxNode(Node node) {
        return node;
    }

    protected <T extends Node> NodeList<T> modifyNodeList(NodeList<T> nodeList) {
        return modifyGenericNodeList(nodeList, NodeList::new);
    }

    protected <T extends Node> SeparatedNodeList<T> modifySeparatedNodeList(SeparatedNodeList<T> nodeList) {
        return modifyGenericNodeList(nodeList, SeparatedNodeList::new);
    }

    private <T extends Node, N extends NodeList<T>> N modifyGenericNodeList(
            N nodeList,
            Function<NonTerminalNode, N> nodeListCreator) {
        if (nodeList.isEmpty()) {
            return nodeList;
        }

        boolean nodeModified = false;
        STNode[] newSTNodes = new STNode[nodeList.size()];
        for (int index = 0; index < nodeList.size(); index++) {
            T oldNode = nodeList.get(index);
            T newNode = modifyNode(oldNode);
            if (oldNode != newNode) {
                nodeModified = true;
            }
            newSTNodes[index] = newNode.internalNode();
        }

        if (!nodeModified) {
            return nodeList;
        }

        STNode stNodeList = STNodeFactory.createNodeList(java.util.Arrays.asList(newSTNodes));
        return nodeListCreator.apply(stNodeList.createUnlinkedFacade());
    }

    protected <T extends Token> T modifyToken(T token) {
        if (token == null) {
            return null;
        }
        // TODO
        return (T) token.apply(this);
    }

    protected <T extends Node> T modifyNode(T node) {
        if (node == null) {
            return null;
        }
        // TODO
        return (T) node.apply(this);
    }
}
<|MERGE_RESOLUTION|>--- conflicted
+++ resolved
@@ -1505,7 +1505,6 @@
     }
 
     @Override
-<<<<<<< HEAD
     public Node transform(IntersectionTypeDescriptorNode intersectionTypeDescriptorNode) {
         Node leftTypeDesc = modifyNode(intersectionTypeDescriptorNode.leftTypeDesc());
         Token bitwiseAndToken = modifyToken(intersectionTypeDescriptorNode.bitwiseAndToken());
@@ -1514,7 +1513,9 @@
                 leftTypeDesc,
                 bitwiseAndToken,
                 rightTypeDesc);
-=======
+    }
+
+    @Override
     public Node transform(ImplicitAnonymousFunctionParameters implicitAnonymousFunctionParameters) {
         Token openParenToken = modifyToken(implicitAnonymousFunctionParameters.openParenToken());
         SeparatedNodeList<SimpleNameReferenceNode> parameters = modifySeparatedNodeList(implicitAnonymousFunctionParameters.parameters());
@@ -1534,7 +1535,6 @@
                 params,
                 rightDoubleArrow,
                 expression);
->>>>>>> 27e9633a
     }
 
     // Tokens
