/*
 *  Copyright (c) 2020, WSO2 Inc. (http://www.wso2.org) All Rights Reserved.
 *
 *  WSO2 Inc. licenses this file to you under the Apache License,
 *  Version 2.0 (the "License"); you may not use this file except
 *  in compliance with the License.
 *  You may obtain a copy of the License at
 *
 *    http://www.apache.org/licenses/LICENSE-2.0
 *
 *  Unless required by applicable law or agreed to in writing,
 *  software distributed under the License is distributed on an
 *  "AS IS" BASIS, WITHOUT WARRANTIES OR CONDITIONS OF ANY
 *  KIND, either express or implied.  See the License for the
 *  specific language governing permissions and limitations
 *  under the License.
 */
package io.ballerinalang.compiler.syntax.tree;

import io.ballerinalang.compiler.internal.parser.tree.STNode;
import io.ballerinalang.compiler.internal.parser.tree.STNodeFactory;

import java.util.function.Function;

/**
 * Produces a new tree by doing a depth-first traversal of the tree.
 *
 * This is a generated class.
 *
 * @since 1.3.0
 */
public abstract class TreeModifier extends NodeTransformer<Node> {

    @Override
    public ModulePartNode transform(ModulePartNode modulePartNode) {
        NodeList<ImportDeclarationNode> imports = modifyNodeList(modulePartNode.imports());
        NodeList<ModuleMemberDeclarationNode> members = modifyNodeList(modulePartNode.members());
        Token eofToken = modifyToken(modulePartNode.eofToken());
        return modulePartNode.modify(
                imports,
                members,
                eofToken);
    }

    @Override
    public FunctionDefinitionNode transform(FunctionDefinitionNode functionDefinitionNode) {
        MetadataNode metadata = modifyNode(functionDefinitionNode.metadata());
        Token visibilityQualifier = modifyToken(functionDefinitionNode.visibilityQualifier().orElse(null));
        Token functionKeyword = modifyToken(functionDefinitionNode.functionKeyword());
        IdentifierToken functionName = modifyNode(functionDefinitionNode.functionName());
        FunctionSignatureNode functionSignature = modifyNode(functionDefinitionNode.functionSignature());
        FunctionBodyNode functionBody = modifyNode(functionDefinitionNode.functionBody());
        return functionDefinitionNode.modify(
                metadata,
                visibilityQualifier,
                functionKeyword,
                functionName,
                functionSignature,
                functionBody);
    }

    @Override
    public ImportDeclarationNode transform(ImportDeclarationNode importDeclarationNode) {
        Token importKeyword = modifyToken(importDeclarationNode.importKeyword());
        Node orgName = modifyNode(importDeclarationNode.orgName().orElse(null));
        SeparatedNodeList<IdentifierToken> moduleName = modifySeparatedNodeList(importDeclarationNode.moduleName());
        Node version = modifyNode(importDeclarationNode.version().orElse(null));
        Node prefix = modifyNode(importDeclarationNode.prefix().orElse(null));
        Token semicolon = modifyToken(importDeclarationNode.semicolon());
        return importDeclarationNode.modify(
                importKeyword,
                orgName,
                moduleName,
                version,
                prefix,
                semicolon);
    }

    @Override
    public ListenerDeclarationNode transform(ListenerDeclarationNode listenerDeclarationNode) {
        MetadataNode metadata = modifyNode(listenerDeclarationNode.metadata());
        Token visibilityQualifier = modifyToken(listenerDeclarationNode.visibilityQualifier().orElse(null));
        Token listenerKeyword = modifyToken(listenerDeclarationNode.listenerKeyword());
        Node typeDescriptor = modifyNode(listenerDeclarationNode.typeDescriptor());
        Token variableName = modifyToken(listenerDeclarationNode.variableName());
        Token equalsToken = modifyToken(listenerDeclarationNode.equalsToken());
        Node initializer = modifyNode(listenerDeclarationNode.initializer());
        Token semicolonToken = modifyToken(listenerDeclarationNode.semicolonToken());
        return listenerDeclarationNode.modify(
                metadata,
                visibilityQualifier,
                listenerKeyword,
                typeDescriptor,
                variableName,
                equalsToken,
                initializer,
                semicolonToken);
    }

    @Override
    public TypeDefinitionNode transform(TypeDefinitionNode typeDefinitionNode) {
        MetadataNode metadata = modifyNode(typeDefinitionNode.metadata());
        Token visibilityQualifier = modifyToken(typeDefinitionNode.visibilityQualifier().orElse(null));
        Token typeKeyword = modifyToken(typeDefinitionNode.typeKeyword());
        Token typeName = modifyToken(typeDefinitionNode.typeName());
        Node typeDescriptor = modifyNode(typeDefinitionNode.typeDescriptor());
        Token semicolonToken = modifyToken(typeDefinitionNode.semicolonToken());
        return typeDefinitionNode.modify(
                metadata,
                visibilityQualifier,
                typeKeyword,
                typeName,
                typeDescriptor,
                semicolonToken);
    }

    @Override
    public ServiceDeclarationNode transform(ServiceDeclarationNode serviceDeclarationNode) {
        MetadataNode metadata = modifyNode(serviceDeclarationNode.metadata());
        Token serviceKeyword = modifyToken(serviceDeclarationNode.serviceKeyword());
        IdentifierToken serviceName = modifyNode(serviceDeclarationNode.serviceName());
        Token onKeyword = modifyToken(serviceDeclarationNode.onKeyword());
        NodeList<ExpressionNode> expressions = modifyNodeList(serviceDeclarationNode.expressions());
        Node serviceBody = modifyNode(serviceDeclarationNode.serviceBody());
        return serviceDeclarationNode.modify(
                metadata,
                serviceKeyword,
                serviceName,
                onKeyword,
                expressions,
                serviceBody);
    }

    @Override
    public AssignmentStatementNode transform(AssignmentStatementNode assignmentStatementNode) {
        Node varRef = modifyNode(assignmentStatementNode.varRef());
        Token equalsToken = modifyToken(assignmentStatementNode.equalsToken());
        ExpressionNode expression = modifyNode(assignmentStatementNode.expression());
        Token semicolonToken = modifyToken(assignmentStatementNode.semicolonToken());
        return assignmentStatementNode.modify(
                varRef,
                equalsToken,
                expression,
                semicolonToken);
    }

    @Override
    public CompoundAssignmentStatementNode transform(CompoundAssignmentStatementNode compoundAssignmentStatementNode) {
        ExpressionNode lhsExpression = modifyNode(compoundAssignmentStatementNode.lhsExpression());
        Token binaryOperator = modifyToken(compoundAssignmentStatementNode.binaryOperator());
        Token equalsToken = modifyToken(compoundAssignmentStatementNode.equalsToken());
        ExpressionNode rhsExpression = modifyNode(compoundAssignmentStatementNode.rhsExpression());
        Token semicolonToken = modifyToken(compoundAssignmentStatementNode.semicolonToken());
        return compoundAssignmentStatementNode.modify(
                lhsExpression,
                binaryOperator,
                equalsToken,
                rhsExpression,
                semicolonToken);
    }

    @Override
    public VariableDeclarationNode transform(VariableDeclarationNode variableDeclarationNode) {
        NodeList<AnnotationNode> annotations = modifyNodeList(variableDeclarationNode.annotations());
        Token finalKeyword = modifyToken(variableDeclarationNode.finalKeyword().orElse(null));
        Node typeName = modifyNode(variableDeclarationNode.typeName());
        Token variableName = modifyToken(variableDeclarationNode.variableName());
        Token equalsToken = modifyToken(variableDeclarationNode.equalsToken().orElse(null));
        ExpressionNode initializer = modifyNode(variableDeclarationNode.initializer().orElse(null));
        Token semicolonToken = modifyToken(variableDeclarationNode.semicolonToken());
        return variableDeclarationNode.modify(
                annotations,
                finalKeyword,
                typeName,
                variableName,
                equalsToken,
                initializer,
                semicolonToken);
    }

    @Override
    public BlockStatementNode transform(BlockStatementNode blockStatementNode) {
        Token openBraceToken = modifyToken(blockStatementNode.openBraceToken());
        NodeList<StatementNode> statements = modifyNodeList(blockStatementNode.statements());
        Token closeBraceToken = modifyToken(blockStatementNode.closeBraceToken());
        return blockStatementNode.modify(
                openBraceToken,
                statements,
                closeBraceToken);
    }

    @Override
    public BreakStatementNode transform(BreakStatementNode breakStatementNode) {
        Token breakToken = modifyToken(breakStatementNode.breakToken());
        Token semicolonToken = modifyToken(breakStatementNode.semicolonToken());
        return breakStatementNode.modify(
                breakToken,
                semicolonToken);
    }

    @Override
    public ExpressionStatementNode transform(ExpressionStatementNode expressionStatementNode) {
        ExpressionNode expression = modifyNode(expressionStatementNode.expression());
        Token semicolonToken = modifyToken(expressionStatementNode.semicolonToken());
        return expressionStatementNode.modify(
                expressionStatementNode.kind(),
                expression,
                semicolonToken);
    }

    @Override
    public ContinueStatementNode transform(ContinueStatementNode continueStatementNode) {
        Token continueToken = modifyToken(continueStatementNode.continueToken());
        Token semicolonToken = modifyToken(continueStatementNode.semicolonToken());
        return continueStatementNode.modify(
                continueToken,
                semicolonToken);
    }

    @Override
    public ExternalFunctionBodyNode transform(ExternalFunctionBodyNode externalFunctionBodyNode) {
        Token equalsToken = modifyToken(externalFunctionBodyNode.equalsToken());
        NodeList<AnnotationNode> annotations = modifyNodeList(externalFunctionBodyNode.annotations());
        Token externalKeyword = modifyToken(externalFunctionBodyNode.externalKeyword());
        Token semicolonToken = modifyToken(externalFunctionBodyNode.semicolonToken());
        return externalFunctionBodyNode.modify(
                equalsToken,
                annotations,
                externalKeyword,
                semicolonToken);
    }

    @Override
    public IfElseStatementNode transform(IfElseStatementNode ifElseStatementNode) {
        Token ifKeyword = modifyToken(ifElseStatementNode.ifKeyword());
        ExpressionNode condition = modifyNode(ifElseStatementNode.condition());
        BlockStatementNode ifBody = modifyNode(ifElseStatementNode.ifBody());
        Node elseBody = modifyNode(ifElseStatementNode.elseBody().orElse(null));
        return ifElseStatementNode.modify(
                ifKeyword,
                condition,
                ifBody,
                elseBody);
    }

    @Override
    public ElseBlockNode transform(ElseBlockNode elseBlockNode) {
        Token elseKeyword = modifyToken(elseBlockNode.elseKeyword());
        StatementNode elseBody = modifyNode(elseBlockNode.elseBody());
        return elseBlockNode.modify(
                elseKeyword,
                elseBody);
    }

    @Override
    public WhileStatementNode transform(WhileStatementNode whileStatementNode) {
        Token whileKeyword = modifyToken(whileStatementNode.whileKeyword());
        ExpressionNode condition = modifyNode(whileStatementNode.condition());
        BlockStatementNode whileBody = modifyNode(whileStatementNode.whileBody());
        return whileStatementNode.modify(
                whileKeyword,
                condition,
                whileBody);
    }

    @Override
    public PanicStatementNode transform(PanicStatementNode panicStatementNode) {
        Token panicKeyword = modifyToken(panicStatementNode.panicKeyword());
        ExpressionNode expression = modifyNode(panicStatementNode.expression());
        Token semicolonToken = modifyToken(panicStatementNode.semicolonToken());
        return panicStatementNode.modify(
                panicKeyword,
                expression,
                semicolonToken);
    }

    @Override
    public ReturnStatementNode transform(ReturnStatementNode returnStatementNode) {
        Token returnKeyword = modifyToken(returnStatementNode.returnKeyword());
        ExpressionNode expression = modifyNode(returnStatementNode.expression().orElse(null));
        Token semicolonToken = modifyToken(returnStatementNode.semicolonToken());
        return returnStatementNode.modify(
                returnKeyword,
                expression,
                semicolonToken);
    }

    @Override
    public LocalTypeDefinitionStatementNode transform(LocalTypeDefinitionStatementNode localTypeDefinitionStatementNode) {
        NodeList<AnnotationNode> annotations = modifyNodeList(localTypeDefinitionStatementNode.annotations());
        Token typeKeyword = modifyToken(localTypeDefinitionStatementNode.typeKeyword());
        Node typeName = modifyNode(localTypeDefinitionStatementNode.typeName());
        Node typeDescriptor = modifyNode(localTypeDefinitionStatementNode.typeDescriptor());
        Token semicolonToken = modifyToken(localTypeDefinitionStatementNode.semicolonToken());
        return localTypeDefinitionStatementNode.modify(
                annotations,
                typeKeyword,
                typeName,
                typeDescriptor,
                semicolonToken);
    }

    @Override
    public LockStatementNode transform(LockStatementNode lockStatementNode) {
        Token lockKeyword = modifyToken(lockStatementNode.lockKeyword());
        StatementNode blockStatement = modifyNode(lockStatementNode.blockStatement());
        return lockStatementNode.modify(
                lockKeyword,
                blockStatement);
    }

    @Override
    public ForkStatementNode transform(ForkStatementNode forkStatementNode) {
        Token forkKeyword = modifyToken(forkStatementNode.forkKeyword());
        Token openBraceToken = modifyToken(forkStatementNode.openBraceToken());
        NodeList<NamedWorkerDeclarationNode> namedWorkerDeclarations = modifyNodeList(forkStatementNode.namedWorkerDeclarations());
        Token closeBraceToken = modifyToken(forkStatementNode.closeBraceToken());
        return forkStatementNode.modify(
                forkKeyword,
                openBraceToken,
                namedWorkerDeclarations,
                closeBraceToken);
    }

    @Override
    public ForEachStatementNode transform(ForEachStatementNode forEachStatementNode) {
        Token forEachKeyword = modifyToken(forEachStatementNode.forEachKeyword());
        TypedBindingPatternNode typedBindingPattern = modifyNode(forEachStatementNode.typedBindingPattern());
        Token inKeyword = modifyToken(forEachStatementNode.inKeyword());
        Node actionOrExpressionNode = modifyNode(forEachStatementNode.actionOrExpressionNode());
        StatementNode blockStatement = modifyNode(forEachStatementNode.blockStatement());
        return forEachStatementNode.modify(
                forEachKeyword,
                typedBindingPattern,
                inKeyword,
                actionOrExpressionNode,
                blockStatement);
    }

    @Override
    public BinaryExpressionNode transform(BinaryExpressionNode binaryExpressionNode) {
        Node lhsExpr = modifyNode(binaryExpressionNode.lhsExpr());
        Token operator = modifyToken(binaryExpressionNode.operator());
        Node rhsExpr = modifyNode(binaryExpressionNode.rhsExpr());
        return binaryExpressionNode.modify(
                binaryExpressionNode.kind(),
                lhsExpr,
                operator,
                rhsExpr);
    }

    @Override
    public BracedExpressionNode transform(BracedExpressionNode bracedExpressionNode) {
        Token openParen = modifyToken(bracedExpressionNode.openParen());
        ExpressionNode expression = modifyNode(bracedExpressionNode.expression());
        Token closeParen = modifyToken(bracedExpressionNode.closeParen());
        return bracedExpressionNode.modify(
                bracedExpressionNode.kind(),
                openParen,
                expression,
                closeParen);
    }

    @Override
    public CheckExpressionNode transform(CheckExpressionNode checkExpressionNode) {
        Token checkKeyword = modifyToken(checkExpressionNode.checkKeyword());
        ExpressionNode expression = modifyNode(checkExpressionNode.expression());
        return checkExpressionNode.modify(
                checkExpressionNode.kind(),
                checkKeyword,
                expression);
    }

    @Override
    public FieldAccessExpressionNode transform(FieldAccessExpressionNode fieldAccessExpressionNode) {
        ExpressionNode expression = modifyNode(fieldAccessExpressionNode.expression());
        Token dotToken = modifyToken(fieldAccessExpressionNode.dotToken());
        Token fieldName = modifyToken(fieldAccessExpressionNode.fieldName());
        return fieldAccessExpressionNode.modify(
                expression,
                dotToken,
                fieldName);
    }

    @Override
    public FunctionCallExpressionNode transform(FunctionCallExpressionNode functionCallExpressionNode) {
        Node functionName = modifyNode(functionCallExpressionNode.functionName());
        Token openParenToken = modifyToken(functionCallExpressionNode.openParenToken());
        NodeList<FunctionArgumentNode> arguments = modifyNodeList(functionCallExpressionNode.arguments());
        Token closeParenToken = modifyToken(functionCallExpressionNode.closeParenToken());
        return functionCallExpressionNode.modify(
                functionName,
                openParenToken,
                arguments,
                closeParenToken);
    }

    @Override
    public MethodCallExpressionNode transform(MethodCallExpressionNode methodCallExpressionNode) {
        ExpressionNode expression = modifyNode(methodCallExpressionNode.expression());
        Token dotToken = modifyToken(methodCallExpressionNode.dotToken());
        Token methodName = modifyToken(methodCallExpressionNode.methodName());
        Token openParenToken = modifyToken(methodCallExpressionNode.openParenToken());
        NodeList<FunctionArgumentNode> arguments = modifyNodeList(methodCallExpressionNode.arguments());
        Token closeParenToken = modifyToken(methodCallExpressionNode.closeParenToken());
        return methodCallExpressionNode.modify(
                expression,
                dotToken,
                methodName,
                openParenToken,
                arguments,
                closeParenToken);
    }

    @Override
    public MappingConstructorExpressionNode transform(MappingConstructorExpressionNode mappingConstructorExpressionNode) {
        Token openBrace = modifyToken(mappingConstructorExpressionNode.openBrace());
        NodeList<MappingFieldNode> fields = modifyNodeList(mappingConstructorExpressionNode.fields());
        Token closeBrace = modifyToken(mappingConstructorExpressionNode.closeBrace());
        return mappingConstructorExpressionNode.modify(
                openBrace,
                fields,
                closeBrace);
    }

    @Override
    public IndexedExpressionNode transform(IndexedExpressionNode indexedExpressionNode) {
        ExpressionNode containerExpression = modifyNode(indexedExpressionNode.containerExpression());
        Token openBracket = modifyToken(indexedExpressionNode.openBracket());
        ExpressionNode keyExpression = modifyNode(indexedExpressionNode.keyExpression());
        Token closeBracket = modifyToken(indexedExpressionNode.closeBracket());
        return indexedExpressionNode.modify(
                containerExpression,
                openBracket,
                keyExpression,
                closeBracket);
    }

    @Override
    public TypeofExpressionNode transform(TypeofExpressionNode typeofExpressionNode) {
        Token typeofKeyword = modifyToken(typeofExpressionNode.typeofKeyword());
        ExpressionNode expression = modifyNode(typeofExpressionNode.expression());
        return typeofExpressionNode.modify(
                typeofKeyword,
                expression);
    }

    @Override
    public UnaryExpressionNode transform(UnaryExpressionNode unaryExpressionNode) {
        Token unaryOperator = modifyToken(unaryExpressionNode.unaryOperator());
        ExpressionNode expression = modifyNode(unaryExpressionNode.expression());
        return unaryExpressionNode.modify(
                unaryOperator,
                expression);
    }

    @Override
    public ComputedNameFieldNode transform(ComputedNameFieldNode computedNameFieldNode) {
        Token leadingComma = modifyToken(computedNameFieldNode.leadingComma());
        Token openBracket = modifyToken(computedNameFieldNode.openBracket());
        ExpressionNode fieldNameExpr = modifyNode(computedNameFieldNode.fieldNameExpr());
        Token closeBracket = modifyToken(computedNameFieldNode.closeBracket());
        Token colonToken = modifyToken(computedNameFieldNode.colonToken());
        ExpressionNode valueExpr = modifyNode(computedNameFieldNode.valueExpr());
        return computedNameFieldNode.modify(
                leadingComma,
                openBracket,
                fieldNameExpr,
                closeBracket,
                colonToken,
                valueExpr);
    }

    @Override
    public ConstantDeclarationNode transform(ConstantDeclarationNode constantDeclarationNode) {
        MetadataNode metadata = modifyNode(constantDeclarationNode.metadata());
        Token visibilityQualifier = modifyToken(constantDeclarationNode.visibilityQualifier());
        Token constKeyword = modifyToken(constantDeclarationNode.constKeyword());
        Node typeDescriptor = modifyNode(constantDeclarationNode.typeDescriptor());
        Token variableName = modifyToken(constantDeclarationNode.variableName());
        Token equalsToken = modifyToken(constantDeclarationNode.equalsToken());
        Node initializer = modifyNode(constantDeclarationNode.initializer());
        Token semicolonToken = modifyToken(constantDeclarationNode.semicolonToken());
        return constantDeclarationNode.modify(
                metadata,
                visibilityQualifier,
                constKeyword,
                typeDescriptor,
                variableName,
                equalsToken,
                initializer,
                semicolonToken);
    }

    @Override
    public DefaultableParameterNode transform(DefaultableParameterNode defaultableParameterNode) {
        Token leadingComma = modifyToken(defaultableParameterNode.leadingComma());
        NodeList<AnnotationNode> annotations = modifyNodeList(defaultableParameterNode.annotations());
        Token visibilityQualifier = modifyToken(defaultableParameterNode.visibilityQualifier().orElse(null));
        Node typeName = modifyNode(defaultableParameterNode.typeName());
        Token paramName = modifyToken(defaultableParameterNode.paramName());
        Token equalsToken = modifyToken(defaultableParameterNode.equalsToken());
        Node expression = modifyNode(defaultableParameterNode.expression());
        return defaultableParameterNode.modify(
                leadingComma,
                annotations,
                visibilityQualifier,
                typeName,
                paramName,
                equalsToken,
                expression);
    }

    @Override
    public RequiredParameterNode transform(RequiredParameterNode requiredParameterNode) {
        Token leadingComma = modifyToken(requiredParameterNode.leadingComma());
        NodeList<AnnotationNode> annotations = modifyNodeList(requiredParameterNode.annotations());
        Token visibilityQualifier = modifyToken(requiredParameterNode.visibilityQualifier().orElse(null));
        Node typeName = modifyNode(requiredParameterNode.typeName());
        Token paramName = modifyToken(requiredParameterNode.paramName());
        return requiredParameterNode.modify(
                leadingComma,
                annotations,
                visibilityQualifier,
                typeName,
                paramName);
    }

    @Override
    public RestParameterNode transform(RestParameterNode restParameterNode) {
        Token leadingComma = modifyToken(restParameterNode.leadingComma());
        NodeList<AnnotationNode> annotations = modifyNodeList(restParameterNode.annotations());
        Node typeName = modifyNode(restParameterNode.typeName());
        Token ellipsisToken = modifyToken(restParameterNode.ellipsisToken());
        Token paramName = modifyToken(restParameterNode.paramName());
        return restParameterNode.modify(
                leadingComma,
                annotations,
                typeName,
                ellipsisToken,
                paramName);
    }

    @Override
    public ExpressionListItemNode transform(ExpressionListItemNode expressionListItemNode) {
        Token leadingComma = modifyToken(expressionListItemNode.leadingComma());
        ExpressionNode expression = modifyNode(expressionListItemNode.expression());
        return expressionListItemNode.modify(
                leadingComma,
                expression);
    }

    @Override
    public ImportOrgNameNode transform(ImportOrgNameNode importOrgNameNode) {
        Token orgName = modifyToken(importOrgNameNode.orgName());
        Token slashToken = modifyToken(importOrgNameNode.slashToken());
        return importOrgNameNode.modify(
                orgName,
                slashToken);
    }

    @Override
    public ImportPrefixNode transform(ImportPrefixNode importPrefixNode) {
        Token asKeyword = modifyToken(importPrefixNode.asKeyword());
        Token prefix = modifyToken(importPrefixNode.prefix());
        return importPrefixNode.modify(
                asKeyword,
                prefix);
    }

    @Override
    public ImportSubVersionNode transform(ImportSubVersionNode importSubVersionNode) {
        Token leadingDot = modifyToken(importSubVersionNode.leadingDot());
        Token versionNumber = modifyToken(importSubVersionNode.versionNumber());
        return importSubVersionNode.modify(
                leadingDot,
                versionNumber);
    }

    @Override
    public ImportVersionNode transform(ImportVersionNode importVersionNode) {
        Token versionKeyword = modifyToken(importVersionNode.versionKeyword());
        Node versionNumber = modifyNode(importVersionNode.versionNumber());
        return importVersionNode.modify(
                versionKeyword,
                versionNumber);
    }

    @Override
    public SpecificFieldNode transform(SpecificFieldNode specificFieldNode) {
        Token leadingComma = modifyToken(specificFieldNode.leadingComma());
        Token fieldName = modifyToken(specificFieldNode.fieldName());
        Token colon = modifyToken(specificFieldNode.colon());
        ExpressionNode valueExpr = modifyNode(specificFieldNode.valueExpr());
        return specificFieldNode.modify(
                leadingComma,
                fieldName,
                colon,
                valueExpr);
    }

    @Override
    public SpreadFieldNode transform(SpreadFieldNode spreadFieldNode) {
        Token leadingComma = modifyToken(spreadFieldNode.leadingComma());
        Token ellipsis = modifyToken(spreadFieldNode.ellipsis());
        ExpressionNode valueExpr = modifyNode(spreadFieldNode.valueExpr());
        return spreadFieldNode.modify(
                leadingComma,
                ellipsis,
                valueExpr);
    }

    @Override
    public NamedArgumentNode transform(NamedArgumentNode namedArgumentNode) {
        Token leadingComma = modifyToken(namedArgumentNode.leadingComma());
        SimpleNameReferenceNode argumentName = modifyNode(namedArgumentNode.argumentName());
        Token equalsToken = modifyToken(namedArgumentNode.equalsToken());
        ExpressionNode expression = modifyNode(namedArgumentNode.expression());
        return namedArgumentNode.modify(
                leadingComma,
                argumentName,
                equalsToken,
                expression);
    }

    @Override
    public PositionalArgumentNode transform(PositionalArgumentNode positionalArgumentNode) {
        Token leadingComma = modifyToken(positionalArgumentNode.leadingComma());
        ExpressionNode expression = modifyNode(positionalArgumentNode.expression());
        return positionalArgumentNode.modify(
                leadingComma,
                expression);
    }

    @Override
    public RestArgumentNode transform(RestArgumentNode restArgumentNode) {
        Token leadingComma = modifyToken(restArgumentNode.leadingComma());
        Token ellipsis = modifyToken(restArgumentNode.ellipsis());
        ExpressionNode expression = modifyNode(restArgumentNode.expression());
        return restArgumentNode.modify(
                leadingComma,
                ellipsis,
                expression);
    }

    @Override
    public ObjectTypeDescriptorNode transform(ObjectTypeDescriptorNode objectTypeDescriptorNode) {
        NodeList<Token> objectTypeQualifiers = modifyNodeList(objectTypeDescriptorNode.objectTypeQualifiers());
        Token objectKeyword = modifyToken(objectTypeDescriptorNode.objectKeyword());
        Token openBrace = modifyToken(objectTypeDescriptorNode.openBrace());
        NodeList<Node> members = modifyNodeList(objectTypeDescriptorNode.members());
        Token closeBrace = modifyToken(objectTypeDescriptorNode.closeBrace());
        return objectTypeDescriptorNode.modify(
                objectTypeQualifiers,
                objectKeyword,
                openBrace,
                members,
                closeBrace);
    }

    @Override
    public RecordTypeDescriptorNode transform(RecordTypeDescriptorNode recordTypeDescriptorNode) {
        Token objectKeyword = modifyToken(recordTypeDescriptorNode.objectKeyword());
        Token bodyStartDelimiter = modifyToken(recordTypeDescriptorNode.bodyStartDelimiter());
        NodeList<Node> fields = modifyNodeList(recordTypeDescriptorNode.fields());
        Token bodyEndDelimiter = modifyToken(recordTypeDescriptorNode.bodyEndDelimiter());
        return recordTypeDescriptorNode.modify(
                objectKeyword,
                bodyStartDelimiter,
                fields,
                bodyEndDelimiter);
    }

    @Override
    public ReturnTypeDescriptorNode transform(ReturnTypeDescriptorNode returnTypeDescriptorNode) {
        Token returnsKeyword = modifyToken(returnTypeDescriptorNode.returnsKeyword());
        NodeList<AnnotationNode> annotations = modifyNodeList(returnTypeDescriptorNode.annotations());
        Node type = modifyNode(returnTypeDescriptorNode.type());
        return returnTypeDescriptorNode.modify(
                returnsKeyword,
                annotations,
                type);
    }

    @Override
    public NilTypeDescriptorNode transform(NilTypeDescriptorNode nilTypeDescriptorNode) {
        Token openParenToken = modifyToken(nilTypeDescriptorNode.openParenToken());
        Token closeParenToken = modifyToken(nilTypeDescriptorNode.closeParenToken());
        return nilTypeDescriptorNode.modify(
                openParenToken,
                closeParenToken);
    }

    @Override
    public OptionalTypeDescriptorNode transform(OptionalTypeDescriptorNode optionalTypeDescriptorNode) {
        Node typeDescriptor = modifyNode(optionalTypeDescriptorNode.typeDescriptor());
        Token questionMarkToken = modifyToken(optionalTypeDescriptorNode.questionMarkToken());
        return optionalTypeDescriptorNode.modify(
                typeDescriptor,
                questionMarkToken);
    }

    @Override
    public ObjectFieldNode transform(ObjectFieldNode objectFieldNode) {
        MetadataNode metadata = modifyNode(objectFieldNode.metadata());
        Token visibilityQualifier = modifyToken(objectFieldNode.visibilityQualifier());
        Node typeName = modifyNode(objectFieldNode.typeName());
        Token fieldName = modifyToken(objectFieldNode.fieldName());
        Token equalsToken = modifyToken(objectFieldNode.equalsToken());
        ExpressionNode expression = modifyNode(objectFieldNode.expression());
        Token semicolonToken = modifyToken(objectFieldNode.semicolonToken());
        return objectFieldNode.modify(
                metadata,
                visibilityQualifier,
                typeName,
                fieldName,
                equalsToken,
                expression,
                semicolonToken);
    }

    @Override
    public RecordFieldNode transform(RecordFieldNode recordFieldNode) {
        MetadataNode metadata = modifyNode(recordFieldNode.metadata());
        Node typeName = modifyNode(recordFieldNode.typeName());
        Token fieldName = modifyToken(recordFieldNode.fieldName());
        Token questionMarkToken = modifyToken(recordFieldNode.questionMarkToken().orElse(null));
        Token semicolonToken = modifyToken(recordFieldNode.semicolonToken());
        return recordFieldNode.modify(
                metadata,
                typeName,
                fieldName,
                questionMarkToken,
                semicolonToken);
    }

    @Override
    public RecordFieldWithDefaultValueNode transform(RecordFieldWithDefaultValueNode recordFieldWithDefaultValueNode) {
        MetadataNode metadata = modifyNode(recordFieldWithDefaultValueNode.metadata());
        Node typeName = modifyNode(recordFieldWithDefaultValueNode.typeName());
        Token fieldName = modifyToken(recordFieldWithDefaultValueNode.fieldName());
        Token equalsToken = modifyToken(recordFieldWithDefaultValueNode.equalsToken());
        ExpressionNode expression = modifyNode(recordFieldWithDefaultValueNode.expression());
        Token semicolonToken = modifyToken(recordFieldWithDefaultValueNode.semicolonToken());
        return recordFieldWithDefaultValueNode.modify(
                metadata,
                typeName,
                fieldName,
                equalsToken,
                expression,
                semicolonToken);
    }

    @Override
    public RecordRestDescriptorNode transform(RecordRestDescriptorNode recordRestDescriptorNode) {
        Node typeName = modifyNode(recordRestDescriptorNode.typeName());
        Token ellipsisToken = modifyToken(recordRestDescriptorNode.ellipsisToken());
        Token semicolonToken = modifyToken(recordRestDescriptorNode.semicolonToken());
        return recordRestDescriptorNode.modify(
                typeName,
                ellipsisToken,
                semicolonToken);
    }

    @Override
    public TypeReferenceNode transform(TypeReferenceNode typeReferenceNode) {
        Token asteriskToken = modifyToken(typeReferenceNode.asteriskToken());
        Node typeName = modifyNode(typeReferenceNode.typeName());
        Token semicolonToken = modifyToken(typeReferenceNode.semicolonToken());
        return typeReferenceNode.modify(
                asteriskToken,
                typeName,
                semicolonToken);
    }

    @Override
    public ServiceBodyNode transform(ServiceBodyNode serviceBodyNode) {
        Token openBraceToken = modifyToken(serviceBodyNode.openBraceToken());
        NodeList<Node> resources = modifyNodeList(serviceBodyNode.resources());
        Token closeBraceToken = modifyToken(serviceBodyNode.closeBraceToken());
        return serviceBodyNode.modify(
                openBraceToken,
                resources,
                closeBraceToken);
    }

    @Override
    public AnnotationNode transform(AnnotationNode annotationNode) {
        Token atToken = modifyToken(annotationNode.atToken());
        Node annotReference = modifyNode(annotationNode.annotReference());
        MappingConstructorExpressionNode annotValue = modifyNode(annotationNode.annotValue().orElse(null));
        return annotationNode.modify(
                atToken,
                annotReference,
                annotValue);
    }

    @Override
    public MetadataNode transform(MetadataNode metadataNode) {
        Node documentationString = modifyNode(metadataNode.documentationString().orElse(null));
        NodeList<AnnotationNode> annotations = modifyNodeList(metadataNode.annotations());
        return metadataNode.modify(
                documentationString,
                annotations);
    }

    @Override
    public ModuleVariableDeclarationNode transform(ModuleVariableDeclarationNode moduleVariableDeclarationNode) {
        MetadataNode metadata = modifyNode(moduleVariableDeclarationNode.metadata());
        Token finalKeyword = modifyToken(moduleVariableDeclarationNode.finalKeyword().orElse(null));
        Node typeName = modifyNode(moduleVariableDeclarationNode.typeName());
        Token variableName = modifyToken(moduleVariableDeclarationNode.variableName());
        Token equalsToken = modifyToken(moduleVariableDeclarationNode.equalsToken());
        ExpressionNode initializer = modifyNode(moduleVariableDeclarationNode.initializer());
        Token semicolonToken = modifyToken(moduleVariableDeclarationNode.semicolonToken());
        return moduleVariableDeclarationNode.modify(
                metadata,
                finalKeyword,
                typeName,
                variableName,
                equalsToken,
                initializer,
                semicolonToken);
    }

    @Override
    public TypeTestExpressionNode transform(TypeTestExpressionNode typeTestExpressionNode) {
        ExpressionNode expression = modifyNode(typeTestExpressionNode.expression());
        Token isKeyword = modifyToken(typeTestExpressionNode.isKeyword());
        Node typeDescriptor = modifyNode(typeTestExpressionNode.typeDescriptor());
        return typeTestExpressionNode.modify(
                expression,
                isKeyword,
                typeDescriptor);
    }

    @Override
    public RemoteMethodCallActionNode transform(RemoteMethodCallActionNode remoteMethodCallActionNode) {
        ExpressionNode expression = modifyNode(remoteMethodCallActionNode.expression());
        Token rightArrowToken = modifyToken(remoteMethodCallActionNode.rightArrowToken());
        Token methodName = modifyToken(remoteMethodCallActionNode.methodName());
        Token openParenToken = modifyToken(remoteMethodCallActionNode.openParenToken());
        NodeList<FunctionArgumentNode> arguments = modifyNodeList(remoteMethodCallActionNode.arguments());
        Token closeParenToken = modifyToken(remoteMethodCallActionNode.closeParenToken());
        return remoteMethodCallActionNode.modify(
                expression,
                rightArrowToken,
                methodName,
                openParenToken,
                arguments,
                closeParenToken);
    }

    @Override
    public ParameterizedTypeDescriptorNode transform(ParameterizedTypeDescriptorNode parameterizedTypeDescriptorNode) {
        Token parameterizedType = modifyToken(parameterizedTypeDescriptorNode.parameterizedType());
        Token ltToken = modifyToken(parameterizedTypeDescriptorNode.ltToken());
        Node typeNode = modifyNode(parameterizedTypeDescriptorNode.typeNode());
        Token gtToken = modifyToken(parameterizedTypeDescriptorNode.gtToken());
        return parameterizedTypeDescriptorNode.modify(
                parameterizedType,
                ltToken,
                typeNode,
                gtToken);
    }

    @Override
    public NilLiteralNode transform(NilLiteralNode nilLiteralNode) {
        Token openParenToken = modifyToken(nilLiteralNode.openParenToken());
        Token closeParenToken = modifyToken(nilLiteralNode.closeParenToken());
        return nilLiteralNode.modify(
                openParenToken,
                closeParenToken);
    }

    @Override
    public AnnotationDeclarationNode transform(AnnotationDeclarationNode annotationDeclarationNode) {
        MetadataNode metadata = modifyNode(annotationDeclarationNode.metadata());
        Token visibilityQualifier = modifyToken(annotationDeclarationNode.visibilityQualifier());
        Token constKeyword = modifyToken(annotationDeclarationNode.constKeyword());
        Token annotationKeyword = modifyToken(annotationDeclarationNode.annotationKeyword());
        Node typeDescriptor = modifyNode(annotationDeclarationNode.typeDescriptor());
        Token annotationTag = modifyToken(annotationDeclarationNode.annotationTag());
        Token onKeyword = modifyToken(annotationDeclarationNode.onKeyword());
        SeparatedNodeList<Node> attachPoints = modifySeparatedNodeList(annotationDeclarationNode.attachPoints());
        Token semicolonToken = modifyToken(annotationDeclarationNode.semicolonToken());
        return annotationDeclarationNode.modify(
                metadata,
                visibilityQualifier,
                constKeyword,
                annotationKeyword,
                typeDescriptor,
                annotationTag,
                onKeyword,
                attachPoints,
                semicolonToken);
    }

    @Override
    public AnnotationAttachPointNode transform(AnnotationAttachPointNode annotationAttachPointNode) {
        Token sourceKeyword = modifyToken(annotationAttachPointNode.sourceKeyword());
        Token firstIdent = modifyToken(annotationAttachPointNode.firstIdent());
        Token secondIdent = modifyToken(annotationAttachPointNode.secondIdent());
        return annotationAttachPointNode.modify(
                sourceKeyword,
                firstIdent,
                secondIdent);
    }

    @Override
    public XMLNamespaceDeclarationNode transform(XMLNamespaceDeclarationNode xMLNamespaceDeclarationNode) {
        Token xmlnsKeyword = modifyToken(xMLNamespaceDeclarationNode.xmlnsKeyword());
        ExpressionNode namespaceuri = modifyNode(xMLNamespaceDeclarationNode.namespaceuri());
        Token asKeyword = modifyToken(xMLNamespaceDeclarationNode.asKeyword());
        IdentifierToken namespacePrefix = modifyNode(xMLNamespaceDeclarationNode.namespacePrefix());
        Token semicolonToken = modifyToken(xMLNamespaceDeclarationNode.semicolonToken());
        return xMLNamespaceDeclarationNode.modify(
                xmlnsKeyword,
                namespaceuri,
                asKeyword,
                namespacePrefix,
                semicolonToken);
    }

    @Override
    public FunctionBodyBlockNode transform(FunctionBodyBlockNode functionBodyBlockNode) {
        Token openBraceToken = modifyToken(functionBodyBlockNode.openBraceToken());
        NamedWorkerDeclarator namedWorkerDeclarator = modifyNode(functionBodyBlockNode.namedWorkerDeclarator().orElse(null));
        NodeList<StatementNode> statements = modifyNodeList(functionBodyBlockNode.statements());
        Token closeBraceToken = modifyToken(functionBodyBlockNode.closeBraceToken());
        return functionBodyBlockNode.modify(
                openBraceToken,
                namedWorkerDeclarator,
                statements,
                closeBraceToken);
    }

    @Override
    public NamedWorkerDeclarationNode transform(NamedWorkerDeclarationNode namedWorkerDeclarationNode) {
        NodeList<AnnotationNode> annotations = modifyNodeList(namedWorkerDeclarationNode.annotations());
        Token workerKeyword = modifyToken(namedWorkerDeclarationNode.workerKeyword());
        IdentifierToken workerName = modifyNode(namedWorkerDeclarationNode.workerName());
        Node returnTypeDesc = modifyNode(namedWorkerDeclarationNode.returnTypeDesc().orElse(null));
        BlockStatementNode workerBody = modifyNode(namedWorkerDeclarationNode.workerBody());
        return namedWorkerDeclarationNode.modify(
                annotations,
                workerKeyword,
                workerName,
                returnTypeDesc,
                workerBody);
    }

    @Override
    public NamedWorkerDeclarator transform(NamedWorkerDeclarator namedWorkerDeclarator) {
        NodeList<StatementNode> workerInitStatements = modifyNodeList(namedWorkerDeclarator.workerInitStatements());
        NodeList<NamedWorkerDeclarationNode> namedWorkerDeclarations = modifyNodeList(namedWorkerDeclarator.namedWorkerDeclarations());
        return namedWorkerDeclarator.modify(
                workerInitStatements,
                namedWorkerDeclarations);
    }

    @Override
    public DocumentationStringNode transform(DocumentationStringNode documentationStringNode) {
        NodeList<Token> documentationLines = modifyNodeList(documentationStringNode.documentationLines());
        return documentationStringNode.modify(
                documentationLines);
    }

    @Override
    public BasicLiteralNode transform(BasicLiteralNode basicLiteralNode) {
        Token literalToken = modifyToken(basicLiteralNode.literalToken());
        return basicLiteralNode.modify(
                basicLiteralNode.kind(),
                literalToken);
    }

    @Override
    public SimpleNameReferenceNode transform(SimpleNameReferenceNode simpleNameReferenceNode) {
        Token name = modifyToken(simpleNameReferenceNode.name());
        return simpleNameReferenceNode.modify(
                name);
    }

    @Override
    public QualifiedNameReferenceNode transform(QualifiedNameReferenceNode qualifiedNameReferenceNode) {
        Token modulePrefix = modifyToken(qualifiedNameReferenceNode.modulePrefix());
        Node colon = modifyNode(qualifiedNameReferenceNode.colon());
        IdentifierToken identifier = modifyNode(qualifiedNameReferenceNode.identifier());
        return qualifiedNameReferenceNode.modify(
                modulePrefix,
                colon,
                identifier);
    }

    @Override
    public BuiltinSimpleNameReferenceNode transform(BuiltinSimpleNameReferenceNode builtinSimpleNameReferenceNode) {
        Token name = modifyToken(builtinSimpleNameReferenceNode.name());
        return builtinSimpleNameReferenceNode.modify(
                builtinSimpleNameReferenceNode.kind(),
                name);
    }

    @Override
    public TrapExpressionNode transform(TrapExpressionNode trapExpressionNode) {
        Token trapKeyword = modifyToken(trapExpressionNode.trapKeyword());
        ExpressionNode expression = modifyNode(trapExpressionNode.expression());
        return trapExpressionNode.modify(
                trapExpressionNode.kind(),
                trapKeyword,
                expression);
    }

    @Override
    public ListConstructorExpressionNode transform(ListConstructorExpressionNode listConstructorExpressionNode) {
        Token openBracket = modifyToken(listConstructorExpressionNode.openBracket());
        SeparatedNodeList<Node> expressions = modifySeparatedNodeList(listConstructorExpressionNode.expressions());
        Token closeBracket = modifyToken(listConstructorExpressionNode.closeBracket());
        return listConstructorExpressionNode.modify(
                openBracket,
                expressions,
                closeBracket);
    }

    @Override
    public TypeCastExpressionNode transform(TypeCastExpressionNode typeCastExpressionNode) {
        Token ltToken = modifyToken(typeCastExpressionNode.ltToken());
        TypeCastParamNode typeCastParam = modifyNode(typeCastExpressionNode.typeCastParam());
        Token gtToken = modifyToken(typeCastExpressionNode.gtToken());
        ExpressionNode expression = modifyNode(typeCastExpressionNode.expression());
        return typeCastExpressionNode.modify(
                ltToken,
                typeCastParam,
                gtToken,
                expression);
    }

    @Override
    public TypeCastParamNode transform(TypeCastParamNode typeCastParamNode) {
        NodeList<AnnotationNode> annotations = modifyNodeList(typeCastParamNode.annotations());
        Node type = modifyNode(typeCastParamNode.type());
        return typeCastParamNode.modify(
                annotations,
                type);
    }

    @Override
    public UnionTypeDescriptorNode transform(UnionTypeDescriptorNode unionTypeDescriptorNode) {
        TypeDescriptorNode leftTypeDesc = modifyNode(unionTypeDescriptorNode.leftTypeDesc());
        Token pipeToken = modifyToken(unionTypeDescriptorNode.pipeToken());
        TypeDescriptorNode rightTypeDesc = modifyNode(unionTypeDescriptorNode.rightTypeDesc());
        return unionTypeDescriptorNode.modify(
                leftTypeDesc,
                pipeToken,
                rightTypeDesc);
    }

    @Override
    public TableConstructorExpressionNode transform(TableConstructorExpressionNode tableConstructorExpressionNode) {
        Token tableKeyword = modifyToken(tableConstructorExpressionNode.tableKeyword());
        KeySpecifierNode KeySpecifier = modifyNode(tableConstructorExpressionNode.KeySpecifier());
        Token openBracket = modifyToken(tableConstructorExpressionNode.openBracket());
        SeparatedNodeList<Node> mappingConstructors = modifySeparatedNodeList(tableConstructorExpressionNode.mappingConstructors());
        Token closeBracket = modifyToken(tableConstructorExpressionNode.closeBracket());
        return tableConstructorExpressionNode.modify(
                tableKeyword,
                KeySpecifier,
                openBracket,
                mappingConstructors,
                closeBracket);
    }

    @Override
    public KeySpecifierNode transform(KeySpecifierNode keySpecifierNode) {
        Token keyKeyword = modifyToken(keySpecifierNode.keyKeyword());
        Token openParenToken = modifyToken(keySpecifierNode.openParenToken());
        SeparatedNodeList<Node> fieldNames = modifySeparatedNodeList(keySpecifierNode.fieldNames());
        Token closeParenToken = modifyToken(keySpecifierNode.closeParenToken());
        return keySpecifierNode.modify(
                keyKeyword,
                openParenToken,
                fieldNames,
                closeParenToken);
    }

    @Override
    public ErrorTypeDescriptorNode transform(ErrorTypeDescriptorNode errorTypeDescriptorNode) {
        Token errorKeywordToken = modifyToken(errorTypeDescriptorNode.errorKeywordToken());
        ErrorTypeParamsNode errorTypeParamsNode = modifyNode(errorTypeDescriptorNode.errorTypeParamsNode().orElse(null));
        return errorTypeDescriptorNode.modify(
                errorKeywordToken,
                errorTypeParamsNode);
    }

    @Override
    public ErrorTypeParamsNode transform(ErrorTypeParamsNode errorTypeParamsNode) {
        Token ltToken = modifyToken(errorTypeParamsNode.ltToken());
        Node parameter = modifyNode(errorTypeParamsNode.parameter());
        Token gtToken = modifyToken(errorTypeParamsNode.gtToken());
        return errorTypeParamsNode.modify(
                ltToken,
                parameter,
                gtToken);
    }

    @Override
    public StreamTypeDescriptorNode transform(StreamTypeDescriptorNode streamTypeDescriptorNode) {
        Token streamKeywordToken = modifyToken(streamTypeDescriptorNode.streamKeywordToken());
        Node streamTypeParamsNode = modifyNode(streamTypeDescriptorNode.streamTypeParamsNode());
        return streamTypeDescriptorNode.modify(
                streamKeywordToken,
                streamTypeParamsNode);
    }

    @Override
    public StreamTypeParamsNode transform(StreamTypeParamsNode streamTypeParamsNode) {
        Token ltToken = modifyToken(streamTypeParamsNode.ltToken());
        Node leftTypeDescNode = modifyNode(streamTypeParamsNode.leftTypeDescNode());
        Token commaToken = modifyToken(streamTypeParamsNode.commaToken());
        Node rightTypeDescNode = modifyNode(streamTypeParamsNode.rightTypeDescNode());
        Token gtToken = modifyToken(streamTypeParamsNode.gtToken());
        return streamTypeParamsNode.modify(
                ltToken,
                leftTypeDescNode,
                commaToken,
                rightTypeDescNode,
                gtToken);
    }

    @Override
    public LetExpressionNode transform(LetExpressionNode letExpressionNode) {
        Token letKeyword = modifyToken(letExpressionNode.letKeyword());
        SeparatedNodeList<Node> letVarDeclarations = modifySeparatedNodeList(letExpressionNode.letVarDeclarations());
        Token inKeyword = modifyToken(letExpressionNode.inKeyword());
        ExpressionNode expression = modifyNode(letExpressionNode.expression());
        return letExpressionNode.modify(
                letKeyword,
                letVarDeclarations,
                inKeyword,
                expression);
    }

    @Override
    public LetVariableDeclarationNode transform(LetVariableDeclarationNode letVariableDeclarationNode) {
        NodeList<AnnotationNode> annotations = modifyNodeList(letVariableDeclarationNode.annotations());
        Node typeName = modifyNode(letVariableDeclarationNode.typeName());
        Token variableName = modifyToken(letVariableDeclarationNode.variableName());
        Token equalsToken = modifyToken(letVariableDeclarationNode.equalsToken());
        ExpressionNode expression = modifyNode(letVariableDeclarationNode.expression());
        return letVariableDeclarationNode.modify(
                annotations,
                typeName,
                variableName,
                equalsToken,
                expression);
    }

    @Override
    public TemplateExpressionNode transform(TemplateExpressionNode templateExpressionNode) {
        Token type = modifyToken(templateExpressionNode.type());
        Token startBacktick = modifyToken(templateExpressionNode.startBacktick());
        NodeList<TemplateMemberNode> content = modifyNodeList(templateExpressionNode.content());
        Token endBacktick = modifyToken(templateExpressionNode.endBacktick());
        return templateExpressionNode.modify(
                templateExpressionNode.kind(),
                type,
                startBacktick,
                content,
                endBacktick);
    }

    @Override
    public XMLElementNode transform(XMLElementNode xMLElementNode) {
        XMLStartTagNode startTag = modifyNode(xMLElementNode.startTag());
        NodeList<XMLItemNode> content = modifyNodeList(xMLElementNode.content());
        XMLEndTagNode endTag = modifyNode(xMLElementNode.endTag());
        return xMLElementNode.modify(
                startTag,
                content,
                endTag);
    }

    @Override
    public XMLStartTagNode transform(XMLStartTagNode xMLStartTagNode) {
        Token ltToken = modifyToken(xMLStartTagNode.ltToken());
        XMLNameNode name = modifyNode(xMLStartTagNode.name());
        NodeList<XMLAttributeNode> attributes = modifyNodeList(xMLStartTagNode.attributes());
        Token getToken = modifyToken(xMLStartTagNode.getToken());
        return xMLStartTagNode.modify(
                ltToken,
                name,
                attributes,
                getToken);
    }

    @Override
    public XMLEndTagNode transform(XMLEndTagNode xMLEndTagNode) {
        Token ltToken = modifyToken(xMLEndTagNode.ltToken());
        Token slashToken = modifyToken(xMLEndTagNode.slashToken());
        XMLNameNode name = modifyNode(xMLEndTagNode.name());
        Token getToken = modifyToken(xMLEndTagNode.getToken());
        return xMLEndTagNode.modify(
                ltToken,
                slashToken,
                name,
                getToken);
    }

    @Override
    public XMLSimpleNameNode transform(XMLSimpleNameNode xMLSimpleNameNode) {
        Token name = modifyToken(xMLSimpleNameNode.name());
        return xMLSimpleNameNode.modify(
                name);
    }

    @Override
    public XMLQualifiedNameNode transform(XMLQualifiedNameNode xMLQualifiedNameNode) {
        XMLSimpleNameNode prefix = modifyNode(xMLQualifiedNameNode.prefix());
        Token colon = modifyToken(xMLQualifiedNameNode.colon());
        XMLSimpleNameNode name = modifyNode(xMLQualifiedNameNode.name());
        return xMLQualifiedNameNode.modify(
                prefix,
                colon,
                name);
    }

    @Override
    public XMLEmptyElementNode transform(XMLEmptyElementNode xMLEmptyElementNode) {
        Token ltToken = modifyToken(xMLEmptyElementNode.ltToken());
        XMLNameNode name = modifyNode(xMLEmptyElementNode.name());
        NodeList<XMLAttributeNode> attributes = modifyNodeList(xMLEmptyElementNode.attributes());
        Token slashToken = modifyToken(xMLEmptyElementNode.slashToken());
        Token getToken = modifyToken(xMLEmptyElementNode.getToken());
        return xMLEmptyElementNode.modify(
                ltToken,
                name,
                attributes,
                slashToken,
                getToken);
    }

    @Override
    public InterpolationNode transform(InterpolationNode interpolationNode) {
        Token interpolationStartToken = modifyToken(interpolationNode.interpolationStartToken());
        ExpressionNode expression = modifyNode(interpolationNode.expression());
        Token interpolationEndToken = modifyToken(interpolationNode.interpolationEndToken());
        return interpolationNode.modify(
                interpolationStartToken,
                expression,
                interpolationEndToken);
    }

    @Override
    public XMLTextNode transform(XMLTextNode xMLTextNode) {
        Token content = modifyToken(xMLTextNode.content());
        return xMLTextNode.modify(
                content);
    }

    @Override
    public XMLAttributeNode transform(XMLAttributeNode xMLAttributeNode) {
        XMLNameNode attributeName = modifyNode(xMLAttributeNode.attributeName());
        Token equalToken = modifyToken(xMLAttributeNode.equalToken());
        XMLAttributeValue value = modifyNode(xMLAttributeNode.value());
        return xMLAttributeNode.modify(
                attributeName,
                equalToken,
                value);
    }

    @Override
    public XMLAttributeValue transform(XMLAttributeValue xMLAttributeValue) {
        Token startQuote = modifyToken(xMLAttributeValue.startQuote());
        NodeList<Node> value = modifyNodeList(xMLAttributeValue.value());
        Token endQuote = modifyToken(xMLAttributeValue.endQuote());
        return xMLAttributeValue.modify(
                startQuote,
                value,
                endQuote);
    }

    @Override
    public XMLComment transform(XMLComment xMLComment) {
        Token commentStart = modifyToken(xMLComment.commentStart());
        NodeList<Node> content = modifyNodeList(xMLComment.content());
        Token commentEnd = modifyToken(xMLComment.commentEnd());
        return xMLComment.modify(
                commentStart,
                content,
                commentEnd);
    }

    @Override
    public XMLProcessingInstruction transform(XMLProcessingInstruction xMLProcessingInstruction) {
        Token piStart = modifyToken(xMLProcessingInstruction.piStart());
        XMLNameNode target = modifyNode(xMLProcessingInstruction.target());
        NodeList<Node> data = modifyNodeList(xMLProcessingInstruction.data());
        Token piEnd = modifyToken(xMLProcessingInstruction.piEnd());
        return xMLProcessingInstruction.modify(
                piStart,
                target,
                data,
                piEnd);
    }

    @Override
    public TableTypeDescriptorNode transform(TableTypeDescriptorNode tableTypeDescriptorNode) {
        Token tableKeywordToken = modifyToken(tableTypeDescriptorNode.tableKeywordToken());
        Node rowTypeParameterNode = modifyNode(tableTypeDescriptorNode.rowTypeParameterNode());
        Node keyConstraintNode = modifyNode(tableTypeDescriptorNode.keyConstraintNode());
        return tableTypeDescriptorNode.modify(
                tableKeywordToken,
                rowTypeParameterNode,
                keyConstraintNode);
    }

    @Override
    public TypeParameterNode transform(TypeParameterNode typeParameterNode) {
        Token ltToken = modifyToken(typeParameterNode.ltToken());
        Node typeNode = modifyNode(typeParameterNode.typeNode());
        Token gtToken = modifyToken(typeParameterNode.gtToken());
        return typeParameterNode.modify(
                ltToken,
                typeNode,
                gtToken);
    }

    @Override
    public KeyTypeConstraintNode transform(KeyTypeConstraintNode keyTypeConstraintNode) {
        Token keyKeywordToken = modifyToken(keyTypeConstraintNode.keyKeywordToken());
        Node typeParameterNode = modifyNode(keyTypeConstraintNode.typeParameterNode());
        return keyTypeConstraintNode.modify(
                keyKeywordToken,
                typeParameterNode);
    }

    @Override
    public FunctionTypeDescriptorNode transform(FunctionTypeDescriptorNode functionTypeDescriptorNode) {
        Token functionKeyword = modifyToken(functionTypeDescriptorNode.functionKeyword());
        FunctionSignatureNode functionSignature = modifyNode(functionTypeDescriptorNode.functionSignature());
        return functionTypeDescriptorNode.modify(
                functionKeyword,
                functionSignature);
    }

    @Override
    public FunctionSignatureNode transform(FunctionSignatureNode functionSignatureNode) {
        Token openParenToken = modifyToken(functionSignatureNode.openParenToken());
        NodeList<ParameterNode> parameters = modifyNodeList(functionSignatureNode.parameters());
        Token closeParenToken = modifyToken(functionSignatureNode.closeParenToken());
        ReturnTypeDescriptorNode returnTypeDesc = modifyNode(functionSignatureNode.returnTypeDesc().orElse(null));
        return functionSignatureNode.modify(
                openParenToken,
                parameters,
                closeParenToken,
                returnTypeDesc);
    }

    @Override
    public ExplicitAnonymousFunctionExpressionNode transform(ExplicitAnonymousFunctionExpressionNode explicitAnonymousFunctionExpressionNode) {
        NodeList<AnnotationNode> annotations = modifyNodeList(explicitAnonymousFunctionExpressionNode.annotations());
        Token functionKeyword = modifyToken(explicitAnonymousFunctionExpressionNode.functionKeyword());
        FunctionSignatureNode functionSignature = modifyNode(explicitAnonymousFunctionExpressionNode.functionSignature());
        FunctionBodyNode functionBody = modifyNode(explicitAnonymousFunctionExpressionNode.functionBody());
        return explicitAnonymousFunctionExpressionNode.modify(
                annotations,
                functionKeyword,
                functionSignature,
                functionBody);
    }

    @Override
    public ExpressionFunctionBodyNode transform(ExpressionFunctionBodyNode expressionFunctionBodyNode) {
        Token rightDoubleArrow = modifyToken(expressionFunctionBodyNode.rightDoubleArrow());
        ExpressionNode expression = modifyNode(expressionFunctionBodyNode.expression());
        Token semicolon = modifyToken(expressionFunctionBodyNode.semicolon().orElse(null));
        return expressionFunctionBodyNode.modify(
                rightDoubleArrow,
                expression,
                semicolon);
    }

    @Override
    public TupleTypeDescriptorNode transform(TupleTypeDescriptorNode tupleTypeDescriptorNode) {
        Token openBracketToken = modifyToken(tupleTypeDescriptorNode.openBracketToken());
        SeparatedNodeList<TypeDescriptorNode> memberTypeDesc = modifySeparatedNodeList(tupleTypeDescriptorNode.memberTypeDesc());
        Node restTypeDesc = modifyNode(tupleTypeDescriptorNode.restTypeDesc());
        Token closeBracketToken = modifyToken(tupleTypeDescriptorNode.closeBracketToken());
        return tupleTypeDescriptorNode.modify(
                openBracketToken,
                memberTypeDesc,
                restTypeDesc,
                closeBracketToken);
    }

    @Override
    public ParenthesisedTypeDescriptorNode transform(ParenthesisedTypeDescriptorNode parenthesisedTypeDescriptorNode) {
        Token openParenToken = modifyToken(parenthesisedTypeDescriptorNode.openParenToken());
        TypeDescriptorNode typedesc = modifyNode(parenthesisedTypeDescriptorNode.typedesc());
        Token closeParenToken = modifyToken(parenthesisedTypeDescriptorNode.closeParenToken());
        return parenthesisedTypeDescriptorNode.modify(
                openParenToken,
                typedesc,
                closeParenToken);
    }

    @Override
    public ExplicitNewExpressionNode transform(ExplicitNewExpressionNode explicitNewExpressionNode) {
        Token newKeyword = modifyToken(explicitNewExpressionNode.newKeyword());
        TypeDescriptorNode typeDescriptor = modifyNode(explicitNewExpressionNode.typeDescriptor());
        Node parenthesizedArgList = modifyNode(explicitNewExpressionNode.parenthesizedArgList());
        return explicitNewExpressionNode.modify(
                newKeyword,
                typeDescriptor,
                parenthesizedArgList);
    }

    @Override
    public ImplicitNewExpressionNode transform(ImplicitNewExpressionNode implicitNewExpressionNode) {
        Token newKeyword = modifyToken(implicitNewExpressionNode.newKeyword());
        ParenthesizedArgList parenthesizedArgList = modifyNode(implicitNewExpressionNode.parenthesizedArgList().orElse(null));
        return implicitNewExpressionNode.modify(
                newKeyword,
                parenthesizedArgList);
    }

    @Override
    public ParenthesizedArgList transform(ParenthesizedArgList parenthesizedArgList) {
        Token openParenToken = modifyToken(parenthesizedArgList.openParenToken());
        NodeList<FunctionArgumentNode> arguments = modifyNodeList(parenthesizedArgList.arguments());
        Token closeParenToken = modifyToken(parenthesizedArgList.closeParenToken());
        return parenthesizedArgList.modify(
                openParenToken,
                arguments,
                closeParenToken);
    }

    @Override
    public QueryConstructTypeNode transform(QueryConstructTypeNode queryConstructTypeNode) {
        Token tableKeyword = modifyToken(queryConstructTypeNode.tableKeyword());
        KeySpecifierNode KeySpecifier = modifyNode(queryConstructTypeNode.KeySpecifier());
        return queryConstructTypeNode.modify(
                tableKeyword,
                KeySpecifier);
    }

    @Override
    public FromClauseNode transform(FromClauseNode fromClauseNode) {
        Token fromKeyword = modifyToken(fromClauseNode.fromKeyword());
        Node typeName = modifyNode(fromClauseNode.typeName());
        Token variableName = modifyToken(fromClauseNode.variableName());
        Token inKeyword = modifyToken(fromClauseNode.inKeyword());
        ExpressionNode expression = modifyNode(fromClauseNode.expression());
        return fromClauseNode.modify(
                fromKeyword,
                typeName,
                variableName,
                inKeyword,
                expression);
    }

    @Override
    public WhereClauseNode transform(WhereClauseNode whereClauseNode) {
        Token whereKeyword = modifyToken(whereClauseNode.whereKeyword());
        ExpressionNode expression = modifyNode(whereClauseNode.expression());
        return whereClauseNode.modify(
                whereKeyword,
                expression);
    }

    @Override
    public LetClauseNode transform(LetClauseNode letClauseNode) {
        Token letKeyword = modifyToken(letClauseNode.letKeyword());
        SeparatedNodeList<Node> letVarDeclarations = modifySeparatedNodeList(letClauseNode.letVarDeclarations());
        return letClauseNode.modify(
                letKeyword,
                letVarDeclarations);
    }

    @Override
    public QueryPipelineNode transform(QueryPipelineNode queryPipelineNode) {
        FromClauseNode fromClause = modifyNode(queryPipelineNode.fromClause());
        NodeList<Node> intermediateClauses = modifyNodeList(queryPipelineNode.intermediateClauses());
        return queryPipelineNode.modify(
                fromClause,
                intermediateClauses);
    }

    @Override
    public SelectClauseNode transform(SelectClauseNode selectClauseNode) {
        Token selectKeyword = modifyToken(selectClauseNode.selectKeyword());
        ExpressionNode expression = modifyNode(selectClauseNode.expression());
        return selectClauseNode.modify(
                selectKeyword,
                expression);
    }

    @Override
    public QueryExpressionNode transform(QueryExpressionNode queryExpressionNode) {
        QueryConstructTypeNode queryConstructType = modifyNode(queryExpressionNode.queryConstructType());
        QueryPipelineNode queryPipeline = modifyNode(queryExpressionNode.queryPipeline());
        SelectClauseNode selectClause = modifyNode(queryExpressionNode.selectClause());
        return queryExpressionNode.modify(
                queryConstructType,
                queryPipeline,
                selectClause);
    }

    @Override
    public IntersectionTypeDescriptorNode transform(IntersectionTypeDescriptorNode intersectionTypeDescriptorNode) {
        Node leftTypeDesc = modifyNode(intersectionTypeDescriptorNode.leftTypeDesc());
        Token bitwiseAndToken = modifyToken(intersectionTypeDescriptorNode.bitwiseAndToken());
        Node rightTypeDesc = modifyNode(intersectionTypeDescriptorNode.rightTypeDesc());
        return intersectionTypeDescriptorNode.modify(
                leftTypeDesc,
                bitwiseAndToken,
                rightTypeDesc);
    }

    @Override
    public ImplicitAnonymousFunctionParameters transform(ImplicitAnonymousFunctionParameters implicitAnonymousFunctionParameters) {
        Token openParenToken = modifyToken(implicitAnonymousFunctionParameters.openParenToken());
        SeparatedNodeList<SimpleNameReferenceNode> parameters = modifySeparatedNodeList(implicitAnonymousFunctionParameters.parameters());
        Token closeParenToken = modifyToken(implicitAnonymousFunctionParameters.closeParenToken());
        return implicitAnonymousFunctionParameters.modify(
                openParenToken,
                parameters,
                closeParenToken);
    }

    @Override
    public ImplicitAnonymousFunctionExpressionNode transform(ImplicitAnonymousFunctionExpressionNode implicitAnonymousFunctionExpressionNode) {
        Node params = modifyNode(implicitAnonymousFunctionExpressionNode.params());
        Token rightDoubleArrow = modifyToken(implicitAnonymousFunctionExpressionNode.rightDoubleArrow());
        ExpressionNode expression = modifyNode(implicitAnonymousFunctionExpressionNode.expression());
        return implicitAnonymousFunctionExpressionNode.modify(
                params,
                rightDoubleArrow,
                expression);
    }

    @Override
    public StartActionNode transform(StartActionNode startActionNode) {
        Token startKeyword = modifyToken(startActionNode.startKeyword());
        ExpressionNode expression = modifyNode(startActionNode.expression());
        return startActionNode.modify(
                startKeyword,
                expression);
    }

    @Override
    public FlushActionNode transform(FlushActionNode flushActionNode) {
        Token flushKeyword = modifyToken(flushActionNode.flushKeyword());
        NameReferenceNode peerWorker = modifyNode(flushActionNode.peerWorker());
        return flushActionNode.modify(
                flushKeyword,
                peerWorker);
    }

    @Override
    public FunctionDeclarationNode transform(FunctionDeclarationNode functionDeclarationNode) {
        MetadataNode metadata = modifyNode(functionDeclarationNode.metadata());
        Token visibilityQualifier = modifyToken(functionDeclarationNode.visibilityQualifier().orElse(null));
        Token functionKeyword = modifyToken(functionDeclarationNode.functionKeyword());
        IdentifierToken functionName = modifyNode(functionDeclarationNode.functionName());
        FunctionSignatureNode functionSignature = modifyNode(functionDeclarationNode.functionSignature());
        Token semicolon = modifyToken(functionDeclarationNode.semicolon());
        return functionDeclarationNode.modify(
                metadata,
                visibilityQualifier,
                functionKeyword,
                functionName,
                functionSignature,
                semicolon);
    }

    @Override
<<<<<<< HEAD
    public AsyncSendActionNode transform(AsyncSendActionNode asyncSendActionNode) {
        ExpressionNode expression = modifyNode(asyncSendActionNode.expression());
        Token rightArrowToken = modifyToken(asyncSendActionNode.rightArrowToken());
        NameReferenceNode peerWorker = modifyNode(asyncSendActionNode.peerWorker());
        return asyncSendActionNode.modify(
                expression,
                rightArrowToken,
                peerWorker);
    }

    @Override
    public SyncSendActionNode transform(SyncSendActionNode syncSendActionNode) {
        ExpressionNode expression = modifyNode(syncSendActionNode.expression());
        Token syncSendToken = modifyToken(syncSendActionNode.syncSendToken());
        NameReferenceNode peerWorker = modifyNode(syncSendActionNode.peerWorker());
        return syncSendActionNode.modify(
                expression,
                syncSendToken,
                peerWorker);
    }

    @Override
    public ReceiveActionNode transform(ReceiveActionNode receiveActionNode) {
        Token leftArrow = modifyToken(receiveActionNode.leftArrow());
        Node receiveWorkers = modifyNode(receiveActionNode.receiveWorkers());
        return receiveActionNode.modify(
                leftArrow,
                receiveWorkers);
    }

    @Override
    public ReceiveFieldsNode transform(ReceiveFieldsNode receiveFieldsNode) {
        Token openBrace = modifyToken(receiveFieldsNode.openBrace());
        SeparatedNodeList<NameReferenceNode> receiveField = modifySeparatedNodeList(receiveFieldsNode.receiveField());
        Token closeBrace = modifyToken(receiveFieldsNode.closeBrace());
        return receiveFieldsNode.modify(
                openBrace,
                receiveField,
                closeBrace);
=======
    public TypedBindingPatternNode transform(TypedBindingPatternNode typedBindingPatternNode) {
        TypeDescriptorNode typeDescriptor = modifyNode(typedBindingPatternNode.typeDescriptor());
        BindingPatternNode bindingPattern = modifyNode(typedBindingPatternNode.bindingPattern());
        return typedBindingPatternNode.modify(
                typeDescriptor,
                bindingPattern);
    }

    @Override
    public CaptureBindingPatternNode transform(CaptureBindingPatternNode captureBindingPatternNode) {
        SimpleNameReferenceNode variableName = modifyNode(captureBindingPatternNode.variableName().orElse(null));
        return captureBindingPatternNode.modify(
                variableName);
    }

    @Override
    public ListBindingPatternNode transform(ListBindingPatternNode listBindingPatternNode) {
        Token openBracket = modifyToken(listBindingPatternNode.openBracket());
        SeparatedNodeList<BindingPatternNode> bindingPatterns = modifySeparatedNodeList(listBindingPatternNode.bindingPatterns());
        RestBindingPatternNode restBindingPattern = modifyNode(listBindingPatternNode.restBindingPattern().orElse(null));
        Token closeBracket = modifyToken(listBindingPatternNode.closeBracket());
        return listBindingPatternNode.modify(
                openBracket,
                bindingPatterns,
                restBindingPattern,
                closeBracket);
    }

    @Override
    public RestBindingPatternNode transform(RestBindingPatternNode restBindingPatternNode) {
        Token ellipsisToken = modifyToken(restBindingPatternNode.ellipsisToken());
        SimpleNameReferenceNode variableName = modifyNode(restBindingPatternNode.variableName());
        return restBindingPatternNode.modify(
                ellipsisToken,
                variableName);
>>>>>>> 2951963f
    }

    // Tokens

    @Override
    public Token transform(Token token) {
        return token;
    }

    @Override
    public IdentifierToken transform(IdentifierToken identifier) {
        return identifier;
    }

    @Override
    protected Node transformSyntaxNode(Node node) {
        return node;
    }

    protected <T extends Node> NodeList<T> modifyNodeList(NodeList<T> nodeList) {
        return modifyGenericNodeList(nodeList, NodeList::new);
    }

    protected <T extends Node> SeparatedNodeList<T> modifySeparatedNodeList(SeparatedNodeList<T> nodeList) {
        return modifyGenericNodeList(nodeList, SeparatedNodeList::new);
    }

    private <T extends Node, N extends NodeList<T>> N modifyGenericNodeList(
            N nodeList,
            Function<NonTerminalNode, N> nodeListCreator) {
        if (nodeList.isEmpty()) {
            return nodeList;
        }

        boolean nodeModified = false;
        STNode[] newSTNodes = new STNode[nodeList.size()];
        for (int index = 0; index < nodeList.size(); index++) {
            T oldNode = nodeList.get(index);
            T newNode = modifyNode(oldNode);
            if (oldNode != newNode) {
                nodeModified = true;
            }
            newSTNodes[index] = newNode.internalNode();
        }

        if (!nodeModified) {
            return nodeList;
        }

        STNode stNodeList = STNodeFactory.createNodeList(java.util.Arrays.asList(newSTNodes));
        return nodeListCreator.apply(stNodeList.createUnlinkedFacade());
    }

    protected <T extends Token> T modifyToken(T token) {
        if (token == null) {
            return null;
        }
        // TODO
        return (T) token.apply(this);
    }

    protected <T extends Node> T modifyNode(T node) {
        if (node == null) {
            return null;
        }
        // TODO
        return (T) node.apply(this);
    }
}
<|MERGE_RESOLUTION|>--- conflicted
+++ resolved
@@ -1574,47 +1574,6 @@
     }
 
     @Override
-<<<<<<< HEAD
-    public AsyncSendActionNode transform(AsyncSendActionNode asyncSendActionNode) {
-        ExpressionNode expression = modifyNode(asyncSendActionNode.expression());
-        Token rightArrowToken = modifyToken(asyncSendActionNode.rightArrowToken());
-        NameReferenceNode peerWorker = modifyNode(asyncSendActionNode.peerWorker());
-        return asyncSendActionNode.modify(
-                expression,
-                rightArrowToken,
-                peerWorker);
-    }
-
-    @Override
-    public SyncSendActionNode transform(SyncSendActionNode syncSendActionNode) {
-        ExpressionNode expression = modifyNode(syncSendActionNode.expression());
-        Token syncSendToken = modifyToken(syncSendActionNode.syncSendToken());
-        NameReferenceNode peerWorker = modifyNode(syncSendActionNode.peerWorker());
-        return syncSendActionNode.modify(
-                expression,
-                syncSendToken,
-                peerWorker);
-    }
-
-    @Override
-    public ReceiveActionNode transform(ReceiveActionNode receiveActionNode) {
-        Token leftArrow = modifyToken(receiveActionNode.leftArrow());
-        Node receiveWorkers = modifyNode(receiveActionNode.receiveWorkers());
-        return receiveActionNode.modify(
-                leftArrow,
-                receiveWorkers);
-    }
-
-    @Override
-    public ReceiveFieldsNode transform(ReceiveFieldsNode receiveFieldsNode) {
-        Token openBrace = modifyToken(receiveFieldsNode.openBrace());
-        SeparatedNodeList<NameReferenceNode> receiveField = modifySeparatedNodeList(receiveFieldsNode.receiveField());
-        Token closeBrace = modifyToken(receiveFieldsNode.closeBrace());
-        return receiveFieldsNode.modify(
-                openBrace,
-                receiveField,
-                closeBrace);
-=======
     public TypedBindingPatternNode transform(TypedBindingPatternNode typedBindingPatternNode) {
         TypeDescriptorNode typeDescriptor = modifyNode(typedBindingPatternNode.typeDescriptor());
         BindingPatternNode bindingPattern = modifyNode(typedBindingPatternNode.bindingPattern());
@@ -1650,7 +1609,48 @@
         return restBindingPatternNode.modify(
                 ellipsisToken,
                 variableName);
->>>>>>> 2951963f
+    }
+
+    @Override
+    public AsyncSendActionNode transform(AsyncSendActionNode asyncSendActionNode) {
+        ExpressionNode expression = modifyNode(asyncSendActionNode.expression());
+        Token rightArrowToken = modifyToken(asyncSendActionNode.rightArrowToken());
+        NameReferenceNode peerWorker = modifyNode(asyncSendActionNode.peerWorker());
+        return asyncSendActionNode.modify(
+                expression,
+                rightArrowToken,
+                peerWorker);
+    }
+
+    @Override
+    public SyncSendActionNode transform(SyncSendActionNode syncSendActionNode) {
+        ExpressionNode expression = modifyNode(syncSendActionNode.expression());
+        Token syncSendToken = modifyToken(syncSendActionNode.syncSendToken());
+        NameReferenceNode peerWorker = modifyNode(syncSendActionNode.peerWorker());
+        return syncSendActionNode.modify(
+                expression,
+                syncSendToken,
+                peerWorker);
+    }
+
+    @Override
+    public ReceiveActionNode transform(ReceiveActionNode receiveActionNode) {
+        Token leftArrow = modifyToken(receiveActionNode.leftArrow());
+        Node receiveWorkers = modifyNode(receiveActionNode.receiveWorkers());
+        return receiveActionNode.modify(
+                leftArrow,
+                receiveWorkers);
+    }
+
+    @Override
+    public ReceiveFieldsNode transform(ReceiveFieldsNode receiveFieldsNode) {
+        Token openBrace = modifyToken(receiveFieldsNode.openBrace());
+        SeparatedNodeList<NameReferenceNode> receiveField = modifySeparatedNodeList(receiveFieldsNode.receiveField());
+        Token closeBrace = modifyToken(receiveFieldsNode.closeBrace());
+        return receiveFieldsNode.modify(
+                openBrace,
+                receiveField,
+                closeBrace);
     }
 
     // Tokens
