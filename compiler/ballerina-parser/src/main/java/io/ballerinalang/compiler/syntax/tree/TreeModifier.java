/*
 *  Copyright (c) 2020, WSO2 Inc. (http://www.wso2.org) All Rights Reserved.
 *
 *  WSO2 Inc. licenses this file to you under the Apache License,
 *  Version 2.0 (the "License"); you may not use this file except
 *  in compliance with the License.
 *  You may obtain a copy of the License at
 *
 *    http://www.apache.org/licenses/LICENSE-2.0
 *
 *  Unless required by applicable law or agreed to in writing,
 *  software distributed under the License is distributed on an
 *  "AS IS" BASIS, WITHOUT WARRANTIES OR CONDITIONS OF ANY
 *  KIND, either express or implied.  See the License for the
 *  specific language governing permissions and limitations
 *  under the License.
 */
package io.ballerinalang.compiler.syntax.tree;

import io.ballerinalang.compiler.internal.parser.tree.STNode;
import io.ballerinalang.compiler.internal.parser.tree.STNodeFactory;

import java.util.function.Function;

/**
 * Produces a new tree by doing a depth-first traversal of the tree.
 *
 * This is a generated class.
 *
 * @since 2.0.0
 */
public abstract class TreeModifier extends NodeTransformer<Node> {

    @Override
    public ModulePartNode transform(
            ModulePartNode modulePartNode) {
        NodeList<ImportDeclarationNode> imports =
                modifyNodeList(modulePartNode.imports());
        NodeList<ModuleMemberDeclarationNode> members =
                modifyNodeList(modulePartNode.members());
        Token eofToken =
                modifyToken(modulePartNode.eofToken());
        return modulePartNode.modify(
                imports,
                members,
                eofToken);
    }

    @Override
    public FunctionDefinitionNode transform(
            FunctionDefinitionNode functionDefinitionNode) {
        MetadataNode metadata =
                modifyNode(functionDefinitionNode.metadata());
        Token visibilityQualifier =
                modifyToken(functionDefinitionNode.visibilityQualifier().orElse(null));
        Token functionKeyword =
                modifyToken(functionDefinitionNode.functionKeyword());
        IdentifierToken functionName =
                modifyNode(functionDefinitionNode.functionName());
        FunctionSignatureNode functionSignature =
                modifyNode(functionDefinitionNode.functionSignature());
        FunctionBodyNode functionBody =
                modifyNode(functionDefinitionNode.functionBody());
        return functionDefinitionNode.modify(
                metadata,
                visibilityQualifier,
                functionKeyword,
                functionName,
                functionSignature,
                functionBody);
    }

    @Override
    public ImportDeclarationNode transform(
            ImportDeclarationNode importDeclarationNode) {
        Token importKeyword =
                modifyToken(importDeclarationNode.importKeyword());
        Node orgName =
                modifyNode(importDeclarationNode.orgName().orElse(null));
        SeparatedNodeList<IdentifierToken> moduleName =
                modifySeparatedNodeList(importDeclarationNode.moduleName());
        Node version =
                modifyNode(importDeclarationNode.version().orElse(null));
        Node prefix =
                modifyNode(importDeclarationNode.prefix().orElse(null));
        Token semicolon =
                modifyToken(importDeclarationNode.semicolon());
        return importDeclarationNode.modify(
                importKeyword,
                orgName,
                moduleName,
                version,
                prefix,
                semicolon);
    }

    @Override
    public ListenerDeclarationNode transform(
            ListenerDeclarationNode listenerDeclarationNode) {
        MetadataNode metadata =
                modifyNode(listenerDeclarationNode.metadata());
        Token visibilityQualifier =
                modifyToken(listenerDeclarationNode.visibilityQualifier().orElse(null));
        Token listenerKeyword =
                modifyToken(listenerDeclarationNode.listenerKeyword());
        Node typeDescriptor =
                modifyNode(listenerDeclarationNode.typeDescriptor());
        Token variableName =
                modifyToken(listenerDeclarationNode.variableName());
        Token equalsToken =
                modifyToken(listenerDeclarationNode.equalsToken());
        Node initializer =
                modifyNode(listenerDeclarationNode.initializer());
        Token semicolonToken =
                modifyToken(listenerDeclarationNode.semicolonToken());
        return listenerDeclarationNode.modify(
                metadata,
                visibilityQualifier,
                listenerKeyword,
                typeDescriptor,
                variableName,
                equalsToken,
                initializer,
                semicolonToken);
    }

    @Override
    public TypeDefinitionNode transform(
            TypeDefinitionNode typeDefinitionNode) {
        MetadataNode metadata =
                modifyNode(typeDefinitionNode.metadata());
        Token visibilityQualifier =
                modifyToken(typeDefinitionNode.visibilityQualifier().orElse(null));
        Token typeKeyword =
                modifyToken(typeDefinitionNode.typeKeyword());
        Token typeName =
                modifyToken(typeDefinitionNode.typeName());
        Node typeDescriptor =
                modifyNode(typeDefinitionNode.typeDescriptor());
        Token semicolonToken =
                modifyToken(typeDefinitionNode.semicolonToken());
        return typeDefinitionNode.modify(
                metadata,
                visibilityQualifier,
                typeKeyword,
                typeName,
                typeDescriptor,
                semicolonToken);
    }

    @Override
    public ServiceDeclarationNode transform(
            ServiceDeclarationNode serviceDeclarationNode) {
        MetadataNode metadata =
                modifyNode(serviceDeclarationNode.metadata());
        Token serviceKeyword =
                modifyToken(serviceDeclarationNode.serviceKeyword());
        IdentifierToken serviceName =
                modifyNode(serviceDeclarationNode.serviceName());
        Token onKeyword =
                modifyToken(serviceDeclarationNode.onKeyword());
        NodeList<ExpressionNode> expressions =
                modifyNodeList(serviceDeclarationNode.expressions());
        Node serviceBody =
                modifyNode(serviceDeclarationNode.serviceBody());
        return serviceDeclarationNode.modify(
                metadata,
                serviceKeyword,
                serviceName,
                onKeyword,
                expressions,
                serviceBody);
    }

    @Override
    public AssignmentStatementNode transform(
            AssignmentStatementNode assignmentStatementNode) {
        Node varRef =
                modifyNode(assignmentStatementNode.varRef());
        Token equalsToken =
                modifyToken(assignmentStatementNode.equalsToken());
        ExpressionNode expression =
                modifyNode(assignmentStatementNode.expression());
        Token semicolonToken =
                modifyToken(assignmentStatementNode.semicolonToken());
        return assignmentStatementNode.modify(
                varRef,
                equalsToken,
                expression,
                semicolonToken);
    }

    @Override
    public CompoundAssignmentStatementNode transform(
            CompoundAssignmentStatementNode compoundAssignmentStatementNode) {
        ExpressionNode lhsExpression =
                modifyNode(compoundAssignmentStatementNode.lhsExpression());
        Token binaryOperator =
                modifyToken(compoundAssignmentStatementNode.binaryOperator());
        Token equalsToken =
                modifyToken(compoundAssignmentStatementNode.equalsToken());
        ExpressionNode rhsExpression =
                modifyNode(compoundAssignmentStatementNode.rhsExpression());
        Token semicolonToken =
                modifyToken(compoundAssignmentStatementNode.semicolonToken());
        return compoundAssignmentStatementNode.modify(
                lhsExpression,
                binaryOperator,
                equalsToken,
                rhsExpression,
                semicolonToken);
    }

    @Override
    public VariableDeclarationNode transform(
            VariableDeclarationNode variableDeclarationNode) {
        NodeList<AnnotationNode> annotations =
                modifyNodeList(variableDeclarationNode.annotations());
        Token finalKeyword =
                modifyToken(variableDeclarationNode.finalKeyword().orElse(null));
        TypedBindingPatternNode typedBindingPattern =
                modifyNode(variableDeclarationNode.typedBindingPattern());
        Token equalsToken =
                modifyToken(variableDeclarationNode.equalsToken().orElse(null));
        ExpressionNode initializer =
                modifyNode(variableDeclarationNode.initializer().orElse(null));
        Token semicolonToken =
                modifyToken(variableDeclarationNode.semicolonToken());
        return variableDeclarationNode.modify(
                annotations,
                finalKeyword,
                typedBindingPattern,
                equalsToken,
                initializer,
                semicolonToken);
    }

    @Override
    public BlockStatementNode transform(
            BlockStatementNode blockStatementNode) {
        Token openBraceToken =
                modifyToken(blockStatementNode.openBraceToken());
        NodeList<StatementNode> statements =
                modifyNodeList(blockStatementNode.statements());
        Token closeBraceToken =
                modifyToken(blockStatementNode.closeBraceToken());
        return blockStatementNode.modify(
                openBraceToken,
                statements,
                closeBraceToken);
    }

    @Override
    public BreakStatementNode transform(
            BreakStatementNode breakStatementNode) {
        Token breakToken =
                modifyToken(breakStatementNode.breakToken());
        Token semicolonToken =
                modifyToken(breakStatementNode.semicolonToken());
        return breakStatementNode.modify(
                breakToken,
                semicolonToken);
    }

    @Override
    public ExpressionStatementNode transform(
            ExpressionStatementNode expressionStatementNode) {
        ExpressionNode expression =
                modifyNode(expressionStatementNode.expression());
        Token semicolonToken =
                modifyToken(expressionStatementNode.semicolonToken());
        return expressionStatementNode.modify(
                expressionStatementNode.kind(),
                expression,
                semicolonToken);
    }

    @Override
    public ContinueStatementNode transform(
            ContinueStatementNode continueStatementNode) {
        Token continueToken =
                modifyToken(continueStatementNode.continueToken());
        Token semicolonToken =
                modifyToken(continueStatementNode.semicolonToken());
        return continueStatementNode.modify(
                continueToken,
                semicolonToken);
    }

    @Override
    public ExternalFunctionBodyNode transform(
            ExternalFunctionBodyNode externalFunctionBodyNode) {
        Token equalsToken =
                modifyToken(externalFunctionBodyNode.equalsToken());
        NodeList<AnnotationNode> annotations =
                modifyNodeList(externalFunctionBodyNode.annotations());
        Token externalKeyword =
                modifyToken(externalFunctionBodyNode.externalKeyword());
        Token semicolonToken =
                modifyToken(externalFunctionBodyNode.semicolonToken());
        return externalFunctionBodyNode.modify(
                equalsToken,
                annotations,
                externalKeyword,
                semicolonToken);
    }

    @Override
    public IfElseStatementNode transform(
            IfElseStatementNode ifElseStatementNode) {
        Token ifKeyword =
                modifyToken(ifElseStatementNode.ifKeyword());
        ExpressionNode condition =
                modifyNode(ifElseStatementNode.condition());
        BlockStatementNode ifBody =
                modifyNode(ifElseStatementNode.ifBody());
        Node elseBody =
                modifyNode(ifElseStatementNode.elseBody().orElse(null));
        return ifElseStatementNode.modify(
                ifKeyword,
                condition,
                ifBody,
                elseBody);
    }

    @Override
    public ElseBlockNode transform(
            ElseBlockNode elseBlockNode) {
        Token elseKeyword =
                modifyToken(elseBlockNode.elseKeyword());
        StatementNode elseBody =
                modifyNode(elseBlockNode.elseBody());
        return elseBlockNode.modify(
                elseKeyword,
                elseBody);
    }

    @Override
    public WhileStatementNode transform(
            WhileStatementNode whileStatementNode) {
        Token whileKeyword =
                modifyToken(whileStatementNode.whileKeyword());
        ExpressionNode condition =
                modifyNode(whileStatementNode.condition());
        BlockStatementNode whileBody =
                modifyNode(whileStatementNode.whileBody());
        return whileStatementNode.modify(
                whileKeyword,
                condition,
                whileBody);
    }

    @Override
    public PanicStatementNode transform(
            PanicStatementNode panicStatementNode) {
        Token panicKeyword =
                modifyToken(panicStatementNode.panicKeyword());
        ExpressionNode expression =
                modifyNode(panicStatementNode.expression());
        Token semicolonToken =
                modifyToken(panicStatementNode.semicolonToken());
        return panicStatementNode.modify(
                panicKeyword,
                expression,
                semicolonToken);
    }

    @Override
    public ReturnStatementNode transform(
            ReturnStatementNode returnStatementNode) {
        Token returnKeyword =
                modifyToken(returnStatementNode.returnKeyword());
        ExpressionNode expression =
                modifyNode(returnStatementNode.expression().orElse(null));
        Token semicolonToken =
                modifyToken(returnStatementNode.semicolonToken());
        return returnStatementNode.modify(
                returnKeyword,
                expression,
                semicolonToken);
    }

    @Override
    public LocalTypeDefinitionStatementNode transform(
            LocalTypeDefinitionStatementNode localTypeDefinitionStatementNode) {
        NodeList<AnnotationNode> annotations =
                modifyNodeList(localTypeDefinitionStatementNode.annotations());
        Token typeKeyword =
                modifyToken(localTypeDefinitionStatementNode.typeKeyword());
        Node typeName =
                modifyNode(localTypeDefinitionStatementNode.typeName());
        Node typeDescriptor =
                modifyNode(localTypeDefinitionStatementNode.typeDescriptor());
        Token semicolonToken =
                modifyToken(localTypeDefinitionStatementNode.semicolonToken());
        return localTypeDefinitionStatementNode.modify(
                annotations,
                typeKeyword,
                typeName,
                typeDescriptor,
                semicolonToken);
    }

    @Override
    public LockStatementNode transform(
            LockStatementNode lockStatementNode) {
        Token lockKeyword =
                modifyToken(lockStatementNode.lockKeyword());
        StatementNode blockStatement =
                modifyNode(lockStatementNode.blockStatement());
        return lockStatementNode.modify(
                lockKeyword,
                blockStatement);
    }

    @Override
    public ForkStatementNode transform(
            ForkStatementNode forkStatementNode) {
        Token forkKeyword =
                modifyToken(forkStatementNode.forkKeyword());
        Token openBraceToken =
                modifyToken(forkStatementNode.openBraceToken());
        NodeList<NamedWorkerDeclarationNode> namedWorkerDeclarations =
                modifyNodeList(forkStatementNode.namedWorkerDeclarations());
        Token closeBraceToken =
                modifyToken(forkStatementNode.closeBraceToken());
        return forkStatementNode.modify(
                forkKeyword,
                openBraceToken,
                namedWorkerDeclarations,
                closeBraceToken);
    }

    @Override
    public ForEachStatementNode transform(
            ForEachStatementNode forEachStatementNode) {
        Token forEachKeyword =
                modifyToken(forEachStatementNode.forEachKeyword());
        TypedBindingPatternNode typedBindingPattern =
                modifyNode(forEachStatementNode.typedBindingPattern());
        Token inKeyword =
                modifyToken(forEachStatementNode.inKeyword());
        Node actionOrExpressionNode =
                modifyNode(forEachStatementNode.actionOrExpressionNode());
        StatementNode blockStatement =
                modifyNode(forEachStatementNode.blockStatement());
        return forEachStatementNode.modify(
                forEachKeyword,
                typedBindingPattern,
                inKeyword,
                actionOrExpressionNode,
                blockStatement);
    }

    @Override
    public BinaryExpressionNode transform(
            BinaryExpressionNode binaryExpressionNode) {
        Node lhsExpr =
                modifyNode(binaryExpressionNode.lhsExpr());
        Token operator =
                modifyToken(binaryExpressionNode.operator());
        Node rhsExpr =
                modifyNode(binaryExpressionNode.rhsExpr());
        return binaryExpressionNode.modify(
                binaryExpressionNode.kind(),
                lhsExpr,
                operator,
                rhsExpr);
    }

    @Override
    public BracedExpressionNode transform(
            BracedExpressionNode bracedExpressionNode) {
        Token openParen =
                modifyToken(bracedExpressionNode.openParen());
        ExpressionNode expression =
                modifyNode(bracedExpressionNode.expression());
        Token closeParen =
                modifyToken(bracedExpressionNode.closeParen());
        return bracedExpressionNode.modify(
                bracedExpressionNode.kind(),
                openParen,
                expression,
                closeParen);
    }

    @Override
    public CheckExpressionNode transform(
            CheckExpressionNode checkExpressionNode) {
        Token checkKeyword =
                modifyToken(checkExpressionNode.checkKeyword());
        ExpressionNode expression =
                modifyNode(checkExpressionNode.expression());
        return checkExpressionNode.modify(
                checkExpressionNode.kind(),
                checkKeyword,
                expression);
    }

    @Override
    public FieldAccessExpressionNode transform(
            FieldAccessExpressionNode fieldAccessExpressionNode) {
        ExpressionNode expression =
                modifyNode(fieldAccessExpressionNode.expression());
        Token dotToken =
                modifyToken(fieldAccessExpressionNode.dotToken());
        NameReferenceNode fieldName =
                modifyNode(fieldAccessExpressionNode.fieldName());
        return fieldAccessExpressionNode.modify(
                expression,
                dotToken,
                fieldName);
    }

    @Override
    public FunctionCallExpressionNode transform(
            FunctionCallExpressionNode functionCallExpressionNode) {
        Node functionName =
                modifyNode(functionCallExpressionNode.functionName());
        Token openParenToken =
                modifyToken(functionCallExpressionNode.openParenToken());
        NodeList<FunctionArgumentNode> arguments =
                modifyNodeList(functionCallExpressionNode.arguments());
        Token closeParenToken =
                modifyToken(functionCallExpressionNode.closeParenToken());
        return functionCallExpressionNode.modify(
                functionName,
                openParenToken,
                arguments,
                closeParenToken);
    }

    @Override
    public MethodCallExpressionNode transform(
            MethodCallExpressionNode methodCallExpressionNode) {
        ExpressionNode expression =
                modifyNode(methodCallExpressionNode.expression());
        Token dotToken =
                modifyToken(methodCallExpressionNode.dotToken());
        NameReferenceNode methodName =
                modifyNode(methodCallExpressionNode.methodName());
        Token openParenToken =
                modifyToken(methodCallExpressionNode.openParenToken());
        NodeList<FunctionArgumentNode> arguments =
                modifyNodeList(methodCallExpressionNode.arguments());
        Token closeParenToken =
                modifyToken(methodCallExpressionNode.closeParenToken());
        return methodCallExpressionNode.modify(
                expression,
                dotToken,
                methodName,
                openParenToken,
                arguments,
                closeParenToken);
    }

    @Override
    public MappingConstructorExpressionNode transform(
            MappingConstructorExpressionNode mappingConstructorExpressionNode) {
        Token openBrace =
                modifyToken(mappingConstructorExpressionNode.openBrace());
        SeparatedNodeList<MappingFieldNode> fields =
                modifySeparatedNodeList(mappingConstructorExpressionNode.fields());
        Token closeBrace =
                modifyToken(mappingConstructorExpressionNode.closeBrace());
        return mappingConstructorExpressionNode.modify(
                openBrace,
                fields,
                closeBrace);
    }

    @Override
    public IndexedExpressionNode transform(
            IndexedExpressionNode indexedExpressionNode) {
        ExpressionNode containerExpression =
                modifyNode(indexedExpressionNode.containerExpression());
        Token openBracket =
                modifyToken(indexedExpressionNode.openBracket());
        SeparatedNodeList<ExpressionNode> keyExpression =
                modifySeparatedNodeList(indexedExpressionNode.keyExpression());
        Token closeBracket =
                modifyToken(indexedExpressionNode.closeBracket());
        return indexedExpressionNode.modify(
                containerExpression,
                openBracket,
                keyExpression,
                closeBracket);
    }

    @Override
    public TypeofExpressionNode transform(
            TypeofExpressionNode typeofExpressionNode) {
        Token typeofKeyword =
                modifyToken(typeofExpressionNode.typeofKeyword());
        ExpressionNode expression =
                modifyNode(typeofExpressionNode.expression());
        return typeofExpressionNode.modify(
                typeofKeyword,
                expression);
    }

    @Override
    public UnaryExpressionNode transform(
            UnaryExpressionNode unaryExpressionNode) {
        Token unaryOperator =
                modifyToken(unaryExpressionNode.unaryOperator());
        ExpressionNode expression =
                modifyNode(unaryExpressionNode.expression());
        return unaryExpressionNode.modify(
                unaryOperator,
                expression);
    }

    @Override
    public ComputedNameFieldNode transform(
            ComputedNameFieldNode computedNameFieldNode) {
<<<<<<< HEAD
=======
        Token leadingComma =
                modifyToken(computedNameFieldNode.leadingComma().orElse(null));
>>>>>>> af52f061
        Token openBracket =
                modifyToken(computedNameFieldNode.openBracket());
        ExpressionNode fieldNameExpr =
                modifyNode(computedNameFieldNode.fieldNameExpr());
        Token closeBracket =
                modifyToken(computedNameFieldNode.closeBracket());
        Token colonToken =
                modifyToken(computedNameFieldNode.colonToken());
        ExpressionNode valueExpr =
                modifyNode(computedNameFieldNode.valueExpr());
        return computedNameFieldNode.modify(
                openBracket,
                fieldNameExpr,
                closeBracket,
                colonToken,
                valueExpr);
    }

    @Override
    public ConstantDeclarationNode transform(
            ConstantDeclarationNode constantDeclarationNode) {
        MetadataNode metadata =
                modifyNode(constantDeclarationNode.metadata());
        Token visibilityQualifier =
                modifyToken(constantDeclarationNode.visibilityQualifier());
        Token constKeyword =
                modifyToken(constantDeclarationNode.constKeyword());
        TypeDescriptorNode typeDescriptor =
                modifyNode(constantDeclarationNode.typeDescriptor());
        Token variableName =
                modifyToken(constantDeclarationNode.variableName());
        Token equalsToken =
                modifyToken(constantDeclarationNode.equalsToken());
        Node initializer =
                modifyNode(constantDeclarationNode.initializer());
        Token semicolonToken =
                modifyToken(constantDeclarationNode.semicolonToken());
        return constantDeclarationNode.modify(
                metadata,
                visibilityQualifier,
                constKeyword,
                typeDescriptor,
                variableName,
                equalsToken,
                initializer,
                semicolonToken);
    }

    @Override
    public DefaultableParameterNode transform(
            DefaultableParameterNode defaultableParameterNode) {
        Token leadingComma =
                modifyToken(defaultableParameterNode.leadingComma().orElse(null));
        NodeList<AnnotationNode> annotations =
                modifyNodeList(defaultableParameterNode.annotations());
        Token visibilityQualifier =
                modifyToken(defaultableParameterNode.visibilityQualifier().orElse(null));
        Node typeName =
                modifyNode(defaultableParameterNode.typeName());
        Token paramName =
                modifyToken(defaultableParameterNode.paramName().orElse(null));
        Token equalsToken =
                modifyToken(defaultableParameterNode.equalsToken());
        Node expression =
                modifyNode(defaultableParameterNode.expression());
        return defaultableParameterNode.modify(
                leadingComma,
                annotations,
                visibilityQualifier,
                typeName,
                paramName,
                equalsToken,
                expression);
    }

    @Override
    public RequiredParameterNode transform(
            RequiredParameterNode requiredParameterNode) {
        Token leadingComma =
                modifyToken(requiredParameterNode.leadingComma().orElse(null));
        NodeList<AnnotationNode> annotations =
                modifyNodeList(requiredParameterNode.annotations());
        Token visibilityQualifier =
                modifyToken(requiredParameterNode.visibilityQualifier().orElse(null));
        Node typeName =
                modifyNode(requiredParameterNode.typeName());
        Token paramName =
                modifyToken(requiredParameterNode.paramName().orElse(null));
        return requiredParameterNode.modify(
                leadingComma,
                annotations,
                visibilityQualifier,
                typeName,
                paramName);
    }

    @Override
    public RestParameterNode transform(
            RestParameterNode restParameterNode) {
        Token leadingComma =
                modifyToken(restParameterNode.leadingComma().orElse(null));
        NodeList<AnnotationNode> annotations =
                modifyNodeList(restParameterNode.annotations());
        Node typeName =
                modifyNode(restParameterNode.typeName());
        Token ellipsisToken =
                modifyToken(restParameterNode.ellipsisToken());
        Token paramName =
                modifyToken(restParameterNode.paramName().orElse(null));
        return restParameterNode.modify(
                leadingComma,
                annotations,
                typeName,
                ellipsisToken,
                paramName);
    }

    @Override
    public ExpressionListItemNode transform(
            ExpressionListItemNode expressionListItemNode) {
        Token leadingComma =
                modifyToken(expressionListItemNode.leadingComma().orElse(null));
        ExpressionNode expression =
                modifyNode(expressionListItemNode.expression());
        return expressionListItemNode.modify(
                leadingComma,
                expression);
    }

    @Override
    public ImportOrgNameNode transform(
            ImportOrgNameNode importOrgNameNode) {
        Token orgName =
                modifyToken(importOrgNameNode.orgName());
        Token slashToken =
                modifyToken(importOrgNameNode.slashToken());
        return importOrgNameNode.modify(
                orgName,
                slashToken);
    }

    @Override
    public ImportPrefixNode transform(
            ImportPrefixNode importPrefixNode) {
        Token asKeyword =
                modifyToken(importPrefixNode.asKeyword());
        Token prefix =
                modifyToken(importPrefixNode.prefix());
        return importPrefixNode.modify(
                asKeyword,
                prefix);
    }

    @Override
    public ImportSubVersionNode transform(
            ImportSubVersionNode importSubVersionNode) {
        Token leadingDot =
                modifyToken(importSubVersionNode.leadingDot().orElse(null));
        Token versionNumber =
                modifyToken(importSubVersionNode.versionNumber());
        return importSubVersionNode.modify(
                leadingDot,
                versionNumber);
    }

    @Override
    public ImportVersionNode transform(
            ImportVersionNode importVersionNode) {
        Token versionKeyword =
                modifyToken(importVersionNode.versionKeyword());
        Node versionNumber =
                modifyNode(importVersionNode.versionNumber());
        return importVersionNode.modify(
                versionKeyword,
                versionNumber);
    }

    @Override
    public SpecificFieldNode transform(
            SpecificFieldNode specificFieldNode) {
<<<<<<< HEAD
=======
        Token leadingComma =
                modifyToken(specificFieldNode.leadingComma().orElse(null));
>>>>>>> af52f061
        Token fieldName =
                modifyToken(specificFieldNode.fieldName());
        Token colon =
                modifyToken(specificFieldNode.colon());
        ExpressionNode valueExpr =
                modifyNode(specificFieldNode.valueExpr());
        return specificFieldNode.modify(
                fieldName,
                colon,
                valueExpr);
    }

    @Override
    public SpreadFieldNode transform(
            SpreadFieldNode spreadFieldNode) {
<<<<<<< HEAD
=======
        Token leadingComma =
                modifyToken(spreadFieldNode.leadingComma().orElse(null));
>>>>>>> af52f061
        Token ellipsis =
                modifyToken(spreadFieldNode.ellipsis());
        ExpressionNode valueExpr =
                modifyNode(spreadFieldNode.valueExpr());
        return spreadFieldNode.modify(
                ellipsis,
                valueExpr);
    }

    @Override
    public NamedArgumentNode transform(
            NamedArgumentNode namedArgumentNode) {
        Token leadingComma =
                modifyToken(namedArgumentNode.leadingComma().orElse(null));
        SimpleNameReferenceNode argumentName =
                modifyNode(namedArgumentNode.argumentName());
        Token equalsToken =
                modifyToken(namedArgumentNode.equalsToken());
        ExpressionNode expression =
                modifyNode(namedArgumentNode.expression());
        return namedArgumentNode.modify(
                leadingComma,
                argumentName,
                equalsToken,
                expression);
    }

    @Override
    public PositionalArgumentNode transform(
            PositionalArgumentNode positionalArgumentNode) {
        Token leadingComma =
                modifyToken(positionalArgumentNode.leadingComma().orElse(null));
        ExpressionNode expression =
                modifyNode(positionalArgumentNode.expression());
        return positionalArgumentNode.modify(
                leadingComma,
                expression);
    }

    @Override
    public RestArgumentNode transform(
            RestArgumentNode restArgumentNode) {
        Token leadingComma =
                modifyToken(restArgumentNode.leadingComma().orElse(null));
        Token ellipsis =
                modifyToken(restArgumentNode.ellipsis());
        ExpressionNode expression =
                modifyNode(restArgumentNode.expression());
        return restArgumentNode.modify(
                leadingComma,
                ellipsis,
                expression);
    }

    @Override
    public ObjectTypeDescriptorNode transform(
            ObjectTypeDescriptorNode objectTypeDescriptorNode) {
        NodeList<Token> objectTypeQualifiers =
                modifyNodeList(objectTypeDescriptorNode.objectTypeQualifiers());
        Token objectKeyword =
                modifyToken(objectTypeDescriptorNode.objectKeyword());
        Token openBrace =
                modifyToken(objectTypeDescriptorNode.openBrace());
        NodeList<Node> members =
                modifyNodeList(objectTypeDescriptorNode.members());
        Token closeBrace =
                modifyToken(objectTypeDescriptorNode.closeBrace());
        return objectTypeDescriptorNode.modify(
                objectTypeQualifiers,
                objectKeyword,
                openBrace,
                members,
                closeBrace);
    }

    @Override
    public RecordTypeDescriptorNode transform(
            RecordTypeDescriptorNode recordTypeDescriptorNode) {
        Token objectKeyword =
                modifyToken(recordTypeDescriptorNode.objectKeyword());
        Token bodyStartDelimiter =
                modifyToken(recordTypeDescriptorNode.bodyStartDelimiter());
        NodeList<Node> fields =
                modifyNodeList(recordTypeDescriptorNode.fields());
        Token bodyEndDelimiter =
                modifyToken(recordTypeDescriptorNode.bodyEndDelimiter());
        return recordTypeDescriptorNode.modify(
                objectKeyword,
                bodyStartDelimiter,
                fields,
                bodyEndDelimiter);
    }

    @Override
    public ReturnTypeDescriptorNode transform(
            ReturnTypeDescriptorNode returnTypeDescriptorNode) {
        Token returnsKeyword =
                modifyToken(returnTypeDescriptorNode.returnsKeyword());
        NodeList<AnnotationNode> annotations =
                modifyNodeList(returnTypeDescriptorNode.annotations());
        Node type =
                modifyNode(returnTypeDescriptorNode.type());
        return returnTypeDescriptorNode.modify(
                returnsKeyword,
                annotations,
                type);
    }

    @Override
    public NilTypeDescriptorNode transform(
            NilTypeDescriptorNode nilTypeDescriptorNode) {
        Token openParenToken =
                modifyToken(nilTypeDescriptorNode.openParenToken());
        Token closeParenToken =
                modifyToken(nilTypeDescriptorNode.closeParenToken());
        return nilTypeDescriptorNode.modify(
                openParenToken,
                closeParenToken);
    }

    @Override
    public OptionalTypeDescriptorNode transform(
            OptionalTypeDescriptorNode optionalTypeDescriptorNode) {
        Node typeDescriptor =
                modifyNode(optionalTypeDescriptorNode.typeDescriptor());
        Token questionMarkToken =
                modifyToken(optionalTypeDescriptorNode.questionMarkToken());
        return optionalTypeDescriptorNode.modify(
                typeDescriptor,
                questionMarkToken);
    }

    @Override
    public ObjectFieldNode transform(
            ObjectFieldNode objectFieldNode) {
        MetadataNode metadata =
                modifyNode(objectFieldNode.metadata());
        Token visibilityQualifier =
                modifyToken(objectFieldNode.visibilityQualifier());
        Node typeName =
                modifyNode(objectFieldNode.typeName());
        Token fieldName =
                modifyToken(objectFieldNode.fieldName());
        Token equalsToken =
                modifyToken(objectFieldNode.equalsToken());
        ExpressionNode expression =
                modifyNode(objectFieldNode.expression());
        Token semicolonToken =
                modifyToken(objectFieldNode.semicolonToken());
        return objectFieldNode.modify(
                metadata,
                visibilityQualifier,
                typeName,
                fieldName,
                equalsToken,
                expression,
                semicolonToken);
    }

    @Override
    public RecordFieldNode transform(
            RecordFieldNode recordFieldNode) {
        MetadataNode metadata =
                modifyNode(recordFieldNode.metadata());
        Node typeName =
                modifyNode(recordFieldNode.typeName());
        Token fieldName =
                modifyToken(recordFieldNode.fieldName());
        Token questionMarkToken =
                modifyToken(recordFieldNode.questionMarkToken().orElse(null));
        Token semicolonToken =
                modifyToken(recordFieldNode.semicolonToken());
        return recordFieldNode.modify(
                metadata,
                typeName,
                fieldName,
                questionMarkToken,
                semicolonToken);
    }

    @Override
    public RecordFieldWithDefaultValueNode transform(
            RecordFieldWithDefaultValueNode recordFieldWithDefaultValueNode) {
        MetadataNode metadata =
                modifyNode(recordFieldWithDefaultValueNode.metadata());
        Node typeName =
                modifyNode(recordFieldWithDefaultValueNode.typeName());
        Token fieldName =
                modifyToken(recordFieldWithDefaultValueNode.fieldName());
        Token equalsToken =
                modifyToken(recordFieldWithDefaultValueNode.equalsToken());
        ExpressionNode expression =
                modifyNode(recordFieldWithDefaultValueNode.expression());
        Token semicolonToken =
                modifyToken(recordFieldWithDefaultValueNode.semicolonToken());
        return recordFieldWithDefaultValueNode.modify(
                metadata,
                typeName,
                fieldName,
                equalsToken,
                expression,
                semicolonToken);
    }

    @Override
    public RecordRestDescriptorNode transform(
            RecordRestDescriptorNode recordRestDescriptorNode) {
        Node typeName =
                modifyNode(recordRestDescriptorNode.typeName());
        Token ellipsisToken =
                modifyToken(recordRestDescriptorNode.ellipsisToken());
        Token semicolonToken =
                modifyToken(recordRestDescriptorNode.semicolonToken());
        return recordRestDescriptorNode.modify(
                typeName,
                ellipsisToken,
                semicolonToken);
    }

    @Override
    public TypeReferenceNode transform(
            TypeReferenceNode typeReferenceNode) {
        Token asteriskToken =
                modifyToken(typeReferenceNode.asteriskToken());
        Node typeName =
                modifyNode(typeReferenceNode.typeName());
        Token semicolonToken =
                modifyToken(typeReferenceNode.semicolonToken());
        return typeReferenceNode.modify(
                asteriskToken,
                typeName,
                semicolonToken);
    }

    @Override
    public ServiceBodyNode transform(
            ServiceBodyNode serviceBodyNode) {
        Token openBraceToken =
                modifyToken(serviceBodyNode.openBraceToken());
        NodeList<Node> resources =
                modifyNodeList(serviceBodyNode.resources());
        Token closeBraceToken =
                modifyToken(serviceBodyNode.closeBraceToken());
        return serviceBodyNode.modify(
                openBraceToken,
                resources,
                closeBraceToken);
    }

    @Override
    public AnnotationNode transform(
            AnnotationNode annotationNode) {
        Token atToken =
                modifyToken(annotationNode.atToken());
        Node annotReference =
                modifyNode(annotationNode.annotReference());
        MappingConstructorExpressionNode annotValue =
                modifyNode(annotationNode.annotValue().orElse(null));
        return annotationNode.modify(
                atToken,
                annotReference,
                annotValue);
    }

    @Override
    public MetadataNode transform(
            MetadataNode metadataNode) {
        Node documentationString =
                modifyNode(metadataNode.documentationString().orElse(null));
        NodeList<AnnotationNode> annotations =
                modifyNodeList(metadataNode.annotations());
        return metadataNode.modify(
                documentationString,
                annotations);
    }

    @Override
    public ModuleVariableDeclarationNode transform(
            ModuleVariableDeclarationNode moduleVariableDeclarationNode) {
        MetadataNode metadata =
                modifyNode(moduleVariableDeclarationNode.metadata());
        Token finalKeyword =
                modifyToken(moduleVariableDeclarationNode.finalKeyword().orElse(null));
        TypedBindingPatternNode typedBindingPattern =
                modifyNode(moduleVariableDeclarationNode.typedBindingPattern());
        Token equalsToken =
                modifyToken(moduleVariableDeclarationNode.equalsToken());
        ExpressionNode initializer =
                modifyNode(moduleVariableDeclarationNode.initializer());
        Token semicolonToken =
                modifyToken(moduleVariableDeclarationNode.semicolonToken());
        return moduleVariableDeclarationNode.modify(
                metadata,
                finalKeyword,
                typedBindingPattern,
                equalsToken,
                initializer,
                semicolonToken);
    }

    @Override
    public TypeTestExpressionNode transform(
            TypeTestExpressionNode typeTestExpressionNode) {
        ExpressionNode expression =
                modifyNode(typeTestExpressionNode.expression());
        Token isKeyword =
                modifyToken(typeTestExpressionNode.isKeyword());
        Node typeDescriptor =
                modifyNode(typeTestExpressionNode.typeDescriptor());
        return typeTestExpressionNode.modify(
                expression,
                isKeyword,
                typeDescriptor);
    }

    @Override
    public RemoteMethodCallActionNode transform(
            RemoteMethodCallActionNode remoteMethodCallActionNode) {
        ExpressionNode expression =
                modifyNode(remoteMethodCallActionNode.expression());
        Token rightArrowToken =
                modifyToken(remoteMethodCallActionNode.rightArrowToken());
        Token methodName =
                modifyToken(remoteMethodCallActionNode.methodName());
        Token openParenToken =
                modifyToken(remoteMethodCallActionNode.openParenToken());
        NodeList<FunctionArgumentNode> arguments =
                modifyNodeList(remoteMethodCallActionNode.arguments());
        Token closeParenToken =
                modifyToken(remoteMethodCallActionNode.closeParenToken());
        return remoteMethodCallActionNode.modify(
                expression,
                rightArrowToken,
                methodName,
                openParenToken,
                arguments,
                closeParenToken);
    }

    @Override
    public ParameterizedTypeDescriptorNode transform(
            ParameterizedTypeDescriptorNode parameterizedTypeDescriptorNode) {
        Token parameterizedType =
                modifyToken(parameterizedTypeDescriptorNode.parameterizedType());
        Token ltToken =
                modifyToken(parameterizedTypeDescriptorNode.ltToken());
        Node typeNode =
                modifyNode(parameterizedTypeDescriptorNode.typeNode());
        Token gtToken =
                modifyToken(parameterizedTypeDescriptorNode.gtToken());
        return parameterizedTypeDescriptorNode.modify(
                parameterizedType,
                ltToken,
                typeNode,
                gtToken);
    }

    @Override
    public NilLiteralNode transform(
            NilLiteralNode nilLiteralNode) {
        Token openParenToken =
                modifyToken(nilLiteralNode.openParenToken());
        Token closeParenToken =
                modifyToken(nilLiteralNode.closeParenToken());
        return nilLiteralNode.modify(
                openParenToken,
                closeParenToken);
    }

    @Override
    public AnnotationDeclarationNode transform(
            AnnotationDeclarationNode annotationDeclarationNode) {
        MetadataNode metadata =
                modifyNode(annotationDeclarationNode.metadata());
        Token visibilityQualifier =
                modifyToken(annotationDeclarationNode.visibilityQualifier());
        Token constKeyword =
                modifyToken(annotationDeclarationNode.constKeyword());
        Token annotationKeyword =
                modifyToken(annotationDeclarationNode.annotationKeyword());
        Node typeDescriptor =
                modifyNode(annotationDeclarationNode.typeDescriptor());
        Token annotationTag =
                modifyToken(annotationDeclarationNode.annotationTag());
        Token onKeyword =
                modifyToken(annotationDeclarationNode.onKeyword());
        SeparatedNodeList<Node> attachPoints =
                modifySeparatedNodeList(annotationDeclarationNode.attachPoints());
        Token semicolonToken =
                modifyToken(annotationDeclarationNode.semicolonToken());
        return annotationDeclarationNode.modify(
                metadata,
                visibilityQualifier,
                constKeyword,
                annotationKeyword,
                typeDescriptor,
                annotationTag,
                onKeyword,
                attachPoints,
                semicolonToken);
    }

    @Override
    public AnnotationAttachPointNode transform(
            AnnotationAttachPointNode annotationAttachPointNode) {
        Token sourceKeyword =
                modifyToken(annotationAttachPointNode.sourceKeyword());
        Token firstIdent =
                modifyToken(annotationAttachPointNode.firstIdent());
        Token secondIdent =
                modifyToken(annotationAttachPointNode.secondIdent());
        return annotationAttachPointNode.modify(
                sourceKeyword,
                firstIdent,
                secondIdent);
    }

    @Override
    public XMLNamespaceDeclarationNode transform(
            XMLNamespaceDeclarationNode xMLNamespaceDeclarationNode) {
        Token xmlnsKeyword =
                modifyToken(xMLNamespaceDeclarationNode.xmlnsKeyword());
        ExpressionNode namespaceuri =
                modifyNode(xMLNamespaceDeclarationNode.namespaceuri());
        Token asKeyword =
                modifyToken(xMLNamespaceDeclarationNode.asKeyword());
        IdentifierToken namespacePrefix =
                modifyNode(xMLNamespaceDeclarationNode.namespacePrefix());
        Token semicolonToken =
                modifyToken(xMLNamespaceDeclarationNode.semicolonToken());
        return xMLNamespaceDeclarationNode.modify(
                xmlnsKeyword,
                namespaceuri,
                asKeyword,
                namespacePrefix,
                semicolonToken);
    }

    @Override
    public FunctionBodyBlockNode transform(
            FunctionBodyBlockNode functionBodyBlockNode) {
        Token openBraceToken =
                modifyToken(functionBodyBlockNode.openBraceToken());
        NamedWorkerDeclarator namedWorkerDeclarator =
                modifyNode(functionBodyBlockNode.namedWorkerDeclarator().orElse(null));
        NodeList<StatementNode> statements =
                modifyNodeList(functionBodyBlockNode.statements());
        Token closeBraceToken =
                modifyToken(functionBodyBlockNode.closeBraceToken());
        return functionBodyBlockNode.modify(
                openBraceToken,
                namedWorkerDeclarator,
                statements,
                closeBraceToken);
    }

    @Override
    public NamedWorkerDeclarationNode transform(
            NamedWorkerDeclarationNode namedWorkerDeclarationNode) {
        NodeList<AnnotationNode> annotations =
                modifyNodeList(namedWorkerDeclarationNode.annotations());
        Token workerKeyword =
                modifyToken(namedWorkerDeclarationNode.workerKeyword());
        IdentifierToken workerName =
                modifyNode(namedWorkerDeclarationNode.workerName());
        Node returnTypeDesc =
                modifyNode(namedWorkerDeclarationNode.returnTypeDesc().orElse(null));
        BlockStatementNode workerBody =
                modifyNode(namedWorkerDeclarationNode.workerBody());
        return namedWorkerDeclarationNode.modify(
                annotations,
                workerKeyword,
                workerName,
                returnTypeDesc,
                workerBody);
    }

    @Override
    public NamedWorkerDeclarator transform(
            NamedWorkerDeclarator namedWorkerDeclarator) {
        NodeList<StatementNode> workerInitStatements =
                modifyNodeList(namedWorkerDeclarator.workerInitStatements());
        NodeList<NamedWorkerDeclarationNode> namedWorkerDeclarations =
                modifyNodeList(namedWorkerDeclarator.namedWorkerDeclarations());
        return namedWorkerDeclarator.modify(
                workerInitStatements,
                namedWorkerDeclarations);
    }

    @Override
    public DocumentationStringNode transform(
            DocumentationStringNode documentationStringNode) {
        NodeList<Token> documentationLines =
                modifyNodeList(documentationStringNode.documentationLines());
        return documentationStringNode.modify(
                documentationLines);
    }

    @Override
    public BasicLiteralNode transform(
            BasicLiteralNode basicLiteralNode) {
        Token literalToken =
                modifyToken(basicLiteralNode.literalToken());
        return basicLiteralNode.modify(
                basicLiteralNode.kind(),
                literalToken);
    }

    @Override
    public SimpleNameReferenceNode transform(
            SimpleNameReferenceNode simpleNameReferenceNode) {
        Token name =
                modifyToken(simpleNameReferenceNode.name());
        return simpleNameReferenceNode.modify(
                name);
    }

    @Override
    public QualifiedNameReferenceNode transform(
            QualifiedNameReferenceNode qualifiedNameReferenceNode) {
        Token modulePrefix =
                modifyToken(qualifiedNameReferenceNode.modulePrefix());
        Node colon =
                modifyNode(qualifiedNameReferenceNode.colon());
        IdentifierToken identifier =
                modifyNode(qualifiedNameReferenceNode.identifier());
        return qualifiedNameReferenceNode.modify(
                modulePrefix,
                colon,
                identifier);
    }

    @Override
    public BuiltinSimpleNameReferenceNode transform(
            BuiltinSimpleNameReferenceNode builtinSimpleNameReferenceNode) {
        Token name =
                modifyToken(builtinSimpleNameReferenceNode.name());
        return builtinSimpleNameReferenceNode.modify(
                builtinSimpleNameReferenceNode.kind(),
                name);
    }

    @Override
    public TrapExpressionNode transform(
            TrapExpressionNode trapExpressionNode) {
        Token trapKeyword =
                modifyToken(trapExpressionNode.trapKeyword());
        ExpressionNode expression =
                modifyNode(trapExpressionNode.expression());
        return trapExpressionNode.modify(
                trapExpressionNode.kind(),
                trapKeyword,
                expression);
    }

    @Override
    public ListConstructorExpressionNode transform(
            ListConstructorExpressionNode listConstructorExpressionNode) {
        Token openBracket =
                modifyToken(listConstructorExpressionNode.openBracket());
        SeparatedNodeList<Node> expressions =
                modifySeparatedNodeList(listConstructorExpressionNode.expressions());
        Token closeBracket =
                modifyToken(listConstructorExpressionNode.closeBracket());
        return listConstructorExpressionNode.modify(
                openBracket,
                expressions,
                closeBracket);
    }

    @Override
    public TypeCastExpressionNode transform(
            TypeCastExpressionNode typeCastExpressionNode) {
        Token ltToken =
                modifyToken(typeCastExpressionNode.ltToken());
        TypeCastParamNode typeCastParam =
                modifyNode(typeCastExpressionNode.typeCastParam());
        Token gtToken =
                modifyToken(typeCastExpressionNode.gtToken());
        ExpressionNode expression =
                modifyNode(typeCastExpressionNode.expression());
        return typeCastExpressionNode.modify(
                ltToken,
                typeCastParam,
                gtToken,
                expression);
    }

    @Override
    public TypeCastParamNode transform(
            TypeCastParamNode typeCastParamNode) {
        NodeList<AnnotationNode> annotations =
                modifyNodeList(typeCastParamNode.annotations());
        Node type =
                modifyNode(typeCastParamNode.type());
        return typeCastParamNode.modify(
                annotations,
                type);
    }

    @Override
    public UnionTypeDescriptorNode transform(
            UnionTypeDescriptorNode unionTypeDescriptorNode) {
        TypeDescriptorNode leftTypeDesc =
                modifyNode(unionTypeDescriptorNode.leftTypeDesc());
        Token pipeToken =
                modifyToken(unionTypeDescriptorNode.pipeToken());
        TypeDescriptorNode rightTypeDesc =
                modifyNode(unionTypeDescriptorNode.rightTypeDesc());
        return unionTypeDescriptorNode.modify(
                leftTypeDesc,
                pipeToken,
                rightTypeDesc);
    }

    @Override
    public TableConstructorExpressionNode transform(
            TableConstructorExpressionNode tableConstructorExpressionNode) {
        Token tableKeyword =
                modifyToken(tableConstructorExpressionNode.tableKeyword());
        KeySpecifierNode keySpecifier =
                modifyNode(tableConstructorExpressionNode.keySpecifier());
        Token openBracket =
                modifyToken(tableConstructorExpressionNode.openBracket());
        SeparatedNodeList<Node> mappingConstructors =
                modifySeparatedNodeList(tableConstructorExpressionNode.mappingConstructors());
        Token closeBracket =
                modifyToken(tableConstructorExpressionNode.closeBracket());
        return tableConstructorExpressionNode.modify(
                tableKeyword,
                keySpecifier,
                openBracket,
                mappingConstructors,
                closeBracket);
    }

    @Override
    public KeySpecifierNode transform(
            KeySpecifierNode keySpecifierNode) {
        Token keyKeyword =
                modifyToken(keySpecifierNode.keyKeyword());
        Token openParenToken =
                modifyToken(keySpecifierNode.openParenToken());
        SeparatedNodeList<Node> fieldNames =
                modifySeparatedNodeList(keySpecifierNode.fieldNames());
        Token closeParenToken =
                modifyToken(keySpecifierNode.closeParenToken());
        return keySpecifierNode.modify(
                keyKeyword,
                openParenToken,
                fieldNames,
                closeParenToken);
    }

    @Override
    public ErrorTypeDescriptorNode transform(
            ErrorTypeDescriptorNode errorTypeDescriptorNode) {
        Token errorKeywordToken =
                modifyToken(errorTypeDescriptorNode.errorKeywordToken());
        ErrorTypeParamsNode errorTypeParamsNode =
                modifyNode(errorTypeDescriptorNode.errorTypeParamsNode().orElse(null));
        return errorTypeDescriptorNode.modify(
                errorKeywordToken,
                errorTypeParamsNode);
    }

    @Override
    public ErrorTypeParamsNode transform(
            ErrorTypeParamsNode errorTypeParamsNode) {
        Token ltToken =
                modifyToken(errorTypeParamsNode.ltToken());
        Node parameter =
                modifyNode(errorTypeParamsNode.parameter());
        Token gtToken =
                modifyToken(errorTypeParamsNode.gtToken());
        return errorTypeParamsNode.modify(
                ltToken,
                parameter,
                gtToken);
    }

    @Override
    public StreamTypeDescriptorNode transform(
            StreamTypeDescriptorNode streamTypeDescriptorNode) {
        Token streamKeywordToken =
                modifyToken(streamTypeDescriptorNode.streamKeywordToken());
        Node streamTypeParamsNode =
                modifyNode(streamTypeDescriptorNode.streamTypeParamsNode());
        return streamTypeDescriptorNode.modify(
                streamKeywordToken,
                streamTypeParamsNode);
    }

    @Override
    public StreamTypeParamsNode transform(
            StreamTypeParamsNode streamTypeParamsNode) {
        Token ltToken =
                modifyToken(streamTypeParamsNode.ltToken());
        Node leftTypeDescNode =
                modifyNode(streamTypeParamsNode.leftTypeDescNode());
        Token commaToken =
                modifyToken(streamTypeParamsNode.commaToken());
        Node rightTypeDescNode =
                modifyNode(streamTypeParamsNode.rightTypeDescNode());
        Token gtToken =
                modifyToken(streamTypeParamsNode.gtToken());
        return streamTypeParamsNode.modify(
                ltToken,
                leftTypeDescNode,
                commaToken,
                rightTypeDescNode,
                gtToken);
    }

    @Override
    public LetExpressionNode transform(
            LetExpressionNode letExpressionNode) {
        Token letKeyword =
                modifyToken(letExpressionNode.letKeyword());
        SeparatedNodeList<Node> letVarDeclarations =
                modifySeparatedNodeList(letExpressionNode.letVarDeclarations());
        Token inKeyword =
                modifyToken(letExpressionNode.inKeyword());
        ExpressionNode expression =
                modifyNode(letExpressionNode.expression());
        return letExpressionNode.modify(
                letKeyword,
                letVarDeclarations,
                inKeyword,
                expression);
    }

    @Override
    public LetVariableDeclarationNode transform(
            LetVariableDeclarationNode letVariableDeclarationNode) {
        NodeList<AnnotationNode> annotations =
                modifyNodeList(letVariableDeclarationNode.annotations());
        TypedBindingPatternNode typedBindingPattern =
                modifyNode(letVariableDeclarationNode.typedBindingPattern());
        Token equalsToken =
                modifyToken(letVariableDeclarationNode.equalsToken());
        ExpressionNode expression =
                modifyNode(letVariableDeclarationNode.expression());
        return letVariableDeclarationNode.modify(
                annotations,
                typedBindingPattern,
                equalsToken,
                expression);
    }

    @Override
    public TemplateExpressionNode transform(
            TemplateExpressionNode templateExpressionNode) {
        Token type =
                modifyToken(templateExpressionNode.type());
        Token startBacktick =
                modifyToken(templateExpressionNode.startBacktick());
        NodeList<TemplateMemberNode> content =
                modifyNodeList(templateExpressionNode.content());
        Token endBacktick =
                modifyToken(templateExpressionNode.endBacktick());
        return templateExpressionNode.modify(
                templateExpressionNode.kind(),
                type,
                startBacktick,
                content,
                endBacktick);
    }

    @Override
    public XMLElementNode transform(
            XMLElementNode xMLElementNode) {
        XMLStartTagNode startTag =
                modifyNode(xMLElementNode.startTag());
        NodeList<XMLItemNode> content =
                modifyNodeList(xMLElementNode.content());
        XMLEndTagNode endTag =
                modifyNode(xMLElementNode.endTag());
        return xMLElementNode.modify(
                startTag,
                content,
                endTag);
    }

    @Override
    public XMLStartTagNode transform(
            XMLStartTagNode xMLStartTagNode) {
        Token ltToken =
                modifyToken(xMLStartTagNode.ltToken());
        XMLNameNode name =
                modifyNode(xMLStartTagNode.name());
        NodeList<XMLAttributeNode> attributes =
                modifyNodeList(xMLStartTagNode.attributes());
        Token getToken =
                modifyToken(xMLStartTagNode.getToken());
        return xMLStartTagNode.modify(
                ltToken,
                name,
                attributes,
                getToken);
    }

    @Override
    public XMLEndTagNode transform(
            XMLEndTagNode xMLEndTagNode) {
        Token ltToken =
                modifyToken(xMLEndTagNode.ltToken());
        Token slashToken =
                modifyToken(xMLEndTagNode.slashToken());
        XMLNameNode name =
                modifyNode(xMLEndTagNode.name());
        Token getToken =
                modifyToken(xMLEndTagNode.getToken());
        return xMLEndTagNode.modify(
                ltToken,
                slashToken,
                name,
                getToken);
    }

    @Override
    public XMLSimpleNameNode transform(
            XMLSimpleNameNode xMLSimpleNameNode) {
        Token name =
                modifyToken(xMLSimpleNameNode.name());
        return xMLSimpleNameNode.modify(
                name);
    }

    @Override
    public XMLQualifiedNameNode transform(
            XMLQualifiedNameNode xMLQualifiedNameNode) {
        XMLSimpleNameNode prefix =
                modifyNode(xMLQualifiedNameNode.prefix());
        Token colon =
                modifyToken(xMLQualifiedNameNode.colon());
        XMLSimpleNameNode name =
                modifyNode(xMLQualifiedNameNode.name());
        return xMLQualifiedNameNode.modify(
                prefix,
                colon,
                name);
    }

    @Override
    public XMLEmptyElementNode transform(
            XMLEmptyElementNode xMLEmptyElementNode) {
        Token ltToken =
                modifyToken(xMLEmptyElementNode.ltToken());
        XMLNameNode name =
                modifyNode(xMLEmptyElementNode.name());
        NodeList<XMLAttributeNode> attributes =
                modifyNodeList(xMLEmptyElementNode.attributes());
        Token slashToken =
                modifyToken(xMLEmptyElementNode.slashToken());
        Token getToken =
                modifyToken(xMLEmptyElementNode.getToken());
        return xMLEmptyElementNode.modify(
                ltToken,
                name,
                attributes,
                slashToken,
                getToken);
    }

    @Override
    public InterpolationNode transform(
            InterpolationNode interpolationNode) {
        Token interpolationStartToken =
                modifyToken(interpolationNode.interpolationStartToken());
        ExpressionNode expression =
                modifyNode(interpolationNode.expression());
        Token interpolationEndToken =
                modifyToken(interpolationNode.interpolationEndToken());
        return interpolationNode.modify(
                interpolationStartToken,
                expression,
                interpolationEndToken);
    }

    @Override
    public XMLTextNode transform(
            XMLTextNode xMLTextNode) {
        Token content =
                modifyToken(xMLTextNode.content());
        return xMLTextNode.modify(
                content);
    }

    @Override
    public XMLAttributeNode transform(
            XMLAttributeNode xMLAttributeNode) {
        XMLNameNode attributeName =
                modifyNode(xMLAttributeNode.attributeName());
        Token equalToken =
                modifyToken(xMLAttributeNode.equalToken());
        XMLAttributeValue value =
                modifyNode(xMLAttributeNode.value());
        return xMLAttributeNode.modify(
                attributeName,
                equalToken,
                value);
    }

    @Override
    public XMLAttributeValue transform(
            XMLAttributeValue xMLAttributeValue) {
        Token startQuote =
                modifyToken(xMLAttributeValue.startQuote());
        NodeList<Node> value =
                modifyNodeList(xMLAttributeValue.value());
        Token endQuote =
                modifyToken(xMLAttributeValue.endQuote());
        return xMLAttributeValue.modify(
                startQuote,
                value,
                endQuote);
    }

    @Override
    public XMLComment transform(
            XMLComment xMLComment) {
        Token commentStart =
                modifyToken(xMLComment.commentStart());
        NodeList<Node> content =
                modifyNodeList(xMLComment.content());
        Token commentEnd =
                modifyToken(xMLComment.commentEnd());
        return xMLComment.modify(
                commentStart,
                content,
                commentEnd);
    }

    @Override
    public XMLProcessingInstruction transform(
            XMLProcessingInstruction xMLProcessingInstruction) {
        Token piStart =
                modifyToken(xMLProcessingInstruction.piStart());
        XMLNameNode target =
                modifyNode(xMLProcessingInstruction.target());
        NodeList<Node> data =
                modifyNodeList(xMLProcessingInstruction.data());
        Token piEnd =
                modifyToken(xMLProcessingInstruction.piEnd());
        return xMLProcessingInstruction.modify(
                piStart,
                target,
                data,
                piEnd);
    }

    @Override
    public TableTypeDescriptorNode transform(
            TableTypeDescriptorNode tableTypeDescriptorNode) {
        Token tableKeywordToken =
                modifyToken(tableTypeDescriptorNode.tableKeywordToken());
        Node rowTypeParameterNode =
                modifyNode(tableTypeDescriptorNode.rowTypeParameterNode());
        Node keyConstraintNode =
                modifyNode(tableTypeDescriptorNode.keyConstraintNode());
        return tableTypeDescriptorNode.modify(
                tableKeywordToken,
                rowTypeParameterNode,
                keyConstraintNode);
    }

    @Override
    public TypeParameterNode transform(
            TypeParameterNode typeParameterNode) {
        Token ltToken =
                modifyToken(typeParameterNode.ltToken());
        Node typeNode =
                modifyNode(typeParameterNode.typeNode());
        Token gtToken =
                modifyToken(typeParameterNode.gtToken());
        return typeParameterNode.modify(
                ltToken,
                typeNode,
                gtToken);
    }

    @Override
    public KeyTypeConstraintNode transform(
            KeyTypeConstraintNode keyTypeConstraintNode) {
        Token keyKeywordToken =
                modifyToken(keyTypeConstraintNode.keyKeywordToken());
        Node typeParameterNode =
                modifyNode(keyTypeConstraintNode.typeParameterNode());
        return keyTypeConstraintNode.modify(
                keyKeywordToken,
                typeParameterNode);
    }

    @Override
    public FunctionTypeDescriptorNode transform(
            FunctionTypeDescriptorNode functionTypeDescriptorNode) {
        Token functionKeyword =
                modifyToken(functionTypeDescriptorNode.functionKeyword());
        FunctionSignatureNode functionSignature =
                modifyNode(functionTypeDescriptorNode.functionSignature());
        return functionTypeDescriptorNode.modify(
                functionKeyword,
                functionSignature);
    }

    @Override
    public FunctionSignatureNode transform(
            FunctionSignatureNode functionSignatureNode) {
        Token openParenToken =
                modifyToken(functionSignatureNode.openParenToken());
        NodeList<ParameterNode> parameters =
                modifyNodeList(functionSignatureNode.parameters());
        Token closeParenToken =
                modifyToken(functionSignatureNode.closeParenToken());
        ReturnTypeDescriptorNode returnTypeDesc =
                modifyNode(functionSignatureNode.returnTypeDesc().orElse(null));
        return functionSignatureNode.modify(
                openParenToken,
                parameters,
                closeParenToken,
                returnTypeDesc);
    }

    @Override
    public ExplicitAnonymousFunctionExpressionNode transform(
            ExplicitAnonymousFunctionExpressionNode explicitAnonymousFunctionExpressionNode) {
        NodeList<AnnotationNode> annotations =
                modifyNodeList(explicitAnonymousFunctionExpressionNode.annotations());
        Token functionKeyword =
                modifyToken(explicitAnonymousFunctionExpressionNode.functionKeyword());
        FunctionSignatureNode functionSignature =
                modifyNode(explicitAnonymousFunctionExpressionNode.functionSignature());
        FunctionBodyNode functionBody =
                modifyNode(explicitAnonymousFunctionExpressionNode.functionBody());
        return explicitAnonymousFunctionExpressionNode.modify(
                annotations,
                functionKeyword,
                functionSignature,
                functionBody);
    }

    @Override
    public ExpressionFunctionBodyNode transform(
            ExpressionFunctionBodyNode expressionFunctionBodyNode) {
        Token rightDoubleArrow =
                modifyToken(expressionFunctionBodyNode.rightDoubleArrow());
        ExpressionNode expression =
                modifyNode(expressionFunctionBodyNode.expression());
        Token semicolon =
                modifyToken(expressionFunctionBodyNode.semicolon().orElse(null));
        return expressionFunctionBodyNode.modify(
                rightDoubleArrow,
                expression,
                semicolon);
    }

    @Override
    public TupleTypeDescriptorNode transform(
            TupleTypeDescriptorNode tupleTypeDescriptorNode) {
        Token openBracketToken =
                modifyToken(tupleTypeDescriptorNode.openBracketToken());
        SeparatedNodeList<Node> memberTypeDesc =
                modifySeparatedNodeList(tupleTypeDescriptorNode.memberTypeDesc());
        Token closeBracketToken =
                modifyToken(tupleTypeDescriptorNode.closeBracketToken());
        return tupleTypeDescriptorNode.modify(
                openBracketToken,
                memberTypeDesc,
                closeBracketToken);
    }

    @Override
    public ParenthesisedTypeDescriptorNode transform(
            ParenthesisedTypeDescriptorNode parenthesisedTypeDescriptorNode) {
        Token openParenToken =
                modifyToken(parenthesisedTypeDescriptorNode.openParenToken());
        TypeDescriptorNode typedesc =
                modifyNode(parenthesisedTypeDescriptorNode.typedesc());
        Token closeParenToken =
                modifyToken(parenthesisedTypeDescriptorNode.closeParenToken());
        return parenthesisedTypeDescriptorNode.modify(
                openParenToken,
                typedesc,
                closeParenToken);
    }

    @Override
    public ExplicitNewExpressionNode transform(
            ExplicitNewExpressionNode explicitNewExpressionNode) {
        Token newKeyword =
                modifyToken(explicitNewExpressionNode.newKeyword());
        TypeDescriptorNode typeDescriptor =
                modifyNode(explicitNewExpressionNode.typeDescriptor());
        Node parenthesizedArgList =
                modifyNode(explicitNewExpressionNode.parenthesizedArgList());
        return explicitNewExpressionNode.modify(
                newKeyword,
                typeDescriptor,
                parenthesizedArgList);
    }

    @Override
    public ImplicitNewExpressionNode transform(
            ImplicitNewExpressionNode implicitNewExpressionNode) {
        Token newKeyword =
                modifyToken(implicitNewExpressionNode.newKeyword());
        ParenthesizedArgList parenthesizedArgList =
                modifyNode(implicitNewExpressionNode.parenthesizedArgList().orElse(null));
        return implicitNewExpressionNode.modify(
                newKeyword,
                parenthesizedArgList);
    }

    @Override
    public ParenthesizedArgList transform(
            ParenthesizedArgList parenthesizedArgList) {
        Token openParenToken =
                modifyToken(parenthesizedArgList.openParenToken());
        NodeList<FunctionArgumentNode> arguments =
                modifyNodeList(parenthesizedArgList.arguments());
        Token closeParenToken =
                modifyToken(parenthesizedArgList.closeParenToken());
        return parenthesizedArgList.modify(
                openParenToken,
                arguments,
                closeParenToken);
    }

    @Override
    public QueryConstructTypeNode transform(
            QueryConstructTypeNode queryConstructTypeNode) {
        Token tableKeyword =
                modifyToken(queryConstructTypeNode.tableKeyword());
        KeySpecifierNode keySpecifier =
                modifyNode(queryConstructTypeNode.keySpecifier());
        return queryConstructTypeNode.modify(
                tableKeyword,
                keySpecifier);
    }

    @Override
    public FromClauseNode transform(
            FromClauseNode fromClauseNode) {
        Token fromKeyword =
                modifyToken(fromClauseNode.fromKeyword());
        Node typeName =
                modifyNode(fromClauseNode.typeName());
        Token variableName =
                modifyToken(fromClauseNode.variableName());
        Token inKeyword =
                modifyToken(fromClauseNode.inKeyword());
        ExpressionNode expression =
                modifyNode(fromClauseNode.expression());
        return fromClauseNode.modify(
                fromKeyword,
                typeName,
                variableName,
                inKeyword,
                expression);
    }

    @Override
    public WhereClauseNode transform(
            WhereClauseNode whereClauseNode) {
        Token whereKeyword =
                modifyToken(whereClauseNode.whereKeyword());
        ExpressionNode expression =
                modifyNode(whereClauseNode.expression());
        return whereClauseNode.modify(
                whereKeyword,
                expression);
    }

    @Override
    public LetClauseNode transform(
            LetClauseNode letClauseNode) {
        Token letKeyword =
                modifyToken(letClauseNode.letKeyword());
        SeparatedNodeList<Node> letVarDeclarations =
                modifySeparatedNodeList(letClauseNode.letVarDeclarations());
        return letClauseNode.modify(
                letKeyword,
                letVarDeclarations);
    }

    @Override
    public QueryPipelineNode transform(
            QueryPipelineNode queryPipelineNode) {
        FromClauseNode fromClause =
                modifyNode(queryPipelineNode.fromClause());
        NodeList<Node> intermediateClauses =
                modifyNodeList(queryPipelineNode.intermediateClauses());
        return queryPipelineNode.modify(
                fromClause,
                intermediateClauses);
    }

    @Override
    public SelectClauseNode transform(
            SelectClauseNode selectClauseNode) {
        Token selectKeyword =
                modifyToken(selectClauseNode.selectKeyword());
        ExpressionNode expression =
                modifyNode(selectClauseNode.expression());
        return selectClauseNode.modify(
                selectKeyword,
                expression);
    }

    @Override
    public QueryExpressionNode transform(
            QueryExpressionNode queryExpressionNode) {
        QueryConstructTypeNode queryConstructType =
                modifyNode(queryExpressionNode.queryConstructType());
        QueryPipelineNode queryPipeline =
                modifyNode(queryExpressionNode.queryPipeline());
        SelectClauseNode selectClause =
                modifyNode(queryExpressionNode.selectClause());
        return queryExpressionNode.modify(
                queryConstructType,
                queryPipeline,
                selectClause);
    }

    @Override
    public IntersectionTypeDescriptorNode transform(
            IntersectionTypeDescriptorNode intersectionTypeDescriptorNode) {
        Node leftTypeDesc =
                modifyNode(intersectionTypeDescriptorNode.leftTypeDesc());
        Token bitwiseAndToken =
                modifyToken(intersectionTypeDescriptorNode.bitwiseAndToken());
        Node rightTypeDesc =
                modifyNode(intersectionTypeDescriptorNode.rightTypeDesc());
        return intersectionTypeDescriptorNode.modify(
                leftTypeDesc,
                bitwiseAndToken,
                rightTypeDesc);
    }

    @Override
    public ImplicitAnonymousFunctionParameters transform(
            ImplicitAnonymousFunctionParameters implicitAnonymousFunctionParameters) {
        Token openParenToken =
                modifyToken(implicitAnonymousFunctionParameters.openParenToken());
        SeparatedNodeList<SimpleNameReferenceNode> parameters =
                modifySeparatedNodeList(implicitAnonymousFunctionParameters.parameters());
        Token closeParenToken =
                modifyToken(implicitAnonymousFunctionParameters.closeParenToken());
        return implicitAnonymousFunctionParameters.modify(
                openParenToken,
                parameters,
                closeParenToken);
    }

    @Override
    public ImplicitAnonymousFunctionExpressionNode transform(
            ImplicitAnonymousFunctionExpressionNode implicitAnonymousFunctionExpressionNode) {
        Node params =
                modifyNode(implicitAnonymousFunctionExpressionNode.params());
        Token rightDoubleArrow =
                modifyToken(implicitAnonymousFunctionExpressionNode.rightDoubleArrow());
        ExpressionNode expression =
                modifyNode(implicitAnonymousFunctionExpressionNode.expression());
        return implicitAnonymousFunctionExpressionNode.modify(
                params,
                rightDoubleArrow,
                expression);
    }

    @Override
    public StartActionNode transform(
            StartActionNode startActionNode) {
        NodeList<AnnotationNode> annotations =
                modifyNodeList(startActionNode.annotations());
        Token startKeyword =
                modifyToken(startActionNode.startKeyword());
        ExpressionNode expression =
                modifyNode(startActionNode.expression());
        return startActionNode.modify(
                annotations,
                startKeyword,
                expression);
    }

    @Override
    public FlushActionNode transform(
            FlushActionNode flushActionNode) {
        Token flushKeyword =
                modifyToken(flushActionNode.flushKeyword());
        NameReferenceNode peerWorker =
                modifyNode(flushActionNode.peerWorker());
        return flushActionNode.modify(
                flushKeyword,
                peerWorker);
    }

    @Override
    public SingletonTypeDescriptorNode transform(
            SingletonTypeDescriptorNode singletonTypeDescriptorNode) {
        ExpressionNode simpleContExprNode =
                modifyNode(singletonTypeDescriptorNode.simpleContExprNode());
        return singletonTypeDescriptorNode.modify(
                simpleContExprNode);
    }

    @Override
    public FunctionDeclarationNode transform(
            FunctionDeclarationNode functionDeclarationNode) {
        MetadataNode metadata =
                modifyNode(functionDeclarationNode.metadata());
        Token visibilityQualifier =
                modifyToken(functionDeclarationNode.visibilityQualifier().orElse(null));
        Token functionKeyword =
                modifyToken(functionDeclarationNode.functionKeyword());
        IdentifierToken functionName =
                modifyNode(functionDeclarationNode.functionName());
        FunctionSignatureNode functionSignature =
                modifyNode(functionDeclarationNode.functionSignature());
        Token semicolon =
                modifyToken(functionDeclarationNode.semicolon());
        return functionDeclarationNode.modify(
                metadata,
                visibilityQualifier,
                functionKeyword,
                functionName,
                functionSignature,
                semicolon);
    }

    @Override
    public TypedBindingPatternNode transform(
            TypedBindingPatternNode typedBindingPatternNode) {
        TypeDescriptorNode typeDescriptor =
                modifyNode(typedBindingPatternNode.typeDescriptor());
        BindingPatternNode bindingPattern =
                modifyNode(typedBindingPatternNode.bindingPattern());
        return typedBindingPatternNode.modify(
                typeDescriptor,
                bindingPattern);
    }

    @Override
    public CaptureBindingPatternNode transform(
            CaptureBindingPatternNode captureBindingPatternNode) {
        Token variableName =
                modifyToken(captureBindingPatternNode.variableName());
        return captureBindingPatternNode.modify(
                variableName);
    }

    @Override
    public ListBindingPatternNode transform(
            ListBindingPatternNode listBindingPatternNode) {
        Token openBracket =
                modifyToken(listBindingPatternNode.openBracket());
        SeparatedNodeList<BindingPatternNode> bindingPatterns =
                modifySeparatedNodeList(listBindingPatternNode.bindingPatterns());
        RestBindingPatternNode restBindingPattern =
                modifyNode(listBindingPatternNode.restBindingPattern().orElse(null));
        Token closeBracket =
                modifyToken(listBindingPatternNode.closeBracket());
        return listBindingPatternNode.modify(
                openBracket,
                bindingPatterns,
                restBindingPattern,
                closeBracket);
    }

    @Override
    public MappingBindingPatternNode transform(
            MappingBindingPatternNode mappingBindingPatternNode) {
        Token openBrace =
                modifyToken(mappingBindingPatternNode.openBrace());
        SeparatedNodeList<FieldBindingPatternNode> fieldBindingPatterns =
                modifySeparatedNodeList(mappingBindingPatternNode.fieldBindingPatterns());
        RestBindingPatternNode restBindingPattern =
                modifyNode(mappingBindingPatternNode.restBindingPattern().orElse(null));
        Token closeBrace =
                modifyToken(mappingBindingPatternNode.closeBrace());
        return mappingBindingPatternNode.modify(
                openBrace,
                fieldBindingPatterns,
                restBindingPattern,
                closeBrace);
    }

    @Override
    public FieldBindingPatternFullNode transform(
            FieldBindingPatternFullNode fieldBindingPatternFullNode) {
        SimpleNameReferenceNode variableName =
                modifyNode(fieldBindingPatternFullNode.variableName());
        Token colon =
                modifyToken(fieldBindingPatternFullNode.colon());
        BindingPatternNode bindingPattern =
                modifyNode(fieldBindingPatternFullNode.bindingPattern());
        return fieldBindingPatternFullNode.modify(
                variableName,
                colon,
                bindingPattern);
    }

    @Override
    public FieldBindingPatternVarnameNode transform(
            FieldBindingPatternVarnameNode fieldBindingPatternVarnameNode) {
        SimpleNameReferenceNode variableName =
                modifyNode(fieldBindingPatternVarnameNode.variableName());
        return fieldBindingPatternVarnameNode.modify(
                variableName);
    }

    @Override
    public RestBindingPatternNode transform(
            RestBindingPatternNode restBindingPatternNode) {
        Token ellipsisToken =
                modifyToken(restBindingPatternNode.ellipsisToken());
        SimpleNameReferenceNode variableName =
                modifyNode(restBindingPatternNode.variableName());
        return restBindingPatternNode.modify(
                ellipsisToken,
                variableName);
    }

    @Override
    public AsyncSendActionNode transform(
            AsyncSendActionNode asyncSendActionNode) {
        ExpressionNode expression =
                modifyNode(asyncSendActionNode.expression());
        Token rightArrowToken =
                modifyToken(asyncSendActionNode.rightArrowToken());
        SimpleNameReferenceNode peerWorker =
                modifyNode(asyncSendActionNode.peerWorker());
        return asyncSendActionNode.modify(
                expression,
                rightArrowToken,
                peerWorker);
    }

    @Override
    public SyncSendActionNode transform(
            SyncSendActionNode syncSendActionNode) {
        ExpressionNode expression =
                modifyNode(syncSendActionNode.expression());
        Token syncSendToken =
                modifyToken(syncSendActionNode.syncSendToken());
        SimpleNameReferenceNode peerWorker =
                modifyNode(syncSendActionNode.peerWorker());
        return syncSendActionNode.modify(
                expression,
                syncSendToken,
                peerWorker);
    }

    @Override
    public ReceiveActionNode transform(
            ReceiveActionNode receiveActionNode) {
        Token leftArrow =
                modifyToken(receiveActionNode.leftArrow());
        SimpleNameReferenceNode receiveWorkers =
                modifyNode(receiveActionNode.receiveWorkers());
        return receiveActionNode.modify(
                leftArrow,
                receiveWorkers);
    }

    @Override
    public ReceiveFieldsNode transform(
            ReceiveFieldsNode receiveFieldsNode) {
        Token openBrace =
                modifyToken(receiveFieldsNode.openBrace());
        SeparatedNodeList<NameReferenceNode> receiveFields =
                modifySeparatedNodeList(receiveFieldsNode.receiveFields());
        Token closeBrace =
                modifyToken(receiveFieldsNode.closeBrace());
        return receiveFieldsNode.modify(
                openBrace,
                receiveFields,
                closeBrace);
    }

    @Override
    public RestDescriptorNode transform(
            RestDescriptorNode restDescriptorNode) {
        TypeDescriptorNode typeDescriptor =
                modifyNode(restDescriptorNode.typeDescriptor());
        Token ellipsisToken =
                modifyToken(restDescriptorNode.ellipsisToken());
        return restDescriptorNode.modify(
                typeDescriptor,
                ellipsisToken);
    }

    @Override
    public DoubleGTTokenNode transform(
            DoubleGTTokenNode doubleGTTokenNode) {
        Token openGTToken =
                modifyToken(doubleGTTokenNode.openGTToken());
        Token endGTToken =
                modifyToken(doubleGTTokenNode.endGTToken());
        return doubleGTTokenNode.modify(
                openGTToken,
                endGTToken);
    }

    @Override
    public TrippleGTTokenNode transform(
            TrippleGTTokenNode trippleGTTokenNode) {
        Token openGTToken =
                modifyToken(trippleGTTokenNode.openGTToken());
        Token middleGTToken =
                modifyToken(trippleGTTokenNode.middleGTToken());
        Token endGTToken =
                modifyToken(trippleGTTokenNode.endGTToken());
        return trippleGTTokenNode.modify(
                openGTToken,
                middleGTToken,
                endGTToken);
    }

    @Override
    public WaitActionNode transform(
            WaitActionNode waitActionNode) {
        Token waitKeyword =
                modifyToken(waitActionNode.waitKeyword());
        Node waitFutureExpr =
                modifyNode(waitActionNode.waitFutureExpr());
        return waitActionNode.modify(
                waitKeyword,
                waitFutureExpr);
    }

    @Override
    public WaitFieldsListNode transform(
            WaitFieldsListNode waitFieldsListNode) {
        Token openBrace =
                modifyToken(waitFieldsListNode.openBrace());
        SeparatedNodeList<Node> waitFields =
                modifySeparatedNodeList(waitFieldsListNode.waitFields());
        Token closeBrace =
                modifyToken(waitFieldsListNode.closeBrace());
        return waitFieldsListNode.modify(
                openBrace,
                waitFields,
                closeBrace);
    }

    @Override
    public WaitFieldNode transform(
            WaitFieldNode waitFieldNode) {
        NameReferenceNode fieldName =
                modifyNode(waitFieldNode.fieldName());
        Token colon =
                modifyToken(waitFieldNode.colon());
        ExpressionNode waitFutureExpr =
                modifyNode(waitFieldNode.waitFutureExpr());
        return waitFieldNode.modify(
                fieldName,
                colon,
                waitFutureExpr);
    }

    @Override
    public AnnotAccessExpressionNode transform(
            AnnotAccessExpressionNode annotAccessExpressionNode) {
        ExpressionNode expression =
                modifyNode(annotAccessExpressionNode.expression());
        Token annotChainingToken =
                modifyToken(annotAccessExpressionNode.annotChainingToken());
        Node annotTagReference =
                modifyNode(annotAccessExpressionNode.annotTagReference());
        return annotAccessExpressionNode.modify(
                expression,
                annotChainingToken,
                annotTagReference);
    }

    @Override
    public QueryActionNode transform(
            QueryActionNode queryActionNode) {
        QueryPipelineNode queryPipeline =
                modifyNode(queryActionNode.queryPipeline());
        Token doKeyword =
                modifyToken(queryActionNode.doKeyword());
        BlockStatementNode blockStatement =
                modifyNode(queryActionNode.blockStatement());
        return queryActionNode.modify(
                queryPipeline,
                doKeyword,
                blockStatement);
    }

    @Override
    public OptionalFieldAccessExpressionNode transform(
            OptionalFieldAccessExpressionNode optionalFieldAccessExpressionNode) {
        ExpressionNode expression =
                modifyNode(optionalFieldAccessExpressionNode.expression());
        Token optionalChainingToken =
                modifyToken(optionalFieldAccessExpressionNode.optionalChainingToken());
        NameReferenceNode fieldName =
                modifyNode(optionalFieldAccessExpressionNode.fieldName());
        return optionalFieldAccessExpressionNode.modify(
                expression,
                optionalChainingToken,
                fieldName);
    }

    @Override
    public ConditionalExpressionNode transform(
            ConditionalExpressionNode conditionalExpressionNode) {
        ExpressionNode lhsExpression =
                modifyNode(conditionalExpressionNode.lhsExpression());
        Token questionMarkToken =
                modifyToken(conditionalExpressionNode.questionMarkToken());
        ExpressionNode middleExpression =
                modifyNode(conditionalExpressionNode.middleExpression());
        Token colonToken =
                modifyToken(conditionalExpressionNode.colonToken());
        ExpressionNode endExpression =
                modifyNode(conditionalExpressionNode.endExpression());
        return conditionalExpressionNode.modify(
                lhsExpression,
                questionMarkToken,
                middleExpression,
                colonToken,
                endExpression);
    }

    @Override
    public EnumDeclarationNode transform(
            EnumDeclarationNode enumDeclarationNode) {
        MetadataNode metadata =
                modifyNode(enumDeclarationNode.metadata());
        Token qualifier =
                modifyToken(enumDeclarationNode.qualifier());
        Token enumKeywordToken =
                modifyToken(enumDeclarationNode.enumKeywordToken());
        IdentifierToken identifier =
                modifyNode(enumDeclarationNode.identifier());
        Token openBraceToken =
                modifyToken(enumDeclarationNode.openBraceToken());
        SeparatedNodeList<Node> enumMemberList =
                modifySeparatedNodeList(enumDeclarationNode.enumMemberList());
        Token closeBraceToken =
                modifyToken(enumDeclarationNode.closeBraceToken());
        return enumDeclarationNode.modify(
                metadata,
                qualifier,
                enumKeywordToken,
                identifier,
                openBraceToken,
                enumMemberList,
                closeBraceToken);
    }

    @Override
    public EnumMemberNode transform(
            EnumMemberNode enumMemberNode) {
        MetadataNode metadata =
                modifyNode(enumMemberNode.metadata());
        IdentifierToken identifier =
                modifyNode(enumMemberNode.identifier());
        Token equalToken =
                modifyToken(enumMemberNode.equalToken());
        ExpressionNode constExprNode =
                modifyNode(enumMemberNode.constExprNode());
        return enumMemberNode.modify(
                metadata,
                identifier,
                equalToken,
                constExprNode);
    }

    @Override
    public ArrayTypeDescriptorNode transform(
            ArrayTypeDescriptorNode arrayTypeDescriptorNode) {
        TypeDescriptorNode memberTypeDesc =
                modifyNode(arrayTypeDescriptorNode.memberTypeDesc());
        Token openBracket =
                modifyToken(arrayTypeDescriptorNode.openBracket());
        Node arrayLength =
                modifyNode(arrayTypeDescriptorNode.arrayLength().orElse(null));
        Token closeBracket =
                modifyToken(arrayTypeDescriptorNode.closeBracket());
        return arrayTypeDescriptorNode.modify(
                memberTypeDesc,
                openBracket,
                arrayLength,
                closeBracket);
    }

    @Override
    public TransactionStatementNode transform(
            TransactionStatementNode transactionStatementNode) {
        Token transactionKeyword =
                modifyToken(transactionStatementNode.transactionKeyword());
        BlockStatementNode blockStatement =
                modifyNode(transactionStatementNode.blockStatement());
        return transactionStatementNode.modify(
                transactionKeyword,
                blockStatement);
    }

    @Override
    public RollbackStatementNode transform(
            RollbackStatementNode rollbackStatementNode) {
        Token rollbackKeyword =
                modifyToken(rollbackStatementNode.rollbackKeyword());
        ExpressionNode expression =
                modifyNode(rollbackStatementNode.expression().orElse(null));
        Token semicolon =
                modifyToken(rollbackStatementNode.semicolon());
        return rollbackStatementNode.modify(
                rollbackKeyword,
                expression,
                semicolon);
    }

    @Override
    public RetryStatementNode transform(
            RetryStatementNode retryStatementNode) {
        Token retryKeyword =
                modifyToken(retryStatementNode.retryKeyword());
        TypeParameterNode typeParameter =
                modifyNode(retryStatementNode.typeParameter().orElse(null));
        ParenthesizedArgList arguments =
                modifyNode(retryStatementNode.arguments().orElse(null));
        StatementNode retryBody =
                modifyNode(retryStatementNode.retryBody());
        return retryStatementNode.modify(
                retryKeyword,
                typeParameter,
                arguments,
                retryBody);
    }

    @Override
    public CommitActionNode transform(
            CommitActionNode commitActionNode) {
        Token commitKeyword =
                modifyToken(commitActionNode.commitKeyword());
        return commitActionNode.modify(
                commitKeyword);
    }

    @Override
    public TransactionalExpressionNode transform(
            TransactionalExpressionNode transactionalExpressionNode) {
        Token transactionalKeyword =
                modifyToken(transactionalExpressionNode.transactionalKeyword());
        return transactionalExpressionNode.modify(
                transactionalKeyword);
    }

    @Override
    public ServiceConstructorExpressionNode transform(
            ServiceConstructorExpressionNode serviceConstructorExpressionNode) {
        NodeList<AnnotationNode> annotations =
                modifyNodeList(serviceConstructorExpressionNode.annotations());
        Token serviceKeyword =
                modifyToken(serviceConstructorExpressionNode.serviceKeyword());
        Node serviceBody =
                modifyNode(serviceConstructorExpressionNode.serviceBody());
        return serviceConstructorExpressionNode.modify(
                annotations,
                serviceKeyword,
                serviceBody);
    }

    @Override
    public ByteArrayLiteralNode transform(
            ByteArrayLiteralNode byteArrayLiteralNode) {
        Token type =
                modifyToken(byteArrayLiteralNode.type());
        Token startBacktick =
                modifyToken(byteArrayLiteralNode.startBacktick());
        Token content =
                modifyToken(byteArrayLiteralNode.content());
        Token endBacktick =
                modifyToken(byteArrayLiteralNode.endBacktick());
        return byteArrayLiteralNode.modify(
                type,
                startBacktick,
                content,
                endBacktick);
    }

    // Tokens

    @Override
    public Token transform(Token token) {
        return token;
    }

    @Override
    public IdentifierToken transform(IdentifierToken identifier) {
        return identifier;
    }

    @Override
    protected Node transformSyntaxNode(Node node) {
        return node;
    }

    protected <T extends Node> NodeList<T> modifyNodeList(NodeList<T> nodeList) {
        return modifyGenericNodeList(nodeList, NodeList::new);
    }

    protected <T extends Node> SeparatedNodeList<T> modifySeparatedNodeList(SeparatedNodeList<T> nodeList) {
        return modifyGenericNodeList(nodeList, SeparatedNodeList::new);
    }

    private <T extends Node, N extends NodeList<T>> N modifyGenericNodeList(
            N nodeList,
            Function<NonTerminalNode, N> nodeListCreator) {
        if (nodeList.isEmpty()) {
            return nodeList;
        }

        boolean nodeModified = false;
        STNode[] newSTNodes = new STNode[nodeList.size()];
        for (int index = 0; index < nodeList.size(); index++) {
            T oldNode = nodeList.get(index);
            T newNode = modifyNode(oldNode);
            if (oldNode != newNode) {
                nodeModified = true;
            }
            newSTNodes[index] = newNode.internalNode();
        }

        if (!nodeModified) {
            return nodeList;
        }

        STNode stNodeList = STNodeFactory.createNodeList(java.util.Arrays.asList(newSTNodes));
        return nodeListCreator.apply(stNodeList.createUnlinkedFacade());
    }

    protected <T extends Token> T modifyToken(T token) {
        if (token == null) {
            return null;
        }
        // TODO
        return (T) token.apply(this);
    }

    protected <T extends Node> T modifyNode(T node) {
        if (node == null) {
            return null;
        }
        // TODO
        return (T) node.apply(this);
    }
}
<|MERGE_RESOLUTION|>--- conflicted
+++ resolved
@@ -614,11 +614,6 @@
     @Override
     public ComputedNameFieldNode transform(
             ComputedNameFieldNode computedNameFieldNode) {
-<<<<<<< HEAD
-=======
-        Token leadingComma =
-                modifyToken(computedNameFieldNode.leadingComma().orElse(null));
->>>>>>> af52f061
         Token openBracket =
                 modifyToken(computedNameFieldNode.openBracket());
         ExpressionNode fieldNameExpr =
@@ -799,11 +794,6 @@
     @Override
     public SpecificFieldNode transform(
             SpecificFieldNode specificFieldNode) {
-<<<<<<< HEAD
-=======
-        Token leadingComma =
-                modifyToken(specificFieldNode.leadingComma().orElse(null));
->>>>>>> af52f061
         Token fieldName =
                 modifyToken(specificFieldNode.fieldName());
         Token colon =
@@ -819,11 +809,6 @@
     @Override
     public SpreadFieldNode transform(
             SpreadFieldNode spreadFieldNode) {
-<<<<<<< HEAD
-=======
-        Token leadingComma =
-                modifyToken(spreadFieldNode.leadingComma().orElse(null));
->>>>>>> af52f061
         Token ellipsis =
                 modifyToken(spreadFieldNode.ellipsis());
         ExpressionNode valueExpr =
