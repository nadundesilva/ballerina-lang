/*
 *  Copyright (c) 2020, WSO2 Inc. (http://www.wso2.org) All Rights Reserved.
 *
 *  WSO2 Inc. licenses this file to you under the Apache License,
 *  Version 2.0 (the "License"); you may not use this file except
 *  in compliance with the License.
 *  You may obtain a copy of the License at
 *
 *    http://www.apache.org/licenses/LICENSE-2.0
 *
 *  Unless required by applicable law or agreed to in writing,
 *  software distributed under the License is distributed on an
 *  "AS IS" BASIS, WITHOUT WARRANTIES OR CONDITIONS OF ANY
 *  KIND, either express or implied.  See the License for the
 *  specific language governing permissions and limitations
 *  under the License.
 */
package io.ballerinalang.compiler.syntax.tree;

import io.ballerinalang.compiler.internal.parser.tree.STNode;
import io.ballerinalang.compiler.internal.parser.tree.STNodeFactory;

import java.util.function.Function;

/**
 * Produces a new tree by doing a depth-first traversal of the tree.
 *
 * This is a generated class.
 *
 * @since 1.3.0
 */
public abstract class TreeModifier extends NodeTransformer<Node> {

    @Override
    public Node transform(ModulePartNode modulePartNode) {
        NodeList<ImportDeclarationNode> imports = modifyNodeList(modulePartNode.imports());
        NodeList<ModuleMemberDeclarationNode> members = modifyNodeList(modulePartNode.members());
        Token eofToken = modifyToken(modulePartNode.eofToken());
        return modulePartNode.modify(
                imports,
                members,
                eofToken);
    }

    @Override
    public Node transform(FunctionDefinitionNode functionDefinitionNode) {
        MetadataNode metadata = modifyNode(functionDefinitionNode.metadata());
        Token visibilityQualifier = modifyToken(functionDefinitionNode.visibilityQualifier().orElse(null));
        Token functionKeyword = modifyToken(functionDefinitionNode.functionKeyword());
        IdentifierToken functionName = modifyNode(functionDefinitionNode.functionName());
        Token openParenToken = modifyToken(functionDefinitionNode.openParenToken());
        NodeList<ParameterNode> parameters = modifyNodeList(functionDefinitionNode.parameters());
        Token closeParenToken = modifyToken(functionDefinitionNode.closeParenToken());
        Node returnTypeDesc = modifyNode(functionDefinitionNode.returnTypeDesc().orElse(null));
        Node functionBody = modifyNode(functionDefinitionNode.functionBody());
        return functionDefinitionNode.modify(
                metadata,
                visibilityQualifier,
                functionKeyword,
                functionName,
                openParenToken,
                parameters,
                closeParenToken,
                returnTypeDesc,
                functionBody);
    }

    @Override
    public Node transform(ImportDeclarationNode importDeclarationNode) {
        Token importKeyword = modifyToken(importDeclarationNode.importKeyword());
        Node orgName = modifyNode(importDeclarationNode.orgName().orElse(null));
        SeparatedNodeList<IdentifierToken> moduleName = modifySeparatedNodeList(importDeclarationNode.moduleName());
        Node version = modifyNode(importDeclarationNode.version().orElse(null));
        Node prefix = modifyNode(importDeclarationNode.prefix().orElse(null));
        Token semicolon = modifyToken(importDeclarationNode.semicolon());
        return importDeclarationNode.modify(
                importKeyword,
                orgName,
                moduleName,
                version,
                prefix,
                semicolon);
    }

    @Override
    public Node transform(ListenerDeclarationNode listenerDeclarationNode) {
        MetadataNode metadata = modifyNode(listenerDeclarationNode.metadata());
        Token visibilityQualifier = modifyToken(listenerDeclarationNode.visibilityQualifier().orElse(null));
        Token listenerKeyword = modifyToken(listenerDeclarationNode.listenerKeyword());
        Node typeDescriptor = modifyNode(listenerDeclarationNode.typeDescriptor());
        Token variableName = modifyToken(listenerDeclarationNode.variableName());
        Token equalsToken = modifyToken(listenerDeclarationNode.equalsToken());
        Node initializer = modifyNode(listenerDeclarationNode.initializer());
        Token semicolonToken = modifyToken(listenerDeclarationNode.semicolonToken());
        return listenerDeclarationNode.modify(
                metadata,
                visibilityQualifier,
                listenerKeyword,
                typeDescriptor,
                variableName,
                equalsToken,
                initializer,
                semicolonToken);
    }

    @Override
    public Node transform(TypeDefinitionNode typeDefinitionNode) {
        MetadataNode metadata = modifyNode(typeDefinitionNode.metadata());
        Token visibilityQualifier = modifyToken(typeDefinitionNode.visibilityQualifier().orElse(null));
        Token typeKeyword = modifyToken(typeDefinitionNode.typeKeyword());
        Token typeName = modifyToken(typeDefinitionNode.typeName());
        Node typeDescriptor = modifyNode(typeDefinitionNode.typeDescriptor());
        Token semicolonToken = modifyToken(typeDefinitionNode.semicolonToken());
        return typeDefinitionNode.modify(
                metadata,
                visibilityQualifier,
                typeKeyword,
                typeName,
                typeDescriptor,
                semicolonToken);
    }

    @Override
    public Node transform(ServiceDeclarationNode serviceDeclarationNode) {
        MetadataNode metadata = modifyNode(serviceDeclarationNode.metadata());
        Token serviceKeyword = modifyToken(serviceDeclarationNode.serviceKeyword());
        IdentifierToken serviceName = modifyNode(serviceDeclarationNode.serviceName());
        Token onKeyword = modifyToken(serviceDeclarationNode.onKeyword());
        NodeList<ExpressionNode> expressions = modifyNodeList(serviceDeclarationNode.expressions());
        Node serviceBody = modifyNode(serviceDeclarationNode.serviceBody());
        return serviceDeclarationNode.modify(
                metadata,
                serviceKeyword,
                serviceName,
                onKeyword,
                expressions,
                serviceBody);
    }

    @Override
    public Node transform(AssignmentStatementNode assignmentStatementNode) {
        Node varRef = modifyNode(assignmentStatementNode.varRef());
        Token equalsToken = modifyToken(assignmentStatementNode.equalsToken());
        ExpressionNode expression = modifyNode(assignmentStatementNode.expression());
        Token semicolonToken = modifyToken(assignmentStatementNode.semicolonToken());
        return assignmentStatementNode.modify(
                varRef,
                equalsToken,
                expression,
                semicolonToken);
    }

    @Override
    public Node transform(CompoundAssignmentStatementNode compoundAssignmentStatementNode) {
        ExpressionNode lhsExpression = modifyNode(compoundAssignmentStatementNode.lhsExpression());
        Token binaryOperator = modifyToken(compoundAssignmentStatementNode.binaryOperator());
        Token equalsToken = modifyToken(compoundAssignmentStatementNode.equalsToken());
        ExpressionNode rhsExpression = modifyNode(compoundAssignmentStatementNode.rhsExpression());
        Token semicolonToken = modifyToken(compoundAssignmentStatementNode.semicolonToken());
        return compoundAssignmentStatementNode.modify(
                lhsExpression,
                binaryOperator,
                equalsToken,
                rhsExpression,
                semicolonToken);
    }

    @Override
    public Node transform(VariableDeclarationNode variableDeclarationNode) {
        NodeList<AnnotationNode> annotations = modifyNodeList(variableDeclarationNode.annotations());
        Token finalKeyword = modifyToken(variableDeclarationNode.finalKeyword().orElse(null));
        Node typeName = modifyNode(variableDeclarationNode.typeName());
        Token variableName = modifyToken(variableDeclarationNode.variableName());
        Token equalsToken = modifyToken(variableDeclarationNode.equalsToken().orElse(null));
        ExpressionNode initializer = modifyNode(variableDeclarationNode.initializer().orElse(null));
        Token semicolonToken = modifyToken(variableDeclarationNode.semicolonToken());
        return variableDeclarationNode.modify(
                annotations,
                finalKeyword,
                typeName,
                variableName,
                equalsToken,
                initializer,
                semicolonToken);
    }

    @Override
    public Node transform(BlockStatementNode blockStatementNode) {
        Token openBraceToken = modifyToken(blockStatementNode.openBraceToken());
        NodeList<StatementNode> statements = modifyNodeList(blockStatementNode.statements());
        Token closeBraceToken = modifyToken(blockStatementNode.closeBraceToken());
        return blockStatementNode.modify(
                openBraceToken,
                statements,
                closeBraceToken);
    }

    @Override
    public Node transform(BreakStatementNode breakStatementNode) {
        Token breakToken = modifyToken(breakStatementNode.breakToken());
        Token semicolonToken = modifyToken(breakStatementNode.semicolonToken());
        return breakStatementNode.modify(
                breakToken,
                semicolonToken);
    }

    @Override
    public Node transform(ExpressionStatementNode expressionStatementNode) {
        ExpressionNode expression = modifyNode(expressionStatementNode.expression());
        Token semicolonToken = modifyToken(expressionStatementNode.semicolonToken());
        return expressionStatementNode.modify(
                expressionStatementNode.kind(),
                expression,
                semicolonToken);
    }

    @Override
    public Node transform(ContinueStatementNode continueStatementNode) {
        Token continueToken = modifyToken(continueStatementNode.continueToken());
        Token semicolonToken = modifyToken(continueStatementNode.semicolonToken());
        return continueStatementNode.modify(
                continueToken,
                semicolonToken);
    }

    @Override
    public Node transform(ExternalFunctionBodyNode externalFunctionBodyNode) {
        Token equalsToken = modifyToken(externalFunctionBodyNode.equalsToken());
        NodeList<AnnotationNode> annotations = modifyNodeList(externalFunctionBodyNode.annotations());
        Token externalKeyword = modifyToken(externalFunctionBodyNode.externalKeyword());
        Token semicolonToken = modifyToken(externalFunctionBodyNode.semicolonToken());
        return externalFunctionBodyNode.modify(
                equalsToken,
                annotations,
                externalKeyword,
                semicolonToken);
    }

    @Override
    public Node transform(IfElseStatementNode ifElseStatementNode) {
        Token ifKeyword = modifyToken(ifElseStatementNode.ifKeyword());
        ExpressionNode condition = modifyNode(ifElseStatementNode.condition());
        BlockStatementNode ifBody = modifyNode(ifElseStatementNode.ifBody());
        Node elseBody = modifyNode(ifElseStatementNode.elseBody().orElse(null));
        return ifElseStatementNode.modify(
                ifKeyword,
                condition,
                ifBody,
                elseBody);
    }

    @Override
    public Node transform(ElseBlockNode elseBlockNode) {
        Token elseKeyword = modifyToken(elseBlockNode.elseKeyword());
        StatementNode elseBody = modifyNode(elseBlockNode.elseBody());
        return elseBlockNode.modify(
                elseKeyword,
                elseBody);
    }

    @Override
    public Node transform(WhileStatementNode whileStatementNode) {
        Token whileKeyword = modifyToken(whileStatementNode.whileKeyword());
        ExpressionNode condition = modifyNode(whileStatementNode.condition());
        BlockStatementNode whileBody = modifyNode(whileStatementNode.whileBody());
        return whileStatementNode.modify(
                whileKeyword,
                condition,
                whileBody);
    }

    @Override
    public Node transform(PanicStatementNode panicStatementNode) {
        Token panicKeyword = modifyToken(panicStatementNode.panicKeyword());
        ExpressionNode expression = modifyNode(panicStatementNode.expression());
        Token semicolonToken = modifyToken(panicStatementNode.semicolonToken());
        return panicStatementNode.modify(
                panicKeyword,
                expression,
                semicolonToken);
    }

    @Override
    public Node transform(ReturnStatementNode returnStatementNode) {
        Token returnKeyword = modifyToken(returnStatementNode.returnKeyword());
        ExpressionNode expression = modifyNode(returnStatementNode.expression());
        Token semicolonToken = modifyToken(returnStatementNode.semicolonToken());
        return returnStatementNode.modify(
                returnKeyword,
                expression,
                semicolonToken);
    }

    @Override
    public Node transform(LocalTypeDefinitionStatementNode localTypeDefinitionStatementNode) {
        NodeList<AnnotationNode> annotations = modifyNodeList(localTypeDefinitionStatementNode.annotations());
        Token typeKeyword = modifyToken(localTypeDefinitionStatementNode.typeKeyword());
        Node typeName = modifyNode(localTypeDefinitionStatementNode.typeName());
        Node typeDescriptor = modifyNode(localTypeDefinitionStatementNode.typeDescriptor());
        Token semicolonToken = modifyToken(localTypeDefinitionStatementNode.semicolonToken());
        return localTypeDefinitionStatementNode.modify(
                annotations,
                typeKeyword,
                typeName,
                typeDescriptor,
                semicolonToken);
    }

    @Override
    public Node transform(LockStatementNode lockStatementNode) {
        Token lockKeyword = modifyToken(lockStatementNode.lockKeyword());
        StatementNode blockStatement = modifyNode(lockStatementNode.blockStatement());
        return lockStatementNode.modify(
                lockKeyword,
                blockStatement);
    }

    @Override
    public Node transform(ForkStatementNode forkStatementNode) {
        Token forkKeyword = modifyToken(forkStatementNode.forkKeyword());
        Token openBraceToken = modifyToken(forkStatementNode.openBraceToken());
        NodeList<NamedWorkerDeclarationNode> namedWorkerDeclarations = modifyNodeList(forkStatementNode.namedWorkerDeclarations());
        Token closeBraceToken = modifyToken(forkStatementNode.closeBraceToken());
        return forkStatementNode.modify(
                forkKeyword,
                openBraceToken,
                namedWorkerDeclarations,
                closeBraceToken);
    }

    @Override
    public Node transform(BinaryExpressionNode binaryExpressionNode) {
        Node lhsExpr = modifyNode(binaryExpressionNode.lhsExpr());
        Token operator = modifyToken(binaryExpressionNode.operator());
        Node rhsExpr = modifyNode(binaryExpressionNode.rhsExpr());
        return binaryExpressionNode.modify(
                binaryExpressionNode.kind(),
                lhsExpr,
                operator,
                rhsExpr);
    }

    @Override
    public Node transform(BracedExpressionNode bracedExpressionNode) {
        Token openParen = modifyToken(bracedExpressionNode.openParen());
        ExpressionNode expression = modifyNode(bracedExpressionNode.expression());
        Token closeParen = modifyToken(bracedExpressionNode.closeParen());
        return bracedExpressionNode.modify(
                bracedExpressionNode.kind(),
                openParen,
                expression,
                closeParen);
    }

    @Override
    public Node transform(CheckExpressionNode checkExpressionNode) {
        Token checkKeyword = modifyToken(checkExpressionNode.checkKeyword());
        ExpressionNode expression = modifyNode(checkExpressionNode.expression());
        return checkExpressionNode.modify(
                checkExpressionNode.kind(),
                checkKeyword,
                expression);
    }

    @Override
    public Node transform(FieldAccessExpressionNode fieldAccessExpressionNode) {
        ExpressionNode expression = modifyNode(fieldAccessExpressionNode.expression());
        Token dotToken = modifyToken(fieldAccessExpressionNode.dotToken());
        Token fieldName = modifyToken(fieldAccessExpressionNode.fieldName());
        return fieldAccessExpressionNode.modify(
                expression,
                dotToken,
                fieldName);
    }

    @Override
    public Node transform(FunctionCallExpressionNode functionCallExpressionNode) {
        Node functionName = modifyNode(functionCallExpressionNode.functionName());
        Token openParenToken = modifyToken(functionCallExpressionNode.openParenToken());
        NodeList<FunctionArgumentNode> arguments = modifyNodeList(functionCallExpressionNode.arguments());
        Token closeParenToken = modifyToken(functionCallExpressionNode.closeParenToken());
        return functionCallExpressionNode.modify(
                functionName,
                openParenToken,
                arguments,
                closeParenToken);
    }

    @Override
    public Node transform(MethodCallExpressionNode methodCallExpressionNode) {
        ExpressionNode expression = modifyNode(methodCallExpressionNode.expression());
        Token dotToken = modifyToken(methodCallExpressionNode.dotToken());
        Token methodName = modifyToken(methodCallExpressionNode.methodName());
        Token openParenToken = modifyToken(methodCallExpressionNode.openParenToken());
        NodeList<FunctionArgumentNode> arguments = modifyNodeList(methodCallExpressionNode.arguments());
        Token closeParenToken = modifyToken(methodCallExpressionNode.closeParenToken());
        return methodCallExpressionNode.modify(
                expression,
                dotToken,
                methodName,
                openParenToken,
                arguments,
                closeParenToken);
    }

    @Override
    public Node transform(MappingConstructorExpressionNode mappingConstructorExpressionNode) {
        Token openBrace = modifyToken(mappingConstructorExpressionNode.openBrace());
        NodeList<MappingFieldNode> fields = modifyNodeList(mappingConstructorExpressionNode.fields());
        Token closeBrace = modifyToken(mappingConstructorExpressionNode.closeBrace());
        return mappingConstructorExpressionNode.modify(
                openBrace,
                fields,
                closeBrace);
    }

    @Override
    public Node transform(MemberAccessExpressionNode memberAccessExpressionNode) {
        ExpressionNode containerExpression = modifyNode(memberAccessExpressionNode.containerExpression());
        Token openBracket = modifyToken(memberAccessExpressionNode.openBracket());
        ExpressionNode keyExpression = modifyNode(memberAccessExpressionNode.keyExpression());
        Token closeBracket = modifyToken(memberAccessExpressionNode.closeBracket());
        return memberAccessExpressionNode.modify(
                containerExpression,
                openBracket,
                keyExpression,
                closeBracket);
    }

    @Override
    public Node transform(TypeofExpressionNode typeofExpressionNode) {
        Token typeofKeyword = modifyToken(typeofExpressionNode.typeofKeyword());
        ExpressionNode expression = modifyNode(typeofExpressionNode.expression());
        return typeofExpressionNode.modify(
                typeofKeyword,
                expression);
    }

    @Override
    public Node transform(UnaryExpressionNode unaryExpressionNode) {
        Token unaryOperator = modifyToken(unaryExpressionNode.unaryOperator());
        ExpressionNode expression = modifyNode(unaryExpressionNode.expression());
        return unaryExpressionNode.modify(
                unaryOperator,
                expression);
    }

    @Override
    public Node transform(ComputedNameFieldNode computedNameFieldNode) {
        Token leadingComma = modifyToken(computedNameFieldNode.leadingComma());
        Token openBracket = modifyToken(computedNameFieldNode.openBracket());
        ExpressionNode fieldNameExpr = modifyNode(computedNameFieldNode.fieldNameExpr());
        Token closeBracket = modifyToken(computedNameFieldNode.closeBracket());
        Token colonToken = modifyToken(computedNameFieldNode.colonToken());
        ExpressionNode valueExpr = modifyNode(computedNameFieldNode.valueExpr());
        return computedNameFieldNode.modify(
                leadingComma,
                openBracket,
                fieldNameExpr,
                closeBracket,
                colonToken,
                valueExpr);
    }

    @Override
    public Node transform(ConstantDeclarationNode constantDeclarationNode) {
        MetadataNode metadata = modifyNode(constantDeclarationNode.metadata());
        Token visibilityQualifier = modifyToken(constantDeclarationNode.visibilityQualifier());
        Token constKeyword = modifyToken(constantDeclarationNode.constKeyword());
        Node typeDescriptor = modifyNode(constantDeclarationNode.typeDescriptor());
        Token variableName = modifyToken(constantDeclarationNode.variableName());
        Token equalsToken = modifyToken(constantDeclarationNode.equalsToken());
        Node initializer = modifyNode(constantDeclarationNode.initializer());
        Token semicolonToken = modifyToken(constantDeclarationNode.semicolonToken());
        return constantDeclarationNode.modify(
                metadata,
                visibilityQualifier,
                constKeyword,
                typeDescriptor,
                variableName,
                equalsToken,
                initializer,
                semicolonToken);
    }

    @Override
    public Node transform(DefaultableParameterNode defaultableParameterNode) {
        Token leadingComma = modifyToken(defaultableParameterNode.leadingComma());
        NodeList<AnnotationNode> annotations = modifyNodeList(defaultableParameterNode.annotations());
        Token visibilityQualifier = modifyToken(defaultableParameterNode.visibilityQualifier().orElse(null));
        Node typeName = modifyNode(defaultableParameterNode.typeName());
        Token paramName = modifyToken(defaultableParameterNode.paramName());
        Token equalsToken = modifyToken(defaultableParameterNode.equalsToken());
        Node expression = modifyNode(defaultableParameterNode.expression());
        return defaultableParameterNode.modify(
                leadingComma,
                annotations,
                visibilityQualifier,
                typeName,
                paramName,
                equalsToken,
                expression);
    }

    @Override
    public Node transform(RequiredParameterNode requiredParameterNode) {
        Token leadingComma = modifyToken(requiredParameterNode.leadingComma());
        NodeList<AnnotationNode> annotations = modifyNodeList(requiredParameterNode.annotations());
        Token visibilityQualifier = modifyToken(requiredParameterNode.visibilityQualifier().orElse(null));
        Node typeName = modifyNode(requiredParameterNode.typeName());
        Token paramName = modifyToken(requiredParameterNode.paramName());
        return requiredParameterNode.modify(
                leadingComma,
                annotations,
                visibilityQualifier,
                typeName,
                paramName);
    }

    @Override
    public Node transform(RestParameterNode restParameterNode) {
        Token leadingComma = modifyToken(restParameterNode.leadingComma());
        NodeList<AnnotationNode> annotations = modifyNodeList(restParameterNode.annotations());
        Node typeName = modifyNode(restParameterNode.typeName());
        Token ellipsisToken = modifyToken(restParameterNode.ellipsisToken());
        Token paramName = modifyToken(restParameterNode.paramName());
        return restParameterNode.modify(
                leadingComma,
                annotations,
                typeName,
                ellipsisToken,
                paramName);
    }

    @Override
    public Node transform(ExpressionListItemNode expressionListItemNode) {
        Token leadingComma = modifyToken(expressionListItemNode.leadingComma());
        ExpressionNode expression = modifyNode(expressionListItemNode.expression());
        return expressionListItemNode.modify(
                leadingComma,
                expression);
    }

    @Override
    public Node transform(ImportOrgNameNode importOrgNameNode) {
        Token orgName = modifyToken(importOrgNameNode.orgName());
        Token slashToken = modifyToken(importOrgNameNode.slashToken());
        return importOrgNameNode.modify(
                orgName,
                slashToken);
    }

    @Override
    public Node transform(ImportPrefixNode importPrefixNode) {
        Token asKeyword = modifyToken(importPrefixNode.asKeyword());
        Token prefix = modifyToken(importPrefixNode.prefix());
        return importPrefixNode.modify(
                asKeyword,
                prefix);
    }

    @Override
    public Node transform(ImportSubVersionNode importSubVersionNode) {
        Token leadingDot = modifyToken(importSubVersionNode.leadingDot());
        Token versionNumber = modifyToken(importSubVersionNode.versionNumber());
        return importSubVersionNode.modify(
                leadingDot,
                versionNumber);
    }

    @Override
    public Node transform(ImportVersionNode importVersionNode) {
        Token versionKeyword = modifyToken(importVersionNode.versionKeyword());
        Node versionNumber = modifyNode(importVersionNode.versionNumber());
        return importVersionNode.modify(
                versionKeyword,
                versionNumber);
    }

    @Override
    public Node transform(SpecificFieldNode specificFieldNode) {
        Token leadingComma = modifyToken(specificFieldNode.leadingComma());
        Token fieldName = modifyToken(specificFieldNode.fieldName());
        Token colon = modifyToken(specificFieldNode.colon());
        ExpressionNode valueExpr = modifyNode(specificFieldNode.valueExpr());
        return specificFieldNode.modify(
                leadingComma,
                fieldName,
                colon,
                valueExpr);
    }

    @Override
    public Node transform(SpreadFieldNode spreadFieldNode) {
        Token leadingComma = modifyToken(spreadFieldNode.leadingComma());
        Token ellipsis = modifyToken(spreadFieldNode.ellipsis());
        ExpressionNode valueExpr = modifyNode(spreadFieldNode.valueExpr());
        return spreadFieldNode.modify(
                leadingComma,
                ellipsis,
                valueExpr);
    }

    @Override
    public Node transform(NamedArgumentNode namedArgumentNode) {
        Token leadingComma = modifyToken(namedArgumentNode.leadingComma());
        Token argumentName = modifyToken(namedArgumentNode.argumentName());
        Token equalsToken = modifyToken(namedArgumentNode.equalsToken());
        ExpressionNode expression = modifyNode(namedArgumentNode.expression());
        return namedArgumentNode.modify(
                leadingComma,
                argumentName,
                equalsToken,
                expression);
    }

    @Override
    public Node transform(PositionalArgumentNode positionalArgumentNode) {
        Token leadingComma = modifyToken(positionalArgumentNode.leadingComma());
        ExpressionNode expression = modifyNode(positionalArgumentNode.expression());
        return positionalArgumentNode.modify(
                leadingComma,
                expression);
    }

    @Override
    public Node transform(RestArgumentNode restArgumentNode) {
        Token leadingComma = modifyToken(restArgumentNode.leadingComma());
        Token ellipsis = modifyToken(restArgumentNode.ellipsis());
        ExpressionNode expression = modifyNode(restArgumentNode.expression());
        return restArgumentNode.modify(
                leadingComma,
                ellipsis,
                expression);
    }

    @Override
    public Node transform(ObjectTypeDescriptorNode objectTypeDescriptorNode) {
        NodeList<Token> objectTypeQualifiers = modifyNodeList(objectTypeDescriptorNode.objectTypeQualifiers());
        Token objectKeyword = modifyToken(objectTypeDescriptorNode.objectKeyword());
        Token openBrace = modifyToken(objectTypeDescriptorNode.openBrace());
        NodeList<Node> members = modifyNodeList(objectTypeDescriptorNode.members());
        Token closeBrace = modifyToken(objectTypeDescriptorNode.closeBrace());
        return objectTypeDescriptorNode.modify(
                objectTypeQualifiers,
                objectKeyword,
                openBrace,
                members,
                closeBrace);
    }

    @Override
    public Node transform(RecordTypeDescriptorNode recordTypeDescriptorNode) {
        Token objectKeyword = modifyToken(recordTypeDescriptorNode.objectKeyword());
        Token bodyStartDelimiter = modifyToken(recordTypeDescriptorNode.bodyStartDelimiter());
        NodeList<Node> fields = modifyNodeList(recordTypeDescriptorNode.fields());
        Token bodyEndDelimiter = modifyToken(recordTypeDescriptorNode.bodyEndDelimiter());
        return recordTypeDescriptorNode.modify(
                objectKeyword,
                bodyStartDelimiter,
                fields,
                bodyEndDelimiter);
    }

    @Override
    public Node transform(ReturnTypeDescriptorNode returnTypeDescriptorNode) {
        Token returnsKeyword = modifyToken(returnTypeDescriptorNode.returnsKeyword());
        NodeList<AnnotationNode> annotations = modifyNodeList(returnTypeDescriptorNode.annotations());
        Node type = modifyNode(returnTypeDescriptorNode.type());
        return returnTypeDescriptorNode.modify(
                returnsKeyword,
                annotations,
                type);
    }

    @Override
    public Node transform(NilTypeDescriptorNode nilTypeDescriptorNode) {
        Token openParenToken = modifyToken(nilTypeDescriptorNode.openParenToken());
        Token closeParenToken = modifyToken(nilTypeDescriptorNode.closeParenToken());
        return nilTypeDescriptorNode.modify(
                openParenToken,
                closeParenToken);
    }

    @Override
    public Node transform(OptionalTypeDescriptorNode optionalTypeDescriptorNode) {
        Node typeDescriptor = modifyNode(optionalTypeDescriptorNode.typeDescriptor());
        Token questionMarkToken = modifyToken(optionalTypeDescriptorNode.questionMarkToken());
        return optionalTypeDescriptorNode.modify(
                typeDescriptor,
                questionMarkToken);
    }

    @Override
    public Node transform(ObjectFieldNode objectFieldNode) {
        MetadataNode metadata = modifyNode(objectFieldNode.metadata());
        Token visibilityQualifier = modifyToken(objectFieldNode.visibilityQualifier());
        Node typeName = modifyNode(objectFieldNode.typeName());
        Token fieldName = modifyToken(objectFieldNode.fieldName());
        Token equalsToken = modifyToken(objectFieldNode.equalsToken());
        ExpressionNode expression = modifyNode(objectFieldNode.expression());
        Token semicolonToken = modifyToken(objectFieldNode.semicolonToken());
        return objectFieldNode.modify(
                metadata,
                visibilityQualifier,
                typeName,
                fieldName,
                equalsToken,
                expression,
                semicolonToken);
    }

    @Override
    public Node transform(RecordFieldNode recordFieldNode) {
        MetadataNode metadata = modifyNode(recordFieldNode.metadata());
        Node typeName = modifyNode(recordFieldNode.typeName());
        Token fieldName = modifyToken(recordFieldNode.fieldName());
        Token questionMarkToken = modifyToken(recordFieldNode.questionMarkToken().orElse(null));
        Token semicolonToken = modifyToken(recordFieldNode.semicolonToken());
        return recordFieldNode.modify(
                metadata,
                typeName,
                fieldName,
                questionMarkToken,
                semicolonToken);
    }

    @Override
    public Node transform(RecordFieldWithDefaultValueNode recordFieldWithDefaultValueNode) {
        MetadataNode metadata = modifyNode(recordFieldWithDefaultValueNode.metadata());
        Node typeName = modifyNode(recordFieldWithDefaultValueNode.typeName());
        Token fieldName = modifyToken(recordFieldWithDefaultValueNode.fieldName());
        Token equalsToken = modifyToken(recordFieldWithDefaultValueNode.equalsToken());
        ExpressionNode expression = modifyNode(recordFieldWithDefaultValueNode.expression());
        Token semicolonToken = modifyToken(recordFieldWithDefaultValueNode.semicolonToken());
        return recordFieldWithDefaultValueNode.modify(
                metadata,
                typeName,
                fieldName,
                equalsToken,
                expression,
                semicolonToken);
    }

    @Override
    public Node transform(RecordRestDescriptorNode recordRestDescriptorNode) {
        Node typeName = modifyNode(recordRestDescriptorNode.typeName());
        Token ellipsisToken = modifyToken(recordRestDescriptorNode.ellipsisToken());
        Token semicolonToken = modifyToken(recordRestDescriptorNode.semicolonToken());
        return recordRestDescriptorNode.modify(
                typeName,
                ellipsisToken,
                semicolonToken);
    }

    @Override
    public Node transform(TypeReferenceNode typeReferenceNode) {
        Token asteriskToken = modifyToken(typeReferenceNode.asteriskToken());
        Node typeName = modifyNode(typeReferenceNode.typeName());
        Token semicolonToken = modifyToken(typeReferenceNode.semicolonToken());
        return typeReferenceNode.modify(
                asteriskToken,
                typeName,
                semicolonToken);
    }

    @Override
    public Node transform(ServiceBodyNode serviceBodyNode) {
        Token openBraceToken = modifyToken(serviceBodyNode.openBraceToken());
        NodeList<Node> resources = modifyNodeList(serviceBodyNode.resources());
        Token closeBraceToken = modifyToken(serviceBodyNode.closeBraceToken());
        return serviceBodyNode.modify(
                openBraceToken,
                resources,
                closeBraceToken);
    }

    @Override
    public Node transform(AnnotationNode annotationNode) {
        Token atToken = modifyToken(annotationNode.atToken());
        Node annotReference = modifyNode(annotationNode.annotReference());
        MappingConstructorExpressionNode annotValue = modifyNode(annotationNode.annotValue().orElse(null));
        return annotationNode.modify(
                atToken,
                annotReference,
                annotValue);
    }

    @Override
    public Node transform(MetadataNode metadataNode) {
        Node documentationString = modifyNode(metadataNode.documentationString().orElse(null));
        NodeList<AnnotationNode> annotations = modifyNodeList(metadataNode.annotations());
        return metadataNode.modify(
                documentationString,
                annotations);
    }

    @Override
    public Node transform(ModuleVariableDeclarationNode moduleVariableDeclarationNode) {
        MetadataNode metadata = modifyNode(moduleVariableDeclarationNode.metadata());
        Token finalKeyword = modifyToken(moduleVariableDeclarationNode.finalKeyword().orElse(null));
        Node typeName = modifyNode(moduleVariableDeclarationNode.typeName());
        Token variableName = modifyToken(moduleVariableDeclarationNode.variableName());
        Token equalsToken = modifyToken(moduleVariableDeclarationNode.equalsToken());
        ExpressionNode initializer = modifyNode(moduleVariableDeclarationNode.initializer());
        Token semicolonToken = modifyToken(moduleVariableDeclarationNode.semicolonToken());
        return moduleVariableDeclarationNode.modify(
                metadata,
                finalKeyword,
                typeName,
                variableName,
                equalsToken,
                initializer,
                semicolonToken);
    }

    @Override
    public Node transform(TypeTestExpressionNode typeTestExpressionNode) {
        ExpressionNode expression = modifyNode(typeTestExpressionNode.expression());
        Token isKeyword = modifyToken(typeTestExpressionNode.isKeyword());
        Node typeDescriptor = modifyNode(typeTestExpressionNode.typeDescriptor());
        return typeTestExpressionNode.modify(
                expression,
                isKeyword,
                typeDescriptor);
    }

    @Override
    public Node transform(ArrayTypeDescriptorNode arrayTypeDescriptorNode) {
        Node typeDescriptorNode = modifyNode(arrayTypeDescriptorNode.typeDescriptorNode());
        Token openBracketToken = modifyToken(arrayTypeDescriptorNode.openBracketToken());
        Node arrayLengthNode = modifyNode(arrayTypeDescriptorNode.arrayLengthNode());
        Token closeBracketToken = modifyToken(arrayTypeDescriptorNode.closeBracketToken());
        return arrayTypeDescriptorNode.modify(
                typeDescriptorNode,
                openBracketToken,
                arrayLengthNode,
                closeBracketToken);
    }

    @Override
    public Node transform(RemoteMethodCallActionNode remoteMethodCallActionNode) {
        ExpressionNode expression = modifyNode(remoteMethodCallActionNode.expression());
        Token rightArrowToken = modifyToken(remoteMethodCallActionNode.rightArrowToken());
        Token methodName = modifyToken(remoteMethodCallActionNode.methodName());
        Token openParenToken = modifyToken(remoteMethodCallActionNode.openParenToken());
        NodeList<FunctionArgumentNode> arguments = modifyNodeList(remoteMethodCallActionNode.arguments());
        Token closeParenToken = modifyToken(remoteMethodCallActionNode.closeParenToken());
        return remoteMethodCallActionNode.modify(
                expression,
                rightArrowToken,
                methodName,
                openParenToken,
                arguments,
                closeParenToken);
    }

    @Override
    public Node transform(ParameterizedTypeDescriptorNode parameterizedTypeDescriptorNode) {
        Token parameterizedType = modifyToken(parameterizedTypeDescriptorNode.parameterizedType());
        Token ltToken = modifyToken(parameterizedTypeDescriptorNode.ltToken());
        Node typeNode = modifyNode(parameterizedTypeDescriptorNode.typeNode());
        Token gtToken = modifyToken(parameterizedTypeDescriptorNode.gtToken());
        return parameterizedTypeDescriptorNode.modify(
                parameterizedType,
                ltToken,
                typeNode,
                gtToken);
    }

    @Override
    public Node transform(NilLiteralNode nilLiteralNode) {
        Token openParenToken = modifyToken(nilLiteralNode.openParenToken());
        Token closeParenToken = modifyToken(nilLiteralNode.closeParenToken());
        return nilLiteralNode.modify(
                openParenToken,
                closeParenToken);
    }

    @Override
    public Node transform(AnnotationDeclarationNode annotationDeclarationNode) {
        MetadataNode metadata = modifyNode(annotationDeclarationNode.metadata());
        Token visibilityQualifier = modifyToken(annotationDeclarationNode.visibilityQualifier());
        Token constKeyword = modifyToken(annotationDeclarationNode.constKeyword());
        Token annotationKeyword = modifyToken(annotationDeclarationNode.annotationKeyword());
        Node typeDescriptor = modifyNode(annotationDeclarationNode.typeDescriptor());
        Token annotationTag = modifyToken(annotationDeclarationNode.annotationTag());
        Token onKeyword = modifyToken(annotationDeclarationNode.onKeyword());
        SeparatedNodeList<Node> attachPoints = modifySeparatedNodeList(annotationDeclarationNode.attachPoints());
        Token semicolonToken = modifyToken(annotationDeclarationNode.semicolonToken());
        return annotationDeclarationNode.modify(
                metadata,
                visibilityQualifier,
                constKeyword,
                annotationKeyword,
                typeDescriptor,
                annotationTag,
                onKeyword,
                attachPoints,
                semicolonToken);
    }

    @Override
    public Node transform(AnnotationAttachPointNode annotationAttachPointNode) {
        Token sourceKeyword = modifyToken(annotationAttachPointNode.sourceKeyword());
        Token firstIdent = modifyToken(annotationAttachPointNode.firstIdent());
        Token secondIdent = modifyToken(annotationAttachPointNode.secondIdent());
        return annotationAttachPointNode.modify(
                sourceKeyword,
                firstIdent,
                secondIdent);
    }

    @Override
    public Node transform(XMLNamespaceDeclarationNode xMLNamespaceDeclarationNode) {
        Token xmlnsKeyword = modifyToken(xMLNamespaceDeclarationNode.xmlnsKeyword());
        ExpressionNode namespaceuri = modifyNode(xMLNamespaceDeclarationNode.namespaceuri());
        Token asKeyword = modifyToken(xMLNamespaceDeclarationNode.asKeyword());
        IdentifierToken namespacePrefix = modifyNode(xMLNamespaceDeclarationNode.namespacePrefix());
        Token semicolonToken = modifyToken(xMLNamespaceDeclarationNode.semicolonToken());
        return xMLNamespaceDeclarationNode.modify(
                xmlnsKeyword,
                namespaceuri,
                asKeyword,
                namespacePrefix,
                semicolonToken);
    }

    @Override
    public Node transform(FunctionBodyBlockNode functionBodyBlockNode) {
        Token openBraceToken = modifyToken(functionBodyBlockNode.openBraceToken());
        NamedWorkerDeclarator namedWorkerDeclarator = modifyNode(functionBodyBlockNode.namedWorkerDeclarator().orElse(null));
        NodeList<StatementNode> statements = modifyNodeList(functionBodyBlockNode.statements());
        Token closeBraceToken = modifyToken(functionBodyBlockNode.closeBraceToken());
        return functionBodyBlockNode.modify(
                openBraceToken,
                namedWorkerDeclarator,
                statements,
                closeBraceToken);
    }

    @Override
    public Node transform(NamedWorkerDeclarationNode namedWorkerDeclarationNode) {
        NodeList<AnnotationNode> annotations = modifyNodeList(namedWorkerDeclarationNode.annotations());
        Token workerKeyword = modifyToken(namedWorkerDeclarationNode.workerKeyword());
        IdentifierToken workerName = modifyNode(namedWorkerDeclarationNode.workerName());
        Node returnTypeDesc = modifyNode(namedWorkerDeclarationNode.returnTypeDesc().orElse(null));
        BlockStatementNode workerBody = modifyNode(namedWorkerDeclarationNode.workerBody());
        return namedWorkerDeclarationNode.modify(
                annotations,
                workerKeyword,
                workerName,
                returnTypeDesc,
                workerBody);
    }

    @Override
    public Node transform(NamedWorkerDeclarator namedWorkerDeclarator) {
        NodeList<StatementNode> workerInitStatements = modifyNodeList(namedWorkerDeclarator.workerInitStatements());
        NodeList<NamedWorkerDeclarationNode> namedWorkerDeclarations = modifyNodeList(namedWorkerDeclarator.namedWorkerDeclarations());
        return namedWorkerDeclarator.modify(
                workerInitStatements,
                namedWorkerDeclarations);
    }

    @Override
    public Node transform(DocumentationStringNode documentationStringNode) {
        NodeList<Token> documentationLines = modifyNodeList(documentationStringNode.documentationLines());
        return documentationStringNode.modify(
                documentationLines);
    }

    @Override
<<<<<<< HEAD
    public Node transform(UnionTypeDescriptorNode unionTypeDescriptorNode) {
        Node leftTypeDesc = modifyNode(unionTypeDescriptorNode.leftTypeDesc());
        Token pipeToken = modifyToken(unionTypeDescriptorNode.pipeToken());
        Node rightTypeDesc = modifyNode(unionTypeDescriptorNode.rightTypeDesc());
        return unionTypeDescriptorNode.modify(
                leftTypeDesc,
                pipeToken,
                rightTypeDesc);
=======
    public Node transform(BasicLiteralNode basicLiteralNode) {
        Token literalToken = modifyToken(basicLiteralNode.literalToken());
        return basicLiteralNode.modify(
                basicLiteralNode.kind(),
                literalToken);
    }

    @Override
    public Node transform(SimpleNameReferenceNode simpleNameReferenceNode) {
        Token name = modifyToken(simpleNameReferenceNode.name());
        return simpleNameReferenceNode.modify(
                name);
    }

    @Override
    public Node transform(QualifiedNameReferenceNode qualifiedNameReferenceNode) {
        Token modulePrefix = modifyToken(qualifiedNameReferenceNode.modulePrefix());
        Node colon = modifyNode(qualifiedNameReferenceNode.colon());
        IdentifierToken identifier = modifyNode(qualifiedNameReferenceNode.identifier());
        return qualifiedNameReferenceNode.modify(
                modulePrefix,
                colon,
                identifier);
    }

    @Override
    public Node transform(BuiltinSimpleNameReferenceNode builtinSimpleNameReferenceNode) {
        Token name = modifyToken(builtinSimpleNameReferenceNode.name());
        return builtinSimpleNameReferenceNode.modify(
                builtinSimpleNameReferenceNode.kind(),
                name);
>>>>>>> cd2a1a5f
    }

    // Tokens

    @Override
    public Node transform(Token token) {
        return token;
    }

    @Override
    public Node transform(IdentifierToken identifier) {
        return identifier;
    }

    @Override
    protected Node transformSyntaxNode(Node node) {
        return node;
    }

    protected <T extends Node> NodeList<T> modifyNodeList(NodeList<T> nodeList) {
        return modifyGenericNodeList(nodeList, NodeList::new);
    }

    protected <T extends Node> SeparatedNodeList<T> modifySeparatedNodeList(SeparatedNodeList<T> nodeList) {
        return modifyGenericNodeList(nodeList, SeparatedNodeList::new);
    }

    private <T extends Node, N extends NodeList<T>> N modifyGenericNodeList(
            N nodeList,
            Function<NonTerminalNode, N> nodeListCreator) {
        if (nodeList.isEmpty()) {
            return nodeList;
        }

        boolean nodeModified = false;
        STNode[] newSTNodes = new STNode[nodeList.size()];
        for (int index = 0; index < nodeList.size(); index++) {
            T oldNode = nodeList.get(index);
            T newNode = modifyNode(oldNode);
            if (oldNode != newNode) {
                nodeModified = true;
            }
            newSTNodes[index] = newNode.internalNode();
        }

        if (!nodeModified) {
            return nodeList;
        }

        STNode stNodeList = STNodeFactory.createNodeList(java.util.Arrays.asList(newSTNodes));
        return nodeListCreator.apply(stNodeList.createUnlinkedFacade());
    }

    protected <T extends Token> T modifyToken(T token) {
        if (token == null) {
            return null;
        }
        // TODO
        return (T) token.apply(this);
    }

    protected <T extends Node> T modifyNode(T node) {
        if (node == null) {
            return null;
        }
        // TODO
        return (T) node.apply(this);
    }
}
<|MERGE_RESOLUTION|>--- conflicted
+++ resolved
@@ -971,7 +971,40 @@
     }
 
     @Override
-<<<<<<< HEAD
+    public Node transform(BasicLiteralNode basicLiteralNode) {
+        Token literalToken = modifyToken(basicLiteralNode.literalToken());
+        return basicLiteralNode.modify(
+                basicLiteralNode.kind(),
+                literalToken);
+    }
+
+    @Override
+    public Node transform(SimpleNameReferenceNode simpleNameReferenceNode) {
+        Token name = modifyToken(simpleNameReferenceNode.name());
+        return simpleNameReferenceNode.modify(
+                name);
+    }
+
+    @Override
+    public Node transform(QualifiedNameReferenceNode qualifiedNameReferenceNode) {
+        Token modulePrefix = modifyToken(qualifiedNameReferenceNode.modulePrefix());
+        Node colon = modifyNode(qualifiedNameReferenceNode.colon());
+        IdentifierToken identifier = modifyNode(qualifiedNameReferenceNode.identifier());
+        return qualifiedNameReferenceNode.modify(
+                modulePrefix,
+                colon,
+                identifier);
+    }
+
+    @Override
+    public Node transform(BuiltinSimpleNameReferenceNode builtinSimpleNameReferenceNode) {
+        Token name = modifyToken(builtinSimpleNameReferenceNode.name());
+        return builtinSimpleNameReferenceNode.modify(
+                builtinSimpleNameReferenceNode.kind(),
+                name);
+    }
+
+    @Override
     public Node transform(UnionTypeDescriptorNode unionTypeDescriptorNode) {
         Node leftTypeDesc = modifyNode(unionTypeDescriptorNode.leftTypeDesc());
         Token pipeToken = modifyToken(unionTypeDescriptorNode.pipeToken());
@@ -980,39 +1013,6 @@
                 leftTypeDesc,
                 pipeToken,
                 rightTypeDesc);
-=======
-    public Node transform(BasicLiteralNode basicLiteralNode) {
-        Token literalToken = modifyToken(basicLiteralNode.literalToken());
-        return basicLiteralNode.modify(
-                basicLiteralNode.kind(),
-                literalToken);
-    }
-
-    @Override
-    public Node transform(SimpleNameReferenceNode simpleNameReferenceNode) {
-        Token name = modifyToken(simpleNameReferenceNode.name());
-        return simpleNameReferenceNode.modify(
-                name);
-    }
-
-    @Override
-    public Node transform(QualifiedNameReferenceNode qualifiedNameReferenceNode) {
-        Token modulePrefix = modifyToken(qualifiedNameReferenceNode.modulePrefix());
-        Node colon = modifyNode(qualifiedNameReferenceNode.colon());
-        IdentifierToken identifier = modifyNode(qualifiedNameReferenceNode.identifier());
-        return qualifiedNameReferenceNode.modify(
-                modulePrefix,
-                colon,
-                identifier);
-    }
-
-    @Override
-    public Node transform(BuiltinSimpleNameReferenceNode builtinSimpleNameReferenceNode) {
-        Token name = modifyToken(builtinSimpleNameReferenceNode.name());
-        return builtinSimpleNameReferenceNode.modify(
-                builtinSimpleNameReferenceNode.kind(),
-                name);
->>>>>>> cd2a1a5f
     }
 
     // Tokens
