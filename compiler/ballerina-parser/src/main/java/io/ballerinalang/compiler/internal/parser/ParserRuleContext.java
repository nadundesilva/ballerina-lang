/*
 * Copyright (c) 2020, WSO2 Inc. (http://www.wso2.org) All Rights Reserved.
 *
 * WSO2 Inc. licenses this file to you under the Apache License,
 * Version 2.0 (the "License"); you may not use this file except
 * in compliance with the License.
 * You may obtain a copy of the License at
 *
 *   http://www.apache.org/licenses/LICENSE-2.0
 *
 * Unless required by applicable law or agreed to in writing,
 * software distributed under the License is distributed on an
 * "AS IS" BASIS, WITHOUT WARRANTIES OR CONDITIONS OF ANY
 * KIND, either express or implied.  See the License for the
 * specific language governing permissions and limitations
 * under the License.
 */
package io.ballerinalang.compiler.internal.parser;

/**
 * Parser rule contexts that represent each point in the grammar.
 * These represents the current scope during the parsing.
 * 
 * @since 1.2.0
 */
public enum ParserRuleContext {

    // Productions
    COMP_UNIT("comp-unit"),
    EOF("eof"),
    TOP_LEVEL_NODE("top-level-node"),
    TOP_LEVEL_NODE_WITHOUT_METADATA("top-level-node-without-metadata"),
    TOP_LEVEL_NODE_WITHOUT_MODIFIER("top-level-node-without-modifier"),
    FUNC_DEFINITION("func-definition"),
    PARAM_LIST("parameters"),
    PARAMETER("parameter"),
    PARAMETER_WITHOUT_ANNOTS("parameter-without-annots"),
    REQUIRED_PARAM("parameter"),
    DEFAULTABLE_PARAM("defaultable-parameter"),
    REST_PARAM("rest-parameter"),
    AFTER_PARAMETER_TYPE("after-parameter-type"),
    PARAMETER_RHS("parameter-rhs"),
    RETURN_TYPE_DESCRIPTOR("return-type-desc"),
    FUNC_BODY("func-body"),
    EXTERNAL_FUNC_BODY("external-func-body"),
    FUNC_BODY_BLOCK("func-body-block"),
    MODULE_TYPE_DEFINITION("type-definition"),
    FIELD_OR_REST_DESCIPTOR_RHS("field-or-rest-descriptor-rhs"),
    FIELD_DESCRIPTOR_RHS("field-descriptor-rhs"),
    RECORD_BODY_START("record-body-start"),
    RECORD_BODY_END("record-body-end"),
    RECORD_FIELD("record-field"),
    RECORD_FIELD_WITHOUT_METADATA("record-field-without-metadata"),
    TYPE_DESCRIPTOR("type-descriptor"),
    RECORD_TYPE_DESCRIPTOR("record-type-desc"),
    TYPE_REFERENCE("type-reference"),
    ARG_LIST("arguments"),
    ARG("argument"),
    NAMED_OR_POSITIONAL_ARG_RHS("named-or-positional-arg"),
    OBJECT_TYPE_DESCRIPTOR("object-type-desc"),
    OBJECT_MEMBER("object-member"),
    OBJECT_MEMBER_WITHOUT_METADATA("object-member-without-metadata"),
    OBJECT_FUNC_OR_FIELD("object-func-or-field"),
    OBJECT_FUNC_OR_FIELD_WITHOUT_VISIBILITY("object-func-or-field-without-visibility"),
    OBJECT_METHOD_START("object-method-start"),
    OBJECT_FIELD_RHS("object-field-rhs"),
    OBJECT_TYPE_FIRST_QUALIFIER("object-type-qualifier"),
    OBJECT_TYPE_SECOND_QUALIFIER("object-type-second-qualifier"),
    OBJECT_TYPE_DESCRIPTOR_START("object-type-desc-start"),
    IMPORT_DECL("import-decl"),
    IMPORT_ORG_OR_MODULE_NAME("import-org-or-module-name"),
    IMPORT_MODULE_NAME("module-name"),
    IMPORT_VERSION_DECL("import-version-decl"),
    VERSION_NUMBER("sem-ver"),
    IMPORT_SUB_VERSION("import-sub-version"),
    MAJOR_VERSION("major-version"),
    MINOR_VERSION("minor-version"),
    PATCH_VERSION("patch-version"),
    IMPORT_PREFIX("import-prefix"),
    IMPORT_PREFIX_DECL("import-alias"),
    IMPORT_DECL_RHS("import-decl-rhs"),
    AFTER_IMPORT_MODULE_NAME("after-import-module-name"),
    MAJOR_MINOR_VERSION_END("major-minor-version-end"),
    SERVICE_DECL("service-decl"),
    OPTIONAL_SERVICE_NAME("service-rhs"),
    LISTENERS_LIST("listeners-list"),
    RESOURCE_DEF("resource-def"),
    LISTENER_DECL("listener-decl"),
    CONSTANT_DECL("const-decl"),
    CONST_DECL_TYPE("const-decl-type"),
    CONST_DECL_RHS("const-decl-rhs"),
    NIL_TYPE_DESCRIPTOR("nil-type-descriptor"),
    OPTIONAL_TYPE_DESCRIPTOR("optional-type-descriptor"),
    ANNOT_REFERENCE("annot-reference"),
    ANNOTATIONS("annots"),
    DOC_STRING("doc-string"),
    IDENTIFIER("identifier"),
    QUALIFIED_IDENTIFIER("qualified-identifier"),

    // Statements
    STATEMENT("statement"),
    STATEMENT_WITHOUT_ANNOTS("statement-without-annots"),
    ASSIGNMENT_STMT("assignment-stmt"),
    VAR_DECL_STMT("var-decl-stmt"),
    VAR_DECL_STMT_RHS("var-decl-rhs"),
    STATEMENT_START_IDENTIFIER("type-or-var-name"),
    ASSIGNMENT_OR_VAR_DECL_STMT("assign-or-var-decl"),
    ASSIGNMENT_OR_VAR_DECL_STMT_RHS("assign-or-var-decl-rhs"),
    IF_BLOCK("if-block"),
    BLOCK_STMT("block-stmt"),
    ELSE_BLOCK("else-block"),
    ELSE_BODY("else-body"),
    WHILE_BLOCK("while-block"),
    CALL_STMT("call-statement"),
    CALL_STMT_START("call-statement-start"),
    CONTINUE_STATEMENT("continue-statement"),
    BREAK_STATEMENT("break-statement"),
    PANIC_STMT("panic-statement"),
    RETURN_STMT("return-stmt"),
    RETURN_STMT_RHS("return-stmt-rhs"),
    COMPOUND_ASSIGNMENT_STMT("compound-assignment-statement"),

    // Keywords
    RETURNS_KEYWORD("returns"),
    TYPE_KEYWORD("type"),
    PUBLIC_KEYWORD("public"),
    PRIVATE_KEYWORD("private"),
    REMOTE_KEYWORD("remote"),
    FUNCTION_KEYWORD("function"),
    EXTERNAL_KEYWORD("external"), 
    RECORD_KEYWORD("record"),
    OBJECT_KEYWORD("object"),
    ABSTRACT_KEYWORD("abstract"),
    CLIENT_KEYWORD("client"),
    IF_KEYWORD("if"),
    ELSE_KEYWORD("else"),
    WHILE_KEYWORD("while"),
    CONTINUE_KEYWORD("continue"),
    BREAK_KEYWORD("break"),
    PANIC_KEYWORD("panic"),
    IMPORT_KEYWORD("import"),
    VERSION_KEYWORD("version"),
    AS_KEYWORD("as"),
    RETURN_KEYWORD("return"),
    SERVICE_KEYWORD("service"),
    ON_KEYWORD("on"),
    RESOURCE_KEYWORD("resource"),
    FINAL_KEYWORD("final"),
<<<<<<< HEAD
    IS_KEYWORD("is"),
=======
    LISTENER_KEYWORD("listener"),
    CONST_KEYWORD("const"),
    TYPEOF_KEYWORD("typeof"),
>>>>>>> 310e16ab

    // Syntax tokens
    OPEN_PARENTHESIS("("),
    CLOSE_PARENTHESIS(")"),
    OPEN_BRACE("{"),
    CLOSE_BRACE("}"),
    ASSIGN_OP("="),
    SEMICOLON(";"),
    COLON(":"),
    COMMA(","),
    ELLIPSIS("..."),
    QUESTION_MARK("?"),
    ASTERISK("*"),
    CLOSED_RECORD_BODY_START("{|"),
    CLOSED_RECORD_BODY_END("|}"),
    DOT("."),
    OPEN_BRACKET("["),
    CLOSE_BRACKET("]"),
    SLASH("/"),
    AT("@"),

    // Other terminals
    FUNC_NAME("function-name"),
    VARIABLE_NAME("variable"),
    SIMPLE_TYPE_DESCRIPTOR("simple-type-desc"),
    BINARY_OPERATOR("binary-operator"),
    TYPE_NAME("type-name"),
    FIELD_OR_FUNC_NAME("field-or-func-name"),
    BOOLEAN_LITERAL("boolean-literal"),
    CHECKING_KEYWORD("checking-keyword"),
    SERVICE_NAME("service-name"),
    COMPOUND_BINARY_OPERATOR("compound-binary-operator"),
    UNARY_OPERATOR("unary-operator"),

    // Expressions
    EXPRESSION("expression"),
    EXPRESSION_RHS("expression-rhs"),
    FUNC_CALL("func-call"),
    BASIC_LITERAL("basic-literal"),
    ACCESS_EXPRESSION("access-expr"),   // method-call, field-access, member-access
    DECIMAL_INTEGER_LITERAL("decimal-int-literal"),
    VARIABLE_REF("var-ref"),
    STRING_LITERAL("string-literal"),
    MAPPING_CONSTRUCTOR("maping-constructor"),
    MAPPING_FIELD("maping-field"),
    MAPPING_FIELD_NAME("maping-field-name"),
    SPECIFIC_FIELD_RHS("specific-field-rhs"),
    COMPUTED_FIELD_NAME("computed-field-name"),
    TYPEOF_EXPRESSION("typeof-expr"),
    UNARY_EXPRESSION("unary-expr"),
    IS_EXPRESSION("is-expr"),
    ;

    private String value;

    ParserRuleContext(String value) {
        this.value = value;
    }

    @Override
    public String toString() {
        return value;
    }

}<|MERGE_RESOLUTION|>--- conflicted
+++ resolved
@@ -20,7 +20,7 @@
 /**
  * Parser rule contexts that represent each point in the grammar.
  * These represents the current scope during the parsing.
- * 
+ *
  * @since 1.2.0
  */
 public enum ParserRuleContext {
@@ -127,7 +127,7 @@
     PRIVATE_KEYWORD("private"),
     REMOTE_KEYWORD("remote"),
     FUNCTION_KEYWORD("function"),
-    EXTERNAL_KEYWORD("external"), 
+    EXTERNAL_KEYWORD("external"),
     RECORD_KEYWORD("record"),
     OBJECT_KEYWORD("object"),
     ABSTRACT_KEYWORD("abstract"),
@@ -146,13 +146,10 @@
     ON_KEYWORD("on"),
     RESOURCE_KEYWORD("resource"),
     FINAL_KEYWORD("final"),
-<<<<<<< HEAD
-    IS_KEYWORD("is"),
-=======
     LISTENER_KEYWORD("listener"),
     CONST_KEYWORD("const"),
     TYPEOF_KEYWORD("typeof"),
->>>>>>> 310e16ab
+    IS_KEYWORD("is"),
 
     // Syntax tokens
     OPEN_PARENTHESIS("("),
