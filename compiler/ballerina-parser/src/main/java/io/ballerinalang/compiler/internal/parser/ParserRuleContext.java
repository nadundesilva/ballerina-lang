/*
 * Copyright (c) 2020, WSO2 Inc. (http://www.wso2.org) All Rights Reserved.
 *
 * WSO2 Inc. licenses this file to you under the Apache License,
 * Version 2.0 (the "License"); you may not use this file except
 * in compliance with the License.
 * You may obtain a copy of the License at
 *
 *   http://www.apache.org/licenses/LICENSE-2.0
 *
 * Unless required by applicable law or agreed to in writing,
 * software distributed under the License is distributed on an
 * "AS IS" BASIS, WITHOUT WARRANTIES OR CONDITIONS OF ANY
 * KIND, either express or implied.  See the License for the
 * specific language governing permissions and limitations
 * under the License.
 */
package io.ballerinalang.compiler.internal.parser;

/**
 * Parser rule contexts that represent each point in the grammar.
 * These represents the current scope during the parsing.
 *
 * @since 1.2.0
 */
public enum ParserRuleContext {

    // Productions
    COMP_UNIT("comp-unit"),
    EOF("eof"),
    TOP_LEVEL_NODE("top-level-node"),
    TOP_LEVEL_NODE_WITHOUT_METADATA("top-level-node-without-metadata"),
    TOP_LEVEL_NODE_WITHOUT_MODIFIER("top-level-node-without-modifier"),
    FUNC_DEFINITION("func-definition"),
    PARAM_LIST("parameters"),
    PARAMETER("parameter"),
    PARAMETER_WITHOUT_ANNOTS("parameter-without-annots"),
    REQUIRED_PARAM("parameter"),
    DEFAULTABLE_PARAM("defaultable-parameter"),
    REST_PARAM("rest-parameter"),
    AFTER_PARAMETER_TYPE("after-parameter-type"),
    PARAMETER_RHS("parameter-rhs"),
    RETURN_TYPE_DESCRIPTOR("return-type-desc"),
    FUNC_BODY("func-body"),
    EXTERNAL_FUNC_BODY("external-func-body"),
    FUNC_BODY_BLOCK("func-body-block"),
    MODULE_TYPE_DEFINITION("type-definition"),
    FIELD_OR_REST_DESCIPTOR_RHS("field-or-rest-descriptor-rhs"),
    FIELD_DESCRIPTOR_RHS("field-descriptor-rhs"),
    RECORD_BODY_START("record-body-start"),
    RECORD_BODY_END("record-body-end"),
    RECORD_FIELD("record-field"),
    RECORD_FIELD_OR_RECORD_END("record-field-orrecord-end"),
    RECORD_FIELD_START("record-field-start"),
    RECORD_FIELD_WITHOUT_METADATA("record-field-without-metadata"),
    TYPE_DESCRIPTOR("type-descriptor"),
    RECORD_TYPE_DESCRIPTOR("record-type-desc"),
    TYPE_REFERENCE("type-reference"),
    ARG_LIST("arguments"),
    ARG("argument"),
    NAMED_OR_POSITIONAL_ARG_RHS("named-or-positional-arg"),
    OBJECT_TYPE_DESCRIPTOR("object-type-desc"),
    OBJECT_MEMBER("object-member"),
    OBJECT_MEMBER_WITHOUT_METADATA("object-member-without-metadata"),
    OBJECT_FUNC_OR_FIELD("object-func-or-field"),
    OBJECT_FUNC_OR_FIELD_WITHOUT_VISIBILITY("object-func-or-field-without-visibility"),
    OBJECT_METHOD_START("object-method-start"),
    OBJECT_FIELD_RHS("object-field-rhs"),
    OBJECT_TYPE_FIRST_QUALIFIER("object-type-qualifier"),
    OBJECT_TYPE_SECOND_QUALIFIER("object-type-second-qualifier"),
    OBJECT_TYPE_DESCRIPTOR_START("object-type-desc-start"),
    IMPORT_DECL("import-decl"),
    IMPORT_ORG_OR_MODULE_NAME("import-org-or-module-name"),
    IMPORT_MODULE_NAME("module-name"),
    IMPORT_VERSION_DECL("import-version-decl"),
    VERSION_NUMBER("sem-ver"),
    IMPORT_SUB_VERSION("import-sub-version"),
    MAJOR_VERSION("major-version"),
    MINOR_VERSION("minor-version"),
    PATCH_VERSION("patch-version"),
    IMPORT_PREFIX("import-prefix"),
    IMPORT_PREFIX_DECL("import-alias"),
    IMPORT_DECL_RHS("import-decl-rhs"),
    AFTER_IMPORT_MODULE_NAME("after-import-module-name"),
    MAJOR_MINOR_VERSION_END("major-minor-version-end"),
    SERVICE_DECL("service-decl"),
    OPTIONAL_SERVICE_NAME("service-rhs"),
    LISTENERS_LIST("listeners-list"),
    RESOURCE_DEF("resource-def"),
    LISTENER_DECL("listener-decl"),
    CONSTANT_DECL("const-decl"),
    CONST_DECL_TYPE("const-decl-type"),
    CONST_DECL_RHS("const-decl-rhs"),
    NIL_TYPE_DESCRIPTOR("nil-type-descriptor"),
    OPTIONAL_TYPE_DESCRIPTOR("optional-type-descriptor"),
    ARRAY_TYPE_DESCRIPTOR("array-type-descriptor"),
    ARRAY_LENGTH("array-length"),
    ANNOT_REFERENCE("annot-reference"),
    ANNOTATIONS("annots"),
    DOC_STRING("doc-string"),
    QUALIFIED_IDENTIFIER("qualified-identifier"),
    ANNOTATION_DECL("annotation-decl"),
    ANNOT_DECL_OPTIONAL_TYPE("annot-decl-optional-type"),
    ANNOT_DECL_RHS("annot-decl-rhs"),
    ANNOT_OPTIONAL_ATTACH_POINTS("annot-optional-attach-points"),
    ANNOT_ATTACH_POINTS_LIST("annot-attach-points-list"),
    ATTACH_POINT("attach-point"),
    ATTACH_POINT_IDENT("attach-point-ident"),
    SINGLE_KEYWORD_ATTACH_POINT_IDENT("single-keyword-attach-point-ident"),
    IDENT_AFTER_OBJECT_IDENT("ident-after-object-ident"),
    XML_NAMESPACE_DECLARATION("xml-namespace-decl"),
    XML_NAMESPACE_PREFIX_DECL("namespace-prefix-decl"),
    DEFAULT_WORKER_INIT("default-worker-init"),
    NAMED_WORKERS("named-workers"),
    DEFAULT_WORKER("default-worker-init"),

    // Statements
    STATEMENT("statement"),
    STATEMENT_WITHOUT_ANNOTS("statement-without-annots"),
    ASSIGNMENT_STMT("assignment-stmt"),
    VAR_DECL_STMT("var-decl-stmt"),
    VAR_DECL_STMT_RHS("var-decl-rhs"),
    STATEMENT_START_IDENTIFIER("type-or-var-name"),
    ASSIGNMENT_OR_VAR_DECL_STMT("assign-or-var-decl"),
    ASSIGNMENT_OR_VAR_DECL_STMT_RHS("assign-or-var-decl-rhs"),
    IF_BLOCK("if-block"),
    BLOCK_STMT("block-stmt"),
    ELSE_BLOCK("else-block"),
    ELSE_BODY("else-body"),
    WHILE_BLOCK("while-block"),
    CALL_STMT("call-statement"),
    CALL_STMT_START("call-statement-start"),
    CONTINUE_STATEMENT("continue-statement"),
    BREAK_STATEMENT("break-statement"),
    PANIC_STMT("panic-statement"),
    RETURN_STMT("return-stmt"),
    RETURN_STMT_RHS("return-stmt-rhs"),
    COMPOUND_ASSIGNMENT_STMT("compound-assignment-statement"),
    LOCAL_TYPE_DEFINITION_STMT("local-type-definition-statement"),
    STMT_START_WITH_IDENTIFIER("stmt-start-with-identifier"),
    STMT_START_WITH_EXPR_RHS("stmt-start-with-expr-rhs"),
    EXPRESSION_STATEMENT("expression-statement"),
    EXPRESSION_STATEMENT_START("expression-statement-start"),
<<<<<<< HEAD
    NAMED_WORKER_DECL("named-worker-decl"),
=======
    LOCK_STMT("lock-stmt"),
>>>>>>> b11d0db5

    // Keywords
    RETURNS_KEYWORD("returns"),
    TYPE_KEYWORD("type"),
    PUBLIC_KEYWORD("public"),
    PRIVATE_KEYWORD("private"),
    REMOTE_KEYWORD("remote"),
    FUNCTION_KEYWORD("function"),
    EXTERNAL_KEYWORD("external"),
    RECORD_KEYWORD("record"),
    OBJECT_KEYWORD("object"),
    ABSTRACT_KEYWORD("abstract"),
    CLIENT_KEYWORD("client"),
    IF_KEYWORD("if"),
    ELSE_KEYWORD("else"),
    WHILE_KEYWORD("while"),
    CONTINUE_KEYWORD("continue"),
    BREAK_KEYWORD("break"),
    PANIC_KEYWORD("panic"),
    IMPORT_KEYWORD("import"),
    VERSION_KEYWORD("version"),
    AS_KEYWORD("as"),
    RETURN_KEYWORD("return"),
    SERVICE_KEYWORD("service"),
    ON_KEYWORD("on"),
    RESOURCE_KEYWORD("resource"),
    FINAL_KEYWORD("final"),
    LISTENER_KEYWORD("listener"),
    CONST_KEYWORD("const"),
    TYPEOF_KEYWORD("typeof"),
    IS_KEYWORD("is"),
    NULL_KEYWORD("null"),
<<<<<<< HEAD
    ANNOTATION_KEYWORD("annotation"),
    SOURCE_KEYWORD("source"),
    XMLNS_KEYWORD("xmlns"),
    WORKER_KEYWORD("worker"),
=======
    LOCK_KEYWORD("lock"),
>>>>>>> b11d0db5

    // Syntax tokens
    OPEN_PARENTHESIS("("),
    CLOSE_PARENTHESIS(")"),
    OPEN_BRACE("{"),
    CLOSE_BRACE("}"),
    ASSIGN_OP("="),
    SEMICOLON(";"),
    COLON(":"),
    COMMA(","),
    ELLIPSIS("..."),
    QUESTION_MARK("?"),
    ASTERISK("*"),
    CLOSED_RECORD_BODY_START("{|"),
    CLOSED_RECORD_BODY_END("|}"),
    DOT("."),
    OPEN_BRACKET("["),
    CLOSE_BRACKET("]"),
    SLASH("/"),
    AT("@"),
    RIGHT_ARROW("->"),

    // Other terminals
    FUNC_NAME("function-name"),
    VARIABLE_NAME("variable"),
    SIMPLE_TYPE_DESCRIPTOR("simple-type-desc"),
    BINARY_OPERATOR("binary-operator"),
    TYPE_NAME("type-name"),
    FIELD_OR_FUNC_NAME("field-or-func-name"),
    BOOLEAN_LITERAL("boolean-literal"),
    CHECKING_KEYWORD("checking-keyword"),
    SERVICE_NAME("service-name"),
    COMPOUND_BINARY_OPERATOR("compound-binary-operator"),
    UNARY_OPERATOR("unary-operator"),
    FUNCTION_IDENT("func-ident"),
    FIELD_IDENT("field-ident"),
    OBJECT_IDENT("object-ident"),
    RESOURCE_IDENT("resource-ident"),
    RECORD_IDENT("record-ident"),
    ANNOTATION_TAG("annotation-tag"),
    ATTACH_POINT_END("attach-point-end"),
    IDENTIFIER("identifier"),
    NAMESPACE_PREFIX("namespace-prefix"),
    WORKER_NAME("worker-name"),

    // Expressions
    EXPRESSION("expression"),
    TERMINAL_EXPRESSION("terminal-expression"),
    EXPRESSION_RHS("expression-rhs"),
    FUNC_CALL("func-call"),
    BASIC_LITERAL("basic-literal"),
    ACCESS_EXPRESSION("access-expr"),   // method-call, field-access, member-access
    DECIMAL_INTEGER_LITERAL("decimal-int-literal"),
    VARIABLE_REF("var-ref"),
    STRING_LITERAL("string-literal"),
    MAPPING_CONSTRUCTOR("mapping-constructor"),
    MAPPING_FIELD("maping-field"),
    MAPPING_FIELD_NAME("maping-field-name"),
    SPECIFIC_FIELD_RHS("specific-field-rhs"),
    COMPUTED_FIELD_NAME("computed-field-name"),
    TYPEOF_EXPRESSION("typeof-expr"),
    UNARY_EXPRESSION("unary-expr"),
    HEX_INTEGER_LITERAL("hex-integer-literal"),
    TYPE_TEST_EXPRESSION("type-test-expr"),
    NIL_LITERAL("nil-literal"),
    CONSTANT_EXPRESSION("constant-expr"),
    CONSTANT_EXPRESSION_START("constant-expr-start"),
    ;

    private String value;

    ParserRuleContext(String value) {
        this.value = value;
    }

    @Override
    public String toString() {
        return value;
    }

}<|MERGE_RESOLUTION|>--- conflicted
+++ resolved
@@ -141,11 +141,8 @@
     STMT_START_WITH_EXPR_RHS("stmt-start-with-expr-rhs"),
     EXPRESSION_STATEMENT("expression-statement"),
     EXPRESSION_STATEMENT_START("expression-statement-start"),
-<<<<<<< HEAD
+    LOCK_STMT("lock-stmt"),
     NAMED_WORKER_DECL("named-worker-decl"),
-=======
-    LOCK_STMT("lock-stmt"),
->>>>>>> b11d0db5
 
     // Keywords
     RETURNS_KEYWORD("returns"),
@@ -178,14 +175,11 @@
     TYPEOF_KEYWORD("typeof"),
     IS_KEYWORD("is"),
     NULL_KEYWORD("null"),
-<<<<<<< HEAD
+    LOCK_KEYWORD("lock"),
     ANNOTATION_KEYWORD("annotation"),
     SOURCE_KEYWORD("source"),
     XMLNS_KEYWORD("xmlns"),
     WORKER_KEYWORD("worker"),
-=======
-    LOCK_KEYWORD("lock"),
->>>>>>> b11d0db5
 
     // Syntax tokens
     OPEN_PARENTHESIS("("),
