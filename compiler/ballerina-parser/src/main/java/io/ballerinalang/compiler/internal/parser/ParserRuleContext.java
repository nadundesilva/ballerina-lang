/*
 * Copyright (c) 2020, WSO2 Inc. (http://www.wso2.org) All Rights Reserved.
 *
 * WSO2 Inc. licenses this file to you under the Apache License,
 * Version 2.0 (the "License"); you may not use this file except
 * in compliance with the License.
 * You may obtain a copy of the License at
 *
 *   http://www.apache.org/licenses/LICENSE-2.0
 *
 * Unless required by applicable law or agreed to in writing,
 * software distributed under the License is distributed on an
 * "AS IS" BASIS, WITHOUT WARRANTIES OR CONDITIONS OF ANY
 * KIND, either express or implied.  See the License for the
 * specific language governing permissions and limitations
 * under the License.
 */
package io.ballerinalang.compiler.internal.parser;

/**
 * Parser rule contexts that represent each point in the grammar.
 * These represents the current scope during the parsing.
 *
 * @since 1.2.0
 */
public enum ParserRuleContext {

    // Productions
    COMP_UNIT("comp-unit"),
    EOF("eof"),
    TOP_LEVEL_NODE("top-level-node"),
    TOP_LEVEL_NODE_WITHOUT_METADATA("top-level-node-without-metadata"),
    TOP_LEVEL_NODE_WITHOUT_MODIFIER("top-level-node-without-modifier"),
    FUNC_DEFINITION("func-definition"),
    PARAM_LIST("parameters"),
    PARAMETER("parameter"),
    PARAMETER_WITHOUT_ANNOTS("parameter-without-annots"),
    REQUIRED_PARAM("parameter"),
    DEFAULTABLE_PARAM("defaultable-parameter"),
    REST_PARAM("rest-parameter"),
    AFTER_PARAMETER_TYPE("after-parameter-type"),
    PARAMETER_RHS("parameter-rhs"),
    RETURN_TYPE_DESCRIPTOR("return-type-desc"),
    FUNC_BODY("func-body"),
    EXTERNAL_FUNC_BODY("external-func-body"),
    FUNC_BODY_BLOCK("func-body-block"),
    MODULE_TYPE_DEFINITION("type-definition"),
    FIELD_OR_REST_DESCIPTOR_RHS("field-or-rest-descriptor-rhs"),
    FIELD_DESCRIPTOR_RHS("field-descriptor-rhs"),
    RECORD_BODY_START("record-body-start"),
    RECORD_BODY_END("record-body-end"),
    RECORD_FIELD("record-field"),
    RECORD_FIELD_OR_RECORD_END("record-field-orrecord-end"),
    RECORD_FIELD_START("record-field-start"),
    RECORD_FIELD_WITHOUT_METADATA("record-field-without-metadata"),
    TYPE_DESCRIPTOR("type-descriptor"),
    RECORD_TYPE_DESCRIPTOR("record-type-desc"),
    TYPE_REFERENCE("type-reference"),
    ARG_LIST("arguments"),
    ARG("argument"),
    NAMED_OR_POSITIONAL_ARG_RHS("named-or-positional-arg"),
    OBJECT_TYPE_DESCRIPTOR("object-type-desc"),
    OBJECT_MEMBER("object-member"),
    OBJECT_MEMBER_WITHOUT_METADATA("object-member-without-metadata"),
    OBJECT_FUNC_OR_FIELD("object-func-or-field"),
    OBJECT_FUNC_OR_FIELD_WITHOUT_VISIBILITY("object-func-or-field-without-visibility"),
    OBJECT_METHOD_START("object-method-start"),
    OBJECT_FIELD_RHS("object-field-rhs"),
    OBJECT_TYPE_FIRST_QUALIFIER("object-type-qualifier"),
    OBJECT_TYPE_SECOND_QUALIFIER("object-type-second-qualifier"),
    OBJECT_TYPE_DESCRIPTOR_START("object-type-desc-start"),
    IMPORT_DECL("import-decl"),
    IMPORT_ORG_OR_MODULE_NAME("import-org-or-module-name"),
    IMPORT_MODULE_NAME("module-name"),
    IMPORT_VERSION_DECL("import-version-decl"),
    VERSION_NUMBER("sem-ver"),
    IMPORT_SUB_VERSION("import-sub-version"),
    MAJOR_VERSION("major-version"),
    MINOR_VERSION("minor-version"),
    PATCH_VERSION("patch-version"),
    IMPORT_PREFIX("import-prefix"),
    IMPORT_PREFIX_DECL("import-alias"),
    IMPORT_DECL_RHS("import-decl-rhs"),
    AFTER_IMPORT_MODULE_NAME("after-import-module-name"),
    MAJOR_MINOR_VERSION_END("major-minor-version-end"),
    SERVICE_DECL("service-decl"),
    OPTIONAL_SERVICE_NAME("service-rhs"),
    LISTENERS_LIST("listeners-list"),
    RESOURCE_DEF("resource-def"),
    LISTENER_DECL("listener-decl"),
    CONSTANT_DECL("const-decl"),
    CONST_DECL_TYPE("const-decl-type"),
    CONST_DECL_RHS("const-decl-rhs"),
    NIL_TYPE_DESCRIPTOR("nil-type-descriptor"),
    OPTIONAL_TYPE_DESCRIPTOR("optional-type-descriptor"),
    ARRAY_TYPE_DESCRIPTOR("array-type-descriptor"),
    ARRAY_LENGTH("array-length"),
    ANNOT_REFERENCE("annot-reference"),
    ANNOTATIONS("annots"),
    DOC_STRING("doc-string"),
    QUALIFIED_IDENTIFIER("qualified-identifier"),
    EQUAL_OR_RIGHT_ARROW("equal-or-right-arrow"),
    PARAMETERIZED_TYPE_DESCRIPTOR("parameterized-type-descriptor"),
    ANNOTATION_DECL("annotation-decl"),
    ANNOT_DECL_OPTIONAL_TYPE("annot-decl-optional-type"),
    ANNOT_DECL_RHS("annot-decl-rhs"),
    ANNOT_OPTIONAL_ATTACH_POINTS("annot-optional-attach-points"),
    ANNOT_ATTACH_POINTS_LIST("annot-attach-points-list"),
    ATTACH_POINT("attach-point"),
    ATTACH_POINT_IDENT("attach-point-ident"),
    SINGLE_KEYWORD_ATTACH_POINT_IDENT("single-keyword-attach-point-ident"),
    IDENT_AFTER_OBJECT_IDENT("ident-after-object-ident"),
    XML_NAMESPACE_DECLARATION("xml-namespace-decl"),
    XML_NAMESPACE_PREFIX_DECL("namespace-prefix-decl"),
    DEFAULT_WORKER_INIT("default-worker-init"),
    NAMED_WORKERS("named-workers"),
    DEFAULT_WORKER("default-worker-init"),
    KEY_SPECIFIER("key-specifier"),
    KEY_SPECIFIER_RHS("key-specifier-rhs"),
    TABLE_KEY_RHS("table-key-rhs"),
<<<<<<< HEAD
    LET_VAR_DECL("let-var-decl"),
    LET_VAR_DECL_START("let-var-decl-start"),
=======
    ERROR_TYPE_DESCRIPTOR("error-type-descriptor"),
>>>>>>> 5acfcd43

    // Statements
    STATEMENT("statement"),
    STATEMENT_WITHOUT_ANNOTS("statement-without-annots"),
    ASSIGNMENT_STMT("assignment-stmt"),
    VAR_DECL_STMT("var-decl-stmt"),
    VAR_DECL_STMT_RHS("var-decl-rhs"),
    STATEMENT_START_IDENTIFIER("type-or-var-name"),
    ASSIGNMENT_OR_VAR_DECL_STMT("assign-or-var-decl"),
    ASSIGNMENT_OR_VAR_DECL_STMT_RHS("assign-or-var-decl-rhs"),
    IF_BLOCK("if-block"),
    BLOCK_STMT("block-stmt"),
    ELSE_BLOCK("else-block"),
    ELSE_BODY("else-body"),
    WHILE_BLOCK("while-block"),
    CALL_STMT("call-statement"),
    CALL_STMT_START("call-statement-start"),
    CONTINUE_STATEMENT("continue-statement"),
    BREAK_STATEMENT("break-statement"),
    PANIC_STMT("panic-statement"),
    RETURN_STMT("return-stmt"),
    RETURN_STMT_RHS("return-stmt-rhs"),
    COMPOUND_ASSIGNMENT_STMT("compound-assignment-statement"),
    LOCAL_TYPE_DEFINITION_STMT("local-type-definition-statement"),
    STMT_START_WITH_IDENTIFIER("stmt-start-with-identifier"),
    STMT_START_WITH_EXPR_RHS("stmt-start-with-expr-rhs"),
    EXPRESSION_STATEMENT("expression-statement"),
    EXPRESSION_STATEMENT_START("expression-statement-start"),
    LOCK_STMT("lock-stmt"),
    NAMED_WORKER_DECL("named-worker-decl"),
    FORK_STMT("fork-stmt"),
    FOREACH_STMT("foreach-stmt"),

    // Keywords
    RETURNS_KEYWORD("returns"),
    TYPE_KEYWORD("type"),
    PUBLIC_KEYWORD("public"),
    PRIVATE_KEYWORD("private"),
    REMOTE_KEYWORD("remote"),
    FUNCTION_KEYWORD("function"),
    EXTERNAL_KEYWORD("external"),
    RECORD_KEYWORD("record"),
    OBJECT_KEYWORD("object"),
    ABSTRACT_KEYWORD("abstract"),
    CLIENT_KEYWORD("client"),
    IF_KEYWORD("if"),
    ELSE_KEYWORD("else"),
    WHILE_KEYWORD("while"),
    CONTINUE_KEYWORD("continue"),
    BREAK_KEYWORD("break"),
    PANIC_KEYWORD("panic"),
    IMPORT_KEYWORD("import"),
    VERSION_KEYWORD("version"),
    AS_KEYWORD("as"),
    RETURN_KEYWORD("return"),
    SERVICE_KEYWORD("service"),
    ON_KEYWORD("on"),
    RESOURCE_KEYWORD("resource"),
    FINAL_KEYWORD("final"),
    LISTENER_KEYWORD("listener"),
    CONST_KEYWORD("const"),
    TYPEOF_KEYWORD("typeof"),
    IS_KEYWORD("is"),
    MAP_KEYWORD("map"),
    FUTURE_KEYWORD("future"),
    TYPEDESC_KEYWORD("typedesc"),
    NULL_KEYWORD("null"),
    LOCK_KEYWORD("lock"),
    ANNOTATION_KEYWORD("annotation"),
    SOURCE_KEYWORD("source"),
    XMLNS_KEYWORD("xmlns"),
    WORKER_KEYWORD("worker"),
    FORK_KEYWORD("fork"),
    TRAP_KEYWORD("trap"),
    IN_KEYWORD("in"),
    FOREACH_KEYWORD("foreach"),
    TABLE_KEYWORD("table"),
    KEY_KEYWORD("key"),
<<<<<<< HEAD
    LET_KEYWORD("let"),
=======
    ERROR_KEYWORD("error"),
>>>>>>> 5acfcd43

    // Syntax tokens
    OPEN_PARENTHESIS("("),
    CLOSE_PARENTHESIS(")"),
    OPEN_BRACE("{"),
    CLOSE_BRACE("}"),
    ASSIGN_OP("="),
    SEMICOLON(";"),
    COLON(":"),
    COMMA(","),
    ELLIPSIS("..."),
    QUESTION_MARK("?"),
    ASTERISK("*"),
    CLOSED_RECORD_BODY_START("{|"),
    CLOSED_RECORD_BODY_END("|}"),
    DOT("."),
    OPEN_BRACKET("["),
    CLOSE_BRACKET("]"),
    SLASH("/"),
    AT("@"),
    RIGHT_ARROW("->"),
    GT(">"),
    LT("<"),
    PIPE("|"),

    // Other terminals
    FUNC_NAME("function-name"),
    VARIABLE_NAME("variable"),
    SIMPLE_TYPE_DESCRIPTOR("simple-type-desc"),
    BINARY_OPERATOR("binary-operator"),
    TYPE_NAME("type-name"),
    FIELD_OR_FUNC_NAME("field-or-func-name"),
    BOOLEAN_LITERAL("boolean-literal"),
    CHECKING_KEYWORD("checking-keyword"),
    SERVICE_NAME("service-name"),
    COMPOUND_BINARY_OPERATOR("compound-binary-operator"),
    UNARY_OPERATOR("unary-operator"),
    FUNCTION_IDENT("func-ident"),
    FIELD_IDENT("field-ident"),
    OBJECT_IDENT("object-ident"),
    RESOURCE_IDENT("resource-ident"),
    RECORD_IDENT("record-ident"),
    ANNOTATION_TAG("annotation-tag"),
    ATTACH_POINT_END("attach-point-end"),
    IDENTIFIER("identifier"),
    NAMESPACE_PREFIX("namespace-prefix"),
    WORKER_NAME("worker-name"),

    // Expressions
    EXPRESSION("expression"),
    TERMINAL_EXPRESSION("terminal-expression"),
    EXPRESSION_RHS("expression-rhs"),
    FUNC_CALL("func-call"),
    BASIC_LITERAL("basic-literal"),
    ACCESS_EXPRESSION("access-expr"),   // method-call, field-access, member-access
    DECIMAL_INTEGER_LITERAL("decimal-int-literal"),
    VARIABLE_REF("var-ref"),
    STRING_LITERAL("string-literal"),
    MAPPING_CONSTRUCTOR("mapping-constructor"),
    MAPPING_FIELD("maping-field"),
    MAPPING_FIELD_NAME("maping-field-name"),
    SPECIFIC_FIELD_RHS("specific-field-rhs"),
    COMPUTED_FIELD_NAME("computed-field-name"),
    TYPEOF_EXPRESSION("typeof-expr"),
    UNARY_EXPRESSION("unary-expr"),
    HEX_INTEGER_LITERAL("hex-integer-literal"),
    TYPE_TEST_EXPRESSION("type-test-expr"),
    NIL_LITERAL("nil-literal"),
    CONSTANT_EXPRESSION("constant-expr"),
    CONSTANT_EXPRESSION_START("constant-expr-start"),
    DECIMAL_FLOATING_POINT_LITERAL("decimal-floating-point-literal"),
    HEX_FLOATING_POINT_LITERAL("hex-floating-point-literal"),
    TRAP_EXPRESSION("trap-expr"),
    LIST_CONSTRUCTOR("list-constructor"),
    LIST_CONSTRUCTOR_RHS("list-constructor-rhs"),
    TYPE_CAST_EXPRESSION("type-cast-expr"),
    TYPE_CAST_PARAM("type-cast-param"),
    TYPE_CAST_PARAM_RHS("type-cast-param-rhs"),
    TABLE_CONSTRUCTOR("table-constructor"),
    TABLE_KEYWORD_RHS("table-keyword-rhs"),
    ROW_LIST_RHS("row-list-rhs"),
    TABLE_ROW_END("table-row-end"),
    LET_EXPRESSION("trap-expr"),

    //Other
    PARAMETERIZED_TYPE("parameterized-type"),
    NON_RECURSIVE_TYPE("non-recursive-type"),
    TYPEDESC_RHS("type-desc-rhs"),
    ERROR_TYPE_PARAMS("error-type-params"),
    ;

    private String value;

    ParserRuleContext(String value) {
        this.value = value;
    }

    @Override
    public String toString() {
        return value;
    }

}<|MERGE_RESOLUTION|>--- conflicted
+++ resolved
@@ -118,12 +118,9 @@
     KEY_SPECIFIER("key-specifier"),
     KEY_SPECIFIER_RHS("key-specifier-rhs"),
     TABLE_KEY_RHS("table-key-rhs"),
-<<<<<<< HEAD
+    ERROR_TYPE_DESCRIPTOR("error-type-descriptor"),
     LET_VAR_DECL("let-var-decl"),
     LET_VAR_DECL_START("let-var-decl-start"),
-=======
-    ERROR_TYPE_DESCRIPTOR("error-type-descriptor"),
->>>>>>> 5acfcd43
 
     // Statements
     STATEMENT("statement"),
@@ -202,11 +199,8 @@
     FOREACH_KEYWORD("foreach"),
     TABLE_KEYWORD("table"),
     KEY_KEYWORD("key"),
-<<<<<<< HEAD
+    ERROR_KEYWORD("error"),
     LET_KEYWORD("let"),
-=======
-    ERROR_KEYWORD("error"),
->>>>>>> 5acfcd43
 
     // Syntax tokens
     OPEN_PARENTHESIS("("),
@@ -289,7 +283,7 @@
     TABLE_KEYWORD_RHS("table-keyword-rhs"),
     ROW_LIST_RHS("row-list-rhs"),
     TABLE_ROW_END("table-row-end"),
-    LET_EXPRESSION("trap-expr"),
+    LET_EXPRESSION("let-expr"),
 
     //Other
     PARAMETERIZED_TYPE("parameterized-type"),
