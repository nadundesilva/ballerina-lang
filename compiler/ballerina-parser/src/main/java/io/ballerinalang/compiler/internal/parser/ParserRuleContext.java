--- conflicted
+++ resolved
@@ -93,12 +93,9 @@
     WHILE_BLOCK("while-block"),
     CALL_STMT("call-statement"),
     CALL_STMT_START("call-statement-start"),
-<<<<<<< HEAD
+    PANIC_STMT("panic-statement"),
     RETURN_STMT("return-stmt"),
     RETURN_STMT_RHS("return-stmt-rhs"),
-=======
-    PANIC_STMT("panic-statement"),    
->>>>>>> deae6bf6
 
     // Keywords
     RETURNS_KEYWORD("returns"),
@@ -116,14 +113,11 @@
     IF_KEYWORD("if"),
     ELSE_KEYWORD("else"),
     WHILE_KEYWORD("while"),
-<<<<<<< HEAD
-    RETURN_KEYWORD("return"),
-=======
     PANIC_KEYWORD("panic"),
     IMPORT_KEYWORD("import"),
     VERSION_KEYWORD("version"),
     AS_KEYWORD("as"),
->>>>>>> deae6bf6
+    RETURN_KEYWORD("return"),
 
     // Syntax tokens
     OPEN_PARENTHESIS("("),
