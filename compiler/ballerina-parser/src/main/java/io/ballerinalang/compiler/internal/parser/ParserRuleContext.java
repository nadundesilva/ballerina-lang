/*
 * Copyright (c) 2020, WSO2 Inc. (http://www.wso2.org) All Rights Reserved.
 *
 * WSO2 Inc. licenses this file to you under the Apache License,
 * Version 2.0 (the "License"); you may not use this file except
 * in compliance with the License.
 * You may obtain a copy of the License at
 *
 *   http://www.apache.org/licenses/LICENSE-2.0
 *
 * Unless required by applicable law or agreed to in writing,
 * software distributed under the License is distributed on an
 * "AS IS" BASIS, WITHOUT WARRANTIES OR CONDITIONS OF ANY
 * KIND, either express or implied.  See the License for the
 * specific language governing permissions and limitations
 * under the License.
 */
package io.ballerinalang.compiler.internal.parser;

/**
 * Parser rule contexts that represent each point in the grammar.
 * These represents the current scope during the parsing.
 * 
 * @since 1.2.0
 */
public enum ParserRuleContext {

    // Productions
    COMP_UNIT("comp-unit"),
    EOF("eof"),
    TOP_LEVEL_NODE("top-level-node"),
    TOP_LEVEL_NODE_WITHOUT_METADATA("top-level-node-without-metadata"),
    TOP_LEVEL_NODE_WITHOUT_MODIFIER("top-level-node-without-modifier"),
    FUNC_DEFINITION("func-definition"),
    PARAM_LIST("parameters"),
    PARAMETER_WITHOUT_QUALIFIER("parameter-without-qualifier"),
    REQUIRED_PARAM("parameter"),
    DEFAULTABLE_PARAM("defaultable-parameter"),
    REST_PARAM("rest-parameter"),
    AFTER_PARAMETER_TYPE("after-parameter-type"),
    PARAMETER_RHS("parameter-rhs"),
    RETURN_TYPE_DESCRIPTOR("return-type-desc"),
    FUNC_BODY("func-body"),
    EXTERNAL_FUNC_BODY("external-func-body"),
    FUNC_BODY_BLOCK("func-body-block"),
    MODULE_TYPE_DEFINITION("type-definition"),
    FIELD_OR_REST_DESCIPTOR_RHS("field-or-rest-descriptor-rhs"),
    FIELD_DESCRIPTOR_RHS("field-descriptor-rhs"),
    RECORD_BODY_START("record-body-start"),
    RECORD_BODY_END("record-body-end"),
    RECORD_FIELD("record-field"),
    RECORD_FIELD_WITHOUT_METADATA("record-field-without-metadata"),
    TYPE_DESCRIPTOR("type-descriptor"),
    RECORD_TYPE_DESCRIPTOR("record-type-desc"),
    TYPE_REFERENCE("type-reference"),
    ARG_LIST("arguments"),
    ARG("argument"),
    NAMED_OR_POSITIONAL_ARG_RHS("named-or-positional-arg"),
    OBJECT_TYPE_DESCRIPTOR("object-type-desc"),
    OBJECT_MEMBER("object-member"),
    OBJECT_MEMBER_WITHOUT_METADATA("object-member-without-metadata"),
    OBJECT_FUNC_OR_FIELD("object-func-or-field"),
    OBJECT_FUNC_OR_FIELD_WITHOUT_VISIBILITY("object-func-or-field-without-visibility"),
    OBJECT_METHOD_START("object-method-start"),
    OBJECT_FIELD_RHS("object-field-rhs"),
    OBJECT_TYPE_FIRST_QUALIFIER("object-type-qualifier"),
    OBJECT_TYPE_SECOND_QUALIFIER("object-type-second-qualifier"),
    OBJECT_TYPE_DESCRIPTOR_START("object-type-desc-start"),
    IMPORT_DECL("import-decl"),
    IMPORT_ORG_OR_MODULE_NAME("import-org-or-module-name"),
    IMPORT_MODULE_NAME("module-name"),
    IMPORT_VERSION_DECL("import-version-decl"),
    VERSION_NUMBER("sem-ver"),
    IMPORT_SUB_VERSION("import-sub-version"),
    MAJOR_VERSION("major-version"),
    MINOR_VERSION("minor-version"),
    PATCH_VERSION("patch-version"),
    IMPORT_PREFIX("import-prefix"),
    IMPORT_PREFIX_DECL("import-alias"),
    IMPORT_DECL_RHS("import-decl-rhs"),
    AFTER_IMPORT_MODULE_NAME("after-import-module-name"),
    MAJOR_MINOR_VERSION_END("major-minor-version-end"),
    SERVICE_DECL("service-decl"),
    OPTIONAL_SERVICE_NAME("service-rhs"),
    LISTENERS_LIST("listeners-list"),
    RESOURCE_DEF("resource-def"),
    LISTENER_DECL("listener-decl"),
    CONSTANT_DECL("const-decl"),
    CONST_DECL_TYPE("const-decl-type"),
    CONST_DECL_RHS("const-decl-rhs"),
<<<<<<< HEAD
    ANNOT_REFERENCE("annot-reference"),
    ANNOTATIONS("annots"),
    DOC_STRING("doc-string"),
    IDENTIFIER("identifier"),
    QUALIFIED_IDENTIFIER("qualified-identifier"),
=======
    NIL_TYPE_DESCRIPTOR("nil-type-descriptor"),
>>>>>>> 64fa6fe7

    // Statements
    STATEMENT("statement"),
    STATEMENT_WITHOUT_ANNOTS("statement-without-annots"),
    ASSIGNMENT_STMT("assignment-stmt"),
    VAR_DECL_STMT("var-decl-stmt"),
    VAR_DECL_STMT_RHS("var-decl-rhs"),
    STATEMENT_START_IDENTIFIER("type-or-var-name"),
    ASSIGNMENT_OR_VAR_DECL_STMT("assign-or-var-decl"),
    ASSIGNMENT_OR_VAR_DECL_STMT_RHS("assign-or-var-decl-rhs"),
    IF_BLOCK("if-block"),
    BLOCK_STMT("block-stmt"),
    ELSE_BLOCK("else-block"),
    ELSE_BODY("else-body"),
    WHILE_BLOCK("while-block"),
    CALL_STMT("call-statement"),
    CALL_STMT_START("call-statement-start"),
    CONTINUE_STATEMENT("continue-statement"),
    BREAK_STATEMENT("break-statement"),
    PANIC_STMT("panic-statement"),
    RETURN_STMT("return-stmt"),
    RETURN_STMT_RHS("return-stmt-rhs"),
    COMPOUND_ASSIGNMENT_STMT("compound-assignment-statement"),

    // Keywords
    RETURNS_KEYWORD("returns"),
    TYPE_KEYWORD("type"),
    PUBLIC_KEYWORD("public"),
    PRIVATE_KEYWORD("private"),
    REMOTE_KEYWORD("remote"),
    FUNCTION_KEYWORD("function"),
    EXTERNAL_KEYWORD("external"), 
    RECORD_KEYWORD("record"),
    OBJECT_KEYWORD("object"),
    ABSTRACT_KEYWORD("abstract"),
    CLIENT_KEYWORD("client"),
    IF_KEYWORD("if"),
    ELSE_KEYWORD("else"),
    WHILE_KEYWORD("while"),
    CONTINUE_KEYWORD("continue"),
    BREAK_KEYWORD("break"),
    PANIC_KEYWORD("panic"),
    IMPORT_KEYWORD("import"),
    VERSION_KEYWORD("version"),
    AS_KEYWORD("as"),
    RETURN_KEYWORD("return"),
    SERVICE_KEYWORD("service"),
    ON_KEYWORD("on"),
    RESOURCE_KEYWORD("resource"),
    FINAL_KEYWORD("final"),

    // Syntax tokens
    OPEN_PARENTHESIS("("),
    CLOSE_PARENTHESIS(")"),
    OPEN_BRACE("{"),
    CLOSE_BRACE("}"),
    ASSIGN_OP("="),
    SEMICOLON(";"),
    COLON(":"),
    COMMA(","),
    ELLIPSIS("..."),
    QUESTION_MARK("?"),
    ASTERISK("*"),
    CLOSED_RECORD_BODY_START("{|"),
    CLOSED_RECORD_BODY_END("|}"),
    DOT("."),
    OPEN_BRACKET("["),
    CLOSE_BRACKET("]"),
    SLASH("/"),
    AT("@"),
    
    // Other terminals
    FUNC_NAME("function-name"),
    VARIABLE_NAME("variable"),
    SIMPLE_TYPE_DESCRIPTOR("simple-type-desc"),
    BINARY_OPERATOR("binary-operator"),
    TYPE_NAME("type-name"),
    FIELD_OR_FUNC_NAME("field-or-func-name"),
    BOOLEAN_LITERAL("boolean-literal"),
    CHECKING_KEYWORD("checking-keyword"),
    SERVICE_NAME("service-name"),
    LISTENER_KEYWORD("const-keyword"),
    CONST_KEYWORD("const-keyword"),
<<<<<<< HEAD
    
=======
    COMPOUND_BINARY_OPERATOR("compound-binary-operator"),
    TYPEOF_KEYWORD("typeof-keyword"),
    UNARY_OPERATOR("unary-operator"),
>>>>>>> 64fa6fe7

    // Expressions
    EXPRESSION("expression"),
    EXPRESSION_RHS("expression-rhs"),
    FUNC_CALL("func-call"),
    BASIC_LITERAL("basic-literal"),
    ACCESS_EXPRESSION("access-expr"),   // method-call, field-access, member-access
    DECIMAL_INTEGER_LITERAL("decimal-int-literal"),
    VARIABLE_REF("var-ref"),
    STRING_LITERAL("string-literal"),
    MAPPING_CONSTRUCTOR("maping-constructor"),
    MAPPING_FIELD("maping-field"),
    MAPPING_FIELD_NAME("maping-field-name"),
    SPECIFIC_FIELD_RHS("specific-field-rhs"),
    COMPUTED_FIELD_NAME("computed-field-name"),
<<<<<<< HEAD
=======
    TYPEOF_EXPRESSION("typeof-expr"),
    UNARY_EXPRESSION("unary-expr"),
>>>>>>> 64fa6fe7
    ;

    private String value;

    ParserRuleContext(String value) {
        this.value = value;
    }

    @Override
    public String toString() {
        return value;
    }

}<|MERGE_RESOLUTION|>--- conflicted
+++ resolved
@@ -88,15 +88,12 @@
     CONSTANT_DECL("const-decl"),
     CONST_DECL_TYPE("const-decl-type"),
     CONST_DECL_RHS("const-decl-rhs"),
-<<<<<<< HEAD
+    NIL_TYPE_DESCRIPTOR("nil-type-descriptor"),
     ANNOT_REFERENCE("annot-reference"),
     ANNOTATIONS("annots"),
     DOC_STRING("doc-string"),
     IDENTIFIER("identifier"),
     QUALIFIED_IDENTIFIER("qualified-identifier"),
-=======
-    NIL_TYPE_DESCRIPTOR("nil-type-descriptor"),
->>>>>>> 64fa6fe7
 
     // Statements
     STATEMENT("statement"),
@@ -147,6 +144,9 @@
     ON_KEYWORD("on"),
     RESOURCE_KEYWORD("resource"),
     FINAL_KEYWORD("final"),
+    LISTENER_KEYWORD("listener"),
+    CONST_KEYWORD("const"),
+    TYPEOF_KEYWORD("typeof"),
 
     // Syntax tokens
     OPEN_PARENTHESIS("("),
@@ -167,7 +167,7 @@
     CLOSE_BRACKET("]"),
     SLASH("/"),
     AT("@"),
-    
+
     // Other terminals
     FUNC_NAME("function-name"),
     VARIABLE_NAME("variable"),
@@ -178,15 +178,8 @@
     BOOLEAN_LITERAL("boolean-literal"),
     CHECKING_KEYWORD("checking-keyword"),
     SERVICE_NAME("service-name"),
-    LISTENER_KEYWORD("const-keyword"),
-    CONST_KEYWORD("const-keyword"),
-<<<<<<< HEAD
-    
-=======
     COMPOUND_BINARY_OPERATOR("compound-binary-operator"),
-    TYPEOF_KEYWORD("typeof-keyword"),
     UNARY_OPERATOR("unary-operator"),
->>>>>>> 64fa6fe7
 
     // Expressions
     EXPRESSION("expression"),
@@ -202,11 +195,8 @@
     MAPPING_FIELD_NAME("maping-field-name"),
     SPECIFIC_FIELD_RHS("specific-field-rhs"),
     COMPUTED_FIELD_NAME("computed-field-name"),
-<<<<<<< HEAD
-=======
     TYPEOF_EXPRESSION("typeof-expr"),
     UNARY_EXPRESSION("unary-expr"),
->>>>>>> 64fa6fe7
     ;
 
     private String value;
