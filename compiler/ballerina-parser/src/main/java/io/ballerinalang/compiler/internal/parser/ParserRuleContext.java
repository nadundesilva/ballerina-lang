--- conflicted
+++ resolved
@@ -285,15 +285,12 @@
     DEFAULT_KEYWORD("default"),
     WAIT_KEYWORD("wait"),
     DO_KEYWORD("do"),
-<<<<<<< HEAD
     TRANSACTION_KEYWORD("transaction"),
     COMMIT_KEYWORD("commit"),
     RETRY_KEYWORD("retry"),
     ROLLBACK_KEYWORD("rollback"),
     TRANSACTIONAL_KEYWORD("transactional"),
-=======
     ENUM_KEYWORD("enum"),
->>>>>>> 73752385
 
     // Syntax tokens
     OPEN_PARENTHESIS("("),
