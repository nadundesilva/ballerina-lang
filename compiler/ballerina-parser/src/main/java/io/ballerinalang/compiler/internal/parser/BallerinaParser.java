/*
 * Copyright (c) 2020, WSO2 Inc. (http://www.wso2.org) All Rights Reserved.
 *
 * WSO2 Inc. licenses this file to you under the Apache License,
 * Version 2.0 (the "License"); you may not use this file except
 * in compliance with the License.
 * You may obtain a copy of the License at
 *
 *   http://www.apache.org/licenses/LICENSE-2.0
 *
 * Unless required by applicable law or agreed to in writing,
 * software distributed under the License is distributed on an
 * "AS IS" BASIS, WITHOUT WARRANTIES OR CONDITIONS OF ANY
 * KIND, either express or implied.  See the License for the
 * specific language governing permissions and limitations
 * under the License.
 */
package io.ballerinalang.compiler.internal.parser;

import io.ballerinalang.compiler.internal.parser.BallerinaParserErrorHandler.Action;
import io.ballerinalang.compiler.internal.parser.BallerinaParserErrorHandler.Solution;
import io.ballerinalang.compiler.internal.parser.tree.STCheckExpression;
import io.ballerinalang.compiler.internal.parser.tree.STMissingToken;
import io.ballerinalang.compiler.internal.parser.tree.STNode;
import io.ballerinalang.compiler.internal.parser.tree.STNodeFactory;
import io.ballerinalang.compiler.internal.parser.tree.STToken;
import io.ballerinalang.compiler.internal.parser.tree.SyntaxKind;

import java.util.ArrayList;
import java.util.List;

/**
 * A LL(k) recursive-descent parser for ballerina.
 * 
 * @since 1.2.0
 */
public class BallerinaParser {

    private final BallerinaParserErrorHandler errorHandler;
    private final AbstractTokenReader tokenReader;

    // TODO: Remove this.
    private ParserRuleContext currentParamKind = ParserRuleContext.REQUIRED_PARAM;

    protected BallerinaParser(AbstractTokenReader tokenReader) {
        this.tokenReader = tokenReader;
        this.errorHandler = new BallerinaParserErrorHandler(tokenReader, this);
    }

    /**
     * Start parsing the given input.
     * 
     * @return Parsed node
     */
    public STNode parse() {
        return parseCompUnit();
    }

    /**
     * Resume the parsing from the given context.
     * 
     * @param context Context to resume parsing
     * @param parsedNodes Parsed that requires to continue parsing the given parser context
     * @return Parsed node
     */
    public STNode resumeParsing(ParserRuleContext context, STNode... parsedNodes) {
        switch (context) {
            case COMP_UNIT:
                return parseCompUnit();
            case EXTERNAL_FUNC_BODY:
                return parseExternalFunctionBody();
            case FUNC_BODY:
                return parseFunctionBody();
            case OPEN_BRACE:
                return parseOpenBrace();
            case CLOSE_BRACE:
                return parseCloseBrace();
            case FUNC_NAME:
                return parseFunctionName();
            case OPEN_PARENTHESIS:
                return parseOpenParenthesis();
            case PARAM_LIST:
                return parseParamList();
            case RETURN_TYPE_DESCRIPTOR:
                return parseReturnTypeDescriptor();
            case SIMPLE_TYPE_DESCRIPTOR:
                return parseTypeDescriptor();
            case ASSIGN_OP:
                return parseAssignOp();
            case ANNOTATION_ATTACHMENT:
            case EXTERNAL_KEYWORD:
                return parseExternalKeyword();
            case FUNC_BODY_BLOCK:
                return parseFunctionBodyBlock();
            case SEMICOLON:
                return parseSemicolon();
            case CLOSE_PARENTHESIS:
                return parseCloseParenthesis();
            case VARIABLE_NAME:
                return parseVariableName();
            case EXPRESSION:
                return parseExpression();
            case STATEMENT:
                return parseStatement();
            case ASSIGNMENT_STMT:
                return parseAssignmentStmt();
            case EXPRESSION_RHS:
                return parseExpressionRhs(parsedNodes[0]);
            case AFTER_PARAMETER_TYPE:
                return parseAfterParamType(parsedNodes[0], parsedNodes[1]);
            case PARAMETER_RHS:
                return parseParameterRhs(parsedNodes[0], parsedNodes[1], parsedNodes[2]);
            case TOP_LEVEL_NODE_WITHOUT_MODIFIER:
                return parseTopLevelNode(parsedNodes[0]);
            case TOP_LEVEL_NODE:
                return parseTopLevelNode();
            case STATEMENT_START_IDENTIFIER:
                return parseStatementStartIdentifier();
            case VAR_DECL_STMT_RHS:
                return parseVarDeclRhs(parsedNodes[0], parsedNodes[1], parsedNodes[2]);
            case ASSIGNMENT_OR_VAR_DECL_STMT:
                return parseAssignmentOrVarDecl();
            case ASSIGNMENT_OR_VAR_DECL_STMT_RHS:
                return parseAssignmentOrVarDeclRhs(parsedNodes[0]);
            case TYPE_REFERENCE:
                return parseTypeReference();
            case FIELD_DESCRIPTOR_RHS:
                return parseFieldDescriptorRhs(parsedNodes[0], parsedNodes[1]);
            case NAMED_OR_POSITIONAL_ARG_RHS:
                return parseNamedOrPositionalArg(parsedNodes[0]);
            case RECORD_BODY_END:
                return parseRecordBodyCloseDelimiter();
            case RECORD_BODY_START:
                return parseRecordBodyStartDelimiter();
            case TYPE_DESCRIPTOR:
                return parseTypeDescriptor();
            case OBJECT_MEMBER:
                return parseObjectMember();
            case OBJECT_FUNC_OR_FIELD_WITHOUT_VISIBILITY:
                return parseObjectMethodOrField(parsedNodes[0]);
            case OBJECT_FIELD_RHS:
                return parseObjectFieldRhs(parsedNodes[0], parsedNodes[1], parsedNodes[2]);
            case OBJECT_TYPE_FIRST_QUALIFIER:
                return parseObjectTypeQualifiers();
            case OBJECT_TYPE_SECOND_QUALIFIER:
                return parseObjectTypeSecondQualifier(parsedNodes[0]);
            case OBJECT_KEYWORD:
                return parseObjectKeyword();
            case TYPE_NAME:
                return parseTypeName();
            case IF_KEYWORD:
                return parseIfKeyword();
            case ELSE_KEYWORD:
                return parseElseKeyword();
            case ELSE_BODY:
                return parseElseBody();
            case WHILE_KEYWORD:
                return parseWhileKeyword();
            case BOOLEAN_LITERAL:
                return parseBooleanLiteral();
            case PANIC_KEYWORD:
                return parsePanicKeyword();
            case MAJOR_VERSION:
                return parseMajorVersion();
            case IMPORT_DECL_RHS:
                return parseImportDecl(parsedNodes[0], parsedNodes[1]);
            case IMPORT_PREFIX:
                return parseImportPrefix();
            case IMPORT_MODULE_NAME:
            case IMPORT_ORG_OR_MODULE_NAME:
            case VARIABLE_REF:
            case FIELD_OR_FUNC_NAME:
            case SERVICE_NAME:
                return parseIdentifier(context);
            case IMPORT_KEYWORD:
                return parseImportKeyword();
            case SLASH:
                return parseSlashToken();
            case DOT:
                return parseDotToken();
            case IMPORT_VERSION_DECL:
                return parseVersion();
            case VERSION_KEYWORD:
                return parseVersionKeywrod();
            case VERSION_NUMBER:
                return parseVersionNumber();
            case DECIMAL_INTEGER_LITERAL:
                return parseDecimalIntLiteral(context);
            case IMPORT_SUB_VERSION:
                return parseSubVersion(context);
            case IMPORT_PREFIX_DECL:
                return parseImportPrefixDecl();
            case AS_KEYWORD:
                return parseAsKeyword();
            case CONTINUE_KEYWORD:
                return parseContinueKeyword();
            case BREAK_KEYWORD:
                return parseBreakKeyword();
            case RETURN_KEYWORD:
                return parseReturnKeyword();
            case MAPPING_FIELD:
                return parseMappingField(parsedNodes[0]);
            case SPECIFIC_FIELD_RHS:
                return parseSpecificFieldRhs(parsedNodes[0], parsedNodes[1]);
            case STRING_LITERAL:
                return parseStringLiteral();
            case COLON:
                return parseColon();
            case OPEN_BRACKET:
                return parseOpenBracket();
            case RESOURCE_DEF:
                return parseResource();
            case OPTIONAL_SERVICE_NAME:
                return parseServiceName();
            case SERVICE_KEYWORD:
                return parseServiceKeyword();
            case ON_KEYWORD:
                return parseOnKeyword();
            case RESOURCE_KEYWORD:
                return parseResourceKeyword();
            case LISTENER_KEYWORD:
                return parseListenerKeyword();
            case SERVICE_DECL:
                return parseServiceDecl();
<<<<<<< HEAD
            case NIL_TYPE_DESCRIPTOR:
                return parseNilTypeDescriptor();
            case COMPOUND_ASSIGNMENT_STMT:
                return parseCompoundAssignmentStmt();
=======
            case COMPOUND_ASSIGNMENT_STMT:
                return parseCompoundAssignmentStmt();
            case TYPEOF_KEYWORD:
                return parseTypeofKeyword();
>>>>>>> a0e9f9a1
            case FUNC_DEFINITION:
            case REQUIRED_PARAM:
            default:
                throw new IllegalStateException("Cannot re-parse rule: " + context);
        }
    }

    /**
     * Start parsing the input from a given context. Supported starting points are:
     * <ul>
     * <li>Module part (a file)</li>
     * <li>Top level node</li>
     * <li>Statement</li>
     * <li>Expression</li>
     * </ul>
     * 
     * @param context Context to start parsing
     * @return Parsed node
     */
    public STNode parse(ParserRuleContext context) {
        switch (context) {
            case COMP_UNIT:
                return parseCompUnit();
            case TOP_LEVEL_NODE:
                startContext(ParserRuleContext.COMP_UNIT);
                return parseTopLevelNode();
            case STATEMENT:
                startContext(ParserRuleContext.COMP_UNIT);
                startContext(ParserRuleContext.FUNC_DEFINITION);
                startContext(ParserRuleContext.FUNC_BODY_BLOCK);
                return parseStatement();
            case EXPRESSION:
                startContext(ParserRuleContext.COMP_UNIT);
                startContext(ParserRuleContext.FUNC_DEFINITION);
                startContext(ParserRuleContext.FUNC_BODY_BLOCK);
                startContext(ParserRuleContext.STATEMENT);
                return parseExpression();
            default:
                throw new UnsupportedOperationException("Cannot start parsing from: " + context);
        }
    }

    /*
     * Private methods
     */

    private STToken peek() {
        return this.tokenReader.peek();
    }

    private STToken peek(int k) {
        return this.tokenReader.peek(k);
    }

    private STToken consume() {
        return this.tokenReader.read();
    }

    private Solution recover(STToken token, ParserRuleContext currentCtx, STNode... parsedNodes) {
        return this.errorHandler.recover(currentCtx, token, parsedNodes);
    }

    private void startContext(ParserRuleContext context) {
        this.errorHandler.startContext(context);
    }

    private void endContext() {
        this.errorHandler.endContext();
    }

    /**
     * Switch the current context to the provided one. This will replace the
     * existing context.
     * 
     * @param context Context to switch to.
     */
    private void switchContext(ParserRuleContext context) {
        this.errorHandler.switchContext(context);
    }

    /**
     * Parse a given input and returns the AST. Starts parsing from the top of a compilation unit.
     * 
     * @return Parsed node
     */
    private STNode parseCompUnit() {
        startContext(ParserRuleContext.COMP_UNIT);
        STToken token = peek();
        List<STNode> otherDecls = new ArrayList<>();
        List<STNode> importDecls = new ArrayList<>();

        boolean processImports = true;
        while (token.kind != SyntaxKind.EOF_TOKEN) {
            STNode decl = parseTopLevelNode(token.kind);
            if (decl.kind == SyntaxKind.IMPORT_DECLARATION) {
                if (processImports) {
                    importDecls.add(decl);
                } else {
                    // If an import occurs after any other module level declaration,
                    // we add it to the other-decl list to preserve the order. But
                    // log an error and mark it as invalid.
                    otherDecls.add(decl);
                    this.errorHandler.reportInvalidNode(token, "imports must be declared before other declarations");
                }
            } else {
                if (processImports) {
                    // While processing imports, if we reach any other declaration,
                    // then mark this as the end of processing imports.
                    processImports = false;
                }
                otherDecls.add(decl);
            }
            token = peek();
        }

        STToken eof = consume();
        endContext();

        return STNodeFactory.createModulePart(STNodeFactory.createNodeList(importDecls),
                STNodeFactory.createNodeList(otherDecls), eof);
    }

    /**
     * Parse top level node having an optional modifier preceding it.
     * 
     * @return Parsed node
     */
    private STNode parseTopLevelNode() {
        STToken token = peek();
        return parseTopLevelNode(token.kind);
    }

    /**
     * Parse top level node having an optional modifier preceding it, given the next token kind.
     * 
     * @param tokenKind Next token kind
     * @return Parsed node
     */
    protected STNode parseTopLevelNode(SyntaxKind tokenKind) {
        STNode qualifier = null;
        switch (tokenKind) {
            case EOF_TOKEN:
                return consume();
            case PUBLIC_KEYWORD:
                qualifier = parseModifier();
                break;
            case FUNCTION_KEYWORD:
            case TYPE_KEYWORD:
            case LISTENER_KEYWORD:
            case CONST_KEYWORD:

                // TODO: add all 'type starting tokens' here. should be same as 'parseTypeDescriptor(...)'
                // TODO: add type binding pattern
            case IDENTIFIER_TOKEN:
            case SIMPLE_TYPE:
            case RECORD_KEYWORD:
            case OBJECT_KEYWORD:
            case ABSTRACT_KEYWORD:
            case CLIENT_KEYWORD:
            case IMPORT_KEYWORD:
            case SERVICE_KEYWORD:
                //Detect nil type descriptor '()'
            case OPEN_PAREN_TOKEN:
                break;
            default:
                STToken token = peek();
                Solution solution = recover(token, ParserRuleContext.TOP_LEVEL_NODE);

                // If the parser recovered by inserting a token, then try to re-parse the same
                // rule with the inserted token. This is done to pick the correct branch
                // to continue the parsing.
                if (solution.action == Action.REMOVE) {
                    return solution.recoveredNode;
                }

                return parseTopLevelNode(solution.tokenKind);
        }

        return parseTopLevelNode(qualifier);
    }

    /**
     * Check whether the cursor is at the start of a module level var-decl.
     * 
     * @return <code>true</code> if the cursor is at the start of a module level var-decl.
     *         <code>false</code> otherwise.
     */
    private boolean isVarDeclStart() {
        // Assumes that we reach here after a peek()
        STToken nextToken = peek(2);
        switch (nextToken.kind) {
            case EQUAL_TOKEN:
                // Scenario: foo =
                // Even though this is not valid, consider this as a var-decl and continue;
                return true;
            case IDENTIFIER_TOKEN:
                // Scenario: foo bar =
                return peek(3).kind == SyntaxKind.EQUAL_TOKEN;
            default:
                return false;
        }
    }

    /**
     * Parse import declaration.
     * <p>
     * <code>import-decl :=  import [org-name /] module-name [version sem-ver] [as import-prefix] ;</code>
     *
     * @return Parsed node
     */
    private STNode parseImportDecl() {
        startContext(ParserRuleContext.IMPORT_DECL);
        this.tokenReader.switchMode(ParserMode.IMPORT);
        STNode importKeyword = parseImportKeyword();
        STNode identifier = parseIdentifier(ParserRuleContext.IMPORT_ORG_OR_MODULE_NAME);

        STToken token = peek();
        STNode importDecl = parseImportDecl(token.kind, importKeyword, identifier);
        this.tokenReader.resetMode();
        endContext();
        return importDecl;
    }

    /**
     * Parse import keyword.
     *
     * @return Parsed node
     */
    private STNode parseImportKeyword() {
        STToken token = peek();
        if (token.kind == SyntaxKind.IMPORT_KEYWORD) {
            return consume();
        } else {
            Solution sol = recover(token, ParserRuleContext.IMPORT_KEYWORD);
            return sol.recoveredNode;
        }
    }

    /**
     * Parse identifier.
     *
     * @return Parsed node
     */
    private STNode parseIdentifier(ParserRuleContext currentCtx) {
        STToken token = peek();
        if (token.kind == SyntaxKind.IDENTIFIER_TOKEN) {
            return consume();
        } else {
            Solution sol = recover(token, currentCtx);
            return sol.recoveredNode;
        }
    }

    /**
     * Parse RHS of the import declaration. This includes the components after the
     * starting identifier (org-name/module-name) of the import decl.
     *
     * @param importKeyword Import keyword
     * @param identifier Org-name or the module name
     * @return Parsed node
     */
    private STNode parseImportDecl(STNode importKeyword, STNode identifier) {
        STToken nextToken = peek();
        return parseImportDecl(nextToken.kind, importKeyword, identifier);
    }

    private STNode parseImportDecl(SyntaxKind tokenKind, STNode importKeyword, STNode identifier) {
        STNode orgName;
        STNode moduleName;
        STNode version;
        STNode alias;

        switch (tokenKind) {
            case SLASH_TOKEN:
                STNode slash = parseSlashToken();
                orgName = STNodeFactory.createOrgName(identifier, slash);
                moduleName = parseModuleName();
                version = parseVersion();
                alias = parseImportPrefixDecl();
                break;
            case DOT_TOKEN:
            case VERSION_KEYWORD:
                orgName = STNodeFactory.createEmptyNode();
                moduleName = parseModuleName(tokenKind, identifier);
                version = parseVersion();
                alias = parseImportPrefixDecl();
                break;
            case AS_KEYWORD:
                orgName = STNodeFactory.createEmptyNode();
                moduleName = parseModuleName(tokenKind, identifier);
                version = STNodeFactory.createEmptyNode();
                alias = parseImportPrefixDecl();
                break;
            case SEMICOLON_TOKEN:
                orgName = STNodeFactory.createEmptyNode();
                moduleName = parseModuleName(tokenKind, identifier);
                version = STNodeFactory.createEmptyNode();
                alias = STNodeFactory.createEmptyNode();
                break;
            default:
                Solution solution = recover(peek(), ParserRuleContext.IMPORT_DECL_RHS, importKeyword, identifier);

                // rule with the inserted token. This is done to pick the correct branch
                // to continue the parsing.
                if (solution.action == Action.REMOVE) {
                    return solution.recoveredNode;
                }

                return parseImportDecl(solution.tokenKind, importKeyword, identifier);
        }

        STNode semicolon = parseSemicolon();
        return STNodeFactory.createImportDecl(importKeyword, orgName, moduleName, version, alias, semicolon);
    }

    /**
     * parse slash token.
     *
     * @return Parsed node
     */
    private STNode parseSlashToken() {
        STToken token = peek();
        if (token.kind == SyntaxKind.SLASH_TOKEN) {
            return consume();
        } else {
            Solution sol = recover(token, ParserRuleContext.SLASH);
            return sol.recoveredNode;
        }
    }

    /**
     * Parse dot token.
     *
     * @return Parsed node
     */
    private STNode parseDotToken() {
        STToken nextToken = peek();
        return parseDotToken(nextToken.kind);
    }

    private STNode parseDotToken(SyntaxKind tokenKind) {
        if (tokenKind == SyntaxKind.DOT_TOKEN) {
            return consume();
        } else {
            Solution sol = recover(peek(), ParserRuleContext.DOT);
            return sol.recoveredNode;
        }
    }

    /**
     * Parse module name of a import declaration.
     *
     * @return Parsed node
     */
    private STNode parseModuleName() {
        STNode moduleNameStart = parseIdentifier(ParserRuleContext.IMPORT_MODULE_NAME);
        return parseModuleName(peek().kind, moduleNameStart);
    }

    /**
     * Parse import module name of a import declaration, given the module name start identifier.
     *
     * @param moduleNameStart Starting identifier of the module name
     * @return Parsed node
     */
    private STNode parseModuleName(SyntaxKind nextTokenKind, STNode moduleNameStart) {
        List<STNode> moduleNameParts = new ArrayList<>();
        moduleNameParts.add(moduleNameStart);

        STNode identifier;
        STNode dotToken;
        while (!isEndOfImportModuleName(nextTokenKind)) {
            dotToken = parseDotToken();
            identifier = parseIdentifier(ParserRuleContext.IMPORT_MODULE_NAME);
            STNode moduleNamePart = STNodeFactory.createModuleNamePart(dotToken, identifier);
            moduleNameParts.add(moduleNamePart);
            nextTokenKind = peek().kind;
        }

        return STNodeFactory.createNodeList(moduleNameParts);
    }

    private boolean isEndOfImportModuleName(SyntaxKind nextTokenKind) {
        return nextTokenKind != SyntaxKind.DOT_TOKEN && nextTokenKind != SyntaxKind.IDENTIFIER_TOKEN;
    }

    private boolean isEndOfImportDecl(SyntaxKind nextTokenKind) {
        switch (nextTokenKind) {
            case SEMICOLON_TOKEN:
            case PUBLIC_KEYWORD:
            case FUNCTION_KEYWORD:
            case TYPE_KEYWORD:
            case ABSTRACT_KEYWORD:
            case CONST_KEYWORD:
            case EOF_TOKEN:
            case SERVICE_KEYWORD:
                return true;
            default:
                return false;
        }
    }

    /**
     * Parse version component of a import declaration.
     * <p>
     * <code>version-decl := version sem-ver</code>
     *
     * @return Parsed node
     */
    private STNode parseVersion() {
        STToken nextToken = peek();
        return parseVersion(nextToken.kind);
    }

    private STNode parseVersion(SyntaxKind nextTokenKind) {
        switch (nextTokenKind) {
            case VERSION_KEYWORD:
                STNode versionKeyword = parseVersionKeywrod();
                STNode versionNumber = parseVersionNumber();
                return STNodeFactory.createImportVersion(versionKeyword, versionNumber);
            case AS_KEYWORD:
            case SEMICOLON_TOKEN:
                return STNodeFactory.createEmptyNode();
            default:
                if (isEndOfImportDecl(nextTokenKind)) {
                    return STNodeFactory.createEmptyNode();
                }

                STToken token = peek();
                Solution solution = recover(token, ParserRuleContext.IMPORT_VERSION_DECL);

                // If the parser recovered by inserting a token, then try to re-parse the same
                // rule with the inserted token. This is done to pick the correct branch
                // to continue the parsing.
                if (solution.action == Action.REMOVE) {
                    return solution.recoveredNode;
                }

                return parseVersion(solution.tokenKind);
        }

    }

    /**
     * Parse version keywrod.
     *
     * @return Parsed node
     */
    private STNode parseVersionKeywrod() {
        STToken nextToken = peek();
        if (nextToken.kind == SyntaxKind.VERSION_KEYWORD) {
            return consume();
        } else {
            Solution sol = recover(peek(), ParserRuleContext.VERSION_KEYWORD);
            return sol.recoveredNode;
        }
    }

    /**
     * Parse version number.
     * <p>
     * <code>sem-ver := major-num [. minor-num [. patch-num]]
     * <br/>
     * major-num := DecimalNumber
     * <br/>
     * minor-num := DecimalNumber
     * <br/>
     * patch-num := DecimalNumber
     * </code>
     *
     * @return Parsed node
     */
    private STNode parseVersionNumber() {
        STToken nextToken = peek();
        return parseVersionNumber(nextToken.kind);
    }

    private STNode parseVersionNumber(SyntaxKind nextTokenKind) {
        STNode majorVersion;
        switch (nextTokenKind) {
            case DECIMAL_INTEGER_LITERAL:
                majorVersion = parseMajorVersion();
                break;
            default:
                STToken token = peek();
                Solution solution = recover(token, ParserRuleContext.VERSION_NUMBER);

                // If the parser recovered by inserting a token, then try to re-parse the same
                // rule with the inserted token. This is done to pick the correct branch
                // to continue the parsing.
                if (solution.action == Action.REMOVE) {
                    return solution.recoveredNode;
                }

                return parseVersionNumber(solution.tokenKind);
        }

        List<STNode> versionParts = new ArrayList<>();
        versionParts.add(majorVersion);

        STNode minorVersion = parseMinorVersion();
        if (minorVersion != null) {
            versionParts.add(minorVersion);

            STNode patchVersion = parsePatchVersion();
            if (patchVersion != null) {
                versionParts.add(patchVersion);
            }
        }

        return STNodeFactory.createNodeList(versionParts);

    }

    private STNode parseMajorVersion() {
        return parseDecimalIntLiteral(ParserRuleContext.MAJOR_VERSION);
    }

    private STNode parseMinorVersion() {
        return parseSubVersion(ParserRuleContext.MINOR_VERSION);
    }

    private STNode parsePatchVersion() {
        return parseSubVersion(ParserRuleContext.PATCH_VERSION);
    }

    /**
     * Parse decimal literal.
     *
     * @param context Context in which the decimal literal is used.
     * @return Parsed node
     */
    private STNode parseDecimalIntLiteral(ParserRuleContext context) {
        STToken nextToken = peek();
        if (nextToken.kind == SyntaxKind.DECIMAL_INTEGER_LITERAL) {
            return consume();
        } else {
            Solution sol = recover(peek(), context);
            return sol.recoveredNode;
        }
    }

    /**
     * Parse sub version. i.e: minor-version/patch-version.
     *
     * @param context Context indicating what kind of sub-version is being parsed.
     * @return Parsed node
     */
    private STNode parseSubVersion(ParserRuleContext context) {
        STToken nextToken = peek();
        return parseSubVersion(nextToken.kind, context);
    }

    private STNode parseSubVersion(SyntaxKind nextTokenKind, ParserRuleContext context) {
        switch (nextTokenKind) {
            case AS_KEYWORD:
            case SEMICOLON_TOKEN:
                return null;
            case DOT_TOKEN:
                STNode leadingDot = parseDotToken();
                STNode versionNumber = parseDecimalIntLiteral(context);
                return STNodeFactory.createVersionPart(leadingDot, versionNumber);
            default:
                STToken token = peek();
                Solution solution = recover(token, ParserRuleContext.IMPORT_SUB_VERSION);

                // If the parser recovered by inserting a token, then try to re-parse the same
                // rule with the inserted token. This is done to pick the correct branch
                // to continue the parsing.
                if (solution.action == Action.REMOVE) {
                    return solution.recoveredNode;
                }

                return parseSubVersion(solution.tokenKind, context);
        }
    }

    /**
     * Parse import prefix declaration.
     * <p>
     * <code>import-prefix-decl := as import-prefix
     * <br/>
     * import-prefix := a identifier | _
     * </code>
     *
     * @return Parsed node
     */
    private STNode parseImportPrefixDecl() {
        STToken token = peek();
        return parseImportPrefixDecl(token.kind);
    }

    private STNode parseImportPrefixDecl(SyntaxKind nextTokenKind) {
        switch (nextTokenKind) {
            case AS_KEYWORD:
                STNode asKeyword = parseAsKeyword();
                STNode prefix = parseImportPrefix();
                return STNodeFactory.createImportPrefix(asKeyword, prefix);
            case SEMICOLON_TOKEN:
                return STNodeFactory.createEmptyNode();
            default:
                if (isEndOfImportDecl(nextTokenKind)) {
                    return STNodeFactory.createEmptyNode();
                }

                STToken token = peek();
                Solution solution = recover(token, ParserRuleContext.IMPORT_PREFIX_DECL);

                // If the parser recovered by inserting a token, then try to re-parse the same
                // rule with the inserted token. This is done to pick the correct branch
                // to continue the parsing.
                if (solution.action == Action.REMOVE) {
                    return solution.recoveredNode;
                }

                return parseImportPrefixDecl(solution.tokenKind);
        }
    }

    /**
     * Parse <code>as</code> keyword.
     *
     * @return Parsed node
     */
    private STNode parseAsKeyword() {
        STToken nextToken = peek();
        if (nextToken.kind == SyntaxKind.AS_KEYWORD) {
            return consume();
        } else {
            Solution sol = recover(peek(), ParserRuleContext.AS_KEYWORD);
            return sol.recoveredNode;
        }
    }

    /**
     * Parse import prefix.
     *
     * @return Parsed node
     */
    private STNode parseImportPrefix() {
        STToken nextToken = peek();
        if (nextToken.kind == SyntaxKind.IDENTIFIER_TOKEN) {
            return consume();
        } else {
            Solution sol = recover(peek(), ParserRuleContext.IMPORT_PREFIX);
            return sol.recoveredNode;
        }
    }

    /**
     * Parse top level node, given the modifier that precedes it.
     * 
     * @param qualifier Qualifier that precedes the top level node
     * @return Parsed node
     */
    private STNode parseTopLevelNode(STNode qualifier) {
        STToken token = peek();
        return parseTopLevelNode(token.kind, qualifier);
    }

    /**
     * Parse top level node given the next token kind and the modifier that precedes it.
     * 
     * @param tokenKind Next token kind
     * @param qualifier Qualifier that precedes the top level node
     * @return Parsed top-level node
     */
    private STNode parseTopLevelNode(SyntaxKind tokenKind, STNode qualifier) {
        switch (tokenKind) {
            case FUNCTION_KEYWORD:
                return parseFunctionDefinition(getQualifier(qualifier));
            case TYPE_KEYWORD:
                return parseModuleTypeDefinition(getQualifier(qualifier));
            case LISTENER_KEYWORD:
                return parseListenerDeclaration(getQualifier(qualifier));
            case CONST_KEYWORD:
                return parseConstantDeclaration(getQualifier(qualifier));
            case IMPORT_KEYWORD:
                validatePublicQualifier(qualifier);
                return parseImportDecl();

            // TODO: add all 'type starting tokens' here. should be same as 'parseTypeDescriptor(...)'
            // TODO: add type binding pattern
            case FINAL_KEYWORD:
                validatePublicQualifier(qualifier);
                STNode finalKeyword = parseFinalKeyword();
                return parseVariableDeclStmt(finalKeyword);
            case SERVICE_KEYWORD:
                if (isServiceDeclStart(ParserRuleContext.TOP_LEVEL_NODE)) {
                    validatePublicQualifier(qualifier);
                    return parseServiceDecl();
                }

                // fall through;
            case IDENTIFIER_TOKEN:
                if (!isVarDeclStart()) {
                    break;
                }
                // fall through;
            case SIMPLE_TYPE:
            case RECORD_KEYWORD:
            case OBJECT_KEYWORD:
            case ABSTRACT_KEYWORD:
            case CLIENT_KEYWORD:
                //Detect nil type descriptor '()'
            case OPEN_PAREN_TOKEN:
                // If declaration starts with a type, then its a module level var declaration.
                // This is an optimization since if we know the next token is a type, then
                // we can parse the var-def faster.
                validatePublicQualifier(qualifier);
                finalKeyword = STNodeFactory.createEmptyNode();
                return parseVariableDeclStmt(finalKeyword);
            default:
                break;
        }

        STToken token = peek();
        Solution solution = recover(token, ParserRuleContext.TOP_LEVEL_NODE_WITHOUT_MODIFIER, qualifier);

        // If the parser recovered by inserting a token, then try to re-parse the same
        // rule with the inserted token. This is done to pick the correct branch
        // to continue the parsing.
        if (solution.action == Action.REMOVE) {
            return solution.recoveredNode;
        }

        return parseTopLevelNode(solution.tokenKind, qualifier);
    }

    private STNode getQualifier(STNode qualifier) {
        return qualifier == null ? STNodeFactory.createEmptyNode() : qualifier;
    }

    private void validatePublicQualifier(STNode qualifier) {
        if (qualifier != null) {
            this.errorHandler.reportInvalidNode((STToken) qualifier,
                    "invalid qualifier '" + qualifier.toString().trim() + "'");
        }
    }

    /**
     * Parse access modifiers.
     * 
     * @return Parsed node
     */
    private STNode parseModifier() {
        STToken token = peek();
        if (token.kind == SyntaxKind.PUBLIC_KEYWORD) {
            return consume();
        } else {
            Solution sol = recover(token, ParserRuleContext.PUBLIC_KEYWORD);
            return sol.recoveredNode;
        }
    }

    /**
     * <p>
     * Parse function definition. A function definition has the following structure.
     * </p>
     * <code>
     * function-defn := FUNCTION identifier function-signature function-body
     * </code>
     * 
     * @return Parsed node
     */
    private STNode parseFunctionDefinition(STNode visibilityQualifier) {
        startContext(ParserRuleContext.FUNC_DEFINITION);

        STNode functionKeyword = parseFunctionKeyword();
        STNode name = parseFunctionName();
        STNode openParenthesis = parseOpenParenthesis();
        STNode parameters = parseParamList();
        STNode closeParenthesis = parseCloseParenthesis();
        STNode returnTypeDesc = parseReturnTypeDescriptor();
        STNode body = parseFunctionBody();

        endContext();
        return STNodeFactory.createFunctionDefinition(visibilityQualifier, functionKeyword, name, openParenthesis,
                parameters, closeParenthesis, returnTypeDesc, body);
    }

    /**
     * Parse function keyword. Need to validate the token before consuming,
     * since we can reach here while recovering.
     * 
     * @return Parsed node
     */
    private STNode parseFunctionKeyword() {
        STToken token = peek();
        if (token.kind == SyntaxKind.FUNCTION_KEYWORD) {
            return consume();
        } else {
            Solution sol = recover(token, ParserRuleContext.FUNCTION_KEYWORD);
            return sol.recoveredNode;
        }
    }

    /**
     * Parse function name.
     * 
     * @return Parsed node
     */
    private STNode parseFunctionName() {
        STToken token = peek();
        if (token.kind == SyntaxKind.IDENTIFIER_TOKEN) {
            return consume();
        } else {
            Solution sol = recover(token, ParserRuleContext.FUNC_NAME);
            return sol.recoveredNode;
        }
    }

    /**
     * Parse open parenthesis.
     * 
     * @return Parsed node
     */
    private STNode parseOpenParenthesis() {
        STToken token = peek();
        if (token.kind == SyntaxKind.OPEN_PAREN_TOKEN) {
            return consume();
        } else {
            Solution sol = recover(token, ParserRuleContext.OPEN_PARENTHESIS);
            return sol.recoveredNode;
        }
    }

    /**
     * Parse close parenthesis.
     * 
     * @return Parsed node
     */
    private STNode parseCloseParenthesis() {
        STToken token = peek();
        if (token.kind == SyntaxKind.CLOSE_PAREN_TOKEN) {
            return consume();
        } else {
            Solution sol = recover(token, ParserRuleContext.CLOSE_PARENTHESIS);
            return sol.recoveredNode;
        }
    }

    /**
     * <p>
     * Parse parameter list.
     * </p>
     * <code>
     * param-list := required-params [, defaultable-params] [, rest-param]
     *     <br/>&nbsp;| defaultable-params [, rest-param]
     *     <br/>&nbsp;| [rest-param]
     * <br/><br/>
     * required-params := required-param (, required-param)*
     * <br/><br/>
     * required-param := [annots] [public] type-descriptor [param-name]
     * <br/><br/>
     * defaultable-params := defaultable-param (, defaultable-param)*
     * <br/><br/>
     * defaultable-param := [annots] [public] type-descriptor [param-name] default-value
     * <br/><br/>
     * rest-param := [annots] type-descriptor ... [param-name]
     * <br/><br/>
     * param-name := identifier
     * </code>
     * 
     * @return Parsed node
     */
    private STNode parseParamList() {
        startContext(ParserRuleContext.PARAM_LIST);
        ArrayList<STNode> paramsList = new ArrayList<>();

        STToken token = peek();
        if (isEndOfParametersList(token.kind)) {
            STNode params = STNodeFactory.createNodeList(paramsList);
            endContext();
            return params;
        }

        // Parse the first parameter. Comma precedes the first parameter doesn't exist.
        STNode startingComma = STNodeFactory.createEmptyNode();
        this.currentParamKind = ParserRuleContext.REQUIRED_PARAM;
        paramsList.add(parseParameter(startingComma));

        // Parse follow-up parameters.
        token = peek();
        while (!isEndOfParametersList(token.kind)) {
            STNode leadingComma = parseComma();
            STNode param = parseParameter(leadingComma);
            paramsList.add(param);
            token = peek();
        }

        STNode params = STNodeFactory.createNodeList(paramsList);
        endContext();
        return params;
    }

    /**
     * Parse a single parameter. Parameter can be a required parameter, a defaultable
     * parameter, or a rest parameter.
     * 
     * @param leadingComma Comma that occurs before the param
     * @return Parsed node
     */
    private STNode parseParameter(STNode leadingComma) {
        STToken token = peek();
        if (this.currentParamKind == ParserRuleContext.REST_PARAM) {
            // This is an erroneous scenario, where there are more parameters after
            // the rest parameter. Log an error, and continue the remainder of the
            // parameters by removing the order restriction.

            // TODO: mark the node as erroneous
            this.errorHandler.reportInvalidNode(token, "cannot have more parameters after the rest-parameter");
            startContext(ParserRuleContext.REQUIRED_PARAM);
        } else {
            startContext(this.currentParamKind);
        }

        if (token.kind == SyntaxKind.PUBLIC_KEYWORD) {
            parseModifier();
            token = peek();
        }

        STNode type = parseTypeDescriptor(token.kind);
        STNode param = parseAfterParamType(leadingComma, type);
        endContext();
        return param;
    }

    private STNode parseAfterParamType(STNode leadingComma, STNode type) {
        STToken token = peek();
        return parseAfterParamType(token.kind, leadingComma, type);
    }

    private STNode parseAfterParamType(SyntaxKind tokenKind, STNode leadingComma, STNode type) {
        switch (tokenKind) {
            case ELLIPSIS_TOKEN:
                this.currentParamKind = ParserRuleContext.REST_PARAM;
                switchContext(ParserRuleContext.REST_PARAM);
                STNode ellipsis = parseEllipsis();
                STNode paramName = parseVariableName();
                return STNodeFactory.createRestParameter(SyntaxKind.PARAMETER, leadingComma, type, ellipsis, paramName);
            case IDENTIFIER_TOKEN:
                paramName = parseVariableName();
                return parseParameterRhs(leadingComma, type, paramName);
            default:
                STToken token = peek();
                Solution solution = recover(token, ParserRuleContext.AFTER_PARAMETER_TYPE, leadingComma, type);

                // If the parser recovered by inserting a token, then try to re-parse the same
                // rule with the inserted token. This is done to pick the correct branch
                // to continue the parsing.
                if (solution.action == Action.REMOVE) {
                    return solution.recoveredNode;
                }

                return parseAfterParamType(solution.tokenKind, leadingComma, type);
        }
    }

    /**
     * Parse ellipsis.
     * 
     * @return Parsed node
     */
    private STNode parseEllipsis() {
        STToken token = peek();
        if (token.kind == SyntaxKind.ELLIPSIS_TOKEN) {
            return consume(); // parse '...'
        } else {
            Solution sol = recover(token, ParserRuleContext.ELLIPSIS);
            return sol.recoveredNode;
        }
    }

    /**
     * <p>
     * Parse the right hand side of a required/defaultable parameter.
     * </p>
     * <code>parameter-rhs := [= expression]</code>
     * 
     * @return Parsed parameter node
     */
    private STNode parseParameterRhs(STNode leadingComma, STNode type, STNode paramName) {
        STToken token = peek();
        return parseParameterRhs(token.kind, leadingComma, type, paramName);
    }

    /**
     * Parse the right hand side of a required/defaultable parameter, given the next token kind.
     * 
     * @param tokenKind Next token kind
     * @return Parsed parameter node
     */
    private STNode parseParameterRhs(SyntaxKind tokenKind, STNode leadingComma, STNode type, STNode paramName) {
        // Required parameters
        if (isEndOfParameter(tokenKind)) {
            if (this.currentParamKind == ParserRuleContext.DEFAULTABLE_PARAM) {
                // This is an erroneous scenario, where a required parameters comes after
                // a defaulatble parameter. Log an error, and continue.

                // TODO: mark the node as erroneous
                // TODO: Fix the line number in the error
                this.errorHandler.reportInvalidNode(peek(),
                        "cannot have a required parameter after a defaultable parameter");
            }

            // TODO: add access modifier
            STNode visibilityQualifier = STNodeFactory.createEmptyNode();
            return STNodeFactory.createRequiredParameter(SyntaxKind.PARAMETER, leadingComma, visibilityQualifier, type,
                    paramName);
        } else if (tokenKind == SyntaxKind.EQUAL_TOKEN) {

            // If we were processing required params so far and found a defualtable
            // parameter, then switch the context to defaultable params.
            if (this.currentParamKind == ParserRuleContext.REQUIRED_PARAM) {
                this.currentParamKind = ParserRuleContext.DEFAULTABLE_PARAM;
                switchContext(ParserRuleContext.DEFAULTABLE_PARAM);
            }

            // Defaultable parameters
            STNode equal = parseAssignOp();
            STNode expr = parseExpression();
            STNode visibilityQualifier = STNodeFactory.createEmptyNode();
            return STNodeFactory.createDefaultableParameter(SyntaxKind.PARAMETER, leadingComma, visibilityQualifier,
                    type, paramName, equal, expr);
        } else {
            STToken token = peek();
            Solution solution = recover(token, ParserRuleContext.PARAMETER_RHS, leadingComma, type, paramName);

            // If the parser recovered by inserting a token, then try to re-parse the same
            // rule with the inserted token. This is done to pick the correct branch
            // to continue the parsing.
            if (solution.action == Action.REMOVE) {
                return solution.recoveredNode;
            }

            return parseParameterRhs(solution.tokenKind, leadingComma, type, paramName);
        }
    }

    /**
     * Parse comma.
     * 
     * @return Parsed node
     */
    private STNode parseComma() {
        STToken token = peek();
        if (token.kind == SyntaxKind.COMMA_TOKEN) {
            return consume();
        } else {
            Solution sol = recover(token, ParserRuleContext.COMMA);
            return sol.recoveredNode;
        }
    }

    /**
     * Check whether the given token is an end of a parameter.
     * 
     * @param tokenKind Next token kind
     * @return <code>true</code> if the token represents an end of a parameter. <code>false</code> otherwise
     */
    private boolean isEndOfParameter(SyntaxKind tokenKind) {
        switch (tokenKind) {
            case CLOSE_BRACE_TOKEN:
            case CLOSE_PAREN_TOKEN:
            case CLOSE_BRACKET_TOKEN:
            case SEMICOLON_TOKEN:
            case COMMA_TOKEN:
            case PUBLIC_KEYWORD:
            case FUNCTION_KEYWORD:
            case EOF_TOKEN:
            case RETURNS_KEYWORD:
                return true;
            default:
                return false;
        }
    }

    /**
     * Check whether the given token is an end of a parameter-list.
     * 
     * @param tokenKind Next token kind
     * @return <code>true</code> if the token represents an end of a parameter-list. <code>false</code> otherwise
     */
    private boolean isEndOfParametersList(SyntaxKind tokenKind) {
        switch (tokenKind) {
            case CLOSE_BRACE_TOKEN:
            case CLOSE_PAREN_TOKEN:
            case CLOSE_BRACKET_TOKEN:
            case OPEN_BRACE_TOKEN:
            case SEMICOLON_TOKEN:
            case PUBLIC_KEYWORD:
            case FUNCTION_KEYWORD:
            case EOF_TOKEN:
            case RETURNS_KEYWORD:
                return true;
            default:
                return false;
        }
    }

    /**
     * Parse return type descriptor of a function. A return type descriptor has the following structure.
     * 
     * <code>return-type-descriptor := [ returns annots type-descriptor ]</code>
     * 
     * @return Parsed node
     */
    private STNode parseReturnTypeDescriptor() {
        startContext(ParserRuleContext.RETURN_TYPE_DESCRIPTOR);

        // If the return type is not present, simply return
        STToken token = peek();
        if (token.kind != SyntaxKind.RETURNS_KEYWORD) {
            endContext();
            return STNodeFactory.createEmptyNode();
        }

        STNode returnsKeyword = consume();
        STNode annot = parseAnnotations();
        STNode type = parseTypeDescriptor();

        endContext();
        return STNodeFactory.createReturnTypeDescriptor(returnsKeyword, annot, type);
    }

    /**
     * <p>
     * Parse a type descriptor. A type descriptor has the following structure.
     * </p>
     * <code>type-descriptor :=
     *      &nbsp;simple-type-descriptor<br/>
     *      &nbsp;| structured-type-descriptor<br/>
     *      &nbsp;| behavioral-type-descriptor<br/>
     *      &nbsp;| singleton-type-descriptor<br/>
     *      &nbsp;| union-type-descriptor<br/>
     *      &nbsp;| optional-type-descriptor<br/>
     *      &nbsp;| any-type-descriptor<br/>
     *      &nbsp;| anydata-type-descriptor<br/>
     *      &nbsp;| byte-type-descriptor<br/>
     *      &nbsp;| json-type-descriptor<br/>
     *      &nbsp;| type-descriptor-reference<br/>
     *      &nbsp;| ( type-descriptor )
     * <br/>    
     * type-descriptor-reference := qualified-identifier</code>
     * 
     * @return Parsed node
     */
    private STNode parseTypeDescriptor() {
        STToken token = peek();
        return parseTypeDescriptor(token.kind);
    }

    /**
     * <p>
     * Parse a type descriptor, given the next token kind.
     * </p>
     * 
     * @param tokenKind Next token kind
     * @return Parsed node
     */
    private STNode parseTypeDescriptor(SyntaxKind tokenKind) {
        switch (tokenKind) {
            case SIMPLE_TYPE:
            case SERVICE_KEYWORD:
                // simple type descriptor
                return parseSimpleTypeDescriptor();
            case IDENTIFIER_TOKEN:
                return parseTypeReference();
            case RECORD_KEYWORD:
                // Record type descriptor
                return parseRecordTypeDescriptor();
            case OBJECT_KEYWORD:
            case ABSTRACT_KEYWORD:
            case CLIENT_KEYWORD:
                // Object type descriptor
                return parseObjectTypeDescriptor();
                //Nil type descriptor '()'
            case OPEN_PAREN_TOKEN:
                return parseNilTypeDescriptor();
            default:
                STToken token = peek();
                Solution solution = recover(token, ParserRuleContext.TYPE_DESCRIPTOR);

                // If the parser recovered by inserting a token, then try to re-parse the same
                // rule with the inserted token. This is done to pick the correct branch
                // to continue the parsing.
                if (solution.action == Action.REMOVE) {
                    return solution.recoveredNode;
                }

                return parseTypeDescriptor(solution.tokenKind);
        }
    }

    /**
     * Parse simple type descriptor.
     * 
     * @return Parsed node
     */
    private STNode parseSimpleTypeDescriptor() {
        STToken node = peek();
        switch (node.kind) {
            case SIMPLE_TYPE:
            case SERVICE_KEYWORD:
                return consume();
            default:
                Solution sol = recover(peek(), ParserRuleContext.SIMPLE_TYPE_DESCRIPTOR);
                return sol.recoveredNode;
        }
    }

    /**
     * Parse annotation attachments.
     * 
     * @return Parsed node
     */
    private STNode parseAnnotations() {
        // TODO
        return STNodeFactory.createEmptyNode();
    }

    /**
     * <p>
     * Parse function body. A function body has the following structure.
     * </p>
     * <code>
     * function-body := function-body-block | external-function-body
     * external-function-body := = annots external ;
     * function-body-block := { [default-worker-init, named-worker-decl+] default-worker }
     * </code>
     * 
     * @return Parsed node
     */
    private STNode parseFunctionBody() {
        STToken token = peek();
        return parseFunctionBody(token.kind);
    }

    /**
     * Parse function body, given the next token kind.
     * 
     * @param tokenKind Next token kind
     * @return Parsed node
     */
    protected STNode parseFunctionBody(SyntaxKind tokenKind) {
        switch (tokenKind) {
            case EQUAL_TOKEN:
                return parseExternalFunctionBody();
            case OPEN_BRACE_TOKEN:
                return parseFunctionBodyBlock();
            default:
                STToken token = peek();
                Solution solution = recover(token, ParserRuleContext.FUNC_BODY);

                // If the parser recovered by inserting a token, then try to re-parse the same
                // rule with the inserted token. This is done to pick the correct branch
                // to continue the parsing.

                if (solution.action == Action.REMOVE) {
                    return solution.recoveredNode;
                }

                // If the recovered token is not something that can be re-parsed,
                // then don't try to re-parse the same rule.
                if (solution.tokenKind == SyntaxKind.NONE) {
                    return STNodeFactory.createMissingToken(solution.tokenKind);
                }

                return parseFunctionBody(solution.tokenKind);
        }
    }

    /**
     * <p>
     * Parse function body block. A function body block has the following structure.
     * </p>
     * 
     * <code>
     * function-body-block := { [default-worker-init, named-worker-decl+] default-worker }<br/>
     * default-worker-init := sequence-stmt<br/>
     * default-worker := sequence-stmt<br/>
     * named-worker-decl := worker worker-name return-type-descriptor { sequence-stmt }<br/>
     * worker-name := identifier<br/>
     * </code>
     * 
     * @return Parsed node
     */
    private STNode parseFunctionBodyBlock() {
        startContext(ParserRuleContext.FUNC_BODY_BLOCK);
        STNode openBrace = parseOpenBrace();
        STNode stmts = parseStatements(); // TODO: allow workers
        STNode closeBrace = parseCloseBrace();
        endContext();
        return STNodeFactory.createBlockStatement(openBrace, stmts, closeBrace);
    }

    /**
     * Check whether the given token is an end of a block.
     * 
     * @param tokenKind STToken to check
     * @return <code>true</code> if the token represents an end of a block. <code>false</code> otherwise
     */
    private boolean isEndOfBlockNode(SyntaxKind tokenKind) {
        switch (tokenKind) {
            case CLOSE_BRACE_TOKEN:
            case EOF_TOKEN:
            case CLOSE_BRACE_PIPE_TOKEN:
            case PUBLIC_KEYWORD:
            case FUNCTION_KEYWORD:
                // TODO: statements can also start from function-keyword. handle
                // this case similar to service-keyword.
            case ELSE_KEYWORD:
            case RESOURCE_KEYWORD:
                return true;
            case SERVICE_KEYWORD:
                return isServiceDeclStart(ParserRuleContext.STATEMENT);
            default:
                return false;
        }
    }

    private boolean isEndOfRecordTypeNode(SyntaxKind nextTokenKind) {
        STToken nexNextToken = peek(2);
        return isEndOfBlockNode(nextTokenKind) || isEndOfBlockNode(nexNextToken.kind);
    }

    private boolean isEndOfObjectTypeNode(SyntaxKind tokenKind, SyntaxKind nextNextTokenKind) {
        switch (tokenKind) {
            case CLOSE_BRACE_TOKEN:
            case EOF_TOKEN:
            case CLOSE_BRACE_PIPE_TOKEN:
            case TYPE_KEYWORD:
                return true;
            case SERVICE_KEYWORD:
                return isServiceDeclStart(ParserRuleContext.OBJECT_MEMBER);
            default:
                switch (nextNextTokenKind) {
                    case CLOSE_BRACE_TOKEN:
                    case EOF_TOKEN:
                    case CLOSE_BRACE_PIPE_TOKEN:
                    case TYPE_KEYWORD:
                        return true;
                    case SERVICE_KEYWORD:
                        return isServiceDeclStart(ParserRuleContext.OBJECT_MEMBER);
                    default:
                        return false;
                }
        }
    }

    /**
     * Parse type reference or variable reference.
     * 
     * @return Parsed node
     */
    private STNode parseStatementStartIdentifier() {
        return parseQualifiedIdentifier(ParserRuleContext.STATEMENT_START_IDENTIFIER);
    }

    /**
     * Parse variable name.
     * 
     * @return Parsed node
     */
    private STNode parseVariableName() {
        STToken token = peek();
        return parseVariableName(token.kind);
    }

    /**
     * Parse variable name.
     * 
     * @return Parsed node
     */
    private STNode parseVariableName(SyntaxKind tokenKind) {
        if (tokenKind == SyntaxKind.IDENTIFIER_TOKEN) {
            return consume();
        } else {
            Solution sol = recover(peek(), ParserRuleContext.VARIABLE_NAME);
            return sol.recoveredNode;
        }
    }

    /**
     * Parse open brace.
     * 
     * @return Parsed node
     */
    private STNode parseOpenBrace() {
        STToken token = peek();
        if (token.kind == SyntaxKind.OPEN_BRACE_TOKEN) {
            return consume();
        } else {
            Solution sol = recover(token, ParserRuleContext.OPEN_BRACE);
            return sol.recoveredNode;
        }
    }

    /**
     * Parse close brace.
     * 
     * @return Parsed node
     */
    private STNode parseCloseBrace() {
        STToken token = peek();
        if (token.kind == SyntaxKind.CLOSE_BRACE_TOKEN) {
            return consume();
        } else {
            Solution sol = recover(token, ParserRuleContext.CLOSE_BRACE);
            return sol.recoveredNode;
        }
    }

    /**
     * <p>
     * Parse external function body. An external function body has the following structure.
     * </p>
     * <code>
     * external-function-body := = annots external ;
     * </code>
     * 
     * @return Parsed node
     */
    private STNode parseExternalFunctionBody() {
        startContext(ParserRuleContext.EXTERNAL_FUNC_BODY);
        STNode assign = parseAssignOp();
        STNode annotation = parseAnnotations();
        STNode externalKeyword = parseExternalKeyword();
        STNode semicolon = parseSemicolon();

        endContext();
        return STNodeFactory.createExternalFunctionBody(SyntaxKind.EXTERNAL_FUNCTION_BODY, assign, annotation,
                externalKeyword, semicolon);
    }

    /**
     * Parse semicolon.
     * 
     * @return Parsed node
     */
    private STNode parseSemicolon() {
        STToken token = peek();
        if (token.kind == SyntaxKind.SEMICOLON_TOKEN) {
            return consume();
        } else {
            Solution sol = recover(token, ParserRuleContext.SEMICOLON);
            return sol.recoveredNode;
        }
    }

    /**
     * Parse <code>external</code> keyword.
     * 
     * @return Parsed node
     */
    private STNode parseExternalKeyword() {
        STToken token = peek();
        if (token.kind == SyntaxKind.EXTERNAL_KEYWORD) {
            return consume();
        } else {
            Solution sol = recover(token, ParserRuleContext.EXTERNAL_KEYWORD);
            return sol.recoveredNode;
        }
    }

    /*
     * Operators
     */

    /**
     * Parse assign operator.
     * 
     * @return Parsed node
     */
    private STNode parseAssignOp() {
        STToken token = peek();
        if (token.kind == SyntaxKind.EQUAL_TOKEN) {
            return consume();
        } else {
            Solution sol = recover(token, ParserRuleContext.ASSIGN_OP);
            return sol.recoveredNode;
        }
    }

    /**
     * Parse binary operator.
     * 
     * @return Parsed node
     */
    private STNode parseBinaryOperator() {
        STToken token = peek();
        if (isBinaryOperator(token.kind)) {
            return consume();
        } else {
            Solution sol = recover(token, ParserRuleContext.BINARY_OPERATOR);
            return sol.recoveredNode;
        }
    }

    /**
     * Check whether the given token kind is a binary operator.
     * 
     * @param kind STToken kind
     * @return <code>true</code> if the token kind refers to a binary operator. <code>false</code> otherwise
     */
    private boolean isBinaryOperator(SyntaxKind kind) {
        switch (kind) {
            case PLUS_TOKEN:
            case MINUS_TOKEN:
            case SLASH_TOKEN:
            case ASTERISK_TOKEN:
            case GT_TOKEN:
            case LT_TOKEN:
            case EQUAL_GT_TOKEN:
            case DOUBLE_EQUAL_TOKEN:
            case TRIPPLE_EQUAL_TOKEN:
            case LT_EQUAL_TOKEN:
            case GT_EQUAL_TOKEN:
            case NOT_EQUAL_TOKEN:
            case NOT_DOUBLE_EQUAL_TOKEN:
            case BITWISE_AND_TOKEN:
            case BITWISE_XOR_TOKEN:
            case PIPE_TOKEN:
            case LOGICAL_AND_TOKEN:
            case LOGICAL_OR_TOKEN:
                return true;
            default:
                return false;
        }
    }

    /**
     * Get the precedence of a given operator.
     * 
     * @param binaryOpKind Operator kind
     * @return Precedence of the given operator
     */
    private OperatorPrecedence getOpPrecedence(SyntaxKind binaryOpKind) {
        switch (binaryOpKind) {
            case ASTERISK_TOKEN: // multiplication
            case SLASH_TOKEN: // division
                return OperatorPrecedence.MULTIPLICATIVE;
            case PLUS_TOKEN:
            case MINUS_TOKEN:
                return OperatorPrecedence.ADDITIVE;
            case GT_TOKEN:
            case LT_TOKEN:
            case GT_EQUAL_TOKEN:
            case LT_EQUAL_TOKEN:
                return OperatorPrecedence.BINARY_COMPARE;
            case DOT_TOKEN:
            case OPEN_BRACKET_TOKEN:
            case OPEN_PAREN_TOKEN:
                return OperatorPrecedence.MEMBER_ACCESS;
            case DOUBLE_EQUAL_TOKEN:
            case TRIPPLE_EQUAL_TOKEN:
            case NOT_EQUAL_TOKEN:
            case NOT_DOUBLE_EQUAL_TOKEN:
                return OperatorPrecedence.EQUALITY;
            case BITWISE_AND_TOKEN:
                return OperatorPrecedence.BITWISE_AND;
            case BITWISE_XOR_TOKEN:
                return OperatorPrecedence.BITWISE_XOR;
            case PIPE_TOKEN:
                return OperatorPrecedence.BITWISE_OR;
            case LOGICAL_AND_TOKEN:
                return OperatorPrecedence.LOGICAL_AND;
            case LOGICAL_OR_TOKEN:
                return OperatorPrecedence.LOGICAL_OR;
            case TYPEOF_KEYWORD:
                return OperatorPrecedence.UNARY;
            default:
                throw new UnsupportedOperationException("Unsupported binary operator '" + binaryOpKind + "'");
        }
    }

    /**
     * <p>
     * Get the operator kind to insert during recovery, given the precedence level.
     * </p>
     * 
     * @param opPrecedenceLevel Precedence of the given operator
     * @return Kind of the operator to insert
     */
    private SyntaxKind getOperatorKindToInsert(OperatorPrecedence opPrecedenceLevel) {
        switch (opPrecedenceLevel) {
            case MULTIPLICATIVE:
                return SyntaxKind.ASTERISK_TOKEN;
            case ADDITIVE:
                return SyntaxKind.PLUS_TOKEN;
            case BINARY_COMPARE:
                return SyntaxKind.LT_TOKEN;
            case EQUALITY:
                return SyntaxKind.DOUBLE_EQUAL_TOKEN;
            case BITWISE_AND:
                return SyntaxKind.BITWISE_AND_TOKEN;
            case BITWISE_XOR:
                return SyntaxKind.BITWISE_XOR_TOKEN;
            case BITWISE_OR:
                return SyntaxKind.PIPE_TOKEN;
            case LOGICAL_AND:
                return SyntaxKind.LOGICAL_AND_TOKEN;
            case LOGICAL_OR:
                return SyntaxKind.LOGICAL_OR_TOKEN;
            default:
                throw new UnsupportedOperationException(
                        "Unsupported operator precedence level'" + opPrecedenceLevel + "'");
        }
    }

    /**
     * <p>
     * Parse a module type definition.
     * </p>
     * <code>module-type-defn := metadata [public] type identifier type-descriptor ;</code>
     * 
     * @return Parsed node
     */
    private STNode parseModuleTypeDefinition(STNode modifier) {
        startContext(ParserRuleContext.MODULE_TYPE_DEFINITION);

        STNode typeKeyword = parseTypeKeyword();
        STNode typeName = parseTypeName();
        STNode typeDescriptor = parseTypeDescriptor();
        STNode semicolon = parseSemicolon();

        endContext();
        return STNodeFactory.createModuleTypeDefinition(modifier, typeKeyword, typeName, typeDescriptor, semicolon);
    }

    /**
     * Parse type keyword.
     * 
     * @return Parsed node
     */
    private STNode parseTypeKeyword() {
        STToken token = peek();
        if (token.kind == SyntaxKind.TYPE_KEYWORD) {
            return consume();
        } else {
            Solution sol = recover(token, ParserRuleContext.TYPE_KEYWORD);
            return sol.recoveredNode;
        }
    }

    /**
     * Parse type name.
     * 
     * @return Parsed node
     */
    private STNode parseTypeName() {
        STToken token = peek();
        if (token.kind == SyntaxKind.IDENTIFIER_TOKEN) {
            return consume();
        } else {
            Solution sol = recover(token, ParserRuleContext.TYPE_NAME);
            return sol.recoveredNode;
        }
    }

    /**
     * <p>
     * Parse record type descriptor. A record type descriptor body has the following structure.
     * </p>
     * 
     * <code>record-type-descriptor := inclusive-record-type-descriptor | exclusive-record-type-descriptor
     * <br/><br/>inclusive-record-type-descriptor := record { field-descriptor* }
     * <br/><br/>exclusive-record-type-descriptor := record {| field-descriptor* [record-rest-descriptor] |}
     * </code>
     * 
     * @return Parsed node
     */
    private STNode parseRecordTypeDescriptor() {
        startContext(ParserRuleContext.RECORD_TYPE_DESCRIPTOR);
        STNode recordKeyword = parseRecordKeyword();
        STNode bodyStartDelimiter = parseRecordBodyStartDelimiter();

        boolean isInclusive = bodyStartDelimiter.kind == SyntaxKind.OPEN_BRACE_TOKEN;
        STNode fields = parseFieldDescriptors(isInclusive);

        STNode bodyEndDelimiter = parseRecordBodyCloseDelimiter();
        endContext();

        return STNodeFactory.createRecordTypeDescriptor(recordKeyword, bodyStartDelimiter, fields, bodyEndDelimiter);
    }

    /**
     * Parse record body start delimiter.
     * 
     * @return Parsed node
     */
    private STNode parseRecordBodyStartDelimiter() {
        STToken token = peek();
        return parseRecordBodyStartDelimiter(token.kind);
    }

    private STNode parseRecordBodyStartDelimiter(SyntaxKind kind) {
        switch (kind) {
            case OPEN_BRACE_PIPE_TOKEN:
                return parseClosedRecordBodyStart();
            case OPEN_BRACE_TOKEN:
                return parseOpenBrace();
            default:
                STToken token = peek();
                Solution solution = recover(token, ParserRuleContext.RECORD_BODY_START);

                // If the parser recovered by inserting a token, then try to re-parse the same
                // rule with the inserted token. This is done to pick the correct branch
                // to continue the parsing.
                if (solution.action == Action.REMOVE) {
                    return solution.recoveredNode;
                }

                return parseRecordBodyStartDelimiter(solution.tokenKind);
        }
    }

    /**
     * Parse closed-record body start delimiter.
     * 
     * @return Parsed node
     */
    private STNode parseClosedRecordBodyStart() {
        STToken token = peek();
        if (token.kind == SyntaxKind.OPEN_BRACE_PIPE_TOKEN) {
            return consume();
        } else {
            Solution sol = recover(token, ParserRuleContext.CLOSED_RECORD_BODY_START);
            return sol.recoveredNode;
        }
    }

    /**
     * Parse record body close delimiter.
     * 
     * @return Parsed node
     */
    private STNode parseRecordBodyCloseDelimiter() {
        STToken token = peek();
        return parseRecordBodyCloseDelimiter(token.kind);
    }

    private STNode parseRecordBodyCloseDelimiter(SyntaxKind kind) {
        switch (kind) {
            case CLOSE_BRACE_PIPE_TOKEN:
                return parseClosedRecordBodyEnd();
            case CLOSE_BRACE_TOKEN:
                return parseCloseBrace();
            default:
                STToken token = peek();
                Solution solution = recover(token, ParserRuleContext.RECORD_BODY_END);

                // If the parser recovered by inserting a token, then try to re-parse the same
                // rule with the inserted token. This is done to pick the correct branch
                // to continue the parsing.
                if (solution.action == Action.REMOVE) {
                    return solution.recoveredNode;
                }

                return parseRecordBodyCloseDelimiter(solution.tokenKind);
        }
    }

    /**
     * Parse closed-record body end delimiter.
     * 
     * @return Parsed node
     */
    private STNode parseClosedRecordBodyEnd() {
        STToken token = peek();
        if (token.kind == SyntaxKind.CLOSE_BRACE_PIPE_TOKEN) {
            return consume();
        } else {
            Solution sol = recover(token, ParserRuleContext.CLOSED_RECORD_BODY_END);
            return sol.recoveredNode;
        }
    }

    /**
     * Parse record keyword.
     * 
     * @return Parsed node
     */
    private STNode parseRecordKeyword() {
        STToken token = peek();
        if (token.kind == SyntaxKind.RECORD_KEYWORD) {
            return consume();
        } else {
            Solution sol = recover(token, ParserRuleContext.RECORD_KEYWORD);
            return sol.recoveredNode;
        }
    }

    /**
     * <p>
     * Parse field descriptors.
     * </p>
     * 
     * @return Parsed node
     */
    private STNode parseFieldDescriptors(boolean isInclusive) {
        ArrayList<STNode> recordFields = new ArrayList<>();
        STToken token = peek();
        while (!isEndOfRecordTypeNode(token.kind)) {
            STNode field = parseFieldOrRestDescriptor(isInclusive);
            recordFields.add(field);
            token = peek();

            if (field.kind == SyntaxKind.RECORD_REST_TYPE) {
                break;
            }
        }

        // Following loop will only run if there are more fields after the rest type descriptor.
        // Try to parse them and mark as invalid.
        while (!isEndOfRecordTypeNode(token.kind)) {
            parseFieldOrRestDescriptor(isInclusive);
            // TODO: Mark these nodes as error/invalid nodes.
            this.errorHandler.reportInvalidNode(token, "cannot have more fields after the rest type descriptor");
            token = peek();
        }

        return STNodeFactory.createNodeList(recordFields);
    }

    /**
     * <p>
     * Parse field descriptor or rest descriptor.
     * </p>
     * 
     * <code>
     * <br/><br/>field-descriptor := individual-field-descriptor | record-type-reference
     * <br/><br/><br/>individual-field-descriptor := metadata type-descriptor field-name [? | default-value] ;
     * <br/><br/>field-name := identifier
     * <br/><br/>default-value := = expression
     * <br/><br/>record-type-reference := * type-reference ;
     * <br/><br/>record-rest-descriptor := type-descriptor ... ;
     * </code>
     * 
     * @return Parsed node
     */
    private STNode parseFieldOrRestDescriptor(boolean isInclusive) {
        startContext(ParserRuleContext.RECORD_FIELD);

        // record-type-reference
        STToken token = peek();
        if (token.kind == SyntaxKind.ASTERISK_TOKEN) {
            STNode asterisk = consume();
            STNode type = parseTypeReference();
            STNode semicolonToken = parseSemicolon();
            endContext();
            return STNodeFactory.createTypeReference(asterisk, type, semicolonToken);
        }

        // individual-field-descriptor
        STNode type = parseTypeDescriptor();
        STNode fieldOrRestDesc;
        if (isInclusive) {
            STNode fieldName = parseVariableName();
            fieldOrRestDesc = parseFieldDescriptorRhs(type, fieldName);
        } else {
            fieldOrRestDesc = parseFieldOrRestDescriptorRhs(type);
        }

        endContext();
        return fieldOrRestDesc;
    }

    /**
     * Parse type reference.
     * <code>type-reference := identifier | qualified-identifier</code>
     * 
     * @return Type reference node
     */
    private STNode parseTypeReference() {
        return parseQualifiedIdentifier(ParserRuleContext.TYPE_REFERENCE);
    }

    /**
     * Parse identifier or qualified identifier.
     * 
     * @return Identifier node
     */
    private STNode parseQualifiedIdentifier(ParserRuleContext currentCtx) {
        STToken token = peek();
        if (token.kind == SyntaxKind.IDENTIFIER_TOKEN) {
            STNode typeRefOrPkgRef = consume();
            return parseQualifiedIdentifier(typeRefOrPkgRef);
        } else {
            Solution sol = recover(token, currentCtx);
            return sol.recoveredNode;
        }
    }

    /**
     * @param identifier
     * @return
     */
    private STNode parseQualifiedIdentifier(STNode identifier) {
        STToken nextToken = peek(1);
        if (nextToken.kind != SyntaxKind.COLON_TOKEN) {
            return identifier;
        }

        STToken nextNextToken = peek(2);
        if (nextNextToken.kind == SyntaxKind.IDENTIFIER_TOKEN) {
            STToken colon = consume();
            STToken varOrFuncName = consume();
            return STNodeFactory.createQualifiedIdentifier(identifier, colon, varOrFuncName);
        } else {
            this.errorHandler.removeInvalidToken();
            return parseQualifiedIdentifier(identifier);
        }
    }

    /**
     * Parse RHS of a field or rest type descriptor.
     * 
     * @return Parsed node
     */
    private STNode parseFieldOrRestDescriptorRhs(STNode type) {
        STToken token = peek();
        return parseFieldOrRestDescriptorRhs(token.kind, type);
    }

    private STNode parseFieldOrRestDescriptorRhs(SyntaxKind kind, STNode type) {
        switch (kind) {
            case ELLIPSIS_TOKEN:
                STNode ellipsis = parseEllipsis();
                STNode semicolonToken = parseSemicolon();
                return STNodeFactory.createRecordRestDescriptor(type, ellipsis, semicolonToken);
            case IDENTIFIER_TOKEN:
                STNode fieldName = parseVariableName();
                return parseFieldDescriptorRhs(type, fieldName);
            default:
                STToken token = peek();
                Solution solution = recover(token, ParserRuleContext.FIELD_OR_REST_DESCIPTOR_RHS, type);

                // If the parser recovered by inserting a token, then try to re-parse the same
                // rule with the inserted token. This is done to pick the correct branch
                // to continue the parsing.
                if (solution.action == Action.REMOVE) {
                    return solution.recoveredNode;
                }

                return parseFieldOrRestDescriptorRhs(solution.tokenKind, type);
        }
    }

    /**
     * <p>
     * Parse field descriptor rhs.
     * </p>
     * 
     * @return Parsed node
     */
    private STNode parseFieldDescriptorRhs(STNode type, STNode fieldName) {
        STToken token = peek();
        return parseFieldDescriptorRhs(token.kind, type, fieldName);
    }

    /**
     * <p>
     * Parse field descriptor rhs.
     * </p>
     * 
     * <code>
     * field-descriptor := [? | default-value] ;
     * <br/>default-value := = expression
     * </code>
     * 
     * @return Parsed node
     */
    private STNode parseFieldDescriptorRhs(SyntaxKind kind, STNode type, STNode fieldName) {
        switch (kind) {
            case SEMICOLON_TOKEN:
                STNode questionMarkToken = STNodeFactory.createEmptyNode();
                STNode semicolonToken = parseSemicolon();
                return STNodeFactory.createRecordField(type, fieldName, questionMarkToken, semicolonToken);
            case QUESTION_MARK_TOKEN:
                questionMarkToken = parseQuestionMark();
                semicolonToken = parseSemicolon();
                return STNodeFactory.createRecordField(type, fieldName, questionMarkToken, semicolonToken);
            case EQUAL_TOKEN:
                // parseRecordDefaultValue();
                STNode equalsToken = parseAssignOp();
                STNode expression = parseExpression();
                semicolonToken = parseSemicolon();
                return STNodeFactory.createRecordFieldWithDefaultValue(type, fieldName, equalsToken, expression,
                        semicolonToken);
            default:
                STToken token = peek();
                Solution solution = recover(token, ParserRuleContext.FIELD_DESCRIPTOR_RHS, type, fieldName);

                // If the parser recovered by inserting a token, then try to re-parse the same
                // rule with the inserted token. This is done to pick the correct branch
                // to continue the parsing.
                if (solution.action == Action.REMOVE) {
                    return solution.recoveredNode;
                }

                return parseFieldDescriptorRhs(solution.tokenKind, type, fieldName);
        }
    }

    /**
     * Parse question mark.
     * 
     * @return Parsed node
     */
    private STNode parseQuestionMark() {
        STToken token = peek();
        if (token.kind == SyntaxKind.QUESTION_MARK_TOKEN) {
            return consume(); // '?' token
        } else {
            Solution sol = recover(token, ParserRuleContext.QUESTION_MARK);
            return sol.recoveredNode;
        }
    }

    /*
     * Statements
     */

    /**
     * Parse statements, until an end of a block is reached.
     * 
     * @return Parsed node
     */
    private STNode parseStatements() {
        STToken token = peek();

        ArrayList<STNode> stmts = new ArrayList<>();
        while (!isEndOfBlockNode(token.kind)) {
            STNode stmt = parseStatement();
            if (stmt == null) {
                break;
            }
            stmts.add(stmt);
            token = peek();
        }

        return STNodeFactory.createNodeList(stmts);
    }

    /**
     * Parse a single statement.
     * 
     * @return Parsed node
     */
    protected STNode parseStatement() {
        STToken token = peek();
        return parseStatement(token.kind);
    }

    /**
     * Parse a single statement, given the next token kind.
     * 
     * @param tokenKind Next tokenKind
     * @return Parsed node
     */
    private STNode parseStatement(SyntaxKind tokenKind) {
        switch (tokenKind) {
            case FINAL_KEYWORD:
                STNode finalKeyword = parseFinalKeyword();
                return parseVariableDeclStmt(finalKeyword);
            // TODO: add all 'type starting tokens' here. should be same as 'parseTypeDescriptor(...)'
            case SIMPLE_TYPE:
            case SERVICE_KEYWORD:
            case RECORD_KEYWORD:
            case OBJECT_KEYWORD:
            case ABSTRACT_KEYWORD:
            case CLIENT_KEYWORD:
                //Nil type descriptor '()'
            case OPEN_PAREN_TOKEN:
                // If the statement starts with a type, then its a var declaration.
                // This is an optimization since if we know the next token is a type, then
                // we can parse the var-def faster.
                finalKeyword = STNodeFactory.createEmptyNode();
                return parseVariableDeclStmt(finalKeyword);
            case IDENTIFIER_TOKEN:
                // If the statement starts with an identifier, it could be either an assignment
                // statement or a var-decl-stmt with a user defined type.
                return parseAssignmentOrVarDecl();
            case IF_KEYWORD:
                return parseIfElseBlock();
            case WHILE_KEYWORD:
                return parseWhileStatement();
            case PANIC_KEYWORD:
                return parsePanicStatement();
            case CHECK_KEYWORD:
            case CHECKPANIC_KEYWORD:
                return parseCallStatementWithCheck();
            case CONTINUE_KEYWORD:
                return parseContinueStatement();
            case BREAK_KEYWORD:
                return parseBreakStatement();
            case RETURN_KEYWORD:
                return parseReturnStatement();
            default:
                // If the next token in the token stream does not match to any of the statements and
                // if it is not the end of statement, then try to fix it and continue.
                if (isEndOfBlockNode(tokenKind)) {
                    return null;
                }

                STToken token = peek();
                Solution solution = recover(token, ParserRuleContext.STATEMENT);

                // If the parser recovered by inserting a token, then try to re-parse the same
                // rule with the inserted token. This is done to pick the correct branch
                // to continue the parsing.
                if (solution.action == Action.REMOVE) {
                    return solution.recoveredNode;
                }

                return parseStatement(solution.tokenKind);
        }
    }

    /**
     * <p>
     * Parse local variable declaration statement. A local variable declaration can take following format.
     * </p>
     * 
     * <code>
     * local-var-decl-stmt := local-init-var-decl-stmt | local-no-init-var-decl-stmt
     * <br/><br/>
     * local-init-var-decl-stmt := [annots] [final] typed-binding-pattern = action-or-expr ;
     * <br/><br/>
     * local-no-init-var-decl-stmt := [annots] [final] type-descriptor variable-name ;
     * </code>
     * 
     * @param finalKeyword Final keywrod
     * @return Parsed node
     */
    private STNode parseVariableDeclStmt(STNode finalKeyword) {
        startContext(ParserRuleContext.VAR_DECL_STMT);
        STNode type = parseTypeDescriptor();
        STNode varName = parseVariableName();
        STNode varDecl = parseVarDeclRhs(finalKeyword, type, varName);
        endContext();
        return varDecl;
    }

    /**
     * Parse final keyword.
     * 
     * @return Parsed node
     */
    private STNode parseFinalKeyword() {
        STToken token = peek();
        if (token.kind == SyntaxKind.FINAL_KEYWORD) {
            return consume();
        } else {
            Solution sol = recover(token, ParserRuleContext.FINAL_KEYWORD);
            return sol.recoveredNode;
        }
    }

    /**
     * <p>
     * Parse the right hand side of a variable declaration statement.
     * </p>
     * <code>
     * var-decl-rhs := ; | = action-or-expr ;
     * </code>
     * 
     * @return Parsed node
     */
    private STNode parseVarDeclRhs(STNode finalKeyword, STNode type, STNode varName) {
        STToken token = peek();
        return parseVarDeclRhs(token.kind, finalKeyword, type, varName);
    }

    /**
     * Parse the right hand side of a variable declaration statement, given the
     * next token kind.
     * 
     * @param tokenKind Next token kind
     * @return Parsed node
     */
    private STNode parseVarDeclRhs(SyntaxKind tokenKind, STNode finalKeyword, STNode type, STNode varName) {
        STNode assign;
        STNode expr;
        STNode semicolon;

        switch (tokenKind) {
            case EQUAL_TOKEN:
                assign = parseAssignOp();
                expr = parseExpression();
                semicolon = parseSemicolon();
                break;
            case SEMICOLON_TOKEN:
                assign = STNodeFactory.createEmptyNode();
                expr = STNodeFactory.createEmptyNode();
                semicolon = parseSemicolon();
                break;
            default:
                STToken token = peek();
                Solution solution = recover(token, ParserRuleContext.VAR_DECL_STMT_RHS, finalKeyword, type, varName);

                // If the parser recovered by inserting a token, then try to re-parse the same
                // rule with the inserted token. This is done to pick the correct branch
                // to continue the parsing.
                if (solution.action == Action.REMOVE) {
                    return solution.recoveredNode;
                }

                return parseVarDeclRhs(solution.tokenKind, finalKeyword, type, varName);
        }

        return STNodeFactory.createVariableDeclaration(SyntaxKind.VARIABLE_DECL, finalKeyword, type, varName, assign,
                expr, semicolon);
    }

    /**
     * If the statement starts with an identifier, it could be either an assignment statement or
     * a var-decl-stmt with a user defined type. This method will parse such ambiguous scenarios.
     * 
     * @return Parsed node
     */
    private STNode parseAssignmentOrVarDecl() {
        startContext(ParserRuleContext.ASSIGNMENT_OR_VAR_DECL_STMT);
        STNode identifier = parseStatementStartIdentifier();
        STNode assignmentOrVarDecl = parseAssignmentOrVarDeclRhs(identifier);
        endContext();
        return assignmentOrVarDecl;
    }

    /**
     * Parse the second portion of an assignment statement or a var-decl statement when ambiguous.
     * 
     * @param typeOrVarName Type name or variable name
     * @return Parsed node
     */
    private STNode parseAssignmentOrVarDeclRhs(STNode typeOrVarName) {
        STToken token = peek();
        return parseAssignmentOrVarDeclRhs(token.kind, typeOrVarName);
    }

    /**
     * Parse the second portion of an assignment statement or a var-decl statement when ambiguous,
     * given the next token kind.
     * 
     * @param nextTokenKind Next token kind
     * @param identifier Identifier at the start of the statement
     * @return Parsed node
     */
    private STNode parseAssignmentOrVarDeclRhs(SyntaxKind nextTokenKind, STNode identifier) {
        switch (nextTokenKind) {
            case IDENTIFIER_TOKEN:
                STNode varName = parseVariableName();
                STNode finalKeyword = STNodeFactory.createEmptyNode();
                return parseVarDeclRhs(finalKeyword, identifier, varName);
            case EQUAL_TOKEN:
                return parseAssignmentStmtRhs(identifier);
            case OPEN_PAREN_TOKEN:
            case DOT_TOKEN:
            case OPEN_BRACKET_TOKEN:
                STNode expr = parseExpressionRhs(identifier, true);
                switch (expr.kind) {
                    case METHOD_CALL:
                    case FUNCTION_CALL:
                        return parseCallStatement(expr);
                    case FIELD_ACCESS:
                    case MEMBER_ACCESS:
                        STToken nextToken = peek();
                        if (isCompoundBinaryOperator(nextToken.kind)) {
                            return parseCompoundAssignmentStmtRhs(expr);
                        }
                        return parseAssignmentStmtRhs(expr);
                    default:
                        // TODO: Add proper error reporting
                        this.errorHandler.reportInvalidNode(null,
                                "left hand side of an assignment must be a variable reference");
                        return parseCallStatement(expr);
                }
            default:
                // If its a binary oerator then this can be a compound assignment statement
                if (isCompoundBinaryOperator(nextTokenKind)) {
                    return parseCompoundAssignmentStmtRhs(identifier);
                }
                STToken token = peek();
                Solution solution = recover(token, ParserRuleContext.ASSIGNMENT_OR_VAR_DECL_STMT_RHS, identifier);

                // If the parser recovered by inserting a token, then try to re-parse the same
                // rule with the inserted token. This is done to pick the correct branch
                // to continue the parsing.
                if (solution.action == Action.REMOVE) {
                    return solution.recoveredNode;
                }

                return parseAssignmentOrVarDeclRhs(solution.tokenKind, identifier);
        }
    }

    /**
     * <p>
     * Parse assignment statement, which takes the following format.
     * </p>
     * <code>assignment-stmt := lvexpr = action-or-expr ;</code>
     * 
     * @return Parsed node
     */
    private STNode parseAssignmentStmt() {
        startContext(ParserRuleContext.ASSIGNMENT_STMT);
        STNode varName = parseVariableName();
        STNode assignmentStmt = parseAssignmentStmtRhs(varName);
        endContext();
        return assignmentStmt;
    }

    /**
     * <p>
     * Parse the RHS portion of the assignment.
     * </p>
     * <code>assignment-stmt-rhs := = action-or-expr ;</code>
     * 
     * @param expression LHS expression
     * @return Parsed node
     */
    private STNode parseAssignmentStmtRhs(STNode expression) {
        STNode assign = parseAssignOp();
        STNode expr = parseExpression();
        STNode semicolon = parseSemicolon();
        return STNodeFactory.createAssignmentStatement(SyntaxKind.ASSIGNMENT_STATEMENT, expression, assign, expr,
                semicolon);
    }

    /*
     * Expressions
     */

    /**
     * Parse expression. This will start parsing expressions from the lowest level of precedence.
     * 
     * @return Parsed node
     */
    private STNode parseExpression() {
        return parseExpression(OperatorPrecedence.LOGICAL_OR, false);
    }

    /**
     * Parse an expression that has an equal or higher precedence than a given level.
     * 
     * @param precedenceLevel Precedence level of expression to be parsed
     * @return Parsed node
     */
    private STNode parseExpression(OperatorPrecedence precedenceLevel, boolean isAssignmentLhs) {
        STNode expr = parseTerminalExpression();
        return parseExpressionRhs(precedenceLevel, expr, isAssignmentLhs);
    }

    /**
     * Parse terminal expressions. A terminal expression has the highest precedence level
     * out of all expressions, and will be at the leaves of an expression tree.
     * 
     * @return Parsed node
     */
    private STNode parseTerminalExpression() {
        STToken token = peek();
        return parseTerminalExpression(token.kind);
    }

    private STNode parseTerminalExpression(SyntaxKind kind) {
        // TODO: Whenever a new expression start is added, make sure to
        // add it to all the other places as well.
        switch (kind) {
            case DECIMAL_INTEGER_LITERAL:
            case HEX_INTEGER_LITERAL:
            case STRING_LITERAL:
                return parseLiteral();
            case IDENTIFIER_TOKEN:
                return parseQualifiedIdentifier(ParserRuleContext.VARIABLE_NAME);
            case OPEN_PAREN_TOKEN:
                return parseBracedExpression();
            case TRUE_KEYWORD:
            case FALSE_KEYWORD:
                return parseBooleanLiteral();
            case CHECK_KEYWORD:
            case CHECKPANIC_KEYWORD:
                return parseCheckExpression();
            case OPEN_BRACE_TOKEN:
                return parseMappingConstructorExpr();
            case TYPEOF_KEYWORD:
                return parseTypeofExpression();
            default:
                Solution solution = recover(peek(), ParserRuleContext.EXPRESSION);
                return solution.recoveredNode;
        }
    }

    private STNode parseExpressionRhs(STNode lhsExpr) {
        return parseExpressionRhs(OperatorPrecedence.LOGICAL_OR, lhsExpr, false);
    }

    /**
     * Parse the right-hand-side of an expression.
     * 
     * @return Parsed node
     */
    private STNode parseExpressionRhs(STNode lhsExpr, boolean isAssignmentLhs) {
        return parseExpressionRhs(OperatorPrecedence.LOGICAL_OR, lhsExpr, isAssignmentLhs);
    }

    /**
     * <p>
     * Parse the right-hand-side of an expression.
     * </p>
     * <code>expr-rhs := (binary-op expression 
     *                              | dot identifier 
     *                              | open-bracket expression close-bracket
     *                          )*</code>
     * 
     * @param precedenceLevel Precedence level of the expression that is being parsed currently
     * @param lhsExpr LHS expression of the expression
     * @return Parsed node
     */
    private STNode parseExpressionRhs(OperatorPrecedence precedenceLevel, STNode lhsExpr, boolean isAssignmentLhs) {
        STToken token = peek();
        return parseExpressionRhs(precedenceLevel, token.kind, lhsExpr, isAssignmentLhs);
    }

    /**
     * Parse the right hand side of an expression given the next token kind.
     * 
     * @param currentPrecedenceLevel Precedence level of the expression that is being parsed currently
     * @param tokenKind Next token kind
     * @return Parsed node
     */
    private STNode parseExpressionRhs(OperatorPrecedence currentPrecedenceLevel, SyntaxKind tokenKind, STNode lhsExpr,
                                      boolean isAssignmentLhs) {
        if (isEndOfExpression(tokenKind, isAssignmentLhs)) {
            return lhsExpr;
        }

        if (!isValidExprRhsStart(tokenKind)) {
            STToken token = peek();
            Solution solution = recover(token, ParserRuleContext.EXPRESSION_RHS, lhsExpr);

            // If the current rule was recovered by removing a token,
            // then this entire rule is already parsed while recovering.
            // so we done need to parse the remaining of this rule again.
            // Proceed only if the recovery action was an insertion.
            if (solution.action == Action.REMOVE) {
                return solution.recoveredNode;
            }

            // If the parser recovered by inserting a token, then try to re-parse the same
            // rule with the inserted token. This is done to pick the correct branch to
            // continue the parsing.
            if (solution.ctx == ParserRuleContext.BINARY_OPERATOR) {
                // We come here if the operator is missing. Treat this as injecting an operator
                // that matches to the current operator precedence level, and continue.
                SyntaxKind binaryOpKind = getOperatorKindToInsert(currentPrecedenceLevel);
                return parseExpressionRhs(currentPrecedenceLevel, binaryOpKind, lhsExpr, isAssignmentLhs);
            } else {
                return parseExpressionRhs(currentPrecedenceLevel, solution.tokenKind, lhsExpr, isAssignmentLhs);
            }
        }

        // If the precedence level of the operator that was being parsed is higher than
        // the newly found (next) operator, then return and finish the previous expr,
        // because it has a higher precedence.
        OperatorPrecedence nextOperatorPrecedence = getOpPrecedence(tokenKind);
        if (currentPrecedenceLevel.isHigherThan(nextOperatorPrecedence)) {
            return lhsExpr;
        }

        STNode newLhsExpr;
        switch (tokenKind) {
            case OPEN_PAREN_TOKEN:
                newLhsExpr = parseFuncCall(lhsExpr);
                break;
            case OPEN_BRACKET_TOKEN:
                newLhsExpr = parseMemberAccessExpr(lhsExpr);
                break;
            case DOT_TOKEN:
                newLhsExpr = parseFieldAccessOrMethodCall(lhsExpr);
                break;
            default:
                STNode operator = parseBinaryOperator();

                // Parse the expression that follows the binary operator, until a operator
                // with different precedence is encountered. If an operator with a lower
                // precedence is reached, then come back here and finish the current
                // binary expr. If a an operator with higher precedence level is reached,
                // then complete that binary-expr, come back here and finish the current expr.
                STNode rhsExpr = parseExpression(nextOperatorPrecedence, isAssignmentLhs);
                newLhsExpr =
                        STNodeFactory.createBinaryExpression(SyntaxKind.BINARY_EXPRESSION, lhsExpr, operator, rhsExpr);
                break;
        }

        // Then continue the operators with the same precedence level.
        return parseExpressionRhs(currentPrecedenceLevel, newLhsExpr, isAssignmentLhs);
    }

    private boolean isValidExprRhsStart(SyntaxKind tokenKind) {
        switch (tokenKind) {
            case OPEN_PAREN_TOKEN:
            case DOT_TOKEN:
            case OPEN_BRACKET_TOKEN:
                return true;
            default:
                return isBinaryOperator(tokenKind);
        }
    }

    /**
     * Parse member access expression.
     * 
     * @param lhsExpr Container expression
     * @return Member access expression
     */
    private STNode parseMemberAccessExpr(STNode lhsExpr) {
        // Next token is already validated before coming here. Hence just consume.
        STNode openBracket = consume();

        STNode keyExpr;
        if (peek().kind == SyntaxKind.CLOSE_BRACKET_TOKEN) {
            this.errorHandler.reportMissingTokenError("missing expression");
            keyExpr = STNodeFactory.createMissingToken(SyntaxKind.IDENTIFIER_TOKEN);
        } else {
            keyExpr = parseExpression();
        }
        STNode closeBracket = parseCloseBracket();
        return STNodeFactory.createMemberAccessExpression(lhsExpr, openBracket, keyExpr, closeBracket);
    }

    /**
     * Parse close bracket.
     * 
     * @return Parsed node
     */
    private STNode parseCloseBracket() {
        STToken token = peek();
        if (token.kind == SyntaxKind.CLOSE_BRACKET_TOKEN) {
            return consume();
        } else {
            Solution sol = recover(token, ParserRuleContext.CLOSE_BRACKET);
            return sol.recoveredNode;
        }
    }

    /**
     * Parse field access expression and method call expression.
     * 
     * @param lhsExpr Preceding expression of the field access or method call
     * @return One of <code>field-access-expression</code> or <code>method-call-expression</code>.
     */
    private STNode parseFieldAccessOrMethodCall(STNode lhsExpr) {
        STNode dotToken = parseDotToken();
        STNode fieldOrMethodName = parseIdentifier(ParserRuleContext.FIELD_OR_FUNC_NAME);

        STToken nextToken = peek();
        if (nextToken.kind == SyntaxKind.OPEN_PAREN_TOKEN) {
            // function invocation
            STNode openParen = parseOpenParenthesis();
            STNode args = parseArgsList();
            STNode closeParen = parseCloseParenthesis();
            return STNodeFactory.createMethodCallExpression(lhsExpr, dotToken, fieldOrMethodName, openParen, args,
                    closeParen);
        }

        // Everything else is field-access
        return STNodeFactory.createFieldAccessExpression(lhsExpr, dotToken, fieldOrMethodName);
    }

    /**
     * <p>
     * Parse braced expression.
     * </p>
     * <code>braced-expr := ( expression )</code>
     * 
     * @return Parsed node
     */
    private STNode parseBracedExpression() {
        STNode openParen = parseOpenParenthesis();
        STNode expr = parseExpression();
        STNode closeParen = parseCloseParenthesis();
        return STNodeFactory.createBracedExpression(SyntaxKind.BRACED_EXPRESSION, openParen, expr, closeParen);
    }

    /**
     * Check whether the given token is an end of a expression.
     * 
     * @param tokenKind Token to check
     * @return <code>true</code> if the token represents an end of a block. <code>false</code> otherwise
     */
    private boolean isEndOfExpression(SyntaxKind tokenKind, boolean isAssignmentLhs) {
        switch (tokenKind) {
            case CLOSE_BRACE_TOKEN:
            case OPEN_BRACE_TOKEN:
            case CLOSE_PAREN_TOKEN:
            case CLOSE_BRACKET_TOKEN:
            case SEMICOLON_TOKEN:
            case COMMA_TOKEN:
            case PUBLIC_KEYWORD:
            case FUNCTION_KEYWORD:
            case EOF_TOKEN:
            case SIMPLE_TYPE:
            case CONST_KEYWORD:
            case LISTENER_KEYWORD:
            case EQUAL_TOKEN:
                return true;
            default:
                if (isAssignmentLhs) {
                    return isBinaryOperator(tokenKind);
                }
                return false;
        }
    }

    /**
     * Parse expressions that references variable or functions at the start of the expression.
     * 
     * @return Parsed node
     */
    private STNode parseLiteral() {
        return consume();
    }

    /**
     * Parse function call expression.
     * <code>function-call-expr := function-reference ( arg-list )
     * function-reference := variable-reference</code>
     * 
     * @param identifier Function name
     * @return Function call expression
     */
    private STNode parseFuncCall(STNode identifier) {
        STNode openParen = parseOpenParenthesis();
        STNode args = parseArgsList();
        STNode closeParen = parseCloseParenthesis();
        return STNodeFactory.createFunctionCallExpression(identifier, openParen, args, closeParen);
    }

    /**
     * Parse function call argument list.
     * 
     * @return Parsed agrs list
     */
    private STNode parseArgsList() {
        startContext(ParserRuleContext.ARG_LIST);
        ArrayList<STNode> argsList = new ArrayList<>();

        STToken token = peek();
        if (isEndOfParametersList(token.kind)) {
            STNode args = STNodeFactory.createNodeList(argsList);
            endContext();
            return args;
        }

        SyntaxKind lastProcessedArgKind = parseFirstArg(argsList);
        parseFollowUpArg(argsList, lastProcessedArgKind);

        STNode args = STNodeFactory.createNodeList(argsList);
        endContext();
        return args;
    }

    /**
     * Parse the first argument of a function call.
     * 
     * @param argsList Arguments list to which the parsed argument must be added
     * @return Kind of the argument first argument.
     */
    private SyntaxKind parseFirstArg(ArrayList<STNode> argsList) {
        startContext(ParserRuleContext.ARG);

        // Comma precedes the first argument is an empty node, since it doesn't exist.
        STNode leadingComma = STNodeFactory.createEmptyNode();
        STNode arg = parseArg(leadingComma);
        endContext();

        if (SyntaxKind.POSITIONAL_ARG.ordinal() <= arg.kind.ordinal()) {
            argsList.add(arg);
            return arg.kind;
        } else {
            reportInvalidOrderOfArgs(peek(), SyntaxKind.POSITIONAL_ARG, arg.kind);
            return SyntaxKind.POSITIONAL_ARG;
        }
    }

    /**
     * Parse follow up arguments.
     * 
     * @param argsList Arguments list to which the parsed argument must be added
     * @param lastProcessedArgKind Kind of the argument processed prior to this
     */
    private void parseFollowUpArg(ArrayList<STNode> argsList, SyntaxKind lastProcessedArgKind) {
        STToken nextToken = peek();
        while (!isEndOfParametersList(nextToken.kind)) {
            startContext(ParserRuleContext.ARG);

            STNode leadingComma = parseComma();

            // If there's an extra comma at the end of arguments list, remove it.
            // Then stop the argument parsing.
            nextToken = peek();
            if (isEndOfParametersList(nextToken.kind)) {
                this.errorHandler.reportInvalidNode((STToken) leadingComma, "invalid token " + leadingComma);
                endContext();
                break;
            }

            STNode arg = parseArg(nextToken.kind, leadingComma);
            if (lastProcessedArgKind.ordinal() <= arg.kind.ordinal()) {
                if (lastProcessedArgKind == SyntaxKind.REST_ARG && arg.kind == SyntaxKind.REST_ARG) {
                    this.errorHandler.reportInvalidNode(nextToken, "cannot more than one rest arg");
                } else {
                    argsList.add(arg);
                    lastProcessedArgKind = arg.kind;
                }
            } else {
                reportInvalidOrderOfArgs(nextToken, lastProcessedArgKind, arg.kind);
            }

            nextToken = peek();
            endContext();
        }
    }

    /**
     * Report invalid order of args.
     * 
     * @param token Staring token of the arg.
     * @param lastArgKind Kind of the previously processed arg
     * @param argKind Current arg
     */
    private void reportInvalidOrderOfArgs(STToken token, SyntaxKind lastArgKind, SyntaxKind argKind) {
        this.errorHandler.reportInvalidNode(token, "cannot have a " + argKind + " after the " + lastArgKind);
    }

    /**
     * Parse function call argument.
     * 
     * @param leadingComma Comma that occurs before the param
     * @return Parsed argument node
     */
    private STNode parseArg(STNode leadingComma) {
        STToken token = peek();
        return parseArg(token.kind, leadingComma);
    }

    private STNode parseArg(SyntaxKind kind, STNode leadingComma) {
        STNode arg;
        switch (kind) {
            case ELLIPSIS_TOKEN:
                STToken ellipsis = consume();
                STNode expr = parseExpression();
                arg = STNodeFactory.createRestArg(leadingComma, ellipsis, expr);
                break;

            // Identifier can means two things: either its a named-arg, or just an expression.
            case IDENTIFIER_TOKEN:
                // TODO: Handle package-qualified var-refs (i.e: qualified-identifier).
                arg = parseNamedOrPositionalArg(leadingComma);
                break;

            // Any other expression goes here
            case DECIMAL_INTEGER_LITERAL:
            case HEX_INTEGER_LITERAL:
            case STRING_LITERAL:
            case OPEN_PAREN_TOKEN:
            case TRUE_KEYWORD:
            case FALSE_KEYWORD:
            default:
                expr = parseExpression();
                arg = STNodeFactory.createPositionalArg(leadingComma, expr);
                break;
        }

        return arg;
    }

    /**
     * Parse positional or named arg. This method assumed peek()/peek(1)
     * is always an identifier.
     * 
     * @param leadingComma Comma that occurs before the param
     * @return Parsed argument node
     */
    private STNode parseNamedOrPositionalArg(STNode leadingComma) {
        STToken secondToken = peek(2);
        switch (secondToken.kind) {
            case EQUAL_TOKEN:
                STNode argNameOrVarRef = consume();
                STNode equal = parseAssignOp();
                STNode expr = parseExpression();
                return STNodeFactory.createNamedArg(leadingComma, argNameOrVarRef, equal, expr);
            case COMMA_TOKEN:
            case CLOSE_PAREN_TOKEN:
                argNameOrVarRef = consume();
                return STNodeFactory.createPositionalArg(leadingComma, argNameOrVarRef);

            // Treat everything else as a single expression. If something is missing,
            // expression-parsing will recover it.
            case DECIMAL_INTEGER_LITERAL:
            case HEX_INTEGER_LITERAL:
            case STRING_LITERAL:
            case IDENTIFIER_TOKEN:
            case OPEN_PAREN_TOKEN:
            case TRUE_KEYWORD:
            case FALSE_KEYWORD:
            default:
                expr = parseExpression();
                return STNodeFactory.createPositionalArg(leadingComma, expr);
        }
    }

    /**
     * Parse object type descriptor.
     * 
     * @return Parsed node
     */
    private STNode parseObjectTypeDescriptor() {
        startContext(ParserRuleContext.OBJECT_TYPE_DESCRIPTOR);
        STNode objectTypeQualifiers = parseObjectTypeQualifiers();
        STNode objectKeyword = parseObjectKeyword();
        STNode openBrace = parseOpenBrace();
        STNode objectMembers = parseObjectMembers();
        STNode closeBrace = parseCloseBrace();
        endContext();

        return STNodeFactory.createObjectTypeDescriptor(objectTypeQualifiers, objectKeyword, openBrace, objectMembers,
                closeBrace);
    }

    /**
     * Parse object type qualifiers.
     * 
     * @return Parsed node
     */
    private STNode parseObjectTypeQualifiers() {
        STToken nextToken = peek();
        return parseObjectTypeQualifiers(nextToken.kind);
    }

    private STNode parseObjectTypeQualifiers(SyntaxKind kind) {
        List<STNode> qualifiers = new ArrayList<>();
        STNode firstQualifier;
        switch (kind) {
            case CLIENT_KEYWORD:
                STNode clientKeyword = parseClientKeyword();
                firstQualifier = clientKeyword;
                break;
            case ABSTRACT_KEYWORD:
                STNode abstractKeyword = parseAbstractKeyword();
                firstQualifier = abstractKeyword;
                break;
            case OBJECT_KEYWORD:
                return STNodeFactory.createNodeList(qualifiers);
            default:
                Solution solution = recover(peek(), ParserRuleContext.OBJECT_TYPE_FIRST_QUALIFIER);

                // If the parser recovered by inserting a token, then try to re-parse the same
                // rule with the inserted token. This is done to pick the correct branch
                // to continue the parsing.
                if (solution.action == Action.REMOVE) {
                    return solution.recoveredNode;
                }

                return parseObjectTypeQualifiers(solution.tokenKind);
        }

        // Parse the second qualifier if available.
        STNode secondQualifier = parseObjectTypeSecondQualifier(firstQualifier);

        qualifiers.add(firstQualifier);
        if (secondQualifier != null) {
            qualifiers.add(secondQualifier);
        }
        return STNodeFactory.createNodeList(qualifiers);
    }

    private STNode parseObjectTypeSecondQualifier(STNode firstQualifier) {
        STToken nextToken = peek();
        return parseObjectTypeSecondQualifier(nextToken.kind, firstQualifier);
    }

    private STNode parseObjectTypeSecondQualifier(SyntaxKind kind, STNode firstQualifier) {
        if (firstQualifier.kind != kind) {
            switch (kind) {
                case CLIENT_KEYWORD:
                    return parseClientKeyword();
                case ABSTRACT_KEYWORD:
                    return parseAbstractKeyword();
                case OBJECT_KEYWORD:
                    return null;
                default:
                    break;
            }
        }

        Solution solution = recover(peek(), ParserRuleContext.OBJECT_TYPE_SECOND_QUALIFIER, firstQualifier);

        // If the parser recovered by inserting a token, then try to re-parse the same
        // rule with the inserted token. This is done to pick the correct branch
        // to continue the parsing.
        if (solution.action == Action.REMOVE) {
            return solution.recoveredNode;
        }

        return parseObjectTypeSecondQualifier(solution.tokenKind, firstQualifier);
    }

    /**
     * Parse client keyword.
     * 
     * @return Parsed node
     */
    private STNode parseClientKeyword() {
        STToken token = peek();
        if (token.kind == SyntaxKind.CLIENT_KEYWORD) {
            return consume();
        } else {
            Solution sol = recover(token, ParserRuleContext.CLIENT_KEYWORD);
            return sol.recoveredNode;
        }
    }

    /**
     * Parse abstract keyword.
     * 
     * @return Parsed node
     */
    private STNode parseAbstractKeyword() {
        STToken token = peek();
        if (token.kind == SyntaxKind.ABSTRACT_KEYWORD) {
            return consume();
        } else {
            Solution sol = recover(token, ParserRuleContext.ABSTRACT_KEYWORD);
            return sol.recoveredNode;
        }
    }

    /**
     * Parse object keyword.
     * 
     * @return Parsed node
     */
    private STNode parseObjectKeyword() {
        STToken token = peek();
        if (token.kind == SyntaxKind.OBJECT_KEYWORD) {
            return consume();
        } else {
            Solution sol = recover(token, ParserRuleContext.OBJECT_KEYWORD);
            return sol.recoveredNode;
        }
    }

    /**
     * Parse object members.
     * 
     * @return Parsed node
     */
    private STNode parseObjectMembers() {
        ArrayList<STNode> objectMembers = new ArrayList<>();
        STToken nextToken = peek(1);
        STToken nextNextToken = peek(2);
        while (!isEndOfObjectTypeNode(nextToken.kind, nextNextToken.kind)) {
            startContext(ParserRuleContext.OBJECT_MEMBER);
            STNode field = parseObjectMember(nextToken.kind);
            endContext();

            if (field == null) {
                break;
            }
            objectMembers.add(field);
            nextToken = peek(1);
            nextNextToken = peek(2);
        }

        return STNodeFactory.createNodeList(objectMembers);
    }

    private STNode parseObjectMember() {
        STToken nextToken = peek();
        return parseObjectMember(nextToken.kind);
    }

    /**
     * 
     */
    private STNode parseObjectMember(SyntaxKind kind) {
        STNode member;
        switch (kind) {
            case ASTERISK_TOKEN:
                STNode asterisk = consume();
                STNode type = parseTypeReference();
                STNode semicolonToken = parseSemicolon();
                member = STNodeFactory.createTypeReference(asterisk, type, semicolonToken);
                break;
            case PUBLIC_KEYWORD:
            case PRIVATE_KEYWORD:
                STNode visibilityQualifier = parseObjectMemberVisibility();
                member = parseObjectMethodOrField(visibilityQualifier);
                break;
            case REMOTE_KEYWORD:
                member = parseObjectMethodOrField(STNodeFactory.createEmptyNode());
                break;
            case FUNCTION_KEYWORD:
                member = parseObjectMethod(STNodeFactory.createEmptyNode());
                break;

            // All 'type starting tokens' here. should be same as 'parseTypeDescriptor(...)'
            case IDENTIFIER_TOKEN:
            case SIMPLE_TYPE:
            case SERVICE_KEYWORD:
            case RECORD_KEYWORD:
            case OBJECT_KEYWORD:
            case ABSTRACT_KEYWORD:
            case CLIENT_KEYWORD:
                //Nil type descriptor '()'
            case OPEN_PAREN_TOKEN:
                member = parseObjectField(STNodeFactory.createEmptyNode());
                break;
            default:
                Solution solution = recover(peek(), ParserRuleContext.OBJECT_MEMBER);

                // If the parser recovered by inserting a token, then try to re-parse the same
                // rule with the inserted token. This is done to pick the correct branch
                // to continue the parsing.
                if (solution.action == Action.REMOVE) {
                    return solution.recoveredNode;
                }

                if (isEndOfObjectTypeNode(solution.tokenKind, kind)) {
                    return null;
                }
                return parseObjectMember(solution.tokenKind);
        }

        return member;
    }

    private STNode parseObjectMethodOrField(STNode methodQualifiers) {
        STToken nextToken = peek(1);
        STToken nextNextToken = peek(2);
        return parseObjectMethodOrField(nextToken.kind, nextNextToken.kind, methodQualifiers);
    }

    /**
     * Parse an object member, given the visibility modifier. Object member can have
     * only one visibility qualifier. This mean the methodQualifiers list can have
     * one qualifier at-most.
     * 
     * @param visibilityQualifiers Visibility qualifiers. A modifier can be
     *            a syntax node with either 'PUBLIC' or 'PRIVATE'.
     * @param nextTokenKind Next token kind
     * @param nextNextTokenKind Kind of the token after the
     * @return Parse object member node
     */
    private STNode parseObjectMethodOrField(SyntaxKind nextTokenKind, SyntaxKind nextNextTokenKind,
                                            STNode visibilityQualifiers) {
        switch (nextTokenKind) {
            case REMOTE_KEYWORD:
                STNode remoteKeyword = parseRemoteKeyword();
                ArrayList<STNode> methodQualifiers = new ArrayList<>();
                if (visibilityQualifiers.kind != SyntaxKind.NONE) {
                    methodQualifiers.add(visibilityQualifiers);
                }
                methodQualifiers.add(remoteKeyword);
                return parseObjectMethod(STNodeFactory.createNodeList(methodQualifiers));
            case FUNCTION_KEYWORD:
                return parseObjectMethod(visibilityQualifiers);

            // All 'type starting tokens' here. should be same as 'parseTypeDescriptor(...)'
            case IDENTIFIER_TOKEN:
            case SIMPLE_TYPE:
            case SERVICE_KEYWORD:
            case RECORD_KEYWORD:
            case OBJECT_KEYWORD:
            case ABSTRACT_KEYWORD:
            case CLIENT_KEYWORD:
                //Nil type descriptor '()'
            case OPEN_PAREN_TOKEN:
                // Here we try to catch the common user error of missing the function keyword.
                // In such cases, lookahead for the open-parenthesis and figure out whether
                // this is an object-method with missing name. If yes, then try to recover.
                if (nextNextTokenKind != SyntaxKind.OPEN_PAREN_TOKEN) {
                    return parseObjectField(visibilityQualifiers);
                }

                // Else, fall through
            default:
                Solution solution = recover(peek(), ParserRuleContext.OBJECT_FUNC_OR_FIELD_WITHOUT_VISIBILITY,
                        visibilityQualifiers);

                // If the parser recovered by inserting a token, then try to re-parse the same
                // rule with the inserted token. This is done to pick the correct branch
                // to continue the parsing.
                if (solution.action == Action.REMOVE) {
                    return solution.recoveredNode;
                }

                return parseObjectMethodOrField(solution.tokenKind, nextTokenKind, visibilityQualifiers);
        }
    }

    private STNode parseObjectMemberVisibility() {
        STToken token = peek();
        if (token.kind == SyntaxKind.PUBLIC_KEYWORD || token.kind == SyntaxKind.PRIVATE_KEYWORD) {
            return consume();
        } else {
            Solution sol = recover(token, ParserRuleContext.PUBLIC_KEYWORD);
            return sol.recoveredNode;
        }
    }

    private STNode parseRemoteKeyword() {
        STToken token = peek();
        if (token.kind == SyntaxKind.REMOTE_KEYWORD) {
            return consume();
        } else {
            Solution sol = recover(token, ParserRuleContext.REMOTE_KEYWORD);
            return sol.recoveredNode;
        }
    }

    private STNode parseObjectField(STNode methodQualifiers) {
        STNode type = parseTypeDescriptor();
        STNode fieldName = parseVariableName();
        return parseObjectFieldRhs(methodQualifiers, type, fieldName);
    }

    /**
     * Parse object field rhs, and complete the object field parsing. Returns the parsed object field.
     * 
     * @param visibilityQualifier
     * @param type
     * @param fieldName
     * @return Parsed object field
     */
    private STNode parseObjectFieldRhs(STNode visibilityQualifier, STNode type, STNode fieldName) {
        STToken nextToken = peek();
        return parseObjectFieldRhs(nextToken.kind, visibilityQualifier, type, fieldName);
    }

    /**
     * Parse object field rhs, and complete the object field parsing. Returns the parsed object field.
     * 
     * @param nextTokenKind
     * @param visibilityQualifier
     * @param type
     * @param fieldName
     * @return Parsed object field
     */
    private STNode parseObjectFieldRhs(SyntaxKind nextTokenKind, STNode visibilityQualifier, STNode type,
                                       STNode fieldName) {
        STNode equalsToken;
        STNode expression;
        STNode semicolonToken;
        switch (nextTokenKind) {
            case SEMICOLON_TOKEN:
                equalsToken = STNodeFactory.createEmptyNode();
                expression = STNodeFactory.createEmptyNode();
                semicolonToken = parseSemicolon();
                break;
            case EQUAL_TOKEN:
                equalsToken = parseAssignOp();
                expression = parseExpression();
                semicolonToken = parseSemicolon();
                break;
            default:
                STToken token = peek();
                Solution solution =
                        recover(token, ParserRuleContext.OBJECT_FIELD_RHS, visibilityQualifier, type, fieldName);

                // If the parser recovered by inserting a token, then try to re-parse the same
                // rule with the inserted token. This is done to pick the correct branch
                // to continue the parsing.
                if (solution.action == Action.REMOVE) {
                    return solution.recoveredNode;
                }

                return parseObjectFieldRhs(solution.tokenKind, visibilityQualifier, type, fieldName);
        }

        return STNodeFactory.createObjectField(visibilityQualifier, type, fieldName, equalsToken, expression,
                semicolonToken);
    }

    private STNode parseObjectMethod(STNode methodQualifiers) {
        return parseFunctionDefinition(methodQualifiers);
    }

    /**
     * Parse if-else statement.
     * <code>
     * if-else-stmt := if expression block-stmt [else-block]
     * </code>
     * 
     * @return If-else block
     */
    private STNode parseIfElseBlock() {
        startContext(ParserRuleContext.IF_BLOCK);
        STNode ifKeyword = parseIfKeyword();
        STNode condition = parseExpression();
        STNode ifBody = parseBlockNode();
        endContext();

        STNode elseBody = parseElseBlock();
        return STNodeFactory.createIfElseStatement(ifKeyword, condition, ifBody, elseBody);
    }

    /**
     * Parse if-keyword.
     * 
     * @return Parsed if-keyword node
     */
    private STNode parseIfKeyword() {
        STToken token = peek();
        if (token.kind == SyntaxKind.IF_KEYWORD) {
            return consume();
        } else {
            Solution sol = recover(token, ParserRuleContext.IF_KEYWORD);
            return sol.recoveredNode;
        }
    }

    /**
     * Parse else-keyword.
     * 
     * @return Parsed else keyword node
     */
    private STNode parseElseKeyword() {
        STToken token = peek();
        if (token.kind == SyntaxKind.ELSE_KEYWORD) {
            return consume();
        } else {
            Solution sol = recover(token, ParserRuleContext.ELSE_KEYWORD);
            return sol.recoveredNode;
        }
    }

    /**
     * Parse block node.
     * <code>
     * block-stmt := { sequence-stmt }
     * sequence-stmt := statement*
     * </code>
     * 
     * @return Parse block node
     */
    private STNode parseBlockNode() {
        startContext(ParserRuleContext.BLOCK_STMT);
        STNode openBrace = parseOpenBrace();
        STNode stmts = parseStatements();
        STNode closeBrace = parseCloseBrace();
        endContext();
        return STNodeFactory.createBlockStatement(openBrace, stmts, closeBrace);
    }

    /**
     * Parse else block.
     * <code>else-block := else (if-else-stmt | block-stmt)</code>
     * 
     * @return Else block
     */
    private STNode parseElseBlock() {
        STToken nextToken = peek();
        if (nextToken.kind != SyntaxKind.ELSE_KEYWORD) {
            return STNodeFactory.createEmptyNode();
        }

        STNode elseKeyword = parseElseKeyword();
        STNode elseBody = parseElseBody();
        return STNodeFactory.createElseBlock(elseKeyword, elseBody);
    }

    /**
     * Parse else node body.
     * <code>else-body := if-else-stmt | block-stmt</code>
     * 
     * @return Else node body
     */
    private STNode parseElseBody() {
        STToken nextToken = peek();
        return parseElseBody(nextToken.kind);
    }

    private STNode parseElseBody(SyntaxKind nextTokenKind) {
        switch (nextTokenKind) {
            case IF_KEYWORD:
                return parseIfElseBlock();
            case OPEN_BRACE_TOKEN:
                return parseBlockNode();
            default:
                STToken token = peek();
                Solution solution = recover(token, ParserRuleContext.ELSE_BODY);

                // If the parser recovered by inserting a token, then try to re-parse the same
                // rule with the inserted token. This is done to pick the correct branch
                // to continue the parsing.
                if (solution.action == Action.REMOVE) {
                    return solution.recoveredNode;
                }

                return parseElseBody(solution.tokenKind);
        }
    }

    /**
     * Parse while statement.
     * <code>while-stmt := while expression block-stmt</code>
     * 
     * @return While statement
     */
    private STNode parseWhileStatement() {
        startContext(ParserRuleContext.WHILE_BLOCK);
        STNode whileKeyword = parseWhileKeyword();
        STNode condition = parseExpression();
        STNode whileBody = parseBlockNode();
        endContext();
        return STNodeFactory.createWhileStatement(whileKeyword, condition, whileBody);
    }

    /**
     * Parse while-keyword.
     * 
     * @return While-keyword node
     */
    private STNode parseWhileKeyword() {
        STToken token = peek();
        if (token.kind == SyntaxKind.WHILE_KEYWORD) {
            return consume();
        } else {
            Solution sol = recover(token, ParserRuleContext.WHILE_KEYWORD);
            return sol.recoveredNode;
        }
    }

    /**
     * Parse panic statement.
     * <code>panic-stmt := panic expression ;</code>
     *
     * @return Panic statement
     */
    private STNode parsePanicStatement() {
        startContext(ParserRuleContext.PANIC_STMT);
        STNode panicKeyword = parsePanicKeyword();
        STNode expression = parseExpression();
        STNode semicolon = parseSemicolon();
        endContext();
        return STNodeFactory.createPanicStatement(panicKeyword, expression, semicolon);
    }

    /**
     * Parse panic-keyword.
     *
     * @return Panic-keyword node
     */
    private STNode parsePanicKeyword() {
        STToken token = peek();
        if (token.kind == SyntaxKind.PANIC_KEYWORD) {
            return consume();
        } else {
            Solution sol = recover(token, ParserRuleContext.PANIC_KEYWORD);
            return sol.recoveredNode;
        }
    }

    /**
     * Parse boolean literal.
     * 
     * @return Parsed node
     */
    private STNode parseBooleanLiteral() {
        STToken token = peek();
        switch (token.kind) {
            case TRUE_KEYWORD:
            case FALSE_KEYWORD:
                return consume();
            default:
                Solution sol = recover(token, ParserRuleContext.BOOLEAN_LITERAL);
                return sol.recoveredNode;
        }
    }

    /**
     * <p>
     * Parse call statement, given the call expression.
     * <p>
     * <code>
     * call-stmt := call-expr ;
     * <br/>
     * call-expr := function-call-expr | method-call-expr | checking-keyword call-expr
     * </code>
     * 
     * @param expression Call expression associated with the call statement
     * @return Call statement node
     */
    private STNode parseCallStatement(STNode expression) {
        STNode semicolon = parseSemicolon();
        return STNodeFactory.createCallStatement(expression, semicolon);
    }

    private STNode parseCallStatementWithCheck() {
        startContext(ParserRuleContext.CALL_STMT);
        STNode checkingKeyword = parseCheckingKeyword();
        STNode expr = parseExpression();
        validateExprInCallStatement(checkingKeyword, expr);

        STNode checkExpr = STNodeFactory.createCheckExpression(checkingKeyword, expr);
        STNode checkStmt = parseCallStatement(checkExpr);
        endContext();
        return checkStmt;
    }

    /**
     * Validate the call-expression in the call statement. Call expression takes the following structure.
     * <p>
     * <code>call-expr := function-call-expr | method-call-expr | checking-keyword call-expr</code>
     * 
     * @param checkingKeyword Checking keyword observed before the expression.
     * @param expr Expression followed by the checking keyword
     */
    private void validateExprInCallStatement(STNode checkingKeyword, STNode expr) {
        switch (expr.kind) {
            case FUNCTION_CALL:
            case METHOD_CALL:
                break;
            case CHECK_EXPRESSION:
                // Recursively validate
                STCheckExpression checkExpr = (STCheckExpression) expr;
                validateExprInCallStatement(checkExpr.checkingKeyword, checkExpr.rhsExpr);
                break;
            default:
                if (isMissingNode(expr)) {
                    break;
                }

                // TODO:
                this.errorHandler.reportInvalidNode(null,
                        "expression followed by the '" + checkingKeyword.toString().trim() +
                                "' keyword must be a func-call, a method-call or a check-expr");
                break;
        }
    }

    /**
     * Check whether a node is a missing node.
     * 
     * @param node Node to check
     * @return <code>true</code> if the node is a missing node. <code>false</code> otherwise
     */
    private boolean isMissingNode(STNode node) {
        return node instanceof STMissingToken;
    }

    /**
     * Parse check expression.
     * <p>
     * <code>
     * checking-expr := checking-keyword expression
     * </code>
     * 
     * @return Check expression node
     */
    private STNode parseCheckExpression() {
        STNode checkingKeyword = parseCheckingKeyword();
        STNode expr = parseExpression(OperatorPrecedence.UNARY, false);
        return STNodeFactory.createCheckExpression(checkingKeyword, expr);
    }

    /**
     * Parse checking keyword.
     * <p>
     * <code>
     * checking-keyword := check | checkpanic
     * </code>
     * 
     * @return Parsed node
     */
    private STNode parseCheckingKeyword() {
        STToken token = peek();
        if (token.kind == SyntaxKind.CHECK_KEYWORD || token.kind == SyntaxKind.CHECKPANIC_KEYWORD) {
            return consume();
        } else {
            Solution sol = recover(token, ParserRuleContext.CHECKING_KEYWORD);
            return sol.recoveredNode;
        }
    }

    /**
     * 
     * Parse continue statement.
     * <code>continue-stmt := continue ; </code>
     *
     * @return continue statement
     */
    private STNode parseContinueStatement() {
        startContext(ParserRuleContext.CONTINUE_STATEMENT);
        STNode continueKeyword = parseContinueKeyword();
        STNode semicolon = parseSemicolon();
        endContext();
        return STNodeFactory.createContinueStatement(continueKeyword, semicolon);
    }

    /**
     * Parse continue-keyword.
     *
     * @return continue-keyword node
     */
    private STNode parseContinueKeyword() {
        STToken token = peek();
        if (token.kind == SyntaxKind.CONTINUE_KEYWORD) {
            return consume();
        } else {
            Solution sol = recover(token, ParserRuleContext.CONTINUE_KEYWORD);
            return sol.recoveredNode;
        }
    }

    /**
     * Parse return statement.
     * <code>return-stmt := return [ action-or-expr ] ;</code>
     *
     * @return Return statement
     */
    private STNode parseReturnStatement() {
        startContext(ParserRuleContext.RETURN_STMT);
        STNode returnKeyword = parseReturnKeyword();
        STNode returnRhs = parseReturnStatementRhs(returnKeyword);
        endContext();
        return returnRhs;
    }

    /**
     * Parse return-keyword.
     *
     * @return Return-keyword node
     */
    private STNode parseReturnKeyword() {
        STToken token = peek();
        if (token.kind == SyntaxKind.RETURN_KEYWORD) {
            return consume();
        } else {
            Solution sol = recover(token, ParserRuleContext.RETURN_KEYWORD);
            return sol.recoveredNode;
        }
    }

    /**
     * Parse break statement.
     * <code>break-stmt := break ; </code>
     *
     * @return break statement
     */
    private STNode parseBreakStatement() {
        startContext(ParserRuleContext.BREAK_STATEMENT);
        STNode breakKeyword = parseBreakKeyword();
        STNode semicolon = parseSemicolon();
        endContext();
        return STNodeFactory.createBreakStatement(breakKeyword, semicolon);
    }

    /**
     * Parse break-keyword.
     *
     * @return break-keyword node
     */
    private STNode parseBreakKeyword() {
        STToken token = peek();
        if (token.kind == SyntaxKind.BREAK_KEYWORD) {
            return consume();
        } else {
            Solution sol = recover(token, ParserRuleContext.BREAK_KEYWORD);
            return sol.recoveredNode;
        }
    }

    /**
     * <p>
     * Parse the right hand side of a return statement.
     * </p>
     * <code>
     * return-stmt-rhs := ; |  action-or-expr ;
     * </code>
     *
     * @return Parsed node
     */
    private STNode parseReturnStatementRhs(STNode returnKeyword) {
        STToken token = peek();
        return parseReturnStatementRhs(token.kind, returnKeyword);
    }

    /**
     * Parse the right hand side of a return statement, given the
     * next token kind.
     *
     * @param tokenKind Next token kind
     * @return Parsed node
     */
    private STNode parseReturnStatementRhs(SyntaxKind tokenKind, STNode returnKeyword) {
        STNode expr;
        STNode semicolon;

        switch (tokenKind) {
            case SEMICOLON_TOKEN:
                expr = STNodeFactory.createEmptyNode();
                break;
            default:
                expr = parseExpression();
                break;
        }

        semicolon = parseSemicolon();
        return STNodeFactory.createReturnStatement(SyntaxKind.RETURN_STATEMENT, returnKeyword, expr, semicolon);
    }

    /**
     * Parse mapping constructor expression.
     * <p>
     * <code>mapping-constructor-expr := { [field (, field)*] }</code>
     * 
     * @return Parsed node
     */
    private STNode parseMappingConstructorExpr() {
        startContext(ParserRuleContext.MAPPING_CONSTRUCTOR);
        STNode openBrace = parseOpenBrace();
        STNode fields = parseMappingConstructorFields();
        STNode closeBrace = parseCloseBrace();
        endContext();
        return STNodeFactory.createMappingConstructorExpr(openBrace, fields, closeBrace);
    }

    /**
     * Parse mapping constructor fields.
     * 
     * @return Parsed node
     */
    private STNode parseMappingConstructorFields() {
        List<STNode> fields = new ArrayList<>();
        STToken nextToken = peek();
        if (isEndOfMappingConstructor(nextToken.kind)) {
            return STNodeFactory.createNodeList(fields);
        }

        // Parse first field mapping, that has no leading comma
        STNode leadingComma = STNodeFactory.createEmptyNode();
        STNode field = parseMappingField(leadingComma);
        fields.add(field);

        // Parse the remaining field mappings
        nextToken = peek();
        while (!isEndOfMappingConstructor(nextToken.kind)) {
            leadingComma = parseComma();
            field = parseMappingField(leadingComma);
            fields.add(field);
            nextToken = peek();
        }

        return STNodeFactory.createNodeList(fields);
    }

    private boolean isEndOfMappingConstructor(SyntaxKind tokenKind) {
        switch (tokenKind) {
            case CLOSE_BRACE_TOKEN:
            case CLOSE_PAREN_TOKEN:
            case CLOSE_BRACKET_TOKEN:
            case OPEN_BRACE_TOKEN:
            case SEMICOLON_TOKEN:
            case PUBLIC_KEYWORD:
            case FUNCTION_KEYWORD:
            case EOF_TOKEN:
            case RETURNS_KEYWORD:
                return true;
            default:
                return false;
        }
    }

    /**
     * Parse mapping constructor field.
     * <p>
     * <code>field := specific-field | computed-name-field | spread-field</code>
     * 
     * @param leadingComma Leading comma
     * @return Parsed node
     */
    private STNode parseMappingField(STNode leadingComma) {
        STToken nextToken = peek();
        return parseMappingField(nextToken.kind, leadingComma);
    }

    private STNode parseMappingField(SyntaxKind tokenKind, STNode leadingComma) {
        switch (tokenKind) {
            case IDENTIFIER_TOKEN:
                return parseSpecificFieldWithOptionValue(leadingComma);
            case STRING_LITERAL:
                STNode key = parseStringLiteral();
                STNode colon = parseColon();
                STNode valueExpr = parseExpression();
                return STNodeFactory.createSpecificField(leadingComma, key, colon, valueExpr);
            case OPEN_BRACKET_TOKEN:
                return parseComputedField(leadingComma);
            case ELLIPSIS_TOKEN:
                STNode ellipsis = parseEllipsis();
                STNode expr = parseExpression();
                return STNodeFactory.createSpreadField(leadingComma, ellipsis, expr);
            default:
                STToken token = peek();
                Solution solution = recover(token, ParserRuleContext.MAPPING_FIELD, leadingComma);

                // If the parser recovered by inserting a token, then try to re-parse the same
                // rule with the inserted token. This is done to pick the correct branch
                // to continue the parsing.
                if (solution.action == Action.REMOVE) {
                    return solution.recoveredNode;
                }

                return parseMappingField(solution.tokenKind, leadingComma);
        }
    }

    /**
     * Parse mapping constructor specific-field with an optional value.
     * 
     * @param leadingComma
     * @return Parsed node
     */
    private STNode parseSpecificFieldWithOptionValue(STNode leadingComma) {
        STNode key = parseIdentifier(ParserRuleContext.MAPPING_FIELD_NAME);
        return parseSpecificFieldRhs(leadingComma, key);
    }

    private STNode parseSpecificFieldRhs(STNode leadingComma, STNode key) {
        STToken nextToken = peek();
        return parseSpecificFieldRhs(nextToken.kind, leadingComma, key);
    }

    private STNode parseSpecificFieldRhs(SyntaxKind tokenKind, STNode leadingComma, STNode key) {
        STNode colon;
        STNode valueExpr;

        switch (tokenKind) {
            case COLON_TOKEN:
                colon = parseColon();
                valueExpr = parseExpression();
                break;
            case COMMA_TOKEN:
                colon = STNodeFactory.createEmptyNode();
                valueExpr = STNodeFactory.createEmptyNode();
                break;
            default:
                if (isEndOfMappingConstructor(tokenKind)) {
                    colon = STNodeFactory.createEmptyNode();
                    valueExpr = STNodeFactory.createEmptyNode();
                    break;
                }

                STToken token = peek();
                Solution solution = recover(token, ParserRuleContext.SPECIFIC_FIELD_RHS, leadingComma, key);

                // If the parser recovered by inserting a token, then try to re-parse the same
                // rule with the inserted token. This is done to pick the correct branch
                // to continue the parsing.
                if (solution.action == Action.REMOVE) {
                    return solution.recoveredNode;
                }

                return parseSpecificFieldRhs(solution.tokenKind, leadingComma, key);

        }
        return STNodeFactory.createSpecificField(leadingComma, key, colon, valueExpr);
    }

    /**
     * Parse string literal.
     * 
     * @return Parsed node
     */
    private STNode parseStringLiteral() {
        STToken token = peek();
        if (token.kind == SyntaxKind.STRING_LITERAL) {
            return consume();
        } else {
            Solution sol = recover(token, ParserRuleContext.STRING_LITERAL);
            return sol.recoveredNode;
        }
    }

    /**
     * Parse colon token.
     * 
     * @return Parsed node
     */
    private STNode parseColon() {
        STToken token = peek();
        if (token.kind == SyntaxKind.COLON_TOKEN) {
            return consume();
        } else {
            Solution sol = recover(token, ParserRuleContext.COLON);
            return sol.recoveredNode;
        }
    }

    /**
     * Parse computed-name-field of a mapping constructor expression.
     * <p>
     * <code>computed-name-field := [ field-name-expr ] : value-expr</code>
     * 
     * @param leadingComma Leading comma
     * @return Parsed node
     */
    private STNode parseComputedField(STNode leadingComma) {
        startContext(ParserRuleContext.COMPUTED_FIELD_NAME);
        STNode openBracket = parseOpenBracket();
        STNode fieldNameExpr = parseExpression();
        STNode closeBracket = parseCloseBracket();
        STNode colon = parseColon();
        STNode valueExpr = parseExpression();
        endContext();
        return STNodeFactory.createComputedNameField(leadingComma, openBracket, fieldNameExpr, closeBracket, colon,
                valueExpr);
    }

    /**
     * Parse open bracket.
     * 
     * @return Parsed node
     */
    private STNode parseOpenBracket() {
        STToken token = peek();
        if (token.kind == SyntaxKind.OPEN_BRACKET_TOKEN) {
            return consume();
        } else {
            Solution sol = recover(token, ParserRuleContext.OPEN_BRACKET);
            return sol.recoveredNode;
        }
    }

    /**
     * <p>
     * Parse compound assignment statement, which takes the following format.
     * </p>
     * <code>assignment-stmt := lvexpr CompoundAssignmentOperator action-or-expr ;</code>
<<<<<<< HEAD
     * 
=======
     *
>>>>>>> a0e9f9a1
     * @return Parsed node
     */
    private STNode parseCompoundAssignmentStmt() {
        startContext(ParserRuleContext.COMPOUND_ASSIGNMENT_STMT);
        STNode varName = parseVariableName();
        STNode compoundAssignmentStmt = parseCompoundAssignmentStmtRhs(varName);
        endContext();
        return compoundAssignmentStmt;
    }

    /**
     * <p>
     * Parse the RHS portion of the compound assignment.
     * </p>
     * <code>compound-assignment-stmt-rhs := CompoundAssignmentOperator action-or-expr ;</code>
<<<<<<< HEAD
     * 
=======
     *
>>>>>>> a0e9f9a1
     * @param expression LHS expression
     * @return Parsed node
     */
    private STNode parseCompoundAssignmentStmtRhs(STNode expression) {
        STNode binaryOperator = parseCompoundBinaryOperator();
        STNode equalsToken = parseAssignOp();
        STNode expr = parseExpression();
        STNode semicolon = parseSemicolon();
        return STNodeFactory.createCompoundAssignmentStatement(expression, binaryOperator,
<<<<<<< HEAD
             equalsToken, expr, semicolon);
=======
                equalsToken, expr, semicolon);
>>>>>>> a0e9f9a1
    }

    /**
     * Parse compound binary operator.
     * <code>BinaryOperator := + | - | * | / | & | | | ^ | << | >> | >>></code>
     * @return Parsed node
     */
    private STNode parseCompoundBinaryOperator() {
        STToken token = peek();
        if (isCompoundBinaryOperator(token.kind)) {
            return consume();
        } else {
            Solution sol = recover(token, ParserRuleContext.COMPOUND_BINARY_OPERATOR);
            return sol.recoveredNode;
        }
    }

    /**
     * Parse service declaration.
     * <p>
     * <code>
     * service-decl := metadata service [variable-name] on expression-list service-body-block
     * <br/>
     * expression-list := expression (, expression)*
     * </code>
     * 
     * @return Parsed node
     */
    private STNode parseServiceDecl() {
        startContext(ParserRuleContext.SERVICE_DECL);
        STNode serviceKeyword = parseServiceKeyword();
        STNode serviceDecl = parseServiceRhs(serviceKeyword);
        endContext();
        return serviceDecl;
    }

    /**
     * Parse rhs of the service declaration.
     * <p>
     * <code>
     * service-rhs := [variable-name] on expression-list service-body-block
     * </code>
     * 
     * @return Parsed node
     */
    private STNode parseServiceRhs(STNode serviceKeyword) {
        STNode serviceName = parseServiceName();
        STNode onKeyword = parseOnKeyword();
        STNode expressionList = parseListeners();
        STNode serviceBody = parseServiceBody();
        STNode service =
                STNodeFactory.createServiceDecl(serviceKeyword, serviceName, onKeyword, expressionList, serviceBody);
        return service;
    }

    private STNode parseServiceName() {
        STToken nextToken = peek();
        return parseServiceName(nextToken.kind);
    }

    private STNode parseServiceName(SyntaxKind kind) {
        switch (kind) {
            case IDENTIFIER_TOKEN:
                return parseIdentifier(ParserRuleContext.SERVICE_NAME);
            case ON_KEYWORD:
                return STNodeFactory.createEmptyNode();
            default:
                STToken token = peek();
                Solution solution = recover(token, ParserRuleContext.OPTIONAL_SERVICE_NAME);

                // If the parser recovered by inserting a token, then try to re-parse the same
                // rule with the inserted token. This is done to pick the correct branch
                // to continue the parsing.
                if (solution.action == Action.REMOVE) {
                    return solution.recoveredNode;
                }

                return parseServiceName(solution.tokenKind);
        }
    }

    /**
     * Parse service keyword.
     * 
     * @return Parsed node
     */
    private STNode parseServiceKeyword() {
        STToken token = peek();
        if (token.kind == SyntaxKind.SERVICE_KEYWORD) {
            return consume();
        } else {
            Solution sol = recover(token, ParserRuleContext.SERVICE_KEYWORD);
            return sol.recoveredNode;
        }
    }

    /**
     * Check whether the given token kind is a compound binary operator.
<<<<<<< HEAD
     * 
=======
     *
>>>>>>> a0e9f9a1
     * @param kind STToken kind
     * @return <code>true</code> if the token kind refers to a binary operator. <code>false</code> otherwise
     */
    private boolean isCompoundBinaryOperator(SyntaxKind kind) {
        switch (kind) {
            case PLUS_TOKEN:
            case MINUS_TOKEN:
            case SLASH_TOKEN:
            case ASTERISK_TOKEN:
                return true;
            default:
                return false;
        }
    }

    /**
     * Parse on keyword.
     * 
     * @return Parsed node
     */
    private STNode parseOnKeyword() {
        STToken token = peek();
        if (token.kind == SyntaxKind.ON_KEYWORD) {
            return consume();
        } else {
            Solution sol = recover(token, ParserRuleContext.ON_KEYWORD);
            return sol.recoveredNode;
        }
    }

    /**
     * Parse listener references.
     * <p>
     * <code>expression-list := expression (, expression)*</code>
     * 
     * @return Parsed node
     */
    private STNode parseListeners() {
        startContext(ParserRuleContext.LISTENERS_LIST);
        List<STNode> listeners = new ArrayList<>();

        STToken nextToken = peek();
        if (isEndOfListenersList(nextToken.kind)) {
            this.errorHandler.reportMissingTokenError("missing expression");
            return STNodeFactory.createMissingToken(SyntaxKind.IDENTIFIER_TOKEN);
        }

        // Parse first field mapping, that has no leading comma
        STNode leadingComma = STNodeFactory.createEmptyNode();
        STNode exprListItem = parseExpressionListItem(leadingComma);
        listeners.add(exprListItem);

        // Parse the remaining field mappings
        nextToken = peek();
        while (!isEndOfListenersList(nextToken.kind)) {
            leadingComma = parseComma();
            exprListItem = parseExpressionListItem(leadingComma);
            listeners.add(exprListItem);
            nextToken = peek();
        }

        endContext();
        return STNodeFactory.createNodeList(listeners);
    }

    private boolean isEndOfListenersList(SyntaxKind tokenKind) {
        switch (tokenKind) {
            case CLOSE_BRACE_TOKEN:
            case CLOSE_PAREN_TOKEN:
            case CLOSE_BRACKET_TOKEN:
            case OPEN_BRACE_TOKEN:
            case SEMICOLON_TOKEN:
            case PUBLIC_KEYWORD:
            case FUNCTION_KEYWORD:
            case EOF_TOKEN:
            case RESOURCE_KEYWORD:
                return true;
            default:
                return false;
        }
    }

    /**
     * Parse expression list item.
     * 
     * @param leadingComma Leading comma
     * @return Parsed node
     */
    private STNode parseExpressionListItem(STNode leadingComma) {
        STNode expr = parseExpression();
        return STNodeFactory.createExpressionListItem(leadingComma, expr);
    }

    /**
     * Parse service body.
     * <p>
     * <code>
     * service-body-block := { service-method-defn* }
     * </code>
     * 
     * @return Parsed node
     */
    private STNode parseServiceBody() {
        STNode openBrace = parseOpenBrace();
        STNode resources = parseResources();
        STNode closeBrace = parseCloseBrace();
        return STNodeFactory.createServiceBody(openBrace, resources, closeBrace);
    }

    /**
     * Parse service resource definitions.
     * 
     * @return Parsed node
     */
    private STNode parseResources() {
        List<STNode> resources = new ArrayList<>();
        STToken nextToken = peek();
        while (!isEndOfServiceDecl(nextToken.kind)) {
            resources.add(parseResource(nextToken.kind));
            nextToken = peek();
        }

        return STNodeFactory.createNodeList(resources);
    }

    private boolean isEndOfServiceDecl(SyntaxKind tokenKind) {
        switch (tokenKind) {
            case CLOSE_BRACE_TOKEN:
            case EOF_TOKEN:
            case CLOSE_BRACE_PIPE_TOKEN:
            case TYPE_KEYWORD:
            case SERVICE_KEYWORD:
                return true;
            default:
                return false;
        }
    }

    /**
     * Parse resource definition (i.e. service-method-defn).
     * <p>
     * <code>
     * service-body-block := { service-method-defn* }
     * <br/>
     * service-method-defn := metadata [resource] function identifier function-signature method-defn-body
     * </code>
     * 
     * @return Parsed node
     */
    private STNode parseResource() {
        STToken nextToken = peek();
        return parseResource(nextToken.kind);
    }

    private STNode parseResource(SyntaxKind nextTokenKind) {
        switch (nextTokenKind) {
            case RESOURCE_KEYWORD:
                STNode resourceKeyword = parseResourceKeyword();
                return parseFunctionDefinition(resourceKeyword);
            case FUNCTION_KEYWORD:
                return parseFunctionDefinition(STNodeFactory.createEmptyNode());
            default:
                STToken token = peek();
                Solution solution = recover(token, ParserRuleContext.RESOURCE_DEF);

                // If the parser recovered by inserting a token, then try to re-parse the same
                // rule with the inserted token. This is done to pick the correct branch
                // to continue the parsing.
                if (solution.action == Action.REMOVE) {
                    return solution.recoveredNode;
                }

                return parseResource(solution.tokenKind);
        }
    }

    /**
     * Parse resource keyword.
     * 
     * @return Parsed node
     */
    private STNode parseResourceKeyword() {
        STToken token = peek();
        if (token.kind == SyntaxKind.RESOURCE_KEYWORD) {
            return consume();
        } else {
            Solution sol = recover(token, ParserRuleContext.RESOURCE_KEYWORD);
            return sol.recoveredNode;
        }
    }

    /**
     * Check whether next construct is a service declaration or not. This method is
     * used to determine whether an end-of-block is reached, if the next token is
     * a service-keyword. Because service-keyword can be used in statements as well
     * as in top-level node (service-decl). We have reached a service-decl, then
     * it could be due to missing close-brace at the end of the current block.
     * 
     * @return <code>true</code> if the next construct is a service declaration.
     *         <code>false</code> otherwise
     */
    private boolean isServiceDeclStart(ParserRuleContext currentContext) {
        // Assume we always reach here after a peek()
        switch (peek(2).kind) {
            case IDENTIFIER_TOKEN:
                SyntaxKind tokenAfterIdentifier = peek(3).kind;
                switch (tokenAfterIdentifier) {
                    case EQUAL_TOKEN: // service foo = ...
                    case SEMICOLON_TOKEN: // service foo;
                        return false;
                    case ON_KEYWORD: // service foo on ...
                        return true;
                    default:
                        // TODO handle compound assignment

                        // If not any of above, this is not a valid syntax. Hence try to recover
                        // silently and find whats the best token. From that recovered token try
                        // to determine whether the next construct is a service decl or not.
                        ParserRuleContext sol = this.errorHandler.findBestPath(currentContext);
                        return sol == ParserRuleContext.SERVICE_DECL || sol == ParserRuleContext.CLOSE_BRACE;
                }
            case ON_KEYWORD:
                // Next token sequence is similar to: `service foo on ...`.
                // Then this is a service decl.
                return true;
            default:
                // If not any of above, this is not a valid syntax. Hence try to recover
                // silently and find whats the best token. From that recovered token try
                // to determine whether the next construct is a service decl or not.

                Solution sol = recover(peek(), ParserRuleContext.STATEMENT);

                // If the recovered token is an end-of block, then
                // next construct must be a service decl.
                return sol.tokenKind == SyntaxKind.CLOSE_BRACE_TOKEN;
        }
    }

    /**
     * Parse listener declaration, given the qualifier.
     * 
     * @param qualifier Qualifier that precedes the listener declaration
     * @return Parsed node
     */
    private STNode parseListenerDeclaration(STNode qualifier) {
        startContext(ParserRuleContext.LISTENER_DECL);
        STNode listenerKeyword = parseListenerKeyword();
        STNode typeDesc = parseTypeDescriptor();
        STNode variableName = parseVariableName();
        STNode equalsToken = parseAssignOp();
        STNode initializer = parseExpression();
        STNode semicolonToken = parseSemicolon();
        endContext();
        return STNodeFactory.createListenerDeclaration(qualifier, listenerKeyword, typeDesc, variableName, equalsToken,
                initializer, semicolonToken);
    }

    /**
     * Parse listener keyword.
     * 
     * @return Parsed node
     */
    private STNode parseListenerKeyword() {
        STToken token = peek();
        if (token.kind == SyntaxKind.LISTENER_KEYWORD) {
            return consume();
        } else {
            Solution sol = recover(token, ParserRuleContext.LISTENER_KEYWORD);
            return sol.recoveredNode;
        }
    }

    /**
     * Parse constant declaration, given the qualifier.
     * 
     * @param qualifier Qualifier that precedes the listener declaration
     * @return Parsed node
     */
    private STNode parseConstantDeclaration(STNode qualifier) {
        startContext(ParserRuleContext.CONSTANT_DECL);
        STNode constKeyword = parseConstantKeyword();
        STNode constDecl = parseConstDecl(qualifier, constKeyword);
        endContext();
        return constDecl;
    }

    private STNode parseConstDecl(STNode qualifier, STNode constKeyword) {
        STToken nextToken = peek();
        return parseConstDeclFromType(nextToken.kind, qualifier, constKeyword);
    }

    private STNode parseConstDeclFromType(SyntaxKind nextTokenKind, STNode qualifier, STNode constKeyword) {
        switch (nextTokenKind) {
            // TODO: add all 'type starting tokens' here. should be same as 'parseTypeDescriptor(...)'
            case SIMPLE_TYPE:
            case SERVICE_KEYWORD:
            case RECORD_KEYWORD:
            case OBJECT_KEYWORD:
            case ABSTRACT_KEYWORD:
            case CLIENT_KEYWORD:
                //Nil type descriptor '()'
            case OPEN_PAREN_TOKEN:
                STNode typeDesc = parseTypeDescriptor();
                STNode variableName = parseVariableName();
                STNode equalsToken = parseAssignOp();
                STNode initializer = parseExpression();
                STNode semicolonToken = parseSemicolon();
                return STNodeFactory.createConstDeclaration(qualifier, constKeyword, typeDesc, variableName,
                        equalsToken, initializer, semicolonToken);
            case IDENTIFIER_TOKEN:
                return parseConstantDeclWithOptionalType(qualifier, constKeyword);
            default:
                STToken token = peek();
                Solution solution = recover(token, ParserRuleContext.CONST_DECL_TYPE);

                // If the parser recovered by inserting a token, then try to re-parse the same
                // rule with the inserted token. This is done to pick the correct branch
                // to continue the parsing.
                if (solution.action == Action.REMOVE) {
                    return solution.recoveredNode;
                }

                return parseConstDeclFromType(solution.tokenKind, qualifier, constKeyword);
        }
    }

    /**
     * @return
     */
    private STNode parseConstantDeclWithOptionalType(STNode qualifier, STNode constKeyword) {
        STNode varNameOrTypeName = parseStatementStartIdentifier();
        STNode constDecl = parseConstantDeclRhs(qualifier, constKeyword, varNameOrTypeName);

        return constDecl;
    }

    private STNode parseConstantDeclRhs(STNode qualifier, STNode constKeyword, STNode typeOrVarName) {
        STToken token = peek();
        return parseConstantDeclRhs(token.kind, qualifier, constKeyword, typeOrVarName);
    }

    private STNode parseConstantDeclRhs(SyntaxKind nextTokenKind, STNode qualifier, STNode constKeyword,
                                        STNode typeOrVarName) {
        STNode type;
        STNode variableName;
        switch (nextTokenKind) {
            case IDENTIFIER_TOKEN:
                type = typeOrVarName;
                variableName = parseVariableName();
                break;
            case EQUAL_TOKEN:
                variableName = typeOrVarName;
                type = STNodeFactory.createEmptyNode();
                break;
            default:
                STToken token = peek();
                Solution solution =
                        recover(token, ParserRuleContext.CONST_DECL_RHS, qualifier, constKeyword, typeOrVarName);

                // If the parser recovered by inserting a token, then try to re-parse the same
                // rule with the inserted token. This is done to pick the correct branch
                // to continue the parsing.
                if (solution.action == Action.REMOVE) {
                    return solution.recoveredNode;
                }

                return parseConstantDeclRhs(solution.tokenKind, qualifier, constKeyword, typeOrVarName);
        }

        STNode equalsToken = parseAssignOp();
        STNode initializer = parseExpression();
        STNode semicolonToken = parseSemicolon();
        return STNodeFactory.createConstDeclaration(qualifier, constKeyword, type, variableName, equalsToken,
                initializer, semicolonToken);
    }

    /**
     * Parse const keyword.
     * 
     * @return Parsed node
     */
    private STNode parseConstantKeyword() {
        STToken token = peek();
        if (token.kind == SyntaxKind.CONST_KEYWORD) {
            return consume();
        } else {
            Solution sol = recover(token, ParserRuleContext.CONST_KEYWORD);
            return sol.recoveredNode;
        }
    }

    /**
<<<<<<< HEAD
     * Parse nil type descriptor.
     *
     * @return Parsed node
     */
    private STNode parseNilTypeDescriptor() {
        startContext(ParserRuleContext.NIL_TYPE_DESCRIPTOR);
        STNode openParenthesisToken = parseOpenParenthesis();
        STNode closeParenthesisToken = parseCloseParenthesis();
        endContext();

        return STNodeFactory.createNilTypeDescriptor(openParenthesisToken, closeParenthesisToken);
=======
     * Parse typeof expression.
     * <p>
     * <code>
     * typeof-expr := typeof expression
     * </code>
     *
     * @return Typeof expression node
     */
    private STNode parseTypeofExpression() {
        STNode typeofKeyword = parseTypeofKeyword();
        STNode expr = parseExpression();
        return STNodeFactory.createTypeofExpression(typeofKeyword, expr);
    }

    /**
     * Parse typeof-keyword.
     *
     * @return Typeof-keyword node
     */
    private STNode parseTypeofKeyword() {
        STToken token = peek();
        if (token.kind == SyntaxKind.TYPEOF_KEYWORD) {
            return consume();
        } else {
            Solution sol = recover(token, ParserRuleContext.TYPEOF_KEYWORD);
            return sol.recoveredNode;
        }
>>>>>>> a0e9f9a1
    }
}<|MERGE_RESOLUTION|>--- conflicted
+++ resolved
@@ -222,17 +222,12 @@
                 return parseListenerKeyword();
             case SERVICE_DECL:
                 return parseServiceDecl();
-<<<<<<< HEAD
             case NIL_TYPE_DESCRIPTOR:
                 return parseNilTypeDescriptor();
             case COMPOUND_ASSIGNMENT_STMT:
                 return parseCompoundAssignmentStmt();
-=======
-            case COMPOUND_ASSIGNMENT_STMT:
-                return parseCompoundAssignmentStmt();
             case TYPEOF_KEYWORD:
                 return parseTypeofKeyword();
->>>>>>> a0e9f9a1
             case FUNC_DEFINITION:
             case REQUIRED_PARAM:
             default:
@@ -4076,11 +4071,6 @@
      * Parse compound assignment statement, which takes the following format.
      * </p>
      * <code>assignment-stmt := lvexpr CompoundAssignmentOperator action-or-expr ;</code>
-<<<<<<< HEAD
-     * 
-=======
-     *
->>>>>>> a0e9f9a1
      * @return Parsed node
      */
     private STNode parseCompoundAssignmentStmt() {
@@ -4096,11 +4086,6 @@
      * Parse the RHS portion of the compound assignment.
      * </p>
      * <code>compound-assignment-stmt-rhs := CompoundAssignmentOperator action-or-expr ;</code>
-<<<<<<< HEAD
-     * 
-=======
-     *
->>>>>>> a0e9f9a1
      * @param expression LHS expression
      * @return Parsed node
      */
@@ -4110,11 +4095,8 @@
         STNode expr = parseExpression();
         STNode semicolon = parseSemicolon();
         return STNodeFactory.createCompoundAssignmentStatement(expression, binaryOperator,
-<<<<<<< HEAD
-             equalsToken, expr, semicolon);
-=======
                 equalsToken, expr, semicolon);
->>>>>>> a0e9f9a1
+
     }
 
     /**
@@ -4213,11 +4195,6 @@
 
     /**
      * Check whether the given token kind is a compound binary operator.
-<<<<<<< HEAD
-     * 
-=======
-     *
->>>>>>> a0e9f9a1
      * @param kind STToken kind
      * @return <code>true</code> if the token kind refers to a binary operator. <code>false</code> otherwise
      */
@@ -4610,7 +4587,6 @@
     }
 
     /**
-<<<<<<< HEAD
      * Parse nil type descriptor.
      *
      * @return Parsed node
@@ -4622,7 +4598,8 @@
         endContext();
 
         return STNodeFactory.createNilTypeDescriptor(openParenthesisToken, closeParenthesisToken);
-=======
+    }
+    /**
      * Parse typeof expression.
      * <p>
      * <code>
@@ -4650,6 +4627,5 @@
             Solution sol = recover(token, ParserRuleContext.TYPEOF_KEYWORD);
             return sol.recoveredNode;
         }
->>>>>>> a0e9f9a1
-    }
-}+    }
+}
