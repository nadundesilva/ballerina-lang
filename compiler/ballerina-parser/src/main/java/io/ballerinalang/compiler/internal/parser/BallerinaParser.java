--- conflicted
+++ resolved
@@ -344,15 +344,12 @@
                 return parseKeyKeyword();
             case TABLE_KEYWORD_RHS:
                 return parseTableConstructorExpr((STNode) args[0], (STNode) args[1]);
-<<<<<<< HEAD
-            case LET_KEYWORD:
-                return parseLetKeyword();
-=======
             case ERROR_KEYWORD:
                 return parseErrorKeyWord();
             case ERROR_TYPE_DESCRIPTOR:
                 return parseErrorTypeDescriptor();
->>>>>>> 5acfcd43
+            case LET_KEYWORD:
+                return parseLetKeyword();
             default:
                 throw new IllegalStateException("Cannot re-parse rule: " + context);
         }
@@ -7249,7 +7246,71 @@
     }
 
     /**
-<<<<<<< HEAD
+     * Parse error type descriptor.
+     * <p>
+     * error-type-descriptor := error [error-type-param]
+     * error-type-param := < (detail-type-descriptor | inferred-type-descriptor) >
+     * detail-type-descriptor := type-descriptor
+     * inferred-type-descriptor := *
+     * </p>
+     *
+     * @return Parsed node
+     */
+    private STNode parseErrorTypeDescriptor() {
+        startContext(ParserRuleContext.ERROR_TYPE_DESCRIPTOR);
+
+        STNode errorKeywordToken = parseErrorKeyWord();
+        STNode errorTypeParamsNode;
+        STToken nextToken = peek();
+        STToken nextNextToken = peek(2);
+        if (nextToken.kind == SyntaxKind.LT_TOKEN || nextNextToken.kind == SyntaxKind.GT_TOKEN) {
+            errorTypeParamsNode = parseErrorTypeParamsNode();
+        } else {
+            errorTypeParamsNode = STNodeFactory.createEmptyNode();
+        }
+        endContext();
+        return STNodeFactory.createErrorTypeDescriptorNode(errorKeywordToken, errorTypeParamsNode);
+    }
+
+    /**
+     * Parse error type param node.
+     * <p>
+     * error-type-param := < (detail-type-descriptor | inferred-type-descriptor) >
+     * detail-type-descriptor := type-descriptor
+     * inferred-type-descriptor := *
+     * </p>
+     *
+     * @return Parsed node
+     */
+    private STNode parseErrorTypeParamsNode() {
+        STNode ltToken = parseLTToken();
+        STNode parameter;
+        STToken nextToken = peek();
+        if (nextToken.kind == SyntaxKind.ASTERISK_TOKEN) {
+            parameter = consume();
+        } else {
+            parameter = parseTypeDescriptor();
+        }
+        STNode gtToken = parseGTToken();
+        return STNodeFactory.createErrorTypeParamsNode(ltToken, parameter, gtToken);
+    }
+
+    /**
+     * Parse error-keyword.
+     *
+     * @return Parsed error-keyword node
+     */
+    private STNode parseErrorKeyWord() {
+        STToken token = peek();
+        if (token.kind == SyntaxKind.ERROR_KEYWORD) {
+            return consume();
+        } else {
+            Solution sol = recover(token, ParserRuleContext.ERROR_KEYWORD);
+            return sol.recoveredNode;
+        }
+    }
+
+    /**
      * Parse let expression.
      * <p>
      * <code>
@@ -7345,69 +7406,5 @@
         STNode assign = parseAssignOp();
         STNode expression = parseExpression();
         return STNodeFactory.createLetVariableDeclarationNode(annot, type, varName, assign, expression);
-=======
-     * Parse error type descriptor.
-     * <p>
-     * error-type-descriptor := error [error-type-param]
-     * error-type-param := < (detail-type-descriptor | inferred-type-descriptor) >
-     * detail-type-descriptor := type-descriptor
-     * inferred-type-descriptor := *
-     * </p>
-     *
-     * @return Parsed node
-     */
-    private STNode parseErrorTypeDescriptor() {
-        startContext(ParserRuleContext.ERROR_TYPE_DESCRIPTOR);
-
-        STNode errorKeywordToken = parseErrorKeyWord();
-        STNode errorTypeParamsNode;
-        STToken nextToken = peek();
-        STToken nextNextToken = peek(2);
-        if (nextToken.kind == SyntaxKind.LT_TOKEN || nextNextToken.kind == SyntaxKind.GT_TOKEN) {
-            errorTypeParamsNode = parseErrorTypeParamsNode();
-        } else {
-            errorTypeParamsNode = STNodeFactory.createEmptyNode();
-        }
-        endContext();
-        return STNodeFactory.createErrorTypeDescriptorNode(errorKeywordToken, errorTypeParamsNode);
-    }
-
-    /**
-     * Parse error type param node.
-     * <p>
-     * error-type-param := < (detail-type-descriptor | inferred-type-descriptor) >
-     * detail-type-descriptor := type-descriptor
-     * inferred-type-descriptor := *
-     * </p>
-     *
-     * @return Parsed node
-     */
-    private STNode parseErrorTypeParamsNode() {
-        STNode ltToken = parseLTToken();
-        STNode parameter;
-        STToken nextToken = peek();
-        if (nextToken.kind == SyntaxKind.ASTERISK_TOKEN) {
-            parameter = consume();
-        } else {
-            parameter = parseTypeDescriptor();
-        }
-        STNode gtToken = parseGTToken();
-        return STNodeFactory.createErrorTypeParamsNode(ltToken, parameter, gtToken);
-    }
-
-    /**
-     * Parse error-keyword.
-     *
-     * @return Parsed error-keyword node
-     */
-    private STNode parseErrorKeyWord() {
-        STToken token = peek();
-        if (token.kind == SyntaxKind.ERROR_KEYWORD) {
-            return consume();
-        } else {
-            Solution sol = recover(token, ParserRuleContext.ERROR_KEYWORD);
-            return sol.recoveredNode;
-        }
->>>>>>> 5acfcd43
     }
 }