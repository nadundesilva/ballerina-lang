/*
 * Copyright (c) 2020, WSO2 Inc. (http://www.wso2.org) All Rights Reserved.
 *
 * WSO2 Inc. licenses this file to you under the Apache License,
 * Version 2.0 (the "License"); you may not use this file except
 * in compliance with the License.
 * You may obtain a copy of the License at
 *
 *   http://www.apache.org/licenses/LICENSE-2.0
 *
 * Unless required by applicable law or agreed to in writing,
 * software distributed under the License is distributed on an
 * "AS IS" BASIS, WITHOUT WARRANTIES OR CONDITIONS OF ANY
 * KIND, either express or implied.  See the License for the
 * specific language governing permissions and limitations
 * under the License.
 */
package io.ballerinalang.compiler.internal.parser;

import io.ballerinalang.compiler.internal.parser.AbstractParserErrorHandler.Action;
import io.ballerinalang.compiler.internal.parser.AbstractParserErrorHandler.Solution;
import io.ballerinalang.compiler.internal.parser.tree.STBracedExpressionNode;
import io.ballerinalang.compiler.internal.parser.tree.STCheckExpressionNode;
import io.ballerinalang.compiler.internal.parser.tree.STFieldAccessExpressionNode;
import io.ballerinalang.compiler.internal.parser.tree.STIndexedExpressionNode;
import io.ballerinalang.compiler.internal.parser.tree.STMissingToken;
import io.ballerinalang.compiler.internal.parser.tree.STNode;
import io.ballerinalang.compiler.internal.parser.tree.STNodeFactory;
import io.ballerinalang.compiler.internal.parser.tree.STToken;
import io.ballerinalang.compiler.syntax.tree.SyntaxKind;
import io.ballerinalang.compiler.text.TextDocument;
import io.ballerinalang.compiler.text.TextDocuments;

import java.util.ArrayDeque;
import java.util.ArrayList;
import java.util.List;

/**
 * A LL(k) recursive-descent parser for ballerina.
 *
 * @since 1.2.0
 */
public class BallerinaParser extends AbstractParser {

    private static final OperatorPrecedence DEFAULT_OP_PRECEDENCE = OperatorPrecedence.ACTION;

    // TODO: Remove this.
    private ParserRuleContext currentParamKind = ParserRuleContext.REQUIRED_PARAM;

    protected BallerinaParser(AbstractTokenReader tokenReader) {
        super(tokenReader, new BallerinaParserErrorHandler(tokenReader));
    }

    /**
     * Start parsing the given input.
     *
     * @return Parsed node
     */
    @Override
    public STNode parse() {
        return parseCompUnit();
    }

    /**
     * Start parsing the input from a given context. Supported starting points are:
     * <ul>
     * <li>Module part (a file)</li>
     * <li>Top level node</li>
     * <li>Statement</li>
     * <li>Expression</li>
     * </ul>
     *
     * @param context Context to start parsing
     * @return Parsed node
     */
    public STNode parse(ParserRuleContext context) {
        switch (context) {
            case COMP_UNIT:
                return parseCompUnit();
            case TOP_LEVEL_NODE:
                startContext(ParserRuleContext.COMP_UNIT);
                return parseTopLevelNode();
            case STATEMENT:
                startContext(ParserRuleContext.COMP_UNIT);
                startContext(ParserRuleContext.FUNC_DEFINITION);
                startContext(ParserRuleContext.FUNC_BODY_BLOCK);
                return parseStatement();
            case EXPRESSION:
                startContext(ParserRuleContext.COMP_UNIT);
                startContext(ParserRuleContext.FUNC_DEFINITION);
                startContext(ParserRuleContext.FUNC_BODY_BLOCK);
                startContext(ParserRuleContext.STATEMENT);
                return parseExpression();
            default:
                throw new UnsupportedOperationException("Cannot start parsing from: " + context);
        }
    }

    /**
     * Resume the parsing from the given context.
     *
     * @param context Context to resume parsing
     * @param args Arguments that requires to continue parsing from the given parser context
     * @return Parsed node
     */
    @Override
    public STNode resumeParsing(ParserRuleContext context, Object... args) {
        switch (context) {
            case COMP_UNIT:
                return parseCompUnit();
            case EXTERNAL_FUNC_BODY:
                return parseExternalFunctionBody();
            case FUNC_BODY:
                return parseFunctionBody();
            case OPEN_BRACE:
                return parseOpenBrace();
            case CLOSE_BRACE:
                return parseCloseBrace();
            case FUNC_NAME:
                return parseFunctionName();
            case OPEN_PARENTHESIS:
                return parseOpenParenthesis();
            case PARAM_LIST:
                return parseParamList();
            case RETURN_TYPE_DESCRIPTOR:
                return parseReturnTypeDescriptor();
            case SIMPLE_TYPE_DESCRIPTOR:
                return parseTypeDescriptor();
            case ASSIGN_OP:
                return parseAssignOp();
            case EXTERNAL_KEYWORD:
                return parseExternalKeyword();
            case FUNC_BODY_BLOCK:
                return parseFunctionBodyBlock();
            case SEMICOLON:
                return parseSemicolon();
            case CLOSE_PARENTHESIS:
                return parseCloseParenthesis();
            case VARIABLE_NAME:
                return parseVariableName();
            case TERMINAL_EXPRESSION:
                return parseTerminalExpression((boolean) args[0], (boolean) args[1]);
            case STATEMENT:
                return parseStatement();
            case STATEMENT_WITHOUT_ANNOTS:
                return parseStatement((STNode) args[0]);
            case EXPRESSION_RHS:
                return parseExpressionRhs((OperatorPrecedence) args[0], (STNode) args[1], (boolean) args[2],
                        (boolean) args[3]);
            case PARAMETER:
                return parseParameter((STNode) args[0], (int) args[1]);
            case PARAMETER_WITHOUT_ANNOTS:
                return parseParamGivenAnnots((STNode) args[0], (STNode) args[1], (int) args[2]);
            case AFTER_PARAMETER_TYPE:
                return parseAfterParamType((STNode) args[0], (STNode) args[1], (STNode) args[2], (STNode) args[3]);
            case PARAMETER_RHS:
                return parseParameterRhs((STNode) args[0], (STNode) args[1], (STNode) args[2], (STNode) args[3],
                        (STNode) args[4]);
            case TOP_LEVEL_NODE:
                return parseTopLevelNode();
            case TOP_LEVEL_NODE_WITHOUT_METADATA:
                return parseTopLevelNode((STNode) args[0]);
            case TOP_LEVEL_NODE_WITHOUT_MODIFIER:
                return parseTopLevelNode((STNode) args[0], (STNode) args[1]);
            case STATEMENT_START_IDENTIFIER:
                return parseStatementStartIdentifier();
            case VAR_DECL_STMT_RHS:
                return parseVarDeclRhs((STNode) args[0], (STNode) args[1], (STNode) args[2], (STNode) args[3],
                        (boolean) args[4]);
            case TYPE_REFERENCE:
                return parseTypeReference();
            case FIELD_DESCRIPTOR_RHS:
                return parseFieldDescriptorRhs((STNode) args[0], (STNode) args[1], (STNode) args[2]);
            case NAMED_OR_POSITIONAL_ARG_RHS:
                return parseNamedOrPositionalArg((STNode) args[0]);
            case RECORD_BODY_START:
                return parseRecordBodyStartDelimiter();
            case TYPE_DESCRIPTOR:
                return parseTypeDescriptor();
            case OBJECT_MEMBER:
                return parseObjectMember();
            case OBJECT_FUNC_OR_FIELD_WITHOUT_VISIBILITY:
                return parseObjectMethodOrField((STNode) args[0], (STNode) args[1]);
            case OBJECT_FIELD_RHS:
                return parseObjectFieldRhs((STNode) args[0], (STNode) args[1], (STNode) args[2], (STNode) args[3]);
            case OBJECT_TYPE_FIRST_QUALIFIER:
                return parseObjectTypeQualifiers();
            case OBJECT_TYPE_SECOND_QUALIFIER:
                return parseObjectTypeSecondQualifier((STNode) args[0]);
            case OBJECT_KEYWORD:
                return parseObjectKeyword();
            case TYPE_NAME:
                return parseTypeName();
            case IF_KEYWORD:
                return parseIfKeyword();
            case ELSE_KEYWORD:
                return parseElseKeyword();
            case ELSE_BODY:
                return parseElseBody();
            case WHILE_KEYWORD:
                return parseWhileKeyword();
            case PANIC_KEYWORD:
                return parsePanicKeyword();
            case MAJOR_VERSION:
                return parseMajorVersion();
            case IMPORT_DECL_RHS:
                return parseImportDecl((STNode) args[0], (STNode) args[1]);
            case IMPORT_PREFIX:
                return parseImportPrefix();
            case IMPORT_MODULE_NAME:
            case IMPORT_ORG_OR_MODULE_NAME:
            case VARIABLE_REF:
            case FIELD_OR_FUNC_NAME:
            case SERVICE_NAME:
                return parseIdentifier(context);
            case IMPORT_KEYWORD:
                return parseImportKeyword();
            case SLASH:
                return parseSlashToken();
            case DOT:
                return parseDotToken();
            case IMPORT_VERSION_DECL:
                return parseVersion();
            case VERSION_KEYWORD:
                return parseVersionKeywrod();
            case VERSION_NUMBER:
                return parseVersionNumber();
            case DECIMAL_INTEGER_LITERAL:
                return parseDecimalIntLiteral(context);
            case IMPORT_SUB_VERSION:
                return parseSubVersion(context);
            case IMPORT_PREFIX_DECL:
                return parseImportPrefixDecl();
            case AS_KEYWORD:
                return parseAsKeyword();
            case CONTINUE_KEYWORD:
                return parseContinueKeyword();
            case BREAK_KEYWORD:
                return parseBreakKeyword();
            case RETURN_KEYWORD:
                return parseReturnKeyword();
            case MAPPING_FIELD:
                return parseMappingField((STNode) args[0]);
            case SPECIFIC_FIELD_RHS:
                return parseSpecificFieldRhs((STNode) args[0], (STNode) args[1]);
            case STRING_LITERAL:
                return parseStringLiteral();
            case COLON:
                return parseColon();
            case OPEN_BRACKET:
                return parseOpenBracket();
            case RESOURCE_DEF:
                return parseResource();
            case OPTIONAL_SERVICE_NAME:
                return parseServiceName();
            case SERVICE_KEYWORD:
                return parseServiceKeyword();
            case ON_KEYWORD:
                return parseOnKeyword();
            case RESOURCE_KEYWORD:
                return parseResourceKeyword();
            case LISTENER_KEYWORD:
                return parseListenerKeyword();
            case NIL_TYPE_DESCRIPTOR:
                return parseNilTypeDescriptor();
            case COMPOUND_ASSIGNMENT_STMT:
                return parseCompoundAssignmentStmt();
            case TYPEOF_KEYWORD:
                return parseTypeofKeyword();
            case ARRAY_TYPE_DESCRIPTOR:
                return parseArrayTypeDescriptor((STNode) args[0]);
            case ARRAY_LENGTH:
                return parseArrayLength();
            case FUNC_DEFINITION:
            case REQUIRED_PARAM:
            case ANNOT_REFERENCE:
                return parseIdentifier(context);
            case IS_KEYWORD:
                return parseIsKeyword();
            case STMT_START_WITH_EXPR_RHS:
                return parseStamentStartWithExpr((STNode) args[0], (STNode) args[1]);
            case COMMA:
                return parseComma();
            case CONST_DECL_TYPE:
                return parseConstDecl((STNode) args[0], (STNode) args[1], (STNode) args[2]);
            case STMT_START_WITH_IDENTIFIER:
                return parseStatementStartsWithIdentifier((STNode) args[0], (STNode) args[1]);
            case PARAMETERIZED_TYPE_DESCRIPTOR:
                return parseParameterizedTypeDescriptor();
            case LT:
                return parseLTToken();
            case GT:
                return parseGTToken();
            case NIL_LITERAL:
                return parseNilLiteral();
            case RECORD_FIELD_OR_RECORD_END:
                return parseFieldOrRestDescriptor((boolean) args[0]);
            case ANNOTATION_KEYWORD:
                return parseAnnotationKeyword();
            case ANNOT_DECL_OPTIONAL_TYPE:
                return parseAnnotationDeclFromType((STNode) args[0], (STNode) args[1], (STNode) args[2],
                        (STNode) args[3]);
            case ANNOT_DECL_RHS:
                return parseAnnotationDeclRhs((STNode) args[0], (STNode) args[1], (STNode) args[2], (STNode) args[3],
                        (STNode) args[4]);
            case ANNOT_OPTIONAL_ATTACH_POINTS:
                return parseAnnotationDeclAttachPoints((STNode) args[0], (STNode) args[1], (STNode) args[2],
                        (STNode) args[3], (STNode) args[4], (STNode) args[5]);
            case SOURCE_KEYWORD:
                return parseSourceKeyword();
            case ATTACH_POINT_IDENT:
                return parseAttachPointIdent((STNode) args[0]);
            case IDENT_AFTER_OBJECT_IDENT:
                return parseIdentAfterObjectIdent();
            case FUNCTION_IDENT:
                return parseFunctionIdent();
            case FIELD_IDENT:
                return parseFieldIdent();
            case ATTACH_POINT_END:
                return parseAttachPointEnd();
            case XMLNS_KEYWORD:
                return parseXMLNSKeyword();
            case XML_NAMESPACE_PREFIX_DECL:
                return parseXMLDeclRhs((STNode) args[0], (STNode) args[1]);
            case NAMESPACE_PREFIX:
                return parseNamespacePrefix();
            case WORKER_KEYWORD:
                return parseWorkerKeyword();
            case WORKER_NAME:
                return parseWorkerName();
            case FORK_KEYWORD:
                return parseForkKeyword();
            case DECIMAL_FLOATING_POINT_LITERAL:
                return parseDecimalFloatingPointLiteral();
            case HEX_FLOATING_POINT_LITERAL:
                return parseHexFloatingPointLiteral();
            case TRAP_KEYWORD:
                return parseTrapKeyword();
            case IN_KEYWORD:
                return parseInKeyword();
            case FOREACH_KEYWORD:
                return parseForEachKeyword();
            case TABLE_KEYWORD:
                return parseTableKeyword();
            case KEY_KEYWORD:
                return parseKeyKeyword();
            case TABLE_KEYWORD_RHS:
                return parseTableConstructorExpr((STNode) args[0], (STNode) args[1]);
            case ERROR_KEYWORD:
                return parseErrorKeyWord();
            case ERROR_TYPE_DESCRIPTOR:
                return parseErrorTypeDescriptor();
            case LET_KEYWORD:
                return parseLetKeyword();
            case STREAM_KEYWORD:
                return parseStreamKeyWord();
            case STREAM_TYPE_DESCRIPTOR:
                return parseStreamTypeDescriptor();
            case STREAM_TYPE_FIRST_PARAM_RHS:
                return parseStreamTypeParamsNode((STNode) args[0], (STNode) args[1]);
            case TEMPLATE_START:
            case TEMPLATE_END:
                return parseBacktickToken(context);
            default:
                throw new IllegalStateException("cannot resume parsing the rule: " + context);
        }
    }

    /*
     * Private methods
     */

    /*
     * Private methods.
     */

    /**
     * Parse a given input and returns the AST. Starts parsing from the top of a compilation unit.
     *
     * @return Parsed node
     */
    private STNode parseCompUnit() {
        startContext(ParserRuleContext.COMP_UNIT);
        STToken token = peek();
        List<STNode> otherDecls = new ArrayList<>();
        List<STNode> importDecls = new ArrayList<>();

        boolean processImports = true;
        while (token.kind != SyntaxKind.EOF_TOKEN) {
            STNode decl = parseTopLevelNode(token.kind);
            if (decl.kind == SyntaxKind.IMPORT_DECLARATION) {
                if (processImports) {
                    importDecls.add(decl);
                } else {
                    // If an import occurs after any other module level declaration,
                    // we add it to the other-decl list to preserve the order. But
                    // log an error and mark it as invalid.
                    otherDecls.add(decl);
                    this.errorHandler.reportInvalidNode(token, "imports must be declared before other declarations");
                }
            } else {
                if (processImports) {
                    // While processing imports, if we reach any other declaration,
                    // then mark this as the end of processing imports.
                    processImports = false;
                }
                otherDecls.add(decl);
            }
            token = peek();
        }

        STToken eof = consume();
        endContext();

        return STNodeFactory.createModulePartNode(STNodeFactory.createNodeList(importDecls),
                STNodeFactory.createNodeList(otherDecls), eof);
    }

    /**
     * Parse top level node having an optional modifier preceding it.
     *
     * @return Parsed node
     */
    private STNode parseTopLevelNode() {
        STToken token = peek();
        return parseTopLevelNode(token.kind);
    }

    protected STNode parseTopLevelNode(SyntaxKind tokenKind) {
        STNode metadata;
        switch (tokenKind) {
            case EOF_TOKEN:
                return consume();
            case DOCUMENTATION_LINE:
            case AT_TOKEN:
                metadata = parseMetaData(tokenKind);
                return parseTopLevelNode(metadata);
            case IMPORT_KEYWORD:
            case FINAL_KEYWORD:
            case PUBLIC_KEYWORD:
            case FUNCTION_KEYWORD:
            case TYPE_KEYWORD:
            case LISTENER_KEYWORD:
            case CONST_KEYWORD:
            case ANNOTATION_KEYWORD:
            case XMLNS_KEYWORD:
            case SERVICE_KEYWORD:
                // TODO: add type binding pattern
                metadata = createEmptyMetadata();
                break;
            case IDENTIFIER_TOKEN:
                // Here we assume that after recovering, we'll never reach here.
                // Otherwise the tokenOffset will not be 1.
                if (isModuleVarDeclStart(1)) {
                    // This is an early exit, so that we don't have to do the same check again.
                    return parseModuleVarDecl(createEmptyMetadata(), null);
                }
                // Else fall through
            default:
                if (isTypeStartingToken(tokenKind) && tokenKind != SyntaxKind.IDENTIFIER_TOKEN) {
                    metadata = createEmptyMetadata();
                    break;
                }

                STToken token = peek();
                Solution solution = recover(token, ParserRuleContext.TOP_LEVEL_NODE);

                if (solution.action == Action.KEEP) {
                    // If the solution is {@link Action#KEEP}, that means next immediate token is
                    // at the correct place, but some token after that is not. There only one such
                    // cases here, which is the `case IDENTIFIER_TOKEN`. So accept it, and continue.
                    metadata = STNodeFactory.createNodeList(new ArrayList<>());
                    break;
                }

                // If the parser recovered by inserting a token, then try to re-parse the same
                // rule with the inserted token. This is done to pick the correct branch
                // to continue the parsing.
                if (solution.action == Action.REMOVE) {
                    return solution.recoveredNode;
                }

                return parseTopLevelNode(solution.tokenKind);
        }

        return parseTopLevelNode(tokenKind, metadata);
    }

    /**
     * Parse top level node having an optional modifier preceding it, given the next token kind.
     *
     * @param tokenKind Next token kind
     * @return Parsed node
     */
    private STNode parseTopLevelNode(STNode metadata) {
        STToken nextToken = peek();
        return parseTopLevelNode(nextToken.kind, metadata);
    }

    private STNode parseTopLevelNode(SyntaxKind tokenKind, STNode metadata) {
        STNode qualifier = null;
        switch (tokenKind) {
            case EOF_TOKEN:
                if (metadata != null) {
                    this.errorHandler.reportInvalidNode(null, "invalid metadata");
                }
                return consume();
            case PUBLIC_KEYWORD:
                qualifier = parseQualifier();
                tokenKind = peek().kind;
                break;
            case FUNCTION_KEYWORD:
            case TYPE_KEYWORD:
            case LISTENER_KEYWORD:
            case CONST_KEYWORD:
            case FINAL_KEYWORD:
            case IMPORT_KEYWORD:
            case ANNOTATION_KEYWORD:
            case XMLNS_KEYWORD:
                // TODO: add type binding pattern
                break;
            case IDENTIFIER_TOKEN:
                // Here we assume that after recovering, we'll never reach here.
                // Otherwise the tokenOffset will not be 1.
                if (isModuleVarDeclStart(1)) {
                    // This is an early exit, so that we don't have to do the same check again.
                    return parseModuleVarDecl(metadata, null);
                }
                // Else fall through
            default:
                if (isTypeStartingToken(tokenKind) && tokenKind != SyntaxKind.IDENTIFIER_TOKEN) {
                    break;
                }

                STToken token = peek();
                Solution solution = recover(token, ParserRuleContext.TOP_LEVEL_NODE_WITHOUT_METADATA, metadata);

                // If the parser recovered by inserting a token, then try to re-parse the same
                // rule with the inserted token. This is done to pick the correct branch
                // to continue the parsing.
                if (solution.action == Action.REMOVE) {
                    return solution.recoveredNode;
                }

                if (solution.action == Action.KEEP) {
                    // If the solution is {@link Action#KEEP}, that means next immediate token is
                    // at the correct place, but some token after that is not. There only one such
                    // cases here, which is the `case IDENTIFIER_TOKEN`. So accept it, and continue.
                    qualifier = STNodeFactory.createEmptyNode();
                    break;
                }

                return parseTopLevelNode(solution.tokenKind, metadata);
        }

        return parseTopLevelNode(tokenKind, metadata, qualifier);
    }

    /**
     * Check whether the cursor is at the start of a module level var-decl.
     *
     * @param lookahead Offset of the token to to check
     * @return <code>true</code> if the cursor is at the start of a module level var-decl.
     *         <code>false</code> otherwise.
     */
    private boolean isModuleVarDeclStart(int lookahead) {
        // Assumes that we reach here after a peek()
        STToken nextToken = peek(lookahead + 1);
        switch (nextToken.kind) {
            case EQUAL_TOKEN:
                // Scenario: foo =
                // Even though this is not valid, consider this as a var-decl and continue;
            case OPEN_BRACKET_TOKEN:
                // Scenario foo[] (Array type descriptor with custom type)
            case QUESTION_MARK_TOKEN:
                // Scenario foo? (Optional type descriptor with custom type)
            case PIPE_TOKEN:
                // Scenario foo| (Union type descriptor with custom type)
                return true;
            case IDENTIFIER_TOKEN:
                switch (peek(lookahead + 2).kind) {
                    case EQUAL_TOKEN: // Scenario: foo bar =
                    case SEMICOLON_TOKEN: // Scenario: foo bar;
                        return true;
                    default:
                        return false;
                }
            case COLON_TOKEN:
                if (lookahead > 1) {
                    // This means there's a colon somewhere after the type name.
                    // This is not a valid var-decl.
                    return false;
                }

                // Scenario: foo:bar baz ...
                if (peek(lookahead + 2).kind != SyntaxKind.IDENTIFIER_TOKEN) {
                    return false;
                }
                return isModuleVarDeclStart(lookahead + 2);
            default:
                return false;
        }
    }

    /**
     * Parse import declaration.
     * <p>
     * <code>import-decl :=  import [org-name /] module-name [version sem-ver] [as import-prefix] ;</code>
     *
     * @return Parsed node
     */
    private STNode parseImportDecl() {
        startContext(ParserRuleContext.IMPORT_DECL);
        this.tokenReader.startMode(ParserMode.IMPORT);
        STNode importKeyword = parseImportKeyword();
        STNode identifier = parseIdentifier(ParserRuleContext.IMPORT_ORG_OR_MODULE_NAME);

        STToken token = peek();
        STNode importDecl = parseImportDecl(token.kind, importKeyword, identifier);
        this.tokenReader.endMode();
        endContext();
        return importDecl;
    }

    /**
     * Parse import keyword.
     *
     * @return Parsed node
     */
    private STNode parseImportKeyword() {
        STToken token = peek();
        if (token.kind == SyntaxKind.IMPORT_KEYWORD) {
            return consume();
        } else {
            Solution sol = recover(token, ParserRuleContext.IMPORT_KEYWORD);
            return sol.recoveredNode;
        }
    }

    /**
     * Parse identifier.
     *
     * @return Parsed node
     */
    private STNode parseIdentifier(ParserRuleContext currentCtx) {
        STToken token = peek();
        if (token.kind == SyntaxKind.IDENTIFIER_TOKEN) {
            return consume();
        } else {
            Solution sol = recover(token, currentCtx);
            return sol.recoveredNode;
        }
    }

    /**
     * Parse RHS of the import declaration. This includes the components after the
     * starting identifier (org-name/module-name) of the import decl.
     *
     * @param importKeyword Import keyword
     * @param identifier Org-name or the module name
     * @return Parsed node
     */
    private STNode parseImportDecl(STNode importKeyword, STNode identifier) {
        STToken nextToken = peek();
        return parseImportDecl(nextToken.kind, importKeyword, identifier);
    }

    private STNode parseImportDecl(SyntaxKind tokenKind, STNode importKeyword, STNode identifier) {
        STNode orgName;
        STNode moduleName;
        STNode version;
        STNode alias;

        switch (tokenKind) {
            case SLASH_TOKEN:
                STNode slash = parseSlashToken();
                orgName = STNodeFactory.createImportOrgNameNode(identifier, slash);
                moduleName = parseModuleName();
                version = parseVersion();
                alias = parseImportPrefixDecl();
                break;
            case DOT_TOKEN:
            case VERSION_KEYWORD:
                orgName = STNodeFactory.createEmptyNode();
                moduleName = parseModuleName(tokenKind, identifier);
                version = parseVersion();
                alias = parseImportPrefixDecl();
                break;
            case AS_KEYWORD:
                orgName = STNodeFactory.createEmptyNode();
                moduleName = parseModuleName(tokenKind, identifier);
                version = STNodeFactory.createEmptyNode();
                alias = parseImportPrefixDecl();
                break;
            case SEMICOLON_TOKEN:
                orgName = STNodeFactory.createEmptyNode();
                moduleName = parseModuleName(tokenKind, identifier);
                version = STNodeFactory.createEmptyNode();
                alias = STNodeFactory.createEmptyNode();
                break;
            default:
                Solution solution = recover(peek(), ParserRuleContext.IMPORT_DECL_RHS, importKeyword, identifier);

                // rule with the inserted token. This is done to pick the correct branch
                // to continue the parsing.
                if (solution.action == Action.REMOVE) {
                    return solution.recoveredNode;
                }

                return parseImportDecl(solution.tokenKind, importKeyword, identifier);
        }

        STNode semicolon = parseSemicolon();
        return STNodeFactory.createImportDeclarationNode(importKeyword, orgName, moduleName, version, alias, semicolon);
    }

    /**
     * parse slash token.
     *
     * @return Parsed node
     */
    private STNode parseSlashToken() {
        STToken token = peek();
        if (token.kind == SyntaxKind.SLASH_TOKEN) {
            return consume();
        } else {
            Solution sol = recover(token, ParserRuleContext.SLASH);
            return sol.recoveredNode;
        }
    }

    /**
     * Parse dot token.
     *
     * @return Parsed node
     */
    private STNode parseDotToken() {
        STToken nextToken = peek();
        return parseDotToken(nextToken.kind);
    }

    private STNode parseDotToken(SyntaxKind tokenKind) {
        if (tokenKind == SyntaxKind.DOT_TOKEN) {
            return consume();
        } else {
            Solution sol = recover(peek(), ParserRuleContext.DOT);
            return sol.recoveredNode;
        }
    }

    /**
     * Parse module name of a import declaration.
     *
     * @return Parsed node
     */
    private STNode parseModuleName() {
        STNode moduleNameStart = parseIdentifier(ParserRuleContext.IMPORT_MODULE_NAME);
        return parseModuleName(peek().kind, moduleNameStart);
    }

    /**
     * Parse import module name of a import declaration, given the module name start identifier.
     *
     * @param moduleNameStart Starting identifier of the module name
     * @return Parsed node
     */
    private STNode parseModuleName(SyntaxKind nextTokenKind, STNode moduleNameStart) {
        List<STNode> moduleNameParts = new ArrayList<>();
        moduleNameParts.add(moduleNameStart);

        while (!isEndOfImportModuleName(nextTokenKind)) {
            moduleNameParts.add(parseDotToken());
            moduleNameParts.add(parseIdentifier(ParserRuleContext.IMPORT_MODULE_NAME));
            nextTokenKind = peek().kind;
        }

        return STNodeFactory.createNodeList(moduleNameParts);
    }

    private boolean isEndOfImportModuleName(SyntaxKind nextTokenKind) {
        return nextTokenKind != SyntaxKind.DOT_TOKEN && nextTokenKind != SyntaxKind.IDENTIFIER_TOKEN;
    }

    private boolean isEndOfImportDecl(SyntaxKind nextTokenKind) {
        switch (nextTokenKind) {
            case SEMICOLON_TOKEN:
            case PUBLIC_KEYWORD:
            case FUNCTION_KEYWORD:
            case TYPE_KEYWORD:
            case ABSTRACT_KEYWORD:
            case CONST_KEYWORD:
            case EOF_TOKEN:
            case SERVICE_KEYWORD:
            case IMPORT_KEYWORD:
            case FINAL_KEYWORD:
                return true;
            default:
                return false;
        }
    }

    /**
     * Parse version component of a import declaration.
     * <p>
     * <code>version-decl := version sem-ver</code>
     *
     * @return Parsed node
     */
    private STNode parseVersion() {
        STToken nextToken = peek();
        return parseVersion(nextToken.kind);
    }

    private STNode parseVersion(SyntaxKind nextTokenKind) {
        switch (nextTokenKind) {
            case VERSION_KEYWORD:
                STNode versionKeyword = parseVersionKeywrod();
                STNode versionNumber = parseVersionNumber();
                return STNodeFactory.createImportVersionNode(versionKeyword, versionNumber);
            case AS_KEYWORD:
            case SEMICOLON_TOKEN:
                return STNodeFactory.createEmptyNode();
            default:
                if (isEndOfImportDecl(nextTokenKind)) {
                    return STNodeFactory.createEmptyNode();
                }

                STToken token = peek();
                Solution solution = recover(token, ParserRuleContext.IMPORT_VERSION_DECL);

                // If the parser recovered by inserting a token, then try to re-parse the same
                // rule with the inserted token. This is done to pick the correct branch
                // to continue the parsing.
                if (solution.action == Action.REMOVE) {
                    return solution.recoveredNode;
                }

                return parseVersion(solution.tokenKind);
        }

    }

    /**
     * Parse version keywrod.
     *
     * @return Parsed node
     */
    private STNode parseVersionKeywrod() {
        STToken nextToken = peek();
        if (nextToken.kind == SyntaxKind.VERSION_KEYWORD) {
            return consume();
        } else {
            Solution sol = recover(peek(), ParserRuleContext.VERSION_KEYWORD);
            return sol.recoveredNode;
        }
    }

    /**
     * Parse version number.
     * <p>
     * <code>sem-ver := major-num [. minor-num [. patch-num]]
     * <br/>
     * major-num := DecimalNumber
     * <br/>
     * minor-num := DecimalNumber
     * <br/>
     * patch-num := DecimalNumber
     * </code>
     *
     * @return Parsed node
     */
    private STNode parseVersionNumber() {
        STToken nextToken = peek();
        return parseVersionNumber(nextToken.kind);
    }

    private STNode parseVersionNumber(SyntaxKind nextTokenKind) {
        STNode majorVersion;
        switch (nextTokenKind) {
            case DECIMAL_INTEGER_LITERAL:
                majorVersion = parseMajorVersion();
                break;
            default:
                STToken token = peek();
                Solution solution = recover(token, ParserRuleContext.VERSION_NUMBER);

                // If the parser recovered by inserting a token, then try to re-parse the same
                // rule with the inserted token. This is done to pick the correct branch
                // to continue the parsing.
                if (solution.action == Action.REMOVE) {
                    return solution.recoveredNode;
                }

                return parseVersionNumber(solution.tokenKind);
        }

        List<STNode> versionParts = new ArrayList<>();
        versionParts.add(majorVersion);

        STNode minorVersion = parseMinorVersion();
        if (minorVersion != null) {
            versionParts.add(minorVersion);

            STNode patchVersion = parsePatchVersion();
            if (patchVersion != null) {
                versionParts.add(patchVersion);
            }
        }

        return STNodeFactory.createNodeList(versionParts);

    }

    private STNode parseMajorVersion() {
        return parseDecimalIntLiteral(ParserRuleContext.MAJOR_VERSION);
    }

    private STNode parseMinorVersion() {
        return parseSubVersion(ParserRuleContext.MINOR_VERSION);
    }

    private STNode parsePatchVersion() {
        return parseSubVersion(ParserRuleContext.PATCH_VERSION);
    }

    /**
     * Parse decimal literal.
     *
     * @param context Context in which the decimal literal is used.
     * @return Parsed node
     */
    private STNode parseDecimalIntLiteral(ParserRuleContext context) {
        STToken nextToken = peek();
        if (nextToken.kind == SyntaxKind.DECIMAL_INTEGER_LITERAL) {
            return consume();
        } else {
            Solution sol = recover(peek(), context);
            return sol.recoveredNode;
        }
    }

    /**
     * Parse sub version. i.e: minor-version/patch-version.
     *
     * @param context Context indicating what kind of sub-version is being parsed.
     * @return Parsed node
     */
    private STNode parseSubVersion(ParserRuleContext context) {
        STToken nextToken = peek();
        return parseSubVersion(nextToken.kind, context);
    }

    private STNode parseSubVersion(SyntaxKind nextTokenKind, ParserRuleContext context) {
        switch (nextTokenKind) {
            case AS_KEYWORD:
            case SEMICOLON_TOKEN:
                return null;
            case DOT_TOKEN:
                STNode leadingDot = parseDotToken();
                STNode versionNumber = parseDecimalIntLiteral(context);
                return STNodeFactory.createImportSubVersionNode(leadingDot, versionNumber);
            default:
                STToken token = peek();
                Solution solution = recover(token, ParserRuleContext.IMPORT_SUB_VERSION);

                // If the parser recovered by inserting a token, then try to re-parse the same
                // rule with the inserted token. This is done to pick the correct branch
                // to continue the parsing.
                if (solution.action == Action.REMOVE) {
                    return solution.recoveredNode;
                }

                return parseSubVersion(solution.tokenKind, context);
        }
    }

    /**
     * Parse import prefix declaration.
     * <p>
     * <code>import-prefix-decl := as import-prefix
     * <br/>
     * import-prefix := a identifier | _
     * </code>
     *
     * @return Parsed node
     */
    private STNode parseImportPrefixDecl() {
        STToken token = peek();
        return parseImportPrefixDecl(token.kind);
    }

    private STNode parseImportPrefixDecl(SyntaxKind nextTokenKind) {
        switch (nextTokenKind) {
            case AS_KEYWORD:
                STNode asKeyword = parseAsKeyword();
                STNode prefix = parseImportPrefix();
                return STNodeFactory.createImportPrefixNode(asKeyword, prefix);
            case SEMICOLON_TOKEN:
                return STNodeFactory.createEmptyNode();
            default:
                if (isEndOfImportDecl(nextTokenKind)) {
                    return STNodeFactory.createEmptyNode();
                }

                STToken token = peek();
                Solution solution = recover(token, ParserRuleContext.IMPORT_PREFIX_DECL);

                // If the parser recovered by inserting a token, then try to re-parse the same
                // rule with the inserted token. This is done to pick the correct branch
                // to continue the parsing.
                if (solution.action == Action.REMOVE) {
                    return solution.recoveredNode;
                }

                return parseImportPrefixDecl(solution.tokenKind);
        }
    }

    /**
     * Parse <code>as</code> keyword.
     *
     * @return Parsed node
     */
    private STNode parseAsKeyword() {
        STToken nextToken = peek();
        if (nextToken.kind == SyntaxKind.AS_KEYWORD) {
            return consume();
        } else {
            Solution sol = recover(peek(), ParserRuleContext.AS_KEYWORD);
            return sol.recoveredNode;
        }
    }

    /**
     * Parse import prefix.
     *
     * @return Parsed node
     */
    private STNode parseImportPrefix() {
        STToken nextToken = peek();
        if (nextToken.kind == SyntaxKind.IDENTIFIER_TOKEN) {
            return consume();
        } else {
            Solution sol = recover(peek(), ParserRuleContext.IMPORT_PREFIX);
            return sol.recoveredNode;
        }
    }

    /**
     * Parse top level node, given the modifier that precedes it.
     *
     * @param qualifier Qualifier that precedes the top level node
     * @return Parsed node
     */
    private STNode parseTopLevelNode(STNode metadata, STNode qualifier) {
        STToken token = peek();
        return parseTopLevelNode(token.kind, metadata, qualifier);
    }

    /**
     * Parse top level node given the next token kind and the modifier that precedes it.
     *
     * @param tokenKind Next token kind
     * @param qualifier Qualifier that precedes the top level node
     * @return Parsed top-level node
     */
    private STNode parseTopLevelNode(SyntaxKind tokenKind, STNode metadata, STNode qualifier) {
        switch (tokenKind) {
            case FUNCTION_KEYWORD:
                return parseFunctionDefinition(metadata, getQualifier(qualifier));
            case TYPE_KEYWORD:
                return parseModuleTypeDefinition(metadata, getQualifier(qualifier));
            case LISTENER_KEYWORD:
                return parseListenerDeclaration(metadata, getQualifier(qualifier));
            case CONST_KEYWORD:
                return parseConstantDeclaration(metadata, getQualifier(qualifier));
            case ANNOTATION_KEYWORD:
                STNode constKeyword = STNodeFactory.createEmptyNode();
                return parseAnnotationDeclaration(metadata, getQualifier(qualifier), constKeyword);
            case IMPORT_KEYWORD:
                reportInvalidQualifier(qualifier);
                // TODO log error for metadata
                return parseImportDecl();
            case XMLNS_KEYWORD:
                reportInvalidQualifier(qualifier);
                // TODO log error for metadata
                return parseXMLNamepsaceDeclaration();

            // TODO: add all 'type starting tokens' here. should be same as 'parseTypeDescriptor(...)'
            // TODO: add type binding pattern
            case FINAL_KEYWORD:
                reportInvalidQualifier(qualifier);
                STNode finalKeyword = parseFinalKeyword();
                return parseVariableDecl(metadata, finalKeyword, true);
            case SERVICE_KEYWORD:
                if (isServiceDeclStart(ParserRuleContext.TOP_LEVEL_NODE, 1)) {
                    reportInvalidQualifier(qualifier);
                    return parseServiceDecl(metadata);
                }

                return parseModuleVarDecl(metadata, qualifier);
            case IDENTIFIER_TOKEN:
                // Here we assume that after recovering, we'll never reach here.
                // Otherwise the tokenOffset will not be 1.
                if (isModuleVarDeclStart(1)) {
                    return parseModuleVarDecl(metadata, qualifier);
                }
                // fall through
            default:
                if (isTypeStartingToken(tokenKind) && tokenKind != SyntaxKind.IDENTIFIER_TOKEN) {
                    return parseModuleVarDecl(metadata, qualifier);
                }

                STToken token = peek();
                Solution solution =
                        recover(token, ParserRuleContext.TOP_LEVEL_NODE_WITHOUT_MODIFIER, metadata, qualifier);

                // If the parser recovered by inserting a token, then try to re-parse the same
                // rule with the inserted token. This is done to pick the correct branch
                // to continue the parsing.
                if (solution.action == Action.REMOVE) {
                    return solution.recoveredNode;
                }

                if (solution.action == Action.KEEP) {
                    // If the solution is {@link Action#KEEP}, that means next immediate token is
                    // at the correct place, but some token after that is not. There only one such
                    // cases here, which is the `case IDENTIFIER_TOKEN`. So accept it, and continue.
                    return parseModuleVarDecl(metadata, qualifier);
                }

                return parseTopLevelNode(solution.tokenKind, metadata, qualifier);
        }

    }

    private STNode parseModuleVarDecl(STNode metadata, STNode qualifier) {
        reportInvalidQualifier(qualifier);
        STNode finalKeyword = STNodeFactory.createEmptyNode();
        return parseVariableDecl(metadata, finalKeyword, true);
    }

    private STNode getQualifier(STNode qualifier) {
        return qualifier == null ? STNodeFactory.createEmptyNode() : qualifier;
    }

    private void reportInvalidQualifier(STNode qualifier) {
        if (qualifier != null && qualifier.kind != SyntaxKind.NONE) {
            this.errorHandler.reportInvalidNode((STToken) qualifier,
                    "invalid qualifier '" + qualifier.toString().trim() + "'");
        }
    }

    /**
     * Parse access modifiers.
     *
     * @return Parsed node
     */
    private STNode parseQualifier() {
        STToken token = peek();
        if (token.kind == SyntaxKind.PUBLIC_KEYWORD) {
            return consume();
        } else {
            Solution sol = recover(token, ParserRuleContext.PUBLIC_KEYWORD);
            return sol.recoveredNode;
        }
    }

    /**
     * <p>
     * Parse function definition. A function definition has the following structure.
     * </p>
     * <code>
     * function-defn := FUNCTION identifier function-signature function-body
     * </code>
     *
     * @param metadata Metadata
     * @param visibilityQualifier Visibility qualifier
     * @return Parsed node
     */
    private STNode parseFunctionDefinition(STNode metadata, STNode visibilityQualifier) {
        startContext(ParserRuleContext.FUNC_DEFINITION);
        STNode functionKeyword = parseFunctionKeyword();
        STNode name = parseFunctionName();
        STNode openParenthesis = parseOpenParenthesis();
        STNode parameters = parseParamList();
        STNode closeParenthesis = parseCloseParenthesis();
        STNode returnTypeDesc = parseReturnTypeDescriptor();
        STNode body = parseFunctionBody();

        endContext();
        return STNodeFactory.createFunctionDefinitionNode(metadata, visibilityQualifier, functionKeyword, name,
                openParenthesis, parameters, closeParenthesis, returnTypeDesc, body);
    }

    /**
     * Parse function keyword. Need to validate the token before consuming,
     * since we can reach here while recovering.
     *
     * @return Parsed node
     */
    private STNode parseFunctionKeyword() {
        STToken token = peek();
        if (token.kind == SyntaxKind.FUNCTION_KEYWORD) {
            return consume();
        } else {
            Solution sol = recover(token, ParserRuleContext.FUNCTION_KEYWORD);
            return sol.recoveredNode;
        }
    }

    /**
     * Parse function name.
     *
     * @return Parsed node
     */
    private STNode parseFunctionName() {
        STToken token = peek();
        if (token.kind == SyntaxKind.IDENTIFIER_TOKEN) {
            return consume();
        } else {
            Solution sol = recover(token, ParserRuleContext.FUNC_NAME);
            return sol.recoveredNode;
        }
    }

    /**
     * Parse open parenthesis.
     *
     * @return Parsed node
     */
    private STNode parseOpenParenthesis() {
        STToken token = peek();
        if (token.kind == SyntaxKind.OPEN_PAREN_TOKEN) {
            return consume();
        } else {
            Solution sol = recover(token, ParserRuleContext.OPEN_PARENTHESIS);
            return sol.recoveredNode;
        }
    }

    /**
     * Parse close parenthesis.
     *
     * @return Parsed node
     */
    private STNode parseCloseParenthesis() {
        STToken token = peek();
        if (token.kind == SyntaxKind.CLOSE_PAREN_TOKEN) {
            return consume();
        } else {
            Solution sol = recover(token, ParserRuleContext.CLOSE_PARENTHESIS);
            return sol.recoveredNode;
        }
    }

    /**
     * <p>
     * Parse parameter list.
     * </p>
     * <code>
     * param-list := required-params [, defaultable-params] [, rest-param]
     *     <br/>&nbsp;| defaultable-params [, rest-param]
     *     <br/>&nbsp;| [rest-param]
     * <br/><br/>
     * required-params := required-param (, required-param)*
     * <br/><br/>
     * required-param := [annots] [public] type-descriptor [param-name]
     * <br/><br/>
     * defaultable-params := defaultable-param (, defaultable-param)*
     * <br/><br/>
     * defaultable-param := [annots] [public] type-descriptor [param-name] default-value
     * <br/><br/>
     * rest-param := [annots] type-descriptor ... [param-name]
     * <br/><br/>
     * param-name := identifier
     * </code>
     *
     * @return Parsed node
     */
    private STNode parseParamList() {
        startContext(ParserRuleContext.PARAM_LIST);
        ArrayList<STNode> paramsList = new ArrayList<>();

        STToken token = peek();
        if (isEndOfParametersList(token.kind)) {
            STNode params = STNodeFactory.createNodeList(paramsList);
            endContext();
            return params;
        }

        // Parse the first parameter. Comma precedes the first parameter doesn't exist.
        STNode startingComma = STNodeFactory.createEmptyNode();
        this.currentParamKind = ParserRuleContext.REQUIRED_PARAM;
        paramsList.add(parseParameter(startingComma));

        // Parse follow-up parameters.
        token = peek();
        while (!isEndOfParametersList(token.kind)) {
            STNode leadingComma = parseComma();
            STNode param = parseParameter(leadingComma);
            paramsList.add(param);
            token = peek();
        }

        STNode params = STNodeFactory.createNodeList(paramsList);
        endContext();
        return params;
    }

    /**
     * Parse a single parameter. Parameter can be a required parameter, a defaultable
     * parameter, or a rest parameter.
     *
     * @param leadingComma Comma that occurs before the param
     * @return Parsed node
     */
    private STNode parseParameter(STNode leadingComma) {
        STToken token = peek();
        if (this.currentParamKind == ParserRuleContext.REST_PARAM) {
            // This is an erroneous scenario, where there are more parameters after
            // the rest parameter. Log an error, and continue the remainder of the
            // parameters by removing the order restriction.

            // TODO: mark the node as erroneous
            this.errorHandler.reportInvalidNode(token, "cannot have more parameters after the rest-parameter");
            startContext(ParserRuleContext.REQUIRED_PARAM);
        } else {
            startContext(this.currentParamKind);
        }

        return parseParameter(token.kind, leadingComma, 1);
    }

    private STNode parseParameter(STNode leadingComma, int nextTokenOffset) {
        return parseParameter(peek().kind, leadingComma, nextTokenOffset);
    }

    private STNode parseParameter(SyntaxKind nextTokenKind, STNode leadingComma, int nextTokenOffset) {
        STNode annots;
        switch (nextTokenKind) {
            case AT_TOKEN:
                annots = parseAnnotations(nextTokenKind);
                nextTokenKind = peek().kind;
                break;
            case PUBLIC_KEYWORD:
            case IDENTIFIER_TOKEN:
                annots = STNodeFactory.createNodeList(new ArrayList<>());
                break;
            default:
                if (nextTokenKind != SyntaxKind.IDENTIFIER_TOKEN && isTypeStartingToken(nextTokenKind)) {
                    annots = STNodeFactory.createNodeList(new ArrayList<>());
                    break;
                }

                STToken token = peek();
                Solution solution = recover(token, ParserRuleContext.PARAMETER, leadingComma, nextTokenOffset);

                if (solution.action == Action.KEEP) {
                    // If the solution is {@link Action#KEEP}, that means next immediate token is
                    // at the correct place, but some token after that is not. There only one such
                    // cases here, which is the `case IDENTIFIER_TOKEN`. So accept it, and continue.
                    annots = STNodeFactory.createNodeList(new ArrayList<>());
                    break;
                }

                // If the parser recovered by inserting a token, then try to re-parse the same
                // rule with the inserted token. This is done to pick the correct branch
                // to continue the parsing.
                if (solution.action == Action.REMOVE) {
                    return solution.recoveredNode;
                }

                // Since we come here after recovering by insertion, then the current token becomes the next token.
                // So the nextNextToken offset becomes 1.
                return parseParameter(solution.tokenKind, leadingComma, 0);
        }

        return parseParamGivenAnnots(nextTokenKind, leadingComma, annots, 1);
    }

    private STNode parseParamGivenAnnots(STNode leadingComma, STNode annots, int nextNextTokenOffset) {
        return parseParamGivenAnnots(peek().kind, leadingComma, annots, nextNextTokenOffset);
    }

    private STNode parseParamGivenAnnots(SyntaxKind nextTokenKind, STNode leadingComma, STNode annots,
                                         int nextTokenOffset) {
        STNode qualifier;
        switch (nextTokenKind) {
            case PUBLIC_KEYWORD:
                qualifier = parseQualifier();
                break;
            case IDENTIFIER_TOKEN:
                qualifier = STNodeFactory.createEmptyNode();
                break;
            case AT_TOKEN: // Annotations can't reach here
            default:
                if (isTypeStartingToken(nextTokenKind) && nextTokenKind != SyntaxKind.IDENTIFIER_TOKEN) {
                    qualifier = STNodeFactory.createEmptyNode();
                    break;
                }

                STToken token = peek();
                Solution solution = recover(token, ParserRuleContext.PARAMETER_WITHOUT_ANNOTS, leadingComma, annots,
                        nextTokenOffset);

                if (solution.action == Action.KEEP) {
                    // If the solution is {@link Action#KEEP}, that means next immediate token is
                    // at the correct place, but some token after that is not. There only one such
                    // cases here, which is the `case IDENTIFIER_TOKEN`. So accept it, and continue.
                    qualifier = STNodeFactory.createEmptyNode();
                    break;
                }

                // If the parser recovered by inserting a token, then try to re-parse the same
                // rule with the inserted token. This is done to pick the correct branch
                // to continue the parsing.
                if (solution.action == Action.REMOVE) {
                    return solution.recoveredNode;
                }

                // Since we come here after recovering by insertion, then the current token becomes the next token.
                // So the nextNextToken offset becomes 1.
                return parseParamGivenAnnots(solution.tokenKind, leadingComma, annots, 0);
        }

        return parseParamGivenAnnotsAndQualifier(leadingComma, annots, qualifier);
    }

    private STNode parseParamGivenAnnotsAndQualifier(STNode leadingComma, STNode annots, STNode qualifier) {
        STNode type = parseTypeDescriptor();
        STNode param = parseAfterParamType(leadingComma, annots, qualifier, type);
        endContext();
        return param;
    }

    private STNode parseAfterParamType(STNode leadingComma, STNode annots, STNode qualifier, STNode type) {
        STToken token = peek();
        return parseAfterParamType(token.kind, leadingComma, annots, qualifier, type);
    }

    private STNode parseAfterParamType(SyntaxKind tokenKind, STNode leadingComma, STNode annots, STNode qualifier,
                                       STNode type) {
        switch (tokenKind) {
            case ELLIPSIS_TOKEN:
                this.currentParamKind = ParserRuleContext.REST_PARAM;
                switchContext(ParserRuleContext.REST_PARAM);
                reportInvalidQualifier(qualifier);
                STNode ellipsis = parseEllipsis();
                STNode paramName = parseVariableName();
                return STNodeFactory.createRestParameterNode(leadingComma, annots, type, ellipsis, paramName);
            case IDENTIFIER_TOKEN:
                paramName = parseVariableName();
                return parseParameterRhs(leadingComma, annots, qualifier, type, paramName);
            default:
                STToken token = peek();
                Solution solution =
                        recover(token, ParserRuleContext.AFTER_PARAMETER_TYPE, leadingComma, annots, qualifier, type);

                // If the parser recovered by inserting a token, then try to re-parse the same
                // rule with the inserted token. This is done to pick the correct branch
                // to continue the parsing.
                if (solution.action == Action.REMOVE) {
                    return solution.recoveredNode;
                }

                return parseAfterParamType(solution.tokenKind, leadingComma, annots, qualifier, type);
        }
    }

    /**
     * Parse ellipsis.
     *
     * @return Parsed node
     */
    private STNode parseEllipsis() {
        STToken token = peek();
        if (token.kind == SyntaxKind.ELLIPSIS_TOKEN) {
            return consume(); // parse '...'
        } else {
            Solution sol = recover(token, ParserRuleContext.ELLIPSIS);
            return sol.recoveredNode;
        }
    }

    /**
     * <p>
     * Parse the right hand side of a required/defaultable parameter.
     * </p>
     * <code>parameter-rhs := [= expression]</code>
     *
     * @param leadingComma Comma that precedes this parameter
     * @param annots Annotations attached to the parameter
     * @param qualifier Visibility qualifier
     * @param type Type descriptor
     * @param paramName Name of the parameter
     * @return Parsed parameter node
     */
    private STNode parseParameterRhs(STNode leadingComma, STNode annots, STNode qualifier, STNode type,
                                     STNode paramName) {
        STToken token = peek();
        return parseParameterRhs(token.kind, leadingComma, annots, qualifier, type, paramName);
    }

    private STNode parseParameterRhs(SyntaxKind tokenKind, STNode leadingComma, STNode annots, STNode qualifier,
                                     STNode type, STNode paramName) {
        // Required parameters
        if (isEndOfParameter(tokenKind)) {
            if (this.currentParamKind == ParserRuleContext.DEFAULTABLE_PARAM) {
                // This is an erroneous scenario, where a required parameters comes after
                // a defaulatble parameter. Log an error, and continue.

                // TODO: mark the node as erroneous
                this.errorHandler.reportInvalidNode(peek(),
                        "cannot have a required parameter after a defaultable parameter");
            }

            return STNodeFactory.createRequiredParameterNode(leadingComma, annots, qualifier, type, paramName);
        } else if (tokenKind == SyntaxKind.EQUAL_TOKEN) {

            // If we were processing required params so far and found a defualtable
            // parameter, then switch the context to defaultable params.
            if (this.currentParamKind == ParserRuleContext.REQUIRED_PARAM) {
                this.currentParamKind = ParserRuleContext.DEFAULTABLE_PARAM;
                switchContext(ParserRuleContext.DEFAULTABLE_PARAM);
            }

            // Defaultable parameters
            STNode equal = parseAssignOp();
            STNode expr = parseExpression();
            return STNodeFactory.createDefaultableParameterNode(leadingComma, annots, qualifier, type, paramName, equal,
                    expr);
        } else {
            STToken token = peek();
            Solution solution =
                    recover(token, ParserRuleContext.PARAMETER_RHS, leadingComma, annots, qualifier, type, paramName);

            // If the parser recovered by inserting a token, then try to re-parse the same
            // rule with the inserted token. This is done to pick the correct branch
            // to continue the parsing.
            if (solution.action == Action.REMOVE) {
                return solution.recoveredNode;
            }

            return parseParameterRhs(solution.tokenKind, leadingComma, annots, qualifier, type, paramName);
        }
    }

    /**
     * Parse comma.
     *
     * @return Parsed node
     */
    private STNode parseComma() {
        STToken token = peek();
        if (token.kind == SyntaxKind.COMMA_TOKEN) {
            return consume();
        } else {
            Solution sol = recover(token, ParserRuleContext.COMMA);
            return sol.recoveredNode;
        }
    }

    /**
     * Check whether the given token is an end of a parameter.
     *
     * @param tokenKind Next token kind
     * @return <code>true</code> if the token represents an end of a parameter. <code>false</code> otherwise
     */
    private boolean isEndOfParameter(SyntaxKind tokenKind) {
        switch (tokenKind) {
            case EOF_TOKEN:
            case CLOSE_BRACE_TOKEN:
            case CLOSE_PAREN_TOKEN:
            case CLOSE_BRACKET_TOKEN:
            case SEMICOLON_TOKEN:
            case COMMA_TOKEN:
            case PUBLIC_KEYWORD:
            case FUNCTION_KEYWORD:
            case RETURNS_KEYWORD:
            case TYPE_KEYWORD:
            case LISTENER_KEYWORD:
            case IF_KEYWORD:
            case WHILE_KEYWORD:
            case AT_TOKEN:
                return true;
            default:
                return false;
        }
    }

    /**
     * Check whether the given token is an end of a parameter-list.
     *
     * @param tokenKind Next token kind
     * @return <code>true</code> if the token represents an end of a parameter-list. <code>false</code> otherwise
     */
    private boolean isEndOfParametersList(SyntaxKind tokenKind) {
        switch (tokenKind) {
            case EOF_TOKEN:
            case CLOSE_BRACE_TOKEN:
            case CLOSE_PAREN_TOKEN:
            case CLOSE_BRACKET_TOKEN:
            case SEMICOLON_TOKEN:
            case FUNCTION_KEYWORD:
            case RETURNS_KEYWORD:
            case TYPE_KEYWORD:
            case LISTENER_KEYWORD:
            case IF_KEYWORD:
            case WHILE_KEYWORD:
            case OPEN_BRACE_TOKEN:
                return true;
            default:
                return false;
        }
    }

    /**
     * Parse return type descriptor of a function. A return type descriptor has the following structure.
     *
     * <code>return-type-descriptor := [ returns annots type-descriptor ]</code>
     *
     * @return Parsed node
     */
    private STNode parseReturnTypeDescriptor() {
        startContext(ParserRuleContext.RETURN_TYPE_DESCRIPTOR);

        // If the return type is not present, simply return
        STToken token = peek();
        if (token.kind != SyntaxKind.RETURNS_KEYWORD) {
            endContext();
            return STNodeFactory.createEmptyNode();
        }

        STNode returnsKeyword = consume();
        STNode annot = parseAnnotations();
        STNode type = parseTypeDescriptor();

        endContext();
        return STNodeFactory.createReturnTypeDescriptorNode(returnsKeyword, annot, type);
    }

    /**
     * <p>
     * Parse a type descriptor. A type descriptor has the following structure.
     * </p>
     * <code>type-descriptor :=
     *      &nbsp;simple-type-descriptor<br/>
     *      &nbsp;| structured-type-descriptor<br/>
     *      &nbsp;| behavioral-type-descriptor<br/>
     *      &nbsp;| singleton-type-descriptor<br/>
     *      &nbsp;| union-type-descriptor<br/>
     *      &nbsp;| optional-type-descriptor<br/>
     *      &nbsp;| any-type-descriptor<br/>
     *      &nbsp;| anydata-type-descriptor<br/>
     *      &nbsp;| byte-type-descriptor<br/>
     *      &nbsp;| json-type-descriptor<br/>
     *      &nbsp;| type-descriptor-reference<br/>
     *      &nbsp;| ( type-descriptor )
     * <br/>
     * type-descriptor-reference := qualified-identifier</code>
     *
     * @return Parsed node
     */
    private STNode parseTypeDescriptor() {
        STToken token = peek();
        STNode typeDesc = parseTypeDescriptor(token.kind);
        return parseComplexTypeDescriptor(typeDesc);

    }

    /**
     * This will handle the parsing of optional,array,union type desc to infinite length.
     *
     * @param typeDesc
     *
     * @return Parsed type descriptor node
     */
    private STNode parseComplexTypeDescriptor(STNode typeDesc) {
        STToken nextToken = peek();
        switch (nextToken.kind) {
            // If next token after a type descriptor is <code>?</code> then it is an optional type descriptor
            case QUESTION_MARK_TOKEN:
                return parseComplexTypeDescriptor(parseOptionalTypeDescriptor(typeDesc));
            // If next token after a type descriptor is <code>[</code> then it is an array type descriptor
            case OPEN_BRACKET_TOKEN:
                return parseComplexTypeDescriptor(parseArrayTypeDescriptor(typeDesc));
            // If next token after a type descriptor is <code>[</code> then it is an array type descriptor
            case PIPE_TOKEN:
                return parseComplexTypeDescriptor(parseUnionTypeDescriptor(typeDesc));
            default:
                return typeDesc;
        }
    }

    /**
     * <p>
     * Parse a type descriptor, given the next token kind.
     * </p>
     * If the preceding token is <code>?</code> then it is an optional type descriptor
     *
     * @param tokenKind Next token kind
     * @return Parsed node
     */
    private STNode parseTypeDescriptor(SyntaxKind tokenKind) {
        switch (tokenKind) {
            case IDENTIFIER_TOKEN:
                return parseTypeReference();
            case RECORD_KEYWORD:
                // Record type descriptor
                return parseRecordTypeDescriptor();
            case OBJECT_KEYWORD:
            case ABSTRACT_KEYWORD:
            case CLIENT_KEYWORD:
                // Object type descriptor
                return parseObjectTypeDescriptor();
            case OPEN_PAREN_TOKEN:
                // nil type descriptor '()'
                return parseNilTypeDescriptor();
            case MAP_KEYWORD: // map type desc
            case FUTURE_KEYWORD: // future type desc
            case TYPEDESC_KEYWORD: // typedesc type desc
                return parseParameterizedTypeDescriptor();
            case ERROR_KEYWORD: // error type descriptor
                return parseErrorTypeDescriptor();
            case STREAM_KEYWORD: // stream type desc
                return parseStreamTypeDescriptor();
            default:
                if (isSimpleType(tokenKind)) {
                    return parseSimpleTypeDescriptor();
                }

                STToken token = peek();
                Solution solution = recover(token, ParserRuleContext.TYPE_DESCRIPTOR);

                // If the parser recovered by inserting a token, then try to re-parse the same
                // rule with the inserted token. This is done to pick the correct branch
                // to continue the parsing.
                if (solution.action == Action.REMOVE) {
                    return solution.recoveredNode;
                }

                return parseTypeDescriptor(solution.tokenKind);
        }
    }

    /**
     * Parse simple type descriptor.
     *
     * @return Parsed node
     */
    private STNode parseSimpleTypeDescriptor() {
        STToken node = peek();
        if (isSimpleType(node.kind)) {
            STToken token = consume();
            SyntaxKind typeKind = getTypeSyntaxKind(token.kind);
            return STNodeFactory.createBuiltinSimpleNameReferenceNode(typeKind, token);
        } else {
            Solution sol = recover(peek(), ParserRuleContext.SIMPLE_TYPE_DESCRIPTOR);
            return sol.recoveredNode;
        }
    }

    /**
     * <p>
     * Parse function body. A function body has the following structure.
     * </p>
     * <code>
     * function-body := function-body-block | external-function-body
     * external-function-body := = annots external ;
     * function-body-block := { [default-worker-init, named-worker-decl+] default-worker }
     * </code>
     *
     * @return Parsed node
     */
    private STNode parseFunctionBody() {
        STToken token = peek();
        return parseFunctionBody(token.kind);
    }

    /**
     * Parse function body, given the next token kind.
     *
     * @param tokenKind Next token kind
     * @return Parsed node
     */
    protected STNode parseFunctionBody(SyntaxKind tokenKind) {
        switch (tokenKind) {
            case EQUAL_TOKEN:
                return parseExternalFunctionBody();
            case OPEN_BRACE_TOKEN:
                return parseFunctionBodyBlock();
            default:
                STToken token = peek();
                Solution solution = recover(token, ParserRuleContext.FUNC_BODY);

                // If the parser recovered by inserting a token, then try to re-parse the same
                // rule with the inserted token. This is done to pick the correct branch
                // to continue the parsing.

                if (solution.action == Action.REMOVE) {
                    return solution.recoveredNode;
                }

                // If the recovered token is not something that can be re-parsed,
                // then don't try to re-parse the same rule.
                if (solution.tokenKind == SyntaxKind.NONE) {
                    return STNodeFactory.createMissingToken(solution.tokenKind);
                }

                return parseFunctionBody(solution.tokenKind);
        }
    }

    /**
     * <p>
     * Parse function body block. A function body block has the following structure.
     * </p>
     *
     * <code>
     * function-body-block := { [default-worker-init, named-worker-decl+] default-worker }<br/>
     * default-worker-init := sequence-stmt<br/>
     * default-worker := sequence-stmt<br/>
     * named-worker-decl := worker worker-name return-type-descriptor { sequence-stmt }<br/>
     * worker-name := identifier<br/>
     * </code>
     *
     * @return Parsed node
     */
    private STNode parseFunctionBodyBlock() {
        startContext(ParserRuleContext.FUNC_BODY_BLOCK);
        STNode openBrace = parseOpenBrace();
        STToken token = peek();

        ArrayList<STNode> firstStmtList = new ArrayList<>();
        ArrayList<STNode> workers = new ArrayList<>();
        ArrayList<STNode> secondStmtList = new ArrayList<>();

        ParserRuleContext currentCtx = ParserRuleContext.DEFAULT_WORKER_INIT;
        boolean hasNamedWorkers = false;
        while (!isEndOfStatements(token.kind)) {
            STNode stmt = parseStatement();
            if (stmt == null) {
                break;
            }

            switch (currentCtx) {
                case DEFAULT_WORKER_INIT:
                    if (stmt.kind != SyntaxKind.NAMED_WORKER_DECLARATION) {
                        firstStmtList.add(stmt);
                        break;
                    }
                    // We come here when we find the first named-worker-decl.
                    // Switch to parsing named-workers.
                    currentCtx = ParserRuleContext.NAMED_WORKERS;
                    hasNamedWorkers = true;
                    // fall through
                case NAMED_WORKERS:
                    if (stmt.kind == SyntaxKind.NAMED_WORKER_DECLARATION) {
                        workers.add(stmt);
                        break;
                    }
                    // Otherwise switch to parsing default-worker
                    currentCtx = ParserRuleContext.DEFAULT_WORKER;
                    // fall through
                case DEFAULT_WORKER:
                default:
                    if (stmt.kind == SyntaxKind.NAMED_WORKER_DECLARATION) {
                        this.errorHandler.reportInvalidNode(null, "named-workers are not allowed here");
                        break;
                    }
                    secondStmtList.add(stmt);
                    break;
            }
            token = peek();
        }

        STNode namedWorkersList;
        STNode statements;
        if (hasNamedWorkers) {
            STNode workerInitStatements = STNodeFactory.createNodeList(firstStmtList);
            STNode namedWorkers = STNodeFactory.createNodeList(workers);
            namedWorkersList = STNodeFactory.createNamedWorkerDeclarator(workerInitStatements, namedWorkers);
            statements = STNodeFactory.createNodeList(secondStmtList);
        } else {
            namedWorkersList = STNodeFactory.createEmptyNode();
            statements = STNodeFactory.createNodeList(firstStmtList);
        }

        STNode closeBrace = parseCloseBrace();
        endContext();
        return STNodeFactory.createFunctionBodyBlockNode(openBrace, namedWorkersList, statements, closeBrace);
    }

    private boolean isEndOfRecordTypeNode(SyntaxKind nextTokenKind) {
        switch (nextTokenKind) {
            case EOF_TOKEN:
            case CLOSE_BRACE_TOKEN:
            case CLOSE_BRACE_PIPE_TOKEN:
            case TYPE_KEYWORD:
            case FUNCTION_KEYWORD:
            case PUBLIC_KEYWORD:
            case LISTENER_KEYWORD:
            case IMPORT_KEYWORD:
                return true;
            case SERVICE_KEYWORD:
                return isServiceDeclStart(ParserRuleContext.RECORD_FIELD, 1);
            default:
                return false;
        }
    }

    private boolean isEndOfObjectTypeNode(SyntaxKind tokenKind) {
        switch (tokenKind) {
            case EOF_TOKEN:
            case CLOSE_BRACE_TOKEN:
            case CLOSE_BRACE_PIPE_TOKEN:
            case IMPORT_KEYWORD:
                return true;
            case SERVICE_KEYWORD:
                return isServiceDeclStart(ParserRuleContext.OBJECT_MEMBER, 1);
            default:
                return false;
        }
    }

    /**
     * Parse type reference or variable reference.
     *
     * @return Parsed node
     */
    private STNode parseStatementStartIdentifier() {
        return parseQualifiedIdentifier(ParserRuleContext.STATEMENT_START_IDENTIFIER);
    }

    /**
     * Parse variable name.
     *
     * @return Parsed node
     */
    private STNode parseVariableName() {
        STToken token = peek();
        return parseVariableName(token.kind);
    }

    /**
     * Parse variable name.
     *
     * @return Parsed node
     */
    private STNode parseVariableName(SyntaxKind tokenKind) {
        if (tokenKind == SyntaxKind.IDENTIFIER_TOKEN) {
            return consume();
        } else {
            Solution sol = recover(peek(), ParserRuleContext.VARIABLE_NAME);
            return sol.recoveredNode;
        }
    }

    /**
     * Parse open brace.
     *
     * @return Parsed node
     */
    private STNode parseOpenBrace() {
        STToken token = peek();
        if (token.kind == SyntaxKind.OPEN_BRACE_TOKEN) {
            return consume();
        } else {
            Solution sol = recover(token, ParserRuleContext.OPEN_BRACE);
            return sol.recoveredNode;
        }
    }

    /**
     * Parse close brace.
     *
     * @return Parsed node
     */
    private STNode parseCloseBrace() {
        STToken token = peek();
        if (token.kind == SyntaxKind.CLOSE_BRACE_TOKEN) {
            return consume();
        } else {
            Solution sol = recover(token, ParserRuleContext.CLOSE_BRACE);
            return sol.recoveredNode;
        }
    }

    /**
     * <p>
     * Parse external function body. An external function body has the following structure.
     * </p>
     * <code>
     * external-function-body := = annots external ;
     * </code>
     *
     * @return Parsed node
     */
    private STNode parseExternalFunctionBody() {
        startContext(ParserRuleContext.EXTERNAL_FUNC_BODY);
        STNode assign = parseAssignOp();
        STNode annotation = parseAnnotations();
        STNode externalKeyword = parseExternalKeyword();
        STNode semicolon = parseSemicolon();

        endContext();
        return STNodeFactory.createExternalFunctionBodyNode(assign, annotation, externalKeyword, semicolon);
    }

    /**
     * Parse semicolon.
     *
     * @return Parsed node
     */
    private STNode parseSemicolon() {
        STToken token = peek();
        if (token.kind == SyntaxKind.SEMICOLON_TOKEN) {
            return consume();
        } else {
            Solution sol = recover(token, ParserRuleContext.SEMICOLON);
            return sol.recoveredNode;
        }
    }

    /**
     * Parse <code>external</code> keyword.
     *
     * @return Parsed node
     */
    private STNode parseExternalKeyword() {
        STToken token = peek();
        if (token.kind == SyntaxKind.EXTERNAL_KEYWORD) {
            return consume();
        } else {
            Solution sol = recover(token, ParserRuleContext.EXTERNAL_KEYWORD);
            return sol.recoveredNode;
        }
    }

    /*
     * Operators
     */

    /**
     * Parse assign operator.
     *
     * @return Parsed node
     */
    private STNode parseAssignOp() {
        STToken token = peek();
        if (token.kind == SyntaxKind.EQUAL_TOKEN) {
            return consume();
        } else {
            Solution sol = recover(token, ParserRuleContext.ASSIGN_OP);
            return sol.recoveredNode;
        }
    }

    /**
     * Parse binary operator.
     *
     * @return Parsed node
     */
    private STNode parseBinaryOperator() {
        STToken token = peek();
        if (isBinaryOperator(token.kind)) {
            return consume();
        } else {
            Solution sol = recover(token, ParserRuleContext.BINARY_OPERATOR);
            return sol.recoveredNode;
        }
    }

    /**
     * Check whether the given token kind is a binary operator.
     *
     * @param kind STToken kind
     * @return <code>true</code> if the token kind refers to a binary operator. <code>false</code> otherwise
     */
    private boolean isBinaryOperator(SyntaxKind kind) {
        switch (kind) {
            case PLUS_TOKEN:
            case MINUS_TOKEN:
            case SLASH_TOKEN:
            case ASTERISK_TOKEN:
            case GT_TOKEN:
            case LT_TOKEN:
            case EQUAL_GT_TOKEN:
            case DOUBLE_EQUAL_TOKEN:
            case TRIPPLE_EQUAL_TOKEN:
            case LT_EQUAL_TOKEN:
            case GT_EQUAL_TOKEN:
            case NOT_EQUAL_TOKEN:
            case NOT_DOUBLE_EQUAL_TOKEN:
            case BITWISE_AND_TOKEN:
            case BITWISE_XOR_TOKEN:
            case PIPE_TOKEN:
            case LOGICAL_AND_TOKEN:
            case LOGICAL_OR_TOKEN:
                return true;
            default:
                return false;
        }
    }

    /**
     * Get the precedence of a given operator.
     *
     * @param binaryOpKind Operator kind
     * @return Precedence of the given operator
     */
    private OperatorPrecedence getOpPrecedence(SyntaxKind binaryOpKind) {
        switch (binaryOpKind) {
            case ASTERISK_TOKEN: // multiplication
            case SLASH_TOKEN: // division
                return OperatorPrecedence.MULTIPLICATIVE;
            case PLUS_TOKEN:
            case MINUS_TOKEN:
                return OperatorPrecedence.ADDITIVE;
            case GT_TOKEN:
            case LT_TOKEN:
            case GT_EQUAL_TOKEN:
            case LT_EQUAL_TOKEN:
            case IS_KEYWORD:
                return OperatorPrecedence.BINARY_COMPARE;
            case DOT_TOKEN:
            case OPEN_BRACKET_TOKEN:
            case OPEN_PAREN_TOKEN:
                return OperatorPrecedence.MEMBER_ACCESS;
            case DOUBLE_EQUAL_TOKEN:
            case TRIPPLE_EQUAL_TOKEN:
            case NOT_EQUAL_TOKEN:
            case NOT_DOUBLE_EQUAL_TOKEN:
                return OperatorPrecedence.EQUALITY;
            case BITWISE_AND_TOKEN:
                return OperatorPrecedence.BITWISE_AND;
            case BITWISE_XOR_TOKEN:
                return OperatorPrecedence.BITWISE_XOR;
            case PIPE_TOKEN:
                return OperatorPrecedence.BITWISE_OR;
            case LOGICAL_AND_TOKEN:
                return OperatorPrecedence.LOGICAL_AND;
            case LOGICAL_OR_TOKEN:
                return OperatorPrecedence.LOGICAL_OR;
            case RIGHT_ARROW_TOKEN:
                return OperatorPrecedence.ACTION;
            default:
                throw new UnsupportedOperationException("Unsupported binary operator '" + binaryOpKind + "'");
        }
    }

    /**
     * <p>
     * Get the operator kind to insert during recovery, given the precedence level.
     * </p>
     *
     * @param opPrecedenceLevel Precedence of the given operator
     * @return Kind of the operator to insert
     */
    private SyntaxKind getBinaryOperatorKindToInsert(OperatorPrecedence opPrecedenceLevel) {
        switch (opPrecedenceLevel) {
            case UNARY:
            case ACTION:
                // If the current precedence level is unary/action, then we return
                // the binary operator with closest precedence level to it.
                // Therefore fall through
            case MULTIPLICATIVE:
                return SyntaxKind.ASTERISK_TOKEN;
            case ADDITIVE:
                return SyntaxKind.PLUS_TOKEN;
            case BINARY_COMPARE:
                return SyntaxKind.LT_TOKEN;
            case EQUALITY:
                return SyntaxKind.DOUBLE_EQUAL_TOKEN;
            case BITWISE_AND:
                return SyntaxKind.BITWISE_AND_TOKEN;
            case BITWISE_XOR:
                return SyntaxKind.BITWISE_XOR_TOKEN;
            case BITWISE_OR:
                return SyntaxKind.PIPE_TOKEN;
            case LOGICAL_AND:
                return SyntaxKind.LOGICAL_AND_TOKEN;
            case LOGICAL_OR:
                return SyntaxKind.LOGICAL_OR_TOKEN;
            default:
                throw new UnsupportedOperationException(
                        "Unsupported operator precedence level'" + opPrecedenceLevel + "'");
        }
    }

    /**
     * <p>
     * Parse a module type definition.
     * </p>
     * <code>module-type-defn := metadata [public] type identifier type-descriptor ;</code>
     *
     * @param metadata Metadata
     * @param qualifier Visibility qualifier
     * @return Parsed node
     */
    private STNode parseModuleTypeDefinition(STNode metadata, STNode qualifier) {
        startContext(ParserRuleContext.MODULE_TYPE_DEFINITION);
        STNode typeKeyword = parseTypeKeyword();
        STNode typeName = parseTypeName();
        STNode typeDescriptor = parseTypeDescriptor();
        STNode semicolon = parseSemicolon();
        endContext();
        return STNodeFactory.createTypeDefinitionNode(metadata, qualifier, typeKeyword, typeName, typeDescriptor,
                semicolon);
    }

    /**
     * Parse type keyword.
     *
     * @return Parsed node
     */
    private STNode parseTypeKeyword() {
        STToken token = peek();
        if (token.kind == SyntaxKind.TYPE_KEYWORD) {
            return consume();
        } else {
            Solution sol = recover(token, ParserRuleContext.TYPE_KEYWORD);
            return sol.recoveredNode;
        }
    }

    /**
     * Parse type name.
     *
     * @return Parsed node
     */
    private STNode parseTypeName() {
        STToken token = peek();
        if (token.kind == SyntaxKind.IDENTIFIER_TOKEN) {
            return consume();
        } else {
            Solution sol = recover(token, ParserRuleContext.TYPE_NAME);
            return sol.recoveredNode;
        }
    }

    /**
     * <p>
     * Parse record type descriptor. A record type descriptor body has the following structure.
     * </p>
     *
     * <code>record-type-descriptor := inclusive-record-type-descriptor | exclusive-record-type-descriptor
     * <br/><br/>inclusive-record-type-descriptor := record { field-descriptor* }
     * <br/><br/>exclusive-record-type-descriptor := record {| field-descriptor* [record-rest-descriptor] |}
     * </code>
     *
     * @return Parsed node
     */
    private STNode parseRecordTypeDescriptor() {
        startContext(ParserRuleContext.RECORD_TYPE_DESCRIPTOR);
        STNode recordKeyword = parseRecordKeyword();
        STNode bodyStartDelimiter = parseRecordBodyStartDelimiter();

        boolean isInclusive = bodyStartDelimiter.kind == SyntaxKind.OPEN_BRACE_TOKEN;
        STNode fields = parseFieldDescriptors(isInclusive);

        STNode bodyEndDelimiter = parseRecordBodyCloseDelimiter(bodyStartDelimiter.kind);
        endContext();

        return STNodeFactory.createRecordTypeDescriptorNode(recordKeyword, bodyStartDelimiter, fields,
                bodyEndDelimiter);
    }

    /**
     * Parse record body start delimiter.
     *
     * @return Parsed node
     */
    private STNode parseRecordBodyStartDelimiter() {
        STToken token = peek();
        return parseRecordBodyStartDelimiter(token.kind);
    }

    private STNode parseRecordBodyStartDelimiter(SyntaxKind kind) {
        switch (kind) {
            case OPEN_BRACE_PIPE_TOKEN:
                return parseClosedRecordBodyStart();
            case OPEN_BRACE_TOKEN:
                return parseOpenBrace();
            default:
                STToken token = peek();
                Solution solution = recover(token, ParserRuleContext.RECORD_BODY_START);

                // If the parser recovered by inserting a token, then try to re-parse the same
                // rule with the inserted token. This is done to pick the correct branch
                // to continue the parsing.
                if (solution.action == Action.REMOVE) {
                    return solution.recoveredNode;
                }

                return parseRecordBodyStartDelimiter(solution.tokenKind);
        }
    }

    /**
     * Parse closed-record body start delimiter.
     *
     * @return Parsed node
     */
    private STNode parseClosedRecordBodyStart() {
        STToken token = peek();
        if (token.kind == SyntaxKind.OPEN_BRACE_PIPE_TOKEN) {
            return consume();
        } else {
            Solution sol = recover(token, ParserRuleContext.CLOSED_RECORD_BODY_START);
            return sol.recoveredNode;
        }
    }

    /**
     * Parse record body close delimiter.
     *
     * @return Parsed node
     */
    private STNode parseRecordBodyCloseDelimiter(SyntaxKind startingDelimeter) {
        switch (startingDelimeter) {
            case OPEN_BRACE_PIPE_TOKEN:
                return parseClosedRecordBodyEnd();
            case OPEN_BRACE_TOKEN:
                return parseCloseBrace();
            default:
                // Ideally should never reach here.

                STToken token = peek();
                Solution solution = recover(token, ParserRuleContext.RECORD_BODY_END);

                // If the parser recovered by inserting a token, then try to re-parse the same
                // rule with the inserted token. This is done to pick the correct branch
                // to continue the parsing.
                if (solution.action == Action.REMOVE) {
                    return solution.recoveredNode;
                }

                return parseRecordBodyCloseDelimiter(solution.tokenKind);
        }
    }

    /**
     * Parse closed-record body end delimiter.
     *
     * @return Parsed node
     */
    private STNode parseClosedRecordBodyEnd() {
        STToken token = peek();
        if (token.kind == SyntaxKind.CLOSE_BRACE_PIPE_TOKEN) {
            return consume();
        } else {
            Solution sol = recover(token, ParserRuleContext.CLOSED_RECORD_BODY_END);
            return sol.recoveredNode;
        }
    }

    /**
     * Parse record keyword.
     *
     * @return Parsed node
     */
    private STNode parseRecordKeyword() {
        STToken token = peek();
        if (token.kind == SyntaxKind.RECORD_KEYWORD) {
            return consume();
        } else {
            Solution sol = recover(token, ParserRuleContext.RECORD_KEYWORD);
            return sol.recoveredNode;
        }
    }

    /**
     * <p>
     * Parse field descriptors.
     * </p>
     *
     * @return Parsed node
     */
    private STNode parseFieldDescriptors(boolean isInclusive) {
        ArrayList<STNode> recordFields = new ArrayList<>();
        STToken token = peek();
        boolean endOfFields = false;
        while (!isEndOfRecordTypeNode(token.kind)) {
            STNode field = parseFieldOrRestDescriptor(isInclusive);
            if (field == null) {
                endOfFields = true;
                break;
            }
            recordFields.add(field);
            token = peek();

            if (field.kind == SyntaxKind.RECORD_REST_TYPE) {
                break;
            }
        }

        // Following loop will only run if there are more fields after the rest type descriptor.
        // Try to parse them and mark as invalid.
        while (!endOfFields && !isEndOfRecordTypeNode(token.kind)) {
            parseFieldOrRestDescriptor(isInclusive);
            // TODO: Mark these nodes as error/invalid nodes.
            this.errorHandler.reportInvalidNode(token, "cannot have more fields after the rest type descriptor");
            token = peek();
        }

        return STNodeFactory.createNodeList(recordFields);
    }

    /**
     * <p>
     * Parse field descriptor or rest descriptor.
     * </p>
     *
     * <code>
     * <br/><br/>field-descriptor := individual-field-descriptor | record-type-reference
     * <br/><br/><br/>individual-field-descriptor := metadata type-descriptor field-name [? | default-value] ;
     * <br/><br/>field-name := identifier
     * <br/><br/>default-value := = expression
     * <br/><br/>record-type-reference := * type-reference ;
     * <br/><br/>record-rest-descriptor := type-descriptor ... ;
     * </code>
     *
     * @return Parsed node
     */
    private STNode parseFieldOrRestDescriptor(boolean isInclusive) {
        return parseFieldOrRestDescriptor(peek().kind, isInclusive);
    }

    private STNode parseFieldOrRestDescriptor(SyntaxKind nextTokenKind, boolean isInclusive) {
        switch (nextTokenKind) {
            case CLOSE_BRACE_TOKEN:
            case CLOSE_BRACE_PIPE_TOKEN:
                return null;
            case ASTERISK_TOKEN:
                // record-type-reference
                startContext(ParserRuleContext.RECORD_FIELD);
                STNode asterisk = consume();
                STNode type = parseTypeReference();
                STNode semicolonToken = parseSemicolon();
                endContext();
                return STNodeFactory.createTypeReferenceNode(asterisk, type, semicolonToken);
            case AT_TOKEN:
                startContext(ParserRuleContext.RECORD_FIELD);
                STNode metadata = parseMetaData(nextTokenKind);
                type = parseTypeDescriptor();
                STNode fieldOrRestDesc = parseFieldDescriptor(isInclusive, type, metadata);
                endContext();
                return fieldOrRestDesc;
            default:
                if (isTypeStartingToken(nextTokenKind)) {
                    // individual-field-descriptor
                    startContext(ParserRuleContext.RECORD_FIELD);
                    metadata = createEmptyMetadata();
                    type = parseTypeDescriptor(nextTokenKind);
                    fieldOrRestDesc = parseFieldDescriptor(isInclusive, type, metadata);
                    endContext();
                    return fieldOrRestDesc;
                }

                STToken token = peek();
                Solution solution = recover(token, ParserRuleContext.RECORD_FIELD_OR_RECORD_END, isInclusive);

                // If the parser recovered by inserting a token, then try to re-parse the same
                // rule with the inserted token. This is done to pick the correct branch
                // to continue the parsing.
                if (solution.action == Action.REMOVE) {
                    return solution.recoveredNode;
                }

                return parseFieldOrRestDescriptor(solution.tokenKind, isInclusive);
        }
    }

    private STNode parseFieldDescriptor(boolean isInclusive, STNode type, STNode metadata) {
        if (isInclusive) {
            STNode fieldName = parseVariableName();
            return parseFieldDescriptorRhs(metadata, type, fieldName);
        } else {
            return parseFieldOrRestDescriptorRhs(metadata, type);
        }
    }

    /**
     * Parse type reference.
     * <code>type-reference := identifier | qualified-identifier</code>
     *
     * @return Type reference node
     */
    private STNode parseTypeReference() {
        return parseQualifiedIdentifier(ParserRuleContext.TYPE_REFERENCE);
    }

    /**
     * Parse identifier or qualified identifier.
     *
     * @return Identifier node
     */
    private STNode parseQualifiedIdentifier(ParserRuleContext currentCtx) {
        STToken token = peek();
        if (token.kind == SyntaxKind.IDENTIFIER_TOKEN) {
            STNode typeRefOrPkgRef = consume();
            return parseQualifiedIdentifier(typeRefOrPkgRef);
        } else {
            Solution sol = recover(token, currentCtx);
            return sol.recoveredNode;
        }
    }

    /**
     * Parse identifier or qualified identifier, given the starting identifier.
     *
     * @param identifier Starting identifier
     * @return Parse node
     */
    private STNode parseQualifiedIdentifier(STNode identifier) {
        STToken nextToken = peek(1);
        if (nextToken.kind != SyntaxKind.COLON_TOKEN) {
            return STNodeFactory.createSimpleNameReferenceNode(identifier);
        }

        STToken nextNextToken = peek(2);
        if (nextNextToken.kind == SyntaxKind.IDENTIFIER_TOKEN) {
            STToken colon = consume();
            STToken varOrFuncName = consume();
            return STNodeFactory.createQualifiedNameReferenceNode(identifier, colon, varOrFuncName);
        } else {
            this.errorHandler.removeInvalidToken();
            return parseQualifiedIdentifier(identifier);
        }
    }

    /**
     * Parse RHS of a field or rest type descriptor.
     *
     * @param metadata Metadata
     * @param type Type descriptor
     * @return Parsed node
     */
    private STNode parseFieldOrRestDescriptorRhs(STNode metadata, STNode type) {
        STToken token = peek();
        return parseFieldOrRestDescriptorRhs(token.kind, metadata, type);
    }

    private STNode parseFieldOrRestDescriptorRhs(SyntaxKind kind, STNode metadata, STNode type) {
        switch (kind) {
            case ELLIPSIS_TOKEN:
                // TODO: report error for invalid metadata
                STNode ellipsis = parseEllipsis();
                STNode semicolonToken = parseSemicolon();
                return STNodeFactory.createRecordRestDescriptorNode(type, ellipsis, semicolonToken);
            case IDENTIFIER_TOKEN:
                STNode fieldName = parseVariableName();
                return parseFieldDescriptorRhs(metadata, type, fieldName);
            default:
                STToken token = peek();
                Solution solution = recover(token, ParserRuleContext.FIELD_OR_REST_DESCIPTOR_RHS, metadata, type);

                // If the parser recovered by inserting a token, then try to re-parse the same
                // rule with the inserted token. This is done to pick the correct branch
                // to continue the parsing.
                if (solution.action == Action.REMOVE) {
                    return solution.recoveredNode;
                }

                return parseFieldOrRestDescriptorRhs(solution.tokenKind, metadata, type);
        }
    }

    /**
     * <p>
     * Parse field descriptor rhs.
     * </p>
     *
     * @param metadata Metadata
     * @param type Type descriptor
     * @param fieldName Field name
     * @return Parsed node
     */
    private STNode parseFieldDescriptorRhs(STNode metadata, STNode type, STNode fieldName) {
        STToken token = peek();
        return parseFieldDescriptorRhs(token.kind, metadata, type, fieldName);
    }

    /**
     * <p>
     * Parse field descriptor rhs.
     * </p>
     *
     * <code>
     * field-descriptor := [? | default-value] ;
     * <br/>default-value := = expression
     * </code>
     *
     * @param kind Kind of the next token
     * @param metadata Metadata
     * @param type Type descriptor
     * @param fieldName Field name
     * @return Parsed node
     */
    private STNode parseFieldDescriptorRhs(SyntaxKind kind, STNode metadata, STNode type, STNode fieldName) {
        switch (kind) {
            case SEMICOLON_TOKEN:
                STNode questionMarkToken = STNodeFactory.createEmptyNode();
                STNode semicolonToken = parseSemicolon();
                return STNodeFactory.createRecordFieldNode(metadata, type, fieldName, questionMarkToken,
                        semicolonToken);
            case QUESTION_MARK_TOKEN:
                questionMarkToken = parseQuestionMark();
                semicolonToken = parseSemicolon();
                return STNodeFactory.createRecordFieldNode(metadata, type, fieldName, questionMarkToken,
                        semicolonToken);
            case EQUAL_TOKEN:
                // parseRecordDefaultValue();
                STNode equalsToken = parseAssignOp();
                STNode expression = parseExpression();
                semicolonToken = parseSemicolon();
                return STNodeFactory.createRecordFieldWithDefaultValueNode(metadata, type, fieldName, equalsToken,
                        expression, semicolonToken);
            default:
                STToken token = peek();
                Solution solution = recover(token, ParserRuleContext.FIELD_DESCRIPTOR_RHS, metadata, type, fieldName);

                // If the parser recovered by inserting a token, then try to re-parse the same
                // rule with the inserted token. This is done to pick the correct branch
                // to continue the parsing.
                if (solution.action == Action.REMOVE) {
                    return solution.recoveredNode;
                }

                return parseFieldDescriptorRhs(solution.tokenKind, metadata, type, fieldName);
        }
    }

    /**
     * Parse question mark.
     *
     * @return Parsed node
     */
    private STNode parseQuestionMark() {
        STToken token = peek();
        if (token.kind == SyntaxKind.QUESTION_MARK_TOKEN) {
            return consume(); // '?' token
        } else {
            Solution sol = recover(token, ParserRuleContext.QUESTION_MARK);
            return sol.recoveredNode;
        }
    }

    /*
     * Statements
     */

    /**
     * Parse statements, until an end of a block is reached.
     *
     * @return Parsed node
     */
    private STNode parseStatements() {
        STToken token = peek();

        ArrayList<STNode> stmts = new ArrayList<>();
        while (!isEndOfStatements(token.kind)) {
            STNode stmt = parseStatement();
            if (stmt == null) {
                break;
            }

            if (stmt.kind == SyntaxKind.NAMED_WORKER_DECLARATION) {
                this.errorHandler.reportInvalidNode(null, "named-workers are not allowed here");
                break;
            }

            stmts.add(stmt);
            token = peek();
        }

        return STNodeFactory.createNodeList(stmts);
    }

    private boolean isEndOfStatements(SyntaxKind tokenKind) {
        switch (tokenKind) {
            case EOF_TOKEN:
            case CLOSE_BRACE_TOKEN:
                return true;
            case SERVICE_KEYWORD:
                return isServiceDeclStart(ParserRuleContext.STATEMENT, 1);
            default:
                return false;
        }
    }

    /**
     * Parse a single statement.
     *
     * @return Parsed node
     */
    protected STNode parseStatement() {
        STToken token = peek();
        return parseStatement(token.kind);
    }

    private STNode parseStatement(SyntaxKind tokenKind) {
        STNode annots = null;
        switch (tokenKind) {
            case CLOSE_BRACE_TOKEN:
                // Returning null marks the end of statements
                return null;
            case SEMICOLON_TOKEN:
                this.errorHandler.removeInvalidToken();
                return parseStatement();
            case AT_TOKEN:
                annots = parseAnnotations(tokenKind);
                tokenKind = peek().kind;
                break;
            case FINAL_KEYWORD:

                // Statements starts other than var-decl
            case IF_KEYWORD:
            case WHILE_KEYWORD:
            case PANIC_KEYWORD:
            case CHECK_KEYWORD:
            case CHECKPANIC_KEYWORD:
            case CONTINUE_KEYWORD:
            case BREAK_KEYWORD:
            case RETURN_KEYWORD:
            case TYPE_KEYWORD:
            case LOCK_KEYWORD:
            case OPEN_BRACE_TOKEN:
            case FORK_KEYWORD:
            case FOREACH_KEYWORD:

                // Even-though worker is not a statement, we parse it as statements.
                // then validates it based on the context. This is done to provide
                // better error messages
            case WORKER_KEYWORD:
                break;
            default:
                // Var-decl-stmt start
                if (isTypeStartingToken(tokenKind)) {
                    break;
                }

                // Expression-stmt start
                if (isValidLHSExpression(tokenKind)) {
                    break;
                }

                STToken token = peek();
                Solution solution = recover(token, ParserRuleContext.STATEMENT);

                // If the parser recovered by inserting a token, then try to re-parse the same
                // rule with the inserted token. This is done to pick the correct branch
                // to continue the parsing.
                if (solution.action == Action.REMOVE) {
                    return solution.recoveredNode;
                }

                return parseStatement(solution.tokenKind);
        }

        return parseStatement(tokenKind, annots);
    }

    private STNode getAnnotations(STNode nullbaleAnnot) {
        if (nullbaleAnnot != null) {
            return nullbaleAnnot;
        }

        return STNodeFactory.createNodeList(new ArrayList<>());
    }

    private STNode parseStatement(STNode annots) {
        return parseStatement(peek().kind, annots);
    }

    /**
     * Parse a single statement, given the next token kind.
     *
     * @param tokenKind Next token kind
     * @return Parsed node
     */
    private STNode parseStatement(SyntaxKind tokenKind, STNode annots) {
        // TODO: validate annotations: not every statement supports annots
        switch (tokenKind) {
            case CLOSE_BRACE_TOKEN:
                this.errorHandler.reportInvalidNode(null, "invalid annotations");
                // Returning null marks the end of statements
                return null;
            case SEMICOLON_TOKEN:
                this.errorHandler.removeInvalidToken();
                return parseStatement(tokenKind, annots);
            case FINAL_KEYWORD:
                STNode finalKeyword = parseFinalKeyword();
                return parseVariableDecl(getAnnotations(annots), finalKeyword, false);
            case IF_KEYWORD:
                return parseIfElseBlock();
            case WHILE_KEYWORD:
                return parseWhileStatement();
            case PANIC_KEYWORD:
                return parsePanicStatement();
            case CONTINUE_KEYWORD:
                return parseContinueStatement();
            case BREAK_KEYWORD:
                return parseBreakStatement();
            case RETURN_KEYWORD:
                return parseReturnStatement();
            case TYPE_KEYWORD:
                return parseLocalTypeDefinitionStatement(getAnnotations(annots));
            case CHECK_KEYWORD:
            case CHECKPANIC_KEYWORD:
                // Need to pass the token kind, since we may be coming here after recovering.
                // If so, `peek().kind` will not be same as `tokenKind`.
                return parseStamentStartsWithExpr(tokenKind, getAnnotations(annots));
            case IDENTIFIER_TOKEN:
                // If the statement starts with an identifier, it could be a var-decl-stmt
                // with a user defined type, or some statement starts with an expression
                return parseStatementStartsWithIdentifier(getAnnotations(annots));
            case LOCK_KEYWORD:
                return parseLockStatement();
            case OPEN_BRACE_TOKEN:
                return parseBlockNode();
            case WORKER_KEYWORD:
                // Even-though worker is not a statement, we parse it as statements.
                // then validates it based on the context. This is done to provide
                // better error messages
                return parseNamedWorkerDeclaration(getAnnotations(annots));
            case FORK_KEYWORD:
                return parseForkStatement();
            case FOREACH_KEYWORD:
                return parseForEachStatement();
            default:
                if (isTypeStartingToken(tokenKind)) {
                    // If the statement starts with a type, then its a var declaration.
                    // This is an optimization since if we know the next token is a type, then
                    // we can parse the var-def faster.
                    finalKeyword = STNodeFactory.createEmptyNode();
                    return parseVariableDecl(getAnnotations(annots), finalKeyword, false);
                }
                STToken token = peek();
                Solution solution = recover(token, ParserRuleContext.STATEMENT_WITHOUT_ANNOTS, annots);

                // If the parser recovered by inserting a token, then try to re-parse the same
                // rule with the inserted token. This is done to pick the correct branch
                // to continue the parsing.
                if (solution.action == Action.REMOVE) {
                    return solution.recoveredNode;
                }

                return parseStatement(solution.tokenKind, annots);
        }
    }

    /**
     * <p>
     * Parse variable declaration. Variable declaration can be a local or module level.
     * </p>
     *
     * <code>
     * local-var-decl-stmt := local-init-var-decl-stmt | local-no-init-var-decl-stmt
     * <br/><br/>
     * local-init-var-decl-stmt := [annots] [final] typed-binding-pattern = action-or-expr ;
     * <br/><br/>
     * local-no-init-var-decl-stmt := [annots] [final] type-descriptor variable-name ;
     * </code>
     *
     * @param annots Annotations or metadata
     * @param finalKeyword Final keyword
     * @return Parsed node
     */
    private STNode parseVariableDecl(STNode annots, STNode finalKeyword, boolean isModuleVar) {
        startContext(ParserRuleContext.VAR_DECL_STMT);
        STNode type = parseTypeDescriptor();
        STNode varName = parseVariableName();
        STNode varDecl = parseVarDeclRhs(annots, finalKeyword, type, varName, isModuleVar);
        endContext();
        return varDecl;
    }

    /**
     * Parse final keyword.
     *
     * @return Parsed node
     */
    private STNode parseFinalKeyword() {
        STToken token = peek();
        if (token.kind == SyntaxKind.FINAL_KEYWORD) {
            return consume();
        } else {
            Solution sol = recover(token, ParserRuleContext.FINAL_KEYWORD);
            return sol.recoveredNode;
        }
    }

    /**
     * <p>
     * Parse the right hand side of a variable declaration statement.
     * </p>
     * <code>
     * var-decl-rhs := ; | = action-or-expr ;
     * </code>
     *
     * @param metadata metadata
     * @param finalKeyword Final keyword
     * @param type Type descriptor
     * @param varName Variable name
     * @return Parsed node
     */
    private STNode parseVarDeclRhs(STNode metadata, STNode finalKeyword, STNode type, STNode varName,
                                   boolean isModuleVar) {
        STToken token = peek();
        return parseVarDeclRhs(token.kind, metadata, finalKeyword, type, varName, isModuleVar);
    }

    /**
     * Parse the right hand side of a variable declaration statement, given the
     * next token kind.
     *
     * @param tokenKind Next token kind
     * @param metadata Metadata
     * @param finalKeyword Final keyword
     * @param type Type descriptor
     * @param varName Variable name
     * @param isModuleVar flag indicating whether the var is module level
     * @return Parsed node
     */
    private STNode parseVarDeclRhs(SyntaxKind tokenKind, STNode metadata, STNode finalKeyword, STNode type,
                                   STNode varName, boolean isModuleVar) {
        STNode assign;
        STNode expr;
        STNode semicolon;
        switch (tokenKind) {
            case EQUAL_TOKEN:
                assign = parseAssignOp();
                if (isModuleVar) {
                    expr = parseExpression();
                } else {
                    expr = parseActionOrExpression();
                }
                semicolon = parseSemicolon();
                break;
            case SEMICOLON_TOKEN:
                if (isModuleVar) {
                    this.errorHandler.reportMissingTokenError("assignment required");
                }
                assign = STNodeFactory.createEmptyNode();
                expr = STNodeFactory.createEmptyNode();
                semicolon = parseSemicolon();
                break;
            default:
                STToken token = peek();
                Solution solution = recover(token, ParserRuleContext.VAR_DECL_STMT_RHS, metadata, finalKeyword, type,
                        varName, isModuleVar);

                // If the parser recovered by inserting a token, then try to re-parse the same
                // rule with the inserted token. This is done to pick the correct branch
                // to continue the parsing.
                if (solution.action == Action.REMOVE) {
                    return solution.recoveredNode;
                }

                return parseVarDeclRhs(solution.tokenKind, metadata, finalKeyword, type, varName, isModuleVar);
        }

        if (isModuleVar) {
            return STNodeFactory.createModuleVariableDeclarationNode(metadata, finalKeyword, type, varName, assign,
                    expr, semicolon);
        }

        return STNodeFactory.createVariableDeclarationNode(metadata, finalKeyword, type, varName, assign, expr,
                semicolon);
    }

    /**
     * <p>
     * Parse the RHS portion of the assignment.
     * </p>
     * <code>assignment-stmt-rhs := = action-or-expr ;</code>
     *
     * @param lvExpr LHS expression
     * @return Parsed node
     */
    private STNode parseAssignmentStmtRhs(STNode lvExpr) {
        validateLVExpr(lvExpr);
        STNode assign = parseAssignOp();
        STNode expr = parseActionOrExpression();
        STNode semicolon = parseSemicolon();
        return STNodeFactory.createAssignmentStatementNode(lvExpr, assign, expr, semicolon);
    }

    /*
     * Expressions
     */

    /**
     * Parse expression. This will start parsing expressions from the lowest level of precedence.
     *
     * @return Parsed node
     */
    protected STNode parseExpression() {
        return parseExpression(DEFAULT_OP_PRECEDENCE, true, false);
    }

    /**
     * Parse action or expression. This will start parsing actions or expressions from the lowest level of precedence.
     *
     * @return Parsed node
     */
    private STNode parseActionOrExpression() {
        return parseExpression(DEFAULT_OP_PRECEDENCE, true, true);
    }

    private STNode parseActionOrExpression(SyntaxKind tokenKind) {
        return parseExpression(tokenKind, DEFAULT_OP_PRECEDENCE, true, true);
    }

    private STNode parseActionOrExpression(boolean isRhsExpr) {
        return parseExpression(DEFAULT_OP_PRECEDENCE, isRhsExpr, true);
    }

    /**
     * Parse expression.
     *
     * @param isRhsExpr Flag indicating whether this is a rhs expression
     * @return Parsed node
     */
    private STNode parseExpression(boolean isRhsExpr) {
        return parseExpression(DEFAULT_OP_PRECEDENCE, isRhsExpr, false);
    }

    private void validateLVExpr(STNode expression) {
        if (isValidLVExpr(expression)) {
            return;
        }
        this.errorHandler.reportInvalidNode(null, "invalid expression for assignment lhs");
    }

    private boolean isValidLVExpr(STNode expression) {
        switch (expression.kind) {
            case SIMPLE_NAME_REFERENCE:
            case QUALIFIED_NAME_REFERENCE:
                return true;
            case FIELD_ACCESS:
                return isValidLVExpr(((STFieldAccessExpressionNode) expression).expression);
            case INDEXED_EXPRESSION:
                return isValidLVExpr(((STIndexedExpressionNode) expression).containerExpression);
            default:
                return (expression instanceof STMissingToken);
        }
    }

    /**
     * Parse an expression that has an equal or higher precedence than a given level.
     *
     * @param precedenceLevel Precedence level of expression to be parsed
     * @param isRhsExpr Flag indicating whether this is a rhs expression
     * @param allowActions Flag indicating whether the current context support actions
     * @return Parsed node
     */
    private STNode parseExpression(OperatorPrecedence precedenceLevel, boolean isRhsExpr, boolean allowActions) {
        STToken token = peek();
        return parseExpression(token.kind, precedenceLevel, isRhsExpr, allowActions);
    }

    private STNode parseExpression(SyntaxKind kind, OperatorPrecedence precedenceLevel, boolean isRhsExpr,
                                   boolean allowActions) {
        STNode expr = parseTerminalExpression(kind, isRhsExpr, allowActions);
        return parseExpressionRhs(precedenceLevel, expr, isRhsExpr, allowActions);
    }

    /**
     * Parse terminal expressions. A terminal expression has the highest precedence level
     * out of all expressions, and will be at the leaves of an expression tree.
     *
     * @param isRhsExpr Is a rhs expression
     * @param allowActions Allow actions
     * @return Parsed node
     */
    private STNode parseTerminalExpression(boolean isRhsExpr, boolean allowActions) {
        return parseTerminalExpression(peek().kind, isRhsExpr, allowActions);
    }

    private STNode parseTerminalExpression(SyntaxKind kind, boolean isRhsExpr, boolean allowActions) {
        // TODO: Whenever a new expression start is added, make sure to
        // add it to all the other places as well.
        switch (kind) {
            case DECIMAL_INTEGER_LITERAL:
            case HEX_INTEGER_LITERAL:
            case STRING_LITERAL:
            case NULL_KEYWORD:
            case TRUE_KEYWORD:
            case FALSE_KEYWORD:
            case DECIMAL_FLOATING_POINT_LITERAL:
            case HEX_FLOATING_POINT_LITERAL:
                return parseBasicLiteral();
            case IDENTIFIER_TOKEN:
                return parseQualifiedIdentifier(ParserRuleContext.VARIABLE_REF);
            case OPEN_PAREN_TOKEN:
                STToken nextNextToken = getNextNextToken(kind);
                // parse nil literal '()'
                if (nextNextToken.kind == SyntaxKind.CLOSE_PAREN_TOKEN) {
                    return parseNilLiteral();
                }
                return parseBracedExpression(isRhsExpr, allowActions);
            case CHECK_KEYWORD:
            case CHECKPANIC_KEYWORD:
                // In the checking action, nested actions are allowed. And that's the only
                // place where actions are allowed within an action or an expression.
                return parseCheckExpression(isRhsExpr, allowActions);
            case OPEN_BRACE_TOKEN:
                return parseMappingConstructorExpr();
            case TYPEOF_KEYWORD:
                return parseTypeofExpression(isRhsExpr);
            case PLUS_TOKEN:
            case MINUS_TOKEN:
            case NEGATION_TOKEN:
            case EXCLAMATION_MARK_TOKEN:
                return parseUnaryExpression(isRhsExpr);
            case TRAP_KEYWORD:
                return parseTrapExpression(isRhsExpr);
            case OPEN_BRACKET_TOKEN:
                return parseListConstructorExpr();
            case LT_TOKEN:
                return parseTypeCastExpr();
            case TABLE_KEYWORD:
                return parseTableConstructorExpr();
            case LET_KEYWORD:
                return parseLetExpression();
            case BACKTICK_TOKEN:
                return parseTemplateExpression();
            case XML_KEYWORD:
                nextNextToken = getNextNextToken(kind);
                if (nextNextToken.kind == SyntaxKind.BACKTICK_TOKEN) {
                    return parseXMLTemplateExpression();
                }
                break;
            case STRING_KEYWORD:
                nextNextToken = getNextNextToken(kind);
                if (nextNextToken.kind == SyntaxKind.BACKTICK_TOKEN) {
                    return parseStringTemplateExpression();
                }
                break;
            default:
                break;
        }

        Solution solution = recover(peek(), ParserRuleContext.TERMINAL_EXPRESSION, isRhsExpr, allowActions);

        if (solution.action == Action.REMOVE) {
            return solution.recoveredNode;
        }

        if (solution.action == Action.KEEP) {
            if (kind == SyntaxKind.XML_KEYWORD) {
                return parseXMLTemplateExpression();
            }

            return parseStringTemplateExpression();
        }

        switch (solution.tokenKind) {
            case IDENTIFIER_TOKEN:
                return parseQualifiedIdentifier(solution.recoveredNode);
            case DECIMAL_INTEGER_LITERAL:
            case HEX_INTEGER_LITERAL:
            case STRING_LITERAL:
            case NULL_KEYWORD:
            case TRUE_KEYWORD:
            case FALSE_KEYWORD:
            case DECIMAL_FLOATING_POINT_LITERAL:
            case HEX_FLOATING_POINT_LITERAL:
                return solution.recoveredNode;
            default:
                return parseTerminalExpression(solution.tokenKind, isRhsExpr, allowActions);
        }
    }

    private STNode parseActionOrExpressionInLhs(SyntaxKind nextTokenKind, STNode lhsExpr) {
        return parseExpressionRhs(nextTokenKind, DEFAULT_OP_PRECEDENCE, lhsExpr, false, true);
    }

    /**
     * <p>
     * Parse the right-hand-side of an expression.
     * </p>
     * <code>expr-rhs := (binary-op expression
     *                              | dot identifier
     *                              | open-bracket expression close-bracket
     *                          )*</code>
     *
     * @param precedenceLevel Precedence level of the expression that is being parsed currently
     * @param lhsExpr LHS expression of the expression
     * @param isLVExpr Flag indicating whether this is on a lhsExpr of a statement
     * @param allowActions Flag indicating whether the current context support actions
     * @return Parsed node
     */
    private STNode parseExpressionRhs(OperatorPrecedence precedenceLevel, STNode lhsExpr, boolean isLVExpr,
                                      boolean allowActions) {
        STToken token = peek();
        return parseExpressionRhs(token.kind, precedenceLevel, lhsExpr, isLVExpr, allowActions);
    }

    /**
     * Parse the right hand side of an expression given the next token kind.
     *
     * @param tokenKind Next token kind
     * @param currentPrecedenceLevel Precedence level of the expression that is being parsed currently
     * @param lhsExpr LHS expression
     * @param isRhsExpr Flag indicating whether this is a rhs expr or not
     * @param allowActions Flag indicating whether to allow actions or not
     * @return Parsed node
     */
    private STNode parseExpressionRhs(SyntaxKind tokenKind, OperatorPrecedence currentPrecedenceLevel, STNode lhsExpr,
                                      boolean isRhsExpr, boolean allowActions) {
        if (isEndOfExpression(tokenKind, isRhsExpr)) {
            return lhsExpr;
        }

        if (!isValidExprRhsStart(tokenKind)) {
            STToken token = peek();
            Solution solution = recover(token, ParserRuleContext.EXPRESSION_RHS, currentPrecedenceLevel, lhsExpr,
                    isRhsExpr, allowActions);

            // If the current rule was recovered by removing a token,
            // then this entire rule is already parsed while recovering.
            // so we done need to parse the remaining of this rule again.
            // Proceed only if the recovery action was an insertion.
            if (solution.action == Action.REMOVE) {
                return solution.recoveredNode;
            }

            // If the parser recovered by inserting a token, then try to re-parse the same
            // rule with the inserted token. This is done to pick the correct branch to
            // continue the parsing.
            if (solution.ctx == ParserRuleContext.BINARY_OPERATOR) {
                // We come here if the operator is missing. Treat this as injecting an operator
                // that matches to the current operator precedence level, and continue.
                SyntaxKind binaryOpKind = getBinaryOperatorKindToInsert(currentPrecedenceLevel);
                return parseExpressionRhs(binaryOpKind, currentPrecedenceLevel, lhsExpr, isRhsExpr, allowActions);
            } else {
                return parseExpressionRhs(solution.tokenKind, currentPrecedenceLevel, lhsExpr, isRhsExpr, allowActions);
            }
        }

        // If the precedence level of the operator that was being parsed is higher than
        // the newly found (next) operator, then return and finish the previous expr,
        // because it has a higher precedence.
        OperatorPrecedence nextOperatorPrecedence = getOpPrecedence(tokenKind);
        if (currentPrecedenceLevel.isHigherThan(nextOperatorPrecedence)) {
            return lhsExpr;
        }

        STNode newLhsExpr;
        switch (tokenKind) {
            case OPEN_PAREN_TOKEN:
                newLhsExpr = parseFuncCall(lhsExpr);
                break;
            case OPEN_BRACKET_TOKEN:
                newLhsExpr = parseMemberAccessExpr(lhsExpr);
                break;
            case DOT_TOKEN:
                newLhsExpr = parseFieldAccessOrMethodCall(lhsExpr);
                break;
            case IS_KEYWORD:
                newLhsExpr = parseTypeTestExpression(lhsExpr);
                break;
            case RIGHT_ARROW_TOKEN:
                newLhsExpr = parseAction(tokenKind, lhsExpr);
                if (!allowActions) {
                    this.errorHandler.reportInvalidNode(null, "actions are not allowed here");
                }
                break;
            default:
                STNode operator = parseBinaryOperator();

                // Parse the expression that follows the binary operator, until a operator
                // with different precedence is encountered. If an operator with a lower
                // precedence is reached, then come back here and finish the current
                // binary expr. If a an operator with higher precedence level is reached,
                // then complete that binary-expr, come back here and finish the current expr.

                // Actions within binary-expressions are not allowed.
                STNode rhsExpr = parseExpression(nextOperatorPrecedence, isRhsExpr, false);
                newLhsExpr = STNodeFactory.createBinaryExpressionNode(SyntaxKind.BINARY_EXPRESSION, lhsExpr, operator,
                        rhsExpr);
                break;
        }

        // Then continue the operators with the same precedence level.
        return parseExpressionRhs(currentPrecedenceLevel, newLhsExpr, isRhsExpr, allowActions);
    }

    private boolean isValidExprRhsStart(SyntaxKind tokenKind) {
        switch (tokenKind) {
            case OPEN_PAREN_TOKEN:
            case DOT_TOKEN:
            case OPEN_BRACKET_TOKEN:
            case IS_KEYWORD:
            case RIGHT_ARROW_TOKEN:
                return true;
            default:
                return isBinaryOperator(tokenKind);
        }
    }

    /**
     * Parse member access expression.
     *
     * @param lhsExpr Container expression
     * @return Member access expression
     */
    private STNode parseMemberAccessExpr(STNode lhsExpr) {
        STNode openBracket = parseOpenBracket();

        STNode keyExpr;
        switch (peek().kind) {
            case CLOSE_BRACKET_TOKEN:
                // array-type-desc can have an empty array-len-expr
                keyExpr = STNodeFactory.createEmptyNode();
                break;
            case ASTERISK_TOKEN:
                keyExpr = consume();
                break;
            default:
                keyExpr = parseExpression();
                break;
        }

        STNode closeBracket = parseCloseBracket();
        return STNodeFactory.createIndexedExpressionNode(lhsExpr, openBracket, keyExpr, closeBracket);
    }

    /**
     * Parse close bracket.
     *
     * @return Parsed node
     */
    private STNode parseCloseBracket() {
        STToken token = peek();
        if (token.kind == SyntaxKind.CLOSE_BRACKET_TOKEN) {
            return consume();
        } else {
            Solution sol = recover(token, ParserRuleContext.CLOSE_BRACKET);
            return sol.recoveredNode;
        }
    }

    /**
     * Parse field access expression and method call expression.
     *
     * @param lhsExpr Preceding expression of the field access or method call
     * @return One of <code>field-access-expression</code> or <code>method-call-expression</code>.
     */
    private STNode parseFieldAccessOrMethodCall(STNode lhsExpr) {
        STNode dotToken = parseDotToken();
        STNode fieldOrMethodName = parseIdentifier(ParserRuleContext.FIELD_OR_FUNC_NAME);

        STToken nextToken = peek();
        if (nextToken.kind == SyntaxKind.OPEN_PAREN_TOKEN) {
            // function invocation
            STNode openParen = parseOpenParenthesis();
            STNode args = parseArgsList();
            STNode closeParen = parseCloseParenthesis();
            return STNodeFactory.createMethodCallExpressionNode(lhsExpr, dotToken, fieldOrMethodName, openParen, args,
                    closeParen);
        }

        // Everything else is field-access
        return STNodeFactory.createFieldAccessExpressionNode(lhsExpr, dotToken, fieldOrMethodName);
    }

    /**
     * <p>
     * Parse braced expression.
     * </p>
     * <code>braced-expr := ( expression )</code>
     *
     * @param isRhsExpr Flag indicating whether this is on a rhsExpr of a statement
     * @param allowActions Allow actions
     * @return Parsed node
     */
    private STNode parseBracedExpression(boolean isRhsExpr, boolean allowActions) {
        STNode openParen = parseOpenParenthesis();
        STNode expr;
        if (allowActions) {
            expr = parseActionOrExpression(isRhsExpr);
        } else {
            expr = parseExpression(isRhsExpr);
        }

        STNode closeParen = parseCloseParenthesis();
        if (isAction(expr)) {
            return STNodeFactory.createBracedExpressionNode(SyntaxKind.BRACED_ACTION, openParen, expr, closeParen);
        } else {
            return STNodeFactory.createBracedExpressionNode(SyntaxKind.BRACED_EXPRESSION, openParen, expr, closeParen);
        }
    }

    /**
     * Check whether a given node is an action node.
     *
     * @param node Node to check
     * @return <code>true</code> if the node is an action node. <code>false</code> otherwise
     */
    private boolean isAction(STNode node) {
        switch (node.kind) {
            case REMOTE_METHOD_CALL_ACTION:
            case BRACED_ACTION:
            case CHECK_ACTION:
                return true;
            default:
                return false;
        }
    }

    /**
     * Check whether the given token is an end of a expression.
     *
     * @param tokenKind Token to check
     * @param isRhsExpr Flag indicating whether this is on a rhsExpr of a statement
     * @return <code>true</code> if the token represents an end of a block. <code>false</code> otherwise
     */
    private boolean isEndOfExpression(SyntaxKind tokenKind, boolean isRhsExpr) {
        if (!isRhsExpr) {
            if (isCompoundBinaryOperator(tokenKind)) {
                return true;
            }
            return !isValidExprRhsStart(tokenKind);
        }

        switch (tokenKind) {
            case CLOSE_BRACE_TOKEN:
            case OPEN_BRACE_TOKEN:
            case CLOSE_PAREN_TOKEN:
            case CLOSE_BRACKET_TOKEN:
            case SEMICOLON_TOKEN:
            case COMMA_TOKEN:
            case PUBLIC_KEYWORD:
            case FUNCTION_KEYWORD:
            case EOF_TOKEN:
            case CONST_KEYWORD:
            case LISTENER_KEYWORD:
            case EQUAL_TOKEN:
            case AT_TOKEN:
            case DOCUMENTATION_LINE:
            case AS_KEYWORD:
            case IN_KEYWORD:
            case BACKTICK_TOKEN:
                return true;
            default:
                return isSimpleType(tokenKind);
        }
    }

    /**
     * Parse basic literals. It is assumed that we come here after validation.
     *
     * @return Parsed node
     */
    private STNode parseBasicLiteral() {
        STToken literalToken = consume();
        return STNodeFactory.createBasicLiteralNode(literalToken.kind, literalToken);
    }

    /**
     * Parse function call expression.
     * <code>function-call-expr := function-reference ( arg-list )
     * function-reference := variable-reference</code>
     *
     * @param identifier Function name
     * @return Function call expression
     */
    private STNode parseFuncCall(STNode identifier) {
        STNode openParen = parseOpenParenthesis();
        STNode args = parseArgsList();
        STNode closeParen = parseCloseParenthesis();
        return STNodeFactory.createFunctionCallExpressionNode(identifier, openParen, args, closeParen);
    }

    /**
     * Parse function call argument list.
     *
     * @return Parsed args list
     */
    private STNode parseArgsList() {
        startContext(ParserRuleContext.ARG_LIST);
        ArrayList<STNode> argsList = new ArrayList<>();

        STToken token = peek();
        if (isEndOfParametersList(token.kind)) {
            STNode args = STNodeFactory.createNodeList(argsList);
            endContext();
            return args;
        }

        SyntaxKind lastProcessedArgKind = parseFirstArg(argsList);
        parseFollowUpArg(argsList, lastProcessedArgKind);

        STNode args = STNodeFactory.createNodeList(argsList);
        endContext();
        return args;
    }

    /**
     * Parse the first argument of a function call.
     *
     * @param argsList Arguments list to which the parsed argument must be added
     * @return Kind of the argument first argument.
     */
    private SyntaxKind parseFirstArg(ArrayList<STNode> argsList) {
        // Comma precedes the first argument is an empty node, since it doesn't exist.
        STNode leadingComma = STNodeFactory.createEmptyNode();
        STNode arg = parseArg(leadingComma);
        if (SyntaxKind.POSITIONAL_ARG.ordinal() <= arg.kind.ordinal()) {
            argsList.add(arg);
            return arg.kind;
        } else {
            reportInvalidOrderOfArgs(peek(), SyntaxKind.POSITIONAL_ARG, arg.kind);
            return SyntaxKind.POSITIONAL_ARG;
        }
    }

    /**
     * Parse follow up arguments.
     *
     * @param argsList Arguments list to which the parsed argument must be added
     * @param lastProcessedArgKind Kind of the argument processed prior to this
     */
    private void parseFollowUpArg(ArrayList<STNode> argsList, SyntaxKind lastProcessedArgKind) {
        STToken nextToken = peek();
        while (!isEndOfParametersList(nextToken.kind)) {
            STNode leadingComma = parseComma();

            // If there's an extra comma at the end of arguments list, remove it.
            // Then stop the argument parsing.
            nextToken = peek();
            if (isEndOfParametersList(nextToken.kind)) {
                this.errorHandler.reportInvalidNode((STToken) leadingComma, "invalid token " + leadingComma);
                break;
            }

            STNode arg = parseArg(nextToken.kind, leadingComma);
            if (lastProcessedArgKind.ordinal() <= arg.kind.ordinal()) {
                if (lastProcessedArgKind == SyntaxKind.REST_ARG && arg.kind == SyntaxKind.REST_ARG) {
                    this.errorHandler.reportInvalidNode(nextToken, "cannot more than one rest arg");
                } else {
                    argsList.add(arg);
                    lastProcessedArgKind = arg.kind;
                }
            } else {
                reportInvalidOrderOfArgs(nextToken, lastProcessedArgKind, arg.kind);
            }

            nextToken = peek();
        }
    }

    /**
     * Report invalid order of args.
     *
     * @param token Staring token of the arg.
     * @param lastArgKind Kind of the previously processed arg
     * @param argKind Current arg
     */
    private void reportInvalidOrderOfArgs(STToken token, SyntaxKind lastArgKind, SyntaxKind argKind) {
        this.errorHandler.reportInvalidNode(token, "cannot have a " + argKind + " after the " + lastArgKind);
    }

    /**
     * Parse function call argument.
     *
     * @param leadingComma Comma that occurs before the param
     * @return Parsed argument node
     */
    private STNode parseArg(STNode leadingComma) {
        STToken token = peek();
        return parseArg(token.kind, leadingComma);
    }

    private STNode parseArg(SyntaxKind kind, STNode leadingComma) {
        STNode arg;
        switch (kind) {
            case ELLIPSIS_TOKEN:
                STToken ellipsis = consume();
                STNode expr = parseExpression();
                arg = STNodeFactory.createRestArgumentNode(leadingComma, ellipsis, expr);
                break;

            // Identifier can means two things: either its a named-arg, or just an expression.
            case IDENTIFIER_TOKEN:
                // TODO: Handle package-qualified var-refs (i.e: qualified-identifier).
                arg = parseNamedOrPositionalArg(leadingComma);
                break;

            // Any other expression goes here
            case DECIMAL_INTEGER_LITERAL:
            case HEX_INTEGER_LITERAL:
            case STRING_LITERAL:
            case OPEN_PAREN_TOKEN:
            case TRUE_KEYWORD:
            case FALSE_KEYWORD:
            case NULL_KEYWORD:
            default:
                expr = parseExpression();
                arg = STNodeFactory.createPositionalArgumentNode(leadingComma, expr);
                break;
        }

        return arg;
    }

    /**
     * Parse positional or named arg. This method assumed peek()/peek(1)
     * is always an identifier.
     *
     * @param leadingComma Comma that occurs before the param
     * @return Parsed argument node
     */
    private STNode parseNamedOrPositionalArg(STNode leadingComma) {
        STToken secondToken = peek(2);
        switch (secondToken.kind) {
            case EQUAL_TOKEN:
                STNode argNameOrVarRef = STNodeFactory.createSimpleNameReferenceNode(consume());
                STNode equal = parseAssignOp();
                STNode expr = parseExpression();
                return STNodeFactory.createNamedArgumentNode(leadingComma, argNameOrVarRef, equal, expr);
            case COMMA_TOKEN:
            case CLOSE_PAREN_TOKEN:
                argNameOrVarRef = STNodeFactory.createSimpleNameReferenceNode(consume());
                return STNodeFactory.createPositionalArgumentNode(leadingComma, argNameOrVarRef);

            // Treat everything else as a single expression. If something is missing,
            // expression-parsing will recover it.
            case DECIMAL_INTEGER_LITERAL:
            case HEX_INTEGER_LITERAL:
            case STRING_LITERAL:
            case IDENTIFIER_TOKEN:
            case OPEN_PAREN_TOKEN:
            case TRUE_KEYWORD:
            case FALSE_KEYWORD:
            case NULL_KEYWORD:
            case DECIMAL_FLOATING_POINT_LITERAL:
            case HEX_FLOATING_POINT_LITERAL:
            default:
                expr = parseExpression();
                return STNodeFactory.createPositionalArgumentNode(leadingComma, expr);
        }
    }

    /**
     * Parse object type descriptor.
     *
     * @return Parsed node
     */
    private STNode parseObjectTypeDescriptor() {
        startContext(ParserRuleContext.OBJECT_TYPE_DESCRIPTOR);
        STNode objectTypeQualifiers = parseObjectTypeQualifiers();
        STNode objectKeyword = parseObjectKeyword();
        STNode openBrace = parseOpenBrace();
        STNode objectMembers = parseObjectMembers();
        STNode closeBrace = parseCloseBrace();
        endContext();

        return STNodeFactory.createObjectTypeDescriptorNode(objectTypeQualifiers, objectKeyword, openBrace,
                objectMembers, closeBrace);
    }

    /**
     * Parse object type qualifiers.
     *
     * @return Parsed node
     */
    private STNode parseObjectTypeQualifiers() {
        STToken nextToken = peek();
        return parseObjectTypeQualifiers(nextToken.kind);
    }

    private STNode parseObjectTypeQualifiers(SyntaxKind kind) {
        List<STNode> qualifiers = new ArrayList<>();
        STNode firstQualifier;
        switch (kind) {
            case CLIENT_KEYWORD:
                STNode clientKeyword = parseClientKeyword();
                firstQualifier = clientKeyword;
                break;
            case ABSTRACT_KEYWORD:
                STNode abstractKeyword = parseAbstractKeyword();
                firstQualifier = abstractKeyword;
                break;
            case OBJECT_KEYWORD:
                return STNodeFactory.createNodeList(qualifiers);
            default:
                Solution solution = recover(peek(), ParserRuleContext.OBJECT_TYPE_FIRST_QUALIFIER);

                // If the parser recovered by inserting a token, then try to re-parse the same
                // rule with the inserted token. This is done to pick the correct branch
                // to continue the parsing.
                if (solution.action == Action.REMOVE) {
                    return solution.recoveredNode;
                }

                return parseObjectTypeQualifiers(solution.tokenKind);
        }

        // Parse the second qualifier if available.
        STNode secondQualifier = parseObjectTypeSecondQualifier(firstQualifier);

        qualifiers.add(firstQualifier);
        if (secondQualifier != null) {
            qualifiers.add(secondQualifier);
        }
        return STNodeFactory.createNodeList(qualifiers);
    }

    private STNode parseObjectTypeSecondQualifier(STNode firstQualifier) {
        STToken nextToken = peek();
        return parseObjectTypeSecondQualifier(nextToken.kind, firstQualifier);
    }

    private STNode parseObjectTypeSecondQualifier(SyntaxKind kind, STNode firstQualifier) {
        if (firstQualifier.kind != kind) {
            switch (kind) {
                case CLIENT_KEYWORD:
                    return parseClientKeyword();
                case ABSTRACT_KEYWORD:
                    return parseAbstractKeyword();
                case OBJECT_KEYWORD:
                    return null;
                default:
                    break;
            }
        }

        Solution solution = recover(peek(), ParserRuleContext.OBJECT_TYPE_SECOND_QUALIFIER, firstQualifier);

        // If the parser recovered by inserting a token, then try to re-parse the same
        // rule with the inserted token. This is done to pick the correct branch
        // to continue the parsing.
        if (solution.action == Action.REMOVE) {
            return solution.recoveredNode;
        }

        return parseObjectTypeSecondQualifier(solution.tokenKind, firstQualifier);
    }

    /**
     * Parse client keyword.
     *
     * @return Parsed node
     */
    private STNode parseClientKeyword() {
        STToken token = peek();
        if (token.kind == SyntaxKind.CLIENT_KEYWORD) {
            return consume();
        } else {
            Solution sol = recover(token, ParserRuleContext.CLIENT_KEYWORD);
            return sol.recoveredNode;
        }
    }

    /**
     * Parse abstract keyword.
     *
     * @return Parsed node
     */
    private STNode parseAbstractKeyword() {
        STToken token = peek();
        if (token.kind == SyntaxKind.ABSTRACT_KEYWORD) {
            return consume();
        } else {
            Solution sol = recover(token, ParserRuleContext.ABSTRACT_KEYWORD);
            return sol.recoveredNode;
        }
    }

    /**
     * Parse object keyword.
     *
     * @return Parsed node
     */
    private STNode parseObjectKeyword() {
        STToken token = peek();
        if (token.kind == SyntaxKind.OBJECT_KEYWORD) {
            return consume();
        } else {
            Solution sol = recover(token, ParserRuleContext.OBJECT_KEYWORD);
            return sol.recoveredNode;
        }
    }

    /**
     * Parse object members.
     *
     * @return Parsed node
     */
    private STNode parseObjectMembers() {
        ArrayList<STNode> objectMembers = new ArrayList<>();
        STToken nextToken = peek();
        while (!isEndOfObjectTypeNode(nextToken.kind)) {
            startContext(ParserRuleContext.OBJECT_MEMBER);
            STNode member = parseObjectMember(nextToken.kind);
            endContext();

            // Null member indicates the end of object members
            if (member == null) {
                break;
            }
            objectMembers.add(member);
            nextToken = peek();
        }

        return STNodeFactory.createNodeList(objectMembers);
    }

    private STNode parseObjectMember() {
        STToken nextToken = peek();
        return parseObjectMember(nextToken.kind);
    }

    private STNode parseObjectMember(SyntaxKind nextTokenKind) {
        STNode metadata;
        switch (nextTokenKind) {
            case EOF_TOKEN:
            case CLOSE_BRACE_TOKEN:
                // Null return indicates the end of object members
                return null;
            case ASTERISK_TOKEN:
            case PUBLIC_KEYWORD:
            case PRIVATE_KEYWORD:
            case REMOTE_KEYWORD:
            case FUNCTION_KEYWORD:
                metadata = createEmptyMetadata();
                break;
            case DOCUMENTATION_LINE:
            case AT_TOKEN:
                metadata = parseMetaData(nextTokenKind);
                nextTokenKind = peek().kind;
                break;
            default:
                if (isTypeStartingToken(nextTokenKind)) {
                    metadata = createEmptyMetadata();
                    break;
                }

                Solution solution = recover(peek(), ParserRuleContext.OBJECT_MEMBER);

                // If the parser recovered by inserting a token, then try to re-parse the same
                // rule with the inserted token. This is done to pick the correct branch
                // to continue the parsing.
                if (solution.action == Action.REMOVE) {
                    return solution.recoveredNode;
                }

                return parseObjectMember(solution.tokenKind);
        }

        return parseObjectMember(nextTokenKind, metadata);
    }

    private STNode parseObjectMember(SyntaxKind nextTokenKind, STNode metadata) {
        STNode member;
        switch (nextTokenKind) {
            case EOF_TOKEN:
            case CLOSE_BRACE_TOKEN:
                // TODO report metadata
                return null;
            case ASTERISK_TOKEN:
                STNode asterisk = consume();
                STNode type = parseTypeReference();
                STNode semicolonToken = parseSemicolon();
                member = STNodeFactory.createTypeReferenceNode(asterisk, type, semicolonToken);
                break;
            case PUBLIC_KEYWORD:
            case PRIVATE_KEYWORD:
                STNode visibilityQualifier = parseObjectMemberVisibility();
                member = parseObjectMethodOrField(metadata, visibilityQualifier);
                break;
            case REMOTE_KEYWORD:
                member = parseObjectMethodOrField(metadata, STNodeFactory.createEmptyNode());
                break;
            case FUNCTION_KEYWORD:
                member = parseObjectMethod(metadata, STNodeFactory.createEmptyNode());
                break;
            default:
                if (isTypeStartingToken(nextTokenKind)) {
                    member = parseObjectField(metadata, STNodeFactory.createEmptyNode());
                    break;
                }

                Solution solution = recover(peek(), ParserRuleContext.OBJECT_MEMBER_WITHOUT_METADATA);

                // If the parser recovered by inserting a token, then try to re-parse the same
                // rule with the inserted token. This is done to pick the correct branch
                // to continue the parsing.
                if (solution.action == Action.REMOVE) {
                    return solution.recoveredNode;
                }

                return parseObjectMember(solution.tokenKind);
        }

        return member;
    }

    private STNode parseObjectMethodOrField(STNode metadata, STNode methodQualifiers) {
        STToken nextToken = peek(1);
        STToken nextNextToken = peek(2);
        return parseObjectMethodOrField(nextToken.kind, nextNextToken.kind, metadata, methodQualifiers);
    }

    /**
     * Parse an object member, given the visibility modifier. Object member can have
     * only one visibility qualifier. This mean the methodQualifiers list can have
     * one qualifier at-most.
     *
     * @param visibilityQualifiers Visibility qualifiers. A modifier can be
     *            a syntax node with either 'PUBLIC' or 'PRIVATE'.
     * @param nextTokenKind Next token kind
     * @param nextNextTokenKind Kind of the token after the
     * @param metadata Metadata
     * @param visibilityQualifiers Visibility qualifiers
     * @return Parse object member node
     */
    private STNode parseObjectMethodOrField(SyntaxKind nextTokenKind, SyntaxKind nextNextTokenKind, STNode metadata,
                                            STNode visibilityQualifiers) {
        switch (nextTokenKind) {
            case REMOTE_KEYWORD:
                STNode remoteKeyword = parseRemoteKeyword();
                ArrayList<STNode> methodQualifiers = new ArrayList<>();
                if (visibilityQualifiers.kind != SyntaxKind.NONE) {
                    methodQualifiers.add(visibilityQualifiers);
                }
                methodQualifiers.add(remoteKeyword);
                return parseObjectMethod(metadata, STNodeFactory.createNodeList(methodQualifiers));
            case FUNCTION_KEYWORD:
                return parseObjectMethod(metadata, visibilityQualifiers);

            // All 'type starting tokens' here. should be same as 'parseTypeDescriptor(...)'
            case IDENTIFIER_TOKEN:
                if (nextNextTokenKind != SyntaxKind.OPEN_PAREN_TOKEN) {
                    // Here we try to catch the common user error of missing the function keyword.
                    // In such cases, lookahead for the open-parenthesis and figure out whether
                    // this is an object-method with missing name. If yes, then try to recover.
                    return parseObjectField(metadata, visibilityQualifiers);
                }
                break;
            default:
                if (isTypeStartingToken(nextTokenKind)) {
                    return parseObjectField(metadata, visibilityQualifiers);
                }
                break;
        }

        Solution solution = recover(peek(), ParserRuleContext.OBJECT_FUNC_OR_FIELD_WITHOUT_VISIBILITY, metadata,
                visibilityQualifiers);

        // If the parser recovered by inserting a token, then try to re-parse the same
        // rule with the inserted token. This is done to pick the correct branch
        // to continue the parsing.
        if (solution.action == Action.REMOVE) {
            return solution.recoveredNode;
        }

        return parseObjectMethodOrField(solution.tokenKind, nextTokenKind, metadata, visibilityQualifiers);
    }

    /**
     * Parse object visibility. Visibility can be <code>public</code> or <code>private</code>.
     *
     * @return Parsed node
     */
    private STNode parseObjectMemberVisibility() {
        STToken token = peek();
        if (token.kind == SyntaxKind.PUBLIC_KEYWORD || token.kind == SyntaxKind.PRIVATE_KEYWORD) {
            return consume();
        } else {
            Solution sol = recover(token, ParserRuleContext.PUBLIC_KEYWORD);
            return sol.recoveredNode;
        }
    }

    private STNode parseRemoteKeyword() {
        STToken token = peek();
        if (token.kind == SyntaxKind.REMOTE_KEYWORD) {
            return consume();
        } else {
            Solution sol = recover(token, ParserRuleContext.REMOTE_KEYWORD);
            return sol.recoveredNode;
        }
    }

    private STNode parseObjectField(STNode metadata, STNode methodQualifiers) {
        STNode type = parseTypeDescriptor();
        STNode fieldName = parseVariableName();
        return parseObjectFieldRhs(metadata, methodQualifiers, type, fieldName);
    }

    /**
     * Parse object field rhs, and complete the object field parsing. Returns the parsed object field.
     *
     * @param metadata Metadata
     * @param visibilityQualifier Visibility qualifier
     * @param type Type descriptor
     * @param fieldName Field name
     * @return Parsed object field
     */
    private STNode parseObjectFieldRhs(STNode metadata, STNode visibilityQualifier, STNode type, STNode fieldName) {
        STToken nextToken = peek();
        return parseObjectFieldRhs(nextToken.kind, metadata, visibilityQualifier, type, fieldName);
    }

    /**
     * Parse object field rhs, and complete the object field parsing. Returns the parsed object field.
     *
     * @param nextTokenKind Kind of the next token
     * @param metadata Metadata
     * @param visibilityQualifier Visibility qualifier
     * @param type Type descriptor
     * @param fieldName Field name
     * @return Parsed object field
     */
    private STNode parseObjectFieldRhs(SyntaxKind nextTokenKind, STNode metadata, STNode visibilityQualifier,
                                       STNode type, STNode fieldName) {
        STNode equalsToken;
        STNode expression;
        STNode semicolonToken;
        switch (nextTokenKind) {
            case SEMICOLON_TOKEN:
                equalsToken = STNodeFactory.createEmptyNode();
                expression = STNodeFactory.createEmptyNode();
                semicolonToken = parseSemicolon();
                break;
            case EQUAL_TOKEN:
                equalsToken = parseAssignOp();
                expression = parseExpression();
                semicolonToken = parseSemicolon();
                break;
            default:
                STToken token = peek();
                Solution solution = recover(token, ParserRuleContext.OBJECT_FIELD_RHS, metadata, visibilityQualifier,
                        type, fieldName);

                // If the parser recovered by inserting a token, then try to re-parse the same
                // rule with the inserted token. This is done to pick the correct branch
                // to continue the parsing.
                if (solution.action == Action.REMOVE) {
                    return solution.recoveredNode;
                }

                return parseObjectFieldRhs(solution.tokenKind, metadata, visibilityQualifier, type, fieldName);
        }

        return STNodeFactory.createObjectFieldNode(metadata, visibilityQualifier, type, fieldName, equalsToken,
                expression, semicolonToken);
    }

    private STNode parseObjectMethod(STNode metadata, STNode methodQualifiers) {
        return parseFunctionDefinition(metadata, methodQualifiers);
    }

    /**
     * Parse if-else statement.
     * <code>
     * if-else-stmt := if expression block-stmt [else-block]
     * </code>
     *
     * @return If-else block
     */
    private STNode parseIfElseBlock() {
        startContext(ParserRuleContext.IF_BLOCK);
        STNode ifKeyword = parseIfKeyword();
        STNode condition = parseExpression();
        STNode ifBody = parseBlockNode();
        endContext();

        STNode elseBody = parseElseBlock();
        return STNodeFactory.createIfElseStatementNode(ifKeyword, condition, ifBody, elseBody);
    }

    /**
     * Parse if-keyword.
     *
     * @return Parsed if-keyword node
     */
    private STNode parseIfKeyword() {
        STToken token = peek();
        if (token.kind == SyntaxKind.IF_KEYWORD) {
            return consume();
        } else {
            Solution sol = recover(token, ParserRuleContext.IF_KEYWORD);
            return sol.recoveredNode;
        }
    }

    /**
     * Parse else-keyword.
     *
     * @return Parsed else keyword node
     */
    private STNode parseElseKeyword() {
        STToken token = peek();
        if (token.kind == SyntaxKind.ELSE_KEYWORD) {
            return consume();
        } else {
            Solution sol = recover(token, ParserRuleContext.ELSE_KEYWORD);
            return sol.recoveredNode;
        }
    }

    /**
     * Parse block node.
     * <code>
     * block-stmt := { sequence-stmt }
     * sequence-stmt := statement*
     * </code>
     *
     * @return Parse block node
     */
    private STNode parseBlockNode() {
        startContext(ParserRuleContext.BLOCK_STMT);
        STNode openBrace = parseOpenBrace();
        STNode stmts = parseStatements();
        STNode closeBrace = parseCloseBrace();
        endContext();
        return STNodeFactory.createBlockStatementNode(openBrace, stmts, closeBrace);
    }

    /**
     * Parse else block.
     * <code>else-block := else (if-else-stmt | block-stmt)</code>
     *
     * @return Else block
     */
    private STNode parseElseBlock() {
        STToken nextToken = peek();
        if (nextToken.kind != SyntaxKind.ELSE_KEYWORD) {
            return STNodeFactory.createEmptyNode();
        }

        STNode elseKeyword = parseElseKeyword();
        STNode elseBody = parseElseBody();
        return STNodeFactory.createElseBlockNode(elseKeyword, elseBody);
    }

    /**
     * Parse else node body.
     * <code>else-body := if-else-stmt | block-stmt</code>
     *
     * @return Else node body
     */
    private STNode parseElseBody() {
        STToken nextToken = peek();
        return parseElseBody(nextToken.kind);
    }

    private STNode parseElseBody(SyntaxKind nextTokenKind) {
        switch (nextTokenKind) {
            case IF_KEYWORD:
                return parseIfElseBlock();
            case OPEN_BRACE_TOKEN:
                return parseBlockNode();
            default:
                STToken token = peek();
                Solution solution = recover(token, ParserRuleContext.ELSE_BODY);

                // If the parser recovered by inserting a token, then try to re-parse the same
                // rule with the inserted token. This is done to pick the correct branch
                // to continue the parsing.
                if (solution.action == Action.REMOVE) {
                    return solution.recoveredNode;
                }

                return parseElseBody(solution.tokenKind);
        }
    }

    /**
     * Parse while statement.
     * <code>while-stmt := while expression block-stmt</code>
     *
     * @return While statement
     */
    private STNode parseWhileStatement() {
        startContext(ParserRuleContext.WHILE_BLOCK);
        STNode whileKeyword = parseWhileKeyword();
        STNode condition = parseExpression();
        STNode whileBody = parseBlockNode();
        endContext();
        return STNodeFactory.createWhileStatementNode(whileKeyword, condition, whileBody);
    }

    /**
     * Parse while-keyword.
     *
     * @return While-keyword node
     */
    private STNode parseWhileKeyword() {
        STToken token = peek();
        if (token.kind == SyntaxKind.WHILE_KEYWORD) {
            return consume();
        } else {
            Solution sol = recover(token, ParserRuleContext.WHILE_KEYWORD);
            return sol.recoveredNode;
        }
    }

    /**
     * Parse panic statement.
     * <code>panic-stmt := panic expression ;</code>
     *
     * @return Panic statement
     */
    private STNode parsePanicStatement() {
        startContext(ParserRuleContext.PANIC_STMT);
        STNode panicKeyword = parsePanicKeyword();
        STNode expression = parseExpression();
        STNode semicolon = parseSemicolon();
        endContext();
        return STNodeFactory.createPanicStatementNode(panicKeyword, expression, semicolon);
    }

    /**
     * Parse panic-keyword.
     *
     * @return Panic-keyword node
     */
    private STNode parsePanicKeyword() {
        STToken token = peek();
        if (token.kind == SyntaxKind.PANIC_KEYWORD) {
            return consume();
        } else {
            Solution sol = recover(token, ParserRuleContext.PANIC_KEYWORD);
            return sol.recoveredNode;
        }
    }

    /**
     * Parse check expression. This method is used to parse both check expression
     * as well as check action.
     *
     * <p>
     * <code>
     * checking-expr := checking-keyword expression
     * checking-action := checking-keyword action
     * </code>
     *
     * @param allowActions Allow actions
     * @param isRhsExpr Is rhs expression
     * @return Check expression node
     */
    private STNode parseCheckExpression(boolean isRhsExpr, boolean allowActions) {
        STNode checkingKeyword = parseCheckingKeyword();
        STNode expr = parseExpression(OperatorPrecedence.UNARY, isRhsExpr, allowActions);
        if (isAction(expr)) {
            return STNodeFactory.createCheckExpressionNode(SyntaxKind.CHECK_ACTION, checkingKeyword, expr);
        } else {
            return STNodeFactory.createCheckExpressionNode(SyntaxKind.CHECK_EXPRESSION, checkingKeyword, expr);
        }
    }

    /**
     * Parse checking keyword.
     * <p>
     * <code>
     * checking-keyword := check | checkpanic
     * </code>
     *
     * @return Parsed node
     */
    private STNode parseCheckingKeyword() {
        STToken token = peek();
        if (token.kind == SyntaxKind.CHECK_KEYWORD || token.kind == SyntaxKind.CHECKPANIC_KEYWORD) {
            return consume();
        } else {
            Solution sol = recover(token, ParserRuleContext.CHECKING_KEYWORD);
            return sol.recoveredNode;
        }
    }

    /**
     *
     * Parse continue statement.
     * <code>continue-stmt := continue ; </code>
     *
     * @return continue statement
     */
    private STNode parseContinueStatement() {
        startContext(ParserRuleContext.CONTINUE_STATEMENT);
        STNode continueKeyword = parseContinueKeyword();
        STNode semicolon = parseSemicolon();
        endContext();
        return STNodeFactory.createContinueStatementNode(continueKeyword, semicolon);
    }

    /**
     * Parse continue-keyword.
     *
     * @return continue-keyword node
     */
    private STNode parseContinueKeyword() {
        STToken token = peek();
        if (token.kind == SyntaxKind.CONTINUE_KEYWORD) {
            return consume();
        } else {
            Solution sol = recover(token, ParserRuleContext.CONTINUE_KEYWORD);
            return sol.recoveredNode;
        }
    }

    /**
     * Parse return statement.
     * <code>return-stmt := return [ action-or-expr ] ;</code>
     *
     * @return Return statement
     */
    private STNode parseReturnStatement() {
        startContext(ParserRuleContext.RETURN_STMT);
        STNode returnKeyword = parseReturnKeyword();
        STNode returnRhs = parseReturnStatementRhs(returnKeyword);
        endContext();
        return returnRhs;
    }

    /**
     * Parse return-keyword.
     *
     * @return Return-keyword node
     */
    private STNode parseReturnKeyword() {
        STToken token = peek();
        if (token.kind == SyntaxKind.RETURN_KEYWORD) {
            return consume();
        } else {
            Solution sol = recover(token, ParserRuleContext.RETURN_KEYWORD);
            return sol.recoveredNode;
        }
    }

    /**
     * Parse break statement.
     * <code>break-stmt := break ; </code>
     *
     * @return break statement
     */
    private STNode parseBreakStatement() {
        startContext(ParserRuleContext.BREAK_STATEMENT);
        STNode breakKeyword = parseBreakKeyword();
        STNode semicolon = parseSemicolon();
        endContext();
        return STNodeFactory.createBreakStatementNode(breakKeyword, semicolon);
    }

    /**
     * Parse break-keyword.
     *
     * @return break-keyword node
     */
    private STNode parseBreakKeyword() {
        STToken token = peek();
        if (token.kind == SyntaxKind.BREAK_KEYWORD) {
            return consume();
        } else {
            Solution sol = recover(token, ParserRuleContext.BREAK_KEYWORD);
            return sol.recoveredNode;
        }
    }

    /**
     * <p>
     * Parse the right hand side of a return statement.
     * </p>
     * <code>
     * return-stmt-rhs := ; |  action-or-expr ;
     * </code>
     *
     * @return Parsed node
     */
    private STNode parseReturnStatementRhs(STNode returnKeyword) {
        STNode expr;
        STNode semicolon;
        STToken token = peek();

        switch (token.kind) {
            case SEMICOLON_TOKEN:
                expr = STNodeFactory.createEmptyNode();
                break;
            default:
                expr = parseActionOrExpression();
                break;
        }

        semicolon = parseSemicolon();
        return STNodeFactory.createReturnStatementNode(returnKeyword, expr, semicolon);
    }

    /**
     * Parse mapping constructor expression.
     * <p>
     * <code>mapping-constructor-expr := { [field (, field)*] }</code>
     *
     * @return Parsed node
     */
    private STNode parseMappingConstructorExpr() {
        startContext(ParserRuleContext.MAPPING_CONSTRUCTOR);
        STNode openBrace = parseOpenBrace();
        STNode fields = parseMappingConstructorFields();
        STNode closeBrace = parseCloseBrace();
        endContext();
        return STNodeFactory.createMappingConstructorExpressionNode(openBrace, fields, closeBrace);
    }

    /**
     * Parse mapping constructor fields.
     *
     * @return Parsed node
     */
    private STNode parseMappingConstructorFields() {
        List<STNode> fields = new ArrayList<>();
        STToken nextToken = peek();
        if (isEndOfMappingConstructor(nextToken.kind)) {
            return STNodeFactory.createNodeList(fields);
        }

        // Parse first field mapping, that has no leading comma
        STNode leadingComma = STNodeFactory.createEmptyNode();
        STNode field = parseMappingField(leadingComma);
        fields.add(field);

        // Parse the remaining field mappings
        nextToken = peek();
        while (!isEndOfMappingConstructor(nextToken.kind)) {
            leadingComma = parseComma();
            field = parseMappingField(leadingComma);
            fields.add(field);
            nextToken = peek();
        }

        return STNodeFactory.createNodeList(fields);
    }

    private boolean isEndOfMappingConstructor(SyntaxKind tokenKind) {
        switch (tokenKind) {
            case IDENTIFIER_TOKEN:
                return false;
            case EOF_TOKEN:
            case AT_TOKEN:
            case DOCUMENTATION_LINE:
            case CLOSE_BRACE_TOKEN:
            case CLOSE_PAREN_TOKEN:
            case CLOSE_BRACKET_TOKEN:
            case OPEN_BRACE_TOKEN:
            case SEMICOLON_TOKEN:
            case PUBLIC_KEYWORD:
            case PRIVATE_KEYWORD:
            case FUNCTION_KEYWORD:
            case RETURNS_KEYWORD:
            case SERVICE_KEYWORD:
            case TYPE_KEYWORD:
            case LISTENER_KEYWORD:
            case CONST_KEYWORD:
            case FINAL_KEYWORD:
            case RESOURCE_KEYWORD:
                return true;
            default:
                return isSimpleType(tokenKind);
        }
    }

    /**
     * Parse mapping constructor field.
     * <p>
     * <code>field := specific-field | computed-name-field | spread-field</code>
     *
     * @param leadingComma Leading comma
     * @return Parsed node
     */
    private STNode parseMappingField(STNode leadingComma) {
        STToken nextToken = peek();
        return parseMappingField(nextToken.kind, leadingComma);
    }

    private STNode parseMappingField(SyntaxKind tokenKind, STNode leadingComma) {
        switch (tokenKind) {
            case IDENTIFIER_TOKEN:
                return parseSpecificFieldWithOptionValue(leadingComma);
            case STRING_LITERAL:
                STNode key = parseStringLiteral();
                STNode colon = parseColon();
                STNode valueExpr = parseExpression();
                return STNodeFactory.createSpecificFieldNode(leadingComma, key, colon, valueExpr);
            case OPEN_BRACKET_TOKEN:
                return parseComputedField(leadingComma);
            case ELLIPSIS_TOKEN:
                STNode ellipsis = parseEllipsis();
                STNode expr = parseExpression();
                return STNodeFactory.createSpreadFieldNode(leadingComma, ellipsis, expr);
            default:
                STToken token = peek();
                Solution solution = recover(token, ParserRuleContext.MAPPING_FIELD, leadingComma);

                // If the parser recovered by inserting a token, then try to re-parse the same
                // rule with the inserted token. This is done to pick the correct branch
                // to continue the parsing.
                if (solution.action == Action.REMOVE) {
                    return solution.recoveredNode;
                }

                return parseMappingField(solution.tokenKind, leadingComma);
        }
    }

    /**
     * Parse mapping constructor specific-field with an optional value.
     *
     * @param leadingComma
     * @return Parsed node
     */
    private STNode parseSpecificFieldWithOptionValue(STNode leadingComma) {
        STNode key = parseIdentifier(ParserRuleContext.MAPPING_FIELD_NAME);
        return parseSpecificFieldRhs(leadingComma, key);
    }

    private STNode parseSpecificFieldRhs(STNode leadingComma, STNode key) {
        STToken nextToken = peek();
        return parseSpecificFieldRhs(nextToken.kind, leadingComma, key);
    }

    private STNode parseSpecificFieldRhs(SyntaxKind tokenKind, STNode leadingComma, STNode key) {
        STNode colon;
        STNode valueExpr;

        switch (tokenKind) {
            case COLON_TOKEN:
                colon = parseColon();
                valueExpr = parseExpression();
                break;
            case COMMA_TOKEN:
                colon = STNodeFactory.createEmptyNode();
                valueExpr = STNodeFactory.createEmptyNode();
                break;
            default:
                if (isEndOfMappingConstructor(tokenKind)) {
                    colon = STNodeFactory.createEmptyNode();
                    valueExpr = STNodeFactory.createEmptyNode();
                    break;
                }

                STToken token = peek();
                Solution solution = recover(token, ParserRuleContext.SPECIFIC_FIELD_RHS, leadingComma, key);

                // If the parser recovered by inserting a token, then try to re-parse the same
                // rule with the inserted token. This is done to pick the correct branch
                // to continue the parsing.
                if (solution.action == Action.REMOVE) {
                    return solution.recoveredNode;
                }

                return parseSpecificFieldRhs(solution.tokenKind, leadingComma, key);

        }
        return STNodeFactory.createSpecificFieldNode(leadingComma, key, colon, valueExpr);
    }

    /**
     * Parse string literal.
     *
     * @return Parsed node
     */
    private STNode parseStringLiteral() {
        STToken token = peek();
        if (token.kind == SyntaxKind.STRING_LITERAL) {
            return consume();
        } else {
            Solution sol = recover(token, ParserRuleContext.STRING_LITERAL);
            return sol.recoveredNode;
        }
    }

    /**
     * Parse colon token.
     *
     * @return Parsed node
     */
    private STNode parseColon() {
        STToken token = peek();
        if (token.kind == SyntaxKind.COLON_TOKEN) {
            return consume();
        } else {
            Solution sol = recover(token, ParserRuleContext.COLON);
            return sol.recoveredNode;
        }
    }

    /**
     * Parse computed-name-field of a mapping constructor expression.
     * <p>
     * <code>computed-name-field := [ field-name-expr ] : value-expr</code>
     *
     * @param leadingComma Leading comma
     * @return Parsed node
     */
    private STNode parseComputedField(STNode leadingComma) {
        // Parse computed field name
        startContext(ParserRuleContext.COMPUTED_FIELD_NAME);
        STNode openBracket = parseOpenBracket();
        STNode fieldNameExpr = parseExpression();
        STNode closeBracket = parseCloseBracket();
        endContext();

        // Parse rhs
        STNode colon = parseColon();
        STNode valueExpr = parseExpression();
        return STNodeFactory.createComputedNameFieldNode(leadingComma, openBracket, fieldNameExpr, closeBracket, colon,
                valueExpr);
    }

    /**
     * Parse open bracket.
     *
     * @return Parsed node
     */
    private STNode parseOpenBracket() {
        STToken token = peek();
        if (token.kind == SyntaxKind.OPEN_BRACKET_TOKEN) {
            return consume();
        } else {
            Solution sol = recover(token, ParserRuleContext.OPEN_BRACKET);
            return sol.recoveredNode;
        }
    }

    /**
     * <p>
     * Parse compound assignment statement, which takes the following format.
     * </p>
     * <code>assignment-stmt := lvexpr CompoundAssignmentOperator action-or-expr ;</code>
     *
     * @return Parsed node
     */
    private STNode parseCompoundAssignmentStmt() {
        startContext(ParserRuleContext.COMPOUND_ASSIGNMENT_STMT);
        STNode varName = parseVariableName();
        STNode compoundAssignmentStmt = parseCompoundAssignmentStmtRhs(varName);
        endContext();
        return compoundAssignmentStmt;
    }

    /**
     * <p>
     * Parse the RHS portion of the compound assignment.
     * </p>
     * <code>compound-assignment-stmt-rhs := CompoundAssignmentOperator action-or-expr ;</code>
     *
     * @param lvExpr LHS expression
     * @return Parsed node
     */
    private STNode parseCompoundAssignmentStmtRhs(STNode lvExpr) {
        validateLVExpr(lvExpr);
        STNode binaryOperator = parseCompoundBinaryOperator();
        STNode equalsToken = parseAssignOp();
        STNode expr = parseActionOrExpression();
        STNode semicolon = parseSemicolon();
        return STNodeFactory.createCompoundAssignmentStatementNode(lvExpr, binaryOperator, equalsToken, expr,
                semicolon);
    }

    /**
     * Parse compound binary operator.
     * <code>BinaryOperator := + | - | * | / | & | | | ^ | << | >> | >>></code>
     *
     * @return Parsed node
     */
    private STNode parseCompoundBinaryOperator() {
        STToken token = peek();
        if (isCompoundBinaryOperator(token.kind)) {
            return consume();
        } else {
            Solution sol = recover(token, ParserRuleContext.COMPOUND_BINARY_OPERATOR);
            return sol.recoveredNode;
        }
    }

    /**
     * Parse service declaration.
     * <p>
     * <code>
     * service-decl := metadata service [variable-name] on expression-list service-body-block
     * <br/>
     * expression-list := expression (, expression)*
     * </code>
     *
     * @param metadata Metadata
     * @return Parsed node
     */
    private STNode parseServiceDecl(STNode metadata) {
        startContext(ParserRuleContext.SERVICE_DECL);
        STNode serviceKeyword = parseServiceKeyword();
        STNode serviceDecl = parseServiceRhs(metadata, serviceKeyword);
        endContext();
        return serviceDecl;
    }

    /**
     * Parse rhs of the service declaration.
     * <p>
     * <code>
     * service-rhs := [variable-name] on expression-list service-body-block
     * </code>
     *
     * @param metadata Metadata
     * @param serviceKeyword Service keyword
     * @return Parsed node
     */
    private STNode parseServiceRhs(STNode metadata, STNode serviceKeyword) {
        STNode serviceName = parseServiceName();
        STNode onKeyword = parseOnKeyword();
        STNode expressionList = parseListeners();
        STNode serviceBody = parseServiceBody();
        STNode service = STNodeFactory.createServiceDeclarationNode(metadata, serviceKeyword, serviceName, onKeyword,
                expressionList, serviceBody);
        return service;
    }

    private STNode parseServiceName() {
        STToken nextToken = peek();
        return parseServiceName(nextToken.kind);
    }

    private STNode parseServiceName(SyntaxKind kind) {
        switch (kind) {
            case IDENTIFIER_TOKEN:
                return parseIdentifier(ParserRuleContext.SERVICE_NAME);
            case ON_KEYWORD:
                return STNodeFactory.createEmptyNode();
            default:
                STToken token = peek();
                Solution solution = recover(token, ParserRuleContext.OPTIONAL_SERVICE_NAME);

                // If the parser recovered by inserting a token, then try to re-parse the same
                // rule with the inserted token. This is done to pick the correct branch
                // to continue the parsing.
                if (solution.action == Action.REMOVE) {
                    return solution.recoveredNode;
                }

                return parseServiceName(solution.tokenKind);
        }
    }

    /**
     * Parse service keyword.
     *
     * @return Parsed node
     */
    private STNode parseServiceKeyword() {
        STToken token = peek();
        if (token.kind == SyntaxKind.SERVICE_KEYWORD) {
            return consume();
        } else {
            Solution sol = recover(token, ParserRuleContext.SERVICE_KEYWORD);
            return sol.recoveredNode;
        }
    }

    /**
     * Check whether the given token kind is a compound binary operator.
     * <p>
     * <code>compound-binary-operator := + | - | * | / | & | | | ^ | << | >> | >>></code>
     *
     * @param tokenKind STToken kind
     * @return <code>true</code> if the token kind refers to a binary operator. <code>false</code> otherwise
     */
    private boolean isCompoundBinaryOperator(SyntaxKind tokenKind) {
        switch (tokenKind) {
            case PLUS_TOKEN:
            case MINUS_TOKEN:
            case SLASH_TOKEN:
            case ASTERISK_TOKEN:
            case BITWISE_AND_TOKEN:
            case BITWISE_XOR_TOKEN:
            case PIPE_TOKEN:
                return getNextNextToken(tokenKind).kind == SyntaxKind.EQUAL_TOKEN;
            default:
                return false;
        }
    }

    /**
     * Parse on keyword.
     *
     * @return Parsed node
     */
    private STNode parseOnKeyword() {
        STToken token = peek();
        if (token.kind == SyntaxKind.ON_KEYWORD) {
            return consume();
        } else {
            Solution sol = recover(token, ParserRuleContext.ON_KEYWORD);
            return sol.recoveredNode;
        }
    }

    /**
     * Parse listener references.
     * <p>
     * <code>expression-list := expression (, expression)*</code>
     *
     * @return Parsed node
     */
    private STNode parseListeners() {
        // TODO: Change body to align with parseOptionalExpressionsList()
        startContext(ParserRuleContext.LISTENERS_LIST);
        List<STNode> listeners = new ArrayList<>();

        STToken nextToken = peek();
        if (isEndOfExpressionsList(nextToken.kind)) {
            endContext();
            this.errorHandler.reportMissingTokenError("missing expression");
            return STNodeFactory.createMissingToken(SyntaxKind.IDENTIFIER_TOKEN);
        }

        // Parse first expression, that has no leading comma
        STNode leadingComma = STNodeFactory.createEmptyNode();
        STNode exprListItem = parseExpressionListItem(leadingComma);
        listeners.add(exprListItem);

        // Parse the remaining expressions
        nextToken = peek();
        while (!isEndOfExpressionsList(nextToken.kind)) {
            leadingComma = parseComma();
            exprListItem = parseExpressionListItem(leadingComma);
            listeners.add(exprListItem);
            nextToken = peek();
        }

        endContext();
        return STNodeFactory.createNodeList(listeners);
    }

    private boolean isEndOfExpressionsList(SyntaxKind tokenKind) {
        switch (tokenKind) {
            case COMMA_TOKEN:
            case IDENTIFIER_TOKEN:
                return false;
            case CLOSE_BRACE_TOKEN:
            case CLOSE_PAREN_TOKEN:
            case CLOSE_BRACKET_TOKEN:
            case OPEN_BRACE_TOKEN:
            case SEMICOLON_TOKEN:
            case PUBLIC_KEYWORD:
            case FUNCTION_KEYWORD:
            case EOF_TOKEN:
            case RESOURCE_KEYWORD:
            case LISTENER_KEYWORD:
            case AT_TOKEN:
            case DOCUMENTATION_LINE:
            case PRIVATE_KEYWORD:
            case RETURNS_KEYWORD:
            case SERVICE_KEYWORD:
            case TYPE_KEYWORD:
            case CONST_KEYWORD:
            case FINAL_KEYWORD:
                return true;
            default:
                return isSimpleType(tokenKind);
        }
    }

    /**
     * Parse expression list item.
     *
     * @param leadingComma Leading comma
     * @return Parsed node
     */
    private STNode parseExpressionListItem(STNode leadingComma) {
        STNode expr = parseExpression();
        return STNodeFactory.createExpressionListItemNode(leadingComma, expr);
    }

    /**
     * Parse service body.
     * <p>
     * <code>
     * service-body-block := { service-method-defn* }
     * </code>
     *
     * @return Parsed node
     */
    private STNode parseServiceBody() {
        STNode openBrace = parseOpenBrace();
        STNode resources = parseResources();
        STNode closeBrace = parseCloseBrace();
        return STNodeFactory.createServiceBodyNode(openBrace, resources, closeBrace);
    }

    /**
     * Parse service resource definitions.
     *
     * @return Parsed node
     */
    private STNode parseResources() {
        List<STNode> resources = new ArrayList<>();
        STToken nextToken = peek();
        while (!isEndOfServiceDecl(nextToken.kind)) {
            STNode serviceMethod = parseResource();
            if (serviceMethod == null) {
                break;
            }
            resources.add(serviceMethod);
            nextToken = peek();
        }

        return STNodeFactory.createNodeList(resources);
    }

    private boolean isEndOfServiceDecl(SyntaxKind tokenKind) {
        switch (tokenKind) {
            case CLOSE_BRACE_TOKEN:
            case EOF_TOKEN:
            case CLOSE_BRACE_PIPE_TOKEN:
            case TYPE_KEYWORD:
            case SERVICE_KEYWORD:
                return true;
            default:
                return false;
        }
    }

    /**
     * Parse resource definition (i.e. service-method-defn).
     * <p>
     * <code>
     * service-body-block := { service-method-defn* }
     * <br/>
     * service-method-defn := metadata [resource] function identifier function-signature method-defn-body
     * </code>
     *
     * @return Parsed node
     */
    private STNode parseResource() {
        STToken nextToken = peek();
        return parseResource(nextToken.kind);
    }

    private STNode parseResource(SyntaxKind nextTokenKind) {
        STNode metadata;
        switch (nextTokenKind) {
            case RESOURCE_KEYWORD:
            case FUNCTION_KEYWORD:
                metadata = createEmptyMetadata();
                break;
            case DOCUMENTATION_LINE:
            case AT_TOKEN:
                metadata = parseMetaData(nextTokenKind);
                nextTokenKind = peek().kind;
                break;
            default:
                if (isEndOfServiceDecl(nextTokenKind)) {
                    return null;
                }

                STToken token = peek();
                Solution solution = recover(token, ParserRuleContext.RESOURCE_DEF);

                // If the parser recovered by inserting a token, then try to re-parse the same
                // rule with the inserted token. This is done to pick the correct branch
                // to continue the parsing.
                if (solution.action == Action.REMOVE) {
                    return solution.recoveredNode;
                }

                return parseResource(solution.tokenKind);
        }

        return parseResource(nextTokenKind, metadata);
    }

    private STNode parseResource(SyntaxKind nextTokenKind, STNode metadata) {
        switch (nextTokenKind) {
            case RESOURCE_KEYWORD:
                STNode resourceKeyword = parseResourceKeyword();
                return parseFunctionDefinition(metadata, resourceKeyword);
            case FUNCTION_KEYWORD:
                return parseFunctionDefinition(metadata, STNodeFactory.createEmptyNode());
            default:
                STToken token = peek();
                Solution solution = recover(token, ParserRuleContext.RESOURCE_DEF, metadata);

                // If the parser recovered by inserting a token, then try to re-parse the same
                // rule with the inserted token. This is done to pick the correct branch
                // to continue the parsing.
                if (solution.action == Action.REMOVE) {
                    return solution.recoveredNode;
                }

                return parseResource(solution.tokenKind, metadata);
        }
    }

    /**
     * Parse resource keyword.
     *
     * @return Parsed node
     */
    private STNode parseResourceKeyword() {
        STToken token = peek();
        if (token.kind == SyntaxKind.RESOURCE_KEYWORD) {
            return consume();
        } else {
            Solution sol = recover(token, ParserRuleContext.RESOURCE_KEYWORD);
            return sol.recoveredNode;
        }
    }

    /**
     * Check whether next construct is a service declaration or not. This method is
     * used to determine whether an end-of-block is reached, if the next token is
     * a service-keyword. Because service-keyword can be used in statements as well
     * as in top-level node (service-decl). We have reached a service-decl, then
     * it could be due to missing close-brace at the end of the current block.
     *
     * @return <code>true</code> if the next construct is a service declaration.
     *         <code>false</code> otherwise
     */
    private boolean isServiceDeclStart(ParserRuleContext currentContext, int lookahead) {
        // Assume we always reach here after a peek()
        switch (peek(lookahead + 1).kind) {
            case IDENTIFIER_TOKEN:
                SyntaxKind tokenAfterIdentifier = peek(lookahead + 2).kind;
                switch (tokenAfterIdentifier) {
                    case EQUAL_TOKEN: // service foo = ...
                    case SEMICOLON_TOKEN: // service foo;
                        return false;
                    case ON_KEYWORD: // service foo on ...
                        return true;
                    default:
                        // If not any of above, this is not a valid syntax. Hence try to recover
                        // silently and find what's the best token. From that recovered token try
                        // to determine whether the next construct is a service decl or not.
                        ParserRuleContext sol = this.errorHandler.findBestPath(currentContext);
                        return sol == ParserRuleContext.SERVICE_DECL || sol == ParserRuleContext.CLOSE_BRACE;
                }
            case ON_KEYWORD:
                // Next token sequence is similar to: `service foo on ...`.
                // Then this is a service decl.
                return true;
            default:
                this.errorHandler.removeInvalidToken();
                return false;
        }
    }

    /**
     * Parse listener declaration, given the qualifier.
     *
     * @param metadata Metadata
     * @param qualifier Qualifier that precedes the listener declaration
     * @return Parsed node
     */
    private STNode parseListenerDeclaration(STNode metadata, STNode qualifier) {
        startContext(ParserRuleContext.LISTENER_DECL);
        STNode listenerKeyword = parseListenerKeyword();
        STNode typeDesc = parseTypeDescriptor();
        STNode variableName = parseVariableName();
        STNode equalsToken = parseAssignOp();
        STNode initializer = parseExpression();
        STNode semicolonToken = parseSemicolon();
        endContext();
        return STNodeFactory.createListenerDeclarationNode(metadata, qualifier, listenerKeyword, typeDesc, variableName,
                equalsToken, initializer, semicolonToken);
    }

    /**
     * Parse listener keyword.
     *
     * @return Parsed node
     */
    private STNode parseListenerKeyword() {
        STToken token = peek();
        if (token.kind == SyntaxKind.LISTENER_KEYWORD) {
            return consume();
        } else {
            Solution sol = recover(token, ParserRuleContext.LISTENER_KEYWORD);
            return sol.recoveredNode;
        }
    }

    /**
     * Parse constant declaration, given the qualifier.
     * <p>
     * <code>module-const-decl := metadata [public] const [type-descriptor] identifier = const-expr ;</code>
     *
     * @param metadata Metadata
     * @param qualifier Qualifier that precedes the listener declaration
     * @return Parsed node
     */
    private STNode parseConstantDeclaration(STNode metadata, STNode qualifier) {
        startContext(ParserRuleContext.CONSTANT_DECL);
        STNode constKeyword = parseConstantKeyword();
        STNode constDecl = parseConstDecl(metadata, qualifier, constKeyword);
        endContext();
        return constDecl;
    }

    /**
     * Parse the components that follows after the const keyword of a constant declaration.
     *
     * @param metadata Metadata
     * @param qualifier Qualifier that precedes the constant decl
     * @param constKeyword Const keyword
     * @return Parsed node
     */
    private STNode parseConstDecl(STNode metadata, STNode qualifier, STNode constKeyword) {
        STToken nextToken = peek();
        return parseConstDeclFromType(nextToken.kind, metadata, qualifier, constKeyword);
    }

    private STNode parseConstDeclFromType(SyntaxKind nextTokenKind, STNode metadata, STNode qualifier,
                                          STNode constKeyword) {
        switch (nextTokenKind) {
            case ANNOTATION_KEYWORD:
                switchContext(ParserRuleContext.ANNOTATION_DECL);
                return parseAnnotationDeclaration(metadata, qualifier, constKeyword);
            case IDENTIFIER_TOKEN:
                return parseConstantDeclWithOptionalType(metadata, qualifier, constKeyword);
            default:
                if (isTypeStartingToken(nextTokenKind)) {
                    break;
                }
                STToken token = peek();
                Solution solution =
                        recover(token, ParserRuleContext.CONST_DECL_TYPE, metadata, qualifier, constKeyword);

                // If the parser recovered by inserting a token, then try to re-parse the same
                // rule with the inserted token. This is done to pick the correct branch
                // to continue the parsing.
                if (solution.action == Action.REMOVE) {
                    return solution.recoveredNode;
                }

                return parseConstDeclFromType(solution.tokenKind, metadata, qualifier, constKeyword);
        }

        STNode typeDesc = parseTypeDescriptor();
        STNode variableName = parseVariableName();
        STNode equalsToken = parseAssignOp();
        STNode initializer = parseExpression();
        STNode semicolonToken = parseSemicolon();
        return STNodeFactory.createConstantDeclarationNode(metadata, qualifier, constKeyword, typeDesc, variableName,
                equalsToken, initializer, semicolonToken);
    }

    private STNode parseConstantDeclWithOptionalType(STNode metadata, STNode qualifier, STNode constKeyword) {
        STNode varNameOrTypeName = parseStatementStartIdentifier();
        STNode constDecl = parseConstantDeclRhs(metadata, qualifier, constKeyword, varNameOrTypeName);
        return constDecl;
    }

    /**
     * Parse the component that follows the first identifier in a const decl. The identifier
     * can be either the type-name (a user defined type) or the var-name there the type-name
     * is not present.
     *
     * @param qualifier Qualifier that precedes the constant decl
     * @param constKeyword Const keyword
     * @param typeOrVarName Identifier that follows the const-keywoord
     * @return Parsed node
     */
    private STNode parseConstantDeclRhs(STNode metadata, STNode qualifier, STNode constKeyword, STNode typeOrVarName) {
        STToken token = peek();
        return parseConstantDeclRhs(token.kind, metadata, qualifier, constKeyword, typeOrVarName);
    }

    private STNode parseConstantDeclRhs(SyntaxKind nextTokenKind, STNode metadata, STNode qualifier,
                                        STNode constKeyword, STNode typeOrVarName) {
        STNode type;
        STNode variableName;
        switch (nextTokenKind) {
            case IDENTIFIER_TOKEN:
                type = typeOrVarName;
                variableName = parseVariableName();
                break;
            case EQUAL_TOKEN:
                variableName = typeOrVarName;
                type = STNodeFactory.createEmptyNode();
                break;
            default:
                STToken token = peek();
                Solution solution = recover(token, ParserRuleContext.CONST_DECL_RHS, metadata, qualifier, constKeyword,
                        typeOrVarName);

                // If the parser recovered by inserting a token, then try to re-parse the same
                // rule with the inserted token. This is done to pick the correct branch
                // to continue the parsing.
                if (solution.action == Action.REMOVE) {
                    return solution.recoveredNode;
                }

                return parseConstantDeclRhs(solution.tokenKind, metadata, qualifier, constKeyword, typeOrVarName);
        }

        STNode equalsToken = parseAssignOp();
        STNode initializer = parseExpression();
        STNode semicolonToken = parseSemicolon();
        return STNodeFactory.createConstantDeclarationNode(metadata, qualifier, constKeyword, type, variableName,
                equalsToken, initializer, semicolonToken);
    }

    /**
     * Parse const keyword.
     *
     * @return Parsed node
     */
    private STNode parseConstantKeyword() {
        STToken token = peek();
        if (token.kind == SyntaxKind.CONST_KEYWORD) {
            return consume();
        } else {
            Solution sol = recover(token, ParserRuleContext.CONST_KEYWORD);
            return sol.recoveredNode;
        }
    }

    /**
     * Parse nil type descriptor.
     * <p>
     * <code>nil-type-descriptor :=  ( ) </code>
     * </p>
     *
     * @return Parsed node
     */
    private STNode parseNilTypeDescriptor() {
        startContext(ParserRuleContext.NIL_TYPE_DESCRIPTOR);
        STNode openParenthesisToken = parseOpenParenthesis();
        STNode closeParenthesisToken = parseCloseParenthesis();
        endContext();

        return STNodeFactory.createNilTypeDescriptorNode(openParenthesisToken, closeParenthesisToken);
    }

    /**
     * Parse typeof expression.
     * <p>
     * <code>
     * typeof-expr := typeof expression
     * </code>
     *
     * @param isRhsExpr
     * @return Typeof expression node
     */
    private STNode parseTypeofExpression(boolean isRhsExpr) {
        STNode typeofKeyword = parseTypeofKeyword();

        // allow-actions flag is always false, since there will not be any actions
        // within the typeof-expression, due to the precedence.
        STNode expr = parseExpression(OperatorPrecedence.UNARY, isRhsExpr, false);
        return STNodeFactory.createTypeofExpressionNode(typeofKeyword, expr);
    }

    /**
     * Parse typeof-keyword.
     *
     * @return Typeof-keyword node
     */
    private STNode parseTypeofKeyword() {
        STToken token = peek();
        if (token.kind == SyntaxKind.TYPEOF_KEYWORD) {
            return consume();
        } else {
            Solution sol = recover(token, ParserRuleContext.TYPEOF_KEYWORD);
            return sol.recoveredNode;
        }
    }

    /**
     * Parse optional type descriptor.
     * <p>
     * <code>optional-type-descriptor := type-descriptor ? </code>
     * </p>
     *
     * @return Parsed node
     */
    private STNode parseOptionalTypeDescriptor(STNode typeDescriptorNode) {
        startContext(ParserRuleContext.OPTIONAL_TYPE_DESCRIPTOR);
        STNode questionMarkToken = parseQuestionMark();
        endContext();

        return STNodeFactory.createOptionalTypeDescriptorNode(typeDescriptorNode, questionMarkToken);
    }

    /**
     * Parse unary expression.
     * <p>
     * <code>
     * unary-expr := + expression | - expression | ~ expression | ! expression
     * </code>
     *
     * @param isRhsExpr
     * @return Unary expression node
     */
    private STNode parseUnaryExpression(boolean isRhsExpr) {
        STNode unaryOperator = parseUnaryOperator();

        // allow-actions flag is always false, since there will not be any actions
        // within the unary expression, due to the precedence.
        STNode expr = parseExpression(OperatorPrecedence.UNARY, isRhsExpr, false);
        return STNodeFactory.createUnaryExpressionNode(unaryOperator, expr);
    }

    /**
     * Parse unary operator.
     * <code>UnaryOperator := + | - | ~ | !</code>
     *
     * @return Parsed node
     */
    private STNode parseUnaryOperator() {
        STToken token = peek();
        if (isUnaryOperator(token.kind)) {
            return consume();
        } else {
            Solution sol = recover(token, ParserRuleContext.UNARY_OPERATOR);
            return sol.recoveredNode;
        }
    }

    /**
     * Check whether the given token kind is a unary operator.
     *
     * @param kind STToken kind
     * @return <code>true</code> if the token kind refers to a unary operator. <code>false</code> otherwise
     */
    private boolean isUnaryOperator(SyntaxKind kind) {
        switch (kind) {
            case PLUS_TOKEN:
            case MINUS_TOKEN:
            case NEGATION_TOKEN:
            case EXCLAMATION_MARK_TOKEN:
                return true;
            default:
                return false;
        }
    }

    /**
     * Parse array type descriptor.
     * <p>
     * <code>
     * array-type-descriptor := member-type-descriptor [ [ array-length ] ]
     * member-type-descriptor := type-descriptor
     * array-length :=
     *    int-literal
     *    | constant-reference-expr
     *    | inferred-array-length
     * inferred-array-length := *
     * </code>
     * </p>
     *
     * @param typeDescriptorNode
     *
     * @return Parsed Node
     */
    private STNode parseArrayTypeDescriptor(STNode typeDescriptorNode) {
        startContext(ParserRuleContext.ARRAY_TYPE_DESCRIPTOR);
        STNode openBracketToken = parseOpenBracket();
        STNode arrayLengthNode = parseArrayLength();
        STNode closeBracketToken = parseCloseBracket();

        endContext();
        return STNodeFactory.createIndexedExpressionNode(typeDescriptorNode, openBracketToken, arrayLengthNode,
                closeBracketToken);
    }

    /**
     * Parse array length.
     * <p>
     * <code>
     *     array-length :=
     *    int-literal
     *    | constant-reference-expr
     *    | inferred-array-length
     * constant-reference-expr := variable-reference-expr
     * </code>
     * </p>
     *
     * @return Parsed array length
     */
    private STNode parseArrayLength() {
        STToken token = peek();
        switch (token.kind) {
            case DECIMAL_INTEGER_LITERAL:
            case HEX_INTEGER_LITERAL:
            case ASTERISK_TOKEN:
                return consume();
            case CLOSE_BRACKET_TOKEN:
                return STNodeFactory.createEmptyNode();
            // Parsing variable-reference-expr is same as parsing qualified identifier
            case IDENTIFIER_TOKEN:
                return parseQualifiedIdentifier(ParserRuleContext.ARRAY_LENGTH);
            default:
                Solution sol = recover(token, ParserRuleContext.ARRAY_LENGTH);
                return sol.recoveredNode;
        }
    }

    /**
     * Parse annotations.
     * <p>
     * <i>Note: In the ballerina spec ({@link https://ballerina.io/spec/lang/2020R1/#annots})
     * annotations-list is specified as one-or-more annotations. And the usage is marked as
     * optional annotations-list. However, for the consistency of the tree, here we make the
     * annotation-list as zero-or-more annotations, and the usage is not-optional.</i>
     * <p>
     * <code>annots := annotation*</code>
     *
     * @return Parsed node
     */
    private STNode parseAnnotations() {
        STToken nextToken = peek();
        return parseAnnotations(nextToken.kind);
    }

    private STNode parseAnnotations(SyntaxKind nextTokenKind) {
        startContext(ParserRuleContext.ANNOTATIONS);
        List<STNode> annotList = new ArrayList<>();
        while (nextTokenKind == SyntaxKind.AT_TOKEN) {
            annotList.add(parseAnnotation());
            nextTokenKind = peek().kind;
        }

        endContext();
        return STNodeFactory.createNodeList(annotList);
    }

    /**
     * Parse annotation attachment.
     * <p>
     * <code>annotation := @ annot-tag-reference annot-value</code>
     *
     * @return Parsed node
     */
    private STNode parseAnnotation() {
        STNode atToken = parseAtToken();
        STNode annotReference;
        if (peek().kind != SyntaxKind.IDENTIFIER_TOKEN) {
            annotReference = STNodeFactory.createMissingToken(SyntaxKind.IDENTIFIER_TOKEN);
        } else {
            annotReference = parseQualifiedIdentifier(ParserRuleContext.ANNOT_REFERENCE);
        }
        STNode annotValue = parseMappingConstructorExpr();
        return STNodeFactory.createAnnotationNode(atToken, annotReference, annotValue);
    }

    /**
     * Parse '@' token.
     *
     * @return Parsed node
     */
    private STNode parseAtToken() {
        STToken nextToken = peek();
        if (nextToken.kind == SyntaxKind.AT_TOKEN) {
            return consume();
        } else {
            Solution sol = recover(nextToken, ParserRuleContext.AT);
            return sol.recoveredNode;
        }
    }

    /**
     * Parse metadata. Meta data consist of optional doc string and
     * an annotations list.
     * <p>
     * <code>metadata := [DocumentationString] annots</code>
     *
     * @return Parse node
     */
    private STNode parseMetaData(SyntaxKind nextTokenKind) {
        STNode docString;
        STNode annotations;
        switch (nextTokenKind) {
            case DOCUMENTATION_LINE:
                // TODO:
                docString = parseDocumentationString();
                annotations = parseAnnotations();
                break;
            case AT_TOKEN:
                docString = STNodeFactory.createEmptyNode();
                annotations = parseAnnotations(nextTokenKind);
                break;
            default:
                return createEmptyMetadata();
        }

        return STNodeFactory.createMetadataNode(docString, annotations);
    }

    /**
     * Create empty metadata node.
     *
     * @return A metadata node with no doc string and no annotations
     */
    private STNode createEmptyMetadata() {
        return STNodeFactory.createMetadataNode(STNodeFactory.createEmptyNode(),
                STNodeFactory.createNodeList(new ArrayList<>()));
    }

    /**
     * Parse is expression.
     * <code>
     * is-expr := expression is type-descriptor
     * </code>
     *
     * @param lhsExpr Preceding expression of the is expression
     * @return Is expression node
     */
    private STNode parseTypeTestExpression(STNode lhsExpr) {
        STNode isKeyword = parseIsKeyword();
        STNode typeDescriptor = parseTypeDescriptor();
        return STNodeFactory.createTypeTestExpressionNode(lhsExpr, isKeyword, typeDescriptor);
    }

    /**
     * Parse is-keyword.
     *
     * @return Is-keyword node
     */
    private STNode parseIsKeyword() {
        STToken token = peek();
        if (token.kind == SyntaxKind.IS_KEYWORD) {
            return consume();
        } else {
            Solution sol = recover(token, ParserRuleContext.IS_KEYWORD);
            return sol.recoveredNode;
        }
    }

    /**
     * Parse local type definition statement statement.
     * <code>ocal-type-defn-stmt := [annots] type identifier type-descriptor ;</code>
     *
     * @return local type definition statement statement
     */
    private STNode parseLocalTypeDefinitionStatement(STNode annots) {
        startContext(ParserRuleContext.LOCAL_TYPE_DEFINITION_STMT);
        STNode typeKeyword = parseTypeKeyword();
        STNode typeName = parseTypeName();
        STNode typeDescriptor = parseTypeDescriptor();
        STNode semicolon = parseSemicolon();
        endContext();
        return STNodeFactory.createLocalTypeDefinitionStatementNode(annots, typeKeyword, typeName, typeDescriptor,
                semicolon);
    }

    /**
     * Pass statements that starts with an identifier.
     *
     * @param tokenKind Next token kind
     * @return Parsed node
     */
    private STNode parseStatementStartsWithIdentifier(STNode annots) {
        startContext(ParserRuleContext.STMT_START_WITH_IDENTIFIER);
        STNode identifier = parseStatementStartIdentifier();
        STToken nextToken = peek();
        STNode stmt = parseStatementStartsWithIdentifier(nextToken.kind, annots, identifier);
        endContext();
        return stmt;
    }

    private STNode parseStatementStartsWithIdentifier(STNode annots, STNode identifier) {
        return parseStatementStartsWithIdentifier(peek().kind, annots, identifier);
    }

    private STNode parseStatementStartsWithIdentifier(SyntaxKind nextTokenKind, STNode annots, STNode identifier) {
        switch (nextTokenKind) {
            case IDENTIFIER_TOKEN:
            case QUESTION_MARK_TOKEN:
                // if the next token is question-mark then it is an optional type descriptor with user defined type.
                return parseTypeDescStartsWithIdentifier(identifier, annots);
            case EQUAL_TOKEN:
            case SEMICOLON_TOKEN:
                // Here we directly start parsing as a statement that starts with an expression.
                return parseStamentStartWithExpr(nextTokenKind, annots, identifier);
            case PIPE_TOKEN:
                STToken nextNextToken = peek(2);
                if (nextNextToken.kind != SyntaxKind.EQUAL_TOKEN) {
                    return parseTypeDescStartsWithIdentifier(identifier, annots);
                }
                // fall through
            default:
                // If its a binary operator then this can be a compound assignment statement
                if (isCompoundBinaryOperator(nextTokenKind)) {
                    return parseCompoundAssignmentStmtRhs(identifier);
                }
                // If the next token is part of a valid expression, then still parse it
                // as a statement that starts with an expression.
                if (isValidExprRhsStart(nextTokenKind)) {
                    STNode expression = parseActionOrExpressionInLhs(nextTokenKind, identifier);
                    return parseStamentStartWithExpr(annots, expression);
                }

                STToken token = peek();
                Solution solution = recover(token, ParserRuleContext.STMT_START_WITH_IDENTIFIER, annots, identifier);

                // If the parser recovered by inserting a token, then try to re-parse the same
                // rule with the inserted token. This is done to pick the correct branch
                // to continue the parsing.
                if (solution.action == Action.REMOVE) {
                    return solution.recoveredNode;
                }

                return parseStatementStartsWithIdentifier(solution.tokenKind, annots, identifier);
        }
    }

    private STNode parseTypeDescStartsWithIdentifier(STNode typeDesc, STNode annots) {
        switchContext(ParserRuleContext.VAR_DECL_STMT);
        typeDesc = parseComplexTypeDescriptor(typeDesc);
        STNode varName = parseVariableName();
        STNode finalKeyword = STNodeFactory.createEmptyNode();
        return parseVarDeclRhs(annots, finalKeyword, typeDesc, varName, false);
    }

    /**
     * Parse statement which is only consists of an action or expression.
     * 
     * @param annots Annotations
     * @param nextTokenKind Next token kind
     * @return Parsed node
     */
    private STNode parseStamentStartsWithExpr(SyntaxKind nextTokenKind, STNode annots) {
        startContext(ParserRuleContext.EXPRESSION_STATEMENT);
        STNode expression = parseActionOrExpression(nextTokenKind);
        STNode stmt = parseStamentStartWithExpr(annots, expression);
        endContext();
        return stmt;
    }

    /**
     * Parse statements that starts with an expression.
     *
     * @param annots Annotations
     * @return Parsed node
     */
    private STNode parseStamentStartWithExpr(STNode annots, STNode expression) {
        STToken nextToken = peek();
        return parseStamentStartWithExpr(nextToken.kind, annots, expression);
    }

    /**
     * Parse the component followed by the expression, at the beginning of a statement.
     *
     * @param nextTokenKind Kind of the next token
     * @param annots Annotations
     * @return Parsed node
     */
    private STNode parseStamentStartWithExpr(SyntaxKind nextTokenKind, STNode annots, STNode expression) {
        switch (nextTokenKind) {
            case EQUAL_TOKEN:
                switchContext(ParserRuleContext.ASSIGNMENT_STMT);
                return parseAssignmentStmtRhs(expression);
            case SEMICOLON_TOKEN:
                return getExpressionAsStatement(expression);
            case IDENTIFIER_TOKEN:
                // Could be a var-decl, with array-type
                if (isPossibleArrayType(expression)) {
                    switchContext(ParserRuleContext.VAR_DECL_STMT);
                    STNode varName = parseVariableName();
                    STNode finalKeyword = STNodeFactory.createEmptyNode();
                    return parseVarDeclRhs(annots, finalKeyword, expression, varName, false);
                }
                // fall through
            default:
                // If its a binary operator then this can be a compound assignment statement
                if (isCompoundBinaryOperator(nextTokenKind)) {
                    return parseCompoundAssignmentStmtRhs(expression);
                }

                STToken token = peek();
                Solution solution = recover(token, ParserRuleContext.STMT_START_WITH_EXPR_RHS, annots, expression);

                // If the parser recovered by inserting a token, then try to re-parse the same
                // rule with the inserted token. This is done to pick the correct branch
                // to continue the parsing.
                if (solution.action == Action.REMOVE) {
                    return solution.recoveredNode;
                }

                return parseStamentStartWithExpr(solution.tokenKind, annots, expression);
        }
    }

    private STNode getExpressionAsStatement(STNode expression) {
        switch (expression.kind) {
            case METHOD_CALL:
            case FUNCTION_CALL:
            case CHECK_EXPRESSION:
                return parseCallStatement(expression);
            case REMOTE_METHOD_CALL_ACTION:
            case CHECK_ACTION:
            case BRACED_ACTION:
                return parseActionStatement(expression);
            default:
                // Everything else can not be written as a statement.
                // TODO: Add proper error reporting
                this.errorHandler.reportInvalidNode(null,
                        "left hand side of an assignment must be a variable reference");

                STNode semicolon = parseSemicolon();
                return STNodeFactory.createExpressionStatementNode(SyntaxKind.INVALID, expression, semicolon);
        }
    }

    /**
     * <p>
     * Parse call statement, given the call expression.
     * <p>
     * <code>
     * call-stmt := call-expr ;
     * <br/>
     * call-expr := function-call-expr | method-call-expr | checking-keyword call-expr
     * </code>
     *
     * @param expression Call expression associated with the call statement
     * @return Call statement node
     */
    private STNode parseCallStatement(STNode expression) {
        validateExprInCallStmt(expression);
        STNode semicolon = parseSemicolon();
        return STNodeFactory.createExpressionStatementNode(SyntaxKind.CALL_STATEMENT, expression, semicolon);
    }

    private void validateExprInCallStmt(STNode expression) {
        switch (expression.kind) {
            case FUNCTION_CALL:
            case METHOD_CALL:
                break;
            case CHECK_EXPRESSION:
                validateExprInCallStmt(((STCheckExpressionNode) expression).expression);
                break;
            case REMOTE_METHOD_CALL_ACTION:
                break;
            case BRACED_EXPRESSION:
                validateExprInCallStmt(((STBracedExpressionNode) expression).expression);
                break;
            default:
                if (isMissingNode(expression)) {
                    break;
                }

                // TODO:
                this.errorHandler.reportInvalidNode(null, "expression followed by the checking keyword must be a " +
                        "func-call, a method-call or a check-expr");
                break;
        }
    }

    /**
     * Check whether a node is a missing node.
     *
     * @param node Node to check
     * @return <code>true</code> if the node is a missing node. <code>false</code> otherwise
     */
    private boolean isMissingNode(STNode node) {
        return node instanceof STMissingToken;
    }

    private STNode parseActionStatement(STNode action) {
        STNode semicolon = parseSemicolon();
        return STNodeFactory.createExpressionStatementNode(SyntaxKind.ACTION_STATEMENT, action, semicolon);
    }

    private STNode parseAction(SyntaxKind tokenKind, STNode lhsExpr) {
        switch (tokenKind) {
            case RIGHT_ARROW_TOKEN:
                return parseRemoteMethodCallAction(lhsExpr);
            default:
                // Should never reach here.
                return null;
        }
    }

    /**
     * Parse remote method call action, given the starting expression.
     * <p>
     * <code>remote-method-call-action := expression -> method-name ( arg-list )</code>
     * 
     * @param expression LHS expression
     * @return
     */
    private STNode parseRemoteMethodCallAction(STNode expression) {
        STNode rightArrow = parseRightArrow();
        STNode methodName = parseFunctionName();
        STNode openParenToken = parseOpenParenthesis();
        STNode arguments = parseArgsList();
        STNode closeParenToken = parseCloseParenthesis();
        return STNodeFactory.createRemoteMethodCallActionNode(expression, rightArrow, methodName, openParenToken,
                arguments, closeParenToken);
    }

    /**
     * Parse right arrow (<code>-></code>) token.
     *
     * @return Parsed node
     */
    private STNode parseRightArrow() {
        STToken nextToken = peek();
        if (nextToken.kind == SyntaxKind.RIGHT_ARROW_TOKEN) {
            return consume();
        } else {
            Solution sol = recover(nextToken, ParserRuleContext.RIGHT_ARROW);
            return sol.recoveredNode;
        }
    }

    /**
     * Check whether this is a valid lhs expression.
     * 
     * @param tokenKind Kind of the next token
     * @return <code>true</code>if this is a start of an expression. <code>false</code> otherwise
     */
    private boolean isValidLHSExpression(SyntaxKind tokenKind) {
        switch (tokenKind) {
            case DECIMAL_INTEGER_LITERAL:
            case HEX_INTEGER_LITERAL:
            case STRING_LITERAL:
            case IDENTIFIER_TOKEN:
            case TRUE_KEYWORD:
            case FALSE_KEYWORD:
            case CHECK_KEYWORD:
            case CHECKPANIC_KEYWORD:
            case TYPEOF_KEYWORD:
            case NEGATION_TOKEN:
            case EXCLAMATION_MARK_TOKEN:
            case DECIMAL_FLOATING_POINT_LITERAL:
            case HEX_FLOATING_POINT_LITERAL:
                return true;
            case PLUS_TOKEN:
            case MINUS_TOKEN:
                return !isCompoundBinaryOperator(tokenKind);
            case OPEN_PAREN_TOKEN:
            default:
                return false;
        }
    }

    /**
     * Parse parameterized type descriptor.
     * parameterized-type-descriptor := map type-parameter | future type-parameter | typedesc type-parameter
     *
     * @return Parsed node
     */
    private STNode parseParameterizedTypeDescriptor() {
        startContext(ParserRuleContext.PARAMETERIZED_TYPE_DESCRIPTOR);
        STNode parameterizedTypeKeyword = parseParameterizedTypeKeyword();

        STNode ltToken = parseLTToken();
        STNode typeNode = parseTypeDescriptor();
        STNode gtToken = parseGTToken();

        endContext();
        return STNodeFactory.createParameterizedTypeDescriptorNode(parameterizedTypeKeyword, ltToken, typeNode,
                gtToken);
    }

    /**
     * Parse <code>map</code> or <code>future</code> or <code>typedesc</code> keyword token.
     *
     * @return Parsed node
     */
    private STNode parseParameterizedTypeKeyword() {
        STToken nextToken = peek();
        switch (nextToken.kind) {
            case MAP_KEYWORD: // map type desc
            case FUTURE_KEYWORD: // future type desc
            case TYPEDESC_KEYWORD: // typedesc type desc
                return consume();
            default:
                Solution sol = recover(nextToken, ParserRuleContext.PARAMETERIZED_TYPE);
                return sol.recoveredNode;
        }
    }

    /**
     * Parse <code> < </code> token.
     *
     * @return Parsed node
     */
    private STNode parseGTToken() {
        STToken nextToken = peek();
        if (nextToken.kind == SyntaxKind.GT_TOKEN) {
            return consume();
        } else {
            Solution sol = recover(nextToken, ParserRuleContext.GT);
            return sol.recoveredNode;
        }
    }

    /**
     * Parse <code> > </code> token.
     *
     * @return Parsed node
     */
    private STNode parseLTToken() {
        STToken nextToken = peek();
        if (nextToken.kind == SyntaxKind.LT_TOKEN) {
            return consume();
        } else {
            Solution sol = recover(nextToken, ParserRuleContext.LT);
            return sol.recoveredNode;
        }
    }

    /**
     * Parse nil literal. Here nil literal is only referred to ( ).
     *
     * @return Parsed node
     */
    private STNode parseNilLiteral() {
        startContext(ParserRuleContext.NIL_LITERAL);
        STNode openParenthesisToken = parseOpenParenthesis();
        STNode closeParenthesisToken = parseCloseParenthesis();
        endContext();
        return STNodeFactory.createNilLiteralNode(openParenthesisToken, closeParenthesisToken);
    }

    /**
     * Parse annotation declaration, given the qualifier.
     *
     * @param metadata Metadata
     * @param qualifier Qualifier that precedes the listener declaration
     * @param constKeyword Const keyword
     * @return Parsed node
     */
    private STNode parseAnnotationDeclaration(STNode metadata, STNode qualifier, STNode constKeyword) {
        startContext(ParserRuleContext.ANNOTATION_DECL);
        STNode annotationKeyword = parseAnnotationKeyword();
        STNode annotDecl = parseAnnotationDeclFromType(metadata, qualifier, constKeyword, annotationKeyword);
        endContext();
        return annotDecl;
    }

    /**
     * Parse annotation keyword.
     *
     * @return Parsed node
     */
    private STNode parseAnnotationKeyword() {
        STToken token = peek();
        if (token.kind == SyntaxKind.ANNOTATION_KEYWORD) {
            return consume();
        } else {
            Solution sol = recover(token, ParserRuleContext.ANNOTATION_KEYWORD);
            return sol.recoveredNode;
        }
    }

    /**
     * Parse the components that follows after the annotation keyword of a annotation declaration.
     *
     * @param metadata Metadata
     * @param qualifier Qualifier that precedes the constant decl
     * @param constKeyword Const keyword
     * @param annotationKeyword
     * @return Parsed node
     */
    private STNode parseAnnotationDeclFromType(STNode metadata, STNode qualifier, STNode constKeyword,
                                               STNode annotationKeyword) {
        STToken nextToken = peek();
        return parseAnnotationDeclFromType(nextToken.kind, metadata, qualifier, constKeyword, annotationKeyword);
    }

    private STNode parseAnnotationDeclFromType(SyntaxKind nextTokenKind, STNode metadata, STNode qualifier,
                                               STNode constKeyword, STNode annotationKeyword) {
        switch (nextTokenKind) {
            case IDENTIFIER_TOKEN:
                return parseAnnotationDeclWithOptionalType(metadata, qualifier, constKeyword, annotationKeyword);
            default:
                if (isTypeStartingToken(nextTokenKind)) {
                    break;
                }

                STToken token = peek();
                Solution solution = recover(token, ParserRuleContext.ANNOT_DECL_OPTIONAL_TYPE, metadata, qualifier,
                        constKeyword, annotationKeyword);
                if (solution.action == Action.REMOVE) {
                    return solution.recoveredNode;
                }

                return parseAnnotationDeclFromType(solution.tokenKind, metadata, qualifier, constKeyword,
                        annotationKeyword);
        }

        STNode typeDesc = parseTypeDescriptor();
        STNode annotTag = parseAnnotationTag();
        STNode equalsToken = parseAssignOp();
        STNode initializer = parseExpression();
        STNode semicolonToken = parseSemicolon();
        return STNodeFactory.createConstantDeclarationNode(metadata, qualifier, constKeyword, typeDesc, annotTag,
                equalsToken, initializer, semicolonToken);
    }

    /**
     * Parse annotation tag.
     * <p>
     * <code>annot-tag := identifier</code>
     * 
     * @return
     */
    private STNode parseAnnotationTag() {
        STToken token = peek();
        if (token.kind == SyntaxKind.IDENTIFIER_TOKEN) {
            return consume();
        } else {
            Solution sol = recover(peek(), ParserRuleContext.ANNOTATION_TAG);
            return sol.recoveredNode;
        }
    }

    private STNode parseAnnotationDeclWithOptionalType(STNode metadata, STNode qualifier, STNode constKeyword,
                                                       STNode annotationKeyword) {
        // We come here if the type name also and identifier.
        // However, if it is a qualified identifier, then it has to be the type-desc.
        STNode typeDescOrAnnotTag = parseAnnotationTag();
        if (typeDescOrAnnotTag.kind == SyntaxKind.QUALIFIED_NAME_REFERENCE) {
            STNode annotTag = parseAnnotationTag();
            return parseAnnotationDeclAttachPoints(metadata, qualifier, constKeyword, annotationKeyword,
                    typeDescOrAnnotTag, annotTag);
        }

        return parseAnnotationDeclRhs(metadata, qualifier, constKeyword, annotationKeyword, typeDescOrAnnotTag);
    }

    /**
     * Parse the component that follows the first identifier in an annotation decl. The identifier
     * can be either the type-name (a user defined type) or the annot-tag, where the type-name
     * is not present.
     * 
     * @param metadata Metadata
     * @param qualifier Qualifier that precedes the annotation decl
     * @param constKeyword Const keyword
     * @param annotationKeyword Annotation keyword
     * @param typeDescOrAnnotTag Identifier that follows the annotation-keyword
     * @return Parsed node
     */
    private STNode parseAnnotationDeclRhs(STNode metadata, STNode qualifier, STNode constKeyword,
                                          STNode annotationKeyword, STNode typeDescOrAnnotTag) {
        STToken token = peek();
        return parseAnnotationDeclRhs(token.kind, metadata, qualifier, constKeyword, annotationKeyword,
                typeDescOrAnnotTag);
    }

    private STNode parseAnnotationDeclRhs(SyntaxKind nextTokenKind, STNode metadata, STNode qualifier,
                                          STNode constKeyword, STNode annotationKeyword, STNode typeDescOrAnnotTag) {
        STNode typeDesc;
        STNode annotTag;
        switch (nextTokenKind) {
            case IDENTIFIER_TOKEN:
                typeDesc = typeDescOrAnnotTag;
                annotTag = parseAnnotationTag();
                break;
            case SEMICOLON_TOKEN:
            case ON_KEYWORD:
                typeDesc = STNodeFactory.createEmptyNode();
                annotTag = typeDescOrAnnotTag;
                break;
            default:
                STToken token = peek();
                Solution solution = recover(token, ParserRuleContext.ANNOT_DECL_RHS, metadata, qualifier, constKeyword,
                        annotationKeyword, typeDescOrAnnotTag);

                // If the parser recovered by inserting a token, then try to re-parse the same
                // rule with the inserted token. This is done to pick the correct branch
                // to continue the parsing.
                if (solution.action == Action.REMOVE) {
                    return solution.recoveredNode;
                }

                return parseAnnotationDeclRhs(solution.tokenKind, metadata, qualifier, constKeyword, annotationKeyword,
                        typeDescOrAnnotTag);
        }

        return parseAnnotationDeclAttachPoints(metadata, qualifier, constKeyword, annotationKeyword, typeDesc,
                annotTag);
    }

    private STNode parseAnnotationDeclAttachPoints(STNode metadata, STNode qualifier, STNode constKeyword,
                                                   STNode annotationKeyword, STNode typeDesc, STNode annotTag) {
        STToken nextToken = peek();
        return parseAnnotationDeclAttachPoints(nextToken.kind, metadata, qualifier, constKeyword, annotationKeyword,
                typeDesc, annotTag);

    }

    private STNode parseAnnotationDeclAttachPoints(SyntaxKind nextTokenKind, STNode metadata, STNode qualifier,
                                                   STNode constKeyword, STNode annotationKeyword, STNode typeDesc,
                                                   STNode annotTag) {
        STNode onKeyword;
        STNode attachPoints;
        switch (nextTokenKind) {
            case SEMICOLON_TOKEN:
                onKeyword = STNodeFactory.createEmptyNode();
                attachPoints = STNodeFactory.createEmptyNode();
                break;
            case ON_KEYWORD:
                onKeyword = parseOnKeyword();
                attachPoints = parseAnnotationAttachPoints();
                break;
            default:
                STToken token = peek();
                Solution solution = recover(token, ParserRuleContext.ANNOT_OPTIONAL_ATTACH_POINTS, metadata, qualifier,
                        constKeyword, annotationKeyword, typeDesc, annotTag);

                // If the parser recovered by inserting a token, then try to re-parse the same
                // rule with the inserted token. This is done to pick the correct branch
                // to continue the parsing.
                if (solution.action == Action.REMOVE) {
                    return solution.recoveredNode;
                }

                return parseAnnotationDeclAttachPoints(solution.tokenKind, metadata, qualifier, constKeyword,
                        annotationKeyword, typeDesc, annotTag);
        }

        STNode semicolonToken = parseSemicolon();
        return STNodeFactory.createAnnotationDeclarationNode(metadata, qualifier, constKeyword, annotationKeyword,
                typeDesc, annotTag, onKeyword, attachPoints, semicolonToken);
    }

    /**
     * Parse annotation attach points.
     * <p>
     * <code>
     * annot-attach-points := annot-attach-point (, annot-attach-point)*
     * <br/><br/>
     * annot-attach-point := dual-attach-point | source-only-attach-point
     * <br/><br/>
     * dual-attach-point := [source] dual-attach-point-ident
     * <br/><br/>
     * dual-attach-point-ident :=
     *     [object] type
     *     | [object|resource] function
     *     | parameter
     *     | return
     *     | service
     *     | [object|record] field
     * <br/><br/>
     * source-only-attach-point := source source-only-attach-point-ident
     * <br/><br/>
     * source-only-attach-point-ident :=
     *     annotation
     *     | external
     *     | var
     *     | const
     *     | listener
     *     | worker
     * </code>
     * 
     * @return Parsed node
     */
    private STNode parseAnnotationAttachPoints() {
        startContext(ParserRuleContext.ANNOT_ATTACH_POINTS_LIST);
        List<STNode> attachPoints = new ArrayList<>();

        STToken nextToken = peek();
        if (isEndAnnotAttachPointList(nextToken.kind)) {
            endContext();
            this.errorHandler.reportMissingTokenError("missing attach point");
            return STNodeFactory.createMissingToken(SyntaxKind.IDENTIFIER_TOKEN);
        }

        // Parse first attach-point, that has no leading comma
        STNode attachPoint = parseAnnotationAttachPoint();
        attachPoints.add(attachPoint);

        // Parse the remaining attach-points
        nextToken = peek();
        STNode leadingComma;
        while (!isEndAnnotAttachPointList(nextToken.kind)) {
            leadingComma = parseAttachPointEnd();
            if (leadingComma == null) {
                break;
            }
            attachPoints.add(leadingComma);

            // Parse attach point. Null represents the end of attach-points.
            attachPoint = parseAnnotationAttachPoint();
            if (attachPoint == null) {
                this.errorHandler.reportMissingTokenError("missing attach point");
                attachPoint = STNodeFactory.createMissingToken(SyntaxKind.IDENTIFIER_TOKEN);
                attachPoints.add(attachPoint);
                break;
            }

            attachPoints.add(attachPoint);
            nextToken = peek();
        }

        endContext();
        return STNodeFactory.createNodeList(attachPoints);
    }

    /**
     * Parse annotation attach point end.
     * 
     * @return Parsed node
     */
    private STNode parseAttachPointEnd() {
        STToken nextToken = peek();
        return parseAttachPointEnd(nextToken.kind);
    }

    private STNode parseAttachPointEnd(SyntaxKind nextTokenKind) {
        switch (nextTokenKind) {
            case SEMICOLON_TOKEN:
                // null represents the end of attach points.
                return null;
            case COMMA_TOKEN:
                return consume();
            default:
                Solution sol = recover(peek(), ParserRuleContext.ATTACH_POINT_END);
                if (sol.action == Action.REMOVE) {
                    return sol.recoveredNode;
                }

                return sol.tokenKind == SyntaxKind.COMMA_TOKEN ? sol.recoveredNode : null;
        }
    }

    private boolean isEndAnnotAttachPointList(SyntaxKind tokenKind) {
        switch (tokenKind) {
            case EOF_TOKEN:
            case SEMICOLON_TOKEN:
                return true;
            default:
                return false;
        }
    }

    /**
     * Parse annotation attach point.
     *
     * @return Parsed node
     */
    private STNode parseAnnotationAttachPoint() {
        return parseAnnotationAttachPoint(peek().kind);
    }

    private STNode parseAnnotationAttachPoint(SyntaxKind nextTokenKind) {
        switch (nextTokenKind) {
            case EOF_TOKEN:
                return null;

            // These are source only annotations, but without the source keyword.
            case ANNOTATION_KEYWORD:
            case EXTERNAL_KEYWORD:
            case VAR_KEYWORD:
            case CONST_KEYWORD:
            case LISTENER_KEYWORD:
            case WORKER_KEYWORD:
                // fall through

            case SOURCE_KEYWORD:
                STNode sourceKeyword = parseSourceKeyword();
                return parseAttachPointIdent(sourceKeyword);

            // Dual attach points
            case OBJECT_KEYWORD:
            case TYPE_KEYWORD:
            case RESOURCE_KEYWORD:
            case FUNCTION_KEYWORD:
            case PARAMETER_KEYWORD:
            case RETURN_KEYWORD:
            case SERVICE_KEYWORD:
            case FIELD_KEYWORD:
            case RECORD_KEYWORD:
                sourceKeyword = STNodeFactory.createEmptyNode();
                STNode firstIdent = consume();
                return parseDualAttachPointIdent(sourceKeyword, firstIdent);
            default:
                Solution solution = recover(peek(), ParserRuleContext.ATTACH_POINT);
                return solution.recoveredNode;
        }
    }

    /**
     * Parse source keyword.
     * 
     * @return Parsed node
     */
    private STNode parseSourceKeyword() {
        STToken token = peek();
        if (token.kind == SyntaxKind.SOURCE_KEYWORD) {
            return consume();
        } else {
            Solution sol = recover(token, ParserRuleContext.SOURCE_KEYWORD);
            return sol.recoveredNode;
        }
    }

    /**
     * Parse attach point ident gievn.
     * <p>
     * <code>
     * source-only-attach-point-ident := annotation | external | var | const | listener | worker
     * <br/><br/>
     * dual-attach-point-ident := [object] type | [object|resource] function | parameter
     *                            | return | service | [object|record] field
     * </code>
     * 
     * @param sourceKeyword Source keyword
     * @return Parsed node
     */
    private STNode parseAttachPointIdent(STNode sourceKeyword) {
        return parseAttachPointIdent(peek().kind, sourceKeyword);
    }

    private STNode parseAttachPointIdent(SyntaxKind nextTokenKind, STNode sourceKeyword) {
        switch (nextTokenKind) {
            case ANNOTATION_KEYWORD:
            case EXTERNAL_KEYWORD:
            case VAR_KEYWORD:
            case CONST_KEYWORD:
            case LISTENER_KEYWORD:
            case WORKER_KEYWORD:
                STNode firstIdent = consume();
                STNode secondIdent = STNodeFactory.createEmptyNode();
                return STNodeFactory.createAnnotationAttachPointNode(sourceKeyword, firstIdent, secondIdent);
            case OBJECT_KEYWORD:
            case RESOURCE_KEYWORD:
            case RECORD_KEYWORD:
            case TYPE_KEYWORD:
            case FUNCTION_KEYWORD:
            case PARAMETER_KEYWORD:
            case RETURN_KEYWORD:
            case SERVICE_KEYWORD:
            case FIELD_KEYWORD:
                firstIdent = consume();
                return parseDualAttachPointIdent(sourceKeyword, firstIdent);
            default:
                Solution solution = recover(peek(), ParserRuleContext.ATTACH_POINT_IDENT, sourceKeyword);
                if (solution.action == Action.REMOVE) {
                    return solution.recoveredNode;
                }

                firstIdent = solution.recoveredNode;
                return parseDualAttachPointIdent(sourceKeyword, firstIdent);
        }
    }

    /**
     * Parse dual-attach-point ident.
     * 
     * @param sourceKeyword Source keyword
     * @param firstIdent first part of the dual attach-point
     * @return Parsed node
     */
    private STNode parseDualAttachPointIdent(STNode sourceKeyword, STNode firstIdent) {
        STNode secondIdent;
        switch (firstIdent.kind) {
            case OBJECT_KEYWORD:
                secondIdent = parseIdentAfterObjectIdent();
                break;
            case RESOURCE_KEYWORD:
                secondIdent = parseFunctionIdent();
                break;
            case RECORD_KEYWORD:
                secondIdent = parseFieldIdent();
                break;
            case TYPE_KEYWORD:
            case FUNCTION_KEYWORD:
            case PARAMETER_KEYWORD:
            case RETURN_KEYWORD:
            case SERVICE_KEYWORD:
            case FIELD_KEYWORD:
            default: // default case should never be reached.
                secondIdent = STNodeFactory.createEmptyNode();
                break;
        }

        return STNodeFactory.createAnnotationAttachPointNode(sourceKeyword, firstIdent, secondIdent);
    }

    /**
     * Parse the idents that are supported after object-ident.
     * 
     * @return Parsed node
     */
    private STNode parseIdentAfterObjectIdent() {
        STToken token = peek();
        switch (token.kind) {
            case TYPE_KEYWORD:
            case FUNCTION_KEYWORD:
            case FIELD_KEYWORD:
                return consume();
            default:
                Solution sol = recover(token, ParserRuleContext.IDENT_AFTER_OBJECT_IDENT);
                return sol.recoveredNode;
        }
    }

    /**
     * Parse function ident.
     * 
     * @return Parsed node
     */
    private STNode parseFunctionIdent() {
        STToken token = peek();
        if (token.kind == SyntaxKind.FUNCTION_KEYWORD) {
            return consume();
        } else {
            Solution sol = recover(token, ParserRuleContext.FUNCTION_IDENT);
            return sol.recoveredNode;
        }
    }

    /**
     * Parse field ident.
     * 
     * @return Parsed node
     */
    private STNode parseFieldIdent() {
        STToken token = peek();
        if (token.kind == SyntaxKind.FIELD_KEYWORD) {
            return consume();
        } else {
            Solution sol = recover(token, ParserRuleContext.FIELD_IDENT);
            return sol.recoveredNode;
        }
    }

    /**
     * Parse XML namespace declaration.
     * <p>
     * <code>xmlns-decl := xmlns xml-namespace-uri [ as xml-namespace-prefix ] ;
     * <br/>
     * xml-namespace-uri := simple-const-expr
     * <br/>
     * xml-namespace-prefix := identifier
     * </code>
     * 
     * @return
     */
    private STNode parseXMLNamepsaceDeclaration() {
        startContext(ParserRuleContext.XML_NAMESPACE_DECLARATION);
        STNode xmlnsKeyword = parseXMLNSKeyword();
        STNode namespaceUri = parseXMLNamespaceUri();
        STNode xmlnsDecl = parseXMLDeclRhs(xmlnsKeyword, namespaceUri);
        endContext();
        return xmlnsDecl;
    }

    /**
     * Parse xmlns keyword.
     * 
     * @return Parsed node
     */
    private STNode parseXMLNSKeyword() {
        STToken token = peek();
        if (token.kind == SyntaxKind.XMLNS_KEYWORD) {
            return consume();
        } else {
            Solution sol = recover(token, ParserRuleContext.XMLNS_KEYWORD);
            return sol.recoveredNode;
        }
    }

    /**
     * Parse namespace uri.
     * 
     * @return Parsed node
     */
    private STNode parseXMLNamespaceUri() {
        STNode expr = parseConstExpr();
        switch (expr.kind) {
            case STRING_LITERAL:
            case IDENTIFIER_TOKEN:
            case QUALIFIED_NAME_REFERENCE:
                break;
            default:
                this.errorHandler.reportInvalidNode(null, "namespace uri must be a subtype of string");
        }

        return expr;
    }

    /**
     * Parse constants expr.
     *
     * @return Parsed node
     */
    private STNode parseConstExpr() {
        startContext(ParserRuleContext.CONSTANT_EXPRESSION);
        STToken nextToken = peek();
        STNode expr;
        switch (nextToken.kind) {
            case STRING_LITERAL:
            case DECIMAL_INTEGER_LITERAL:
            case HEX_INTEGER_LITERAL:
            case DECIMAL_FLOATING_POINT_LITERAL:
            case HEX_FLOATING_POINT_LITERAL:
            case TRUE_KEYWORD:
            case FALSE_KEYWORD:
            case NULL_KEYWORD:
                expr = consume();
                break;
            case IDENTIFIER_TOKEN:
                expr = parseQualifiedIdentifier(ParserRuleContext.VARIABLE_REF);
                break;
            case OPEN_BRACE_TOKEN:
                // TODO: nil-literal
            default:
                STToken token = peek();
                Solution solution = recover(token, ParserRuleContext.CONSTANT_EXPRESSION_START);
                expr = solution.recoveredNode;
                break;
        }

        endContext();
        return expr;
    }

    /**
     * Parse the portion after the namsepsace-uri of an XML declaration.
     * 
     * @param xmlnsKeyword XMLNS keyword
     * @param namespaceUri Namespace URI
     * @return Parsed node
     */
    private STNode parseXMLDeclRhs(STNode xmlnsKeyword, STNode namespaceUri) {
        return parseXMLDeclRhs(peek().kind, xmlnsKeyword, namespaceUri);
    }

    private STNode parseXMLDeclRhs(SyntaxKind nextTokenKind, STNode xmlnsKeyword, STNode namespaceUri) {
        STNode asKeyword = STNodeFactory.createEmptyNode();
        STNode namespacePrefix = STNodeFactory.createEmptyNode();

        switch (nextTokenKind) {
            case AS_KEYWORD:
                asKeyword = parseAsKeyword();
                namespacePrefix = parseNamespacePrefix();
                break;
            case SEMICOLON_TOKEN:
                break;
            default:
                STToken token = peek();
                Solution solution =
                        recover(token, ParserRuleContext.XML_NAMESPACE_PREFIX_DECL, xmlnsKeyword, namespaceUri);

                // If the parser recovered by inserting a token, then try to re-parse the same
                // rule with the inserted token. This is done to pick the correct branch
                // to continue the parsing.
                if (solution.action == Action.REMOVE) {
                    return solution.recoveredNode;
                }

                return parseXMLDeclRhs(solution.tokenKind, xmlnsKeyword, namespaceUri);
        }
        STNode semicolon = parseSemicolon();
        return STNodeFactory.createXMLNamespaceDeclarationNode(xmlnsKeyword, namespaceUri, asKeyword, namespacePrefix,
                semicolon);
    }

    /**
     * Parse import prefix.
     *
     * @return Parsed node
     */
    private STNode parseNamespacePrefix() {
        STToken nextToken = peek();
        if (nextToken.kind == SyntaxKind.IDENTIFIER_TOKEN) {
            return consume();
        } else {
            Solution sol = recover(peek(), ParserRuleContext.NAMESPACE_PREFIX);
            return sol.recoveredNode;
        }
    }

    /**
     * Parse named worker declaration.
     * <p>
     * <code>named-worker-decl := [annots] worker worker-name return-type-descriptor { sequence-stmt }</code>
     * 
     * @param annots Annotations attached to the worker decl
     * @return Parsed node
     */
    private STNode parseNamedWorkerDeclaration(STNode annots) {
        startContext(ParserRuleContext.NAMED_WORKER_DECL);
        STNode workerKeyword = parseWorkerKeyword();
        STNode workerName = parseWorkerName();
        STNode returnTypeDesc = parseReturnTypeDescriptor();
        STNode workerBody = parseBlockNode();
        endContext();
        return STNodeFactory.createNamedWorkerDeclarationNode(annots, workerKeyword, workerName, returnTypeDesc,
                workerBody);
    }

    /**
     * Parse worker keyword.
     *
     * @return Parsed node
     */
    private STNode parseWorkerKeyword() {
        STToken nextToken = peek();
        if (nextToken.kind == SyntaxKind.WORKER_KEYWORD) {
            return consume();
        } else {
            Solution sol = recover(peek(), ParserRuleContext.WORKER_KEYWORD);
            return sol.recoveredNode;
        }
    }

    /**
     * Parse worker name.
     * <p>
     * <code>worker-name := identifier</code>
     * 
     * @return Parsed node
     */
    private STNode parseWorkerName() {
        STToken nextToken = peek();
        if (nextToken.kind == SyntaxKind.IDENTIFIER_TOKEN) {
            return consume();
        } else {
            Solution sol = recover(peek(), ParserRuleContext.WORKER_NAME);
            return sol.recoveredNode;
        }
    }

    /**
     * Parse documentation string.
     * <p>
     * <code>DocumentationString := DocumentationLine +</code>
     * <p>
     * Refer {@link BallerinaLexer#processDocumentationLine}
     * 
     * @return Parsed node
     */
    private STNode parseDocumentationString() {
        List<STNode> docLines = new ArrayList<>();
        STToken nextToken = peek();
        while (nextToken.kind == SyntaxKind.DOCUMENTATION_LINE) {
            docLines.add(consume());
            nextToken = peek();
        }

        STNode documentationLines = STNodeFactory.createNodeList(docLines);
        return STNodeFactory.createDocumentationStringNode(documentationLines);
    }

    /**
     * Parse lock statement.
     * <code>lock-stmt := lock block-stmt ;</code>
     *
     * @return Lock statement
     */
    private STNode parseLockStatement() {
        startContext(ParserRuleContext.LOCK_STMT);
        STNode lockKeyword = parseLockKeyword();
        STNode blockStatement = parseBlockNode();
        endContext();
        return STNodeFactory.createLockStatementNode(lockKeyword, blockStatement);
    }

    /**
     * Parse lock-keyword.
     *
     * @return lock-keyword node
     */
    private STNode parseLockKeyword() {
        STToken token = peek();
        if (token.kind == SyntaxKind.LOCK_KEYWORD) {
            return consume();
        } else {
            Solution sol = recover(token, ParserRuleContext.LOCK_KEYWORD);
            return sol.recoveredNode;
        }
    }

    /**
     * Checks whether the given expression is a possible array-type-desc.
     * <br/>
     * i.e.: a member-access-expr, where its container is also a member-access.
     * <code>a[b][]</code>
     * 
     * @param expression EXpression to check
     * @return <code>true</code> if the expression provided is a possible array-type desc. <code>false</code> otherwise
     */
    private boolean isPossibleArrayType(STNode expression) {
        switch (expression.kind) {
            case SIMPLE_NAME_REFERENCE:
            case QUALIFIED_NAME_REFERENCE:
                return true;
            case INDEXED_EXPRESSION:
                return isPossibleArrayType(((STIndexedExpressionNode) expression).containerExpression);
            default:
                return false;
        }
    }

    /**
     * Parse union type descriptor.
     * union-type-descriptor := type-descriptor | type-descriptor
     *
     * @return parsed union type desc node
     */
    private STNode parseUnionTypeDescriptor(STNode leftTypeDesc) {
        STNode pipeToken = parsePipeToken();
        STNode rightTypeDesc = parseTypeDescriptor();

        return STNodeFactory.createUnionTypeDescriptorNode(leftTypeDesc, pipeToken, rightTypeDesc);
    }

    /**
     * Parse pipe token.
     *
     * @return parsed pipe token node
     */
    private STNode parsePipeToken() {
        STToken token = peek();
        if (token.kind == SyntaxKind.PIPE_TOKEN) {
            return consume();
        } else {
            Solution sol = recover(token, ParserRuleContext.PIPE);
            return sol.recoveredNode;
        }
    }

    private boolean isTypeStartingToken(SyntaxKind nodeKind) {
        switch (nodeKind) {
            case IDENTIFIER_TOKEN:
            case SERVICE_KEYWORD:
            case RECORD_KEYWORD:
            case OBJECT_KEYWORD:
            case ABSTRACT_KEYWORD:
            case CLIENT_KEYWORD:
            case OPEN_PAREN_TOKEN: // nil type descriptor '()'
            case MAP_KEYWORD: // map type desc
            case FUTURE_KEYWORD: // future type desc
            case TYPEDESC_KEYWORD: // typedesc type desc
            case ERROR_KEYWORD: // error type desc
            case STREAM_KEYWORD: // stream type desc
                return true;
            default:
                return isSimpleType(nodeKind);
        }
    }

    static boolean isSimpleType(SyntaxKind nodeKind) {
        switch (nodeKind) {
            case INT_KEYWORD:
            case FLOAT_KEYWORD:
            case DECIMAL_KEYWORD:
            case BOOLEAN_KEYWORD:
            case STRING_KEYWORD:
            case BYTE_KEYWORD:
            case XML_KEYWORD:
            case JSON_KEYWORD:
            case HANDLE_KEYWORD:
            case ANY_KEYWORD:
            case ANYDATA_KEYWORD:
            case NEVER_KEYWORD:
            case SERVICE_KEYWORD:
            case VAR_KEYWORD:
            case ERROR_KEYWORD: // This is for the recovery. <code>error a;</code> scenario recovered here.
            case STREAM_KEYWORD: // This is for recovery logic. <code>stream a;</code> scenario recovered here.
                return true;
            case TYPE_DESC:
                // This is a special case. TYPE_DESC is only return from
                // error recovery. when a type is missing. Hence we treat it as
                // a simple type
                return true;
            default:
                return false;
        }
    }

    private SyntaxKind getTypeSyntaxKind(SyntaxKind typeKeyword) {
        switch (typeKeyword) {
            case INT_KEYWORD:
                return SyntaxKind.INT_TYPE_DESC;
            case FLOAT_KEYWORD:
                return SyntaxKind.FLOAT_TYPE_DESC;
            case DECIMAL_KEYWORD:
                return SyntaxKind.DECIMAL_TYPE_DESC;
            case BOOLEAN_KEYWORD:
                return SyntaxKind.BOOLEAN_TYPE_DESC;
            case STRING_KEYWORD:
                return SyntaxKind.STRING_TYPE_DESC;
            case BYTE_KEYWORD:
                return SyntaxKind.BYTE_TYPE_DESC;
            case XML_KEYWORD:
                return SyntaxKind.XML_TYPE_DESC;
            case JSON_KEYWORD:
                return SyntaxKind.JSON_TYPE_DESC;
            case HANDLE_KEYWORD:
                return SyntaxKind.HANDLE_TYPE_DESC;
            case ANY_KEYWORD:
                return SyntaxKind.ANY_TYPE_DESC;
            case ANYDATA_KEYWORD:
                return SyntaxKind.ANYDATA_TYPE_DESC;
            case NEVER_KEYWORD:
                return SyntaxKind.NEVER_TYPE_DESC;
            case SERVICE_KEYWORD:
                return SyntaxKind.SERVICE_TYPE_DESC;
            case VAR_KEYWORD:
                return SyntaxKind.VAR_TYPE_DESC;
            default:
                return SyntaxKind.TYPE_DESC;
        }
    }

    /**
     * Parse fork-keyword.
     *
     * @return Fork-keyword node
     */
    private STNode parseForkKeyword() {
        STToken token = peek();
        if (token.kind == SyntaxKind.FORK_KEYWORD) {
            return consume();
        } else {
            Solution sol = recover(token, ParserRuleContext.FORK_KEYWORD);
            return sol.recoveredNode;
        }
    }

    /**
     * Parse multiple named worker declarations.
     *
     * @return named-worker-declarations node array
     */
    private STNode parseMultileNamedWorkerDeclarations() {
        STToken token = peek();
        ArrayList<STNode> workers = new ArrayList<>();

        while (!isEndOfStatements(token.kind)) {
            STNode stmt = parseStatement();
            if (stmt == null) {
                break;
            }

            switch (stmt.kind) {
                case NAMED_WORKER_DECLARATION:
                    workers.add(stmt);
                    break;
                default:
                    this.errorHandler.reportInvalidNode(null, "Only named-workers are allowed here");
                    break;
            }
            token = peek();
        }

        if (workers.isEmpty()) {
            this.errorHandler.reportInvalidNode(null, "Fork Statement must contain atleast one named-worker");
        }
        STNode namedWorkers = STNodeFactory.createNodeList(workers);
        return namedWorkers;
    }

    /**
     * Parse fork statement.
     * <code>fork-stmt := fork { named-worker-decl+ }</code>
     *
     * @return Fork statement
     */
    private STNode parseForkStatement() {
        startContext(ParserRuleContext.FORK_STMT);
        STNode forkKeyword = parseForkKeyword();
        STNode openBrace = parseOpenBrace();
        STNode namedWorkerDeclarations = parseMultileNamedWorkerDeclarations();
        STNode closeBrace = parseCloseBrace();
        endContext();
        return STNodeFactory.createForkStatementNode(forkKeyword, openBrace, namedWorkerDeclarations, closeBrace);
    }

    /**
     * Parse decimal floating point literal.
     *
     * @return Parsed node
     */
    private STNode parseDecimalFloatingPointLiteral() {
        STToken token = peek();
        if (token.kind == SyntaxKind.DECIMAL_FLOATING_POINT_LITERAL) {
            return consume();
        } else {
            Solution sol = recover(token, ParserRuleContext.DECIMAL_FLOATING_POINT_LITERAL);
            return sol.recoveredNode;
        }
    }

    /**
     * Parse hex floating point literal.
     *
     * @return Parsed node
     */
    private STNode parseHexFloatingPointLiteral() {
        STToken token = peek();
        if (token.kind == SyntaxKind.HEX_FLOATING_POINT_LITERAL) {
            return consume();
        } else {
            Solution sol = recover(token, ParserRuleContext.HEX_FLOATING_POINT_LITERAL);
            return sol.recoveredNode;
        }
    }

    /**
     * Parse trap expression.
     * <p>
     * <code>
     * trap-expr := trap expression
     * </code>
     *
     * @param isRhsExpr
     * @return Trap expression node
     */
    private STNode parseTrapExpression(boolean isRhsExpr) {
        STNode trapKeyword = parseTrapKeyword();

        // allow-actions flag is always false, since there will not be any actions
        // within the trap-expression, due to the precedence.
        STNode expr = parseExpression(OperatorPrecedence.UNARY, isRhsExpr, false);
        return STNodeFactory.createTrapExpressionNode(trapKeyword, expr);
    }

    /**
     * Parse trap-keyword.
     *
     * @return Trap-keyword node
     */
    private STNode parseTrapKeyword() {
        STToken token = peek();
        if (token.kind == SyntaxKind.TRAP_KEYWORD) {
            return consume();
        } else {
            Solution sol = recover(token, ParserRuleContext.TRAP_KEYWORD);
            return sol.recoveredNode;
        }
    }

    /**
     * Parse list constructor expression.
     * <p>
     * <code>
     * list-constructor-expr := [ [ expr-list ] ]
     * <br/>
     * expr-list := expression (, expression)*
     * </code>
     *
     * @return Parsed node
     */
    private STNode parseListConstructorExpr() {
        startContext(ParserRuleContext.LIST_CONSTRUCTOR);
        STNode openBracket = parseOpenBracket();
        STNode expressions = parseOptionalExpressionsList();
        STNode closeBracket = parseCloseBracket();
        endContext();
        return STNodeFactory.createListConstructorExpressionNode(openBracket, expressions, closeBracket);
    }

    /**
     * Parse optional expression list.
     *
     * @return Parsed node
     */
    private STNode parseOptionalExpressionsList() {
        List<STNode> expressions = new ArrayList<>();
        STToken nextToken = peek();

        // Return an empty list if list is empty
        if (isEndOfExpressionsList(nextToken.kind)) {
            return STNodeFactory.createNodeList(new ArrayList<>());
        }

        // Parse first expression, that has no leading comma
        STNode expr = parseExpression();
        expressions.add(expr);

        // Parse the remaining expressions
        nextToken = peek();
        STNode leadingComma;
        while (!isEndOfExpressionsList(nextToken.kind)) {
            leadingComma = parseComma();
            expressions.add(leadingComma);
            expr = parseExpression();
            expressions.add(expr);
            nextToken = peek();
        }

        return STNodeFactory.createNodeList(expressions);
    }

    /**
     * Parse foreach statement.
     * <code>foreach-stmt := foreach typed-binding-pattern in action-or-expr block-stmt</code>
     *
     * @return foreach statement
     */
    private STNode parseForEachStatement() {
        startContext(ParserRuleContext.FOREACH_STMT);
        STNode forEachKeyword = parseForEachKeyword();
        STNode typedBindingPattern = parseTypedBindingPattern();
        STNode inKeyword = parseInKeyword();
        STNode actionOrExpr = parseActionOrExpression();
        STNode blockStatement = parseBlockNode();
        endContext();
<<<<<<< HEAD
        return STNodeFactory.createForEachStatementNode(forEachKeyword,
                                                        typedBindingPattern,
                                                        inKeyword,
                                                        actionOrExpr,
                                                        blockStatement);
=======
        return STNodeFactory.createForEachStatementNode(forEachKeyword, type, varName, inKeyword, actionOrExpr,
                blockStatement);
>>>>>>> 2578f09a
    }

    /**
     * Parse foreach-keyword.
     *
     * @return ForEach-keyword node
     */
    private STNode parseForEachKeyword() {
        STToken token = peek();
        if (token.kind == SyntaxKind.FOREACH_KEYWORD) {
            return consume();
        } else {
            Solution sol = recover(token, ParserRuleContext.FOREACH_KEYWORD);
            return sol.recoveredNode;
        }
    }

    /**
     * Parse in-keyword.
     *
     * @return In-keyword node
     */
    private STNode parseInKeyword() {
        STToken token = peek();
        if (token.kind == SyntaxKind.IN_KEYWORD) {
            return consume();
        } else {
            Solution sol = recover(token, ParserRuleContext.IN_KEYWORD);
            return sol.recoveredNode;
        }
    }

    /**
     * Parse type cast expression.
     * <p>
     * <code>
     * type-cast-expr := < type-cast-param > expression
     * <br/>
     * type-cast-param := [annots] type-descriptor | annots
     * </code>
     *
     * @return Parsed node
     */
    private STNode parseTypeCastExpr() {
        startContext(ParserRuleContext.TYPE_CAST_EXPRESSION);
        STNode ltToken = parseLTToken();
        STNode typeCastParam = parseTypeCastParam();
        STNode gtToken = parseGTToken();
        STNode expression = parseExpression();
        endContext();
        return STNodeFactory.createTypeCastExpressionNode(ltToken, typeCastParam, gtToken, expression);
    }

    private STNode parseTypeCastParam() {
        STNode annot;
        STNode type;
        STToken token = peek();

        switch (token.kind) {
            case AT_TOKEN:
                annot = parseAnnotations();
                token = peek();
                if (isTypeStartingToken(token.kind)) {
                    type = parseTypeDescriptor();
                } else {
                    type = STNodeFactory.createEmptyNode();
                }
                break;
            default:
                annot = STNodeFactory.createEmptyNode();
                type = parseTypeDescriptor();
                break;
        }

        return STNodeFactory.createTypeCastParamNode(annot, type);
    }

    /**
     * Parse table constructor expression.
     * <p>
     * <code>
     * table-constructor-expr := table [key-specifier] [ [row-list] ]
     * </code>
     *
     * @return Parsed node
     */
    private STNode parseTableConstructorExpr() {
        startContext(ParserRuleContext.TABLE_CONSTRUCTOR);
        STNode tableKeyword = parseTableKeyword();
        STNode keySpecifier = STNodeFactory.createEmptyNode();
        return parseTableConstructorExpr(tableKeyword, keySpecifier);
    }

    private STNode parseTableConstructorExpr(STNode tableKeyword, STNode keySpecifier) {
        return parseTableConstructorExpr(peek().kind, tableKeyword, keySpecifier);
    }

    private STNode parseTableConstructorExpr(SyntaxKind nextTokenKind, STNode tableKeyword, STNode keySpecifier) {
        STNode openBracket;
        STNode rowList;
        STNode closeBracket;

        switch (nextTokenKind) {
            case KEY_KEYWORD:
                keySpecifier = parseKeySpecifier();
                break;
            case OPEN_BRACKET_TOKEN:
                break;
            default:
                Solution solution = recover(peek(), ParserRuleContext.TABLE_KEYWORD_RHS, tableKeyword, keySpecifier);

                // If the parser recovered by inserting a token, then try to re-parse the same
                // rule with the inserted token. This is done to pick the correct branch
                // to continue the parsing.
                if (solution.action == Action.REMOVE) {
                    return solution.recoveredNode;
                }

                return parseTableConstructorExpr(solution.tokenKind, tableKeyword, keySpecifier);
        }

        openBracket = parseOpenBracket();
        rowList = parseRowList();
        closeBracket = parseCloseBracket();
        endContext();
        return STNodeFactory.createTableConstructorExpressionNode(tableKeyword, keySpecifier, openBracket, rowList,
                closeBracket);
    }

    /**
     * Parse table-keyword.
     *
     * @return Table-keyword node
     */
    private STNode parseTableKeyword() {
        STToken token = peek();
        if (token.kind == SyntaxKind.TABLE_KEYWORD) {
            return consume();
        } else {
            Solution sol = recover(token, ParserRuleContext.TABLE_KEYWORD);
            return sol.recoveredNode;
        }
    }

    /**
     * Parse table rows.
     * <p>
     * <code>row-list := [ mapping-constructor-expr (, mapping-constructor-expr)* ]</code>
     *
     * @return Parsed node
     */
    private STNode parseRowList() {
        List<STNode> mappings = new ArrayList<>();
        STToken nextToken = peek();

        // Return an empty list if list is empty
        if (isEndOfMappingConstructorsList(nextToken.kind)) {
            return STNodeFactory.createNodeList(new ArrayList<>());
        }

        // Parse first mapping constructor, that has no leading comma
        STNode mapExpr = parseMappingConstructorExpr();
        mappings.add(mapExpr);

        // Parse the remaining mapping constructors
        nextToken = peek();
        STNode leadingComma;
        while (!isEndOfMappingConstructorsList(nextToken.kind)) {
            leadingComma = parseComma();
            mappings.add(leadingComma);
            mapExpr = parseMappingConstructorExpr();
            mappings.add(mapExpr);
            nextToken = peek();
        }

        return STNodeFactory.createNodeList(mappings);
    }

    private boolean isEndOfMappingConstructorsList(SyntaxKind tokenKind) {
        switch (tokenKind) {
            case COMMA_TOKEN:
            case OPEN_BRACE_TOKEN:
                return false;
            default:
                return isEndOfMappingConstructor(tokenKind);
        }
    }

    /**
     * Parse key specifier.
     * <p>
     * <code>key-specifier := key ( [ field-name (, field-name)* ] )</code>
     *
     * @return Parsed node
     */
    private STNode parseKeySpecifier() {
        startContext(ParserRuleContext.KEY_SPECIFIER);
        STNode keyKeyword = parseKeyKeyword();
        STNode openParen = parseOpenParenthesis();
        STNode fieldNames = parseFieldNames();
        STNode closeParen = parseCloseParenthesis();
        endContext();
        return STNodeFactory.createKeySpecifierNode(keyKeyword, openParen, fieldNames, closeParen);
    }

    /**
     * Parse key-keyword.
     *
     * @return Key-keyword node
     */
    private STNode parseKeyKeyword() {
        STToken token = peek();
        if (token.kind == SyntaxKind.KEY_KEYWORD) {
            return consume();
        } else {
            Solution sol = recover(token, ParserRuleContext.KEY_KEYWORD);
            return sol.recoveredNode;
        }
    }

    /**
     * Parse field names.
     * <p>
     * <code>field-name-list := [ field-name (, field-name)* ]</code>
     *
     * @return Parsed node
     */
    private STNode parseFieldNames() {
        List<STNode> fieldNames = new ArrayList<>();
        STToken nextToken = peek();

        // Return an empty list if list is empty
        if (isEndOfFieldNamesList(nextToken.kind)) {
            return STNodeFactory.createNodeList(new ArrayList<>());
        }

        // Parse first field name, that has no leading comma
        STNode fieldName = parseVariableName();
        fieldNames.add(fieldName);

        // Parse the remaining field names
        nextToken = peek();
        STNode leadingComma;
        while (!isEndOfFieldNamesList(nextToken.kind)) {
            leadingComma = parseComma();
            fieldNames.add(leadingComma);
            fieldName = parseVariableName();
            fieldNames.add(fieldName);
            nextToken = peek();
        }

        return STNodeFactory.createNodeList(fieldNames);
    }

    private boolean isEndOfFieldNamesList(SyntaxKind tokenKind) {
        switch (tokenKind) {
            case COMMA_TOKEN:
            case IDENTIFIER_TOKEN:
                return false;
            default:
                return true;
        }
    }

    /**
<<<<<<< HEAD
     * Parse binding-patterns.
     *
     * binding-pattern :=
     *   capture-binding-pattern
     *    | wildcard-binding-pattern
     *    | list-binding-pattern
     *    | mapping-binding-pattern
     *    | functional-binding-pattern
     * capture-binding-pattern := variable-name
     * variable-name := identifier
     * wildcard-binding-pattern := _
     * list-binding-pattern := [ list-member-binding-patterns ]
     * list-member-binding-patterns :=
     *    binding-pattern (, binding-pattern)* [, rest-binding-pattern]
     *    | [ rest-binding-pattern ]
     * mapping-binding-pattern := { field-binding-patterns }
     * field-binding-patterns :=
     *    field-binding-pattern (, field-binding-pattern)* [, rest-binding-pattern]
     *    | [ rest-binding-pattern ] 
     * field-binding-pattern :=
     *    field-name : binding-pattern
     *    | variable-name
     * rest-binding-pattern := ... variable-name
     * functional-binding-pattern := functionally-constructible-type-reference ( arg-list-binding-pattern )
     * arg-list-binding-pattern :=
     *    positional-arg-binding-patterns [, other-arg-binding-patterns]
     *    | other-arg-binding-patterns
     * positional-arg-binding-patterns := positional-arg-binding-pattern (, positional-arg-binding-pattern)*
     * positional-arg-binding-pattern := binding-pattern
     * other-arg-binding-patterns :=
     *    named-arg-binding-patterns [, rest-binding-pattern]
     *    | [rest-binding-pattern]
     * named-arg-binding-patterns := named-arg-binding-pattern (, named-arg-binding-pattern)*
     * named-arg-binding-pattern := arg-name = binding-pattern
     *
     * @return binding-pattern node
     */
    private STNode parseBindingPattern() {
        STToken token = peek();

        switch (token.kind) {
            case IDENTIFIER_TOKEN:
                STNode varName = parseVariableName();
                return STNodeFactory.createBindingPatternNode(varName);
            default:
                Solution sol = recover(token, ParserRuleContext.BINDING_PATTERN);
                return sol.recoveredNode;
        }
    }

    /**
     * Parse Typed-binding-pattern.
     *
     * <code>typed-binding-pattern := inferable-type-descriptor binding-pattern</code>
     * <code>inferable-type-descriptor := type-descriptor | var</code>
     *
     * @return Fork statement
     */
    private STNode parseTypedBindingPattern() {
        startContext(ParserRuleContext.TYPED_BINDING_PATTERN);
        STNode typeDesc = parseTypeDescriptor();
        STNode bindingPattern = parseBindingPattern();
        endContext();
        return STNodeFactory.createTypedBindingPattern(typeDesc, bindingPattern);
=======
     * Parse error type descriptor.
     * <p>
     * error-type-descriptor := error [error-type-param]
     * error-type-param := < (detail-type-descriptor | inferred-type-descriptor) >
     * detail-type-descriptor := type-descriptor
     * inferred-type-descriptor := *
     * </p>
     *
     * @return Parsed node
     */
    private STNode parseErrorTypeDescriptor() {
        startContext(ParserRuleContext.ERROR_TYPE_DESCRIPTOR);

        STNode errorKeywordToken = parseErrorKeyWord();
        STNode errorTypeParamsNode;
        STToken nextToken = peek();
        STToken nextNextToken = peek(2);
        if (nextToken.kind == SyntaxKind.LT_TOKEN || nextNextToken.kind == SyntaxKind.GT_TOKEN) {
            errorTypeParamsNode = parseErrorTypeParamsNode();
        } else {
            errorTypeParamsNode = STNodeFactory.createEmptyNode();
        }
        endContext();
        return STNodeFactory.createErrorTypeDescriptorNode(errorKeywordToken, errorTypeParamsNode);
    }

    /**
     * Parse error type param node.
     * <p>
     * error-type-param := < (detail-type-descriptor | inferred-type-descriptor) >
     * detail-type-descriptor := type-descriptor
     * inferred-type-descriptor := *
     * </p>
     *
     * @return Parsed node
     */
    private STNode parseErrorTypeParamsNode() {
        STNode ltToken = parseLTToken();
        STNode parameter;
        STToken nextToken = peek();
        if (nextToken.kind == SyntaxKind.ASTERISK_TOKEN) {
            parameter = consume();
        } else {
            parameter = parseTypeDescriptor();
        }
        STNode gtToken = parseGTToken();
        return STNodeFactory.createErrorTypeParamsNode(ltToken, parameter, gtToken);
    }

    /**
     * Parse error-keyword.
     *
     * @return Parsed error-keyword node
     */
    private STNode parseErrorKeyWord() {
        STToken token = peek();
        if (token.kind == SyntaxKind.ERROR_KEYWORD) {
            return consume();
        } else {
            Solution sol = recover(token, ParserRuleContext.ERROR_KEYWORD);
            return sol.recoveredNode;
        }
    }

    /**
     * Parse stream type descriptor.
     * <p>
     * stream-type-descriptor := stream [stream-type-parameters]
     * stream-type-parameters := < type-descriptor [, type-descriptor]>
     * </p>
     *
     * @return Parsed stream type descriptor node
     */
    private STNode parseStreamTypeDescriptor() {
        startContext(ParserRuleContext.STREAM_TYPE_DESCRIPTOR);

        STNode streamKeywordToken = parseStreamKeyWord();
        STNode streamTypeParamsNode;
        STToken nextToken = peek();
        if (nextToken.kind == SyntaxKind.LT_TOKEN) {
            streamTypeParamsNode = parseStreamTypeParamsNode();
        } else {
            streamTypeParamsNode = STNodeFactory.createEmptyNode();
        }
        endContext();
        return STNodeFactory.createStreamTypeDescriptorNode(streamKeywordToken, streamTypeParamsNode);
    }

    /**
     * Parse stream type params node.
     * <p>stream-type-parameters := < type-descriptor [, type-descriptor]></p>
     *
     * @return Parsed stream type params node
     */
    private STNode parseStreamTypeParamsNode() {
        STNode ltToken, leftTypeDescNode;
        ltToken = parseLTToken();
        leftTypeDescNode = parseTypeDescriptor();
        return parseStreamTypeParamsNode(ltToken, leftTypeDescNode);
    }

    private STNode parseStreamTypeParamsNode(STNode ltToken, STNode leftTypeDescNode) {
        return parseStreamTypeParamsNode(peek().kind, ltToken, leftTypeDescNode);
    }

    private STNode parseStreamTypeParamsNode(SyntaxKind nextTokenKind, STNode ltToken, STNode leftTypeDescNode) {
        STNode commaToken, rightTypeDescNode, gtToken;

        switch (nextTokenKind) {
            case COMMA_TOKEN:
                commaToken = parseComma();
                rightTypeDescNode = parseTypeDescriptor();
                break;
            case GT_TOKEN:
                commaToken = STNodeFactory.createEmptyNode();
                rightTypeDescNode = STNodeFactory.createEmptyNode();
                break;
            default:
                Solution solution = recover(peek(), ParserRuleContext.STREAM_TYPE_FIRST_PARAM_RHS, ltToken,
                        leftTypeDescNode);

                // If the parser recovered by inserting a token, then try to re-parse the same
                // rule with the inserted token. This is done to pick the correct branch
                // to continue the parsing.
                if (solution.action == Action.REMOVE) {
                    return solution.recoveredNode;
                }
                return parseStreamTypeParamsNode(solution.tokenKind, ltToken, leftTypeDescNode);
        }
        gtToken = parseGTToken();

        return STNodeFactory.createStreamTypeParamsNode(ltToken, leftTypeDescNode, commaToken, rightTypeDescNode,
                gtToken);
    }

    /**
     * Parse stream-keyword.
     *
     * @return Parsed stream-keyword node
     */
    private STNode parseStreamKeyWord() {
        STToken token = peek();
        if (token.kind == SyntaxKind.STREAM_KEYWORD) {
            return consume();
        } else {
            Solution sol = recover(token, ParserRuleContext.STREAM_KEYWORD);
            return sol.recoveredNode;
        }
    }

    /**
     * Parse let expression.
     * <p>
     * <code>
     * let-expr := let let-var-decl [, let-var-decl]* in expression
     * </code>
     *
     * @return Parsed node
     */
    private STNode parseLetExpression() {
        STNode letKeyword = parseLetKeyword();
        STNode letVarDeclarations = parseLetVarDeclarations();
        STNode inKeyword = parseInKeyword();
        STNode expression = parseExpression();
        return STNodeFactory.createLetExpressionNode(letKeyword, letVarDeclarations, inKeyword, expression);
    }

    /**
     * Parse let-keyword.
     *
     * @return Let-keyword node
     */
    private STNode parseLetKeyword() {
        STToken token = peek();
        if (token.kind == SyntaxKind.LET_KEYWORD) {
            return consume();
        } else {
            Solution sol = recover(token, ParserRuleContext.LET_KEYWORD);
            return sol.recoveredNode;
        }
    }

    /**
     * Parse let variable declarations.
     * <p>
     * <code>let-var-decl-list := let-var-decl [, let-var-decl]*</code>
     *
     * @return Parsed node
     */
    private STNode parseLetVarDeclarations() {
        startContext(ParserRuleContext.LET_VAR_DECL);
        List<STNode> varDecls = new ArrayList<>();
        STToken nextToken = peek();

        // Make sure at least one let variable declaration is present
        if (isEndOfLetVarDeclarations(nextToken.kind)) {
            endContext();
            this.errorHandler.reportMissingTokenError("missing let variable declaration");
            return STNodeFactory.createNodeList(varDecls);
        }

        // Parse first variable declaration, that has no leading comma
        STNode varDec = parseLetVarDec();
        varDecls.add(varDec);

        // Parse the remaining variable declarations
        nextToken = peek();
        STNode leadingComma;
        while (!isEndOfLetVarDeclarations(nextToken.kind)) {
            leadingComma = parseComma();
            varDecls.add(leadingComma);
            varDec = parseLetVarDec();
            varDecls.add(varDec);
            nextToken = peek();
        }

        endContext();
        return STNodeFactory.createNodeList(varDecls);
    }

    private boolean isEndOfLetVarDeclarations(SyntaxKind tokenKind) {
        switch (tokenKind) {
            case COMMA_TOKEN:
            case AT_TOKEN:
                return false;
            case IN_KEYWORD:
                return true;
            default:
                return !isTypeStartingToken(tokenKind);
        }
    }

    /**
     * Parse let variable declaration.
     * <p>
     * <code>let-var-decl := [annots] typed-binding-pattern = expression</code>
     *
     * @return Parsed node
     */
    private STNode parseLetVarDec() {
        STNode annot = parseAnnotations();
        // TODO: Replace type and varName with typed-binding-pattern
        STNode type = parseTypeDescriptor();
        STNode varName = parseVariableName();
        STNode assign = parseAssignOp();
        STNode expression = parseExpression();
        return STNodeFactory.createLetVariableDeclarationNode(annot, type, varName, assign, expression);
    }

    /**
     * Parse raw backtick string template expression.
     * <p>
     * <code>BacktickString := `expression`</code>
     * 
     * @return Template expression node
     */
    private STNode parseTemplateExpression() {
        STNode type = STNodeFactory.createEmptyNode();
        STNode startingBackTick = parseBacktickToken(ParserRuleContext.TEMPLATE_START);
        STNode content = parseTemplateContent();
        STNode endingBackTick = parseBacktickToken(ParserRuleContext.TEMPLATE_START);
        return STNodeFactory.createTemplateExpressionNode(SyntaxKind.RAW_TEMPLATE_EXPRESSION, type, startingBackTick,
                content, endingBackTick);
    }

    private STNode parseTemplateContent() {
        List<STNode> items = new ArrayList<>();
        STToken nextToken = peek();
        while (!isEndOfBacktickContent(nextToken.kind)) {
            STNode contentItem = parseTemplateItem();
            items.add(contentItem);
            nextToken = peek();
        }
        return STNodeFactory.createNodeList(items);
    }

    private boolean isEndOfBacktickContent(SyntaxKind kind) {
        switch (kind) {
            case EOF_TOKEN:
            case BACKTICK_TOKEN:
                return true;
            default:
                return false;
        }
    }

    private STNode parseTemplateItem() {
        STToken nextToken = peek();
        if (nextToken.kind == SyntaxKind.INTERPOLATION_START_TOKEN) {
            return parseInterpolation();
        }

        // Template string component
        return consume();
    }

    /**
     * Parse string template expression.
     * <p>
     * <code>string-template-expr := string ` expression `</code>
     * 
     * @return String template expression node
     */
    private STNode parseStringTemplateExpression() {
        STNode type = parseStringKeyword();
        STNode startingBackTick = parseBacktickToken(ParserRuleContext.TEMPLATE_START);
        STNode content = parseTemplateContent();
        STNode endingBackTick = parseBacktickToken(ParserRuleContext.TEMPLATE_START);
        return STNodeFactory.createTemplateExpressionNode(SyntaxKind.STRING_TEMPLATE_EXPRESSION, type, startingBackTick,
                content, endingBackTick);
    }

    /**
     * Parse <code>string</code> keyword.
     *
     * @return string keyword node
     */
    private STNode parseStringKeyword() {
        STToken token = peek();
        if (token.kind == SyntaxKind.STRING_KEYWORD) {
            return consume();
        } else {
            Solution sol = recover(token, ParserRuleContext.STRING_KEYWORD);
            return sol.recoveredNode;
        }
    }

    /**
     * Parse XML template expression.
     * <p>
     * <code>xml-template-expr := xml BacktickString</code>
     * 
     * @return XML template expression
     */
    private STNode parseXMLTemplateExpression() {
        STNode xmlKeyword = parseXMLKeyword();
        STNode startingBackTick = parseBacktickToken(ParserRuleContext.TEMPLATE_START);
        STNode content = parseTemplateContentAsXML();
        STNode endingBackTick = parseBacktickToken(ParserRuleContext.TEMPLATE_END);
        return STNodeFactory.createTemplateExpressionNode(SyntaxKind.XML_TEMPLATE_EXPRESSION, xmlKeyword,
                startingBackTick, content, endingBackTick);
    }

    /**
     * Parse <code>xml</code> keyword.
     *
     * @return xml keyword node
     */
    private STNode parseXMLKeyword() {
        STToken token = peek();
        if (token.kind == SyntaxKind.XML_KEYWORD) {
            return consume();
        } else {
            Solution sol = recover(token, ParserRuleContext.XML_KEYWORD);
            return sol.recoveredNode;
        }
    }

    /**
     * Parse the content of the template string as XML. This method first read the
     * input in the same way as the raw-backtick-template (BacktickString). Then
     * it parses the content as XML.
     * 
     * @return XML node
     */
    private STNode parseTemplateContentAsXML() {
        // Separate out the interpolated expressions to a queue. Then merge the string content using '${}'.
        // These '&{}' are used to represent the interpolated locations. XML parser will replace '&{}' with
        // the actual interpolated expression, while building the XML tree.
        ArrayDeque<STNode> expressions = new ArrayDeque<>();
        StringBuilder xmlStringBuilder = new StringBuilder();
        STToken nextToken = peek();
        while (!isEndOfBacktickContent(nextToken.kind)) {
            STNode contentItem = parseTemplateItem();
            if (contentItem.kind == SyntaxKind.TEMPLATE_STRING) {
                xmlStringBuilder.append(((STToken) contentItem).text());
            } else {
                xmlStringBuilder.append("${}");
                expressions.add(contentItem);
            }
            nextToken = peek();
        }

        TextDocument textDocument = TextDocuments.from(xmlStringBuilder.toString());
        AbstractTokenReader tokenReader = new TokenReader(new XMLLexer(textDocument.getCharacterReader()));
        XMLParser xmlParser = new XMLParser(tokenReader, expressions);
        return xmlParser.parse();
    }

    /**
     * Parse interpolation of a back-tick string.
     * <p>
     * <code>
     * interpolation := ${ expression }
     * </code>
     * 
     * @return Interpolation node
     */
    private STNode parseInterpolation() {
        startContext(ParserRuleContext.INTERPOLATION);
        STNode interpolStart = parseInterpolationStart();
        STNode expr = parseExpression();
        removeAdditionalTokensInInterpolation();
        STNode closeBrace = parseCloseBrace();
        endContext();
        return STNodeFactory.createInterpolationNode(interpolStart, expr, closeBrace);
    }

    /**
     * Parse interpolation start token.
     * <p>
     * <code>interpolation-start := ${</code>
     * 
     * @return Interpolation start token
     */
    private STNode parseInterpolationStart() {
        STToken token = peek();
        if (token.kind == SyntaxKind.INTERPOLATION_START_TOKEN) {
            return consume();
        } else {
            Solution sol = recover(token, ParserRuleContext.INTERPOLATION_START_TOKEN);
            return sol.recoveredNode;
        }
    }

    /**
     * Remove if there any tokens left after the expression inside the interpolation.
     */
    private void removeAdditionalTokensInInterpolation() {
        while (true) {
            STToken nextToken = peek();
            switch (nextToken.kind) {
                case EOF_TOKEN:
                    return;
                case CLOSE_BRACE_TOKEN:
                    return;
                default:
                    consume();
                    this.errorHandler.reportInvalidNode(nextToken, "invalid token '" + nextToken.text() + "'");
            }
        }
    }

    /**
     * Parse back-tick token.
     *
     * @return Back-tick token
     */
    private STNode parseBacktickToken(ParserRuleContext ctx) {
        STToken token = peek();
        if (token.kind == SyntaxKind.BACKTICK_TOKEN) {
            return consume();
        } else {
            Solution sol = recover(token, ctx);
            return sol.recoveredNode;
        }
>>>>>>> 2578f09a
    }
}<|MERGE_RESOLUTION|>--- conflicted
+++ resolved
@@ -7003,16 +7003,11 @@
         STNode actionOrExpr = parseActionOrExpression();
         STNode blockStatement = parseBlockNode();
         endContext();
-<<<<<<< HEAD
         return STNodeFactory.createForEachStatementNode(forEachKeyword,
                                                         typedBindingPattern,
                                                         inKeyword,
                                                         actionOrExpr,
                                                         blockStatement);
-=======
-        return STNodeFactory.createForEachStatementNode(forEachKeyword, type, varName, inKeyword, actionOrExpr,
-                blockStatement);
->>>>>>> 2578f09a
     }
 
     /**
@@ -7278,7 +7273,465 @@
     }
 
     /**
-<<<<<<< HEAD
+     * Parse error type descriptor.
+     * <p>
+     * error-type-descriptor := error [error-type-param]
+     * error-type-param := < (detail-type-descriptor | inferred-type-descriptor) >
+     * detail-type-descriptor := type-descriptor
+     * inferred-type-descriptor := *
+     * </p>
+     *
+     * @return Parsed node
+     */
+    private STNode parseErrorTypeDescriptor() {
+        startContext(ParserRuleContext.ERROR_TYPE_DESCRIPTOR);
+
+        STNode errorKeywordToken = parseErrorKeyWord();
+        STNode errorTypeParamsNode;
+        STToken nextToken = peek();
+        STToken nextNextToken = peek(2);
+        if (nextToken.kind == SyntaxKind.LT_TOKEN || nextNextToken.kind == SyntaxKind.GT_TOKEN) {
+            errorTypeParamsNode = parseErrorTypeParamsNode();
+        } else {
+            errorTypeParamsNode = STNodeFactory.createEmptyNode();
+        }
+        endContext();
+        return STNodeFactory.createErrorTypeDescriptorNode(errorKeywordToken, errorTypeParamsNode);
+    }
+
+    /**
+     * Parse error type param node.
+     * <p>
+     * error-type-param := < (detail-type-descriptor | inferred-type-descriptor) >
+     * detail-type-descriptor := type-descriptor
+     * inferred-type-descriptor := *
+     * </p>
+     *
+     * @return Parsed node
+     */
+    private STNode parseErrorTypeParamsNode() {
+        STNode ltToken = parseLTToken();
+        STNode parameter;
+        STToken nextToken = peek();
+        if (nextToken.kind == SyntaxKind.ASTERISK_TOKEN) {
+            parameter = consume();
+        } else {
+            parameter = parseTypeDescriptor();
+        }
+        STNode gtToken = parseGTToken();
+        return STNodeFactory.createErrorTypeParamsNode(ltToken, parameter, gtToken);
+    }
+
+    /**
+     * Parse error-keyword.
+     *
+     * @return Parsed error-keyword node
+     */
+    private STNode parseErrorKeyWord() {
+        STToken token = peek();
+        if (token.kind == SyntaxKind.ERROR_KEYWORD) {
+            return consume();
+        } else {
+            Solution sol = recover(token, ParserRuleContext.ERROR_KEYWORD);
+            return sol.recoveredNode;
+        }
+    }
+
+    /**
+     * Parse stream type descriptor.
+     * <p>
+     * stream-type-descriptor := stream [stream-type-parameters]
+     * stream-type-parameters := < type-descriptor [, type-descriptor]>
+     * </p>
+     *
+     * @return Parsed stream type descriptor node
+     */
+    private STNode parseStreamTypeDescriptor() {
+        startContext(ParserRuleContext.STREAM_TYPE_DESCRIPTOR);
+
+        STNode streamKeywordToken = parseStreamKeyWord();
+        STNode streamTypeParamsNode;
+        STToken nextToken = peek();
+        if (nextToken.kind == SyntaxKind.LT_TOKEN) {
+            streamTypeParamsNode = parseStreamTypeParamsNode();
+        } else {
+            streamTypeParamsNode = STNodeFactory.createEmptyNode();
+        }
+        endContext();
+        return STNodeFactory.createStreamTypeDescriptorNode(streamKeywordToken, streamTypeParamsNode);
+    }
+
+    /**
+     * Parse stream type params node.
+     * <p>stream-type-parameters := < type-descriptor [, type-descriptor]></p>
+     *
+     * @return Parsed stream type params node
+     */
+    private STNode parseStreamTypeParamsNode() {
+        STNode ltToken, leftTypeDescNode;
+        ltToken = parseLTToken();
+        leftTypeDescNode = parseTypeDescriptor();
+        return parseStreamTypeParamsNode(ltToken, leftTypeDescNode);
+    }
+
+    private STNode parseStreamTypeParamsNode(STNode ltToken, STNode leftTypeDescNode) {
+        return parseStreamTypeParamsNode(peek().kind, ltToken, leftTypeDescNode);
+    }
+
+    private STNode parseStreamTypeParamsNode(SyntaxKind nextTokenKind, STNode ltToken, STNode leftTypeDescNode) {
+        STNode commaToken, rightTypeDescNode, gtToken;
+
+        switch (nextTokenKind) {
+            case COMMA_TOKEN:
+                commaToken = parseComma();
+                rightTypeDescNode = parseTypeDescriptor();
+                break;
+            case GT_TOKEN:
+                commaToken = STNodeFactory.createEmptyNode();
+                rightTypeDescNode = STNodeFactory.createEmptyNode();
+                break;
+            default:
+                Solution solution = recover(peek(), ParserRuleContext.STREAM_TYPE_FIRST_PARAM_RHS, ltToken,
+                        leftTypeDescNode);
+
+                // If the parser recovered by inserting a token, then try to re-parse the same
+                // rule with the inserted token. This is done to pick the correct branch
+                // to continue the parsing.
+                if (solution.action == Action.REMOVE) {
+                    return solution.recoveredNode;
+                }
+                return parseStreamTypeParamsNode(solution.tokenKind, ltToken, leftTypeDescNode);
+        }
+        gtToken = parseGTToken();
+
+        return STNodeFactory.createStreamTypeParamsNode(ltToken, leftTypeDescNode, commaToken, rightTypeDescNode,
+                gtToken);
+    }
+
+    /**
+     * Parse stream-keyword.
+     *
+     * @return Parsed stream-keyword node
+     */
+    private STNode parseStreamKeyWord() {
+        STToken token = peek();
+        if (token.kind == SyntaxKind.STREAM_KEYWORD) {
+            return consume();
+        } else {
+            Solution sol = recover(token, ParserRuleContext.STREAM_KEYWORD);
+            return sol.recoveredNode;
+        }
+    }
+
+    /**
+     * Parse let expression.
+     * <p>
+     * <code>
+     * let-expr := let let-var-decl [, let-var-decl]* in expression
+     * </code>
+     *
+     * @return Parsed node
+     */
+    private STNode parseLetExpression() {
+        STNode letKeyword = parseLetKeyword();
+        STNode letVarDeclarations = parseLetVarDeclarations();
+        STNode inKeyword = parseInKeyword();
+        STNode expression = parseExpression();
+        return STNodeFactory.createLetExpressionNode(letKeyword, letVarDeclarations, inKeyword, expression);
+    }
+
+    /**
+     * Parse let-keyword.
+     *
+     * @return Let-keyword node
+     */
+    private STNode parseLetKeyword() {
+        STToken token = peek();
+        if (token.kind == SyntaxKind.LET_KEYWORD) {
+            return consume();
+        } else {
+            Solution sol = recover(token, ParserRuleContext.LET_KEYWORD);
+            return sol.recoveredNode;
+        }
+    }
+
+    /**
+     * Parse let variable declarations.
+     * <p>
+     * <code>let-var-decl-list := let-var-decl [, let-var-decl]*</code>
+     *
+     * @return Parsed node
+     */
+    private STNode parseLetVarDeclarations() {
+        startContext(ParserRuleContext.LET_VAR_DECL);
+        List<STNode> varDecls = new ArrayList<>();
+        STToken nextToken = peek();
+
+        // Make sure at least one let variable declaration is present
+        if (isEndOfLetVarDeclarations(nextToken.kind)) {
+            endContext();
+            this.errorHandler.reportMissingTokenError("missing let variable declaration");
+            return STNodeFactory.createNodeList(varDecls);
+        }
+
+        // Parse first variable declaration, that has no leading comma
+        STNode varDec = parseLetVarDec();
+        varDecls.add(varDec);
+
+        // Parse the remaining variable declarations
+        nextToken = peek();
+        STNode leadingComma;
+        while (!isEndOfLetVarDeclarations(nextToken.kind)) {
+            leadingComma = parseComma();
+            varDecls.add(leadingComma);
+            varDec = parseLetVarDec();
+            varDecls.add(varDec);
+            nextToken = peek();
+        }
+
+        endContext();
+        return STNodeFactory.createNodeList(varDecls);
+    }
+
+    private boolean isEndOfLetVarDeclarations(SyntaxKind tokenKind) {
+        switch (tokenKind) {
+            case COMMA_TOKEN:
+            case AT_TOKEN:
+                return false;
+            case IN_KEYWORD:
+                return true;
+            default:
+                return !isTypeStartingToken(tokenKind);
+        }
+    }
+
+    /**
+     * Parse let variable declaration.
+     * <p>
+     * <code>let-var-decl := [annots] typed-binding-pattern = expression</code>
+     *
+     * @return Parsed node
+     */
+    private STNode parseLetVarDec() {
+        STNode annot = parseAnnotations();
+        // TODO: Replace type and varName with typed-binding-pattern
+        STNode type = parseTypeDescriptor();
+        STNode varName = parseVariableName();
+        STNode assign = parseAssignOp();
+        STNode expression = parseExpression();
+        return STNodeFactory.createLetVariableDeclarationNode(annot, type, varName, assign, expression);
+    }
+
+    /**
+     * Parse raw backtick string template expression.
+     * <p>
+     * <code>BacktickString := `expression`</code>
+     * 
+     * @return Template expression node
+     */
+    private STNode parseTemplateExpression() {
+        STNode type = STNodeFactory.createEmptyNode();
+        STNode startingBackTick = parseBacktickToken(ParserRuleContext.TEMPLATE_START);
+        STNode content = parseTemplateContent();
+        STNode endingBackTick = parseBacktickToken(ParserRuleContext.TEMPLATE_START);
+        return STNodeFactory.createTemplateExpressionNode(SyntaxKind.RAW_TEMPLATE_EXPRESSION, type, startingBackTick,
+                content, endingBackTick);
+    }
+
+    private STNode parseTemplateContent() {
+        List<STNode> items = new ArrayList<>();
+        STToken nextToken = peek();
+        while (!isEndOfBacktickContent(nextToken.kind)) {
+            STNode contentItem = parseTemplateItem();
+            items.add(contentItem);
+            nextToken = peek();
+        }
+        return STNodeFactory.createNodeList(items);
+    }
+
+    private boolean isEndOfBacktickContent(SyntaxKind kind) {
+        switch (kind) {
+            case EOF_TOKEN:
+            case BACKTICK_TOKEN:
+                return true;
+            default:
+                return false;
+        }
+    }
+
+    private STNode parseTemplateItem() {
+        STToken nextToken = peek();
+        if (nextToken.kind == SyntaxKind.INTERPOLATION_START_TOKEN) {
+            return parseInterpolation();
+        }
+
+        // Template string component
+        return consume();
+    }
+
+    /**
+     * Parse string template expression.
+     * <p>
+     * <code>string-template-expr := string ` expression `</code>
+     * 
+     * @return String template expression node
+     */
+    private STNode parseStringTemplateExpression() {
+        STNode type = parseStringKeyword();
+        STNode startingBackTick = parseBacktickToken(ParserRuleContext.TEMPLATE_START);
+        STNode content = parseTemplateContent();
+        STNode endingBackTick = parseBacktickToken(ParserRuleContext.TEMPLATE_START);
+        return STNodeFactory.createTemplateExpressionNode(SyntaxKind.STRING_TEMPLATE_EXPRESSION, type, startingBackTick,
+                content, endingBackTick);
+    }
+
+    /**
+     * Parse <code>string</code> keyword.
+     *
+     * @return string keyword node
+     */
+    private STNode parseStringKeyword() {
+        STToken token = peek();
+        if (token.kind == SyntaxKind.STRING_KEYWORD) {
+            return consume();
+        } else {
+            Solution sol = recover(token, ParserRuleContext.STRING_KEYWORD);
+            return sol.recoveredNode;
+        }
+    }
+
+    /**
+     * Parse XML template expression.
+     * <p>
+     * <code>xml-template-expr := xml BacktickString</code>
+     * 
+     * @return XML template expression
+     */
+    private STNode parseXMLTemplateExpression() {
+        STNode xmlKeyword = parseXMLKeyword();
+        STNode startingBackTick = parseBacktickToken(ParserRuleContext.TEMPLATE_START);
+        STNode content = parseTemplateContentAsXML();
+        STNode endingBackTick = parseBacktickToken(ParserRuleContext.TEMPLATE_END);
+        return STNodeFactory.createTemplateExpressionNode(SyntaxKind.XML_TEMPLATE_EXPRESSION, xmlKeyword,
+                startingBackTick, content, endingBackTick);
+    }
+
+    /**
+     * Parse <code>xml</code> keyword.
+     *
+     * @return xml keyword node
+     */
+    private STNode parseXMLKeyword() {
+        STToken token = peek();
+        if (token.kind == SyntaxKind.XML_KEYWORD) {
+            return consume();
+        } else {
+            Solution sol = recover(token, ParserRuleContext.XML_KEYWORD);
+            return sol.recoveredNode;
+        }
+    }
+
+    /**
+     * Parse the content of the template string as XML. This method first read the
+     * input in the same way as the raw-backtick-template (BacktickString). Then
+     * it parses the content as XML.
+     * 
+     * @return XML node
+     */
+    private STNode parseTemplateContentAsXML() {
+        // Separate out the interpolated expressions to a queue. Then merge the string content using '${}'.
+        // These '&{}' are used to represent the interpolated locations. XML parser will replace '&{}' with
+        // the actual interpolated expression, while building the XML tree.
+        ArrayDeque<STNode> expressions = new ArrayDeque<>();
+        StringBuilder xmlStringBuilder = new StringBuilder();
+        STToken nextToken = peek();
+        while (!isEndOfBacktickContent(nextToken.kind)) {
+            STNode contentItem = parseTemplateItem();
+            if (contentItem.kind == SyntaxKind.TEMPLATE_STRING) {
+                xmlStringBuilder.append(((STToken) contentItem).text());
+            } else {
+                xmlStringBuilder.append("${}");
+                expressions.add(contentItem);
+            }
+            nextToken = peek();
+        }
+
+        TextDocument textDocument = TextDocuments.from(xmlStringBuilder.toString());
+        AbstractTokenReader tokenReader = new TokenReader(new XMLLexer(textDocument.getCharacterReader()));
+        XMLParser xmlParser = new XMLParser(tokenReader, expressions);
+        return xmlParser.parse();
+    }
+
+    /**
+     * Parse interpolation of a back-tick string.
+     * <p>
+     * <code>
+     * interpolation := ${ expression }
+     * </code>
+     * 
+     * @return Interpolation node
+     */
+    private STNode parseInterpolation() {
+        startContext(ParserRuleContext.INTERPOLATION);
+        STNode interpolStart = parseInterpolationStart();
+        STNode expr = parseExpression();
+        removeAdditionalTokensInInterpolation();
+        STNode closeBrace = parseCloseBrace();
+        endContext();
+        return STNodeFactory.createInterpolationNode(interpolStart, expr, closeBrace);
+    }
+
+    /**
+     * Parse interpolation start token.
+     * <p>
+     * <code>interpolation-start := ${</code>
+     * 
+     * @return Interpolation start token
+     */
+    private STNode parseInterpolationStart() {
+        STToken token = peek();
+        if (token.kind == SyntaxKind.INTERPOLATION_START_TOKEN) {
+            return consume();
+        } else {
+            Solution sol = recover(token, ParserRuleContext.INTERPOLATION_START_TOKEN);
+            return sol.recoveredNode;
+        }
+    }
+
+    /**
+     * Remove if there any tokens left after the expression inside the interpolation.
+     */
+    private void removeAdditionalTokensInInterpolation() {
+        while (true) {
+            STToken nextToken = peek();
+            switch (nextToken.kind) {
+                case EOF_TOKEN:
+                    return;
+                case CLOSE_BRACE_TOKEN:
+                    return;
+                default:
+                    consume();
+                    this.errorHandler.reportInvalidNode(nextToken, "invalid token '" + nextToken.text() + "'");
+            }
+        }
+    }
+
+    /**
+     * Parse back-tick token.
+     *
+     * @return Back-tick token
+     */
+    private STNode parseBacktickToken(ParserRuleContext ctx) {
+        STToken token = peek();
+        if (token.kind == SyntaxKind.BACKTICK_TOKEN) {
+            return consume();
+        } else {
+            Solution sol = recover(token, ctx);
+            return sol.recoveredNode;
+        }
+    }
+
+    /**
      * Parse binding-patterns.
      *
      * binding-pattern :=
@@ -7343,463 +7796,5 @@
         STNode bindingPattern = parseBindingPattern();
         endContext();
         return STNodeFactory.createTypedBindingPattern(typeDesc, bindingPattern);
-=======
-     * Parse error type descriptor.
-     * <p>
-     * error-type-descriptor := error [error-type-param]
-     * error-type-param := < (detail-type-descriptor | inferred-type-descriptor) >
-     * detail-type-descriptor := type-descriptor
-     * inferred-type-descriptor := *
-     * </p>
-     *
-     * @return Parsed node
-     */
-    private STNode parseErrorTypeDescriptor() {
-        startContext(ParserRuleContext.ERROR_TYPE_DESCRIPTOR);
-
-        STNode errorKeywordToken = parseErrorKeyWord();
-        STNode errorTypeParamsNode;
-        STToken nextToken = peek();
-        STToken nextNextToken = peek(2);
-        if (nextToken.kind == SyntaxKind.LT_TOKEN || nextNextToken.kind == SyntaxKind.GT_TOKEN) {
-            errorTypeParamsNode = parseErrorTypeParamsNode();
-        } else {
-            errorTypeParamsNode = STNodeFactory.createEmptyNode();
-        }
-        endContext();
-        return STNodeFactory.createErrorTypeDescriptorNode(errorKeywordToken, errorTypeParamsNode);
-    }
-
-    /**
-     * Parse error type param node.
-     * <p>
-     * error-type-param := < (detail-type-descriptor | inferred-type-descriptor) >
-     * detail-type-descriptor := type-descriptor
-     * inferred-type-descriptor := *
-     * </p>
-     *
-     * @return Parsed node
-     */
-    private STNode parseErrorTypeParamsNode() {
-        STNode ltToken = parseLTToken();
-        STNode parameter;
-        STToken nextToken = peek();
-        if (nextToken.kind == SyntaxKind.ASTERISK_TOKEN) {
-            parameter = consume();
-        } else {
-            parameter = parseTypeDescriptor();
-        }
-        STNode gtToken = parseGTToken();
-        return STNodeFactory.createErrorTypeParamsNode(ltToken, parameter, gtToken);
-    }
-
-    /**
-     * Parse error-keyword.
-     *
-     * @return Parsed error-keyword node
-     */
-    private STNode parseErrorKeyWord() {
-        STToken token = peek();
-        if (token.kind == SyntaxKind.ERROR_KEYWORD) {
-            return consume();
-        } else {
-            Solution sol = recover(token, ParserRuleContext.ERROR_KEYWORD);
-            return sol.recoveredNode;
-        }
-    }
-
-    /**
-     * Parse stream type descriptor.
-     * <p>
-     * stream-type-descriptor := stream [stream-type-parameters]
-     * stream-type-parameters := < type-descriptor [, type-descriptor]>
-     * </p>
-     *
-     * @return Parsed stream type descriptor node
-     */
-    private STNode parseStreamTypeDescriptor() {
-        startContext(ParserRuleContext.STREAM_TYPE_DESCRIPTOR);
-
-        STNode streamKeywordToken = parseStreamKeyWord();
-        STNode streamTypeParamsNode;
-        STToken nextToken = peek();
-        if (nextToken.kind == SyntaxKind.LT_TOKEN) {
-            streamTypeParamsNode = parseStreamTypeParamsNode();
-        } else {
-            streamTypeParamsNode = STNodeFactory.createEmptyNode();
-        }
-        endContext();
-        return STNodeFactory.createStreamTypeDescriptorNode(streamKeywordToken, streamTypeParamsNode);
-    }
-
-    /**
-     * Parse stream type params node.
-     * <p>stream-type-parameters := < type-descriptor [, type-descriptor]></p>
-     *
-     * @return Parsed stream type params node
-     */
-    private STNode parseStreamTypeParamsNode() {
-        STNode ltToken, leftTypeDescNode;
-        ltToken = parseLTToken();
-        leftTypeDescNode = parseTypeDescriptor();
-        return parseStreamTypeParamsNode(ltToken, leftTypeDescNode);
-    }
-
-    private STNode parseStreamTypeParamsNode(STNode ltToken, STNode leftTypeDescNode) {
-        return parseStreamTypeParamsNode(peek().kind, ltToken, leftTypeDescNode);
-    }
-
-    private STNode parseStreamTypeParamsNode(SyntaxKind nextTokenKind, STNode ltToken, STNode leftTypeDescNode) {
-        STNode commaToken, rightTypeDescNode, gtToken;
-
-        switch (nextTokenKind) {
-            case COMMA_TOKEN:
-                commaToken = parseComma();
-                rightTypeDescNode = parseTypeDescriptor();
-                break;
-            case GT_TOKEN:
-                commaToken = STNodeFactory.createEmptyNode();
-                rightTypeDescNode = STNodeFactory.createEmptyNode();
-                break;
-            default:
-                Solution solution = recover(peek(), ParserRuleContext.STREAM_TYPE_FIRST_PARAM_RHS, ltToken,
-                        leftTypeDescNode);
-
-                // If the parser recovered by inserting a token, then try to re-parse the same
-                // rule with the inserted token. This is done to pick the correct branch
-                // to continue the parsing.
-                if (solution.action == Action.REMOVE) {
-                    return solution.recoveredNode;
-                }
-                return parseStreamTypeParamsNode(solution.tokenKind, ltToken, leftTypeDescNode);
-        }
-        gtToken = parseGTToken();
-
-        return STNodeFactory.createStreamTypeParamsNode(ltToken, leftTypeDescNode, commaToken, rightTypeDescNode,
-                gtToken);
-    }
-
-    /**
-     * Parse stream-keyword.
-     *
-     * @return Parsed stream-keyword node
-     */
-    private STNode parseStreamKeyWord() {
-        STToken token = peek();
-        if (token.kind == SyntaxKind.STREAM_KEYWORD) {
-            return consume();
-        } else {
-            Solution sol = recover(token, ParserRuleContext.STREAM_KEYWORD);
-            return sol.recoveredNode;
-        }
-    }
-
-    /**
-     * Parse let expression.
-     * <p>
-     * <code>
-     * let-expr := let let-var-decl [, let-var-decl]* in expression
-     * </code>
-     *
-     * @return Parsed node
-     */
-    private STNode parseLetExpression() {
-        STNode letKeyword = parseLetKeyword();
-        STNode letVarDeclarations = parseLetVarDeclarations();
-        STNode inKeyword = parseInKeyword();
-        STNode expression = parseExpression();
-        return STNodeFactory.createLetExpressionNode(letKeyword, letVarDeclarations, inKeyword, expression);
-    }
-
-    /**
-     * Parse let-keyword.
-     *
-     * @return Let-keyword node
-     */
-    private STNode parseLetKeyword() {
-        STToken token = peek();
-        if (token.kind == SyntaxKind.LET_KEYWORD) {
-            return consume();
-        } else {
-            Solution sol = recover(token, ParserRuleContext.LET_KEYWORD);
-            return sol.recoveredNode;
-        }
-    }
-
-    /**
-     * Parse let variable declarations.
-     * <p>
-     * <code>let-var-decl-list := let-var-decl [, let-var-decl]*</code>
-     *
-     * @return Parsed node
-     */
-    private STNode parseLetVarDeclarations() {
-        startContext(ParserRuleContext.LET_VAR_DECL);
-        List<STNode> varDecls = new ArrayList<>();
-        STToken nextToken = peek();
-
-        // Make sure at least one let variable declaration is present
-        if (isEndOfLetVarDeclarations(nextToken.kind)) {
-            endContext();
-            this.errorHandler.reportMissingTokenError("missing let variable declaration");
-            return STNodeFactory.createNodeList(varDecls);
-        }
-
-        // Parse first variable declaration, that has no leading comma
-        STNode varDec = parseLetVarDec();
-        varDecls.add(varDec);
-
-        // Parse the remaining variable declarations
-        nextToken = peek();
-        STNode leadingComma;
-        while (!isEndOfLetVarDeclarations(nextToken.kind)) {
-            leadingComma = parseComma();
-            varDecls.add(leadingComma);
-            varDec = parseLetVarDec();
-            varDecls.add(varDec);
-            nextToken = peek();
-        }
-
-        endContext();
-        return STNodeFactory.createNodeList(varDecls);
-    }
-
-    private boolean isEndOfLetVarDeclarations(SyntaxKind tokenKind) {
-        switch (tokenKind) {
-            case COMMA_TOKEN:
-            case AT_TOKEN:
-                return false;
-            case IN_KEYWORD:
-                return true;
-            default:
-                return !isTypeStartingToken(tokenKind);
-        }
-    }
-
-    /**
-     * Parse let variable declaration.
-     * <p>
-     * <code>let-var-decl := [annots] typed-binding-pattern = expression</code>
-     *
-     * @return Parsed node
-     */
-    private STNode parseLetVarDec() {
-        STNode annot = parseAnnotations();
-        // TODO: Replace type and varName with typed-binding-pattern
-        STNode type = parseTypeDescriptor();
-        STNode varName = parseVariableName();
-        STNode assign = parseAssignOp();
-        STNode expression = parseExpression();
-        return STNodeFactory.createLetVariableDeclarationNode(annot, type, varName, assign, expression);
-    }
-
-    /**
-     * Parse raw backtick string template expression.
-     * <p>
-     * <code>BacktickString := `expression`</code>
-     * 
-     * @return Template expression node
-     */
-    private STNode parseTemplateExpression() {
-        STNode type = STNodeFactory.createEmptyNode();
-        STNode startingBackTick = parseBacktickToken(ParserRuleContext.TEMPLATE_START);
-        STNode content = parseTemplateContent();
-        STNode endingBackTick = parseBacktickToken(ParserRuleContext.TEMPLATE_START);
-        return STNodeFactory.createTemplateExpressionNode(SyntaxKind.RAW_TEMPLATE_EXPRESSION, type, startingBackTick,
-                content, endingBackTick);
-    }
-
-    private STNode parseTemplateContent() {
-        List<STNode> items = new ArrayList<>();
-        STToken nextToken = peek();
-        while (!isEndOfBacktickContent(nextToken.kind)) {
-            STNode contentItem = parseTemplateItem();
-            items.add(contentItem);
-            nextToken = peek();
-        }
-        return STNodeFactory.createNodeList(items);
-    }
-
-    private boolean isEndOfBacktickContent(SyntaxKind kind) {
-        switch (kind) {
-            case EOF_TOKEN:
-            case BACKTICK_TOKEN:
-                return true;
-            default:
-                return false;
-        }
-    }
-
-    private STNode parseTemplateItem() {
-        STToken nextToken = peek();
-        if (nextToken.kind == SyntaxKind.INTERPOLATION_START_TOKEN) {
-            return parseInterpolation();
-        }
-
-        // Template string component
-        return consume();
-    }
-
-    /**
-     * Parse string template expression.
-     * <p>
-     * <code>string-template-expr := string ` expression `</code>
-     * 
-     * @return String template expression node
-     */
-    private STNode parseStringTemplateExpression() {
-        STNode type = parseStringKeyword();
-        STNode startingBackTick = parseBacktickToken(ParserRuleContext.TEMPLATE_START);
-        STNode content = parseTemplateContent();
-        STNode endingBackTick = parseBacktickToken(ParserRuleContext.TEMPLATE_START);
-        return STNodeFactory.createTemplateExpressionNode(SyntaxKind.STRING_TEMPLATE_EXPRESSION, type, startingBackTick,
-                content, endingBackTick);
-    }
-
-    /**
-     * Parse <code>string</code> keyword.
-     *
-     * @return string keyword node
-     */
-    private STNode parseStringKeyword() {
-        STToken token = peek();
-        if (token.kind == SyntaxKind.STRING_KEYWORD) {
-            return consume();
-        } else {
-            Solution sol = recover(token, ParserRuleContext.STRING_KEYWORD);
-            return sol.recoveredNode;
-        }
-    }
-
-    /**
-     * Parse XML template expression.
-     * <p>
-     * <code>xml-template-expr := xml BacktickString</code>
-     * 
-     * @return XML template expression
-     */
-    private STNode parseXMLTemplateExpression() {
-        STNode xmlKeyword = parseXMLKeyword();
-        STNode startingBackTick = parseBacktickToken(ParserRuleContext.TEMPLATE_START);
-        STNode content = parseTemplateContentAsXML();
-        STNode endingBackTick = parseBacktickToken(ParserRuleContext.TEMPLATE_END);
-        return STNodeFactory.createTemplateExpressionNode(SyntaxKind.XML_TEMPLATE_EXPRESSION, xmlKeyword,
-                startingBackTick, content, endingBackTick);
-    }
-
-    /**
-     * Parse <code>xml</code> keyword.
-     *
-     * @return xml keyword node
-     */
-    private STNode parseXMLKeyword() {
-        STToken token = peek();
-        if (token.kind == SyntaxKind.XML_KEYWORD) {
-            return consume();
-        } else {
-            Solution sol = recover(token, ParserRuleContext.XML_KEYWORD);
-            return sol.recoveredNode;
-        }
-    }
-
-    /**
-     * Parse the content of the template string as XML. This method first read the
-     * input in the same way as the raw-backtick-template (BacktickString). Then
-     * it parses the content as XML.
-     * 
-     * @return XML node
-     */
-    private STNode parseTemplateContentAsXML() {
-        // Separate out the interpolated expressions to a queue. Then merge the string content using '${}'.
-        // These '&{}' are used to represent the interpolated locations. XML parser will replace '&{}' with
-        // the actual interpolated expression, while building the XML tree.
-        ArrayDeque<STNode> expressions = new ArrayDeque<>();
-        StringBuilder xmlStringBuilder = new StringBuilder();
-        STToken nextToken = peek();
-        while (!isEndOfBacktickContent(nextToken.kind)) {
-            STNode contentItem = parseTemplateItem();
-            if (contentItem.kind == SyntaxKind.TEMPLATE_STRING) {
-                xmlStringBuilder.append(((STToken) contentItem).text());
-            } else {
-                xmlStringBuilder.append("${}");
-                expressions.add(contentItem);
-            }
-            nextToken = peek();
-        }
-
-        TextDocument textDocument = TextDocuments.from(xmlStringBuilder.toString());
-        AbstractTokenReader tokenReader = new TokenReader(new XMLLexer(textDocument.getCharacterReader()));
-        XMLParser xmlParser = new XMLParser(tokenReader, expressions);
-        return xmlParser.parse();
-    }
-
-    /**
-     * Parse interpolation of a back-tick string.
-     * <p>
-     * <code>
-     * interpolation := ${ expression }
-     * </code>
-     * 
-     * @return Interpolation node
-     */
-    private STNode parseInterpolation() {
-        startContext(ParserRuleContext.INTERPOLATION);
-        STNode interpolStart = parseInterpolationStart();
-        STNode expr = parseExpression();
-        removeAdditionalTokensInInterpolation();
-        STNode closeBrace = parseCloseBrace();
-        endContext();
-        return STNodeFactory.createInterpolationNode(interpolStart, expr, closeBrace);
-    }
-
-    /**
-     * Parse interpolation start token.
-     * <p>
-     * <code>interpolation-start := ${</code>
-     * 
-     * @return Interpolation start token
-     */
-    private STNode parseInterpolationStart() {
-        STToken token = peek();
-        if (token.kind == SyntaxKind.INTERPOLATION_START_TOKEN) {
-            return consume();
-        } else {
-            Solution sol = recover(token, ParserRuleContext.INTERPOLATION_START_TOKEN);
-            return sol.recoveredNode;
-        }
-    }
-
-    /**
-     * Remove if there any tokens left after the expression inside the interpolation.
-     */
-    private void removeAdditionalTokensInInterpolation() {
-        while (true) {
-            STToken nextToken = peek();
-            switch (nextToken.kind) {
-                case EOF_TOKEN:
-                    return;
-                case CLOSE_BRACE_TOKEN:
-                    return;
-                default:
-                    consume();
-                    this.errorHandler.reportInvalidNode(nextToken, "invalid token '" + nextToken.text() + "'");
-            }
-        }
-    }
-
-    /**
-     * Parse back-tick token.
-     *
-     * @return Back-tick token
-     */
-    private STNode parseBacktickToken(ParserRuleContext ctx) {
-        STToken token = peek();
-        if (token.kind == SyntaxKind.BACKTICK_TOKEN) {
-            return consume();
-        } else {
-            Solution sol = recover(token, ctx);
-            return sol.recoveredNode;
-        }
->>>>>>> 2578f09a
     }
 }