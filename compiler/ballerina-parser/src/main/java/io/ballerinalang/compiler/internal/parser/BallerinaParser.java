--- conflicted
+++ resolved
@@ -360,17 +360,14 @@
                 return parseFuncReturnTypeDescriptor();
             case RETURNS_KEYWORD:
                 return parseReturnsKeyword();
-<<<<<<< HEAD
-            case ANON_FUNC_BODY:
-                return parseAnonFuncBody();
-=======
             case NEW_KEYWORD_RHS:
                 return parseNewKeywordRhs((STNode) args[0]);
             case NEW_KEYWORD:
                 return parseNewKeyword();
             case IMPLICIT_NEW:
                 return parseImplicitNewRhs((STNode) args[0]);
->>>>>>> 3492d786
+            case ANON_FUNC_BODY:
+                return parseAnonFuncBody();
             default:
                 throw new IllegalStateException("cannot resume parsing the rule: " + context);
         }
@@ -1257,12 +1254,8 @@
      * <br/>
      * return-type-descriptor := [ returns [annots] type-descriptor ]
      * </code>
-<<<<<<< HEAD
-     * 
-=======
      *
      * @param isParamNameOptional Whether the parameter names are optional
->>>>>>> 3492d786
      * @param isInExprContext Whether this function signature is occurred within an expression context
      * @return Function signature node
      */
@@ -1285,7 +1278,7 @@
             case IDENTIFIER_TOKEN:
                 // Parse the remaining as var-decl, because its the only module-level construct
                 // that can start with a func-type-desc. Constants cannot have func-type-desc.
-                endContext();   // end the func-type
+                endContext(); // end the func-type
                 startContext(ParserRuleContext.VAR_DECL_STMT);
                 STNode typeDesc = STNodeFactory.createFunctionTypeDescriptorNode(functionKeyword, funcSignature);
                 STNode varName = parseVariableName();
@@ -3556,6 +3549,7 @@
      * <p>
      * Parse an implicit or explicit expression.
      * </p>
+     * 
      * @param kind next token kind.
      * @param newKeyword parsed node for `new` keyword.
      * @return Parsed new-expression node.
@@ -3574,7 +3568,7 @@
                 break;
         }
 
-        return STNodeFactory.createImplicitNewExpression(newKeyword, STNodeFactory.createEmptyNode());
+        return STNodeFactory.createImplicitNewExpressionNode(newKeyword, STNodeFactory.createEmptyNode());
     }
 
     /**
@@ -3592,7 +3586,7 @@
         STNode typeDescriptor = parseTypeDescriptor(ParserRuleContext.TYPE_DESC_IN_NEW_EXPR);
         STNode parenthesizedArgsList = parseParenthesizedArgList();
 
-        return STNodeFactory.createExplicitNewExpression(newKeyword, typeDescriptor, parenthesizedArgsList);
+        return STNodeFactory.createExplicitNewExpressionNode(newKeyword, typeDescriptor, parenthesizedArgsList);
     }
 
     /**
@@ -3605,7 +3599,7 @@
      */
     private STNode parseImplicitNewRhs(STNode newKeyword) {
         STNode implicitNewArgList = parseParenthesizedArgList();
-        return STNodeFactory.createImplicitNewExpression(newKeyword, implicitNewArgList);
+        return STNodeFactory.createImplicitNewExpressionNode(newKeyword, implicitNewArgList);
     }
 
     /**
@@ -8218,21 +8212,12 @@
     }
 
     /**
-<<<<<<< HEAD
      * Parse explicit anonymous function expression.
      * <p>
      * <code>explicit-anonymous-function-expr := [annots] function function-signature anon-func-body</code>
      * 
      * @param annots Annotations.
      * @return Anonymous function expression node
-=======
-     * Parse anonymous function or function type desc. In an expression
-     * context, both of these are possible. Hence we can distinguish only
-     * after reaching the body.
-     *
-     * @param annots
-     * @return
->>>>>>> 3492d786
      */
     private STNode parseExplicitFunctionExpression(STNode annots) {
         startContext(ParserRuleContext.ANON_FUNC_EXPRESSION);
@@ -8248,6 +8233,7 @@
      * Parse anonymous function body.
      * <p>
      * <code>anon-func-body := block-function-body | expr-function-body</code>
+     * 
      * @return
      */
     private STNode parseAnonFuncBody() {
