/*
 * Copyright (c) 2020, WSO2 Inc. (http://www.wso2.org) All Rights Reserved.
 *
 * WSO2 Inc. licenses this file to you under the Apache License,
 * Version 2.0 (the "License"); you may not use this file except
 * in compliance with the License.
 * You may obtain a copy of the License at
 *
 *   http://www.apache.org/licenses/LICENSE-2.0
 *
 * Unless required by applicable law or agreed to in writing,
 * software distributed under the License is distributed on an
 * "AS IS" BASIS, WITHOUT WARRANTIES OR CONDITIONS OF ANY
 * KIND, either express or implied.  See the License for the
 * specific language governing permissions and limitations
 * under the License.
 */
package io.ballerinalang.compiler.internal.parser;

import io.ballerinalang.compiler.internal.parser.AbstractParserErrorHandler.Action;
import io.ballerinalang.compiler.internal.parser.AbstractParserErrorHandler.Solution;
import io.ballerinalang.compiler.internal.parser.tree.STBracedExpressionNode;
import io.ballerinalang.compiler.internal.parser.tree.STCheckExpressionNode;
import io.ballerinalang.compiler.internal.parser.tree.STDefaultableParameterNode;
import io.ballerinalang.compiler.internal.parser.tree.STFieldAccessExpressionNode;
import io.ballerinalang.compiler.internal.parser.tree.STFunctionSignatureNode;
import io.ballerinalang.compiler.internal.parser.tree.STIndexedExpressionNode;
import io.ballerinalang.compiler.internal.parser.tree.STMissingToken;
import io.ballerinalang.compiler.internal.parser.tree.STNode;
import io.ballerinalang.compiler.internal.parser.tree.STNodeFactory;
import io.ballerinalang.compiler.internal.parser.tree.STRequiredParameterNode;
import io.ballerinalang.compiler.internal.parser.tree.STRestParameterNode;
import io.ballerinalang.compiler.internal.parser.tree.STToken;
import io.ballerinalang.compiler.syntax.tree.SyntaxKind;
import io.ballerinalang.compiler.text.TextDocument;
import io.ballerinalang.compiler.text.TextDocuments;

import java.util.ArrayDeque;
import java.util.ArrayList;
import java.util.List;

/**
 * A LL(k) recursive-descent parser for ballerina.
 *
 * @since 1.2.0
 */
public class BallerinaParser extends AbstractParser {

    private static final OperatorPrecedence DEFAULT_OP_PRECEDENCE = OperatorPrecedence.ACTION;

    protected BallerinaParser(AbstractTokenReader tokenReader) {
        super(tokenReader, new BallerinaParserErrorHandler(tokenReader));
    }

    /**
     * Start parsing the given input.
     *
     * @return Parsed node
     */
    @Override
    public STNode parse() {
        return parseCompUnit();
    }

    /**
     * Start parsing the input from a given context. Supported starting points are:
     * <ul>
     * <li>Module part (a file)</li>
     * <li>Top level node</li>
     * <li>Statement</li>
     * <li>Expression</li>
     * </ul>
     *
     * @param context Context to start parsing
     * @return Parsed node
     */
    public STNode parse(ParserRuleContext context) {
        switch (context) {
            case COMP_UNIT:
                return parseCompUnit();
            case TOP_LEVEL_NODE:
                startContext(ParserRuleContext.COMP_UNIT);
                return parseTopLevelNode();
            case STATEMENT:
                startContext(ParserRuleContext.COMP_UNIT);
                // startContext(ParserRuleContext.FUNC_DEF_OR_FUNC_TYPE);
                startContext(ParserRuleContext.FUNC_BODY_BLOCK);
                return parseStatement();
            case EXPRESSION:
                startContext(ParserRuleContext.COMP_UNIT);
                // startContext(ParserRuleContext.FUNC_DEF_OR_FUNC_TYPE);
                startContext(ParserRuleContext.FUNC_BODY_BLOCK);
                startContext(ParserRuleContext.STATEMENT);
                return parseExpression();
            default:
                throw new UnsupportedOperationException("Cannot start parsing from: " + context);
        }
    }

    /**
     * Resume the parsing from the given context.
     *
     * @param context Context to resume parsing
     * @param args Arguments that requires to continue parsing from the given parser context
     * @return Parsed node
     */
    @Override
    public STNode resumeParsing(ParserRuleContext context, Object... args) {
        switch (context) {
            case COMP_UNIT:
                return parseCompUnit();
            case EXTERNAL_FUNC_BODY:
                return parseExternalFunctionBody();
            case FUNC_BODY:
                return parseFunctionBody();
            case OPEN_BRACE:
                return parseOpenBrace();
            case CLOSE_BRACE:
                return parseCloseBrace();
            case FUNC_NAME:
                return parseFunctionName();
            case OPEN_PARENTHESIS:
                return parseOpenParenthesis();
            // case RETURN_TYPE_DESCRIPTOR:
            // return parseFuncReturnTypeDescriptor();
            case SIMPLE_TYPE_DESCRIPTOR:
                return parseSimpleTypeDescriptor();
            case ASSIGN_OP:
                return parseAssignOp();
            case EXTERNAL_KEYWORD:
                return parseExternalKeyword();
            case FUNC_BODY_BLOCK:
                return parseFunctionBodyBlock();
            case SEMICOLON:
                return parseSemicolon();
            case CLOSE_PARENTHESIS:
                return parseCloseParenthesis();
            case VARIABLE_NAME:
                return parseVariableName();
            case TERMINAL_EXPRESSION:
                return parseTerminalExpression((boolean) args[0], (boolean) args[1]);
            case STATEMENT:
                return parseStatement();
            case STATEMENT_WITHOUT_ANNOTS:
                return parseStatement((STNode) args[0]);
            case EXPRESSION_RHS:
                return parseExpressionRhs((OperatorPrecedence) args[0], (STNode) args[1], (boolean) args[2],
                        (boolean) args[3]);
            case PARAMETER_START:
                return parseParameter((SyntaxKind) args[0], (STNode) args[1], (int) args[2], (boolean) args[3]);
            case PARAMETER_WITHOUT_ANNOTS:
                return parseParamGivenAnnots((SyntaxKind) args[0], (STNode) args[1], (STNode) args[2], (int) args[3],
                        (boolean) args[4]);
            case AFTER_PARAMETER_TYPE:
                return parseAfterParamType((SyntaxKind) args[0], (STNode) args[1], (STNode) args[2], (STNode) args[3],
                        (STNode) args[4], (boolean) args[5]);
            case PARAMETER_NAME_RHS:
                return parseParameterRhs((SyntaxKind) args[0], (STNode) args[1], (STNode) args[2], (STNode) args[3],
                        (STNode) args[4], (STNode) args[5]);
            case TOP_LEVEL_NODE:
                return parseTopLevelNode();
            case TOP_LEVEL_NODE_WITHOUT_METADATA:
                return parseTopLevelNode((STNode) args[0]);
            case TOP_LEVEL_NODE_WITHOUT_MODIFIER:
                return parseTopLevelNode((STNode) args[0], (STNode) args[1]);
            case STATEMENT_START_IDENTIFIER:
                return parseStatementStartIdentifier();
            case VAR_DECL_STMT_RHS:
                return parseVarDeclRhs((STNode) args[0], (STNode) args[1], (STNode) args[2], (STNode) args[3],
                        (boolean) args[4]);
            case TYPE_REFERENCE:
                return parseTypeReference();
            case FIELD_DESCRIPTOR_RHS:
                return parseFieldDescriptorRhs((STNode) args[0], (STNode) args[1], (STNode) args[2]);
            case NAMED_OR_POSITIONAL_ARG_RHS:
                return parseNamedOrPositionalArg((STNode) args[0]);
            case RECORD_BODY_START:
                return parseRecordBodyStartDelimiter();
            case TYPE_DESCRIPTOR:
                return parseTypeDescriptorInternal((ParserRuleContext) args[0]);
            case OBJECT_MEMBER:
                return parseObjectMember();
            case OBJECT_FUNC_OR_FIELD_WITHOUT_VISIBILITY:
                return parseObjectMethodOrField((STNode) args[0], (STNode) args[1]);
            case OBJECT_FIELD_RHS:
                return parseObjectFieldRhs((STNode) args[0], (STNode) args[1], (STNode) args[2], (STNode) args[3]);
            case OBJECT_TYPE_FIRST_QUALIFIER:
                return parseObjectTypeQualifiers();
            case OBJECT_TYPE_SECOND_QUALIFIER:
                return parseObjectTypeSecondQualifier((STNode) args[0]);
            case OBJECT_KEYWORD:
                return parseObjectKeyword();
            case TYPE_NAME:
                return parseTypeName();
            case IF_KEYWORD:
                return parseIfKeyword();
            case ELSE_KEYWORD:
                return parseElseKeyword();
            case ELSE_BODY:
                return parseElseBody();
            case WHILE_KEYWORD:
                return parseWhileKeyword();
            case PANIC_KEYWORD:
                return parsePanicKeyword();
            case MAJOR_VERSION:
                return parseMajorVersion();
            case IMPORT_DECL_RHS:
                return parseImportDecl((STNode) args[0], (STNode) args[1]);
            case IMPORT_PREFIX:
                return parseImportPrefix();
            case IMPORT_MODULE_NAME:
            case IMPORT_ORG_OR_MODULE_NAME:
            case VARIABLE_REF:
            case FIELD_OR_FUNC_NAME:
            case SERVICE_NAME:
                return parseIdentifier(context);
            case IMPORT_KEYWORD:
                return parseImportKeyword();
            case SLASH:
                return parseSlashToken();
            case DOT:
                return parseDotToken();
            case IMPORT_VERSION_DECL:
                return parseVersion();
            case VERSION_KEYWORD:
                return parseVersionKeywrod();
            case VERSION_NUMBER:
                return parseVersionNumber();
            case DECIMAL_INTEGER_LITERAL:
                return parseDecimalIntLiteral(context);
            case IMPORT_SUB_VERSION:
                return parseSubVersion(context);
            case IMPORT_PREFIX_DECL:
                return parseImportPrefixDecl();
            case AS_KEYWORD:
                return parseAsKeyword();
            case CONTINUE_KEYWORD:
                return parseContinueKeyword();
            case BREAK_KEYWORD:
                return parseBreakKeyword();
            case RETURN_KEYWORD:
                return parseReturnKeyword();
            case MAPPING_FIELD:
                return parseMappingField((STNode) args[0]);
            case SPECIFIC_FIELD_RHS:
                return parseSpecificFieldRhs((STNode) args[0], (STNode) args[1]);
            case STRING_LITERAL:
                return parseStringLiteral();
            case COLON:
                return parseColon();
            case OPEN_BRACKET:
                return parseOpenBracket();
            case RESOURCE_DEF:
                return parseResource();
            case OPTIONAL_SERVICE_NAME:
                return parseServiceName();
            case SERVICE_KEYWORD:
                return parseServiceKeyword();
            case ON_KEYWORD:
                return parseOnKeyword();
            case RESOURCE_KEYWORD:
                return parseResourceKeyword();
            case LISTENER_KEYWORD:
                return parseListenerKeyword();
            case NIL_TYPE_DESCRIPTOR:
                return parseNilTypeDescriptor();
            case COMPOUND_ASSIGNMENT_STMT:
                return parseCompoundAssignmentStmt();
            case TYPEOF_KEYWORD:
                return parseTypeofKeyword();
            case ARRAY_TYPE_DESCRIPTOR:
                return parseArrayTypeDescriptor((STNode) args[0]);
            case ARRAY_LENGTH:
                return parseArrayLength();
            case FUNC_DEF_OR_FUNC_TYPE:
            case REQUIRED_PARAM:
            case ANNOT_REFERENCE:
                return parseIdentifier(context);
            case IS_KEYWORD:
                return parseIsKeyword();
            case STMT_START_WITH_EXPR_RHS:
                return parseStamentStartWithExpr((STNode) args[0], (STNode) args[1]);
            case COMMA:
                return parseComma();
            case CONST_DECL_TYPE:
                return parseConstDecl((STNode) args[0], (STNode) args[1], (STNode) args[2]);
            case STMT_START_WITH_IDENTIFIER:
                return parseStatementStartsWithIdentifier((STNode) args[0], (STNode) args[1]);
            case LT:
                return parseLTToken();
            case GT:
                return parseGTToken();
            case NIL_LITERAL:
                return parseNilLiteral();
            case RECORD_FIELD_OR_RECORD_END:
                return parseFieldOrRestDescriptor((boolean) args[0]);
            case ANNOTATION_KEYWORD:
                return parseAnnotationKeyword();
            case ANNOT_DECL_OPTIONAL_TYPE:
                return parseAnnotationDeclFromType((STNode) args[0], (STNode) args[1], (STNode) args[2],
                        (STNode) args[3]);
            case ANNOT_DECL_RHS:
                return parseAnnotationDeclRhs((STNode) args[0], (STNode) args[1], (STNode) args[2], (STNode) args[3],
                        (STNode) args[4]);
            case ANNOT_OPTIONAL_ATTACH_POINTS:
                return parseAnnotationDeclAttachPoints((STNode) args[0], (STNode) args[1], (STNode) args[2],
                        (STNode) args[3], (STNode) args[4], (STNode) args[5]);
            case SOURCE_KEYWORD:
                return parseSourceKeyword();
            case ATTACH_POINT_IDENT:
                return parseAttachPointIdent((STNode) args[0]);
            case IDENT_AFTER_OBJECT_IDENT:
                return parseIdentAfterObjectIdent();
            case FUNCTION_IDENT:
                return parseFunctionIdent();
            case FIELD_IDENT:
                return parseFieldIdent();
            case ATTACH_POINT_END:
                return parseAttachPointEnd();
            case XMLNS_KEYWORD:
                return parseXMLNSKeyword();
            case XML_NAMESPACE_PREFIX_DECL:
                return parseXMLDeclRhs((STNode) args[0], (STNode) args[1]);
            case NAMESPACE_PREFIX:
                return parseNamespacePrefix();
            case WORKER_KEYWORD:
                return parseWorkerKeyword();
            case WORKER_NAME:
                return parseWorkerName();
            case FORK_KEYWORD:
                return parseForkKeyword();
            case DECIMAL_FLOATING_POINT_LITERAL:
                return parseDecimalFloatingPointLiteral();
            case HEX_FLOATING_POINT_LITERAL:
                return parseHexFloatingPointLiteral();
            case TRAP_KEYWORD:
                return parseTrapKeyword();
            case IN_KEYWORD:
                return parseInKeyword();
            case FOREACH_KEYWORD:
                return parseForEachKeyword();
            case TABLE_KEYWORD:
                return parseTableKeyword();
            case KEY_KEYWORD:
                return parseKeyKeyword();
            case TABLE_KEYWORD_RHS:
<<<<<<< HEAD
                return parseTableConstructorOrQuery((STNode) args[0], (STNode) args[1]);
            case LET_KEYWORD:
                return parseLetKeyword();
            case FROM_KEYWORD:
                return parseFromKeyword();
            case WHERE_KEYWORD:
                return parseWhereKeyword();
            case SELECT_KEYWORD:
                return parseSelectKeyword();
            case STREAM_KEYWORD:
                return parseStreamKeyword();
            case TABLE_CONSTRUCTOR_OR_QUERY_EXPRESSION:
                return parseTableConstructorOrQuery();
            case TABLE_CONSTRUCTOR_OR_QUERY_RHS:
                return parseTableConstructorOrQueryRhs((STNode) args[0], (STNode) args[1]);
            case QUERY_EXPRESSION_RHS:
                return parseQueryPipeline((STNode) args[0], (List<STNode>) args[1]);
=======
                return parseTableConstructorExpr((STNode) args[0], (STNode) args[1]);
            case ERROR_KEYWORD:
                return parseErrorKeyWord();
            case LET_KEYWORD:
                return parseLetKeyword();
            case STREAM_KEYWORD:
                return parseStreamKeyWord();
            case STREAM_TYPE_FIRST_PARAM_RHS:
                return parseStreamTypeParamsNode((STNode) args[0], (STNode) args[1]);
            case TEMPLATE_START:
            case TEMPLATE_END:
                return parseBacktickToken(context);
            case FUNCTION_KEYWORD_RHS:
                return parseFunctionKeywordRhs((STNode) args[0], (STNode) args[1], (STNode) args[2], (boolean) args[3]);
            case FUNC_OPTIONAL_RETURNS:
                return parseFuncReturnTypeDescriptor((boolean) args[0]);
            case RETURNS_KEYWORD:
                return parseReturnsKeyword();
>>>>>>> 4de4c5bd
            default:
                throw new IllegalStateException("cannot resume parsing the rule: " + context);
        }
    }

    /*
     * Private methods
     */

    /*
     * Private methods.
     */

    /**
     * Parse a given input and returns the AST. Starts parsing from the top of a compilation unit.
     *
     * @return Parsed node
     */
    private STNode parseCompUnit() {
        startContext(ParserRuleContext.COMP_UNIT);
        STToken token = peek();
        List<STNode> otherDecls = new ArrayList<>();
        List<STNode> importDecls = new ArrayList<>();

        boolean processImports = true;
        while (token.kind != SyntaxKind.EOF_TOKEN) {
            STNode decl = parseTopLevelNode(token.kind);
            if (decl.kind == SyntaxKind.IMPORT_DECLARATION) {
                if (processImports) {
                    importDecls.add(decl);
                } else {
                    // If an import occurs after any other module level declaration,
                    // we add it to the other-decl list to preserve the order. But
                    // log an error and mark it as invalid.
                    otherDecls.add(decl);
                    this.errorHandler.reportInvalidNode(token, "imports must be declared before other declarations");
                }
            } else {
                if (processImports) {
                    // While processing imports, if we reach any other declaration,
                    // then mark this as the end of processing imports.
                    processImports = false;
                }
                otherDecls.add(decl);
            }
            token = peek();
        }

        STToken eof = consume();
        endContext();

        return STNodeFactory.createModulePartNode(STNodeFactory.createNodeList(importDecls),
                STNodeFactory.createNodeList(otherDecls), eof);
    }

    /**
     * Parse top level node having an optional modifier preceding it.
     *
     * @return Parsed node
     */
    private STNode parseTopLevelNode() {
        STToken token = peek();
        return parseTopLevelNode(token.kind);
    }

    protected STNode parseTopLevelNode(SyntaxKind tokenKind) {
        STNode metadata;
        switch (tokenKind) {
            case EOF_TOKEN:
                return consume();
            case DOCUMENTATION_LINE:
            case AT_TOKEN:
                metadata = parseMetaData(tokenKind);
                return parseTopLevelNode(metadata);
            case IMPORT_KEYWORD:
            case FINAL_KEYWORD:
            case PUBLIC_KEYWORD:
            case FUNCTION_KEYWORD:
            case TYPE_KEYWORD:
            case LISTENER_KEYWORD:
            case CONST_KEYWORD:
            case ANNOTATION_KEYWORD:
            case XMLNS_KEYWORD:
            case SERVICE_KEYWORD:
                // TODO: add type binding pattern
                metadata = createEmptyMetadata();
                break;
            case IDENTIFIER_TOKEN:
                // Here we assume that after recovering, we'll never reach here.
                // Otherwise the tokenOffset will not be 1.
                if (isModuleVarDeclStart(1)) {
                    // This is an early exit, so that we don't have to do the same check again.
                    return parseModuleVarDecl(createEmptyMetadata(), null);
                }
                // Else fall through
            default:
                if (isTypeStartingToken(tokenKind) && tokenKind != SyntaxKind.IDENTIFIER_TOKEN) {
                    metadata = createEmptyMetadata();
                    break;
                }

                STToken token = peek();
                Solution solution = recover(token, ParserRuleContext.TOP_LEVEL_NODE);

                if (solution.action == Action.KEEP) {
                    // If the solution is {@link Action#KEEP}, that means next immediate token is
                    // at the correct place, but some token after that is not. There only one such
                    // cases here, which is the `case IDENTIFIER_TOKEN`. So accept it, and continue.
                    metadata = STNodeFactory.createNodeList(new ArrayList<>());
                    break;
                }

                // If the parser recovered by inserting a token, then try to re-parse the same
                // rule with the inserted token. This is done to pick the correct branch
                // to continue the parsing.
                if (solution.action == Action.REMOVE) {
                    return solution.recoveredNode;
                }

                return parseTopLevelNode(solution.tokenKind);
        }

        return parseTopLevelNode(tokenKind, metadata);
    }

    /**
     * Parse top level node having an optional modifier preceding it, given the next token kind.
     *
     * @param tokenKind Next token kind
     * @return Parsed node
     */
    private STNode parseTopLevelNode(STNode metadata) {
        STToken nextToken = peek();
        return parseTopLevelNode(nextToken.kind, metadata);
    }

    private STNode parseTopLevelNode(SyntaxKind tokenKind, STNode metadata) {
        STNode qualifier = null;
        switch (tokenKind) {
            case EOF_TOKEN:
                if (metadata != null) {
                    this.errorHandler.reportInvalidNode(null, "invalid metadata");
                }
                return consume();
            case PUBLIC_KEYWORD:
                qualifier = parseQualifier();
                tokenKind = peek().kind;
                break;
            case FUNCTION_KEYWORD:
            case TYPE_KEYWORD:
            case LISTENER_KEYWORD:
            case CONST_KEYWORD:
            case FINAL_KEYWORD:
            case IMPORT_KEYWORD:
            case ANNOTATION_KEYWORD:
            case XMLNS_KEYWORD:
                // TODO: add type binding pattern
                break;
            case IDENTIFIER_TOKEN:
                // Here we assume that after recovering, we'll never reach here.
                // Otherwise the tokenOffset will not be 1.
                if (isModuleVarDeclStart(1)) {
                    // This is an early exit, so that we don't have to do the same check again.
                    return parseModuleVarDecl(metadata, null);
                }
                // Else fall through
            default:
                if (isTypeStartingToken(tokenKind) && tokenKind != SyntaxKind.IDENTIFIER_TOKEN) {
                    break;
                }

                STToken token = peek();
                Solution solution = recover(token, ParserRuleContext.TOP_LEVEL_NODE_WITHOUT_METADATA, metadata);

                // If the parser recovered by inserting a token, then try to re-parse the same
                // rule with the inserted token. This is done to pick the correct branch
                // to continue the parsing.
                if (solution.action == Action.REMOVE) {
                    return solution.recoveredNode;
                }

                if (solution.action == Action.KEEP) {
                    // If the solution is {@link Action#KEEP}, that means next immediate token is
                    // at the correct place, but some token after that is not. There only one such
                    // cases here, which is the `case IDENTIFIER_TOKEN`. So accept it, and continue.
                    qualifier = STNodeFactory.createEmptyNode();
                    break;
                }

                return parseTopLevelNode(solution.tokenKind, metadata);
        }

        return parseTopLevelNode(tokenKind, metadata, qualifier);
    }

    /**
     * Check whether the cursor is at the start of a module level var-decl.
     *
     * @param lookahead Offset of the token to to check
     * @return <code>true</code> if the cursor is at the start of a module level var-decl.
     *         <code>false</code> otherwise.
     */
    private boolean isModuleVarDeclStart(int lookahead) {
        // Assumes that we reach here after a peek()
        STToken nextToken = peek(lookahead + 1);
        switch (nextToken.kind) {
            case EQUAL_TOKEN:
                // Scenario: foo =
                // Even though this is not valid, consider this as a var-decl and continue;
            case OPEN_BRACKET_TOKEN:
                // Scenario foo[] (Array type descriptor with custom type)
            case QUESTION_MARK_TOKEN:
                // Scenario foo? (Optional type descriptor with custom type)
            case PIPE_TOKEN:
                // Scenario foo| (Union type descriptor with custom type)
                return true;
            case IDENTIFIER_TOKEN:
                switch (peek(lookahead + 2).kind) {
                    case EQUAL_TOKEN: // Scenario: foo bar =
                    case SEMICOLON_TOKEN: // Scenario: foo bar;
                        return true;
                    default:
                        return false;
                }
            case COLON_TOKEN:
                if (lookahead > 1) {
                    // This means there's a colon somewhere after the type name.
                    // This is not a valid var-decl.
                    return false;
                }

                // Scenario: foo:bar baz ...
                if (peek(lookahead + 2).kind != SyntaxKind.IDENTIFIER_TOKEN) {
                    return false;
                }
                return isModuleVarDeclStart(lookahead + 2);
            default:
                return false;
        }
    }

    /**
     * Parse import declaration.
     * <p>
     * <code>import-decl :=  import [org-name /] module-name [version sem-ver] [as import-prefix] ;</code>
     *
     * @return Parsed node
     */
    private STNode parseImportDecl() {
        startContext(ParserRuleContext.IMPORT_DECL);
        this.tokenReader.startMode(ParserMode.IMPORT);
        STNode importKeyword = parseImportKeyword();
        STNode identifier = parseIdentifier(ParserRuleContext.IMPORT_ORG_OR_MODULE_NAME);

        STToken token = peek();
        STNode importDecl = parseImportDecl(token.kind, importKeyword, identifier);
        this.tokenReader.endMode();
        endContext();
        return importDecl;
    }

    /**
     * Parse import keyword.
     *
     * @return Parsed node
     */
    private STNode parseImportKeyword() {
        STToken token = peek();
        if (token.kind == SyntaxKind.IMPORT_KEYWORD) {
            return consume();
        } else {
            Solution sol = recover(token, ParserRuleContext.IMPORT_KEYWORD);
            return sol.recoveredNode;
        }
    }

    /**
     * Parse identifier.
     *
     * @return Parsed node
     */
    private STNode parseIdentifier(ParserRuleContext currentCtx) {
        STToken token = peek();
        if (token.kind == SyntaxKind.IDENTIFIER_TOKEN) {
            return consume();
        } else {
            Solution sol = recover(token, currentCtx);
            return sol.recoveredNode;
        }
    }

    /**
     * Parse RHS of the import declaration. This includes the components after the
     * starting identifier (org-name/module-name) of the import decl.
     *
     * @param importKeyword Import keyword
     * @param identifier Org-name or the module name
     * @return Parsed node
     */
    private STNode parseImportDecl(STNode importKeyword, STNode identifier) {
        STToken nextToken = peek();
        return parseImportDecl(nextToken.kind, importKeyword, identifier);
    }

    private STNode parseImportDecl(SyntaxKind tokenKind, STNode importKeyword, STNode identifier) {
        STNode orgName;
        STNode moduleName;
        STNode version;
        STNode alias;

        switch (tokenKind) {
            case SLASH_TOKEN:
                STNode slash = parseSlashToken();
                orgName = STNodeFactory.createImportOrgNameNode(identifier, slash);
                moduleName = parseModuleName();
                version = parseVersion();
                alias = parseImportPrefixDecl();
                break;
            case DOT_TOKEN:
            case VERSION_KEYWORD:
                orgName = STNodeFactory.createEmptyNode();
                moduleName = parseModuleName(tokenKind, identifier);
                version = parseVersion();
                alias = parseImportPrefixDecl();
                break;
            case AS_KEYWORD:
                orgName = STNodeFactory.createEmptyNode();
                moduleName = parseModuleName(tokenKind, identifier);
                version = STNodeFactory.createEmptyNode();
                alias = parseImportPrefixDecl();
                break;
            case SEMICOLON_TOKEN:
                orgName = STNodeFactory.createEmptyNode();
                moduleName = parseModuleName(tokenKind, identifier);
                version = STNodeFactory.createEmptyNode();
                alias = STNodeFactory.createEmptyNode();
                break;
            default:
                Solution solution = recover(peek(), ParserRuleContext.IMPORT_DECL_RHS, importKeyword, identifier);

                // rule with the inserted token. This is done to pick the correct branch
                // to continue the parsing.
                if (solution.action == Action.REMOVE) {
                    return solution.recoveredNode;
                }

                return parseImportDecl(solution.tokenKind, importKeyword, identifier);
        }

        STNode semicolon = parseSemicolon();
        return STNodeFactory.createImportDeclarationNode(importKeyword, orgName, moduleName, version, alias, semicolon);
    }

    /**
     * parse slash token.
     *
     * @return Parsed node
     */
    private STNode parseSlashToken() {
        STToken token = peek();
        if (token.kind == SyntaxKind.SLASH_TOKEN) {
            return consume();
        } else {
            Solution sol = recover(token, ParserRuleContext.SLASH);
            return sol.recoveredNode;
        }
    }

    /**
     * Parse dot token.
     *
     * @return Parsed node
     */
    private STNode parseDotToken() {
        STToken nextToken = peek();
        return parseDotToken(nextToken.kind);
    }

    private STNode parseDotToken(SyntaxKind tokenKind) {
        if (tokenKind == SyntaxKind.DOT_TOKEN) {
            return consume();
        } else {
            Solution sol = recover(peek(), ParserRuleContext.DOT);
            return sol.recoveredNode;
        }
    }

    /**
     * Parse module name of a import declaration.
     *
     * @return Parsed node
     */
    private STNode parseModuleName() {
        STNode moduleNameStart = parseIdentifier(ParserRuleContext.IMPORT_MODULE_NAME);
        return parseModuleName(peek().kind, moduleNameStart);
    }

    /**
     * Parse import module name of a import declaration, given the module name start identifier.
     *
     * @param moduleNameStart Starting identifier of the module name
     * @return Parsed node
     */
    private STNode parseModuleName(SyntaxKind nextTokenKind, STNode moduleNameStart) {
        List<STNode> moduleNameParts = new ArrayList<>();
        moduleNameParts.add(moduleNameStart);

        while (!isEndOfImportModuleName(nextTokenKind)) {
            moduleNameParts.add(parseDotToken());
            moduleNameParts.add(parseIdentifier(ParserRuleContext.IMPORT_MODULE_NAME));
            nextTokenKind = peek().kind;
        }

        return STNodeFactory.createNodeList(moduleNameParts);
    }

    private boolean isEndOfImportModuleName(SyntaxKind nextTokenKind) {
        return nextTokenKind != SyntaxKind.DOT_TOKEN && nextTokenKind != SyntaxKind.IDENTIFIER_TOKEN;
    }

    private boolean isEndOfImportDecl(SyntaxKind nextTokenKind) {
        switch (nextTokenKind) {
            case SEMICOLON_TOKEN:
            case PUBLIC_KEYWORD:
            case FUNCTION_KEYWORD:
            case TYPE_KEYWORD:
            case ABSTRACT_KEYWORD:
            case CONST_KEYWORD:
            case EOF_TOKEN:
            case SERVICE_KEYWORD:
            case IMPORT_KEYWORD:
            case FINAL_KEYWORD:
                return true;
            default:
                return false;
        }
    }

    /**
     * Parse version component of a import declaration.
     * <p>
     * <code>version-decl := version sem-ver</code>
     *
     * @return Parsed node
     */
    private STNode parseVersion() {
        STToken nextToken = peek();
        return parseVersion(nextToken.kind);
    }

    private STNode parseVersion(SyntaxKind nextTokenKind) {
        switch (nextTokenKind) {
            case VERSION_KEYWORD:
                STNode versionKeyword = parseVersionKeywrod();
                STNode versionNumber = parseVersionNumber();
                return STNodeFactory.createImportVersionNode(versionKeyword, versionNumber);
            case AS_KEYWORD:
            case SEMICOLON_TOKEN:
                return STNodeFactory.createEmptyNode();
            default:
                if (isEndOfImportDecl(nextTokenKind)) {
                    return STNodeFactory.createEmptyNode();
                }

                STToken token = peek();
                Solution solution = recover(token, ParserRuleContext.IMPORT_VERSION_DECL);

                // If the parser recovered by inserting a token, then try to re-parse the same
                // rule with the inserted token. This is done to pick the correct branch
                // to continue the parsing.
                if (solution.action == Action.REMOVE) {
                    return solution.recoveredNode;
                }

                return parseVersion(solution.tokenKind);
        }

    }

    /**
     * Parse version keywrod.
     *
     * @return Parsed node
     */
    private STNode parseVersionKeywrod() {
        STToken nextToken = peek();
        if (nextToken.kind == SyntaxKind.VERSION_KEYWORD) {
            return consume();
        } else {
            Solution sol = recover(peek(), ParserRuleContext.VERSION_KEYWORD);
            return sol.recoveredNode;
        }
    }

    /**
     * Parse version number.
     * <p>
     * <code>sem-ver := major-num [. minor-num [. patch-num]]
     * <br/>
     * major-num := DecimalNumber
     * <br/>
     * minor-num := DecimalNumber
     * <br/>
     * patch-num := DecimalNumber
     * </code>
     *
     * @return Parsed node
     */
    private STNode parseVersionNumber() {
        STToken nextToken = peek();
        return parseVersionNumber(nextToken.kind);
    }

    private STNode parseVersionNumber(SyntaxKind nextTokenKind) {
        STNode majorVersion;
        switch (nextTokenKind) {
            case DECIMAL_INTEGER_LITERAL:
                majorVersion = parseMajorVersion();
                break;
            default:
                STToken token = peek();
                Solution solution = recover(token, ParserRuleContext.VERSION_NUMBER);

                // If the parser recovered by inserting a token, then try to re-parse the same
                // rule with the inserted token. This is done to pick the correct branch
                // to continue the parsing.
                if (solution.action == Action.REMOVE) {
                    return solution.recoveredNode;
                }

                return parseVersionNumber(solution.tokenKind);
        }

        List<STNode> versionParts = new ArrayList<>();
        versionParts.add(majorVersion);

        STNode minorVersion = parseMinorVersion();
        if (minorVersion != null) {
            versionParts.add(minorVersion);

            STNode patchVersion = parsePatchVersion();
            if (patchVersion != null) {
                versionParts.add(patchVersion);
            }
        }

        return STNodeFactory.createNodeList(versionParts);

    }

    private STNode parseMajorVersion() {
        return parseDecimalIntLiteral(ParserRuleContext.MAJOR_VERSION);
    }

    private STNode parseMinorVersion() {
        return parseSubVersion(ParserRuleContext.MINOR_VERSION);
    }

    private STNode parsePatchVersion() {
        return parseSubVersion(ParserRuleContext.PATCH_VERSION);
    }

    /**
     * Parse decimal literal.
     *
     * @param context Context in which the decimal literal is used.
     * @return Parsed node
     */
    private STNode parseDecimalIntLiteral(ParserRuleContext context) {
        STToken nextToken = peek();
        if (nextToken.kind == SyntaxKind.DECIMAL_INTEGER_LITERAL) {
            return consume();
        } else {
            Solution sol = recover(peek(), context);
            return sol.recoveredNode;
        }
    }

    /**
     * Parse sub version. i.e: minor-version/patch-version.
     *
     * @param context Context indicating what kind of sub-version is being parsed.
     * @return Parsed node
     */
    private STNode parseSubVersion(ParserRuleContext context) {
        STToken nextToken = peek();
        return parseSubVersion(nextToken.kind, context);
    }

    private STNode parseSubVersion(SyntaxKind nextTokenKind, ParserRuleContext context) {
        switch (nextTokenKind) {
            case AS_KEYWORD:
            case SEMICOLON_TOKEN:
                return null;
            case DOT_TOKEN:
                STNode leadingDot = parseDotToken();
                STNode versionNumber = parseDecimalIntLiteral(context);
                return STNodeFactory.createImportSubVersionNode(leadingDot, versionNumber);
            default:
                STToken token = peek();
                Solution solution = recover(token, ParserRuleContext.IMPORT_SUB_VERSION);

                // If the parser recovered by inserting a token, then try to re-parse the same
                // rule with the inserted token. This is done to pick the correct branch
                // to continue the parsing.
                if (solution.action == Action.REMOVE) {
                    return solution.recoveredNode;
                }

                return parseSubVersion(solution.tokenKind, context);
        }
    }

    /**
     * Parse import prefix declaration.
     * <p>
     * <code>import-prefix-decl := as import-prefix
     * <br/>
     * import-prefix := a identifier | _
     * </code>
     *
     * @return Parsed node
     */
    private STNode parseImportPrefixDecl() {
        STToken token = peek();
        return parseImportPrefixDecl(token.kind);
    }

    private STNode parseImportPrefixDecl(SyntaxKind nextTokenKind) {
        switch (nextTokenKind) {
            case AS_KEYWORD:
                STNode asKeyword = parseAsKeyword();
                STNode prefix = parseImportPrefix();
                return STNodeFactory.createImportPrefixNode(asKeyword, prefix);
            case SEMICOLON_TOKEN:
                return STNodeFactory.createEmptyNode();
            default:
                if (isEndOfImportDecl(nextTokenKind)) {
                    return STNodeFactory.createEmptyNode();
                }

                STToken token = peek();
                Solution solution = recover(token, ParserRuleContext.IMPORT_PREFIX_DECL);

                // If the parser recovered by inserting a token, then try to re-parse the same
                // rule with the inserted token. This is done to pick the correct branch
                // to continue the parsing.
                if (solution.action == Action.REMOVE) {
                    return solution.recoveredNode;
                }

                return parseImportPrefixDecl(solution.tokenKind);
        }
    }

    /**
     * Parse <code>as</code> keyword.
     *
     * @return Parsed node
     */
    private STNode parseAsKeyword() {
        STToken nextToken = peek();
        if (nextToken.kind == SyntaxKind.AS_KEYWORD) {
            return consume();
        } else {
            Solution sol = recover(peek(), ParserRuleContext.AS_KEYWORD);
            return sol.recoveredNode;
        }
    }

    /**
     * Parse import prefix.
     *
     * @return Parsed node
     */
    private STNode parseImportPrefix() {
        STToken nextToken = peek();
        if (nextToken.kind == SyntaxKind.IDENTIFIER_TOKEN) {
            return consume();
        } else {
            Solution sol = recover(peek(), ParserRuleContext.IMPORT_PREFIX);
            return sol.recoveredNode;
        }
    }

    /**
     * Parse top level node, given the modifier that precedes it.
     *
     * @param qualifier Qualifier that precedes the top level node
     * @return Parsed node
     */
    private STNode parseTopLevelNode(STNode metadata, STNode qualifier) {
        STToken token = peek();
        return parseTopLevelNode(token.kind, metadata, qualifier);
    }

    /**
     * Parse top level node given the next token kind and the modifier that precedes it.
     *
     * @param tokenKind Next token kind
     * @param qualifier Qualifier that precedes the top level node
     * @return Parsed top-level node
     */
    private STNode parseTopLevelNode(SyntaxKind tokenKind, STNode metadata, STNode qualifier) {
        switch (tokenKind) {
            case FUNCTION_KEYWORD:
                // ANything starts with a function keyword could be a function definition
                // or a module-var-decl with function type desc.
                return parseFuncDefOrFuncTypeDesc(metadata, getQualifier(qualifier));
            case TYPE_KEYWORD:
                return parseModuleTypeDefinition(metadata, getQualifier(qualifier));
            case LISTENER_KEYWORD:
                return parseListenerDeclaration(metadata, getQualifier(qualifier));
            case CONST_KEYWORD:
                return parseConstantDeclaration(metadata, getQualifier(qualifier));
            case ANNOTATION_KEYWORD:
                STNode constKeyword = STNodeFactory.createEmptyNode();
                return parseAnnotationDeclaration(metadata, getQualifier(qualifier), constKeyword);
            case IMPORT_KEYWORD:
                reportInvalidQualifier(qualifier);
                // TODO log error for metadata
                return parseImportDecl();
            case XMLNS_KEYWORD:
                reportInvalidQualifier(qualifier);
                // TODO log error for metadata
                return parseXMLNamepsaceDeclaration();

            // TODO: add all 'type starting tokens' here. should be same as 'parseTypeDescriptor(...)'
            // TODO: add type binding pattern
            case FINAL_KEYWORD:
                reportInvalidQualifier(qualifier);
                STNode finalKeyword = parseFinalKeyword();
                return parseVariableDecl(metadata, finalKeyword, true);
            case SERVICE_KEYWORD:
                if (isServiceDeclStart(ParserRuleContext.TOP_LEVEL_NODE, 1)) {
                    reportInvalidQualifier(qualifier);
                    return parseServiceDecl(metadata);
                }

                return parseModuleVarDecl(metadata, qualifier);
            case IDENTIFIER_TOKEN:
                // Here we assume that after recovering, we'll never reach here.
                // Otherwise the tokenOffset will not be 1.
                if (isModuleVarDeclStart(1)) {
                    return parseModuleVarDecl(metadata, qualifier);
                }
                // fall through
            default:
                if (isTypeStartingToken(tokenKind) && tokenKind != SyntaxKind.IDENTIFIER_TOKEN) {
                    return parseModuleVarDecl(metadata, qualifier);
                }

                STToken token = peek();
                Solution solution =
                        recover(token, ParserRuleContext.TOP_LEVEL_NODE_WITHOUT_MODIFIER, metadata, qualifier);

                // If the parser recovered by inserting a token, then try to re-parse the same
                // rule with the inserted token. This is done to pick the correct branch
                // to continue the parsing.
                if (solution.action == Action.REMOVE) {
                    return solution.recoveredNode;
                }

                if (solution.action == Action.KEEP) {
                    // If the solution is {@link Action#KEEP}, that means next immediate token is
                    // at the correct place, but some token after that is not. There only one such
                    // cases here, which is the `case IDENTIFIER_TOKEN`. So accept it, and continue.
                    return parseModuleVarDecl(metadata, qualifier);
                }

                return parseTopLevelNode(solution.tokenKind, metadata, qualifier);
        }

    }

    private STNode parseModuleVarDecl(STNode metadata, STNode qualifier) {
        reportInvalidQualifier(qualifier);
        STNode finalKeyword = STNodeFactory.createEmptyNode();
        return parseVariableDecl(metadata, finalKeyword, true);
    }

    private STNode getQualifier(STNode qualifier) {
        return qualifier == null ? STNodeFactory.createEmptyNode() : qualifier;
    }

    private void reportInvalidQualifier(STNode qualifier) {
        if (qualifier != null && qualifier.kind != SyntaxKind.NONE) {
            this.errorHandler.reportInvalidNode((STToken) qualifier,
                    "invalid qualifier '" + qualifier.toString().trim() + "'");
        }
    }

    /**
     * Parse access modifiers.
     *
     * @return Parsed node
     */
    private STNode parseQualifier() {
        STToken token = peek();
        if (token.kind == SyntaxKind.PUBLIC_KEYWORD) {
            return consume();
        } else {
            Solution sol = recover(token, ParserRuleContext.PUBLIC_KEYWORD);
            return sol.recoveredNode;
        }
    }

    private STNode parseFuncDefinition(STNode metadata, STNode visibilityQualifier) {
        startContext(ParserRuleContext.FUNC_DEF);
        STNode functionKeyword = parseFunctionKeyword();
        return parseFunctionKeywordRhs(metadata, visibilityQualifier, functionKeyword, true);
    }

    /**
     * Parse function definition for the function type descriptor.
     * <p>
     * <code>
     * function-defn := FUNCTION identifier function-signature function-body
     * <br/>
     * function-type-descriptor := function function-signature
     * </code>
     *
     * @param metadata Metadata
     * @param visibilityQualifier Visibility qualifier
     * @return Parsed node
     */
    private STNode parseFuncDefOrFuncTypeDesc(STNode metadata, STNode visibilityQualifier) {
        startContext(ParserRuleContext.FUNC_DEF_OR_FUNC_TYPE);
        STNode functionKeyword = parseFunctionKeyword();
        return parseFunctionKeywordRhs(metadata, visibilityQualifier, functionKeyword, false);
    }

    private STNode parseFunctionKeywordRhs(STNode metadata, STNode visibilityQualifier, STNode functionKeyword,
                                           boolean isFuncDef) {
        return parseFunctionKeywordRhs(peek().kind, metadata, visibilityQualifier, functionKeyword, isFuncDef);
    }

    private STNode parseFunctionKeywordRhs(SyntaxKind nextTokenKind, STNode metadata, STNode visibilityQualifier,
                                           STNode functionKeyword, boolean isFuncDef) {
        STNode name;
        switch (nextTokenKind) {
            case IDENTIFIER_TOKEN:
                name = parseFunctionName();
                isFuncDef = true;
                break;
            case OPEN_PAREN_TOKEN:
                name = STNodeFactory.createEmptyNode();
                break;
            default:
                STToken token = peek();
                Solution solution = recover(token, ParserRuleContext.FUNCTION_KEYWORD_RHS, metadata,
                        visibilityQualifier, functionKeyword, isFuncDef);

                if (solution.action == Action.REMOVE) {
                    return solution.recoveredNode;
                }
                return parseFunctionKeywordRhs(solution.tokenKind, metadata, visibilityQualifier, functionKeyword,
                        isFuncDef);
        }

        // If the function name is present, treat this as a function def
        if (isFuncDef) {
            switchContext(ParserRuleContext.FUNC_DEF);
            STNode funcSignature = parseFuncSignature(false, false);
            STNode body = parseFunctionBody();
            return STNodeFactory.createFunctionDefinitionNode(metadata, visibilityQualifier, functionKeyword, name,
                    funcSignature, body);
        }

        // Otherwise it could be a func-def or a func-type
        STNode funcSignature = parseFuncSignature(true, false);
        return parseReturnTypeDescRhs(metadata, visibilityQualifier, functionKeyword, funcSignature);
    }

    /**
     * Parse function signature.
     * <p>
     * <code>
     * function-signature := ( param-list ) return-type-descriptor
     * <br/>
     * return-type-descriptor := [ returns [annots] type-descriptor ]
     * </code>
     * 
     * @param isParamNameOptional Whether the parameter names are optional
     * @param isInExprContext Whether this function signature is occurred within an expression context
     * @return Function signature node
     */
    private STNode parseFuncSignature(boolean isParamNameOptional, boolean isInExprContext) {
        STNode openParenthesis = parseOpenParenthesis();
        STNode parameters = parseParamList(isParamNameOptional);
        STNode closeParenthesis = parseCloseParenthesis();
        endContext(); // end param-list
        STNode returnTypeDesc = parseFuncReturnTypeDescriptor(isInExprContext);
        endContext(); // end func-signature
        return STNodeFactory.createFunctionSignatureNode(openParenthesis, parameters, closeParenthesis, returnTypeDesc);
    }

    private STNode parseReturnTypeDescRhs(STNode metadata, STNode visibilityQualifier, STNode functionKeyword,
                                          STNode funcSignature) {
        switch (peek().kind) {
            // TODO: add binding-patterns

            // var-decl with function type
            case SEMICOLON_TOKEN:
            case IDENTIFIER_TOKEN:
                // Parse the remaining as var-decl, because its the only module-level construct
                // that can start with a func-type-desc. Constants cannot have func-type-desc.
                startContext(ParserRuleContext.VAR_DECL_STMT);
                STNode typeDesc = STNodeFactory.createFunctionTypeDescriptorNode(functionKeyword, funcSignature);
                STNode varName = parseVariableName();
                STNode varDecl = parseVarDeclRhs(metadata, visibilityQualifier, typeDesc, varName, true);
                endContext();
                return varDecl;
            case OPEN_PAREN_TOKEN: // function body block
            case EQUAL_TOKEN: // external function
                break;
            default:
                break;
        }

        // Treat as function definition.

        // We reach this method only if the func-name is not present.
        this.errorHandler.reportMissingTokenError("missing " + ParserRuleContext.FUNC_NAME);
        STNode name = STNodeFactory.createMissingToken(SyntaxKind.IDENTIFIER_TOKEN);

        // Function definition cannot have missing param-names. So validate it.
        funcSignature = validateAndGetFuncParams((STFunctionSignatureNode) funcSignature);

        STNode body = parseFunctionBody();
        return STNodeFactory.createFunctionDefinitionNode(metadata, visibilityQualifier, functionKeyword, name,
                funcSignature, body);
    }

    /**
     * Validate the param list and return. If there are params without param-name,
     * then this method will create a new set of params with missing param-name
     * and return.
     * 
     * @param signature Function signature
     * @return
     */
    private STNode validateAndGetFuncParams(STFunctionSignatureNode signature) {
        STNode parameters = signature.parameters;
        int paramCount = parameters.bucketCount();
        int index = 0;
        for (; index < paramCount; index++) {
            STNode param = parameters.childInBucket(index);
            switch (param.kind) {
                case REQUIRED_PARAM:
                    STRequiredParameterNode requiredParam = (STRequiredParameterNode) param;
                    if (isEmpty(requiredParam.paramName)) {
                        break;
                    }
                    continue;
                case DEFAULTABLE_PARAM:
                    STDefaultableParameterNode defaultableParam = (STDefaultableParameterNode) param;
                    if (isEmpty(defaultableParam.paramName)) {
                        break;
                    }
                    continue;
                case REST_PARAM:
                    STRestParameterNode restParam = (STRestParameterNode) param;
                    if (isEmpty(restParam.paramName)) {
                        break;
                    }
                    continue;
                default:
                    continue;
            }

            // Stop processing any further.
            break;
        }

        // This is an optimization. If none of the parameters have errors,
        // then we can return the same parameter as is. Here we have optimized
        // the happy path.
        if (index == paramCount) {
            return signature;
        }

        // Otherwise, we create a new param list. This overhead is acceptable, since
        // we reach here only for a erroneous edge-case where a function-definition
        // has a missing name, along with some parameter with a missing name.

        // Add the parameters up to the erroneous param, to the new list.
        STNode updatedParams = getUpdatedParamList(parameters, index);
        return STNodeFactory.createFunctionSignatureNode(signature.openParenToken, updatedParams,
                signature.closeParenToken, signature.returnTypeDesc);
    }

    private STNode getUpdatedParamList(STNode parameters, int index) {
        int paramCount = parameters.bucketCount();
        int newIndex = 0;
        ArrayList<STNode> newParams = new ArrayList<>();
        for (; newIndex < index; newIndex++) {
            newParams.add(parameters.childInBucket(index));
        }

        // From there onwards, create a new param with missing param-name, if the
        // param name is empty. Otherwise, add the same param as is, to the new list.
        for (; newIndex < paramCount; newIndex++) {
            STNode param = parameters.childInBucket(newIndex);
            STNode paramName = STNodeFactory.createMissingToken(SyntaxKind.IDENTIFIER_TOKEN);
            switch (param.kind) {
                case REQUIRED_PARAM:
                    STRequiredParameterNode requiredParam = (STRequiredParameterNode) param;
                    if (isEmpty(requiredParam.paramName)) {
                        param = STNodeFactory.createRequiredParameterNode(requiredParam.leadingComma,
                                requiredParam.annotations, requiredParam.visibilityQualifier, requiredParam.typeName,
                                paramName);
                    }
                    break;
                case DEFAULTABLE_PARAM:
                    STDefaultableParameterNode defaultableParam = (STDefaultableParameterNode) param;
                    if (isEmpty(defaultableParam.paramName)) {
                        param = STNodeFactory.createDefaultableParameterNode(defaultableParam.leadingComma,
                                defaultableParam.annotations, defaultableParam.visibilityQualifier,
                                defaultableParam.typeName, paramName, defaultableParam.equalsToken,
                                defaultableParam.expression);
                    }
                    break;
                case REST_PARAM:
                    STRestParameterNode restParam = (STRestParameterNode) param;
                    if (isEmpty(restParam.paramName)) {
                        param = STNodeFactory.createRestParameterNode(restParam.leadingComma, restParam.annotations,
                                restParam.typeName, restParam.ellipsisToken, paramName);
                    }
                    break;
                default:
                    break;
            }
            newParams.add(param);
        }

        return STNodeFactory.createNodeList(newParams);
    }

    private boolean isEmpty(STNode node) {
        return node == null;
    }

    /**
     * Parse function keyword. Need to validate the token before consuming,
     * since we can reach here while recovering.
     *
     * @return Parsed node
     */
    private STNode parseFunctionKeyword() {
        STToken token = peek();
        if (token.kind == SyntaxKind.FUNCTION_KEYWORD) {
            return consume();
        } else {
            Solution sol = recover(token, ParserRuleContext.FUNCTION_KEYWORD);
            return sol.recoveredNode;
        }
    }

    /**
     * Parse function name.
     *
     * @return Parsed node
     */
    private STNode parseFunctionName() {
        STToken token = peek();
        if (token.kind == SyntaxKind.IDENTIFIER_TOKEN) {
            return consume();
        } else {
            Solution sol = recover(token, ParserRuleContext.FUNC_NAME);
            return sol.recoveredNode;
        }
    }

    /**
     * Parse open parenthesis.
     *
     * @return Parsed node
     */
    private STNode parseOpenParenthesis() {
        STToken token = peek();
        if (token.kind == SyntaxKind.OPEN_PAREN_TOKEN) {
            return consume();
        } else {
            Solution sol = recover(token, ParserRuleContext.OPEN_PARENTHESIS);
            return sol.recoveredNode;
        }
    }

    /**
     * Parse close parenthesis.
     *
     * @return Parsed node
     */
    private STNode parseCloseParenthesis() {
        STToken token = peek();
        if (token.kind == SyntaxKind.CLOSE_PAREN_TOKEN) {
            return consume();
        } else {
            Solution sol = recover(token, ParserRuleContext.CLOSE_PARENTHESIS);
            return sol.recoveredNode;
        }
    }

    /**
     * <p>
     * Parse parameter list.
     * </p>
     * <code>
     * param-list := required-params [, defaultable-params] [, rest-param]
     *     <br/>&nbsp;| defaultable-params [, rest-param]
     *     <br/>&nbsp;| [rest-param]
     * <br/><br/>
     * required-params := required-param (, required-param)*
     * <br/><br/>
     * required-param := [annots] [public] type-descriptor [param-name]
     * <br/><br/>
     * defaultable-params := defaultable-param (, defaultable-param)*
     * <br/><br/>
     * defaultable-param := [annots] [public] type-descriptor [param-name] default-value
     * <br/><br/>
     * rest-param := [annots] type-descriptor ... [param-name]
     * <br/><br/>
     * param-name := identifier
     * </code>
     *
     * @param isParamNameOptional Whether the param names in the signature is optional or not.
     * @return Parsed node
     */
    private STNode parseParamList(boolean isParamNameOptional) {
        startContext(ParserRuleContext.PARAM_LIST);
        ArrayList<STNode> paramsList = new ArrayList<>();

        STToken token = peek();
        if (isEndOfParametersList(token.kind)) {
            STNode params = STNodeFactory.createNodeList(paramsList);
            return params;
        }

        // Parse the first parameter. Comma precedes the first parameter doesn't exist.
        STNode startingComma = STNodeFactory.createEmptyNode();
        startContext(ParserRuleContext.REQUIRED_PARAM);
        STNode firstParam = parseParameter(startingComma, SyntaxKind.REQUIRED_PARAM, isParamNameOptional);
        SyntaxKind prevParamKind = firstParam.kind;
        paramsList.add(firstParam);

        // Parse follow-up parameters.
        token = peek();
        while (!isEndOfParametersList(token.kind)) {
            switch (prevParamKind) {
                case REST_PARAM:
                    // This is an erroneous scenario, where there are more parameters after
                    // the rest parameter. Log an error, and continue the remainder of the
                    // parameters by removing the order restriction.

                    // TODO: mark the node as erroneous
                    this.errorHandler.reportInvalidNode(token, "cannot have more parameters after the rest-parameter");
                    startContext(ParserRuleContext.REQUIRED_PARAM);
                    break;
                case DEFAULTABLE_PARAM:
                    startContext(ParserRuleContext.DEFAULTABLE_PARAM);
                    break;
                case REQUIRED_PARAM:
                default:
                    startContext(ParserRuleContext.REQUIRED_PARAM);
                    break;

            }

            STNode leadingComma = parseComma();
            STNode param = parseParameter(leadingComma, prevParamKind, isParamNameOptional);
            prevParamKind = param.kind;
            paramsList.add(param);
            token = peek();
        }

        STNode params = STNodeFactory.createNodeList(paramsList);
        return params;
    }

    /**
     * Parse a single parameter. Parameter can be a required parameter, a defaultable
     * parameter, or a rest parameter.
     * 
     * @param prevParamKind Kind of the parameter that precedes current parameter
     * @param leadingComma Comma that occurs before the param
     * @param isParamNameOptional Whether the param names in the signature is optional or not.
     * @return Parsed node
     */
    private STNode parseParameter(STNode leadingComma, SyntaxKind prevParamKind, boolean isParamNameOptional) {
        STToken token = peek();
        return parseParameter(token.kind, prevParamKind, leadingComma, 1, isParamNameOptional);
    }

    private STNode parseParameter(SyntaxKind prevParamKind, STNode leadingComma, int nextTokenOffset,
                                  boolean isParamNameOptional) {
        return parseParameter(peek().kind, prevParamKind, leadingComma, nextTokenOffset, isParamNameOptional);
    }

    private STNode parseParameter(SyntaxKind nextTokenKind, SyntaxKind prevParamKind, STNode leadingComma,
                                  int nextTokenOffset, boolean isParamNameOptional) {
        STNode annots;
        switch (nextTokenKind) {
            case AT_TOKEN:
                annots = parseAnnotations(nextTokenKind);
                nextTokenKind = peek().kind;
                break;
            case PUBLIC_KEYWORD:
            case IDENTIFIER_TOKEN:
                annots = STNodeFactory.createNodeList(new ArrayList<>());
                break;
            default:
                // TODO: can remove the first check?
                if (nextTokenKind != SyntaxKind.IDENTIFIER_TOKEN && isTypeStartingToken(nextTokenKind)) {
                    annots = STNodeFactory.createNodeList(new ArrayList<>());
                    break;
                }

                STToken token = peek();
                Solution solution = recover(token, ParserRuleContext.PARAMETER_START, prevParamKind, leadingComma,
                        nextTokenOffset, isParamNameOptional);

                if (solution.action == Action.KEEP) {
                    // If the solution is {@link Action#KEEP}, that means next immediate token is
                    // at the correct place, but some token after that is not. There only one such
                    // cases here, which is the `case IDENTIFIER_TOKEN`. So accept it, and continue.
                    annots = STNodeFactory.createNodeList(new ArrayList<>());
                    break;
                }

                // If the parser recovered by inserting a token, then try to re-parse the same
                // rule with the inserted token. This is done to pick the correct branch
                // to continue the parsing.
                if (solution.action == Action.REMOVE) {
                    return solution.recoveredNode;
                }

                // Since we come here after recovering by insertion, then the current token becomes the next token.
                // So the nextNextToken offset becomes 1.
                return parseParameter(solution.tokenKind, prevParamKind, leadingComma, 0, isParamNameOptional);
        }

        return parseParamGivenAnnots(nextTokenKind, prevParamKind, leadingComma, annots, 1, isParamNameOptional);
    }

    private STNode parseParamGivenAnnots(SyntaxKind prevParamKind, STNode leadingComma, STNode annots,
                                         int nextNextTokenOffset, boolean isFuncDef) {
        return parseParamGivenAnnots(peek().kind, prevParamKind, leadingComma, annots, nextNextTokenOffset, isFuncDef);
    }

    private STNode parseParamGivenAnnots(SyntaxKind nextTokenKind, SyntaxKind prevParamKind, STNode leadingComma,
                                         STNode annots, int nextTokenOffset, boolean isParamNameOptional) {
        STNode qualifier;
        switch (nextTokenKind) {
            case PUBLIC_KEYWORD:
                qualifier = parseQualifier();
                break;
            case IDENTIFIER_TOKEN:
                qualifier = STNodeFactory.createEmptyNode();
                break;
            case AT_TOKEN: // Annotations can't reach here
            default:
                if (isTypeStartingToken(nextTokenKind) && nextTokenKind != SyntaxKind.IDENTIFIER_TOKEN) {
                    qualifier = STNodeFactory.createEmptyNode();
                    break;
                }

                STToken token = peek();
                Solution solution = recover(token, ParserRuleContext.PARAMETER_WITHOUT_ANNOTS, prevParamKind,
                        leadingComma, annots, nextTokenOffset, isParamNameOptional);

                if (solution.action == Action.KEEP) {
                    // If the solution is {@link Action#KEEP}, that means next immediate token is
                    // at the correct place, but some token after that is not. There only one such
                    // cases here, which is the `case IDENTIFIER_TOKEN`. So accept it, and continue.
                    qualifier = STNodeFactory.createEmptyNode();
                    break;
                }

                // If the parser recovered by inserting a token, then try to re-parse the same
                // rule with the inserted token. This is done to pick the correct branch
                // to continue the parsing.
                if (solution.action == Action.REMOVE) {
                    return solution.recoveredNode;
                }

                // Since we come here after recovering by insertion, then the current token becomes the next token.
                // So the nextNextToken offset becomes 1.
                return parseParamGivenAnnots(solution.tokenKind, prevParamKind, leadingComma, annots, 0,
                        isParamNameOptional);
        }

        return parseParamGivenAnnotsAndQualifier(prevParamKind, leadingComma, annots, qualifier, isParamNameOptional);
    }

    private STNode parseParamGivenAnnotsAndQualifier(SyntaxKind prevParamKind, STNode leadingComma, STNode annots,
                                                     STNode qualifier, boolean isParamNameOptional) {
        STNode type = parseTypeDescriptor(ParserRuleContext.TYPE_DESC_BEFORE_IDENTIFIER);
        STNode param = parseAfterParamType(prevParamKind, leadingComma, annots, qualifier, type, isParamNameOptional);
        endContext();
        return param;
    }

    private STNode parseAfterParamType(SyntaxKind prevParamKind, STNode leadingComma, STNode annots, STNode qualifier,
                                       STNode type, boolean isParamNameOptional) {
        STToken token = peek();
        return parseAfterParamType(token.kind, prevParamKind, leadingComma, annots, qualifier, type,
                isParamNameOptional);
    }

    private STNode parseAfterParamType(SyntaxKind tokenKind, SyntaxKind prevParamKind, STNode leadingComma,
                                       STNode annots, STNode qualifier, STNode type, boolean isParamNameOptional) {
        STNode paramName;
        switch (tokenKind) {
            case ELLIPSIS_TOKEN:
                switchContext(ParserRuleContext.REST_PARAM);
                reportInvalidQualifier(qualifier);
                STNode ellipsis = parseEllipsis();
                if (isParamNameOptional && peek().kind != SyntaxKind.IDENTIFIER_TOKEN) {
                    paramName = STNodeFactory.createEmptyNode();
                } else {
                    paramName = parseVariableName();
                }
                return STNodeFactory.createRestParameterNode(leadingComma, annots, type, ellipsis, paramName);
            case IDENTIFIER_TOKEN:
                paramName = parseVariableName();
                return parseParameterRhs(prevParamKind, leadingComma, annots, qualifier, type, paramName);
            case EQUAL_TOKEN:
                if (!isParamNameOptional) {
                    break;
                }
                // If this is a function-type-desc, then param name is optional, and may not exist
                paramName = STNodeFactory.createEmptyNode();
                return parseParameterRhs(prevParamKind, leadingComma, annots, qualifier, type, paramName);
            default:
                if (!isParamNameOptional) {
                    break;
                }
                // If this is a function-type-desc, then param name is optional, and may not exist
                paramName = STNodeFactory.createEmptyNode();
                return parseParameterRhs(prevParamKind, leadingComma, annots, qualifier, type, paramName);
        }
        STToken token = peek();
        Solution solution = recover(token, ParserRuleContext.AFTER_PARAMETER_TYPE, prevParamKind, leadingComma, annots,
                qualifier, type, isParamNameOptional);

        // If the parser recovered by inserting a token, then try to re-parse the same
        // rule with the inserted token. This is done to pick the correct branch
        // to continue the parsing.
        if (solution.action == Action.REMOVE) {
            return solution.recoveredNode;
        }

        return parseAfterParamType(solution.tokenKind, prevParamKind, leadingComma, annots, qualifier, type,
                isParamNameOptional);

    }

    /**
     * Parse ellipsis.
     *
     * @return Parsed node
     */
    private STNode parseEllipsis() {
        STToken token = peek();
        if (token.kind == SyntaxKind.ELLIPSIS_TOKEN) {
            return consume(); // parse '...'
        } else {
            Solution sol = recover(token, ParserRuleContext.ELLIPSIS);
            return sol.recoveredNode;
        }
    }

    /**
     * <p>
     * Parse the right hand side of a required/defaultable parameter.
     * </p>
     * <code>parameter-rhs := [= expression]</code>
     *
     * @param leadingComma Comma that precedes this parameter
     * @param prevParamKind Kind of the parameter that precedes current parameter
     * @param annots Annotations attached to the parameter
     * @param qualifier Visibility qualifier
     * @param type Type descriptor
     * @param paramName Name of the parameter
     * @return Parsed parameter node
     */
    private STNode parseParameterRhs(SyntaxKind prevParamKind, STNode leadingComma, STNode annots, STNode qualifier,
                                     STNode type, STNode paramName) {
        STToken token = peek();
        return parseParameterRhs(token.kind, prevParamKind, leadingComma, annots, qualifier, type, paramName);
    }

    private STNode parseParameterRhs(SyntaxKind tokenKind, SyntaxKind prevParamKind, STNode leadingComma, STNode annots,
                                     STNode qualifier, STNode type, STNode paramName) {
        // Required parameters
        if (isEndOfParameter(tokenKind)) {
            if (prevParamKind == SyntaxKind.DEFAULTABLE_PARAM) {
                // This is an erroneous scenario, where a required parameters comes after
                // a defaulatble parameter. Log an error, and continue.

                // TODO: mark the node as erroneous
                this.errorHandler.reportInvalidNode(peek(),
                        "cannot have a required parameter after a defaultable parameter");
            }

            return STNodeFactory.createRequiredParameterNode(leadingComma, annots, qualifier, type, paramName);
        } else if (tokenKind == SyntaxKind.EQUAL_TOKEN) {
            // If we were processing required params so far and found a defualtable
            // parameter, then switch the context to defaultable params.
            if (prevParamKind == SyntaxKind.REQUIRED_PARAM) {
                switchContext(ParserRuleContext.DEFAULTABLE_PARAM);
            }

            // Defaultable parameters
            STNode equal = parseAssignOp();
            STNode expr = parseExpression();
            return STNodeFactory.createDefaultableParameterNode(leadingComma, annots, qualifier, type, paramName, equal,
                    expr);
        } else {
            STToken token = peek();
            Solution solution = recover(token, ParserRuleContext.PARAMETER_NAME_RHS, prevParamKind, leadingComma,
                    annots, qualifier, type, paramName);

            // If the parser recovered by inserting a token, then try to re-parse the same
            // rule with the inserted token. This is done to pick the correct branch
            // to continue the parsing.
            if (solution.action == Action.REMOVE) {
                return solution.recoveredNode;
            }

            return parseParameterRhs(solution.tokenKind, prevParamKind, leadingComma, annots, qualifier, type,
                    paramName);
        }
    }

    /**
     * Parse comma.
     *
     * @return Parsed node
     */
    private STNode parseComma() {
        STToken token = peek();
        if (token.kind == SyntaxKind.COMMA_TOKEN) {
            return consume();
        } else {
            Solution sol = recover(token, ParserRuleContext.COMMA);
            return sol.recoveredNode;
        }
    }

    /**
     * Check whether the given token is an end of a parameter.
     *
     * @param tokenKind Next token kind
     * @return <code>true</code> if the token represents an end of a parameter. <code>false</code> otherwise
     */
    private boolean isEndOfParameter(SyntaxKind tokenKind) {
        switch (tokenKind) {
            case EOF_TOKEN:
            case CLOSE_BRACE_TOKEN:
            case CLOSE_PAREN_TOKEN:
            case CLOSE_BRACKET_TOKEN:
            case SEMICOLON_TOKEN:
            case COMMA_TOKEN:
            case PUBLIC_KEYWORD:
            case RETURNS_KEYWORD:
            case TYPE_KEYWORD:
            case LISTENER_KEYWORD:
            case IF_KEYWORD:
            case WHILE_KEYWORD:
            case AT_TOKEN:
                return true;
            default:
                return false;
        }
    }

    /**
     * Check whether the given token is an end of a parameter-list.
     *
     * @param tokenKind Next token kind
     * @return <code>true</code> if the token represents an end of a parameter-list. <code>false</code> otherwise
     */
    private boolean isEndOfParametersList(SyntaxKind tokenKind) {
        switch (tokenKind) {
            case EOF_TOKEN:
            case CLOSE_BRACE_TOKEN:
            case CLOSE_PAREN_TOKEN:
            case CLOSE_BRACKET_TOKEN:
            case SEMICOLON_TOKEN:
            case RETURNS_KEYWORD:
            case TYPE_KEYWORD:
            case LISTENER_KEYWORD:
            case IF_KEYWORD:
            case WHILE_KEYWORD:
            case OPEN_BRACE_TOKEN:
                return true;
            default:
                return false;
        }
    }

    /**
     * Parse return type descriptor of a function. A return type descriptor has the following structure.
     *
     * <code>return-type-descriptor := [ returns annots type-descriptor ]</code>
     *
     * @param isInExprContext
     * @return Parsed node
     */
    private STNode parseFuncReturnTypeDescriptor(boolean isInExprContext) {
        return parseFuncReturnTypeDescriptor(peek().kind, isInExprContext);
    }

    private STNode parseFuncReturnTypeDescriptor(SyntaxKind nextTokenKind, boolean isInExprContext) {
        switch (nextTokenKind) {
            case IDENTIFIER_TOKEN:
                STToken nextNExtToken = getNextNextToken(nextTokenKind);
                // If global var-decl
                if (nextNExtToken.kind == SyntaxKind.EQUAL_TOKEN || nextNExtToken.kind == SyntaxKind.SEMICOLON_TOKEN) {
                    return STNodeFactory.createEmptyNode();
                }

                // Otherwise could be missing 'returns' keyword
                break;
            case OPEN_BRACE_TOKEN: // func-body block
            case EQUAL_TOKEN: // external func
                return STNodeFactory.createEmptyNode();
            case RETURNS_KEYWORD:
                break;
            default:
                nextNExtToken = getNextNextToken(nextTokenKind);
                if (nextNExtToken.kind == SyntaxKind.RETURNS_KEYWORD) {
                    break;
                }

                return STNodeFactory.createEmptyNode();
        }

        STNode returnsKeyword = parseReturnsKeyword();
        STNode annot = parseAnnotations();
        STNode type = parseTypeDescriptor(ParserRuleContext.TYPE_DESC_IN_RETURN_TYPE_DESC);
        return STNodeFactory.createReturnTypeDescriptorNode(returnsKeyword, annot, type);
    }

    /**
     * Parse 'returns' keyword.
     *
     * @return Return-keyword node
     */
    private STNode parseReturnsKeyword() {
        STToken token = peek();
        if (token.kind == SyntaxKind.RETURNS_KEYWORD) {
            return consume();
        } else {
            Solution sol = recover(token, ParserRuleContext.RETURNS_KEYWORD);
            return sol.recoveredNode;
        }
    }

    /**
     * <p>
     * Parse a type descriptor. A type descriptor has the following structure.
     * </p>
     * <code>type-descriptor :=
     *      &nbsp;simple-type-descriptor<br/>
     *      &nbsp;| structured-type-descriptor<br/>
     *      &nbsp;| behavioral-type-descriptor<br/>
     *      &nbsp;| singleton-type-descriptor<br/>
     *      &nbsp;| union-type-descriptor<br/>
     *      &nbsp;| optional-type-descriptor<br/>
     *      &nbsp;| any-type-descriptor<br/>
     *      &nbsp;| anydata-type-descriptor<br/>
     *      &nbsp;| byte-type-descriptor<br/>
     *      &nbsp;| json-type-descriptor<br/>
     *      &nbsp;| type-descriptor-reference<br/>
     *      &nbsp;| ( type-descriptor )
     * <br/>
     * type-descriptor-reference := qualified-identifier</code>
     *
     * @return Parsed node
     */
    private STNode parseTypeDescriptor(ParserRuleContext context) {
        startContext(context);
        STNode typeDesc = parseTypeDescriptorInternal(context);
        endContext();
        return typeDesc;

    }

    private STNode parseTypeDescriptorInternal(ParserRuleContext context) {
        STToken token = peek();
        STNode typeDesc = parseTypeDescriptorInternal(token.kind, context);
        return parseComplexTypeDescriptor(typeDesc, context);

    }

    /**
     * This will handle the parsing of optional,array,union type desc to infinite length.
     *
     * @param typeDesc
     *
     * @return Parsed type descriptor node
     */
    private STNode parseComplexTypeDescriptor(STNode typeDesc, ParserRuleContext context) {
        STToken nextToken = peek();
        switch (nextToken.kind) {
            // If next token after a type descriptor is <code>?</code> then it is an optional type descriptor
            case QUESTION_MARK_TOKEN:
                return parseComplexTypeDescriptor(parseOptionalTypeDescriptor(typeDesc), context);
            // If next token after a type descriptor is <code>[</code> then it is an array type descriptor
            case OPEN_BRACKET_TOKEN:
                return parseComplexTypeDescriptor(parseArrayTypeDescriptor(typeDesc), context);
            // If next token after a type descriptor is <code>[</code> then it is an array type descriptor
            case PIPE_TOKEN:
                return parseComplexTypeDescriptor(parseUnionTypeDescriptor(typeDesc, context), context);
            default:
                return typeDesc;
        }
    }

    /**
     * <p>
     * Parse a type descriptor, given the next token kind.
     * </p>
     * If the preceding token is <code>?</code> then it is an optional type descriptor
     *
     * @param tokenKind Next token kind
     * @param context Current context
     * @return Parsed node
     */
    private STNode parseTypeDescriptorInternal(SyntaxKind tokenKind, ParserRuleContext context) {
        switch (tokenKind) {
            case IDENTIFIER_TOKEN:
                return parseTypeReference();
            case RECORD_KEYWORD:
                // Record type descriptor
                return parseRecordTypeDescriptor();
            case OBJECT_KEYWORD:
            case ABSTRACT_KEYWORD:
            case CLIENT_KEYWORD:
                // Object type descriptor
                return parseObjectTypeDescriptor();
            case OPEN_PAREN_TOKEN:
                // nil type descriptor '()'
                return parseNilTypeDescriptor();
            case MAP_KEYWORD: // map type desc
            case FUTURE_KEYWORD: // future type desc
            case TYPEDESC_KEYWORD: // typedesc type desc
                return parseParameterizedTypeDescriptor();
            case ERROR_KEYWORD: // error type descriptor
                return parseErrorTypeDescriptor();
            case STREAM_KEYWORD: // stream type desc
                return parseStreamTypeDescriptor();
            case FUNCTION_KEYWORD:
                return parseFunctionTypeDesc();
            default:
                if (isSimpleType(tokenKind)) {
                    return parseSimpleTypeDescriptor();
                }

                STToken token = peek();
                Solution solution = recover(token, ParserRuleContext.TYPE_DESCRIPTOR, context);

                // If the parser recovered by inserting a token, then try to re-parse the same
                // rule with the inserted token. This is done to pick the correct branch
                // to continue the parsing.
                if (solution.action == Action.REMOVE) {
                    return solution.recoveredNode;
                }

                return parseTypeDescriptorInternal(solution.tokenKind, context);
        }
    }

    /**
     * Parse simple type descriptor.
     *
     * @return Parsed node
     */
    private STNode parseSimpleTypeDescriptor() {
        STToken node = peek();
        if (isSimpleType(node.kind)) {
            STToken token = consume();
            SyntaxKind typeKind = getTypeSyntaxKind(token.kind);
            return STNodeFactory.createBuiltinSimpleNameReferenceNode(typeKind, token);
        } else {
            Solution sol = recover(peek(), ParserRuleContext.SIMPLE_TYPE_DESCRIPTOR);
            return sol.recoveredNode;
        }
    }

    /**
     * <p>
     * Parse function body. A function body has the following structure.
     * </p>
     * <code>
     * function-body := function-body-block | external-function-body
     * external-function-body := = annots external ;
     * function-body-block := { [default-worker-init, named-worker-decl+] default-worker }
     * </code>
     *
     * @return Parsed node
     */
    private STNode parseFunctionBody() {
        STToken token = peek();
        return parseFunctionBody(token.kind);
    }

    /**
     * Parse function body, given the next token kind.
     *
     * @param tokenKind Next token kind
     * @return Parsed node
     */
    protected STNode parseFunctionBody(SyntaxKind tokenKind) {
        switch (tokenKind) {
            case EQUAL_TOKEN:
                return parseExternalFunctionBody();
            case OPEN_BRACE_TOKEN:
                return parseFunctionBodyBlock();
            default:
                STToken token = peek();
                Solution solution = recover(token, ParserRuleContext.FUNC_BODY);

                // If the parser recovered by inserting a token, then try to re-parse the same
                // rule with the inserted token. This is done to pick the correct branch
                // to continue the parsing.

                if (solution.action == Action.REMOVE) {
                    return solution.recoveredNode;
                }

                // If the recovered token is not something that can be re-parsed,
                // then don't try to re-parse the same rule.
                if (solution.tokenKind == SyntaxKind.NONE) {
                    return STNodeFactory.createMissingToken(solution.tokenKind);
                }

                return parseFunctionBody(solution.tokenKind);
        }
    }

    /**
     * <p>
     * Parse function body block. A function body block has the following structure.
     * </p>
     *
     * <code>
     * function-body-block := { [default-worker-init, named-worker-decl+] default-worker }<br/>
     * default-worker-init := sequence-stmt<br/>
     * default-worker := sequence-stmt<br/>
     * named-worker-decl := worker worker-name return-type-descriptor { sequence-stmt }<br/>
     * worker-name := identifier<br/>
     * </code>
     *
     * @return Parsed node
     */
    private STNode parseFunctionBodyBlock() {
        startContext(ParserRuleContext.FUNC_BODY_BLOCK);
        STNode openBrace = parseOpenBrace();
        STToken token = peek();

        ArrayList<STNode> firstStmtList = new ArrayList<>();
        ArrayList<STNode> workers = new ArrayList<>();
        ArrayList<STNode> secondStmtList = new ArrayList<>();

        ParserRuleContext currentCtx = ParserRuleContext.DEFAULT_WORKER_INIT;
        boolean hasNamedWorkers = false;
        while (!isEndOfStatements(token.kind)) {
            STNode stmt = parseStatement();
            if (stmt == null) {
                break;
            }

            switch (currentCtx) {
                case DEFAULT_WORKER_INIT:
                    if (stmt.kind != SyntaxKind.NAMED_WORKER_DECLARATION) {
                        firstStmtList.add(stmt);
                        break;
                    }
                    // We come here when we find the first named-worker-decl.
                    // Switch to parsing named-workers.
                    currentCtx = ParserRuleContext.NAMED_WORKERS;
                    hasNamedWorkers = true;
                    // fall through
                case NAMED_WORKERS:
                    if (stmt.kind == SyntaxKind.NAMED_WORKER_DECLARATION) {
                        workers.add(stmt);
                        break;
                    }
                    // Otherwise switch to parsing default-worker
                    currentCtx = ParserRuleContext.DEFAULT_WORKER;
                    // fall through
                case DEFAULT_WORKER:
                default:
                    if (stmt.kind == SyntaxKind.NAMED_WORKER_DECLARATION) {
                        this.errorHandler.reportInvalidNode(null, "named-workers are not allowed here");
                        break;
                    }
                    secondStmtList.add(stmt);
                    break;
            }
            token = peek();
        }

        STNode namedWorkersList;
        STNode statements;
        if (hasNamedWorkers) {
            STNode workerInitStatements = STNodeFactory.createNodeList(firstStmtList);
            STNode namedWorkers = STNodeFactory.createNodeList(workers);
            namedWorkersList = STNodeFactory.createNamedWorkerDeclarator(workerInitStatements, namedWorkers);
            statements = STNodeFactory.createNodeList(secondStmtList);
        } else {
            namedWorkersList = STNodeFactory.createEmptyNode();
            statements = STNodeFactory.createNodeList(firstStmtList);
        }

        STNode closeBrace = parseCloseBrace();
        endContext();
        return STNodeFactory.createFunctionBodyBlockNode(openBrace, namedWorkersList, statements, closeBrace);
    }

    private boolean isEndOfRecordTypeNode(SyntaxKind nextTokenKind) {
        switch (nextTokenKind) {
            case EOF_TOKEN:
            case CLOSE_BRACE_TOKEN:
            case CLOSE_BRACE_PIPE_TOKEN:
            case TYPE_KEYWORD:
            case PUBLIC_KEYWORD:
            case LISTENER_KEYWORD:
            case IMPORT_KEYWORD:
                return true;
            case SERVICE_KEYWORD:
                return isServiceDeclStart(ParserRuleContext.RECORD_FIELD, 1);
            default:
                return false;
        }
    }

    private boolean isEndOfObjectTypeNode(SyntaxKind tokenKind) {
        switch (tokenKind) {
            case EOF_TOKEN:
            case CLOSE_BRACE_TOKEN:
            case CLOSE_BRACE_PIPE_TOKEN:
            case IMPORT_KEYWORD:
                return true;
            case SERVICE_KEYWORD:
                return isServiceDeclStart(ParserRuleContext.OBJECT_MEMBER, 1);
            default:
                return false;
        }
    }

    /**
     * Parse type reference or variable reference.
     *
     * @return Parsed node
     */
    private STNode parseStatementStartIdentifier() {
        return parseQualifiedIdentifier(ParserRuleContext.STATEMENT_START_IDENTIFIER);
    }

    /**
     * Parse variable name.
     *
     * @return Parsed node
     */
    private STNode parseVariableName() {
        STToken token = peek();
        return parseVariableName(token.kind);
    }

    /**
     * Parse variable name.
     *
     * @return Parsed node
     */
    private STNode parseVariableName(SyntaxKind tokenKind) {
        if (tokenKind == SyntaxKind.IDENTIFIER_TOKEN) {
            return consume();
        } else {
            Solution sol = recover(peek(), ParserRuleContext.VARIABLE_NAME);
            return sol.recoveredNode;
        }
    }

    /**
     * Parse open brace.
     *
     * @return Parsed node
     */
    private STNode parseOpenBrace() {
        STToken token = peek();
        if (token.kind == SyntaxKind.OPEN_BRACE_TOKEN) {
            return consume();
        } else {
            Solution sol = recover(token, ParserRuleContext.OPEN_BRACE);
            return sol.recoveredNode;
        }
    }

    /**
     * Parse close brace.
     *
     * @return Parsed node
     */
    private STNode parseCloseBrace() {
        STToken token = peek();
        if (token.kind == SyntaxKind.CLOSE_BRACE_TOKEN) {
            return consume();
        } else {
            Solution sol = recover(token, ParserRuleContext.CLOSE_BRACE);
            return sol.recoveredNode;
        }
    }

    /**
     * <p>
     * Parse external function body. An external function body has the following structure.
     * </p>
     * <code>
     * external-function-body := = annots external ;
     * </code>
     *
     * @return Parsed node
     */
    private STNode parseExternalFunctionBody() {
        startContext(ParserRuleContext.EXTERNAL_FUNC_BODY);
        STNode assign = parseAssignOp();
        STNode annotation = parseAnnotations();
        STNode externalKeyword = parseExternalKeyword();
        STNode semicolon = parseSemicolon();

        endContext();
        return STNodeFactory.createExternalFunctionBodyNode(assign, annotation, externalKeyword, semicolon);
    }

    /**
     * Parse semicolon.
     *
     * @return Parsed node
     */
    private STNode parseSemicolon() {
        STToken token = peek();
        if (token.kind == SyntaxKind.SEMICOLON_TOKEN) {
            return consume();
        } else {
            Solution sol = recover(token, ParserRuleContext.SEMICOLON);
            return sol.recoveredNode;
        }
    }

    /**
     * Parse <code>external</code> keyword.
     *
     * @return Parsed node
     */
    private STNode parseExternalKeyword() {
        STToken token = peek();
        if (token.kind == SyntaxKind.EXTERNAL_KEYWORD) {
            return consume();
        } else {
            Solution sol = recover(token, ParserRuleContext.EXTERNAL_KEYWORD);
            return sol.recoveredNode;
        }
    }

    /*
     * Operators
     */

    /**
     * Parse assign operator.
     *
     * @return Parsed node
     */
    private STNode parseAssignOp() {
        STToken token = peek();
        if (token.kind == SyntaxKind.EQUAL_TOKEN) {
            return consume();
        } else {
            Solution sol = recover(token, ParserRuleContext.ASSIGN_OP);
            return sol.recoveredNode;
        }
    }

    /**
     * Parse binary operator.
     *
     * @return Parsed node
     */
    private STNode parseBinaryOperator() {
        STToken token = peek();
        if (isBinaryOperator(token.kind)) {
            return consume();
        } else {
            Solution sol = recover(token, ParserRuleContext.BINARY_OPERATOR);
            return sol.recoveredNode;
        }
    }

    /**
     * Check whether the given token kind is a binary operator.
     *
     * @param kind STToken kind
     * @return <code>true</code> if the token kind refers to a binary operator. <code>false</code> otherwise
     */
    private boolean isBinaryOperator(SyntaxKind kind) {
        switch (kind) {
            case PLUS_TOKEN:
            case MINUS_TOKEN:
            case SLASH_TOKEN:
            case ASTERISK_TOKEN:
            case GT_TOKEN:
            case LT_TOKEN:
            case DOUBLE_EQUAL_TOKEN:
            case TRIPPLE_EQUAL_TOKEN:
            case LT_EQUAL_TOKEN:
            case GT_EQUAL_TOKEN:
            case NOT_EQUAL_TOKEN:
            case NOT_DOUBLE_EQUAL_TOKEN:
            case BITWISE_AND_TOKEN:
            case BITWISE_XOR_TOKEN:
            case PIPE_TOKEN:
            case LOGICAL_AND_TOKEN:
            case LOGICAL_OR_TOKEN:
                return true;
            default:
                return false;
        }
    }

    /**
     * Get the precedence of a given operator.
     *
     * @param binaryOpKind Operator kind
     * @return Precedence of the given operator
     */
    private OperatorPrecedence getOpPrecedence(SyntaxKind binaryOpKind) {
        switch (binaryOpKind) {
            case ASTERISK_TOKEN: // multiplication
            case SLASH_TOKEN: // division
                return OperatorPrecedence.MULTIPLICATIVE;
            case PLUS_TOKEN:
            case MINUS_TOKEN:
                return OperatorPrecedence.ADDITIVE;
            case GT_TOKEN:
            case LT_TOKEN:
            case GT_EQUAL_TOKEN:
            case LT_EQUAL_TOKEN:
            case IS_KEYWORD:
                return OperatorPrecedence.BINARY_COMPARE;
            case DOT_TOKEN:
            case OPEN_BRACKET_TOKEN:
            case OPEN_PAREN_TOKEN:
                return OperatorPrecedence.MEMBER_ACCESS;
            case DOUBLE_EQUAL_TOKEN:
            case TRIPPLE_EQUAL_TOKEN:
            case NOT_EQUAL_TOKEN:
            case NOT_DOUBLE_EQUAL_TOKEN:
                return OperatorPrecedence.EQUALITY;
            case BITWISE_AND_TOKEN:
                return OperatorPrecedence.BITWISE_AND;
            case BITWISE_XOR_TOKEN:
                return OperatorPrecedence.BITWISE_XOR;
            case PIPE_TOKEN:
                return OperatorPrecedence.BITWISE_OR;
            case LOGICAL_AND_TOKEN:
                return OperatorPrecedence.LOGICAL_AND;
            case LOGICAL_OR_TOKEN:
                return OperatorPrecedence.LOGICAL_OR;
            case RIGHT_ARROW_TOKEN:
                return OperatorPrecedence.ACTION;
            default:
                throw new UnsupportedOperationException("Unsupported binary operator '" + binaryOpKind + "'");
        }
    }

    /**
     * <p>
     * Get the operator kind to insert during recovery, given the precedence level.
     * </p>
     *
     * @param opPrecedenceLevel Precedence of the given operator
     * @return Kind of the operator to insert
     */
    private SyntaxKind getBinaryOperatorKindToInsert(OperatorPrecedence opPrecedenceLevel) {
        switch (opPrecedenceLevel) {
            case UNARY:
            case ACTION:
                // If the current precedence level is unary/action, then we return
                // the binary operator with closest precedence level to it.
                // Therefore fall through
            case MULTIPLICATIVE:
                return SyntaxKind.ASTERISK_TOKEN;
            case ADDITIVE:
                return SyntaxKind.PLUS_TOKEN;
            case BINARY_COMPARE:
                return SyntaxKind.LT_TOKEN;
            case EQUALITY:
                return SyntaxKind.DOUBLE_EQUAL_TOKEN;
            case BITWISE_AND:
                return SyntaxKind.BITWISE_AND_TOKEN;
            case BITWISE_XOR:
                return SyntaxKind.BITWISE_XOR_TOKEN;
            case BITWISE_OR:
                return SyntaxKind.PIPE_TOKEN;
            case LOGICAL_AND:
                return SyntaxKind.LOGICAL_AND_TOKEN;
            case LOGICAL_OR:
                return SyntaxKind.LOGICAL_OR_TOKEN;
            default:
                throw new UnsupportedOperationException(
                        "Unsupported operator precedence level'" + opPrecedenceLevel + "'");
        }
    }

    /**
     * <p>
     * Parse a module type definition.
     * </p>
     * <code>module-type-defn := metadata [public] type identifier type-descriptor ;</code>
     *
     * @param metadata Metadata
     * @param qualifier Visibility qualifier
     * @return Parsed node
     */
    private STNode parseModuleTypeDefinition(STNode metadata, STNode qualifier) {
        startContext(ParserRuleContext.MODULE_TYPE_DEFINITION);
        STNode typeKeyword = parseTypeKeyword();
        STNode typeName = parseTypeName();
        STNode typeDescriptor = parseTypeDescriptor(ParserRuleContext.TYPE_DESC_IN_TYPE_DEF);
        STNode semicolon = parseSemicolon();
        endContext();
        return STNodeFactory.createTypeDefinitionNode(metadata, qualifier, typeKeyword, typeName, typeDescriptor,
                semicolon);
    }

    /**
     * Parse type keyword.
     *
     * @return Parsed node
     */
    private STNode parseTypeKeyword() {
        STToken token = peek();
        if (token.kind == SyntaxKind.TYPE_KEYWORD) {
            return consume();
        } else {
            Solution sol = recover(token, ParserRuleContext.TYPE_KEYWORD);
            return sol.recoveredNode;
        }
    }

    /**
     * Parse type name.
     *
     * @return Parsed node
     */
    private STNode parseTypeName() {
        STToken token = peek();
        if (token.kind == SyntaxKind.IDENTIFIER_TOKEN) {
            return consume();
        } else {
            Solution sol = recover(token, ParserRuleContext.TYPE_NAME);
            return sol.recoveredNode;
        }
    }

    /**
     * <p>
     * Parse record type descriptor. A record type descriptor body has the following structure.
     * </p>
     *
     * <code>record-type-descriptor := inclusive-record-type-descriptor | exclusive-record-type-descriptor
     * <br/><br/>inclusive-record-type-descriptor := record { field-descriptor* }
     * <br/><br/>exclusive-record-type-descriptor := record {| field-descriptor* [record-rest-descriptor] |}
     * </code>
     *
     * @return Parsed node
     */
    private STNode parseRecordTypeDescriptor() {
        startContext(ParserRuleContext.RECORD_TYPE_DESCRIPTOR);
        STNode recordKeyword = parseRecordKeyword();
        STNode bodyStartDelimiter = parseRecordBodyStartDelimiter();

        boolean isInclusive = bodyStartDelimiter.kind == SyntaxKind.OPEN_BRACE_TOKEN;
        STNode fields = parseFieldDescriptors(isInclusive);

        STNode bodyEndDelimiter = parseRecordBodyCloseDelimiter(bodyStartDelimiter.kind);
        endContext();

        return STNodeFactory.createRecordTypeDescriptorNode(recordKeyword, bodyStartDelimiter, fields,
                bodyEndDelimiter);
    }

    /**
     * Parse record body start delimiter.
     *
     * @return Parsed node
     */
    private STNode parseRecordBodyStartDelimiter() {
        STToken token = peek();
        return parseRecordBodyStartDelimiter(token.kind);
    }

    private STNode parseRecordBodyStartDelimiter(SyntaxKind kind) {
        switch (kind) {
            case OPEN_BRACE_PIPE_TOKEN:
                return parseClosedRecordBodyStart();
            case OPEN_BRACE_TOKEN:
                return parseOpenBrace();
            default:
                STToken token = peek();
                Solution solution = recover(token, ParserRuleContext.RECORD_BODY_START);

                // If the parser recovered by inserting a token, then try to re-parse the same
                // rule with the inserted token. This is done to pick the correct branch
                // to continue the parsing.
                if (solution.action == Action.REMOVE) {
                    return solution.recoveredNode;
                }

                return parseRecordBodyStartDelimiter(solution.tokenKind);
        }
    }

    /**
     * Parse closed-record body start delimiter.
     *
     * @return Parsed node
     */
    private STNode parseClosedRecordBodyStart() {
        STToken token = peek();
        if (token.kind == SyntaxKind.OPEN_BRACE_PIPE_TOKEN) {
            return consume();
        } else {
            Solution sol = recover(token, ParserRuleContext.CLOSED_RECORD_BODY_START);
            return sol.recoveredNode;
        }
    }

    /**
     * Parse record body close delimiter.
     *
     * @return Parsed node
     */
    private STNode parseRecordBodyCloseDelimiter(SyntaxKind startingDelimeter) {
        switch (startingDelimeter) {
            case OPEN_BRACE_PIPE_TOKEN:
                return parseClosedRecordBodyEnd();
            case OPEN_BRACE_TOKEN:
                return parseCloseBrace();
            default:
                // Ideally should never reach here.

                STToken token = peek();
                Solution solution = recover(token, ParserRuleContext.RECORD_BODY_END);

                // If the parser recovered by inserting a token, then try to re-parse the same
                // rule with the inserted token. This is done to pick the correct branch
                // to continue the parsing.
                if (solution.action == Action.REMOVE) {
                    return solution.recoveredNode;
                }

                return parseRecordBodyCloseDelimiter(solution.tokenKind);
        }
    }

    /**
     * Parse closed-record body end delimiter.
     *
     * @return Parsed node
     */
    private STNode parseClosedRecordBodyEnd() {
        STToken token = peek();
        if (token.kind == SyntaxKind.CLOSE_BRACE_PIPE_TOKEN) {
            return consume();
        } else {
            Solution sol = recover(token, ParserRuleContext.CLOSED_RECORD_BODY_END);
            return sol.recoveredNode;
        }
    }

    /**
     * Parse record keyword.
     *
     * @return Parsed node
     */
    private STNode parseRecordKeyword() {
        STToken token = peek();
        if (token.kind == SyntaxKind.RECORD_KEYWORD) {
            return consume();
        } else {
            Solution sol = recover(token, ParserRuleContext.RECORD_KEYWORD);
            return sol.recoveredNode;
        }
    }

    /**
     * <p>
     * Parse field descriptors.
     * </p>
     *
     * @return Parsed node
     */
    private STNode parseFieldDescriptors(boolean isInclusive) {
        ArrayList<STNode> recordFields = new ArrayList<>();
        STToken token = peek();
        boolean endOfFields = false;
        while (!isEndOfRecordTypeNode(token.kind)) {
            STNode field = parseFieldOrRestDescriptor(isInclusive);
            if (field == null) {
                endOfFields = true;
                break;
            }
            recordFields.add(field);
            token = peek();

            if (field.kind == SyntaxKind.RECORD_REST_TYPE) {
                break;
            }
        }

        // Following loop will only run if there are more fields after the rest type descriptor.
        // Try to parse them and mark as invalid.
        while (!endOfFields && !isEndOfRecordTypeNode(token.kind)) {
            parseFieldOrRestDescriptor(isInclusive);
            // TODO: Mark these nodes as error/invalid nodes.
            this.errorHandler.reportInvalidNode(token, "cannot have more fields after the rest type descriptor");
            token = peek();
        }

        return STNodeFactory.createNodeList(recordFields);
    }

    /**
     * <p>
     * Parse field descriptor or rest descriptor.
     * </p>
     *
     * <code>
     * <br/><br/>field-descriptor := individual-field-descriptor | record-type-reference
     * <br/><br/><br/>individual-field-descriptor := metadata type-descriptor field-name [? | default-value] ;
     * <br/><br/>field-name := identifier
     * <br/><br/>default-value := = expression
     * <br/><br/>record-type-reference := * type-reference ;
     * <br/><br/>record-rest-descriptor := type-descriptor ... ;
     * </code>
     *
     * @return Parsed node
     */
    private STNode parseFieldOrRestDescriptor(boolean isInclusive) {
        return parseFieldOrRestDescriptor(peek().kind, isInclusive);
    }

    private STNode parseFieldOrRestDescriptor(SyntaxKind nextTokenKind, boolean isInclusive) {
        switch (nextTokenKind) {
            case CLOSE_BRACE_TOKEN:
            case CLOSE_BRACE_PIPE_TOKEN:
                return null;
            case ASTERISK_TOKEN:
                // record-type-reference
                startContext(ParserRuleContext.RECORD_FIELD);
                STNode asterisk = consume();
                STNode type = parseTypeReference();
                STNode semicolonToken = parseSemicolon();
                endContext();
                return STNodeFactory.createTypeReferenceNode(asterisk, type, semicolonToken);
            case AT_TOKEN:
                startContext(ParserRuleContext.RECORD_FIELD);
                STNode metadata = parseMetaData(nextTokenKind);
                type = parseTypeDescriptor(ParserRuleContext.TYPE_DESC_IN_RECORD_FIELD);
                STNode fieldOrRestDesc = parseFieldDescriptor(isInclusive, type, metadata);
                endContext();
                return fieldOrRestDesc;
            default:
                if (isTypeStartingToken(nextTokenKind)) {
                    // individual-field-descriptor
                    startContext(ParserRuleContext.RECORD_FIELD);
                    metadata = createEmptyMetadata();
                    type = parseTypeDescriptor(ParserRuleContext.TYPE_DESC_IN_RECORD_FIELD);
                    fieldOrRestDesc = parseFieldDescriptor(isInclusive, type, metadata);
                    endContext();
                    return fieldOrRestDesc;
                }

                STToken token = peek();
                Solution solution = recover(token, ParserRuleContext.RECORD_FIELD_OR_RECORD_END, isInclusive);

                // If the parser recovered by inserting a token, then try to re-parse the same
                // rule with the inserted token. This is done to pick the correct branch
                // to continue the parsing.
                if (solution.action == Action.REMOVE) {
                    return solution.recoveredNode;
                }

                return parseFieldOrRestDescriptor(solution.tokenKind, isInclusive);
        }
    }

    private STNode parseFieldDescriptor(boolean isInclusive, STNode type, STNode metadata) {
        if (isInclusive) {
            STNode fieldName = parseVariableName();
            return parseFieldDescriptorRhs(metadata, type, fieldName);
        } else {
            return parseFieldOrRestDescriptorRhs(metadata, type);
        }
    }

    /**
     * Parse type reference.
     * <code>type-reference := identifier | qualified-identifier</code>
     *
     * @return Type reference node
     */
    private STNode parseTypeReference() {
        return parseQualifiedIdentifier(ParserRuleContext.TYPE_REFERENCE);
    }

    /**
     * Parse identifier or qualified identifier.
     *
     * @return Identifier node
     */
    private STNode parseQualifiedIdentifier(ParserRuleContext currentCtx) {
        STToken token = peek();
        if (token.kind == SyntaxKind.IDENTIFIER_TOKEN) {
            STNode typeRefOrPkgRef = consume();
            return parseQualifiedIdentifier(typeRefOrPkgRef);
        } else {
            Solution sol = recover(token, currentCtx);
            return sol.recoveredNode;
        }
    }

    /**
     * Parse identifier or qualified identifier, given the starting identifier.
     *
     * @param identifier Starting identifier
     * @return Parse node
     */
    private STNode parseQualifiedIdentifier(STNode identifier) {
        STToken nextToken = peek(1);
        if (nextToken.kind != SyntaxKind.COLON_TOKEN) {
            return STNodeFactory.createSimpleNameReferenceNode(identifier);
        }

        STToken nextNextToken = peek(2);
        if (nextNextToken.kind == SyntaxKind.IDENTIFIER_TOKEN) {
            STToken colon = consume();
            STToken varOrFuncName = consume();
            return STNodeFactory.createQualifiedNameReferenceNode(identifier, colon, varOrFuncName);
        } else {
            this.errorHandler.removeInvalidToken();
            return parseQualifiedIdentifier(identifier);
        }
    }

    /**
     * Parse RHS of a field or rest type descriptor.
     *
     * @param metadata Metadata
     * @param type Type descriptor
     * @return Parsed node
     */
    private STNode parseFieldOrRestDescriptorRhs(STNode metadata, STNode type) {
        STToken token = peek();
        return parseFieldOrRestDescriptorRhs(token.kind, metadata, type);
    }

    private STNode parseFieldOrRestDescriptorRhs(SyntaxKind kind, STNode metadata, STNode type) {
        switch (kind) {
            case ELLIPSIS_TOKEN:
                // TODO: report error for invalid metadata
                STNode ellipsis = parseEllipsis();
                STNode semicolonToken = parseSemicolon();
                return STNodeFactory.createRecordRestDescriptorNode(type, ellipsis, semicolonToken);
            case IDENTIFIER_TOKEN:
                STNode fieldName = parseVariableName();
                return parseFieldDescriptorRhs(metadata, type, fieldName);
            default:
                STToken token = peek();
                Solution solution = recover(token, ParserRuleContext.FIELD_OR_REST_DESCIPTOR_RHS, metadata, type);

                // If the parser recovered by inserting a token, then try to re-parse the same
                // rule with the inserted token. This is done to pick the correct branch
                // to continue the parsing.
                if (solution.action == Action.REMOVE) {
                    return solution.recoveredNode;
                }

                return parseFieldOrRestDescriptorRhs(solution.tokenKind, metadata, type);
        }
    }

    /**
     * <p>
     * Parse field descriptor rhs.
     * </p>
     *
     * @param metadata Metadata
     * @param type Type descriptor
     * @param fieldName Field name
     * @return Parsed node
     */
    private STNode parseFieldDescriptorRhs(STNode metadata, STNode type, STNode fieldName) {
        STToken token = peek();
        return parseFieldDescriptorRhs(token.kind, metadata, type, fieldName);
    }

    /**
     * <p>
     * Parse field descriptor rhs.
     * </p>
     *
     * <code>
     * field-descriptor := [? | default-value] ;
     * <br/>default-value := = expression
     * </code>
     *
     * @param kind Kind of the next token
     * @param metadata Metadata
     * @param type Type descriptor
     * @param fieldName Field name
     * @return Parsed node
     */
    private STNode parseFieldDescriptorRhs(SyntaxKind kind, STNode metadata, STNode type, STNode fieldName) {
        switch (kind) {
            case SEMICOLON_TOKEN:
                STNode questionMarkToken = STNodeFactory.createEmptyNode();
                STNode semicolonToken = parseSemicolon();
                return STNodeFactory.createRecordFieldNode(metadata, type, fieldName, questionMarkToken,
                        semicolonToken);
            case QUESTION_MARK_TOKEN:
                questionMarkToken = parseQuestionMark();
                semicolonToken = parseSemicolon();
                return STNodeFactory.createRecordFieldNode(metadata, type, fieldName, questionMarkToken,
                        semicolonToken);
            case EQUAL_TOKEN:
                // parseRecordDefaultValue();
                STNode equalsToken = parseAssignOp();
                STNode expression = parseExpression();
                semicolonToken = parseSemicolon();
                return STNodeFactory.createRecordFieldWithDefaultValueNode(metadata, type, fieldName, equalsToken,
                        expression, semicolonToken);
            default:
                STToken token = peek();
                Solution solution = recover(token, ParserRuleContext.FIELD_DESCRIPTOR_RHS, metadata, type, fieldName);

                // If the parser recovered by inserting a token, then try to re-parse the same
                // rule with the inserted token. This is done to pick the correct branch
                // to continue the parsing.
                if (solution.action == Action.REMOVE) {
                    return solution.recoveredNode;
                }

                return parseFieldDescriptorRhs(solution.tokenKind, metadata, type, fieldName);
        }
    }

    /**
     * Parse question mark.
     *
     * @return Parsed node
     */
    private STNode parseQuestionMark() {
        STToken token = peek();
        if (token.kind == SyntaxKind.QUESTION_MARK_TOKEN) {
            return consume(); // '?' token
        } else {
            Solution sol = recover(token, ParserRuleContext.QUESTION_MARK);
            return sol.recoveredNode;
        }
    }

    /*
     * Statements
     */

    /**
     * Parse statements, until an end of a block is reached.
     *
     * @return Parsed node
     */
    private STNode parseStatements() {
        STToken token = peek();

        ArrayList<STNode> stmts = new ArrayList<>();
        while (!isEndOfStatements(token.kind)) {
            STNode stmt = parseStatement();
            if (stmt == null) {
                break;
            }

            if (stmt.kind == SyntaxKind.NAMED_WORKER_DECLARATION) {
                this.errorHandler.reportInvalidNode(null, "named-workers are not allowed here");
                break;
            }

            stmts.add(stmt);
            token = peek();
        }

        return STNodeFactory.createNodeList(stmts);
    }

    private boolean isEndOfStatements(SyntaxKind tokenKind) {
        switch (tokenKind) {
            case EOF_TOKEN:
            case CLOSE_BRACE_TOKEN:
                return true;
            case SERVICE_KEYWORD:
                return isServiceDeclStart(ParserRuleContext.STATEMENT, 1);
            default:
                return false;
        }
    }

    /**
     * Parse a single statement.
     *
     * @return Parsed node
     */
    protected STNode parseStatement() {
        STToken token = peek();
        return parseStatement(token.kind);
    }

    private STNode parseStatement(SyntaxKind tokenKind) {
        STNode annots = null;
        switch (tokenKind) {
            case CLOSE_BRACE_TOKEN:
                // Returning null marks the end of statements
                return null;
            case SEMICOLON_TOKEN:
                this.errorHandler.removeInvalidToken();
                return parseStatement();
            case AT_TOKEN:
                annots = parseAnnotations(tokenKind);
                tokenKind = peek().kind;
                break;
            case FINAL_KEYWORD:

                // Statements starts other than var-decl
            case IF_KEYWORD:
            case WHILE_KEYWORD:
            case PANIC_KEYWORD:
            case CHECK_KEYWORD:
            case CHECKPANIC_KEYWORD:
            case CONTINUE_KEYWORD:
            case BREAK_KEYWORD:
            case RETURN_KEYWORD:
            case TYPE_KEYWORD:
            case LOCK_KEYWORD:
            case OPEN_BRACE_TOKEN:
            case FORK_KEYWORD:
            case FOREACH_KEYWORD:

                // Even-though worker is not a statement, we parse it as statements.
                // then validates it based on the context. This is done to provide
                // better error messages
            case WORKER_KEYWORD:
                break;
            default:
                // Var-decl-stmt start
                if (isTypeStartingToken(tokenKind)) {
                    break;
                }

                // Expression-stmt start
                if (isValidLHSExpression(tokenKind)) {
                    break;
                }

                STToken token = peek();
                Solution solution = recover(token, ParserRuleContext.STATEMENT);

                // If the parser recovered by inserting a token, then try to re-parse the same
                // rule with the inserted token. This is done to pick the correct branch
                // to continue the parsing.
                if (solution.action == Action.REMOVE) {
                    return solution.recoveredNode;
                }

                return parseStatement(solution.tokenKind);
        }

        return parseStatement(tokenKind, annots);
    }

    private STNode getAnnotations(STNode nullbaleAnnot) {
        if (nullbaleAnnot != null) {
            return nullbaleAnnot;
        }

        return STNodeFactory.createNodeList(new ArrayList<>());
    }

    private STNode parseStatement(STNode annots) {
        return parseStatement(peek().kind, annots);
    }

    /**
     * Parse a single statement, given the next token kind.
     *
     * @param tokenKind Next token kind
     * @return Parsed node
     */
    private STNode parseStatement(SyntaxKind tokenKind, STNode annots) {
        // TODO: validate annotations: not every statement supports annots
        switch (tokenKind) {
            case CLOSE_BRACE_TOKEN:
                this.errorHandler.reportInvalidNode(null, "invalid annotations");
                // Returning null marks the end of statements
                return null;
            case SEMICOLON_TOKEN:
                this.errorHandler.removeInvalidToken();
                return parseStatement(tokenKind, annots);
            case FINAL_KEYWORD:
                STNode finalKeyword = parseFinalKeyword();
                return parseVariableDecl(getAnnotations(annots), finalKeyword, false);
            case IF_KEYWORD:
                return parseIfElseBlock();
            case WHILE_KEYWORD:
                return parseWhileStatement();
            case PANIC_KEYWORD:
                return parsePanicStatement();
            case CONTINUE_KEYWORD:
                return parseContinueStatement();
            case BREAK_KEYWORD:
                return parseBreakStatement();
            case RETURN_KEYWORD:
                return parseReturnStatement();
            case TYPE_KEYWORD:
                return parseLocalTypeDefinitionStatement(getAnnotations(annots));
            case CHECK_KEYWORD:
            case CHECKPANIC_KEYWORD:
                // Need to pass the token kind, since we may be coming here after recovering.
                // If so, `peek().kind` will not be same as `tokenKind`.
                return parseStamentStartsWithExpr(tokenKind, getAnnotations(annots));
            case IDENTIFIER_TOKEN:
                // If the statement starts with an identifier, it could be a var-decl-stmt
                // with a user defined type, or some statement starts with an expression
                return parseStatementStartsWithIdentifier(getAnnotations(annots));
            case LOCK_KEYWORD:
                return parseLockStatement();
            case OPEN_BRACE_TOKEN:
                return parseBlockNode();
            case WORKER_KEYWORD:
                // Even-though worker is not a statement, we parse it as statements.
                // then validates it based on the context. This is done to provide
                // better error messages
                return parseNamedWorkerDeclaration(getAnnotations(annots));
            case FORK_KEYWORD:
                return parseForkStatement();
            case FOREACH_KEYWORD:
                return parseForEachStatement();
            default:
                if (isTypeStartingToken(tokenKind)) {
                    // If the statement starts with a type, then its a var declaration.
                    // This is an optimization since if we know the next token is a type, then
                    // we can parse the var-def faster.
                    finalKeyword = STNodeFactory.createEmptyNode();
                    return parseVariableDecl(getAnnotations(annots), finalKeyword, false);
                }
                STToken token = peek();
                Solution solution = recover(token, ParserRuleContext.STATEMENT_WITHOUT_ANNOTS, annots);

                // If the parser recovered by inserting a token, then try to re-parse the same
                // rule with the inserted token. This is done to pick the correct branch
                // to continue the parsing.
                if (solution.action == Action.REMOVE) {
                    return solution.recoveredNode;
                }

                return parseStatement(solution.tokenKind, annots);
        }
    }

    /**
     * <p>
     * Parse variable declaration. Variable declaration can be a local or module level.
     * </p>
     *
     * <code>
     * local-var-decl-stmt := local-init-var-decl-stmt | local-no-init-var-decl-stmt
     * <br/><br/>
     * local-init-var-decl-stmt := [annots] [final] typed-binding-pattern = action-or-expr ;
     * <br/><br/>
     * local-no-init-var-decl-stmt := [annots] [final] type-descriptor variable-name ;
     * </code>
     *
     * @param annots Annotations or metadata
     * @param finalKeyword Final keyword
     * @return Parsed node
     */
    private STNode parseVariableDecl(STNode annots, STNode finalKeyword, boolean isModuleVar) {
        startContext(ParserRuleContext.VAR_DECL_STMT);
        STNode type = parseTypeDescriptor(ParserRuleContext.TYPE_DESC_IN_TYPE_BINDING_PATTERN);
        STNode varName = parseVariableName();
        STNode varDecl = parseVarDeclRhs(annots, finalKeyword, type, varName, isModuleVar);
        endContext();
        return varDecl;
    }

    /**
     * Parse final keyword.
     *
     * @return Parsed node
     */
    private STNode parseFinalKeyword() {
        STToken token = peek();
        if (token.kind == SyntaxKind.FINAL_KEYWORD) {
            return consume();
        } else {
            Solution sol = recover(token, ParserRuleContext.FINAL_KEYWORD);
            return sol.recoveredNode;
        }
    }

    /**
     * <p>
     * Parse the right hand side of a variable declaration statement.
     * </p>
     * <code>
     * var-decl-rhs := ; | = action-or-expr ;
     * </code>
     *
     * @param metadata metadata
     * @param finalKeyword Final keyword
     * @param type Type descriptor
     * @param varName Variable name
     * @return Parsed node
     */
    private STNode parseVarDeclRhs(STNode metadata, STNode finalKeyword, STNode type, STNode varName,
                                   boolean isModuleVar) {
        STToken token = peek();
        return parseVarDeclRhs(token.kind, metadata, finalKeyword, type, varName, isModuleVar);
    }

    /**
     * Parse the right hand side of a variable declaration statement, given the
     * next token kind.
     *
     * @param tokenKind Next token kind
     * @param metadata Metadata
     * @param finalKeyword Final keyword
     * @param type Type descriptor
     * @param varName Variable name
     * @param isModuleVar flag indicating whether the var is module level
     * @return Parsed node
     */
    private STNode parseVarDeclRhs(SyntaxKind tokenKind, STNode metadata, STNode finalKeyword, STNode type,
                                   STNode varName, boolean isModuleVar) {
        STNode assign;
        STNode expr;
        STNode semicolon;
        switch (tokenKind) {
            case EQUAL_TOKEN:
                assign = parseAssignOp();
                if (isModuleVar) {
                    expr = parseExpression();
                } else {
                    expr = parseActionOrExpression();
                }
                semicolon = parseSemicolon();
                break;
            case SEMICOLON_TOKEN:
                if (isModuleVar) {
                    this.errorHandler.reportMissingTokenError("assignment required");
                }
                assign = STNodeFactory.createEmptyNode();
                expr = STNodeFactory.createEmptyNode();
                semicolon = parseSemicolon();
                break;
            default:
                STToken token = peek();
                Solution solution = recover(token, ParserRuleContext.VAR_DECL_STMT_RHS, metadata, finalKeyword, type,
                        varName, isModuleVar);

                // If the parser recovered by inserting a token, then try to re-parse the same
                // rule with the inserted token. This is done to pick the correct branch
                // to continue the parsing.
                if (solution.action == Action.REMOVE) {
                    return solution.recoveredNode;
                }

                return parseVarDeclRhs(solution.tokenKind, metadata, finalKeyword, type, varName, isModuleVar);
        }

        if (isModuleVar) {
            return STNodeFactory.createModuleVariableDeclarationNode(metadata, finalKeyword, type, varName, assign,
                    expr, semicolon);
        }

        return STNodeFactory.createVariableDeclarationNode(metadata, finalKeyword, type, varName, assign, expr,
                semicolon);
    }

    /**
     * <p>
     * Parse the RHS portion of the assignment.
     * </p>
     * <code>assignment-stmt-rhs := = action-or-expr ;</code>
     *
     * @param lvExpr LHS expression
     * @return Parsed node
     */
    private STNode parseAssignmentStmtRhs(STNode lvExpr) {
        validateLVExpr(lvExpr);
        STNode assign = parseAssignOp();
        STNode expr = parseActionOrExpression();
        STNode semicolon = parseSemicolon();
        return STNodeFactory.createAssignmentStatementNode(lvExpr, assign, expr, semicolon);
    }

    /*
     * Expressions
     */

    /**
     * Parse expression. This will start parsing expressions from the lowest level of precedence.
     *
     * @return Parsed node
     */
    protected STNode parseExpression() {
        return parseExpression(DEFAULT_OP_PRECEDENCE, true, false);
    }

    /**
     * Parse action or expression. This will start parsing actions or expressions from the lowest level of precedence.
     *
     * @return Parsed node
     */
    private STNode parseActionOrExpression() {
        return parseExpression(DEFAULT_OP_PRECEDENCE, true, true);
    }

    private STNode parseActionOrExpression(SyntaxKind tokenKind) {
        return parseExpression(tokenKind, DEFAULT_OP_PRECEDENCE, true, true);
    }

    private STNode parseActionOrExpression(boolean isRhsExpr) {
        return parseExpression(DEFAULT_OP_PRECEDENCE, isRhsExpr, true);
    }

    /**
     * Parse expression.
     *
     * @param isRhsExpr Flag indicating whether this is a rhs expression
     * @return Parsed node
     */
    private STNode parseExpression(boolean isRhsExpr) {
        return parseExpression(DEFAULT_OP_PRECEDENCE, isRhsExpr, false);
    }

    private void validateLVExpr(STNode expression) {
        if (isValidLVExpr(expression)) {
            return;
        }
        this.errorHandler.reportInvalidNode(null, "invalid expression for assignment lhs");
    }

    private boolean isValidLVExpr(STNode expression) {
        switch (expression.kind) {
            case SIMPLE_NAME_REFERENCE:
            case QUALIFIED_NAME_REFERENCE:
                return true;
            case FIELD_ACCESS:
                return isValidLVExpr(((STFieldAccessExpressionNode) expression).expression);
            case INDEXED_EXPRESSION:
                return isValidLVExpr(((STIndexedExpressionNode) expression).containerExpression);
            default:
                return (expression instanceof STMissingToken);
        }
    }

    /**
     * Parse an expression that has an equal or higher precedence than a given level.
     *
     * @param precedenceLevel Precedence level of expression to be parsed
     * @param isRhsExpr Flag indicating whether this is a rhs expression
     * @param allowActions Flag indicating whether the current context support actions
     * @return Parsed node
     */
    private STNode parseExpression(OperatorPrecedence precedenceLevel, boolean isRhsExpr, boolean allowActions) {
        STToken token = peek();
        return parseExpression(token.kind, precedenceLevel, isRhsExpr, allowActions);
    }

    private STNode parseExpression(SyntaxKind kind, OperatorPrecedence precedenceLevel, boolean isRhsExpr,
                                   boolean allowActions) {
        STNode expr = parseTerminalExpression(kind, isRhsExpr, allowActions);
        return parseExpressionRhs(precedenceLevel, expr, isRhsExpr, allowActions);
    }

    /**
     * Parse terminal expressions. A terminal expression has the highest precedence level
     * out of all expressions, and will be at the leaves of an expression tree.
     *
     * @param isRhsExpr Is a rhs expression
     * @param allowActions Allow actions
     * @return Parsed node
     */
    private STNode parseTerminalExpression(boolean isRhsExpr, boolean allowActions) {
        return parseTerminalExpression(peek().kind, isRhsExpr, allowActions);
    }

    private STNode parseTerminalExpression(SyntaxKind kind, boolean isRhsExpr, boolean allowActions) {
        // TODO: Whenever a new expression start is added, make sure to
        // add it to all the other places as well.
        switch (kind) {
            case DECIMAL_INTEGER_LITERAL:
            case HEX_INTEGER_LITERAL:
            case STRING_LITERAL:
            case NULL_KEYWORD:
            case TRUE_KEYWORD:
            case FALSE_KEYWORD:
            case DECIMAL_FLOATING_POINT_LITERAL:
            case HEX_FLOATING_POINT_LITERAL:
                return parseBasicLiteral();
            case IDENTIFIER_TOKEN:
                return parseQualifiedIdentifier(ParserRuleContext.VARIABLE_REF);
            case OPEN_PAREN_TOKEN:
                STToken nextNextToken = getNextNextToken(kind);
                // parse nil literal '()'
                if (nextNextToken.kind == SyntaxKind.CLOSE_PAREN_TOKEN) {
                    return parseNilLiteral();
                }
                return parseBracedExpression(isRhsExpr, allowActions);
            case CHECK_KEYWORD:
            case CHECKPANIC_KEYWORD:
                // In the checking action, nested actions are allowed. And that's the only
                // place where actions are allowed within an action or an expression.
                return parseCheckExpression(isRhsExpr, allowActions);
            case OPEN_BRACE_TOKEN:
                return parseMappingConstructorExpr();
            case TYPEOF_KEYWORD:
                return parseTypeofExpression(isRhsExpr);
            case PLUS_TOKEN:
            case MINUS_TOKEN:
            case NEGATION_TOKEN:
            case EXCLAMATION_MARK_TOKEN:
                return parseUnaryExpression(isRhsExpr);
            case TRAP_KEYWORD:
                return parseTrapExpression(isRhsExpr);
            case OPEN_BRACKET_TOKEN:
                return parseListConstructorExpr();
            case LT_TOKEN:
                return parseTypeCastExpr();
            case LET_KEYWORD:
                return parseLetExpression();
<<<<<<< HEAD
            case TABLE_KEYWORD:
            case STREAM_KEYWORD:
            case FROM_KEYWORD:
                return parseTableConstructorOrQuery();
            default:
                Solution solution = recover(peek(), ParserRuleContext.TERMINAL_EXPRESSION, isRhsExpr, allowActions);

                if (solution.recoveredNode.kind == SyntaxKind.IDENTIFIER_TOKEN) {
                    return parseQualifiedIdentifier(solution.recoveredNode);
                }
                if (solution.recoveredNode.kind == SyntaxKind.OPEN_PAREN_TOKEN &&
                        peek().kind == SyntaxKind.CLOSE_PAREN_TOKEN) {
                    return parseNilLiteral();
                }
                if (solution.recoveredNode.kind == SyntaxKind.OPEN_BRACKET_TOKEN) {
                    return parseListConstructorExpr();
                }
                if (solution.recoveredNode.kind == SyntaxKind.LT_TOKEN) {
                    return parseTypeCastExpr();
                }
                if (solution.recoveredNode.kind == SyntaxKind.TABLE_KEYWORD ||
                        solution.recoveredNode.kind == SyntaxKind.STREAM_KEYWORD ||
                        solution.recoveredNode.kind == SyntaxKind.FROM_KEYWORD) {
                    return parseTableConstructorOrQuery();
=======
            case BACKTICK_TOKEN:
                return parseTemplateExpression();
            case XML_KEYWORD:
                nextNextToken = getNextNextToken(kind);
                if (nextNextToken.kind == SyntaxKind.BACKTICK_TOKEN) {
                    return parseXMLTemplateExpression();
>>>>>>> 4de4c5bd
                }
                break;
            case STRING_KEYWORD:
                nextNextToken = getNextNextToken(kind);
                if (nextNextToken.kind == SyntaxKind.BACKTICK_TOKEN) {
                    return parseStringTemplateExpression();
                }
                break;
            case FUNCTION_KEYWORD:
                return parseFunctionExpression(null);
            case AT_TOKEN:
                // Annon-func can have annotations. Check for other expressions
                // that van start with annots.
                break;
            default:
                break;
        }

        Solution solution = recover(peek(), ParserRuleContext.TERMINAL_EXPRESSION, isRhsExpr, allowActions);
        if (solution.action == Action.REMOVE) {
            return solution.recoveredNode;
        }

        if (solution.action == Action.KEEP) {
            if (kind == SyntaxKind.XML_KEYWORD) {
                return parseXMLTemplateExpression();
            }

            return parseStringTemplateExpression();
        }

        switch (solution.tokenKind) {
            case IDENTIFIER_TOKEN:
                this.errorHandler.reportMissingTokenError("missing " + solution.recoveredNode);
                return parseQualifiedIdentifier(solution.recoveredNode);
            case DECIMAL_INTEGER_LITERAL:
            case HEX_INTEGER_LITERAL:
            case STRING_LITERAL:
            case NULL_KEYWORD:
            case TRUE_KEYWORD:
            case FALSE_KEYWORD:
            case DECIMAL_FLOATING_POINT_LITERAL:
            case HEX_FLOATING_POINT_LITERAL:
                this.errorHandler.reportMissingTokenError("missing " + solution.recoveredNode);
                return solution.recoveredNode;
            default:
                return parseTerminalExpression(solution.tokenKind, isRhsExpr, allowActions);
        }
    }

    private STNode parseActionOrExpressionInLhs(SyntaxKind nextTokenKind, STNode lhsExpr) {
        return parseExpressionRhs(nextTokenKind, DEFAULT_OP_PRECEDENCE, lhsExpr, false, true);
    }

    /**
     * <p>
     * Parse the right-hand-side of an expression.
     * </p>
     * <code>expr-rhs := (binary-op expression
     *                              | dot identifier
     *                              | open-bracket expression close-bracket
     *                          )*</code>
     *
     * @param precedenceLevel Precedence level of the expression that is being parsed currently
     * @param lhsExpr LHS expression of the expression
     * @param isLVExpr Flag indicating whether this is on a lhsExpr of a statement
     * @param allowActions Flag indicating whether the current context support actions
     * @return Parsed node
     */
    private STNode parseExpressionRhs(OperatorPrecedence precedenceLevel, STNode lhsExpr, boolean isLVExpr,
                                      boolean allowActions) {
        STToken token = peek();
        return parseExpressionRhs(token.kind, precedenceLevel, lhsExpr, isLVExpr, allowActions);
    }

    /**
     * Parse the right hand side of an expression given the next token kind.
     *
     * @param tokenKind Next token kind
     * @param currentPrecedenceLevel Precedence level of the expression that is being parsed currently
     * @param lhsExpr LHS expression
     * @param isRhsExpr Flag indicating whether this is a rhs expr or not
     * @param allowActions Flag indicating whether to allow actions or not
     * @return Parsed node
     */
    private STNode parseExpressionRhs(SyntaxKind tokenKind, OperatorPrecedence currentPrecedenceLevel, STNode lhsExpr,
                                      boolean isRhsExpr, boolean allowActions) {
        if (isEndOfExpression(tokenKind, isRhsExpr)) {
            return lhsExpr;
        }

        if (!isValidExprRhsStart(tokenKind)) {
            STToken token = peek();
            Solution solution = recover(token, ParserRuleContext.EXPRESSION_RHS, currentPrecedenceLevel, lhsExpr,
                    isRhsExpr, allowActions);

            // If the current rule was recovered by removing a token,
            // then this entire rule is already parsed while recovering.
            // so we done need to parse the remaining of this rule again.
            // Proceed only if the recovery action was an insertion.
            if (solution.action == Action.REMOVE) {
                return solution.recoveredNode;
            }

            // If the parser recovered by inserting a token, then try to re-parse the same
            // rule with the inserted token. This is done to pick the correct branch to
            // continue the parsing.
            if (solution.ctx == ParserRuleContext.BINARY_OPERATOR) {
                // We come here if the operator is missing. Treat this as injecting an operator
                // that matches to the current operator precedence level, and continue.
                SyntaxKind binaryOpKind = getBinaryOperatorKindToInsert(currentPrecedenceLevel);
                return parseExpressionRhs(binaryOpKind, currentPrecedenceLevel, lhsExpr, isRhsExpr, allowActions);
            } else {
                return parseExpressionRhs(solution.tokenKind, currentPrecedenceLevel, lhsExpr, isRhsExpr, allowActions);
            }
        }

        // If the precedence level of the operator that was being parsed is higher than
        // the newly found (next) operator, then return and finish the previous expr,
        // because it has a higher precedence.
        OperatorPrecedence nextOperatorPrecedence = getOpPrecedence(tokenKind);
        if (currentPrecedenceLevel.isHigherThan(nextOperatorPrecedence)) {
            return lhsExpr;
        }

        STNode newLhsExpr;
        switch (tokenKind) {
            case OPEN_PAREN_TOKEN:
                newLhsExpr = parseFuncCall(lhsExpr);
                break;
            case OPEN_BRACKET_TOKEN:
                newLhsExpr = parseMemberAccessExpr(lhsExpr);
                break;
            case DOT_TOKEN:
                newLhsExpr = parseFieldAccessOrMethodCall(lhsExpr);
                break;
            case IS_KEYWORD:
                newLhsExpr = parseTypeTestExpression(lhsExpr);
                break;
            case RIGHT_ARROW_TOKEN:
                newLhsExpr = parseAction(tokenKind, lhsExpr);
                if (!allowActions) {
                    this.errorHandler.reportInvalidNode(null, "actions are not allowed here");
                }
                break;
            default:
                STNode operator = parseBinaryOperator();

                // Parse the expression that follows the binary operator, until a operator
                // with different precedence is encountered. If an operator with a lower
                // precedence is reached, then come back here and finish the current
                // binary expr. If a an operator with higher precedence level is reached,
                // then complete that binary-expr, come back here and finish the current expr.

                // Actions within binary-expressions are not allowed.
                STNode rhsExpr = parseExpression(nextOperatorPrecedence, isRhsExpr, false);
                newLhsExpr = STNodeFactory.createBinaryExpressionNode(SyntaxKind.BINARY_EXPRESSION, lhsExpr, operator,
                        rhsExpr);
                break;
        }

        // Then continue the operators with the same precedence level.
        return parseExpressionRhs(currentPrecedenceLevel, newLhsExpr, isRhsExpr, allowActions);
    }

    private boolean isValidExprRhsStart(SyntaxKind tokenKind) {
        switch (tokenKind) {
            case OPEN_PAREN_TOKEN:
            case DOT_TOKEN:
            case OPEN_BRACKET_TOKEN:
            case IS_KEYWORD:
            case RIGHT_ARROW_TOKEN:
                return true;
            default:
                return isBinaryOperator(tokenKind);
        }
    }

    /**
     * Parse member access expression.
     *
     * @param lhsExpr Container expression
     * @return Member access expression
     */
    private STNode parseMemberAccessExpr(STNode lhsExpr) {
        STNode openBracket = parseOpenBracket();

        STNode keyExpr;
        switch (peek().kind) {
            case CLOSE_BRACKET_TOKEN:
                // array-type-desc can have an empty array-len-expr
                keyExpr = STNodeFactory.createEmptyNode();
                break;
            case ASTERISK_TOKEN:
                keyExpr = consume();
                break;
            default:
                keyExpr = parseExpression();
                break;
        }

        STNode closeBracket = parseCloseBracket();
        return STNodeFactory.createIndexedExpressionNode(lhsExpr, openBracket, keyExpr, closeBracket);
    }

    /**
     * Parse close bracket.
     *
     * @return Parsed node
     */
    private STNode parseCloseBracket() {
        STToken token = peek();
        if (token.kind == SyntaxKind.CLOSE_BRACKET_TOKEN) {
            return consume();
        } else {
            Solution sol = recover(token, ParserRuleContext.CLOSE_BRACKET);
            return sol.recoveredNode;
        }
    }

    /**
     * Parse field access expression and method call expression.
     *
     * @param lhsExpr Preceding expression of the field access or method call
     * @return One of <code>field-access-expression</code> or <code>method-call-expression</code>.
     */
    private STNode parseFieldAccessOrMethodCall(STNode lhsExpr) {
        STNode dotToken = parseDotToken();
        STNode fieldOrMethodName = parseIdentifier(ParserRuleContext.FIELD_OR_FUNC_NAME);

        STToken nextToken = peek();
        if (nextToken.kind == SyntaxKind.OPEN_PAREN_TOKEN) {
            // function invocation
            STNode openParen = parseOpenParenthesis();
            STNode args = parseArgsList();
            STNode closeParen = parseCloseParenthesis();
            return STNodeFactory.createMethodCallExpressionNode(lhsExpr, dotToken, fieldOrMethodName, openParen, args,
                    closeParen);
        }

        // Everything else is field-access
        return STNodeFactory.createFieldAccessExpressionNode(lhsExpr, dotToken, fieldOrMethodName);
    }

    /**
     * <p>
     * Parse braced expression.
     * </p>
     * <code>braced-expr := ( expression )</code>
     *
     * @param isRhsExpr Flag indicating whether this is on a rhsExpr of a statement
     * @param allowActions Allow actions
     * @return Parsed node
     */
    private STNode parseBracedExpression(boolean isRhsExpr, boolean allowActions) {
        STNode openParen = parseOpenParenthesis();
        STNode expr;
        if (allowActions) {
            expr = parseActionOrExpression(isRhsExpr);
        } else {
            expr = parseExpression(isRhsExpr);
        }

        STNode closeParen = parseCloseParenthesis();
        if (isAction(expr)) {
            return STNodeFactory.createBracedExpressionNode(SyntaxKind.BRACED_ACTION, openParen, expr, closeParen);
        } else {
            return STNodeFactory.createBracedExpressionNode(SyntaxKind.BRACED_EXPRESSION, openParen, expr, closeParen);
        }
    }

    /**
     * Check whether a given node is an action node.
     *
     * @param node Node to check
     * @return <code>true</code> if the node is an action node. <code>false</code> otherwise
     */
    private boolean isAction(STNode node) {
        switch (node.kind) {
            case REMOTE_METHOD_CALL_ACTION:
            case BRACED_ACTION:
            case CHECK_ACTION:
                return true;
            default:
                return false;
        }
    }

    /**
     * Check whether the given token is an end of a expression.
     *
     * @param tokenKind Token to check
     * @param isRhsExpr Flag indicating whether this is on a rhsExpr of a statement
     * @return <code>true</code> if the token represents an end of a block. <code>false</code> otherwise
     */
    private boolean isEndOfExpression(SyntaxKind tokenKind, boolean isRhsExpr) {
        if (!isRhsExpr) {
            if (isCompoundBinaryOperator(tokenKind)) {
                return true;
            }
            return !isValidExprRhsStart(tokenKind);
        }

        switch (tokenKind) {
            case CLOSE_BRACE_TOKEN:
            case OPEN_BRACE_TOKEN:
            case CLOSE_PAREN_TOKEN:
            case CLOSE_BRACKET_TOKEN:
            case SEMICOLON_TOKEN:
            case COMMA_TOKEN:
            case PUBLIC_KEYWORD:
            case EOF_TOKEN:
            case CONST_KEYWORD:
            case LISTENER_KEYWORD:
            case EQUAL_TOKEN:
            case AT_TOKEN:
            case DOCUMENTATION_LINE:
            case AS_KEYWORD:
            case IN_KEYWORD:
<<<<<<< HEAD
            case FROM_KEYWORD:
            case WHERE_KEYWORD:
            case LET_KEYWORD:
            case SELECT_KEYWORD:
=======
            case BACKTICK_TOKEN:
>>>>>>> 4de4c5bd
                return true;
            default:
                return isSimpleType(tokenKind);
        }
    }

    /**
     * Parse basic literals. It is assumed that we come here after validation.
     *
     * @return Parsed node
     */
    private STNode parseBasicLiteral() {
        STToken literalToken = consume();
        return STNodeFactory.createBasicLiteralNode(literalToken.kind, literalToken);
    }

    /**
     * Parse function call expression.
     * <code>function-call-expr := function-reference ( arg-list )
     * function-reference := variable-reference</code>
     *
     * @param identifier Function name
     * @return Function call expression
     */
    private STNode parseFuncCall(STNode identifier) {
        STNode openParen = parseOpenParenthesis();
        STNode args = parseArgsList();
        STNode closeParen = parseCloseParenthesis();
        return STNodeFactory.createFunctionCallExpressionNode(identifier, openParen, args, closeParen);
    }

    /**
     * Parse function call argument list.
     *
     * @return Parsed args list
     */
    private STNode parseArgsList() {
        startContext(ParserRuleContext.ARG_LIST);
        ArrayList<STNode> argsList = new ArrayList<>();

        STToken token = peek();
        if (isEndOfParametersList(token.kind)) {
            STNode args = STNodeFactory.createNodeList(argsList);
            endContext();
            return args;
        }

        SyntaxKind lastProcessedArgKind = parseFirstArg(argsList);
        parseFollowUpArg(argsList, lastProcessedArgKind);

        STNode args = STNodeFactory.createNodeList(argsList);
        endContext();
        return args;
    }

    /**
     * Parse the first argument of a function call.
     *
     * @param argsList Arguments list to which the parsed argument must be added
     * @return Kind of the argument first argument.
     */
    private SyntaxKind parseFirstArg(ArrayList<STNode> argsList) {
        // Comma precedes the first argument is an empty node, since it doesn't exist.
        STNode leadingComma = STNodeFactory.createEmptyNode();
        STNode arg = parseArg(leadingComma);
        if (SyntaxKind.POSITIONAL_ARG.ordinal() <= arg.kind.ordinal()) {
            argsList.add(arg);
            return arg.kind;
        } else {
            reportInvalidOrderOfArgs(peek(), SyntaxKind.POSITIONAL_ARG, arg.kind);
            return SyntaxKind.POSITIONAL_ARG;
        }
    }

    /**
     * Parse follow up arguments.
     *
     * @param argsList Arguments list to which the parsed argument must be added
     * @param lastProcessedArgKind Kind of the argument processed prior to this
     */
    private void parseFollowUpArg(ArrayList<STNode> argsList, SyntaxKind lastProcessedArgKind) {
        STToken nextToken = peek();
        while (!isEndOfParametersList(nextToken.kind)) {
            STNode leadingComma = parseComma();

            // If there's an extra comma at the end of arguments list, remove it.
            // Then stop the argument parsing.
            nextToken = peek();
            if (isEndOfParametersList(nextToken.kind)) {
                this.errorHandler.reportInvalidNode((STToken) leadingComma, "invalid token " + leadingComma);
                break;
            }

            STNode arg = parseArg(nextToken.kind, leadingComma);
            if (lastProcessedArgKind.ordinal() <= arg.kind.ordinal()) {
                if (lastProcessedArgKind == SyntaxKind.REST_ARG && arg.kind == SyntaxKind.REST_ARG) {
                    this.errorHandler.reportInvalidNode(nextToken, "cannot more than one rest arg");
                } else {
                    argsList.add(arg);
                    lastProcessedArgKind = arg.kind;
                }
            } else {
                reportInvalidOrderOfArgs(nextToken, lastProcessedArgKind, arg.kind);
            }

            nextToken = peek();
        }
    }

    /**
     * Report invalid order of args.
     *
     * @param token Staring token of the arg.
     * @param lastArgKind Kind of the previously processed arg
     * @param argKind Current arg
     */
    private void reportInvalidOrderOfArgs(STToken token, SyntaxKind lastArgKind, SyntaxKind argKind) {
        this.errorHandler.reportInvalidNode(token, "cannot have a " + argKind + " after the " + lastArgKind);
    }

    /**
     * Parse function call argument.
     *
     * @param leadingComma Comma that occurs before the param
     * @return Parsed argument node
     */
    private STNode parseArg(STNode leadingComma) {
        STToken token = peek();
        return parseArg(token.kind, leadingComma);
    }

    private STNode parseArg(SyntaxKind kind, STNode leadingComma) {
        STNode arg;
        switch (kind) {
            case ELLIPSIS_TOKEN:
                STToken ellipsis = consume();
                STNode expr = parseExpression();
                arg = STNodeFactory.createRestArgumentNode(leadingComma, ellipsis, expr);
                break;

            // Identifier can means two things: either its a named-arg, or just an expression.
            case IDENTIFIER_TOKEN:
                // TODO: Handle package-qualified var-refs (i.e: qualified-identifier).
                arg = parseNamedOrPositionalArg(leadingComma);
                break;

            // Any other expression goes here
            case DECIMAL_INTEGER_LITERAL:
            case HEX_INTEGER_LITERAL:
            case STRING_LITERAL:
            case OPEN_PAREN_TOKEN:
            case TRUE_KEYWORD:
            case FALSE_KEYWORD:
            case NULL_KEYWORD:
            default:
                expr = parseExpression();
                arg = STNodeFactory.createPositionalArgumentNode(leadingComma, expr);
                break;
        }

        return arg;
    }

    /**
     * Parse positional or named arg. This method assumed peek()/peek(1)
     * is always an identifier.
     *
     * @param leadingComma Comma that occurs before the param
     * @return Parsed argument node
     */
    private STNode parseNamedOrPositionalArg(STNode leadingComma) {
        STToken secondToken = peek(2);
        switch (secondToken.kind) {
            case EQUAL_TOKEN:
                STNode argNameOrVarRef = STNodeFactory.createSimpleNameReferenceNode(consume());
                STNode equal = parseAssignOp();
                STNode expr = parseExpression();
                return STNodeFactory.createNamedArgumentNode(leadingComma, argNameOrVarRef, equal, expr);
            case COMMA_TOKEN:
            case CLOSE_PAREN_TOKEN:
                argNameOrVarRef = STNodeFactory.createSimpleNameReferenceNode(consume());
                return STNodeFactory.createPositionalArgumentNode(leadingComma, argNameOrVarRef);

            // Treat everything else as a single expression. If something is missing,
            // expression-parsing will recover it.
            case DECIMAL_INTEGER_LITERAL:
            case HEX_INTEGER_LITERAL:
            case STRING_LITERAL:
            case IDENTIFIER_TOKEN:
            case OPEN_PAREN_TOKEN:
            case TRUE_KEYWORD:
            case FALSE_KEYWORD:
            case NULL_KEYWORD:
            case DECIMAL_FLOATING_POINT_LITERAL:
            case HEX_FLOATING_POINT_LITERAL:
            default:
                expr = parseExpression();
                return STNodeFactory.createPositionalArgumentNode(leadingComma, expr);
        }
    }

    /**
     * Parse object type descriptor.
     *
     * @return Parsed node
     */
    private STNode parseObjectTypeDescriptor() {
        startContext(ParserRuleContext.OBJECT_TYPE_DESCRIPTOR);
        STNode objectTypeQualifiers = parseObjectTypeQualifiers();
        STNode objectKeyword = parseObjectKeyword();
        STNode openBrace = parseOpenBrace();
        STNode objectMembers = parseObjectMembers();
        STNode closeBrace = parseCloseBrace();
        endContext();

        return STNodeFactory.createObjectTypeDescriptorNode(objectTypeQualifiers, objectKeyword, openBrace,
                objectMembers, closeBrace);
    }

    /**
     * Parse object type qualifiers.
     *
     * @return Parsed node
     */
    private STNode parseObjectTypeQualifiers() {
        STToken nextToken = peek();
        return parseObjectTypeQualifiers(nextToken.kind);
    }

    private STNode parseObjectTypeQualifiers(SyntaxKind kind) {
        List<STNode> qualifiers = new ArrayList<>();
        STNode firstQualifier;
        switch (kind) {
            case CLIENT_KEYWORD:
                STNode clientKeyword = parseClientKeyword();
                firstQualifier = clientKeyword;
                break;
            case ABSTRACT_KEYWORD:
                STNode abstractKeyword = parseAbstractKeyword();
                firstQualifier = abstractKeyword;
                break;
            case OBJECT_KEYWORD:
                return STNodeFactory.createNodeList(qualifiers);
            default:
                Solution solution = recover(peek(), ParserRuleContext.OBJECT_TYPE_FIRST_QUALIFIER);

                // If the parser recovered by inserting a token, then try to re-parse the same
                // rule with the inserted token. This is done to pick the correct branch
                // to continue the parsing.
                if (solution.action == Action.REMOVE) {
                    return solution.recoveredNode;
                }

                return parseObjectTypeQualifiers(solution.tokenKind);
        }

        // Parse the second qualifier if available.
        STNode secondQualifier = parseObjectTypeSecondQualifier(firstQualifier);

        qualifiers.add(firstQualifier);
        if (secondQualifier != null) {
            qualifiers.add(secondQualifier);
        }
        return STNodeFactory.createNodeList(qualifiers);
    }

    private STNode parseObjectTypeSecondQualifier(STNode firstQualifier) {
        STToken nextToken = peek();
        return parseObjectTypeSecondQualifier(nextToken.kind, firstQualifier);
    }

    private STNode parseObjectTypeSecondQualifier(SyntaxKind kind, STNode firstQualifier) {
        if (firstQualifier.kind != kind) {
            switch (kind) {
                case CLIENT_KEYWORD:
                    return parseClientKeyword();
                case ABSTRACT_KEYWORD:
                    return parseAbstractKeyword();
                case OBJECT_KEYWORD:
                    return null;
                default:
                    break;
            }
        }

        Solution solution = recover(peek(), ParserRuleContext.OBJECT_TYPE_SECOND_QUALIFIER, firstQualifier);

        // If the parser recovered by inserting a token, then try to re-parse the same
        // rule with the inserted token. This is done to pick the correct branch
        // to continue the parsing.
        if (solution.action == Action.REMOVE) {
            return solution.recoveredNode;
        }

        return parseObjectTypeSecondQualifier(solution.tokenKind, firstQualifier);
    }

    /**
     * Parse client keyword.
     *
     * @return Parsed node
     */
    private STNode parseClientKeyword() {
        STToken token = peek();
        if (token.kind == SyntaxKind.CLIENT_KEYWORD) {
            return consume();
        } else {
            Solution sol = recover(token, ParserRuleContext.CLIENT_KEYWORD);
            return sol.recoveredNode;
        }
    }

    /**
     * Parse abstract keyword.
     *
     * @return Parsed node
     */
    private STNode parseAbstractKeyword() {
        STToken token = peek();
        if (token.kind == SyntaxKind.ABSTRACT_KEYWORD) {
            return consume();
        } else {
            Solution sol = recover(token, ParserRuleContext.ABSTRACT_KEYWORD);
            return sol.recoveredNode;
        }
    }

    /**
     * Parse object keyword.
     *
     * @return Parsed node
     */
    private STNode parseObjectKeyword() {
        STToken token = peek();
        if (token.kind == SyntaxKind.OBJECT_KEYWORD) {
            return consume();
        } else {
            Solution sol = recover(token, ParserRuleContext.OBJECT_KEYWORD);
            return sol.recoveredNode;
        }
    }

    /**
     * Parse object members.
     *
     * @return Parsed node
     */
    private STNode parseObjectMembers() {
        ArrayList<STNode> objectMembers = new ArrayList<>();
        STToken nextToken = peek();
        while (!isEndOfObjectTypeNode(nextToken.kind)) {
            startContext(ParserRuleContext.OBJECT_MEMBER);
            STNode member = parseObjectMember(nextToken.kind);
            endContext();

            // Null member indicates the end of object members
            if (member == null) {
                break;
            }
            objectMembers.add(member);
            nextToken = peek();
        }

        return STNodeFactory.createNodeList(objectMembers);
    }

    private STNode parseObjectMember() {
        STToken nextToken = peek();
        return parseObjectMember(nextToken.kind);
    }

    private STNode parseObjectMember(SyntaxKind nextTokenKind) {
        STNode metadata;
        switch (nextTokenKind) {
            case EOF_TOKEN:
            case CLOSE_BRACE_TOKEN:
                // Null return indicates the end of object members
                return null;
            case ASTERISK_TOKEN:
            case PUBLIC_KEYWORD:
            case PRIVATE_KEYWORD:
            case REMOTE_KEYWORD:
            case FUNCTION_KEYWORD:
                metadata = createEmptyMetadata();
                break;
            case DOCUMENTATION_LINE:
            case AT_TOKEN:
                metadata = parseMetaData(nextTokenKind);
                nextTokenKind = peek().kind;
                break;
            default:
                if (isTypeStartingToken(nextTokenKind)) {
                    metadata = createEmptyMetadata();
                    break;
                }

                Solution solution = recover(peek(), ParserRuleContext.OBJECT_MEMBER);

                // If the parser recovered by inserting a token, then try to re-parse the same
                // rule with the inserted token. This is done to pick the correct branch
                // to continue the parsing.
                if (solution.action == Action.REMOVE) {
                    return solution.recoveredNode;
                }

                return parseObjectMember(solution.tokenKind);
        }

        return parseObjectMember(nextTokenKind, metadata);
    }

    private STNode parseObjectMember(SyntaxKind nextTokenKind, STNode metadata) {
        STNode member;
        switch (nextTokenKind) {
            case EOF_TOKEN:
            case CLOSE_BRACE_TOKEN:
                // TODO report metadata
                return null;
            case ASTERISK_TOKEN:
                STNode asterisk = consume();
                STNode type = parseTypeReference();
                STNode semicolonToken = parseSemicolon();
                member = STNodeFactory.createTypeReferenceNode(asterisk, type, semicolonToken);
                break;
            case PUBLIC_KEYWORD:
            case PRIVATE_KEYWORD:
                STNode visibilityQualifier = parseObjectMemberVisibility();
                member = parseObjectMethodOrField(metadata, visibilityQualifier);
                break;
            case REMOTE_KEYWORD:
                member = parseObjectMethodOrField(metadata, STNodeFactory.createEmptyNode());
                break;
            case FUNCTION_KEYWORD:
                member = parseObjectMethod(metadata, STNodeFactory.createEmptyNode());
                break;
            default:
                if (isTypeStartingToken(nextTokenKind)) {
                    member = parseObjectField(metadata, STNodeFactory.createEmptyNode());
                    break;
                }

                Solution solution = recover(peek(), ParserRuleContext.OBJECT_MEMBER_WITHOUT_METADATA);

                // If the parser recovered by inserting a token, then try to re-parse the same
                // rule with the inserted token. This is done to pick the correct branch
                // to continue the parsing.
                if (solution.action == Action.REMOVE) {
                    return solution.recoveredNode;
                }

                return parseObjectMember(solution.tokenKind);
        }

        return member;
    }

    private STNode parseObjectMethodOrField(STNode metadata, STNode methodQualifiers) {
        STToken nextToken = peek(1);
        STToken nextNextToken = peek(2);
        return parseObjectMethodOrField(nextToken.kind, nextNextToken.kind, metadata, methodQualifiers);
    }

    /**
     * Parse an object member, given the visibility modifier. Object member can have
     * only one visibility qualifier. This mean the methodQualifiers list can have
     * one qualifier at-most.
     *
     * @param visibilityQualifiers Visibility qualifiers. A modifier can be
     *            a syntax node with either 'PUBLIC' or 'PRIVATE'.
     * @param nextTokenKind Next token kind
     * @param nextNextTokenKind Kind of the token after the
     * @param metadata Metadata
     * @param visibilityQualifiers Visibility qualifiers
     * @return Parse object member node
     */
    private STNode parseObjectMethodOrField(SyntaxKind nextTokenKind, SyntaxKind nextNextTokenKind, STNode metadata,
                                            STNode visibilityQualifiers) {
        switch (nextTokenKind) {
            case REMOTE_KEYWORD:
                STNode remoteKeyword = parseRemoteKeyword();
                ArrayList<STNode> methodQualifiers = new ArrayList<>();
                if (visibilityQualifiers.kind != SyntaxKind.NONE) {
                    methodQualifiers.add(visibilityQualifiers);
                }
                methodQualifiers.add(remoteKeyword);
                return parseObjectMethod(metadata, STNodeFactory.createNodeList(methodQualifiers));
            case FUNCTION_KEYWORD:
                return parseObjectMethod(metadata, visibilityQualifiers);

            // All 'type starting tokens' here. should be same as 'parseTypeDescriptor(...)'
            case IDENTIFIER_TOKEN:
                if (nextNextTokenKind != SyntaxKind.OPEN_PAREN_TOKEN) {
                    // Here we try to catch the common user error of missing the function keyword.
                    // In such cases, lookahead for the open-parenthesis and figure out whether
                    // this is an object-method with missing name. If yes, then try to recover.
                    return parseObjectField(metadata, visibilityQualifiers);
                }
                break;
            default:
                if (isTypeStartingToken(nextTokenKind)) {
                    return parseObjectField(metadata, visibilityQualifiers);
                }
                break;
        }

        Solution solution = recover(peek(), ParserRuleContext.OBJECT_FUNC_OR_FIELD_WITHOUT_VISIBILITY, metadata,
                visibilityQualifiers);

        // If the parser recovered by inserting a token, then try to re-parse the same
        // rule with the inserted token. This is done to pick the correct branch
        // to continue the parsing.
        if (solution.action == Action.REMOVE) {
            return solution.recoveredNode;
        }

        return parseObjectMethodOrField(solution.tokenKind, nextTokenKind, metadata, visibilityQualifiers);
    }

    /**
     * Parse object visibility. Visibility can be <code>public</code> or <code>private</code>.
     *
     * @return Parsed node
     */
    private STNode parseObjectMemberVisibility() {
        STToken token = peek();
        if (token.kind == SyntaxKind.PUBLIC_KEYWORD || token.kind == SyntaxKind.PRIVATE_KEYWORD) {
            return consume();
        } else {
            Solution sol = recover(token, ParserRuleContext.PUBLIC_KEYWORD);
            return sol.recoveredNode;
        }
    }

    private STNode parseRemoteKeyword() {
        STToken token = peek();
        if (token.kind == SyntaxKind.REMOTE_KEYWORD) {
            return consume();
        } else {
            Solution sol = recover(token, ParserRuleContext.REMOTE_KEYWORD);
            return sol.recoveredNode;
        }
    }

    private STNode parseObjectField(STNode metadata, STNode methodQualifiers) {
        STNode type = parseTypeDescriptor(ParserRuleContext.TYPE_DESC_BEFORE_IDENTIFIER);
        STNode fieldName = parseVariableName();
        return parseObjectFieldRhs(metadata, methodQualifiers, type, fieldName);
    }

    /**
     * Parse object field rhs, and complete the object field parsing. Returns the parsed object field.
     *
     * @param metadata Metadata
     * @param visibilityQualifier Visibility qualifier
     * @param type Type descriptor
     * @param fieldName Field name
     * @return Parsed object field
     */
    private STNode parseObjectFieldRhs(STNode metadata, STNode visibilityQualifier, STNode type, STNode fieldName) {
        STToken nextToken = peek();
        return parseObjectFieldRhs(nextToken.kind, metadata, visibilityQualifier, type, fieldName);
    }

    /**
     * Parse object field rhs, and complete the object field parsing. Returns the parsed object field.
     *
     * @param nextTokenKind Kind of the next token
     * @param metadata Metadata
     * @param visibilityQualifier Visibility qualifier
     * @param type Type descriptor
     * @param fieldName Field name
     * @return Parsed object field
     */
    private STNode parseObjectFieldRhs(SyntaxKind nextTokenKind, STNode metadata, STNode visibilityQualifier,
                                       STNode type, STNode fieldName) {
        STNode equalsToken;
        STNode expression;
        STNode semicolonToken;
        switch (nextTokenKind) {
            case SEMICOLON_TOKEN:
                equalsToken = STNodeFactory.createEmptyNode();
                expression = STNodeFactory.createEmptyNode();
                semicolonToken = parseSemicolon();
                break;
            case EQUAL_TOKEN:
                equalsToken = parseAssignOp();
                expression = parseExpression();
                semicolonToken = parseSemicolon();
                break;
            default:
                STToken token = peek();
                Solution solution = recover(token, ParserRuleContext.OBJECT_FIELD_RHS, metadata, visibilityQualifier,
                        type, fieldName);

                // If the parser recovered by inserting a token, then try to re-parse the same
                // rule with the inserted token. This is done to pick the correct branch
                // to continue the parsing.
                if (solution.action == Action.REMOVE) {
                    return solution.recoveredNode;
                }

                return parseObjectFieldRhs(solution.tokenKind, metadata, visibilityQualifier, type, fieldName);
        }

        return STNodeFactory.createObjectFieldNode(metadata, visibilityQualifier, type, fieldName, equalsToken,
                expression, semicolonToken);
    }

    private STNode parseObjectMethod(STNode metadata, STNode methodQualifiers) {
        return parseFuncDefOrFuncTypeDesc(metadata, methodQualifiers);
    }

    /**
     * Parse if-else statement.
     * <code>
     * if-else-stmt := if expression block-stmt [else-block]
     * </code>
     *
     * @return If-else block
     */
    private STNode parseIfElseBlock() {
        startContext(ParserRuleContext.IF_BLOCK);
        STNode ifKeyword = parseIfKeyword();
        STNode condition = parseExpression();
        STNode ifBody = parseBlockNode();
        endContext();

        STNode elseBody = parseElseBlock();
        return STNodeFactory.createIfElseStatementNode(ifKeyword, condition, ifBody, elseBody);
    }

    /**
     * Parse if-keyword.
     *
     * @return Parsed if-keyword node
     */
    private STNode parseIfKeyword() {
        STToken token = peek();
        if (token.kind == SyntaxKind.IF_KEYWORD) {
            return consume();
        } else {
            Solution sol = recover(token, ParserRuleContext.IF_KEYWORD);
            return sol.recoveredNode;
        }
    }

    /**
     * Parse else-keyword.
     *
     * @return Parsed else keyword node
     */
    private STNode parseElseKeyword() {
        STToken token = peek();
        if (token.kind == SyntaxKind.ELSE_KEYWORD) {
            return consume();
        } else {
            Solution sol = recover(token, ParserRuleContext.ELSE_KEYWORD);
            return sol.recoveredNode;
        }
    }

    /**
     * Parse block node.
     * <code>
     * block-stmt := { sequence-stmt }
     * sequence-stmt := statement*
     * </code>
     *
     * @return Parse block node
     */
    private STNode parseBlockNode() {
        startContext(ParserRuleContext.BLOCK_STMT);
        STNode openBrace = parseOpenBrace();
        STNode stmts = parseStatements();
        STNode closeBrace = parseCloseBrace();
        endContext();
        return STNodeFactory.createBlockStatementNode(openBrace, stmts, closeBrace);
    }

    /**
     * Parse else block.
     * <code>else-block := else (if-else-stmt | block-stmt)</code>
     *
     * @return Else block
     */
    private STNode parseElseBlock() {
        STToken nextToken = peek();
        if (nextToken.kind != SyntaxKind.ELSE_KEYWORD) {
            return STNodeFactory.createEmptyNode();
        }

        STNode elseKeyword = parseElseKeyword();
        STNode elseBody = parseElseBody();
        return STNodeFactory.createElseBlockNode(elseKeyword, elseBody);
    }

    /**
     * Parse else node body.
     * <code>else-body := if-else-stmt | block-stmt</code>
     *
     * @return Else node body
     */
    private STNode parseElseBody() {
        STToken nextToken = peek();
        return parseElseBody(nextToken.kind);
    }

    private STNode parseElseBody(SyntaxKind nextTokenKind) {
        switch (nextTokenKind) {
            case IF_KEYWORD:
                return parseIfElseBlock();
            case OPEN_BRACE_TOKEN:
                return parseBlockNode();
            default:
                STToken token = peek();
                Solution solution = recover(token, ParserRuleContext.ELSE_BODY);

                // If the parser recovered by inserting a token, then try to re-parse the same
                // rule with the inserted token. This is done to pick the correct branch
                // to continue the parsing.
                if (solution.action == Action.REMOVE) {
                    return solution.recoveredNode;
                }

                return parseElseBody(solution.tokenKind);
        }
    }

    /**
     * Parse while statement.
     * <code>while-stmt := while expression block-stmt</code>
     *
     * @return While statement
     */
    private STNode parseWhileStatement() {
        startContext(ParserRuleContext.WHILE_BLOCK);
        STNode whileKeyword = parseWhileKeyword();
        STNode condition = parseExpression();
        STNode whileBody = parseBlockNode();
        endContext();
        return STNodeFactory.createWhileStatementNode(whileKeyword, condition, whileBody);
    }

    /**
     * Parse while-keyword.
     *
     * @return While-keyword node
     */
    private STNode parseWhileKeyword() {
        STToken token = peek();
        if (token.kind == SyntaxKind.WHILE_KEYWORD) {
            return consume();
        } else {
            Solution sol = recover(token, ParserRuleContext.WHILE_KEYWORD);
            return sol.recoveredNode;
        }
    }

    /**
     * Parse panic statement.
     * <code>panic-stmt := panic expression ;</code>
     *
     * @return Panic statement
     */
    private STNode parsePanicStatement() {
        startContext(ParserRuleContext.PANIC_STMT);
        STNode panicKeyword = parsePanicKeyword();
        STNode expression = parseExpression();
        STNode semicolon = parseSemicolon();
        endContext();
        return STNodeFactory.createPanicStatementNode(panicKeyword, expression, semicolon);
    }

    /**
     * Parse panic-keyword.
     *
     * @return Panic-keyword node
     */
    private STNode parsePanicKeyword() {
        STToken token = peek();
        if (token.kind == SyntaxKind.PANIC_KEYWORD) {
            return consume();
        } else {
            Solution sol = recover(token, ParserRuleContext.PANIC_KEYWORD);
            return sol.recoveredNode;
        }
    }

    /**
     * Parse check expression. This method is used to parse both check expression
     * as well as check action.
     *
     * <p>
     * <code>
     * checking-expr := checking-keyword expression
     * checking-action := checking-keyword action
     * </code>
     *
     * @param allowActions Allow actions
     * @param isRhsExpr Is rhs expression
     * @return Check expression node
     */
    private STNode parseCheckExpression(boolean isRhsExpr, boolean allowActions) {
        STNode checkingKeyword = parseCheckingKeyword();
        STNode expr = parseExpression(OperatorPrecedence.UNARY, isRhsExpr, allowActions);
        if (isAction(expr)) {
            return STNodeFactory.createCheckExpressionNode(SyntaxKind.CHECK_ACTION, checkingKeyword, expr);
        } else {
            return STNodeFactory.createCheckExpressionNode(SyntaxKind.CHECK_EXPRESSION, checkingKeyword, expr);
        }
    }

    /**
     * Parse checking keyword.
     * <p>
     * <code>
     * checking-keyword := check | checkpanic
     * </code>
     *
     * @return Parsed node
     */
    private STNode parseCheckingKeyword() {
        STToken token = peek();
        if (token.kind == SyntaxKind.CHECK_KEYWORD || token.kind == SyntaxKind.CHECKPANIC_KEYWORD) {
            return consume();
        } else {
            Solution sol = recover(token, ParserRuleContext.CHECKING_KEYWORD);
            return sol.recoveredNode;
        }
    }

    /**
     *
     * Parse continue statement.
     * <code>continue-stmt := continue ; </code>
     *
     * @return continue statement
     */
    private STNode parseContinueStatement() {
        startContext(ParserRuleContext.CONTINUE_STATEMENT);
        STNode continueKeyword = parseContinueKeyword();
        STNode semicolon = parseSemicolon();
        endContext();
        return STNodeFactory.createContinueStatementNode(continueKeyword, semicolon);
    }

    /**
     * Parse continue-keyword.
     *
     * @return continue-keyword node
     */
    private STNode parseContinueKeyword() {
        STToken token = peek();
        if (token.kind == SyntaxKind.CONTINUE_KEYWORD) {
            return consume();
        } else {
            Solution sol = recover(token, ParserRuleContext.CONTINUE_KEYWORD);
            return sol.recoveredNode;
        }
    }

    /**
     * Parse return statement.
     * <code>return-stmt := return [ action-or-expr ] ;</code>
     *
     * @return Return statement
     */
    private STNode parseReturnStatement() {
        startContext(ParserRuleContext.RETURN_STMT);
        STNode returnKeyword = parseReturnKeyword();
        STNode returnRhs = parseReturnStatementRhs(returnKeyword);
        endContext();
        return returnRhs;
    }

    /**
     * Parse return-keyword.
     *
     * @return Return-keyword node
     */
    private STNode parseReturnKeyword() {
        STToken token = peek();
        if (token.kind == SyntaxKind.RETURN_KEYWORD) {
            return consume();
        } else {
            Solution sol = recover(token, ParserRuleContext.RETURN_KEYWORD);
            return sol.recoveredNode;
        }
    }

    /**
     * Parse break statement.
     * <code>break-stmt := break ; </code>
     *
     * @return break statement
     */
    private STNode parseBreakStatement() {
        startContext(ParserRuleContext.BREAK_STATEMENT);
        STNode breakKeyword = parseBreakKeyword();
        STNode semicolon = parseSemicolon();
        endContext();
        return STNodeFactory.createBreakStatementNode(breakKeyword, semicolon);
    }

    /**
     * Parse break-keyword.
     *
     * @return break-keyword node
     */
    private STNode parseBreakKeyword() {
        STToken token = peek();
        if (token.kind == SyntaxKind.BREAK_KEYWORD) {
            return consume();
        } else {
            Solution sol = recover(token, ParserRuleContext.BREAK_KEYWORD);
            return sol.recoveredNode;
        }
    }

    /**
     * <p>
     * Parse the right hand side of a return statement.
     * </p>
     * <code>
     * return-stmt-rhs := ; |  action-or-expr ;
     * </code>
     *
     * @return Parsed node
     */
    private STNode parseReturnStatementRhs(STNode returnKeyword) {
        STNode expr;
        STNode semicolon;
        STToken token = peek();

        switch (token.kind) {
            case SEMICOLON_TOKEN:
                expr = STNodeFactory.createEmptyNode();
                break;
            default:
                expr = parseActionOrExpression();
                break;
        }

        semicolon = parseSemicolon();
        return STNodeFactory.createReturnStatementNode(returnKeyword, expr, semicolon);
    }

    /**
     * Parse mapping constructor expression.
     * <p>
     * <code>mapping-constructor-expr := { [field (, field)*] }</code>
     *
     * @return Parsed node
     */
    private STNode parseMappingConstructorExpr() {
        startContext(ParserRuleContext.MAPPING_CONSTRUCTOR);
        STNode openBrace = parseOpenBrace();
        STNode fields = parseMappingConstructorFields();
        STNode closeBrace = parseCloseBrace();
        endContext();
        return STNodeFactory.createMappingConstructorExpressionNode(openBrace, fields, closeBrace);
    }

    /**
     * Parse mapping constructor fields.
     *
     * @return Parsed node
     */
    private STNode parseMappingConstructorFields() {
        List<STNode> fields = new ArrayList<>();
        STToken nextToken = peek();
        if (isEndOfMappingConstructor(nextToken.kind)) {
            return STNodeFactory.createNodeList(fields);
        }

        // Parse first field mapping, that has no leading comma
        STNode leadingComma = STNodeFactory.createEmptyNode();
        STNode field = parseMappingField(leadingComma);
        fields.add(field);

        // Parse the remaining field mappings
        nextToken = peek();
        while (!isEndOfMappingConstructor(nextToken.kind)) {
            leadingComma = parseComma();
            field = parseMappingField(leadingComma);
            fields.add(field);
            nextToken = peek();
        }

        return STNodeFactory.createNodeList(fields);
    }

    private boolean isEndOfMappingConstructor(SyntaxKind tokenKind) {
        switch (tokenKind) {
            case IDENTIFIER_TOKEN:
                return false;
            case EOF_TOKEN:
            case AT_TOKEN:
            case DOCUMENTATION_LINE:
            case CLOSE_BRACE_TOKEN:
            case CLOSE_PAREN_TOKEN:
            case CLOSE_BRACKET_TOKEN:
            case OPEN_BRACE_TOKEN:
            case SEMICOLON_TOKEN:
            case PUBLIC_KEYWORD:
            case PRIVATE_KEYWORD:
            case FUNCTION_KEYWORD:
            case RETURNS_KEYWORD:
            case SERVICE_KEYWORD:
            case TYPE_KEYWORD:
            case LISTENER_KEYWORD:
            case CONST_KEYWORD:
            case FINAL_KEYWORD:
            case RESOURCE_KEYWORD:
                return true;
            default:
                return isSimpleType(tokenKind);
        }
    }

    /**
     * Parse mapping constructor field.
     * <p>
     * <code>field := specific-field | computed-name-field | spread-field</code>
     *
     * @param leadingComma Leading comma
     * @return Parsed node
     */
    private STNode parseMappingField(STNode leadingComma) {
        STToken nextToken = peek();
        return parseMappingField(nextToken.kind, leadingComma);
    }

    private STNode parseMappingField(SyntaxKind tokenKind, STNode leadingComma) {
        switch (tokenKind) {
            case IDENTIFIER_TOKEN:
                return parseSpecificFieldWithOptionValue(leadingComma);
            case STRING_LITERAL:
                STNode key = parseStringLiteral();
                STNode colon = parseColon();
                STNode valueExpr = parseExpression();
                return STNodeFactory.createSpecificFieldNode(leadingComma, key, colon, valueExpr);
            case OPEN_BRACKET_TOKEN:
                return parseComputedField(leadingComma);
            case ELLIPSIS_TOKEN:
                STNode ellipsis = parseEllipsis();
                STNode expr = parseExpression();
                return STNodeFactory.createSpreadFieldNode(leadingComma, ellipsis, expr);
            default:
                STToken token = peek();
                Solution solution = recover(token, ParserRuleContext.MAPPING_FIELD, leadingComma);

                // If the parser recovered by inserting a token, then try to re-parse the same
                // rule with the inserted token. This is done to pick the correct branch
                // to continue the parsing.
                if (solution.action == Action.REMOVE) {
                    return solution.recoveredNode;
                }

                return parseMappingField(solution.tokenKind, leadingComma);
        }
    }

    /**
     * Parse mapping constructor specific-field with an optional value.
     *
     * @param leadingComma
     * @return Parsed node
     */
    private STNode parseSpecificFieldWithOptionValue(STNode leadingComma) {
        STNode key = parseIdentifier(ParserRuleContext.MAPPING_FIELD_NAME);
        return parseSpecificFieldRhs(leadingComma, key);
    }

    private STNode parseSpecificFieldRhs(STNode leadingComma, STNode key) {
        STToken nextToken = peek();
        return parseSpecificFieldRhs(nextToken.kind, leadingComma, key);
    }

    private STNode parseSpecificFieldRhs(SyntaxKind tokenKind, STNode leadingComma, STNode key) {
        STNode colon;
        STNode valueExpr;

        switch (tokenKind) {
            case COLON_TOKEN:
                colon = parseColon();
                valueExpr = parseExpression();
                break;
            case COMMA_TOKEN:
                colon = STNodeFactory.createEmptyNode();
                valueExpr = STNodeFactory.createEmptyNode();
                break;
            default:
                if (isEndOfMappingConstructor(tokenKind)) {
                    colon = STNodeFactory.createEmptyNode();
                    valueExpr = STNodeFactory.createEmptyNode();
                    break;
                }

                STToken token = peek();
                Solution solution = recover(token, ParserRuleContext.SPECIFIC_FIELD_RHS, leadingComma, key);

                // If the parser recovered by inserting a token, then try to re-parse the same
                // rule with the inserted token. This is done to pick the correct branch
                // to continue the parsing.
                if (solution.action == Action.REMOVE) {
                    return solution.recoveredNode;
                }

                return parseSpecificFieldRhs(solution.tokenKind, leadingComma, key);

        }
        return STNodeFactory.createSpecificFieldNode(leadingComma, key, colon, valueExpr);
    }

    /**
     * Parse string literal.
     *
     * @return Parsed node
     */
    private STNode parseStringLiteral() {
        STToken token = peek();
        if (token.kind == SyntaxKind.STRING_LITERAL) {
            return consume();
        } else {
            Solution sol = recover(token, ParserRuleContext.STRING_LITERAL);
            return sol.recoveredNode;
        }
    }

    /**
     * Parse colon token.
     *
     * @return Parsed node
     */
    private STNode parseColon() {
        STToken token = peek();
        if (token.kind == SyntaxKind.COLON_TOKEN) {
            return consume();
        } else {
            Solution sol = recover(token, ParserRuleContext.COLON);
            return sol.recoveredNode;
        }
    }

    /**
     * Parse computed-name-field of a mapping constructor expression.
     * <p>
     * <code>computed-name-field := [ field-name-expr ] : value-expr</code>
     *
     * @param leadingComma Leading comma
     * @return Parsed node
     */
    private STNode parseComputedField(STNode leadingComma) {
        // Parse computed field name
        startContext(ParserRuleContext.COMPUTED_FIELD_NAME);
        STNode openBracket = parseOpenBracket();
        STNode fieldNameExpr = parseExpression();
        STNode closeBracket = parseCloseBracket();
        endContext();

        // Parse rhs
        STNode colon = parseColon();
        STNode valueExpr = parseExpression();
        return STNodeFactory.createComputedNameFieldNode(leadingComma, openBracket, fieldNameExpr, closeBracket, colon,
                valueExpr);
    }

    /**
     * Parse open bracket.
     *
     * @return Parsed node
     */
    private STNode parseOpenBracket() {
        STToken token = peek();
        if (token.kind == SyntaxKind.OPEN_BRACKET_TOKEN) {
            return consume();
        } else {
            Solution sol = recover(token, ParserRuleContext.OPEN_BRACKET);
            return sol.recoveredNode;
        }
    }

    /**
     * <p>
     * Parse compound assignment statement, which takes the following format.
     * </p>
     * <code>assignment-stmt := lvexpr CompoundAssignmentOperator action-or-expr ;</code>
     *
     * @return Parsed node
     */
    private STNode parseCompoundAssignmentStmt() {
        startContext(ParserRuleContext.COMPOUND_ASSIGNMENT_STMT);
        STNode varName = parseVariableName();
        STNode compoundAssignmentStmt = parseCompoundAssignmentStmtRhs(varName);
        endContext();
        return compoundAssignmentStmt;
    }

    /**
     * <p>
     * Parse the RHS portion of the compound assignment.
     * </p>
     * <code>compound-assignment-stmt-rhs := CompoundAssignmentOperator action-or-expr ;</code>
     *
     * @param lvExpr LHS expression
     * @return Parsed node
     */
    private STNode parseCompoundAssignmentStmtRhs(STNode lvExpr) {
        validateLVExpr(lvExpr);
        STNode binaryOperator = parseCompoundBinaryOperator();
        STNode equalsToken = parseAssignOp();
        STNode expr = parseActionOrExpression();
        STNode semicolon = parseSemicolon();
        return STNodeFactory.createCompoundAssignmentStatementNode(lvExpr, binaryOperator, equalsToken, expr,
                semicolon);
    }

    /**
     * Parse compound binary operator.
     * <code>BinaryOperator := + | - | * | / | & | | | ^ | << | >> | >>></code>
     *
     * @return Parsed node
     */
    private STNode parseCompoundBinaryOperator() {
        STToken token = peek();
        if (isCompoundBinaryOperator(token.kind)) {
            return consume();
        } else {
            Solution sol = recover(token, ParserRuleContext.COMPOUND_BINARY_OPERATOR);
            return sol.recoveredNode;
        }
    }

    /**
     * Parse service declaration.
     * <p>
     * <code>
     * service-decl := metadata service [variable-name] on expression-list service-body-block
     * <br/>
     * expression-list := expression (, expression)*
     * </code>
     *
     * @param metadata Metadata
     * @return Parsed node
     */
    private STNode parseServiceDecl(STNode metadata) {
        startContext(ParserRuleContext.SERVICE_DECL);
        STNode serviceKeyword = parseServiceKeyword();
        STNode serviceDecl = parseServiceRhs(metadata, serviceKeyword);
        endContext();
        return serviceDecl;
    }

    /**
     * Parse rhs of the service declaration.
     * <p>
     * <code>
     * service-rhs := [variable-name] on expression-list service-body-block
     * </code>
     *
     * @param metadata Metadata
     * @param serviceKeyword Service keyword
     * @return Parsed node
     */
    private STNode parseServiceRhs(STNode metadata, STNode serviceKeyword) {
        STNode serviceName = parseServiceName();
        STNode onKeyword = parseOnKeyword();
        STNode expressionList = parseListeners();
        STNode serviceBody = parseServiceBody();
        STNode service = STNodeFactory.createServiceDeclarationNode(metadata, serviceKeyword, serviceName, onKeyword,
                expressionList, serviceBody);
        return service;
    }

    private STNode parseServiceName() {
        STToken nextToken = peek();
        return parseServiceName(nextToken.kind);
    }

    private STNode parseServiceName(SyntaxKind kind) {
        switch (kind) {
            case IDENTIFIER_TOKEN:
                return parseIdentifier(ParserRuleContext.SERVICE_NAME);
            case ON_KEYWORD:
                return STNodeFactory.createEmptyNode();
            default:
                STToken token = peek();
                Solution solution = recover(token, ParserRuleContext.OPTIONAL_SERVICE_NAME);

                // If the parser recovered by inserting a token, then try to re-parse the same
                // rule with the inserted token. This is done to pick the correct branch
                // to continue the parsing.
                if (solution.action == Action.REMOVE) {
                    return solution.recoveredNode;
                }

                return parseServiceName(solution.tokenKind);
        }
    }

    /**
     * Parse service keyword.
     *
     * @return Parsed node
     */
    private STNode parseServiceKeyword() {
        STToken token = peek();
        if (token.kind == SyntaxKind.SERVICE_KEYWORD) {
            return consume();
        } else {
            Solution sol = recover(token, ParserRuleContext.SERVICE_KEYWORD);
            return sol.recoveredNode;
        }
    }

    /**
     * Check whether the given token kind is a compound binary operator.
     * <p>
     * <code>compound-binary-operator := + | - | * | / | & | | | ^ | << | >> | >>></code>
     *
     * @param tokenKind STToken kind
     * @return <code>true</code> if the token kind refers to a binary operator. <code>false</code> otherwise
     */
    private boolean isCompoundBinaryOperator(SyntaxKind tokenKind) {
        switch (tokenKind) {
            case PLUS_TOKEN:
            case MINUS_TOKEN:
            case SLASH_TOKEN:
            case ASTERISK_TOKEN:
            case BITWISE_AND_TOKEN:
            case BITWISE_XOR_TOKEN:
            case PIPE_TOKEN:
                return getNextNextToken(tokenKind).kind == SyntaxKind.EQUAL_TOKEN;
            default:
                return false;
        }
    }

    /**
     * Parse on keyword.
     *
     * @return Parsed node
     */
    private STNode parseOnKeyword() {
        STToken token = peek();
        if (token.kind == SyntaxKind.ON_KEYWORD) {
            return consume();
        } else {
            Solution sol = recover(token, ParserRuleContext.ON_KEYWORD);
            return sol.recoveredNode;
        }
    }

    /**
     * Parse listener references.
     * <p>
     * <code>expression-list := expression (, expression)*</code>
     *
     * @return Parsed node
     */
    private STNode parseListeners() {
        // TODO: Change body to align with parseOptionalExpressionsList()
        startContext(ParserRuleContext.LISTENERS_LIST);
        List<STNode> listeners = new ArrayList<>();

        STToken nextToken = peek();
        if (isEndOfExpressionsList(nextToken.kind)) {
            endContext();
            this.errorHandler.reportMissingTokenError("missing expression");
            return STNodeFactory.createMissingToken(SyntaxKind.IDENTIFIER_TOKEN);
        }

        // Parse first expression, that has no leading comma
        STNode leadingComma = STNodeFactory.createEmptyNode();
        STNode exprListItem = parseExpressionListItem(leadingComma);
        listeners.add(exprListItem);

        // Parse the remaining expressions
        nextToken = peek();
        while (!isEndOfExpressionsList(nextToken.kind)) {
            leadingComma = parseComma();
            exprListItem = parseExpressionListItem(leadingComma);
            listeners.add(exprListItem);
            nextToken = peek();
        }

        endContext();
        return STNodeFactory.createNodeList(listeners);
    }

    private boolean isEndOfExpressionsList(SyntaxKind tokenKind) {
        switch (tokenKind) {
            case COMMA_TOKEN:
            case IDENTIFIER_TOKEN:
                return false;
            case CLOSE_BRACE_TOKEN:
            case CLOSE_PAREN_TOKEN:
            case CLOSE_BRACKET_TOKEN:
            case OPEN_BRACE_TOKEN:
            case SEMICOLON_TOKEN:
            case PUBLIC_KEYWORD:
            case FUNCTION_KEYWORD:
            case EOF_TOKEN:
            case RESOURCE_KEYWORD:
            case LISTENER_KEYWORD:
            case AT_TOKEN:
            case DOCUMENTATION_LINE:
            case PRIVATE_KEYWORD:
            case RETURNS_KEYWORD:
            case SERVICE_KEYWORD:
            case TYPE_KEYWORD:
            case CONST_KEYWORD:
            case FINAL_KEYWORD:
                return true;
            default:
                return isSimpleType(tokenKind);
        }
    }

    /**
     * Parse expression list item.
     *
     * @param leadingComma Leading comma
     * @return Parsed node
     */
    private STNode parseExpressionListItem(STNode leadingComma) {
        STNode expr = parseExpression();
        return STNodeFactory.createExpressionListItemNode(leadingComma, expr);
    }

    /**
     * Parse service body.
     * <p>
     * <code>
     * service-body-block := { service-method-defn* }
     * </code>
     *
     * @return Parsed node
     */
    private STNode parseServiceBody() {
        STNode openBrace = parseOpenBrace();
        STNode resources = parseResources();
        STNode closeBrace = parseCloseBrace();
        return STNodeFactory.createServiceBodyNode(openBrace, resources, closeBrace);
    }

    /**
     * Parse service resource definitions.
     *
     * @return Parsed node
     */
    private STNode parseResources() {
        List<STNode> resources = new ArrayList<>();
        STToken nextToken = peek();
        while (!isEndOfServiceDecl(nextToken.kind)) {
            STNode serviceMethod = parseResource();
            if (serviceMethod == null) {
                break;
            }
            resources.add(serviceMethod);
            nextToken = peek();
        }

        return STNodeFactory.createNodeList(resources);
    }

    private boolean isEndOfServiceDecl(SyntaxKind tokenKind) {
        switch (tokenKind) {
            case CLOSE_BRACE_TOKEN:
            case EOF_TOKEN:
            case CLOSE_BRACE_PIPE_TOKEN:
            case TYPE_KEYWORD:
            case SERVICE_KEYWORD:
                return true;
            default:
                return false;
        }
    }

    /**
     * Parse resource definition (i.e. service-method-defn).
     * <p>
     * <code>
     * service-body-block := { service-method-defn* }
     * <br/>
     * service-method-defn := metadata [resource] function identifier function-signature method-defn-body
     * </code>
     *
     * @return Parsed node
     */
    private STNode parseResource() {
        STToken nextToken = peek();
        return parseResource(nextToken.kind);
    }

    private STNode parseResource(SyntaxKind nextTokenKind) {
        STNode metadata;
        switch (nextTokenKind) {
            case RESOURCE_KEYWORD:
            case FUNCTION_KEYWORD:
                metadata = createEmptyMetadata();
                break;
            case DOCUMENTATION_LINE:
            case AT_TOKEN:
                metadata = parseMetaData(nextTokenKind);
                nextTokenKind = peek().kind;
                break;
            default:
                if (isEndOfServiceDecl(nextTokenKind)) {
                    return null;
                }

                STToken token = peek();
                Solution solution = recover(token, ParserRuleContext.RESOURCE_DEF);

                // If the parser recovered by inserting a token, then try to re-parse the same
                // rule with the inserted token. This is done to pick the correct branch
                // to continue the parsing.
                if (solution.action == Action.REMOVE) {
                    return solution.recoveredNode;
                }

                return parseResource(solution.tokenKind);
        }

        return parseResource(nextTokenKind, metadata);
    }

    private STNode parseResource(SyntaxKind nextTokenKind, STNode metadata) {
        switch (nextTokenKind) {
            case RESOURCE_KEYWORD:
                STNode resourceKeyword = parseResourceKeyword();
                return parseFuncDefinition(metadata, resourceKeyword);
            case FUNCTION_KEYWORD:
                return parseFuncDefinition(metadata, STNodeFactory.createEmptyNode());
            default:
                STToken token = peek();
                Solution solution = recover(token, ParserRuleContext.RESOURCE_DEF, metadata);

                // If the parser recovered by inserting a token, then try to re-parse the same
                // rule with the inserted token. This is done to pick the correct branch
                // to continue the parsing.
                if (solution.action == Action.REMOVE) {
                    return solution.recoveredNode;
                }

                return parseResource(solution.tokenKind, metadata);
        }
    }

    /**
     * Parse resource keyword.
     *
     * @return Parsed node
     */
    private STNode parseResourceKeyword() {
        STToken token = peek();
        if (token.kind == SyntaxKind.RESOURCE_KEYWORD) {
            return consume();
        } else {
            Solution sol = recover(token, ParserRuleContext.RESOURCE_KEYWORD);
            return sol.recoveredNode;
        }
    }

    /**
     * Check whether next construct is a service declaration or not. This method is
     * used to determine whether an end-of-block is reached, if the next token is
     * a service-keyword. Because service-keyword can be used in statements as well
     * as in top-level node (service-decl). We have reached a service-decl, then
     * it could be due to missing close-brace at the end of the current block.
     *
     * @return <code>true</code> if the next construct is a service declaration.
     *         <code>false</code> otherwise
     */
    private boolean isServiceDeclStart(ParserRuleContext currentContext, int lookahead) {
        // Assume we always reach here after a peek()
        switch (peek(lookahead + 1).kind) {
            case IDENTIFIER_TOKEN:
                SyntaxKind tokenAfterIdentifier = peek(lookahead + 2).kind;
                switch (tokenAfterIdentifier) {
                    case EQUAL_TOKEN: // service foo = ...
                    case SEMICOLON_TOKEN: // service foo;
                        return false;
                    case ON_KEYWORD: // service foo on ...
                        return true;
                    default:
                        // If not any of above, this is not a valid syntax. Hence try to recover
                        // silently and find what's the best token. From that recovered token try
                        // to determine whether the next construct is a service decl or not.
                        ParserRuleContext sol = this.errorHandler.findBestPath(currentContext);
                        return sol == ParserRuleContext.SERVICE_DECL || sol == ParserRuleContext.CLOSE_BRACE;
                }
            case ON_KEYWORD:
                // Next token sequence is similar to: `service foo on ...`.
                // Then this is a service decl.
                return true;
            default:
                this.errorHandler.removeInvalidToken();
                return false;
        }
    }

    /**
     * Parse listener declaration, given the qualifier.
     *
     * @param metadata Metadata
     * @param qualifier Qualifier that precedes the listener declaration
     * @return Parsed node
     */
    private STNode parseListenerDeclaration(STNode metadata, STNode qualifier) {
        startContext(ParserRuleContext.LISTENER_DECL);
        STNode listenerKeyword = parseListenerKeyword();
        STNode typeDesc = parseTypeDescriptor(ParserRuleContext.TYPE_DESC_BEFORE_IDENTIFIER);
        STNode variableName = parseVariableName();
        STNode equalsToken = parseAssignOp();
        STNode initializer = parseExpression();
        STNode semicolonToken = parseSemicolon();
        endContext();
        return STNodeFactory.createListenerDeclarationNode(metadata, qualifier, listenerKeyword, typeDesc, variableName,
                equalsToken, initializer, semicolonToken);
    }

    /**
     * Parse listener keyword.
     *
     * @return Parsed node
     */
    private STNode parseListenerKeyword() {
        STToken token = peek();
        if (token.kind == SyntaxKind.LISTENER_KEYWORD) {
            return consume();
        } else {
            Solution sol = recover(token, ParserRuleContext.LISTENER_KEYWORD);
            return sol.recoveredNode;
        }
    }

    /**
     * Parse constant declaration, given the qualifier.
     * <p>
     * <code>module-const-decl := metadata [public] const [type-descriptor] identifier = const-expr ;</code>
     *
     * @param metadata Metadata
     * @param qualifier Qualifier that precedes the listener declaration
     * @return Parsed node
     */
    private STNode parseConstantDeclaration(STNode metadata, STNode qualifier) {
        startContext(ParserRuleContext.CONSTANT_DECL);
        STNode constKeyword = parseConstantKeyword();
        STNode constDecl = parseConstDecl(metadata, qualifier, constKeyword);
        endContext();
        return constDecl;
    }

    /**
     * Parse the components that follows after the const keyword of a constant declaration.
     *
     * @param metadata Metadata
     * @param qualifier Qualifier that precedes the constant decl
     * @param constKeyword Const keyword
     * @return Parsed node
     */
    private STNode parseConstDecl(STNode metadata, STNode qualifier, STNode constKeyword) {
        STToken nextToken = peek();
        return parseConstDeclFromType(nextToken.kind, metadata, qualifier, constKeyword);
    }

    private STNode parseConstDeclFromType(SyntaxKind nextTokenKind, STNode metadata, STNode qualifier,
                                          STNode constKeyword) {
        switch (nextTokenKind) {
            case ANNOTATION_KEYWORD:
                switchContext(ParserRuleContext.ANNOTATION_DECL);
                return parseAnnotationDeclaration(metadata, qualifier, constKeyword);
            case IDENTIFIER_TOKEN:
                return parseConstantDeclWithOptionalType(metadata, qualifier, constKeyword);
            default:
                if (isTypeStartingToken(nextTokenKind)) {
                    break;
                }
                STToken token = peek();
                Solution solution =
                        recover(token, ParserRuleContext.CONST_DECL_TYPE, metadata, qualifier, constKeyword);

                // If the parser recovered by inserting a token, then try to re-parse the same
                // rule with the inserted token. This is done to pick the correct branch
                // to continue the parsing.
                if (solution.action == Action.REMOVE) {
                    return solution.recoveredNode;
                }

                return parseConstDeclFromType(solution.tokenKind, metadata, qualifier, constKeyword);
        }

        STNode typeDesc = parseTypeDescriptor(ParserRuleContext.TYPE_DESC_BEFORE_IDENTIFIER);
        STNode variableName = parseVariableName();
        STNode equalsToken = parseAssignOp();
        STNode initializer = parseExpression();
        STNode semicolonToken = parseSemicolon();
        return STNodeFactory.createConstantDeclarationNode(metadata, qualifier, constKeyword, typeDesc, variableName,
                equalsToken, initializer, semicolonToken);
    }

    private STNode parseConstantDeclWithOptionalType(STNode metadata, STNode qualifier, STNode constKeyword) {
        STNode varNameOrTypeName = parseStatementStartIdentifier();
        STNode constDecl = parseConstantDeclRhs(metadata, qualifier, constKeyword, varNameOrTypeName);
        return constDecl;
    }

    /**
     * Parse the component that follows the first identifier in a const decl. The identifier
     * can be either the type-name (a user defined type) or the var-name there the type-name
     * is not present.
     *
     * @param qualifier Qualifier that precedes the constant decl
     * @param constKeyword Const keyword
     * @param typeOrVarName Identifier that follows the const-keywoord
     * @return Parsed node
     */
    private STNode parseConstantDeclRhs(STNode metadata, STNode qualifier, STNode constKeyword, STNode typeOrVarName) {
        STToken token = peek();
        return parseConstantDeclRhs(token.kind, metadata, qualifier, constKeyword, typeOrVarName);
    }

    private STNode parseConstantDeclRhs(SyntaxKind nextTokenKind, STNode metadata, STNode qualifier,
                                        STNode constKeyword, STNode typeOrVarName) {
        STNode type;
        STNode variableName;
        switch (nextTokenKind) {
            case IDENTIFIER_TOKEN:
                type = typeOrVarName;
                variableName = parseVariableName();
                break;
            case EQUAL_TOKEN:
                variableName = typeOrVarName;
                type = STNodeFactory.createEmptyNode();
                break;
            default:
                STToken token = peek();
                Solution solution = recover(token, ParserRuleContext.CONST_DECL_RHS, metadata, qualifier, constKeyword,
                        typeOrVarName);

                // If the parser recovered by inserting a token, then try to re-parse the same
                // rule with the inserted token. This is done to pick the correct branch
                // to continue the parsing.
                if (solution.action == Action.REMOVE) {
                    return solution.recoveredNode;
                }

                return parseConstantDeclRhs(solution.tokenKind, metadata, qualifier, constKeyword, typeOrVarName);
        }

        STNode equalsToken = parseAssignOp();
        STNode initializer = parseExpression();
        STNode semicolonToken = parseSemicolon();
        return STNodeFactory.createConstantDeclarationNode(metadata, qualifier, constKeyword, type, variableName,
                equalsToken, initializer, semicolonToken);
    }

    /**
     * Parse const keyword.
     *
     * @return Parsed node
     */
    private STNode parseConstantKeyword() {
        STToken token = peek();
        if (token.kind == SyntaxKind.CONST_KEYWORD) {
            return consume();
        } else {
            Solution sol = recover(token, ParserRuleContext.CONST_KEYWORD);
            return sol.recoveredNode;
        }
    }

    /**
     * Parse nil type descriptor.
     * <p>
     * <code>nil-type-descriptor :=  ( ) </code>
     * </p>
     *
     * @return Parsed node
     */
    private STNode parseNilTypeDescriptor() {
        startContext(ParserRuleContext.NIL_TYPE_DESCRIPTOR);
        STNode openParenthesisToken = parseOpenParenthesis();
        STNode closeParenthesisToken = parseCloseParenthesis();
        endContext();

        return STNodeFactory.createNilTypeDescriptorNode(openParenthesisToken, closeParenthesisToken);
    }

    /**
     * Parse typeof expression.
     * <p>
     * <code>
     * typeof-expr := typeof expression
     * </code>
     *
     * @param isRhsExpr
     * @return Typeof expression node
     */
    private STNode parseTypeofExpression(boolean isRhsExpr) {
        STNode typeofKeyword = parseTypeofKeyword();

        // allow-actions flag is always false, since there will not be any actions
        // within the typeof-expression, due to the precedence.
        STNode expr = parseExpression(OperatorPrecedence.UNARY, isRhsExpr, false);
        return STNodeFactory.createTypeofExpressionNode(typeofKeyword, expr);
    }

    /**
     * Parse typeof-keyword.
     *
     * @return Typeof-keyword node
     */
    private STNode parseTypeofKeyword() {
        STToken token = peek();
        if (token.kind == SyntaxKind.TYPEOF_KEYWORD) {
            return consume();
        } else {
            Solution sol = recover(token, ParserRuleContext.TYPEOF_KEYWORD);
            return sol.recoveredNode;
        }
    }

    /**
     * Parse optional type descriptor.
     * <p>
     * <code>optional-type-descriptor := type-descriptor ? </code>
     * </p>
     *
     * @return Parsed node
     */
    private STNode parseOptionalTypeDescriptor(STNode typeDescriptorNode) {
        startContext(ParserRuleContext.OPTIONAL_TYPE_DESCRIPTOR);
        STNode questionMarkToken = parseQuestionMark();
        endContext();

        return STNodeFactory.createOptionalTypeDescriptorNode(typeDescriptorNode, questionMarkToken);
    }

    /**
     * Parse unary expression.
     * <p>
     * <code>
     * unary-expr := + expression | - expression | ~ expression | ! expression
     * </code>
     *
     * @param isRhsExpr
     * @return Unary expression node
     */
    private STNode parseUnaryExpression(boolean isRhsExpr) {
        STNode unaryOperator = parseUnaryOperator();

        // allow-actions flag is always false, since there will not be any actions
        // within the unary expression, due to the precedence.
        STNode expr = parseExpression(OperatorPrecedence.UNARY, isRhsExpr, false);
        return STNodeFactory.createUnaryExpressionNode(unaryOperator, expr);
    }

    /**
     * Parse unary operator.
     * <code>UnaryOperator := + | - | ~ | !</code>
     *
     * @return Parsed node
     */
    private STNode parseUnaryOperator() {
        STToken token = peek();
        if (isUnaryOperator(token.kind)) {
            return consume();
        } else {
            Solution sol = recover(token, ParserRuleContext.UNARY_OPERATOR);
            return sol.recoveredNode;
        }
    }

    /**
     * Check whether the given token kind is a unary operator.
     *
     * @param kind STToken kind
     * @return <code>true</code> if the token kind refers to a unary operator. <code>false</code> otherwise
     */
    private boolean isUnaryOperator(SyntaxKind kind) {
        switch (kind) {
            case PLUS_TOKEN:
            case MINUS_TOKEN:
            case NEGATION_TOKEN:
            case EXCLAMATION_MARK_TOKEN:
                return true;
            default:
                return false;
        }
    }

    /**
     * Parse array type descriptor.
     * <p>
     * <code>
     * array-type-descriptor := member-type-descriptor [ [ array-length ] ]
     * member-type-descriptor := type-descriptor
     * array-length :=
     *    int-literal
     *    | constant-reference-expr
     *    | inferred-array-length
     * inferred-array-length := *
     * </code>
     * </p>
     *
     * @param typeDescriptorNode
     *
     * @return Parsed Node
     */
    private STNode parseArrayTypeDescriptor(STNode typeDescriptorNode) {
        startContext(ParserRuleContext.ARRAY_TYPE_DESCRIPTOR);
        STNode openBracketToken = parseOpenBracket();
        STNode arrayLengthNode = parseArrayLength();
        STNode closeBracketToken = parseCloseBracket();

        endContext();
        return STNodeFactory.createIndexedExpressionNode(typeDescriptorNode, openBracketToken, arrayLengthNode,
                closeBracketToken);
    }

    /**
     * Parse array length.
     * <p>
     * <code>
     *     array-length :=
     *    int-literal
     *    | constant-reference-expr
     *    | inferred-array-length
     * constant-reference-expr := variable-reference-expr
     * </code>
     * </p>
     *
     * @return Parsed array length
     */
    private STNode parseArrayLength() {
        STToken token = peek();
        switch (token.kind) {
            case DECIMAL_INTEGER_LITERAL:
            case HEX_INTEGER_LITERAL:
            case ASTERISK_TOKEN:
                return consume();
            case CLOSE_BRACKET_TOKEN:
                return STNodeFactory.createEmptyNode();
            // Parsing variable-reference-expr is same as parsing qualified identifier
            case IDENTIFIER_TOKEN:
                return parseQualifiedIdentifier(ParserRuleContext.ARRAY_LENGTH);
            default:
                Solution sol = recover(token, ParserRuleContext.ARRAY_LENGTH);
                return sol.recoveredNode;
        }
    }

    /**
     * Parse annotations.
     * <p>
     * <i>Note: In the ballerina spec ({@link https://ballerina.io/spec/lang/2020R1/#annots})
     * annotations-list is specified as one-or-more annotations. And the usage is marked as
     * optional annotations-list. However, for the consistency of the tree, here we make the
     * annotation-list as zero-or-more annotations, and the usage is not-optional.</i>
     * <p>
     * <code>annots := annotation*</code>
     *
     * @return Parsed node
     */
    private STNode parseAnnotations() {
        STToken nextToken = peek();
        return parseAnnotations(nextToken.kind);
    }

    private STNode parseAnnotations(SyntaxKind nextTokenKind) {
        startContext(ParserRuleContext.ANNOTATIONS);
        List<STNode> annotList = new ArrayList<>();
        while (nextTokenKind == SyntaxKind.AT_TOKEN) {
            annotList.add(parseAnnotation());
            nextTokenKind = peek().kind;
        }

        endContext();
        return STNodeFactory.createNodeList(annotList);
    }

    /**
     * Parse annotation attachment.
     * <p>
     * <code>annotation := @ annot-tag-reference annot-value</code>
     *
     * @return Parsed node
     */
    private STNode parseAnnotation() {
        STNode atToken = parseAtToken();
        STNode annotReference;
        if (peek().kind != SyntaxKind.IDENTIFIER_TOKEN) {
            annotReference = STNodeFactory.createMissingToken(SyntaxKind.IDENTIFIER_TOKEN);
        } else {
            annotReference = parseQualifiedIdentifier(ParserRuleContext.ANNOT_REFERENCE);
        }
        STNode annotValue = parseMappingConstructorExpr();
        return STNodeFactory.createAnnotationNode(atToken, annotReference, annotValue);
    }

    /**
     * Parse '@' token.
     *
     * @return Parsed node
     */
    private STNode parseAtToken() {
        STToken nextToken = peek();
        if (nextToken.kind == SyntaxKind.AT_TOKEN) {
            return consume();
        } else {
            Solution sol = recover(nextToken, ParserRuleContext.AT);
            return sol.recoveredNode;
        }
    }

    /**
     * Parse metadata. Meta data consist of optional doc string and
     * an annotations list.
     * <p>
     * <code>metadata := [DocumentationString] annots</code>
     *
     * @return Parse node
     */
    private STNode parseMetaData(SyntaxKind nextTokenKind) {
        STNode docString;
        STNode annotations;
        switch (nextTokenKind) {
            case DOCUMENTATION_LINE:
                // TODO:
                docString = parseDocumentationString();
                annotations = parseAnnotations();
                break;
            case AT_TOKEN:
                docString = STNodeFactory.createEmptyNode();
                annotations = parseAnnotations(nextTokenKind);
                break;
            default:
                return createEmptyMetadata();
        }

        return STNodeFactory.createMetadataNode(docString, annotations);
    }

    /**
     * Create empty metadata node.
     *
     * @return A metadata node with no doc string and no annotations
     */
    private STNode createEmptyMetadata() {
        return STNodeFactory.createMetadataNode(STNodeFactory.createEmptyNode(),
                STNodeFactory.createNodeList(new ArrayList<>()));
    }

    /**
     * Parse is expression.
     * <code>
     * is-expr := expression is type-descriptor
     * </code>
     *
     * @param lhsExpr Preceding expression of the is expression
     * @return Is expression node
     */
    private STNode parseTypeTestExpression(STNode lhsExpr) {
        STNode isKeyword = parseIsKeyword();
        STNode typeDescriptor = parseTypeDescriptor(ParserRuleContext.TYPE_DESC_IN_EXPRESSION);
        return STNodeFactory.createTypeTestExpressionNode(lhsExpr, isKeyword, typeDescriptor);
    }

    /**
     * Parse is-keyword.
     *
     * @return Is-keyword node
     */
    private STNode parseIsKeyword() {
        STToken token = peek();
        if (token.kind == SyntaxKind.IS_KEYWORD) {
            return consume();
        } else {
            Solution sol = recover(token, ParserRuleContext.IS_KEYWORD);
            return sol.recoveredNode;
        }
    }

    /**
     * Parse local type definition statement statement.
     * <code>ocal-type-defn-stmt := [annots] type identifier type-descriptor ;</code>
     *
     * @return local type definition statement statement
     */
    private STNode parseLocalTypeDefinitionStatement(STNode annots) {
        startContext(ParserRuleContext.LOCAL_TYPE_DEFINITION_STMT);
        STNode typeKeyword = parseTypeKeyword();
        STNode typeName = parseTypeName();
        STNode typeDescriptor = parseTypeDescriptor(ParserRuleContext.TYPE_DESC_IN_TYPE_DEF);
        STNode semicolon = parseSemicolon();
        endContext();
        return STNodeFactory.createLocalTypeDefinitionStatementNode(annots, typeKeyword, typeName, typeDescriptor,
                semicolon);
    }

    /**
     * Pass statements that starts with an identifier.
     *
     * @param tokenKind Next token kind
     * @return Parsed node
     */
    private STNode parseStatementStartsWithIdentifier(STNode annots) {
        startContext(ParserRuleContext.STMT_START_WITH_IDENTIFIER);
        STNode identifier = parseStatementStartIdentifier();
        STToken nextToken = peek();
        STNode stmt = parseStatementStartsWithIdentifier(nextToken.kind, annots, identifier);
        endContext();
        return stmt;
    }

    private STNode parseStatementStartsWithIdentifier(STNode annots, STNode identifier) {
        return parseStatementStartsWithIdentifier(peek().kind, annots, identifier);
    }

    private STNode parseStatementStartsWithIdentifier(SyntaxKind nextTokenKind, STNode annots, STNode identifier) {
        switch (nextTokenKind) {
            case IDENTIFIER_TOKEN:
            case QUESTION_MARK_TOKEN:
                // if the next token is question-mark then it is an optional type descriptor with user defined type.
                return parseTypeDescStartsWithIdentifier(identifier, annots);
            case EQUAL_TOKEN:
            case SEMICOLON_TOKEN:
                // Here we directly start parsing as a statement that starts with an expression.
                return parseStamentStartWithExpr(nextTokenKind, annots, identifier);
            case PIPE_TOKEN:
                STToken nextNextToken = peek(2);
                if (nextNextToken.kind != SyntaxKind.EQUAL_TOKEN) {
                    return parseTypeDescStartsWithIdentifier(identifier, annots);
                }
                // fall through
            default:
                // If its a binary operator then this can be a compound assignment statement
                if (isCompoundBinaryOperator(nextTokenKind)) {
                    return parseCompoundAssignmentStmtRhs(identifier);
                }
                // If the next token is part of a valid expression, then still parse it
                // as a statement that starts with an expression.
                if (isValidExprRhsStart(nextTokenKind)) {
                    STNode expression = parseActionOrExpressionInLhs(nextTokenKind, identifier);
                    return parseStamentStartWithExpr(annots, expression);
                }

                STToken token = peek();
                Solution solution = recover(token, ParserRuleContext.STMT_START_WITH_IDENTIFIER, annots, identifier);

                // If the parser recovered by inserting a token, then try to re-parse the same
                // rule with the inserted token. This is done to pick the correct branch
                // to continue the parsing.
                if (solution.action == Action.REMOVE) {
                    return solution.recoveredNode;
                }

                return parseStatementStartsWithIdentifier(solution.tokenKind, annots, identifier);
        }
    }

    private STNode parseTypeDescStartsWithIdentifier(STNode typeDesc, STNode annots) {
        switchContext(ParserRuleContext.VAR_DECL_STMT);

        // We haven't parsed the type-desc as a type-desc (parsed as an identifier).
        // Therefore handle the context manually here.
        startContext(ParserRuleContext.TYPE_DESC_IN_TYPE_BINDING_PATTERN);
        typeDesc = parseComplexTypeDescriptor(typeDesc, ParserRuleContext.TYPE_DESC_IN_TYPE_BINDING_PATTERN);
        endContext();

        STNode varName = parseVariableName();
        STNode finalKeyword = STNodeFactory.createEmptyNode();
        return parseVarDeclRhs(annots, finalKeyword, typeDesc, varName, false);
    }

    /**
     * Parse statement which is only consists of an action or expression.
     * 
     * @param annots Annotations
     * @param nextTokenKind Next token kind
     * @return Parsed node
     */
    private STNode parseStamentStartsWithExpr(SyntaxKind nextTokenKind, STNode annots) {
        startContext(ParserRuleContext.EXPRESSION_STATEMENT);
        STNode expression = parseActionOrExpression(nextTokenKind);
        STNode stmt = parseStamentStartWithExpr(annots, expression);
        endContext();
        return stmt;
    }

    /**
     * Parse statements that starts with an expression.
     *
     * @param annots Annotations
     * @return Parsed node
     */
    private STNode parseStamentStartWithExpr(STNode annots, STNode expression) {
        STToken nextToken = peek();
        return parseStamentStartWithExpr(nextToken.kind, annots, expression);
    }

    /**
     * Parse the component followed by the expression, at the beginning of a statement.
     *
     * @param nextTokenKind Kind of the next token
     * @param annots Annotations
     * @return Parsed node
     */
    private STNode parseStamentStartWithExpr(SyntaxKind nextTokenKind, STNode annots, STNode expression) {
        switch (nextTokenKind) {
            case EQUAL_TOKEN:
                switchContext(ParserRuleContext.ASSIGNMENT_STMT);
                return parseAssignmentStmtRhs(expression);
            case SEMICOLON_TOKEN:
                return getExpressionAsStatement(expression);
            case IDENTIFIER_TOKEN:
                // Could be a var-decl, with array-type
                if (isPossibleArrayType(expression)) {
                    switchContext(ParserRuleContext.VAR_DECL_STMT);
                    STNode varName = parseVariableName();
                    STNode finalKeyword = STNodeFactory.createEmptyNode();
                    return parseVarDeclRhs(annots, finalKeyword, expression, varName, false);
                }
                // fall through
            default:
                // If its a binary operator then this can be a compound assignment statement
                if (isCompoundBinaryOperator(nextTokenKind)) {
                    return parseCompoundAssignmentStmtRhs(expression);
                }

                STToken token = peek();
                Solution solution = recover(token, ParserRuleContext.STMT_START_WITH_EXPR_RHS, annots, expression);

                // If the parser recovered by inserting a token, then try to re-parse the same
                // rule with the inserted token. This is done to pick the correct branch
                // to continue the parsing.
                if (solution.action == Action.REMOVE) {
                    return solution.recoveredNode;
                }

                return parseStamentStartWithExpr(solution.tokenKind, annots, expression);
        }
    }

    private STNode getExpressionAsStatement(STNode expression) {
        switch (expression.kind) {
            case METHOD_CALL:
            case FUNCTION_CALL:
            case CHECK_EXPRESSION:
                return parseCallStatement(expression);
            case REMOTE_METHOD_CALL_ACTION:
            case CHECK_ACTION:
            case BRACED_ACTION:
                return parseActionStatement(expression);
            default:
                // Everything else can not be written as a statement.
                // TODO: Add proper error reporting
                this.errorHandler.reportInvalidNode(null,
                        "left hand side of an assignment must be a variable reference");

                STNode semicolon = parseSemicolon();
                return STNodeFactory.createExpressionStatementNode(SyntaxKind.INVALID, expression, semicolon);
        }
    }

    /**
     * <p>
     * Parse call statement, given the call expression.
     * <p>
     * <code>
     * call-stmt := call-expr ;
     * <br/>
     * call-expr := function-call-expr | method-call-expr | checking-keyword call-expr
     * </code>
     *
     * @param expression Call expression associated with the call statement
     * @return Call statement node
     */
    private STNode parseCallStatement(STNode expression) {
        validateExprInCallStmt(expression);
        STNode semicolon = parseSemicolon();
        return STNodeFactory.createExpressionStatementNode(SyntaxKind.CALL_STATEMENT, expression, semicolon);
    }

    private void validateExprInCallStmt(STNode expression) {
        switch (expression.kind) {
            case FUNCTION_CALL:
            case METHOD_CALL:
                break;
            case CHECK_EXPRESSION:
                validateExprInCallStmt(((STCheckExpressionNode) expression).expression);
                break;
            case REMOTE_METHOD_CALL_ACTION:
                break;
            case BRACED_EXPRESSION:
                validateExprInCallStmt(((STBracedExpressionNode) expression).expression);
                break;
            default:
                if (isMissingNode(expression)) {
                    break;
                }

                // TODO:
                this.errorHandler.reportInvalidNode(null, "expression followed by the checking keyword must be a " +
                        "func-call, a method-call or a check-expr");
                break;
        }
    }

    /**
     * Check whether a node is a missing node.
     *
     * @param node Node to check
     * @return <code>true</code> if the node is a missing node. <code>false</code> otherwise
     */
    private boolean isMissingNode(STNode node) {
        return node instanceof STMissingToken;
    }

    private STNode parseActionStatement(STNode action) {
        STNode semicolon = parseSemicolon();
        return STNodeFactory.createExpressionStatementNode(SyntaxKind.ACTION_STATEMENT, action, semicolon);
    }

    private STNode parseAction(SyntaxKind tokenKind, STNode lhsExpr) {
        switch (tokenKind) {
            case RIGHT_ARROW_TOKEN:
                return parseRemoteMethodCallAction(lhsExpr);
            default:
                // Should never reach here.
                return null;
        }
    }

    /**
     * Parse remote method call action, given the starting expression.
     * <p>
     * <code>remote-method-call-action := expression -> method-name ( arg-list )</code>
     * 
     * @param expression LHS expression
     * @return
     */
    private STNode parseRemoteMethodCallAction(STNode expression) {
        STNode rightArrow = parseRightArrow();
        STNode methodName = parseFunctionName();
        STNode openParenToken = parseOpenParenthesis();
        STNode arguments = parseArgsList();
        STNode closeParenToken = parseCloseParenthesis();
        return STNodeFactory.createRemoteMethodCallActionNode(expression, rightArrow, methodName, openParenToken,
                arguments, closeParenToken);
    }

    /**
     * Parse right arrow (<code>-></code>) token.
     *
     * @return Parsed node
     */
    private STNode parseRightArrow() {
        STToken nextToken = peek();
        if (nextToken.kind == SyntaxKind.RIGHT_ARROW_TOKEN) {
            return consume();
        } else {
            Solution sol = recover(nextToken, ParserRuleContext.RIGHT_ARROW);
            return sol.recoveredNode;
        }
    }

    /**
     * Check whether this is a valid lhs expression.
     * 
     * @param tokenKind Kind of the next token
     * @return <code>true</code>if this is a start of an expression. <code>false</code> otherwise
     */
    private boolean isValidLHSExpression(SyntaxKind tokenKind) {
        switch (tokenKind) {
            case DECIMAL_INTEGER_LITERAL:
            case HEX_INTEGER_LITERAL:
            case STRING_LITERAL:
            case IDENTIFIER_TOKEN:
            case TRUE_KEYWORD:
            case FALSE_KEYWORD:
            case CHECK_KEYWORD:
            case CHECKPANIC_KEYWORD:
            case TYPEOF_KEYWORD:
            case NEGATION_TOKEN:
            case EXCLAMATION_MARK_TOKEN:
            case DECIMAL_FLOATING_POINT_LITERAL:
            case HEX_FLOATING_POINT_LITERAL:
                return true;
            case PLUS_TOKEN:
            case MINUS_TOKEN:
                return !isCompoundBinaryOperator(tokenKind);
            case OPEN_PAREN_TOKEN:
            default:
                return false;
        }
    }

    /**
     * Parse parameterized type descriptor.
     * parameterized-type-descriptor := map type-parameter | future type-parameter | typedesc type-parameter
     *
     * @return Parsed node
     */
    private STNode parseParameterizedTypeDescriptor() {
        STNode parameterizedTypeKeyword = parseParameterizedTypeKeyword();
        STNode ltToken = parseLTToken();
        STNode typeNode = parseTypeDescriptor(ParserRuleContext.TYPE_DESC_IN_ANGLE_BRACKETS);
        STNode gtToken = parseGTToken();
        return STNodeFactory.createParameterizedTypeDescriptorNode(parameterizedTypeKeyword, ltToken, typeNode,
                gtToken);
    }

    /**
     * Parse <code>map</code> or <code>future</code> or <code>typedesc</code> keyword token.
     *
     * @return Parsed node
     */
    private STNode parseParameterizedTypeKeyword() {
        STToken nextToken = peek();
        switch (nextToken.kind) {
            case MAP_KEYWORD: // map type desc
            case FUTURE_KEYWORD: // future type desc
            case TYPEDESC_KEYWORD: // typedesc type desc
                return consume();
            default:
                Solution sol = recover(nextToken, ParserRuleContext.PARAMETERIZED_TYPE);
                return sol.recoveredNode;
        }
    }

    /**
     * Parse <code> < </code> token.
     *
     * @return Parsed node
     */
    private STNode parseGTToken() {
        STToken nextToken = peek();
        if (nextToken.kind == SyntaxKind.GT_TOKEN) {
            return consume();
        } else {
            Solution sol = recover(nextToken, ParserRuleContext.GT);
            return sol.recoveredNode;
        }
    }

    /**
     * Parse <code> > </code> token.
     *
     * @return Parsed node
     */
    private STNode parseLTToken() {
        STToken nextToken = peek();
        if (nextToken.kind == SyntaxKind.LT_TOKEN) {
            return consume();
        } else {
            Solution sol = recover(nextToken, ParserRuleContext.LT);
            return sol.recoveredNode;
        }
    }

    /**
     * Parse nil literal. Here nil literal is only referred to ( ).
     *
     * @return Parsed node
     */
    private STNode parseNilLiteral() {
        startContext(ParserRuleContext.NIL_LITERAL);
        STNode openParenthesisToken = parseOpenParenthesis();
        STNode closeParenthesisToken = parseCloseParenthesis();
        endContext();
        return STNodeFactory.createNilLiteralNode(openParenthesisToken, closeParenthesisToken);
    }

    /**
     * Parse annotation declaration, given the qualifier.
     *
     * @param metadata Metadata
     * @param qualifier Qualifier that precedes the listener declaration
     * @param constKeyword Const keyword
     * @return Parsed node
     */
    private STNode parseAnnotationDeclaration(STNode metadata, STNode qualifier, STNode constKeyword) {
        startContext(ParserRuleContext.ANNOTATION_DECL);
        STNode annotationKeyword = parseAnnotationKeyword();
        STNode annotDecl = parseAnnotationDeclFromType(metadata, qualifier, constKeyword, annotationKeyword);
        endContext();
        return annotDecl;
    }

    /**
     * Parse annotation keyword.
     *
     * @return Parsed node
     */
    private STNode parseAnnotationKeyword() {
        STToken token = peek();
        if (token.kind == SyntaxKind.ANNOTATION_KEYWORD) {
            return consume();
        } else {
            Solution sol = recover(token, ParserRuleContext.ANNOTATION_KEYWORD);
            return sol.recoveredNode;
        }
    }

    /**
     * Parse the components that follows after the annotation keyword of a annotation declaration.
     *
     * @param metadata Metadata
     * @param qualifier Qualifier that precedes the constant decl
     * @param constKeyword Const keyword
     * @param annotationKeyword
     * @return Parsed node
     */
    private STNode parseAnnotationDeclFromType(STNode metadata, STNode qualifier, STNode constKeyword,
                                               STNode annotationKeyword) {
        STToken nextToken = peek();
        return parseAnnotationDeclFromType(nextToken.kind, metadata, qualifier, constKeyword, annotationKeyword);
    }

    private STNode parseAnnotationDeclFromType(SyntaxKind nextTokenKind, STNode metadata, STNode qualifier,
                                               STNode constKeyword, STNode annotationKeyword) {
        switch (nextTokenKind) {
            case IDENTIFIER_TOKEN:
                return parseAnnotationDeclWithOptionalType(metadata, qualifier, constKeyword, annotationKeyword);
            default:
                if (isTypeStartingToken(nextTokenKind)) {
                    break;
                }

                STToken token = peek();
                Solution solution = recover(token, ParserRuleContext.ANNOT_DECL_OPTIONAL_TYPE, metadata, qualifier,
                        constKeyword, annotationKeyword);
                if (solution.action == Action.REMOVE) {
                    return solution.recoveredNode;
                }

                return parseAnnotationDeclFromType(solution.tokenKind, metadata, qualifier, constKeyword,
                        annotationKeyword);
        }

        STNode typeDesc = parseTypeDescriptor(ParserRuleContext.TYPE_DESC_IN_ANNOTATION_DECL);
        STNode annotTag = parseAnnotationTag();
        STNode equalsToken = parseAssignOp();
        STNode initializer = parseExpression();
        STNode semicolonToken = parseSemicolon();
        return STNodeFactory.createConstantDeclarationNode(metadata, qualifier, constKeyword, typeDesc, annotTag,
                equalsToken, initializer, semicolonToken);
    }

    /**
     * Parse annotation tag.
     * <p>
     * <code>annot-tag := identifier</code>
     * 
     * @return
     */
    private STNode parseAnnotationTag() {
        STToken token = peek();
        if (token.kind == SyntaxKind.IDENTIFIER_TOKEN) {
            return consume();
        } else {
            Solution sol = recover(peek(), ParserRuleContext.ANNOTATION_TAG);
            return sol.recoveredNode;
        }
    }

    private STNode parseAnnotationDeclWithOptionalType(STNode metadata, STNode qualifier, STNode constKeyword,
                                                       STNode annotationKeyword) {
        // We come here if the type name also and identifier.
        // However, if it is a qualified identifier, then it has to be the type-desc.
        STNode typeDescOrAnnotTag = parseAnnotationTag();
        if (typeDescOrAnnotTag.kind == SyntaxKind.QUALIFIED_NAME_REFERENCE) {
            STNode annotTag = parseAnnotationTag();
            return parseAnnotationDeclAttachPoints(metadata, qualifier, constKeyword, annotationKeyword,
                    typeDescOrAnnotTag, annotTag);
        }

        return parseAnnotationDeclRhs(metadata, qualifier, constKeyword, annotationKeyword, typeDescOrAnnotTag);
    }

    /**
     * Parse the component that follows the first identifier in an annotation decl. The identifier
     * can be either the type-name (a user defined type) or the annot-tag, where the type-name
     * is not present.
     * 
     * @param metadata Metadata
     * @param qualifier Qualifier that precedes the annotation decl
     * @param constKeyword Const keyword
     * @param annotationKeyword Annotation keyword
     * @param typeDescOrAnnotTag Identifier that follows the annotation-keyword
     * @return Parsed node
     */
    private STNode parseAnnotationDeclRhs(STNode metadata, STNode qualifier, STNode constKeyword,
                                          STNode annotationKeyword, STNode typeDescOrAnnotTag) {
        STToken token = peek();
        return parseAnnotationDeclRhs(token.kind, metadata, qualifier, constKeyword, annotationKeyword,
                typeDescOrAnnotTag);
    }

    private STNode parseAnnotationDeclRhs(SyntaxKind nextTokenKind, STNode metadata, STNode qualifier,
                                          STNode constKeyword, STNode annotationKeyword, STNode typeDescOrAnnotTag) {
        STNode typeDesc;
        STNode annotTag;
        switch (nextTokenKind) {
            case IDENTIFIER_TOKEN:
                typeDesc = typeDescOrAnnotTag;
                annotTag = parseAnnotationTag();
                break;
            case SEMICOLON_TOKEN:
            case ON_KEYWORD:
                typeDesc = STNodeFactory.createEmptyNode();
                annotTag = typeDescOrAnnotTag;
                break;
            default:
                STToken token = peek();
                Solution solution = recover(token, ParserRuleContext.ANNOT_DECL_RHS, metadata, qualifier, constKeyword,
                        annotationKeyword, typeDescOrAnnotTag);

                // If the parser recovered by inserting a token, then try to re-parse the same
                // rule with the inserted token. This is done to pick the correct branch
                // to continue the parsing.
                if (solution.action == Action.REMOVE) {
                    return solution.recoveredNode;
                }

                return parseAnnotationDeclRhs(solution.tokenKind, metadata, qualifier, constKeyword, annotationKeyword,
                        typeDescOrAnnotTag);
        }

        return parseAnnotationDeclAttachPoints(metadata, qualifier, constKeyword, annotationKeyword, typeDesc,
                annotTag);
    }

    private STNode parseAnnotationDeclAttachPoints(STNode metadata, STNode qualifier, STNode constKeyword,
                                                   STNode annotationKeyword, STNode typeDesc, STNode annotTag) {
        STToken nextToken = peek();
        return parseAnnotationDeclAttachPoints(nextToken.kind, metadata, qualifier, constKeyword, annotationKeyword,
                typeDesc, annotTag);

    }

    private STNode parseAnnotationDeclAttachPoints(SyntaxKind nextTokenKind, STNode metadata, STNode qualifier,
                                                   STNode constKeyword, STNode annotationKeyword, STNode typeDesc,
                                                   STNode annotTag) {
        STNode onKeyword;
        STNode attachPoints;
        switch (nextTokenKind) {
            case SEMICOLON_TOKEN:
                onKeyword = STNodeFactory.createEmptyNode();
                attachPoints = STNodeFactory.createEmptyNode();
                break;
            case ON_KEYWORD:
                onKeyword = parseOnKeyword();
                attachPoints = parseAnnotationAttachPoints();
                break;
            default:
                STToken token = peek();
                Solution solution = recover(token, ParserRuleContext.ANNOT_OPTIONAL_ATTACH_POINTS, metadata, qualifier,
                        constKeyword, annotationKeyword, typeDesc, annotTag);

                // If the parser recovered by inserting a token, then try to re-parse the same
                // rule with the inserted token. This is done to pick the correct branch
                // to continue the parsing.
                if (solution.action == Action.REMOVE) {
                    return solution.recoveredNode;
                }

                return parseAnnotationDeclAttachPoints(solution.tokenKind, metadata, qualifier, constKeyword,
                        annotationKeyword, typeDesc, annotTag);
        }

        STNode semicolonToken = parseSemicolon();
        return STNodeFactory.createAnnotationDeclarationNode(metadata, qualifier, constKeyword, annotationKeyword,
                typeDesc, annotTag, onKeyword, attachPoints, semicolonToken);
    }

    /**
     * Parse annotation attach points.
     * <p>
     * <code>
     * annot-attach-points := annot-attach-point (, annot-attach-point)*
     * <br/><br/>
     * annot-attach-point := dual-attach-point | source-only-attach-point
     * <br/><br/>
     * dual-attach-point := [source] dual-attach-point-ident
     * <br/><br/>
     * dual-attach-point-ident :=
     *     [object] type
     *     | [object|resource] function
     *     | parameter
     *     | return
     *     | service
     *     | [object|record] field
     * <br/><br/>
     * source-only-attach-point := source source-only-attach-point-ident
     * <br/><br/>
     * source-only-attach-point-ident :=
     *     annotation
     *     | external
     *     | var
     *     | const
     *     | listener
     *     | worker
     * </code>
     * 
     * @return Parsed node
     */
    private STNode parseAnnotationAttachPoints() {
        startContext(ParserRuleContext.ANNOT_ATTACH_POINTS_LIST);
        List<STNode> attachPoints = new ArrayList<>();

        STToken nextToken = peek();
        if (isEndAnnotAttachPointList(nextToken.kind)) {
            endContext();
            this.errorHandler.reportMissingTokenError("missing attach point");
            return STNodeFactory.createMissingToken(SyntaxKind.IDENTIFIER_TOKEN);
        }

        // Parse first attach-point, that has no leading comma
        STNode attachPoint = parseAnnotationAttachPoint();
        attachPoints.add(attachPoint);

        // Parse the remaining attach-points
        nextToken = peek();
        STNode leadingComma;
        while (!isEndAnnotAttachPointList(nextToken.kind)) {
            leadingComma = parseAttachPointEnd();
            if (leadingComma == null) {
                break;
            }
            attachPoints.add(leadingComma);

            // Parse attach point. Null represents the end of attach-points.
            attachPoint = parseAnnotationAttachPoint();
            if (attachPoint == null) {
                this.errorHandler.reportMissingTokenError("missing attach point");
                attachPoint = STNodeFactory.createMissingToken(SyntaxKind.IDENTIFIER_TOKEN);
                attachPoints.add(attachPoint);
                break;
            }

            attachPoints.add(attachPoint);
            nextToken = peek();
        }

        endContext();
        return STNodeFactory.createNodeList(attachPoints);
    }

    /**
     * Parse annotation attach point end.
     * 
     * @return Parsed node
     */
    private STNode parseAttachPointEnd() {
        STToken nextToken = peek();
        return parseAttachPointEnd(nextToken.kind);
    }

    private STNode parseAttachPointEnd(SyntaxKind nextTokenKind) {
        switch (nextTokenKind) {
            case SEMICOLON_TOKEN:
                // null represents the end of attach points.
                return null;
            case COMMA_TOKEN:
                return consume();
            default:
                Solution sol = recover(peek(), ParserRuleContext.ATTACH_POINT_END);
                if (sol.action == Action.REMOVE) {
                    return sol.recoveredNode;
                }

                return sol.tokenKind == SyntaxKind.COMMA_TOKEN ? sol.recoveredNode : null;
        }
    }

    private boolean isEndAnnotAttachPointList(SyntaxKind tokenKind) {
        switch (tokenKind) {
            case EOF_TOKEN:
            case SEMICOLON_TOKEN:
                return true;
            default:
                return false;
        }
    }

    /**
     * Parse annotation attach point.
     *
     * @return Parsed node
     */
    private STNode parseAnnotationAttachPoint() {
        return parseAnnotationAttachPoint(peek().kind);
    }

    private STNode parseAnnotationAttachPoint(SyntaxKind nextTokenKind) {
        switch (nextTokenKind) {
            case EOF_TOKEN:
                return null;

            // These are source only annotations, but without the source keyword.
            case ANNOTATION_KEYWORD:
            case EXTERNAL_KEYWORD:
            case VAR_KEYWORD:
            case CONST_KEYWORD:
            case LISTENER_KEYWORD:
            case WORKER_KEYWORD:
                // fall through

            case SOURCE_KEYWORD:
                STNode sourceKeyword = parseSourceKeyword();
                return parseAttachPointIdent(sourceKeyword);

            // Dual attach points
            case OBJECT_KEYWORD:
            case TYPE_KEYWORD:
            case RESOURCE_KEYWORD:
            case FUNCTION_KEYWORD:
            case PARAMETER_KEYWORD:
            case RETURN_KEYWORD:
            case SERVICE_KEYWORD:
            case FIELD_KEYWORD:
            case RECORD_KEYWORD:
                sourceKeyword = STNodeFactory.createEmptyNode();
                STNode firstIdent = consume();
                return parseDualAttachPointIdent(sourceKeyword, firstIdent);
            default:
                Solution solution = recover(peek(), ParserRuleContext.ATTACH_POINT);
                return solution.recoveredNode;
        }
    }

    /**
     * Parse source keyword.
     * 
     * @return Parsed node
     */
    private STNode parseSourceKeyword() {
        STToken token = peek();
        if (token.kind == SyntaxKind.SOURCE_KEYWORD) {
            return consume();
        } else {
            Solution sol = recover(token, ParserRuleContext.SOURCE_KEYWORD);
            return sol.recoveredNode;
        }
    }

    /**
     * Parse attach point ident gievn.
     * <p>
     * <code>
     * source-only-attach-point-ident := annotation | external | var | const | listener | worker
     * <br/><br/>
     * dual-attach-point-ident := [object] type | [object|resource] function | parameter
     *                            | return | service | [object|record] field
     * </code>
     * 
     * @param sourceKeyword Source keyword
     * @return Parsed node
     */
    private STNode parseAttachPointIdent(STNode sourceKeyword) {
        return parseAttachPointIdent(peek().kind, sourceKeyword);
    }

    private STNode parseAttachPointIdent(SyntaxKind nextTokenKind, STNode sourceKeyword) {
        switch (nextTokenKind) {
            case ANNOTATION_KEYWORD:
            case EXTERNAL_KEYWORD:
            case VAR_KEYWORD:
            case CONST_KEYWORD:
            case LISTENER_KEYWORD:
            case WORKER_KEYWORD:
                STNode firstIdent = consume();
                STNode secondIdent = STNodeFactory.createEmptyNode();
                return STNodeFactory.createAnnotationAttachPointNode(sourceKeyword, firstIdent, secondIdent);
            case OBJECT_KEYWORD:
            case RESOURCE_KEYWORD:
            case RECORD_KEYWORD:
            case TYPE_KEYWORD:
            case FUNCTION_KEYWORD:
            case PARAMETER_KEYWORD:
            case RETURN_KEYWORD:
            case SERVICE_KEYWORD:
            case FIELD_KEYWORD:
                firstIdent = consume();
                return parseDualAttachPointIdent(sourceKeyword, firstIdent);
            default:
                Solution solution = recover(peek(), ParserRuleContext.ATTACH_POINT_IDENT, sourceKeyword);
                if (solution.action == Action.REMOVE) {
                    return solution.recoveredNode;
                }

                firstIdent = solution.recoveredNode;
                return parseDualAttachPointIdent(sourceKeyword, firstIdent);
        }
    }

    /**
     * Parse dual-attach-point ident.
     * 
     * @param sourceKeyword Source keyword
     * @param firstIdent first part of the dual attach-point
     * @return Parsed node
     */
    private STNode parseDualAttachPointIdent(STNode sourceKeyword, STNode firstIdent) {
        STNode secondIdent;
        switch (firstIdent.kind) {
            case OBJECT_KEYWORD:
                secondIdent = parseIdentAfterObjectIdent();
                break;
            case RESOURCE_KEYWORD:
                secondIdent = parseFunctionIdent();
                break;
            case RECORD_KEYWORD:
                secondIdent = parseFieldIdent();
                break;
            case TYPE_KEYWORD:
            case FUNCTION_KEYWORD:
            case PARAMETER_KEYWORD:
            case RETURN_KEYWORD:
            case SERVICE_KEYWORD:
            case FIELD_KEYWORD:
            default: // default case should never be reached.
                secondIdent = STNodeFactory.createEmptyNode();
                break;
        }

        return STNodeFactory.createAnnotationAttachPointNode(sourceKeyword, firstIdent, secondIdent);
    }

    /**
     * Parse the idents that are supported after object-ident.
     * 
     * @return Parsed node
     */
    private STNode parseIdentAfterObjectIdent() {
        STToken token = peek();
        switch (token.kind) {
            case TYPE_KEYWORD:
            case FUNCTION_KEYWORD:
            case FIELD_KEYWORD:
                return consume();
            default:
                Solution sol = recover(token, ParserRuleContext.IDENT_AFTER_OBJECT_IDENT);
                return sol.recoveredNode;
        }
    }

    /**
     * Parse function ident.
     * 
     * @return Parsed node
     */
    private STNode parseFunctionIdent() {
        STToken token = peek();
        if (token.kind == SyntaxKind.FUNCTION_KEYWORD) {
            return consume();
        } else {
            Solution sol = recover(token, ParserRuleContext.FUNCTION_IDENT);
            return sol.recoveredNode;
        }
    }

    /**
     * Parse field ident.
     * 
     * @return Parsed node
     */
    private STNode parseFieldIdent() {
        STToken token = peek();
        if (token.kind == SyntaxKind.FIELD_KEYWORD) {
            return consume();
        } else {
            Solution sol = recover(token, ParserRuleContext.FIELD_IDENT);
            return sol.recoveredNode;
        }
    }

    /**
     * Parse XML namespace declaration.
     * <p>
     * <code>xmlns-decl := xmlns xml-namespace-uri [ as xml-namespace-prefix ] ;
     * <br/>
     * xml-namespace-uri := simple-const-expr
     * <br/>
     * xml-namespace-prefix := identifier
     * </code>
     * 
     * @return
     */
    private STNode parseXMLNamepsaceDeclaration() {
        startContext(ParserRuleContext.XML_NAMESPACE_DECLARATION);
        STNode xmlnsKeyword = parseXMLNSKeyword();
        STNode namespaceUri = parseXMLNamespaceUri();
        STNode xmlnsDecl = parseXMLDeclRhs(xmlnsKeyword, namespaceUri);
        endContext();
        return xmlnsDecl;
    }

    /**
     * Parse xmlns keyword.
     * 
     * @return Parsed node
     */
    private STNode parseXMLNSKeyword() {
        STToken token = peek();
        if (token.kind == SyntaxKind.XMLNS_KEYWORD) {
            return consume();
        } else {
            Solution sol = recover(token, ParserRuleContext.XMLNS_KEYWORD);
            return sol.recoveredNode;
        }
    }

    /**
     * Parse namespace uri.
     * 
     * @return Parsed node
     */
    private STNode parseXMLNamespaceUri() {
        STNode expr = parseConstExpr();
        switch (expr.kind) {
            case STRING_LITERAL:
            case IDENTIFIER_TOKEN:
            case QUALIFIED_NAME_REFERENCE:
                break;
            default:
                this.errorHandler.reportInvalidNode(null, "namespace uri must be a subtype of string");
        }

        return expr;
    }

    /**
     * Parse constants expr.
     *
     * @return Parsed node
     */
    private STNode parseConstExpr() {
        startContext(ParserRuleContext.CONSTANT_EXPRESSION);
        STToken nextToken = peek();
        STNode expr;
        switch (nextToken.kind) {
            case STRING_LITERAL:
            case DECIMAL_INTEGER_LITERAL:
            case HEX_INTEGER_LITERAL:
            case DECIMAL_FLOATING_POINT_LITERAL:
            case HEX_FLOATING_POINT_LITERAL:
            case TRUE_KEYWORD:
            case FALSE_KEYWORD:
            case NULL_KEYWORD:
                expr = consume();
                break;
            case IDENTIFIER_TOKEN:
                expr = parseQualifiedIdentifier(ParserRuleContext.VARIABLE_REF);
                break;
            case OPEN_BRACE_TOKEN:
                // TODO: nil-literal
            default:
                STToken token = peek();
                Solution solution = recover(token, ParserRuleContext.CONSTANT_EXPRESSION_START);
                expr = solution.recoveredNode;
                break;
        }

        endContext();
        return expr;
    }

    /**
     * Parse the portion after the namsepsace-uri of an XML declaration.
     * 
     * @param xmlnsKeyword XMLNS keyword
     * @param namespaceUri Namespace URI
     * @return Parsed node
     */
    private STNode parseXMLDeclRhs(STNode xmlnsKeyword, STNode namespaceUri) {
        return parseXMLDeclRhs(peek().kind, xmlnsKeyword, namespaceUri);
    }

    private STNode parseXMLDeclRhs(SyntaxKind nextTokenKind, STNode xmlnsKeyword, STNode namespaceUri) {
        STNode asKeyword = STNodeFactory.createEmptyNode();
        STNode namespacePrefix = STNodeFactory.createEmptyNode();

        switch (nextTokenKind) {
            case AS_KEYWORD:
                asKeyword = parseAsKeyword();
                namespacePrefix = parseNamespacePrefix();
                break;
            case SEMICOLON_TOKEN:
                break;
            default:
                STToken token = peek();
                Solution solution =
                        recover(token, ParserRuleContext.XML_NAMESPACE_PREFIX_DECL, xmlnsKeyword, namespaceUri);

                // If the parser recovered by inserting a token, then try to re-parse the same
                // rule with the inserted token. This is done to pick the correct branch
                // to continue the parsing.
                if (solution.action == Action.REMOVE) {
                    return solution.recoveredNode;
                }

                return parseXMLDeclRhs(solution.tokenKind, xmlnsKeyword, namespaceUri);
        }
        STNode semicolon = parseSemicolon();
        return STNodeFactory.createXMLNamespaceDeclarationNode(xmlnsKeyword, namespaceUri, asKeyword, namespacePrefix,
                semicolon);
    }

    /**
     * Parse import prefix.
     *
     * @return Parsed node
     */
    private STNode parseNamespacePrefix() {
        STToken nextToken = peek();
        if (nextToken.kind == SyntaxKind.IDENTIFIER_TOKEN) {
            return consume();
        } else {
            Solution sol = recover(peek(), ParserRuleContext.NAMESPACE_PREFIX);
            return sol.recoveredNode;
        }
    }

    /**
     * Parse named worker declaration.
     * <p>
     * <code>named-worker-decl := [annots] worker worker-name return-type-descriptor { sequence-stmt }</code>
     * 
     * @param annots Annotations attached to the worker decl
     * @return Parsed node
     */
    private STNode parseNamedWorkerDeclaration(STNode annots) {
        startContext(ParserRuleContext.NAMED_WORKER_DECL);
        STNode workerKeyword = parseWorkerKeyword();
        STNode workerName = parseWorkerName();
        STNode returnTypeDesc = parseReturnTypeDescriptor();
        STNode workerBody = parseBlockNode();
        endContext();
        return STNodeFactory.createNamedWorkerDeclarationNode(annots, workerKeyword, workerName, returnTypeDesc,
                workerBody);
    }

    private STNode parseReturnTypeDescriptor() {
        // If the return type is not present, simply return
        STToken token = peek();
        if (token.kind != SyntaxKind.RETURNS_KEYWORD) {
            return STNodeFactory.createEmptyNode();
        }

        STNode returnsKeyword = consume();
        STNode annot = parseAnnotations();
        STNode type = parseTypeDescriptor(ParserRuleContext.TYPE_DESC_IN_RETURN_TYPE_DESC);
        return STNodeFactory.createReturnTypeDescriptorNode(returnsKeyword, annot, type);
    }

    /**
     * Parse worker keyword.
     *
     * @return Parsed node
     */
    private STNode parseWorkerKeyword() {
        STToken nextToken = peek();
        if (nextToken.kind == SyntaxKind.WORKER_KEYWORD) {
            return consume();
        } else {
            Solution sol = recover(peek(), ParserRuleContext.WORKER_KEYWORD);
            return sol.recoveredNode;
        }
    }

    /**
     * Parse worker name.
     * <p>
     * <code>worker-name := identifier</code>
     * 
     * @return Parsed node
     */
    private STNode parseWorkerName() {
        STToken nextToken = peek();
        if (nextToken.kind == SyntaxKind.IDENTIFIER_TOKEN) {
            return consume();
        } else {
            Solution sol = recover(peek(), ParserRuleContext.WORKER_NAME);
            return sol.recoveredNode;
        }
    }

    /**
     * Parse documentation string.
     * <p>
     * <code>DocumentationString := DocumentationLine +</code>
     * <p>
     * Refer {@link BallerinaLexer#processDocumentationLine}
     * 
     * @return Parsed node
     */
    private STNode parseDocumentationString() {
        List<STNode> docLines = new ArrayList<>();
        STToken nextToken = peek();
        while (nextToken.kind == SyntaxKind.DOCUMENTATION_LINE) {
            docLines.add(consume());
            nextToken = peek();
        }

        STNode documentationLines = STNodeFactory.createNodeList(docLines);
        return STNodeFactory.createDocumentationStringNode(documentationLines);
    }

    /**
     * Parse lock statement.
     * <code>lock-stmt := lock block-stmt ;</code>
     *
     * @return Lock statement
     */
    private STNode parseLockStatement() {
        startContext(ParserRuleContext.LOCK_STMT);
        STNode lockKeyword = parseLockKeyword();
        STNode blockStatement = parseBlockNode();
        endContext();
        return STNodeFactory.createLockStatementNode(lockKeyword, blockStatement);
    }

    /**
     * Parse lock-keyword.
     *
     * @return lock-keyword node
     */
    private STNode parseLockKeyword() {
        STToken token = peek();
        if (token.kind == SyntaxKind.LOCK_KEYWORD) {
            return consume();
        } else {
            Solution sol = recover(token, ParserRuleContext.LOCK_KEYWORD);
            return sol.recoveredNode;
        }
    }

    /**
     * Checks whether the given expression is a possible array-type-desc.
     * <br/>
     * i.e.: a member-access-expr, where its container is also a member-access.
     * <code>a[b][]</code>
     * 
     * @param expression EXpression to check
     * @return <code>true</code> if the expression provided is a possible array-type desc. <code>false</code> otherwise
     */
    private boolean isPossibleArrayType(STNode expression) {
        switch (expression.kind) {
            case SIMPLE_NAME_REFERENCE:
            case QUALIFIED_NAME_REFERENCE:
                return true;
            case INDEXED_EXPRESSION:
                return isPossibleArrayType(((STIndexedExpressionNode) expression).containerExpression);
            default:
                return false;
        }
    }

    /**
     * Parse union type descriptor.
     * union-type-descriptor := type-descriptor | type-descriptor
     *
     * @param leftTypeDesc Type desc in the LHS os the union type desc.
     * @param context Current context.
     * @return parsed union type desc node
     */
    private STNode parseUnionTypeDescriptor(STNode leftTypeDesc, ParserRuleContext context) {
        STNode pipeToken = parsePipeToken();
        STNode rightTypeDesc = parseTypeDescriptor(context);

        return STNodeFactory.createUnionTypeDescriptorNode(leftTypeDesc, pipeToken, rightTypeDesc);
    }

    /**
     * Parse pipe token.
     *
     * @return parsed pipe token node
     */
    private STNode parsePipeToken() {
        STToken token = peek();
        if (token.kind == SyntaxKind.PIPE_TOKEN) {
            return consume();
        } else {
            Solution sol = recover(token, ParserRuleContext.PIPE);
            return sol.recoveredNode;
        }
    }

    private boolean isTypeStartingToken(SyntaxKind nodeKind) {
        switch (nodeKind) {
            case IDENTIFIER_TOKEN:
            case SERVICE_KEYWORD:
            case RECORD_KEYWORD:
            case OBJECT_KEYWORD:
            case ABSTRACT_KEYWORD:
            case CLIENT_KEYWORD:
            case OPEN_PAREN_TOKEN: // nil type descriptor '()'
            case MAP_KEYWORD: // map type desc
            case FUTURE_KEYWORD: // future type desc
            case TYPEDESC_KEYWORD: // typedesc type desc
            case ERROR_KEYWORD: // error type desc
            case STREAM_KEYWORD: // stream type desc
            case FUNCTION_KEYWORD:
                return true;
            default:
                return isSimpleType(nodeKind);
        }
    }

    static boolean isSimpleType(SyntaxKind nodeKind) {
        switch (nodeKind) {
            case INT_KEYWORD:
            case FLOAT_KEYWORD:
            case DECIMAL_KEYWORD:
            case BOOLEAN_KEYWORD:
            case STRING_KEYWORD:
            case BYTE_KEYWORD:
            case XML_KEYWORD:
            case JSON_KEYWORD:
            case HANDLE_KEYWORD:
            case ANY_KEYWORD:
            case ANYDATA_KEYWORD:
            case NEVER_KEYWORD:
            case SERVICE_KEYWORD:
            case VAR_KEYWORD:
            case ERROR_KEYWORD: // This is for the recovery. <code>error a;</code> scenario recovered here.
            case STREAM_KEYWORD: // This is for recovery logic. <code>stream a;</code> scenario recovered here.
                return true;
            case TYPE_DESC:
                // This is a special case. TYPE_DESC is only return from
                // error recovery. when a type is missing. Hence we treat it as
                // a simple type
                return true;
            default:
                return false;
        }
    }

    private SyntaxKind getTypeSyntaxKind(SyntaxKind typeKeyword) {
        switch (typeKeyword) {
            case INT_KEYWORD:
                return SyntaxKind.INT_TYPE_DESC;
            case FLOAT_KEYWORD:
                return SyntaxKind.FLOAT_TYPE_DESC;
            case DECIMAL_KEYWORD:
                return SyntaxKind.DECIMAL_TYPE_DESC;
            case BOOLEAN_KEYWORD:
                return SyntaxKind.BOOLEAN_TYPE_DESC;
            case STRING_KEYWORD:
                return SyntaxKind.STRING_TYPE_DESC;
            case BYTE_KEYWORD:
                return SyntaxKind.BYTE_TYPE_DESC;
            case XML_KEYWORD:
                return SyntaxKind.XML_TYPE_DESC;
            case JSON_KEYWORD:
                return SyntaxKind.JSON_TYPE_DESC;
            case HANDLE_KEYWORD:
                return SyntaxKind.HANDLE_TYPE_DESC;
            case ANY_KEYWORD:
                return SyntaxKind.ANY_TYPE_DESC;
            case ANYDATA_KEYWORD:
                return SyntaxKind.ANYDATA_TYPE_DESC;
            case NEVER_KEYWORD:
                return SyntaxKind.NEVER_TYPE_DESC;
            case SERVICE_KEYWORD:
                return SyntaxKind.SERVICE_TYPE_DESC;
            case VAR_KEYWORD:
                return SyntaxKind.VAR_TYPE_DESC;
            default:
                return SyntaxKind.TYPE_DESC;
        }
    }

    /**
     * Parse fork-keyword.
     *
     * @return Fork-keyword node
     */
    private STNode parseForkKeyword() {
        STToken token = peek();
        if (token.kind == SyntaxKind.FORK_KEYWORD) {
            return consume();
        } else {
            Solution sol = recover(token, ParserRuleContext.FORK_KEYWORD);
            return sol.recoveredNode;
        }
    }

    /**
     * Parse multiple named worker declarations.
     *
     * @return named-worker-declarations node array
     */
    private STNode parseMultileNamedWorkerDeclarations() {
        STToken token = peek();
        ArrayList<STNode> workers = new ArrayList<>();

        while (!isEndOfStatements(token.kind)) {
            STNode stmt = parseStatement();
            if (stmt == null) {
                break;
            }

            switch (stmt.kind) {
                case NAMED_WORKER_DECLARATION:
                    workers.add(stmt);
                    break;
                default:
                    this.errorHandler.reportInvalidNode(null, "Only named-workers are allowed here");
                    break;
            }
            token = peek();
        }

        if (workers.isEmpty()) {
            this.errorHandler.reportInvalidNode(null, "Fork Statement must contain atleast one named-worker");
        }
        STNode namedWorkers = STNodeFactory.createNodeList(workers);
        return namedWorkers;
    }

    /**
     * Parse fork statement.
     * <code>fork-stmt := fork { named-worker-decl+ }</code>
     *
     * @return Fork statement
     */
    private STNode parseForkStatement() {
        startContext(ParserRuleContext.FORK_STMT);
        STNode forkKeyword = parseForkKeyword();
        STNode openBrace = parseOpenBrace();
        STNode namedWorkerDeclarations = parseMultileNamedWorkerDeclarations();
        STNode closeBrace = parseCloseBrace();
        endContext();
        return STNodeFactory.createForkStatementNode(forkKeyword, openBrace, namedWorkerDeclarations, closeBrace);
    }

    /**
     * Parse decimal floating point literal.
     *
     * @return Parsed node
     */
    private STNode parseDecimalFloatingPointLiteral() {
        STToken token = peek();
        if (token.kind == SyntaxKind.DECIMAL_FLOATING_POINT_LITERAL) {
            return consume();
        } else {
            Solution sol = recover(token, ParserRuleContext.DECIMAL_FLOATING_POINT_LITERAL);
            return sol.recoveredNode;
        }
    }

    /**
     * Parse hex floating point literal.
     *
     * @return Parsed node
     */
    private STNode parseHexFloatingPointLiteral() {
        STToken token = peek();
        if (token.kind == SyntaxKind.HEX_FLOATING_POINT_LITERAL) {
            return consume();
        } else {
            Solution sol = recover(token, ParserRuleContext.HEX_FLOATING_POINT_LITERAL);
            return sol.recoveredNode;
        }
    }

    /**
     * Parse trap expression.
     * <p>
     * <code>
     * trap-expr := trap expression
     * </code>
     *
     * @param isRhsExpr
     * @return Trap expression node
     */
    private STNode parseTrapExpression(boolean isRhsExpr) {
        STNode trapKeyword = parseTrapKeyword();

        // allow-actions flag is always false, since there will not be any actions
        // within the trap-expression, due to the precedence.
        STNode expr = parseExpression(OperatorPrecedence.UNARY, isRhsExpr, false);
        return STNodeFactory.createTrapExpressionNode(trapKeyword, expr);
    }

    /**
     * Parse trap-keyword.
     *
     * @return Trap-keyword node
     */
    private STNode parseTrapKeyword() {
        STToken token = peek();
        if (token.kind == SyntaxKind.TRAP_KEYWORD) {
            return consume();
        } else {
            Solution sol = recover(token, ParserRuleContext.TRAP_KEYWORD);
            return sol.recoveredNode;
        }
    }

    /**
     * Parse list constructor expression.
     * <p>
     * <code>
     * list-constructor-expr := [ [ expr-list ] ]
     * <br/>
     * expr-list := expression (, expression)*
     * </code>
     *
     * @return Parsed node
     */
    private STNode parseListConstructorExpr() {
        startContext(ParserRuleContext.LIST_CONSTRUCTOR);
        STNode openBracket = parseOpenBracket();
        STNode expressions = parseOptionalExpressionsList();
        STNode closeBracket = parseCloseBracket();
        endContext();
        return STNodeFactory.createListConstructorExpressionNode(openBracket, expressions, closeBracket);
    }

    /**
     * Parse optional expression list.
     *
     * @return Parsed node
     */
    private STNode parseOptionalExpressionsList() {
        List<STNode> expressions = new ArrayList<>();
        STToken nextToken = peek();

        // Return an empty list if list is empty
        if (isEndOfExpressionsList(nextToken.kind)) {
            return STNodeFactory.createNodeList(new ArrayList<>());
        }

        // Parse first expression, that has no leading comma
        STNode expr = parseExpression();
        expressions.add(expr);

        // Parse the remaining expressions
        nextToken = peek();
        STNode leadingComma;
        while (!isEndOfExpressionsList(nextToken.kind)) {
            leadingComma = parseComma();
            expressions.add(leadingComma);
            expr = parseExpression();
            expressions.add(expr);
            nextToken = peek();
        }

        return STNodeFactory.createNodeList(expressions);
    }

    /**
     * Parse foreach statement.
     * <code>foreach-stmt := foreach typed-binding-pattern in action-or-expr block-stmt</code>
     *
     * @return foreach statement
     */
    private STNode parseForEachStatement() {
        startContext(ParserRuleContext.FOREACH_STMT);
        STNode forEachKeyword = parseForEachKeyword();
        STNode type = parseTypeDescriptor(ParserRuleContext.TYPE_DESC_IN_TYPE_BINDING_PATTERN);
        STNode varName = parseVariableName();
        STNode inKeyword = parseInKeyword();
        STNode actionOrExpr = parseActionOrExpression();
        STNode blockStatement = parseBlockNode();
        endContext();
        return STNodeFactory.createForEachStatementNode(forEachKeyword, type, varName, inKeyword, actionOrExpr,
                blockStatement);
    }

    /**
     * Parse foreach-keyword.
     *
     * @return ForEach-keyword node
     */
    private STNode parseForEachKeyword() {
        STToken token = peek();
        if (token.kind == SyntaxKind.FOREACH_KEYWORD) {
            return consume();
        } else {
            Solution sol = recover(token, ParserRuleContext.FOREACH_KEYWORD);
            return sol.recoveredNode;
        }
    }

    /**
     * Parse in-keyword.
     *
     * @return In-keyword node
     */
    private STNode parseInKeyword() {
        STToken token = peek();
        if (token.kind == SyntaxKind.IN_KEYWORD) {
            return consume();
        } else {
            Solution sol = recover(token, ParserRuleContext.IN_KEYWORD);
            return sol.recoveredNode;
        }
    }

    /**
     * Parse type cast expression.
     * <p>
     * <code>
     * type-cast-expr := < type-cast-param > expression
     * <br/>
     * type-cast-param := [annots] type-descriptor | annots
     * </code>
     *
     * @return Parsed node
     */
    private STNode parseTypeCastExpr() {
        startContext(ParserRuleContext.TYPE_CAST_EXPRESSION);
        STNode ltToken = parseLTToken();
        STNode typeCastParam = parseTypeCastParam();
        STNode gtToken = parseGTToken();
        STNode expression = parseExpression();
        endContext();
        return STNodeFactory.createTypeCastExpressionNode(ltToken, typeCastParam, gtToken, expression);
    }

    private STNode parseTypeCastParam() {
        STNode annot;
        STNode type;
        STToken token = peek();

        switch (token.kind) {
            case AT_TOKEN:
                annot = parseAnnotations();
                token = peek();
                if (isTypeStartingToken(token.kind)) {
                    type = parseTypeDescriptor(ParserRuleContext.TYPE_DESC_IN_ANGLE_BRACKETS);
                } else {
                    type = STNodeFactory.createEmptyNode();
                }
                break;
            default:
                annot = STNodeFactory.createEmptyNode();
                type = parseTypeDescriptor(ParserRuleContext.TYPE_DESC_IN_ANGLE_BRACKETS);
                break;
        }

        return STNodeFactory.createTypeCastParamNode(annot, type);
    }

    /**
     * Parse table constructor expression.
     * <p>
     * <code>
     * table-constructor-expr-rhs := [ [row-list] ]
     * </code>
     *
     * @param tableKeyword tableKeyword that precedes this rhs
     * @param keySpecifier keySpecifier that precedes this rhs
     * @return Parsed node
     */
    private STNode parseTableConstructorExprRhs(STNode tableKeyword, STNode keySpecifier) {
        startContext(ParserRuleContext.TABLE_CONSTRUCTOR);
        STNode openBracket = parseOpenBracket();
        STNode rowList = parseRowList();
        STNode closeBracket = parseCloseBracket();
        endContext();
        return STNodeFactory.createTableConstructorExpressionNode(tableKeyword, keySpecifier, openBracket, rowList,
                closeBracket);
    }

    /**
     * Parse table-keyword.
     *
     * @return Table-keyword node
     */
    private STNode parseTableKeyword() {
        STToken token = peek();
        if (token.kind == SyntaxKind.TABLE_KEYWORD) {
            return consume();
        } else {
            Solution sol = recover(token, ParserRuleContext.TABLE_KEYWORD);
            return sol.recoveredNode;
        }
    }

    /**
     * Parse table rows.
     * <p>
     * <code>row-list := [ mapping-constructor-expr (, mapping-constructor-expr)* ]</code>
     *
     * @return Parsed node
     */
    private STNode parseRowList() {
        List<STNode> mappings = new ArrayList<>();
        STToken nextToken = peek();

        // Return an empty list if list is empty
        if (isEndOfMappingConstructorsList(nextToken.kind)) {
            return STNodeFactory.createNodeList(new ArrayList<>());
        }

        // Parse first mapping constructor, that has no leading comma
        STNode mapExpr = parseMappingConstructorExpr();
        mappings.add(mapExpr);

        // Parse the remaining mapping constructors
        nextToken = peek();
        STNode leadingComma;
        while (!isEndOfMappingConstructorsList(nextToken.kind)) {
            leadingComma = parseComma();
            mappings.add(leadingComma);
            mapExpr = parseMappingConstructorExpr();
            mappings.add(mapExpr);
            nextToken = peek();
        }

        return STNodeFactory.createNodeList(mappings);
    }

    private boolean isEndOfMappingConstructorsList(SyntaxKind tokenKind) {
        switch (tokenKind) {
            case COMMA_TOKEN:
            case OPEN_BRACE_TOKEN:
                return false;
            default:
                return isEndOfMappingConstructor(tokenKind);
        }
    }

    /**
     * Parse key specifier.
     * <p>
     * <code>key-specifier := key ( [ field-name (, field-name)* ] )</code>
     *
     * @return Parsed node
     */
    private STNode parseKeySpecifier() {
        startContext(ParserRuleContext.KEY_SPECIFIER);
        STNode keyKeyword = parseKeyKeyword();
        STNode openParen = parseOpenParenthesis();
        STNode fieldNames = parseFieldNames();
        STNode closeParen = parseCloseParenthesis();
        endContext();
        return STNodeFactory.createKeySpecifierNode(keyKeyword, openParen, fieldNames, closeParen);
    }

    /**
     * Parse key-keyword.
     *
     * @return Key-keyword node
     */
    private STNode parseKeyKeyword() {
        STToken token = peek();
        if (token.kind == SyntaxKind.KEY_KEYWORD) {
            return consume();
        } else {
            Solution sol = recover(token, ParserRuleContext.KEY_KEYWORD);
            return sol.recoveredNode;
        }
    }

    /**
     * Parse field names.
     * <p>
     * <code>field-name-list := [ field-name (, field-name)* ]</code>
     *
     * @return Parsed node
     */
    private STNode parseFieldNames() {
        List<STNode> fieldNames = new ArrayList<>();
        STToken nextToken = peek();

        // Return an empty list if list is empty
        if (isEndOfFieldNamesList(nextToken.kind)) {
            return STNodeFactory.createNodeList(new ArrayList<>());
        }

        // Parse first field name, that has no leading comma
        STNode fieldName = parseVariableName();
        fieldNames.add(fieldName);

        // Parse the remaining field names
        nextToken = peek();
        STNode leadingComma;
        while (!isEndOfFieldNamesList(nextToken.kind)) {
            leadingComma = parseComma();
            fieldNames.add(leadingComma);
            fieldName = parseVariableName();
            fieldNames.add(fieldName);
            nextToken = peek();
        }

        return STNodeFactory.createNodeList(fieldNames);
    }

    private boolean isEndOfFieldNamesList(SyntaxKind tokenKind) {
        switch (tokenKind) {
            case COMMA_TOKEN:
            case IDENTIFIER_TOKEN:
                return false;
            default:
                return true;
        }
    }

    /**
     * Parse error type descriptor.
     * <p>
     * error-type-descriptor := error [error-type-param]
     * error-type-param := < (detail-type-descriptor | inferred-type-descriptor) >
     * detail-type-descriptor := type-descriptor
     * inferred-type-descriptor := *
     * </p>
     *
     * @return Parsed node
     */
    private STNode parseErrorTypeDescriptor() {
        STNode errorKeywordToken = parseErrorKeyWord();
        STNode errorTypeParamsNode;
        STToken nextToken = peek();
        STToken nextNextToken = peek(2);
        if (nextToken.kind == SyntaxKind.LT_TOKEN || nextNextToken.kind == SyntaxKind.GT_TOKEN) {
            errorTypeParamsNode = parseErrorTypeParamsNode();
        } else {
            errorTypeParamsNode = STNodeFactory.createEmptyNode();
        }
        return STNodeFactory.createErrorTypeDescriptorNode(errorKeywordToken, errorTypeParamsNode);
    }

    /**
     * Parse error type param node.
     * <p>
     * error-type-param := < (detail-type-descriptor | inferred-type-descriptor) >
     * detail-type-descriptor := type-descriptor
     * inferred-type-descriptor := *
     * </p>
     *
     * @return Parsed node
     */
    private STNode parseErrorTypeParamsNode() {
        STNode ltToken = parseLTToken();
        STNode parameter;
        STToken nextToken = peek();
        if (nextToken.kind == SyntaxKind.ASTERISK_TOKEN) {
            parameter = consume();
        } else {
            parameter = parseTypeDescriptor(ParserRuleContext.TYPE_DESC_IN_ANGLE_BRACKETS);
        }
        STNode gtToken = parseGTToken();
        return STNodeFactory.createErrorTypeParamsNode(ltToken, parameter, gtToken);
    }

    /**
     * Parse error-keyword.
     *
     * @return Parsed error-keyword node
     */
    private STNode parseErrorKeyWord() {
        STToken token = peek();
        if (token.kind == SyntaxKind.ERROR_KEYWORD) {
            return consume();
        } else {
            Solution sol = recover(token, ParserRuleContext.ERROR_KEYWORD);
            return sol.recoveredNode;
        }
    }

    /**
     * Parse stream type descriptor.
     * <p>
     * stream-type-descriptor := stream [stream-type-parameters]
     * stream-type-parameters := < type-descriptor [, type-descriptor]>
     * </p>
     *
     * @return Parsed stream type descriptor node
     */
    private STNode parseStreamTypeDescriptor() {
        STNode streamKeywordToken = parseStreamKeyWord();
        STNode streamTypeParamsNode;
        STToken nextToken = peek();
        if (nextToken.kind == SyntaxKind.LT_TOKEN) {
            streamTypeParamsNode = parseStreamTypeParamsNode();
        } else {
            streamTypeParamsNode = STNodeFactory.createEmptyNode();
        }
        return STNodeFactory.createStreamTypeDescriptorNode(streamKeywordToken, streamTypeParamsNode);
    }

    /**
     * Parse stream type params node.
     * <p>
     * stream-type-parameters := < type-descriptor [, type-descriptor]>
     * </p>
     *
     * @return Parsed stream type params node
     */
    private STNode parseStreamTypeParamsNode() {
        STNode ltToken = parseLTToken();
        startContext(ParserRuleContext.TYPE_DESC_IN_STREAM_TYPE_DESC);
        STNode leftTypeDescNode = parseTypeDescriptorInternal(ParserRuleContext.TYPE_DESC_IN_STREAM_TYPE_DESC);
        STNode streamTypedesc = parseStreamTypeParamsNode(ltToken, leftTypeDescNode);
        endContext();
        return streamTypedesc;
    }

    private STNode parseStreamTypeParamsNode(STNode ltToken, STNode leftTypeDescNode) {
        return parseStreamTypeParamsNode(peek().kind, ltToken, leftTypeDescNode);
    }

    private STNode parseStreamTypeParamsNode(SyntaxKind nextTokenKind, STNode ltToken, STNode leftTypeDescNode) {
        STNode commaToken, rightTypeDescNode, gtToken;

        switch (nextTokenKind) {
            case COMMA_TOKEN:
                commaToken = parseComma();
                rightTypeDescNode = parseTypeDescriptorInternal(ParserRuleContext.TYPE_DESC_IN_STREAM_TYPE_DESC);
                break;
            case GT_TOKEN:
                commaToken = STNodeFactory.createEmptyNode();
                rightTypeDescNode = STNodeFactory.createEmptyNode();
                break;
            default:
                Solution solution =
                        recover(peek(), ParserRuleContext.STREAM_TYPE_FIRST_PARAM_RHS, ltToken, leftTypeDescNode);

                // If the parser recovered by inserting a token, then try to re-parse the same
                // rule with the inserted token. This is done to pick the correct branch
                // to continue the parsing.
                if (solution.action == Action.REMOVE) {
                    return solution.recoveredNode;
                }
                return parseStreamTypeParamsNode(solution.tokenKind, ltToken, leftTypeDescNode);
        }

        gtToken = parseGTToken();
        return STNodeFactory.createStreamTypeParamsNode(ltToken, leftTypeDescNode, commaToken, rightTypeDescNode,
                gtToken);
    }

    /**
     * Parse stream-keyword.
     *
     * @return Parsed stream-keyword node
     */
    private STNode parseStreamKeyWord() {
        STToken token = peek();
        if (token.kind == SyntaxKind.STREAM_KEYWORD) {
            return consume();
        } else {
            Solution sol = recover(token, ParserRuleContext.STREAM_KEYWORD);
            return sol.recoveredNode;
        }
    }

    /**
     * Parse let expression.
     * <p>
     * <code>
     * let-expr := let let-var-decl [, let-var-decl]* in expression
     * </code>
     *
     * @return Parsed node
     */
    private STNode parseLetExpression() {
        STNode letKeyword = parseLetKeyword();
        STNode letVarDeclarations = parseLetVarDeclarations(ParserRuleContext.LET_EXPR_LET_VAR_DECL);
        STNode inKeyword = parseInKeyword();
        STNode expression = parseExpression();
        return STNodeFactory.createLetExpressionNode(letKeyword, letVarDeclarations, inKeyword, expression);
    }

    /**
     * Parse let-keyword.
     *
     * @return Let-keyword node
     */
    private STNode parseLetKeyword() {
        STToken token = peek();
        if (token.kind == SyntaxKind.LET_KEYWORD) {
            return consume();
        } else {
            Solution sol = recover(token, ParserRuleContext.LET_KEYWORD);
            return sol.recoveredNode;
        }
    }

    /**
     * Parse let variable declarations.
     * <p>
     * <code>let-var-decl-list := let-var-decl [, let-var-decl]*</code>
     *
     * @return Parsed node
     */
    private STNode parseLetVarDeclarations(ParserRuleContext context) {
        startContext(context);
        List<STNode> varDecls = new ArrayList<>();
        STToken nextToken = peek();

        // Make sure at least one let variable declaration is present
        if (isEndOfLetVarDeclarations(nextToken.kind)) {
            endContext();
            this.errorHandler.reportMissingTokenError("missing let variable declaration");
            return STNodeFactory.createNodeList(varDecls);
        }

        // Parse first variable declaration, that has no leading comma
        STNode varDec = parseLetVarDec();
        varDecls.add(varDec);

        // Parse the remaining variable declarations
        nextToken = peek();
        STNode leadingComma;
        while (!isEndOfLetVarDeclarations(nextToken.kind)) {
            leadingComma = parseComma();
            varDecls.add(leadingComma);
            varDec = parseLetVarDec();
            varDecls.add(varDec);
            nextToken = peek();
        }

        endContext();
        return STNodeFactory.createNodeList(varDecls);
    }

    private boolean isEndOfLetVarDeclarations(SyntaxKind tokenKind) {
        switch (tokenKind) {
            case COMMA_TOKEN:
            case AT_TOKEN:
                return false;
            case IN_KEYWORD:
                return true;
            default:
                return !isTypeStartingToken(tokenKind);
        }
    }

    /**
     * Parse let variable declaration.
     * <p>
     * <code>let-var-decl := [annots] typed-binding-pattern = expression</code>
     *
     * @return Parsed node
     */
    private STNode parseLetVarDec() {
        STNode annot = parseAnnotations();
        // TODO: Replace type and varName with typed-binding-pattern
        STNode type = parseTypeDescriptor(ParserRuleContext.TYPE_DESC_IN_TYPE_BINDING_PATTERN);
        STNode varName = parseVariableName();
        STNode assign = parseAssignOp();
        STNode expression = parseExpression();
        return STNodeFactory.createLetVariableDeclarationNode(annot, type, varName, assign, expression);
    }

    /**
<<<<<<< HEAD
     * Parse table constructor or query expression.
     * <p>
     * <code>
     * table-constructor-or-query-expr := table-constructor-expr | query-expr
     * <br/>
     * table-constructor-expr := table [key-specifier] [ [row-list] ]
     * <br/>
     * query-expr := [query-construct-type] query-pipeline select-clause
     * <br/>
     * query-construct-type := table key-specifier | stream
     * </code>
     *
     * @return Parsed node
     */

    private STNode parseTableConstructorOrQuery() {
        return parseTableConstructorOrQuery(peek().kind);
    }

    private STNode parseTableConstructorOrQuery(SyntaxKind nextTokenKind) {
        STNode queryConstructType;
        switch (nextTokenKind) {
            case FROM_KEYWORD:
                queryConstructType = STNodeFactory.createEmptyNode();
                return parseQueryExprRhs(queryConstructType);
            case STREAM_KEYWORD:
                queryConstructType = parseStreamKeyword();
                return parseQueryExprRhs(queryConstructType);
            case TABLE_KEYWORD:
                STNode tableKeyword = parseTableKeyword();
                STNode keySpecifier = STNodeFactory.createEmptyNode();
                return parseTableConstructorOrQuery(tableKeyword, keySpecifier);
            default:
                Solution solution = recover(peek(), ParserRuleContext.TABLE_CONSTRUCTOR_OR_QUERY_EXPRESSION);

                // If the parser recovered by inserting a token, then try to re-parse the same
                // rule with the inserted token. This is done to pick the correct branch
                // to continue the parsing.
                if (solution.action == Action.REMOVE) {
                    return solution.recoveredNode;
                }

                return parseTableConstructorOrQuery(solution.tokenKind);
        }

    }

    private STNode parseTableConstructorOrQuery(STNode tableKeyword, STNode keySpecifier) {
        return parseTableConstructorOrQuery(peek().kind, tableKeyword, keySpecifier);
    }

    private STNode parseTableConstructorOrQuery(SyntaxKind nextTokenKind, STNode tableKeyword, STNode keySpecifier) {
        switch (nextTokenKind) {
            case OPEN_BRACKET_TOKEN:
                return parseTableConstructorExprRhs(tableKeyword, keySpecifier);
            case KEY_KEYWORD:
                keySpecifier = parseKeySpecifier();
                return parseTableConstructorOrQueryRhs(peek().kind, tableKeyword, keySpecifier);
            default:
                Solution solution = recover(peek(), ParserRuleContext.TABLE_KEYWORD_RHS, tableKeyword, keySpecifier);

                // If the parser recovered by inserting a token, then try to re-parse the same
                // rule with the inserted token. This is done to pick the correct branch
                // to continue the parsing.
                if (solution.action == Action.REMOVE) {
                    return solution.recoveredNode;
                }

                return parseTableConstructorOrQuery(solution.tokenKind, tableKeyword, keySpecifier);
        }
    }

    private STNode parseTableConstructorOrQueryRhs(STNode tableKeyword, STNode keySpecifier) {
        return parseTableConstructorOrQueryRhs(peek().kind, tableKeyword, keySpecifier);
    }

    private STNode parseTableConstructorOrQueryRhs(SyntaxKind nextTokenKind, STNode tableKeyword, STNode keySpecifier) {
        switch (nextTokenKind) {
            case FROM_KEYWORD:
                return parseQueryExprRhs(parseQueryConstructType(tableKeyword, keySpecifier));
            case OPEN_BRACKET_TOKEN:
                return parseTableConstructorExprRhs(tableKeyword, keySpecifier);
            default:
                Solution solution = recover(peek(), ParserRuleContext.TABLE_CONSTRUCTOR_OR_QUERY_RHS,
                        tableKeyword, keySpecifier);

                // If the parser recovered by inserting a token, then try to re-parse the same
                // rule with the inserted token. This is done to pick the correct branch
                // to continue the parsing.
                if (solution.action == Action.REMOVE) {
                    return solution.recoveredNode;
                }

                return parseTableConstructorOrQueryRhs(solution.tokenKind, tableKeyword, keySpecifier);
        }
    }

    /**
     * Parse stream-keyword.
     *
     * @return Stream-keyword node
     */
    private STNode parseStreamKeyword() {
        STToken token = peek();
        if (token.kind == SyntaxKind.STREAM_KEYWORD) {
            return consume();
        } else {
            Solution sol = recover(token, ParserRuleContext.STREAM_KEYWORD);
=======
     * Parse raw backtick string template expression.
     * <p>
     * <code>BacktickString := `expression`</code>
     * 
     * @return Template expression node
     */
    private STNode parseTemplateExpression() {
        STNode type = STNodeFactory.createEmptyNode();
        STNode startingBackTick = parseBacktickToken(ParserRuleContext.TEMPLATE_START);
        STNode content = parseTemplateContent();
        STNode endingBackTick = parseBacktickToken(ParserRuleContext.TEMPLATE_START);
        return STNodeFactory.createTemplateExpressionNode(SyntaxKind.RAW_TEMPLATE_EXPRESSION, type, startingBackTick,
                content, endingBackTick);
    }

    private STNode parseTemplateContent() {
        List<STNode> items = new ArrayList<>();
        STToken nextToken = peek();
        while (!isEndOfBacktickContent(nextToken.kind)) {
            STNode contentItem = parseTemplateItem();
            items.add(contentItem);
            nextToken = peek();
        }
        return STNodeFactory.createNodeList(items);
    }

    private boolean isEndOfBacktickContent(SyntaxKind kind) {
        switch (kind) {
            case EOF_TOKEN:
            case BACKTICK_TOKEN:
                return true;
            default:
                return false;
        }
    }

    private STNode parseTemplateItem() {
        STToken nextToken = peek();
        if (nextToken.kind == SyntaxKind.INTERPOLATION_START_TOKEN) {
            return parseInterpolation();
        }

        // Template string component
        return consume();
    }

    /**
     * Parse string template expression.
     * <p>
     * <code>string-template-expr := string ` expression `</code>
     * 
     * @return String template expression node
     */
    private STNode parseStringTemplateExpression() {
        STNode type = parseStringKeyword();
        STNode startingBackTick = parseBacktickToken(ParserRuleContext.TEMPLATE_START);
        STNode content = parseTemplateContent();
        STNode endingBackTick = parseBacktickToken(ParserRuleContext.TEMPLATE_START);
        return STNodeFactory.createTemplateExpressionNode(SyntaxKind.STRING_TEMPLATE_EXPRESSION, type, startingBackTick,
                content, endingBackTick);
    }

    /**
     * Parse <code>string</code> keyword.
     *
     * @return string keyword node
     */
    private STNode parseStringKeyword() {
        STToken token = peek();
        if (token.kind == SyntaxKind.STRING_KEYWORD) {
            return consume();
        } else {
            Solution sol = recover(token, ParserRuleContext.STRING_KEYWORD);
>>>>>>> 4de4c5bd
            return sol.recoveredNode;
        }
    }

    /**
<<<<<<< HEAD
     * Parse query expression.
     * <code>query-expr-rhs := query-pipeline select-clause</code>
     *
     * @param queryConstructType queryConstructType that precedes this rhs
     * @return Parsed node
     */
    private STNode parseQueryExprRhs(STNode queryConstructType) {
        startContext(ParserRuleContext.QUERY_EXPRESSION);
        STNode queryPipeline = parseQueryPipeline();
        STNode selectClause = parseSelectClause();;
        endContext();
        return STNodeFactory.createQueryExpressionNode(queryConstructType, queryPipeline, selectClause);
    }

    /**
     * Parse query construct type.
     * <p>
     * <code>query-construct-type := table key-specifier</code>
     *
     * @return Parsed node
     */
    private STNode parseQueryConstructType(STNode tableKeyword, STNode keySpecifier) {
        return STNodeFactory.createQueryConstructTypeNode(tableKeyword, keySpecifier);
    }

    /**
     * Parse query pipeline.
     * <p>
     * <code>
     * query-pipeline := from-clause intermediate-clause*
     * <br/>
     * intermediate-clause := from-clause | where-clause | let-clause
     * </code>
     *
     * @return Parsed node
     */
    private STNode parseQueryPipeline() {
        STNode fromClause = parseFromClause();
        List<STNode> clauses = new ArrayList<>();
        return parseQueryPipeline(fromClause, clauses);
    }

    private STNode parseQueryPipeline(STNode fromClause, List<STNode> clauses) {
        return parseQueryPipeline(peek().kind, fromClause, clauses);
    }
    private STNode parseQueryPipeline(SyntaxKind nextTokenKind, STNode fromClause, List<STNode> clauses) {
        STNode clause;

        while (true) {
            switch (nextTokenKind) {
                case FROM_KEYWORD:
                    clause = parseFromClause();
                    clauses.add(clause);
                    nextTokenKind = peek().kind;
                    continue;
                case WHERE_KEYWORD:
                    clause = parseWhereClause();
                    clauses.add(clause);
                    nextTokenKind = peek().kind;
                    continue;
                case LET_KEYWORD:
                    clause = parseLetClause();
                    clauses.add(clause);
                    nextTokenKind = peek().kind;
                    continue;
                case SELECT_KEYWORD:
                    break;
                default:
                    if (nextTokenKind == SyntaxKind.EOF_TOKEN) {
                        return parseQueryPipeline(SyntaxKind.SELECT_KEYWORD, fromClause, clauses);
                    }

                    Solution solution = recover(peek(), ParserRuleContext.QUERY_EXPRESSION_RHS, fromClause, clauses);

                    // If the parser recovered by inserting a token, then try to re-parse the same
                    // rule with the inserted token. This is done to pick the correct branch
                    // to continue the parsing.
                    if (solution.action == Action.REMOVE) {
                        return solution.recoveredNode;
                    }

                    return parseQueryPipeline(solution.tokenKind, fromClause, clauses);
            }
            break;
        }

        STNode intermediateClauses = STNodeFactory.createNodeList(clauses);
        return STNodeFactory.createQueryPipelineNode(fromClause, intermediateClauses);
    }

    /**
     * Parse from clause.
     * <p>
     * <code>from-clause := from typed-binding-pattern in expression</code>
     *
     * @return Parsed node
     */
    private STNode parseFromClause() {
        STNode fromKeyword = parseFromKeyword();
        //TODO: Replace type and varName with typed-binding-pattern
        STNode type = parseTypeDescriptor();
        STNode varName = parseVariableName();
        STNode inKeyword = parseInKeyword();
        STNode expression = parseExpression();
        return STNodeFactory.createFromClauseNode(fromKeyword, type, varName, inKeyword, expression);
    }

    /**
     * Parse from-keyword.
     *
     * @return From-keyword node
     */
    private STNode parseFromKeyword() {
        STToken token = peek();
        if (token.kind == SyntaxKind.FROM_KEYWORD) {
            return consume();
        } else {
            Solution sol = recover(token, ParserRuleContext.FROM_KEYWORD);
=======
     * Parse XML template expression.
     * <p>
     * <code>xml-template-expr := xml BacktickString</code>
     * 
     * @return XML template expression
     */
    private STNode parseXMLTemplateExpression() {
        STNode xmlKeyword = parseXMLKeyword();
        STNode startingBackTick = parseBacktickToken(ParserRuleContext.TEMPLATE_START);
        STNode content = parseTemplateContentAsXML();
        STNode endingBackTick = parseBacktickToken(ParserRuleContext.TEMPLATE_END);
        return STNodeFactory.createTemplateExpressionNode(SyntaxKind.XML_TEMPLATE_EXPRESSION, xmlKeyword,
                startingBackTick, content, endingBackTick);
    }

    /**
     * Parse <code>xml</code> keyword.
     *
     * @return xml keyword node
     */
    private STNode parseXMLKeyword() {
        STToken token = peek();
        if (token.kind == SyntaxKind.XML_KEYWORD) {
            return consume();
        } else {
            Solution sol = recover(token, ParserRuleContext.XML_KEYWORD);
            return sol.recoveredNode;
        }
    }

    /**
     * Parse the content of the template string as XML. This method first read the
     * input in the same way as the raw-backtick-template (BacktickString). Then
     * it parses the content as XML.
     * 
     * @return XML node
     */
    private STNode parseTemplateContentAsXML() {
        // Separate out the interpolated expressions to a queue. Then merge the string content using '${}'.
        // These '&{}' are used to represent the interpolated locations. XML parser will replace '&{}' with
        // the actual interpolated expression, while building the XML tree.
        ArrayDeque<STNode> expressions = new ArrayDeque<>();
        StringBuilder xmlStringBuilder = new StringBuilder();
        STToken nextToken = peek();
        while (!isEndOfBacktickContent(nextToken.kind)) {
            STNode contentItem = parseTemplateItem();
            if (contentItem.kind == SyntaxKind.TEMPLATE_STRING) {
                xmlStringBuilder.append(((STToken) contentItem).text());
            } else {
                xmlStringBuilder.append("${}");
                expressions.add(contentItem);
            }
            nextToken = peek();
        }

        TextDocument textDocument = TextDocuments.from(xmlStringBuilder.toString());
        AbstractTokenReader tokenReader = new TokenReader(new XMLLexer(textDocument.getCharacterReader()));
        XMLParser xmlParser = new XMLParser(tokenReader, expressions);
        return xmlParser.parse();
    }

    /**
     * Parse interpolation of a back-tick string.
     * <p>
     * <code>
     * interpolation := ${ expression }
     * </code>
     * 
     * @return Interpolation node
     */
    private STNode parseInterpolation() {
        startContext(ParserRuleContext.INTERPOLATION);
        STNode interpolStart = parseInterpolationStart();
        STNode expr = parseExpression();
        removeAdditionalTokensInInterpolation();
        STNode closeBrace = parseCloseBrace();
        endContext();
        return STNodeFactory.createInterpolationNode(interpolStart, expr, closeBrace);
    }

    /**
     * Parse interpolation start token.
     * <p>
     * <code>interpolation-start := ${</code>
     * 
     * @return Interpolation start token
     */
    private STNode parseInterpolationStart() {
        STToken token = peek();
        if (token.kind == SyntaxKind.INTERPOLATION_START_TOKEN) {
            return consume();
        } else {
            Solution sol = recover(token, ParserRuleContext.INTERPOLATION_START_TOKEN);
>>>>>>> 4de4c5bd
            return sol.recoveredNode;
        }
    }

    /**
<<<<<<< HEAD
     * Parse where clause.
     * <p>
     * <code>where-clause := where expression</code>
     *
     * @return Parsed node
     */
    private STNode parseWhereClause() {
        STNode whereKeyword = parseWhereKeyword();
        STNode expression = parseExpression();
        return STNodeFactory.createWhereClauseNode(whereKeyword, expression);
    }

    /**
     * Parse where-keyword.
     *
     * @return Where-keyword node
     */
    private STNode parseWhereKeyword() {
        STToken token = peek();
        if (token.kind == SyntaxKind.WHERE_KEYWORD) {
            return consume();
        } else {
            Solution sol = recover(token, ParserRuleContext.WHERE_KEYWORD);
=======
     * Remove if there any tokens left after the expression inside the interpolation.
     */
    private void removeAdditionalTokensInInterpolation() {
        while (true) {
            STToken nextToken = peek();
            switch (nextToken.kind) {
                case EOF_TOKEN:
                    return;
                case CLOSE_BRACE_TOKEN:
                    return;
                default:
                    consume();
                    this.errorHandler.reportInvalidNode(nextToken, "invalid token '" + nextToken.text() + "'");
            }
        }
    }

    /**
     * Parse back-tick token.
     *
     * @return Back-tick token
     */
    private STNode parseBacktickToken(ParserRuleContext ctx) {
        STToken token = peek();
        if (token.kind == SyntaxKind.BACKTICK_TOKEN) {
            return consume();
        } else {
            Solution sol = recover(token, ctx);
>>>>>>> 4de4c5bd
            return sol.recoveredNode;
        }
    }

    /**
<<<<<<< HEAD
     * Parse let clause.
     * <p>
     * <code>let-clause := let let-var-decl [, let-var-decl]* </code>
     *
     * @return Parsed node
     */
    private STNode parseLetClause() {
        STNode letKeyword = parseLetKeyword();
        STNode letVarDeclarations = parseLetVarDeclarations(ParserRuleContext.LET_CLAUSE_LET_VAR_DECL);
        return STNodeFactory.createLetClauseNode(letKeyword, letVarDeclarations);
    }

    /**
     * Parse select clause.
     * <p>
     * <code>select-clause := select expression</code>
     *
     * @return Parsed node
     */
    private STNode parseSelectClause() {
        STNode selectKeyword = parseSelectKeyword();
        STNode expression = parseExpression();
        return STNodeFactory.createSelectClauseNode(selectKeyword, expression);
    }

    /**
     * Parse select-keyword.
     *
     * @return Select-keyword node
     */
    private STNode parseSelectKeyword() {
        STToken token = peek();
        if (token.kind == SyntaxKind.SELECT_KEYWORD) {
            return consume();
        } else {
            Solution sol = recover(token, ParserRuleContext.SELECT_KEYWORD);
            return sol.recoveredNode;
=======
     * Parse function type descriptor.
     * <p>
     * <code>function-type-descriptor := function function-signature</code>
     * 
     * @return Function type descriptor node
     */
    private STNode parseFunctionTypeDesc() {
        startContext(ParserRuleContext.FUNC_TYPE_DESC);
        STNode functionKeyword = parseFunctionKeyword();
        STNode signature = parseFuncSignature(true, false);
        return STNodeFactory.createFunctionTypeDescriptorNode(functionKeyword, signature);
    }

    /**
     * Parse anonymous function or function type desc. In an expression
     * context, both of these are possible. Hence we can distinguish only
     * after reaching the body.
     * 
     * @param annots
     * @return
     */
    private STNode parseFunctionExpression(STNode annots) {
        startContext(ParserRuleContext.ANON_FUNC_EXPRESSION);
        STNode funcKeyword = parseFunctionKeyword();
        STNode funcSignature = parseFuncSignature(true, false);
        STNode funcBody = parseFunctionTypeOrAnonFuncBody();

        if (funcBody == null) {
            return STNodeFactory.createFunctionTypeDescriptorNode(funcKeyword, funcSignature);
        }

        // TODO: Add parameter name validation
        return STNodeFactory.createAnonymousFunctionExpressionNode(annots, funcKeyword, funcSignature, funcBody);
    }

    private STNode parseFunctionTypeOrAnonFuncBody() {
        STToken nextToken = peek();
        switch (nextToken.kind) {
            case OPEN_BRACE_TOKEN:
                return parseFunctionBodyBlock();
            case EQUAL_GT_TOKEN:
                // EXpression func body
                return null;
            default:
                return null;
>>>>>>> 4de4c5bd
        }
    }
}<|MERGE_RESOLUTION|>--- conflicted
+++ resolved
@@ -344,26 +344,7 @@
             case KEY_KEYWORD:
                 return parseKeyKeyword();
             case TABLE_KEYWORD_RHS:
-<<<<<<< HEAD
                 return parseTableConstructorOrQuery((STNode) args[0], (STNode) args[1]);
-            case LET_KEYWORD:
-                return parseLetKeyword();
-            case FROM_KEYWORD:
-                return parseFromKeyword();
-            case WHERE_KEYWORD:
-                return parseWhereKeyword();
-            case SELECT_KEYWORD:
-                return parseSelectKeyword();
-            case STREAM_KEYWORD:
-                return parseStreamKeyword();
-            case TABLE_CONSTRUCTOR_OR_QUERY_EXPRESSION:
-                return parseTableConstructorOrQuery();
-            case TABLE_CONSTRUCTOR_OR_QUERY_RHS:
-                return parseTableConstructorOrQueryRhs((STNode) args[0], (STNode) args[1]);
-            case QUERY_EXPRESSION_RHS:
-                return parseQueryPipeline((STNode) args[0], (List<STNode>) args[1]);
-=======
-                return parseTableConstructorExpr((STNode) args[0], (STNode) args[1]);
             case ERROR_KEYWORD:
                 return parseErrorKeyWord();
             case LET_KEYWORD:
@@ -381,15 +362,22 @@
                 return parseFuncReturnTypeDescriptor((boolean) args[0]);
             case RETURNS_KEYWORD:
                 return parseReturnsKeyword();
->>>>>>> 4de4c5bd
+            case FROM_KEYWORD:
+                return parseFromKeyword();
+            case WHERE_KEYWORD:
+                return parseWhereKeyword();
+            case SELECT_KEYWORD:
+                return parseSelectKeyword();
+            case TABLE_CONSTRUCTOR_OR_QUERY_EXPRESSION:
+                return parseTableConstructorOrQuery();
+            case TABLE_CONSTRUCTOR_OR_QUERY_RHS:
+                return parseTableConstructorOrQueryRhs((STNode) args[0], (STNode) args[1]);
+            case QUERY_EXPRESSION_RHS:
+                return parseQueryPipeline((STNode) args[0], (List<STNode>) args[1]);
             default:
                 throw new IllegalStateException("cannot resume parsing the rule: " + context);
         }
     }
-
-    /*
-     * Private methods
-     */
 
     /*
      * Private methods.
@@ -1264,7 +1252,7 @@
      * <br/>
      * return-type-descriptor := [ returns [annots] type-descriptor ]
      * </code>
-     * 
+     *
      * @param isParamNameOptional Whether the parameter names are optional
      * @param isInExprContext Whether this function signature is occurred within an expression context
      * @return Function signature node
@@ -1320,7 +1308,7 @@
      * Validate the param list and return. If there are params without param-name,
      * then this method will create a new set of params with missing param-name
      * and return.
-     * 
+     *
      * @param signature Function signature
      * @return
      */
@@ -1565,7 +1553,7 @@
     /**
      * Parse a single parameter. Parameter can be a required parameter, a defaultable
      * parameter, or a rest parameter.
-     * 
+     *
      * @param prevParamKind Kind of the parameter that precedes current parameter
      * @param leadingComma Comma that occurs before the param
      * @param isParamNameOptional Whether the param names in the signature is optional or not.
@@ -1889,7 +1877,6 @@
      * Parse return type descriptor of a function. A return type descriptor has the following structure.
      *
      * <code>return-type-descriptor := [ returns annots type-descriptor ]</code>
-     *
      * @param isInExprContext
      * @return Parsed node
      */
@@ -1970,14 +1957,12 @@
         STNode typeDesc = parseTypeDescriptorInternal(context);
         endContext();
         return typeDesc;
-
     }
 
     private STNode parseTypeDescriptorInternal(ParserRuleContext context) {
         STToken token = peek();
         STNode typeDesc = parseTypeDescriptorInternal(token.kind, context);
         return parseComplexTypeDescriptor(typeDesc, context);
-
     }
 
     /**
@@ -3435,41 +3420,18 @@
                 return parseListConstructorExpr();
             case LT_TOKEN:
                 return parseTypeCastExpr();
-            case LET_KEYWORD:
-                return parseLetExpression();
-<<<<<<< HEAD
             case TABLE_KEYWORD:
             case STREAM_KEYWORD:
             case FROM_KEYWORD:
                 return parseTableConstructorOrQuery();
-            default:
-                Solution solution = recover(peek(), ParserRuleContext.TERMINAL_EXPRESSION, isRhsExpr, allowActions);
-
-                if (solution.recoveredNode.kind == SyntaxKind.IDENTIFIER_TOKEN) {
-                    return parseQualifiedIdentifier(solution.recoveredNode);
-                }
-                if (solution.recoveredNode.kind == SyntaxKind.OPEN_PAREN_TOKEN &&
-                        peek().kind == SyntaxKind.CLOSE_PAREN_TOKEN) {
-                    return parseNilLiteral();
-                }
-                if (solution.recoveredNode.kind == SyntaxKind.OPEN_BRACKET_TOKEN) {
-                    return parseListConstructorExpr();
-                }
-                if (solution.recoveredNode.kind == SyntaxKind.LT_TOKEN) {
-                    return parseTypeCastExpr();
-                }
-                if (solution.recoveredNode.kind == SyntaxKind.TABLE_KEYWORD ||
-                        solution.recoveredNode.kind == SyntaxKind.STREAM_KEYWORD ||
-                        solution.recoveredNode.kind == SyntaxKind.FROM_KEYWORD) {
-                    return parseTableConstructorOrQuery();
-=======
+            case LET_KEYWORD:
+                return parseLetExpression();
             case BACKTICK_TOKEN:
                 return parseTemplateExpression();
             case XML_KEYWORD:
                 nextNextToken = getNextNextToken(kind);
                 if (nextNextToken.kind == SyntaxKind.BACKTICK_TOKEN) {
                     return parseXMLTemplateExpression();
->>>>>>> 4de4c5bd
                 }
                 break;
             case STRING_KEYWORD:
@@ -3789,14 +3751,11 @@
             case DOCUMENTATION_LINE:
             case AS_KEYWORD:
             case IN_KEYWORD:
-<<<<<<< HEAD
+            case BACKTICK_TOKEN:
             case FROM_KEYWORD:
             case WHERE_KEYWORD:
             case LET_KEYWORD:
             case SELECT_KEYWORD:
-=======
-            case BACKTICK_TOKEN:
->>>>>>> 4de4c5bd
                 return true;
             default:
                 return isSimpleType(tokenKind);
@@ -5978,7 +5937,7 @@
 
     /**
      * Parse statement which is only consists of an action or expression.
-     * 
+     *
      * @param annots Annotations
      * @param nextTokenKind Next token kind
      * @return Parsed node
@@ -7046,7 +7005,7 @@
      * <br/>
      * i.e.: a member-access-expr, where its container is also a member-access.
      * <code>a[b][]</code>
-     * 
+     *
      * @param expression EXpression to check
      * @return <code>true</code> if the expression provided is a possible array-type desc. <code>false</code> otherwise
      */
@@ -7856,7 +7815,264 @@
     }
 
     /**
-<<<<<<< HEAD
+     * Parse raw backtick string template expression.
+     * <p>
+     * <code>BacktickString := `expression`</code>
+     *
+     * @return Template expression node
+     */
+    private STNode parseTemplateExpression() {
+        STNode type = STNodeFactory.createEmptyNode();
+        STNode startingBackTick = parseBacktickToken(ParserRuleContext.TEMPLATE_START);
+        STNode content = parseTemplateContent();
+        STNode endingBackTick = parseBacktickToken(ParserRuleContext.TEMPLATE_START);
+        return STNodeFactory.createTemplateExpressionNode(SyntaxKind.RAW_TEMPLATE_EXPRESSION, type, startingBackTick,
+                content, endingBackTick);
+    }
+
+    private STNode parseTemplateContent() {
+        List<STNode> items = new ArrayList<>();
+        STToken nextToken = peek();
+        while (!isEndOfBacktickContent(nextToken.kind)) {
+            STNode contentItem = parseTemplateItem();
+            items.add(contentItem);
+            nextToken = peek();
+        }
+        return STNodeFactory.createNodeList(items);
+    }
+
+    private boolean isEndOfBacktickContent(SyntaxKind kind) {
+        switch (kind) {
+            case EOF_TOKEN:
+            case BACKTICK_TOKEN:
+                return true;
+            default:
+                return false;
+        }
+    }
+
+    private STNode parseTemplateItem() {
+        STToken nextToken = peek();
+        if (nextToken.kind == SyntaxKind.INTERPOLATION_START_TOKEN) {
+            return parseInterpolation();
+        }
+
+        // Template string component
+        return consume();
+    }
+
+    /**
+     * Parse string template expression.
+     * <p>
+     * <code>string-template-expr := string ` expression `</code>
+     *
+     * @return String template expression node
+     */
+    private STNode parseStringTemplateExpression() {
+        STNode type = parseStringKeyword();
+        STNode startingBackTick = parseBacktickToken(ParserRuleContext.TEMPLATE_START);
+        STNode content = parseTemplateContent();
+        STNode endingBackTick = parseBacktickToken(ParserRuleContext.TEMPLATE_START);
+        return STNodeFactory.createTemplateExpressionNode(SyntaxKind.STRING_TEMPLATE_EXPRESSION, type, startingBackTick,
+                content, endingBackTick);
+    }
+
+    /**
+     * Parse <code>string</code> keyword.
+     *
+     * @return string keyword node
+     */
+    private STNode parseStringKeyword() {
+        STToken token = peek();
+        if (token.kind == SyntaxKind.STRING_KEYWORD) {
+            return consume();
+        } else {
+            Solution sol = recover(token, ParserRuleContext.STRING_KEYWORD);
+            return sol.recoveredNode;
+        }
+    }
+
+    /**
+     * Parse XML template expression.
+     * <p>
+     * <code>xml-template-expr := xml BacktickString</code>
+     *
+     * @return XML template expression
+     */
+    private STNode parseXMLTemplateExpression() {
+        STNode xmlKeyword = parseXMLKeyword();
+        STNode startingBackTick = parseBacktickToken(ParserRuleContext.TEMPLATE_START);
+        STNode content = parseTemplateContentAsXML();
+        STNode endingBackTick = parseBacktickToken(ParserRuleContext.TEMPLATE_END);
+        return STNodeFactory.createTemplateExpressionNode(SyntaxKind.XML_TEMPLATE_EXPRESSION, xmlKeyword,
+                startingBackTick, content, endingBackTick);
+    }
+
+    /**
+     * Parse <code>xml</code> keyword.
+     *
+     * @return xml keyword node
+     */
+    private STNode parseXMLKeyword() {
+        STToken token = peek();
+        if (token.kind == SyntaxKind.XML_KEYWORD) {
+            return consume();
+        } else {
+            Solution sol = recover(token, ParserRuleContext.XML_KEYWORD);
+            return sol.recoveredNode;
+        }
+    }
+
+    /**
+     * Parse the content of the template string as XML. This method first read the
+     * input in the same way as the raw-backtick-template (BacktickString). Then
+     * it parses the content as XML.
+     *
+     * @return XML node
+     */
+    private STNode parseTemplateContentAsXML() {
+        // Separate out the interpolated expressions to a queue. Then merge the string content using '${}'.
+        // These '&{}' are used to represent the interpolated locations. XML parser will replace '&{}' with
+        // the actual interpolated expression, while building the XML tree.
+        ArrayDeque<STNode> expressions = new ArrayDeque<>();
+        StringBuilder xmlStringBuilder = new StringBuilder();
+        STToken nextToken = peek();
+        while (!isEndOfBacktickContent(nextToken.kind)) {
+            STNode contentItem = parseTemplateItem();
+            if (contentItem.kind == SyntaxKind.TEMPLATE_STRING) {
+                xmlStringBuilder.append(((STToken) contentItem).text());
+            } else {
+                xmlStringBuilder.append("${}");
+                expressions.add(contentItem);
+            }
+            nextToken = peek();
+        }
+
+        TextDocument textDocument = TextDocuments.from(xmlStringBuilder.toString());
+        AbstractTokenReader tokenReader = new TokenReader(new XMLLexer(textDocument.getCharacterReader()));
+        XMLParser xmlParser = new XMLParser(tokenReader, expressions);
+        return xmlParser.parse();
+    }
+
+    /**
+     * Parse interpolation of a back-tick string.
+     * <p>
+     * <code>
+     * interpolation := ${ expression }
+     * </code>
+     *
+     * @return Interpolation node
+     */
+    private STNode parseInterpolation() {
+        startContext(ParserRuleContext.INTERPOLATION);
+        STNode interpolStart = parseInterpolationStart();
+        STNode expr = parseExpression();
+        removeAdditionalTokensInInterpolation();
+        STNode closeBrace = parseCloseBrace();
+        endContext();
+        return STNodeFactory.createInterpolationNode(interpolStart, expr, closeBrace);
+    }
+
+    /**
+     * Parse interpolation start token.
+     * <p>
+     * <code>interpolation-start := ${</code>
+     *
+     * @return Interpolation start token
+     */
+    private STNode parseInterpolationStart() {
+        STToken token = peek();
+        if (token.kind == SyntaxKind.INTERPOLATION_START_TOKEN) {
+            return consume();
+        } else {
+            Solution sol = recover(token, ParserRuleContext.INTERPOLATION_START_TOKEN);
+            return sol.recoveredNode;
+        }
+    }
+
+    /**
+     * Remove if there any tokens left after the expression inside the interpolation.
+     */
+    private void removeAdditionalTokensInInterpolation() {
+        while (true) {
+            STToken nextToken = peek();
+            switch (nextToken.kind) {
+                case EOF_TOKEN:
+                    return;
+                case CLOSE_BRACE_TOKEN:
+                    return;
+                default:
+                    consume();
+                    this.errorHandler.reportInvalidNode(nextToken, "invalid token '" + nextToken.text() + "'");
+            }
+        }
+    }
+
+    /**
+     * Parse back-tick token.
+     *
+     * @return Back-tick token
+     */
+    private STNode parseBacktickToken(ParserRuleContext ctx) {
+        STToken token = peek();
+        if (token.kind == SyntaxKind.BACKTICK_TOKEN) {
+            return consume();
+        } else {
+            Solution sol = recover(token, ctx);
+            return sol.recoveredNode;
+        }
+    }
+
+    /**
+     * Parse function type descriptor.
+     * <p>
+     * <code>function-type-descriptor := function function-signature</code>
+     *
+     * @return Function type descriptor node
+     */
+    private STNode parseFunctionTypeDesc() {
+        startContext(ParserRuleContext.FUNC_TYPE_DESC);
+        STNode functionKeyword = parseFunctionKeyword();
+        STNode signature = parseFuncSignature(true, false);
+        return STNodeFactory.createFunctionTypeDescriptorNode(functionKeyword, signature);
+    }
+
+    /**
+     * Parse anonymous function or function type desc. In an expression
+     * context, both of these are possible. Hence we can distinguish only
+     * after reaching the body.
+     *
+     * @param annots
+     * @return
+     */
+    private STNode parseFunctionExpression(STNode annots) {
+        startContext(ParserRuleContext.ANON_FUNC_EXPRESSION);
+        STNode funcKeyword = parseFunctionKeyword();
+        STNode funcSignature = parseFuncSignature(true, false);
+        STNode funcBody = parseFunctionTypeOrAnonFuncBody();
+
+        if (funcBody == null) {
+            return STNodeFactory.createFunctionTypeDescriptorNode(funcKeyword, funcSignature);
+        }
+
+        // TODO: Add parameter name validation
+        return STNodeFactory.createAnonymousFunctionExpressionNode(annots, funcKeyword, funcSignature, funcBody);
+    }
+
+    private STNode parseFunctionTypeOrAnonFuncBody() {
+        STToken nextToken = peek();
+        switch (nextToken.kind) {
+            case OPEN_BRACE_TOKEN:
+                return parseFunctionBodyBlock();
+            case EQUAL_GT_TOKEN:
+                // EXpression func body
+                return null;
+            default:
+                return null;
+        }
+    }
+
+    /**
      * Parse table constructor or query expression.
      * <p>
      * <code>
@@ -7955,97 +8171,6 @@
     }
 
     /**
-     * Parse stream-keyword.
-     *
-     * @return Stream-keyword node
-     */
-    private STNode parseStreamKeyword() {
-        STToken token = peek();
-        if (token.kind == SyntaxKind.STREAM_KEYWORD) {
-            return consume();
-        } else {
-            Solution sol = recover(token, ParserRuleContext.STREAM_KEYWORD);
-=======
-     * Parse raw backtick string template expression.
-     * <p>
-     * <code>BacktickString := `expression`</code>
-     * 
-     * @return Template expression node
-     */
-    private STNode parseTemplateExpression() {
-        STNode type = STNodeFactory.createEmptyNode();
-        STNode startingBackTick = parseBacktickToken(ParserRuleContext.TEMPLATE_START);
-        STNode content = parseTemplateContent();
-        STNode endingBackTick = parseBacktickToken(ParserRuleContext.TEMPLATE_START);
-        return STNodeFactory.createTemplateExpressionNode(SyntaxKind.RAW_TEMPLATE_EXPRESSION, type, startingBackTick,
-                content, endingBackTick);
-    }
-
-    private STNode parseTemplateContent() {
-        List<STNode> items = new ArrayList<>();
-        STToken nextToken = peek();
-        while (!isEndOfBacktickContent(nextToken.kind)) {
-            STNode contentItem = parseTemplateItem();
-            items.add(contentItem);
-            nextToken = peek();
-        }
-        return STNodeFactory.createNodeList(items);
-    }
-
-    private boolean isEndOfBacktickContent(SyntaxKind kind) {
-        switch (kind) {
-            case EOF_TOKEN:
-            case BACKTICK_TOKEN:
-                return true;
-            default:
-                return false;
-        }
-    }
-
-    private STNode parseTemplateItem() {
-        STToken nextToken = peek();
-        if (nextToken.kind == SyntaxKind.INTERPOLATION_START_TOKEN) {
-            return parseInterpolation();
-        }
-
-        // Template string component
-        return consume();
-    }
-
-    /**
-     * Parse string template expression.
-     * <p>
-     * <code>string-template-expr := string ` expression `</code>
-     * 
-     * @return String template expression node
-     */
-    private STNode parseStringTemplateExpression() {
-        STNode type = parseStringKeyword();
-        STNode startingBackTick = parseBacktickToken(ParserRuleContext.TEMPLATE_START);
-        STNode content = parseTemplateContent();
-        STNode endingBackTick = parseBacktickToken(ParserRuleContext.TEMPLATE_START);
-        return STNodeFactory.createTemplateExpressionNode(SyntaxKind.STRING_TEMPLATE_EXPRESSION, type, startingBackTick,
-                content, endingBackTick);
-    }
-
-    /**
-     * Parse <code>string</code> keyword.
-     *
-     * @return string keyword node
-     */
-    private STNode parseStringKeyword() {
-        STToken token = peek();
-        if (token.kind == SyntaxKind.STRING_KEYWORD) {
-            return consume();
-        } else {
-            Solution sol = recover(token, ParserRuleContext.STRING_KEYWORD);
->>>>>>> 4de4c5bd
-            return sol.recoveredNode;
-        }
-    }
-
-    /**
-<<<<<<< HEAD
      * Parse query expression.
      * <code>query-expr-rhs := query-pipeline select-clause</code>
      *
@@ -8164,107 +8289,11 @@
             return consume();
         } else {
             Solution sol = recover(token, ParserRuleContext.FROM_KEYWORD);
-=======
-     * Parse XML template expression.
-     * <p>
-     * <code>xml-template-expr := xml BacktickString</code>
-     * 
-     * @return XML template expression
-     */
-    private STNode parseXMLTemplateExpression() {
-        STNode xmlKeyword = parseXMLKeyword();
-        STNode startingBackTick = parseBacktickToken(ParserRuleContext.TEMPLATE_START);
-        STNode content = parseTemplateContentAsXML();
-        STNode endingBackTick = parseBacktickToken(ParserRuleContext.TEMPLATE_END);
-        return STNodeFactory.createTemplateExpressionNode(SyntaxKind.XML_TEMPLATE_EXPRESSION, xmlKeyword,
-                startingBackTick, content, endingBackTick);
-    }
-
-    /**
-     * Parse <code>xml</code> keyword.
-     *
-     * @return xml keyword node
-     */
-    private STNode parseXMLKeyword() {
-        STToken token = peek();
-        if (token.kind == SyntaxKind.XML_KEYWORD) {
-            return consume();
-        } else {
-            Solution sol = recover(token, ParserRuleContext.XML_KEYWORD);
-            return sol.recoveredNode;
-        }
-    }
-
-    /**
-     * Parse the content of the template string as XML. This method first read the
-     * input in the same way as the raw-backtick-template (BacktickString). Then
-     * it parses the content as XML.
-     * 
-     * @return XML node
-     */
-    private STNode parseTemplateContentAsXML() {
-        // Separate out the interpolated expressions to a queue. Then merge the string content using '${}'.
-        // These '&{}' are used to represent the interpolated locations. XML parser will replace '&{}' with
-        // the actual interpolated expression, while building the XML tree.
-        ArrayDeque<STNode> expressions = new ArrayDeque<>();
-        StringBuilder xmlStringBuilder = new StringBuilder();
-        STToken nextToken = peek();
-        while (!isEndOfBacktickContent(nextToken.kind)) {
-            STNode contentItem = parseTemplateItem();
-            if (contentItem.kind == SyntaxKind.TEMPLATE_STRING) {
-                xmlStringBuilder.append(((STToken) contentItem).text());
-            } else {
-                xmlStringBuilder.append("${}");
-                expressions.add(contentItem);
-            }
-            nextToken = peek();
-        }
-
-        TextDocument textDocument = TextDocuments.from(xmlStringBuilder.toString());
-        AbstractTokenReader tokenReader = new TokenReader(new XMLLexer(textDocument.getCharacterReader()));
-        XMLParser xmlParser = new XMLParser(tokenReader, expressions);
-        return xmlParser.parse();
-    }
-
-    /**
-     * Parse interpolation of a back-tick string.
-     * <p>
-     * <code>
-     * interpolation := ${ expression }
-     * </code>
-     * 
-     * @return Interpolation node
-     */
-    private STNode parseInterpolation() {
-        startContext(ParserRuleContext.INTERPOLATION);
-        STNode interpolStart = parseInterpolationStart();
-        STNode expr = parseExpression();
-        removeAdditionalTokensInInterpolation();
-        STNode closeBrace = parseCloseBrace();
-        endContext();
-        return STNodeFactory.createInterpolationNode(interpolStart, expr, closeBrace);
-    }
-
-    /**
-     * Parse interpolation start token.
-     * <p>
-     * <code>interpolation-start := ${</code>
-     * 
-     * @return Interpolation start token
-     */
-    private STNode parseInterpolationStart() {
-        STToken token = peek();
-        if (token.kind == SyntaxKind.INTERPOLATION_START_TOKEN) {
-            return consume();
-        } else {
-            Solution sol = recover(token, ParserRuleContext.INTERPOLATION_START_TOKEN);
->>>>>>> 4de4c5bd
-            return sol.recoveredNode;
-        }
-    }
-
-    /**
-<<<<<<< HEAD
+            return sol.recoveredNode;
+        }
+    }
+
+    /**
      * Parse where clause.
      * <p>
      * <code>where-clause := where expression</code>
@@ -8288,42 +8317,11 @@
             return consume();
         } else {
             Solution sol = recover(token, ParserRuleContext.WHERE_KEYWORD);
-=======
-     * Remove if there any tokens left after the expression inside the interpolation.
-     */
-    private void removeAdditionalTokensInInterpolation() {
-        while (true) {
-            STToken nextToken = peek();
-            switch (nextToken.kind) {
-                case EOF_TOKEN:
-                    return;
-                case CLOSE_BRACE_TOKEN:
-                    return;
-                default:
-                    consume();
-                    this.errorHandler.reportInvalidNode(nextToken, "invalid token '" + nextToken.text() + "'");
-            }
-        }
-    }
-
-    /**
-     * Parse back-tick token.
-     *
-     * @return Back-tick token
-     */
-    private STNode parseBacktickToken(ParserRuleContext ctx) {
-        STToken token = peek();
-        if (token.kind == SyntaxKind.BACKTICK_TOKEN) {
-            return consume();
-        } else {
-            Solution sol = recover(token, ctx);
->>>>>>> 4de4c5bd
-            return sol.recoveredNode;
-        }
-    }
-
-    /**
-<<<<<<< HEAD
+            return sol.recoveredNode;
+        }
+    }
+
+    /**
      * Parse let clause.
      * <p>
      * <code>let-clause := let let-var-decl [, let-var-decl]* </code>
@@ -8361,53 +8359,6 @@
         } else {
             Solution sol = recover(token, ParserRuleContext.SELECT_KEYWORD);
             return sol.recoveredNode;
-=======
-     * Parse function type descriptor.
-     * <p>
-     * <code>function-type-descriptor := function function-signature</code>
-     * 
-     * @return Function type descriptor node
-     */
-    private STNode parseFunctionTypeDesc() {
-        startContext(ParserRuleContext.FUNC_TYPE_DESC);
-        STNode functionKeyword = parseFunctionKeyword();
-        STNode signature = parseFuncSignature(true, false);
-        return STNodeFactory.createFunctionTypeDescriptorNode(functionKeyword, signature);
-    }
-
-    /**
-     * Parse anonymous function or function type desc. In an expression
-     * context, both of these are possible. Hence we can distinguish only
-     * after reaching the body.
-     * 
-     * @param annots
-     * @return
-     */
-    private STNode parseFunctionExpression(STNode annots) {
-        startContext(ParserRuleContext.ANON_FUNC_EXPRESSION);
-        STNode funcKeyword = parseFunctionKeyword();
-        STNode funcSignature = parseFuncSignature(true, false);
-        STNode funcBody = parseFunctionTypeOrAnonFuncBody();
-
-        if (funcBody == null) {
-            return STNodeFactory.createFunctionTypeDescriptorNode(funcKeyword, funcSignature);
-        }
-
-        // TODO: Add parameter name validation
-        return STNodeFactory.createAnonymousFunctionExpressionNode(annots, funcKeyword, funcSignature, funcBody);
-    }
-
-    private STNode parseFunctionTypeOrAnonFuncBody() {
-        STToken nextToken = peek();
-        switch (nextToken.kind) {
-            case OPEN_BRACE_TOKEN:
-                return parseFunctionBodyBlock();
-            case EQUAL_GT_TOKEN:
-                // EXpression func body
-                return null;
-            default:
-                return null;
->>>>>>> 4de4c5bd
         }
     }
 }