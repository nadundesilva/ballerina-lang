/*
 * Copyright (c) 2020, WSO2 Inc. (http://www.wso2.org) All Rights Reserved.
 *
 * WSO2 Inc. licenses this file to you under the Apache License,
 * Version 2.0 (the "License"); you may not use this file except
 * in compliance with the License.
 * You may obtain a copy of the License at
 *
 *   http://www.apache.org/licenses/LICENSE-2.0
 *
 * Unless required by applicable law or agreed to in writing,
 * software distributed under the License is distributed on an
 * "AS IS" BASIS, WITHOUT WARRANTIES OR CONDITIONS OF ANY
 * KIND, either express or implied.  See the License for the
 * specific language governing permissions and limitations
 * under the License.
 */
package io.ballerinalang.compiler.internal.parser;

import io.ballerinalang.compiler.internal.parser.BallerinaParserErrorHandler.Action;
import io.ballerinalang.compiler.internal.parser.BallerinaParserErrorHandler.Solution;
import io.ballerinalang.compiler.internal.parser.tree.STCheckExpression;
import io.ballerinalang.compiler.internal.parser.tree.STMissingToken;
import io.ballerinalang.compiler.internal.parser.tree.STNode;
import io.ballerinalang.compiler.internal.parser.tree.STNodeFactory;
import io.ballerinalang.compiler.internal.parser.tree.STToken;
import io.ballerinalang.compiler.internal.parser.tree.SyntaxKind;

import java.util.ArrayList;
import java.util.List;

/**
 * A LL(k) recursive-descent parser for ballerina.
 * 
 * @since 1.2.0
 */
public class BallerinaParser {

    private final BallerinaParserErrorHandler errorHandler;
    private final AbstractTokenReader tokenReader;

    // TODO: Remove this.
    private ParserRuleContext currentParamKind = ParserRuleContext.REQUIRED_PARAM;

    protected BallerinaParser(AbstractTokenReader tokenReader) {
        this.tokenReader = tokenReader;
        this.errorHandler = new BallerinaParserErrorHandler(tokenReader, this);
    }

    /**
     * Start parsing the given input.
     * 
     * @return Parsed node
     */
    public STNode parse() {
        return parseCompUnit();
    }

    /**
     * Resume the parsing from the given context.
     * 
     * @param context Context to resume parsing
     * @param parsedNodes Parsed that requires to continue parsing the given parser context
     * @return Parsed node
     */
    public STNode resumeParsing(ParserRuleContext context, STNode... parsedNodes) {
        switch (context) {
            case COMP_UNIT:
                return parseCompUnit();
            case EXTERNAL_FUNC_BODY:
                return parseExternalFunctionBody();
            case FUNC_BODY:
                return parseFunctionBody();
            case OPEN_BRACE:
                return parseOpenBrace();
            case CLOSE_BRACE:
                return parseCloseBrace();
            case FUNC_NAME:
                return parseFunctionName();
            case OPEN_PARENTHESIS:
                return parseOpenParenthesis();
            case PARAM_LIST:
                return parseParamList();
            case RETURN_TYPE_DESCRIPTOR:
                return parseReturnTypeDescriptor();
            case SIMPLE_TYPE_DESCRIPTOR:
                return parseTypeDescriptor();
            case ASSIGN_OP:
                return parseAssignOp();
            case ANNOTATION_ATTACHMENT:
            case EXTERNAL_KEYWORD:
                return parseExternalKeyword();
            case FUNC_BODY_BLOCK:
                return parseFunctionBodyBlock();
            case SEMICOLON:
                return parseSemicolon();
            case CLOSE_PARENTHESIS:
                return parseCloseParenthesis();
            case VARIABLE_NAME:
                return parseVariableName();
            case EXPRESSION:
                return parseExpression();
            case STATEMENT:
                return parseStatement();
            case VAR_DECL_STMT:
                return parseVariableDeclStmt();
            case ASSIGNMENT_STMT:
                return parseAssignmentStmt();
            case EXPRESSION_RHS:
                return parseExpressionRhs(parsedNodes[0]);
            case AFTER_PARAMETER_TYPE:
                return parseAfterParamType(parsedNodes[0], parsedNodes[1]);
            case PARAMETER_RHS:
                return parseParameterRhs(parsedNodes[0], parsedNodes[1], parsedNodes[2]);
            case TOP_LEVEL_NODE_THAT_SUPPORTS_MODIFIER:
                return parseTopLevelNode(parsedNodes[0]);
            case TOP_LEVEL_NODE:
                return parseTopLevel();
            case STATEMENT_START_IDENTIFIER:
                return parseStatementStartIdentifier();
            case VAR_DECL_STMT_RHS:
                return parseVarDeclRhs(parsedNodes[0], parsedNodes[1]);
            case ASSIGNMENT_OR_VAR_DECL_STMT:
                return parseAssignmentOrVarDecl();
            case ASSIGNMENT_OR_VAR_DECL_STMT_RHS:
                return parseAssignmentOrVarDeclRhs(parsedNodes[0]);
            case TYPE_REFERENCE:
                return parseTypeReference();
            case FIELD_DESCRIPTOR_RHS:
                return parseFieldDescriptorRhs(parsedNodes[0], parsedNodes[1]);
            case NAMED_OR_POSITIONAL_ARG_RHS:
                return parseNamedOrPositionalArg(parsedNodes[0]);
            case RECORD_BODY_END:
                return parseRecordBodyCloseDelimiter();
            case RECORD_BODY_START:
                return parseRecordBodyStartDelimiter();
            case TYPE_DESCRIPTOR:
                return parseTypeDescriptor();
            case OBJECT_MEMBER:
                return parseObjectMember();
            case OBJECT_FUNC_OR_FIELD_WITHOUT_VISIBILITY:
                return parseObjectMethodOrField(parsedNodes[0]);
            case OBJECT_FIELD_RHS:
                return parseObjectFieldRhs(parsedNodes[0], parsedNodes[1], parsedNodes[2]);
            case OBJECT_TYPE_FIRST_QUALIFIER:
                return parseObjectTypeQualifiers();
            case OBJECT_TYPE_SECOND_QUALIFIER:
                return parseObjectTypeSecondQualifier(parsedNodes[0]);
            case OBJECT_KEYWORD:
                return parseObjectKeyword();
            case TYPE_NAME:
                return parseTypeName();
            case IF_KEYWORD:
                return parseIfKeyword();
            case ELSE_KEYWORD:
                return parseElseKeyword();
            case ELSE_BODY:
                return parseElseBody();
            case WHILE_KEYWORD:
                return parseWhileKeyword();
            case BOOLEAN_LITERAL:
                return parseBooleanLiteral();
            case PANIC_KEYWORD:
                return parsePanicKeyword();
            case MAJOR_VERSION:
                return parseMajorVersion();
            case IMPORT_DECL_RHS:
                return parseImportDecl(parsedNodes[0], parsedNodes[1]);
            case IMPORT_PREFIX:
                return parseImportPrefix();
            case IMPORT_MODULE_NAME:
            case IMPORT_ORG_OR_MODULE_NAME:
            case VARIABLE_REF:
            case FIELD_OR_FUNC_NAME:
                return parseIdentifier(context);
            case IMPORT_KEYWORD:
                return parseImportKeyword();
            case SLASH:
                return parseSlashToken();
            case DOT:
                return parseDotToken();
            case IMPORT_VERSION_DECL:
                return parseVersion();
            case VERSION_KEYWORD:
                return parseVersionKeywrod();
            case VERSION_NUMBER:
                return parseVersionNumber();
            case DECIMAL_INTEGER_LITERAL:
                return parseDecimalIntLiteral(context);
            case IMPORT_SUB_VERSION:
                return parseSubVersion(context);
            case IMPORT_PREFIX_DECL:
                return parseImportPrefixDecl();
            case AS_KEYWORD:
                return parseAsKeyword();
<<<<<<< HEAD
            case COMPOUND_ASSIGNMENT_STMT:
                return parseCompoundAssignmentStmt();
=======
            case RETURN_KEYWORD:
                return parseReturnKeyword();
            case MAPPING_FIELD:
                return parseMappingField(parsedNodes[0]);
            case SPECIFIC_FIELD_RHS:
                return parseSpecificFieldRhs(parsedNodes[0], parsedNodes[1]);
            case STRING_LITERAL:
                return parseStringLiteral();
            case COLON:
                return parseColon();
            case OPEN_BRACKET:
                return parseOpenBracket();
>>>>>>> 8c45394b
            case FUNC_DEFINITION:
            case REQUIRED_PARAM:
            default:
                throw new IllegalStateException("Cannot re-parse rule: " + context);
        }
    }

    /**
     * Start parsing the input from a given context. Supported starting points are:
     * <ul>
     * <li>Module part (a file)</li>
     * <li>Top level node</li>
     * <li>Statement</li>
     * <li>Expression</li>
     * </ul>
     * 
     * @param context Context to start parsing
     * @return Parsed node
     */
    public STNode parse(ParserRuleContext context) {
        switch (context) {
            case COMP_UNIT:
                return parseCompUnit();
            case TOP_LEVEL_NODE:
                startContext(ParserRuleContext.COMP_UNIT);
                return parseTopLevel();
            case STATEMENT:
                startContext(ParserRuleContext.COMP_UNIT);
                startContext(ParserRuleContext.FUNC_DEFINITION);
                startContext(ParserRuleContext.FUNC_BODY_BLOCK);
                return parseStatement();
            case EXPRESSION:
                startContext(ParserRuleContext.COMP_UNIT);
                startContext(ParserRuleContext.FUNC_DEFINITION);
                startContext(ParserRuleContext.FUNC_BODY_BLOCK);
                startContext(ParserRuleContext.STATEMENT);
                return parseExpression();
            default:
                throw new UnsupportedOperationException("Cannot start parsing from: " + context);
        }
    }

    /*
     * Private methods
     */

    private STToken peek() {
        return this.tokenReader.peek();
    }

    private STToken peek(int k) {
        return this.tokenReader.peek(k);
    }

    private STToken consume() {
        return this.tokenReader.read();
    }

    private Solution recover(STToken token, ParserRuleContext currentCtx, STNode... parsedNodes) {
        return this.errorHandler.recover(currentCtx, token, parsedNodes);
    }

    private void startContext(ParserRuleContext context) {
        this.errorHandler.startContext(context);
    }

    private void endContext() {
        this.errorHandler.endContext();
    }

    /**
     * Switch the current context to the provided one. This will replace the
     * existing context.
     * 
     * @param context Context to switch to.
     */
    private void switchContext(ParserRuleContext context) {
        this.errorHandler.switchContext(context);
    }

    /**
     * Parse a given input and returns the AST. Starts parsing from the top of a compilation unit.
     * 
     * @return Parsed node
     */
    private STNode parseCompUnit() {
        startContext(ParserRuleContext.COMP_UNIT);
        STToken token = peek();
        List<STNode> otherDecls = new ArrayList<>();
        List<STNode> importDecls = new ArrayList<>();

        boolean processImports = true;
        while (token.kind != SyntaxKind.EOF_TOKEN) {
            STNode decl = parseTopLevelNode(token.kind);
            if (decl.kind == SyntaxKind.IMPORT_DECLARATION) {
                if (processImports) {
                    importDecls.add(decl);
                } else {
                    // If an import occurs after any other module level declaration,
                    // we add it to the other-decl list to preserve the order. But
                    // log an error and mark it as invalid.
                    otherDecls.add(decl);
                    this.errorHandler.reportInvalidNode(token, "imports must be declared before other declarations");
                }
            } else {
                if (processImports) {
                    // While processing imports, if we reach any other declaration,
                    // then mark this as the end of processing imports.
                    processImports = false;
                }
                otherDecls.add(decl);
            }
            token = peek();
        }

        STToken eof = consume();
        endContext();

        return STNodeFactory.createModulePart(STNodeFactory.createNodeList(importDecls),
                STNodeFactory.createNodeList(otherDecls), eof);
    }

    /**
     * Parse top level node having an optional modifier preceding it.
     * 
     * @return Parsed node
     */
    private STNode parseTopLevel() {
        STToken token = peek();
        return parseTopLevelNode(token.kind);
    }

    /**
     * Parse top level node having an optional modifier preceding it, given the next token kind.
     * 
     * @param tokenKind Next token kind
     * @return Parsed node
     */
    protected STNode parseTopLevelNode(SyntaxKind tokenKind) {
        STNode modifier;
        switch (tokenKind) {
            case PUBLIC_KEYWORD:
                modifier = parseModifier();
                break;
            case FUNCTION_KEYWORD:
            case TYPE_KEYWORD:
                modifier = STNodeFactory.createEmptyNode();
                break;
            case EOF_TOKEN:
                return consume();
            case IMPORT_KEYWORD:
                return parseImportDecl();
            default:
                STToken token = peek();
                Solution solution = recover(token, ParserRuleContext.TOP_LEVEL_NODE);

                // If the parser recovered by inserting a token, then try to re-parse the same
                // rule with the inserted token. This is done to pick the correct branch
                // to continue the parsing.
                if (solution.action == Action.REMOVE) {
                    return solution.recoveredNode;
                }

                return parseTopLevelNode(solution.tokenKind);
        }

        return parseTopLevelNode(modifier);
    }

    /**
     * Parse import declaration.
     * <p>
     * <code>import-decl :=  import [org-name /] module-name [version sem-ver] [as import-prefix] ;</code>
     *
     * @return Parsed node
     */
    private STNode parseImportDecl() {
        startContext(ParserRuleContext.IMPORT_DECL);
        this.tokenReader.switchMode(ParserMode.IMPORT);
        STNode importKeyword = parseImportKeyword();
        STNode identifier = parseIdentifier(ParserRuleContext.IMPORT_ORG_OR_MODULE_NAME);

        STToken token = peek();
        STNode importDecl = parseImportDecl(token.kind, importKeyword, identifier);
        this.tokenReader.resetMode();
        endContext();
        return importDecl;
    }

    /**
     * Parse import keyword.
     *
     * @return Parsed node
     */
    private STNode parseImportKeyword() {
        STToken token = peek();
        if (token.kind == SyntaxKind.IMPORT_KEYWORD) {
            return consume();
        } else {
            Solution sol = recover(token, ParserRuleContext.IMPORT_KEYWORD);
            return sol.recoveredNode;
        }
    }

    /**
     * Parse identifier.
     *
     * @return Parsed node
     */
    private STNode parseIdentifier(ParserRuleContext currentCtx) {
        STToken token = peek();
        if (token.kind == SyntaxKind.IDENTIFIER_TOKEN) {
            return consume();
        } else {
            Solution sol = recover(token, currentCtx);
            return sol.recoveredNode;
        }
    }

    /**
     * Parse RHS of the import declaration. This includes the components after the
     * starting identifier (org-name/module-name) of the import decl.
     *
     * @param importKeyword Import keyword
     * @param identifier Org-name or the module name
     * @return Parsed node
     */
    private STNode parseImportDecl(STNode importKeyword, STNode identifier) {
        STToken nextToken = peek();
        return parseImportDecl(nextToken.kind, importKeyword, identifier);
    }

    private STNode parseImportDecl(SyntaxKind tokenKind, STNode importKeyword, STNode identifier) {
        STNode orgName;
        STNode moduleName;
        STNode version;
        STNode alias;

        switch (tokenKind) {
            case SLASH_TOKEN:
                STNode slash = parseSlashToken();
                orgName = STNodeFactory.createOrgName(identifier, slash);
                moduleName = parseModuleName();
                version = parseVersion();
                alias = parseImportPrefixDecl();
                break;
            case DOT_TOKEN:
            case VERSION_KEYWORD:
                orgName = STNodeFactory.createEmptyNode();
                moduleName = parseModuleName(tokenKind, identifier);
                version = parseVersion();
                alias = parseImportPrefixDecl();
                break;
            case AS_KEYWORD:
                orgName = STNodeFactory.createEmptyNode();
                moduleName = parseModuleName(tokenKind, identifier);
                version = STNodeFactory.createEmptyNode();
                alias = parseImportPrefixDecl();
                break;
            case SEMICOLON_TOKEN:
                orgName = STNodeFactory.createEmptyNode();
                moduleName = parseModuleName(tokenKind, identifier);
                version = STNodeFactory.createEmptyNode();
                alias = STNodeFactory.createEmptyNode();
                break;
            default:
                Solution solution = recover(peek(), ParserRuleContext.IMPORT_DECL_RHS, importKeyword, identifier);

                // rule with the inserted token. This is done to pick the correct branch
                // to continue the parsing.
                if (solution.action == Action.REMOVE) {
                    return solution.recoveredNode;
                }

                return parseImportDecl(solution.tokenKind, importKeyword, identifier);
        }

        STNode semicolon = parseSemicolon();
        return STNodeFactory.createImportDecl(importKeyword, orgName, moduleName, version, alias, semicolon);
    }

    /**
     * parse slash token.
     *
     * @return Parsed node
     */
    private STNode parseSlashToken() {
        STToken token = peek();
        if (token.kind == SyntaxKind.SLASH_TOKEN) {
            return consume();
        } else {
            Solution sol = recover(token, ParserRuleContext.SLASH);
            return sol.recoveredNode;
        }
    }

    /**
     * Parse dot token.
     *
     * @return Parsed node
     */
    private STNode parseDotToken() {
        STToken nextToken = peek();
        return parseDotToken(nextToken.kind);
    }

    private STNode parseDotToken(SyntaxKind tokenKind) {
        if (tokenKind == SyntaxKind.DOT_TOKEN) {
            return consume();
        } else {
            Solution sol = recover(peek(), ParserRuleContext.DOT);
            return sol.recoveredNode;
        }
    }

    /**
     * Parse module name of a import declaration.
     *
     * @return Parsed node
     */
    private STNode parseModuleName() {
        STNode moduleNameStart = parseIdentifier(ParserRuleContext.IMPORT_MODULE_NAME);
        return parseModuleName(peek().kind, moduleNameStart);
    }

    /**
     * Parse import module name of a import declaration, given the module name start identifier.
     *
     * @param moduleNameStart Starting identifier of the module name
     * @return Parsed node
     */
    private STNode parseModuleName(SyntaxKind nextTokenKind, STNode moduleNameStart) {
        List<STNode> moduleNameParts = new ArrayList<>();
        moduleNameParts.add(moduleNameStart);

        STNode identifier;
        STNode dotToken;
        while (!isEndOfImportModuleName(nextTokenKind)) {
            dotToken = parseDotToken();
            identifier = parseIdentifier(ParserRuleContext.IMPORT_MODULE_NAME);
            STNode moduleNamePart = STNodeFactory.createModuleNamePart(dotToken, identifier);
            moduleNameParts.add(moduleNamePart);
            nextTokenKind = peek().kind;
        }

        return STNodeFactory.createNodeList(moduleNameParts);
    }

    private boolean isEndOfImportModuleName(SyntaxKind nextTokenKind) {
        return nextTokenKind != SyntaxKind.DOT_TOKEN && nextTokenKind != SyntaxKind.IDENTIFIER_TOKEN;
    }

    private boolean isEndOfImportDecl(SyntaxKind nextTokenKind) {
        switch (nextTokenKind) {
            case SEMICOLON_TOKEN:
            case PUBLIC_KEYWORD:
            case FUNCTION_KEYWORD:
            case TYPE_KEYWORD:
            case ABSTRACT_KEYWORD:
            case CONST_KEYWORD:
            case EOF_TOKEN:
                return true;
            default:
                return false;
        }
    }

    /**
     * Parse version component of a import declaration.
     * <p>
     * <code>version-decl := version sem-ver</code>
     *
     * @return Parsed node
     */
    private STNode parseVersion() {
        STToken nextToken = peek();
        return parseVersion(nextToken.kind);
    }

    private STNode parseVersion(SyntaxKind nextTokenKind) {
        switch (nextTokenKind) {
            case VERSION_KEYWORD:
                STNode versionKeyword = parseVersionKeywrod();
                STNode versionNumber = parseVersionNumber();
                return STNodeFactory.createImportVersion(versionKeyword, versionNumber);
            case AS_KEYWORD:
            case SEMICOLON_TOKEN:
                return STNodeFactory.createEmptyNode();
            default:
                if (isEndOfImportDecl(nextTokenKind)) {
                    return STNodeFactory.createEmptyNode();
                }

                STToken token = peek();
                Solution solution = recover(token, ParserRuleContext.IMPORT_VERSION_DECL);

                // If the parser recovered by inserting a token, then try to re-parse the same
                // rule with the inserted token. This is done to pick the correct branch
                // to continue the parsing.
                if (solution.action == Action.REMOVE) {
                    return solution.recoveredNode;
                }

                return parseVersion(solution.tokenKind);
        }

    }

    /**
     * Parse version keywrod.
     *
     * @return Parsed node
     */
    private STNode parseVersionKeywrod() {
        STToken nextToken = peek();
        if (nextToken.kind == SyntaxKind.VERSION_KEYWORD) {
            return consume();
        } else {
            Solution sol = recover(peek(), ParserRuleContext.VERSION_KEYWORD);
            return sol.recoveredNode;
        }
    }

    /**
     * Parse version number.
     * <p>
     * <code>sem-ver := major-num [. minor-num [. patch-num]]
     * <br/>
     * major-num := DecimalNumber
     * <br/>
     * minor-num := DecimalNumber
     * <br/>
     * patch-num := DecimalNumber
     * </code>
     *
     * @return Parsed node
     */
    private STNode parseVersionNumber() {
        STToken nextToken = peek();
        return parseVersionNumber(nextToken.kind);
    }

    private STNode parseVersionNumber(SyntaxKind nextTokenKind) {
        STNode majorVersion;
        switch (nextTokenKind) {
            case DECIMAL_INTEGER_LITERAL:
                majorVersion = parseMajorVersion();
                break;
            default:
                STToken token = peek();
                Solution solution = recover(token, ParserRuleContext.VERSION_NUMBER);

                // If the parser recovered by inserting a token, then try to re-parse the same
                // rule with the inserted token. This is done to pick the correct branch
                // to continue the parsing.
                if (solution.action == Action.REMOVE) {
                    return solution.recoveredNode;
                }

                return parseVersionNumber(solution.tokenKind);
        }

        List<STNode> versionParts = new ArrayList<>();
        versionParts.add(majorVersion);

        STNode minorVersion = parseMinorVersion();
        if (minorVersion != null) {
            versionParts.add(minorVersion);

            STNode patchVersion = parsePatchVersion();
            if (patchVersion != null) {
                versionParts.add(patchVersion);
            }
        }

        return STNodeFactory.createNodeList(versionParts);

    }

    private STNode parseMajorVersion() {
        return parseDecimalIntLiteral(ParserRuleContext.MAJOR_VERSION);
    }

    private STNode parseMinorVersion() {
        return parseSubVersion(ParserRuleContext.MINOR_VERSION);
    }

    private STNode parsePatchVersion() {
        return parseSubVersion(ParserRuleContext.PATCH_VERSION);
    }

    /**
     * Parse decimal literal.
     *
     * @param context Context in which the decimal literal is used.
     * @return Parsed node
     */
    private STNode parseDecimalIntLiteral(ParserRuleContext context) {
        STToken nextToken = peek();
        if (nextToken.kind == SyntaxKind.DECIMAL_INTEGER_LITERAL) {
            return consume();
        } else {
            Solution sol = recover(peek(), context);
            return sol.recoveredNode;
        }
    }

    /**
     * Parse sub version. i.e: minor-version/patch-version.
     *
     * @param context Context indicating what kind of sub-version is being parsed.
     * @return Parsed node
     */
    private STNode parseSubVersion(ParserRuleContext context) {
        STToken nextToken = peek();
        return parseSubVersion(nextToken.kind, context);
    }

    private STNode parseSubVersion(SyntaxKind nextTokenKind, ParserRuleContext context) {
        switch (nextTokenKind) {
            case AS_KEYWORD:
            case SEMICOLON_TOKEN:
                return null;
            case DOT_TOKEN:
                STNode leadingDot = parseDotToken();
                STNode versionNumber = parseDecimalIntLiteral(context);
                return STNodeFactory.createVersionPart(leadingDot, versionNumber);
            default:
                STToken token = peek();
                Solution solution = recover(token, ParserRuleContext.IMPORT_SUB_VERSION);

                // If the parser recovered by inserting a token, then try to re-parse the same
                // rule with the inserted token. This is done to pick the correct branch
                // to continue the parsing.
                if (solution.action == Action.REMOVE) {
                    return solution.recoveredNode;
                }

                return parseSubVersion(solution.tokenKind, context);
        }
    }

    /**
     * Parse import prefix declaration.
     * <p>
     * <code>import-prefix-decl := as import-prefix
     * <br/>
     * import-prefix := a identifier | _
     * </code>
     *
     * @return Parsed node
     */
    private STNode parseImportPrefixDecl() {
        STToken token = peek();
        return parseImportPrefixDecl(token.kind);
    }

    private STNode parseImportPrefixDecl(SyntaxKind nextTokenKind) {
        switch (nextTokenKind) {
            case AS_KEYWORD:
                STNode asKeyword = parseAsKeyword();
                STNode prefix = parseImportPrefix();
                return STNodeFactory.createImportPrefix(asKeyword, prefix);
            case SEMICOLON_TOKEN:
                return STNodeFactory.createEmptyNode();
            default:
                if (isEndOfImportDecl(nextTokenKind)) {
                    return STNodeFactory.createEmptyNode();
                }

                STToken token = peek();
                Solution solution = recover(token, ParserRuleContext.IMPORT_PREFIX_DECL);

                // If the parser recovered by inserting a token, then try to re-parse the same
                // rule with the inserted token. This is done to pick the correct branch
                // to continue the parsing.
                if (solution.action == Action.REMOVE) {
                    return solution.recoveredNode;
                }

                return parseImportPrefixDecl(solution.tokenKind);
        }
    }

    /**
     * Parse <code>as</code> keyword.
     *
     * @return Parsed node
     */
    private STNode parseAsKeyword() {
        STToken nextToken = peek();
        if (nextToken.kind == SyntaxKind.AS_KEYWORD) {
            return consume();
        } else {
            Solution sol = recover(peek(), ParserRuleContext.AS_KEYWORD);
            return sol.recoveredNode;
        }
    }

    /**
     * Parse import prefix.
     *
     * @return Parsed node
     */
    private STNode parseImportPrefix() {
        STToken nextToken = peek();
        if (nextToken.kind == SyntaxKind.IDENTIFIER_TOKEN) {
            return consume();
        } else {
            Solution sol = recover(peek(), ParserRuleContext.IMPORT_PREFIX);
            return sol.recoveredNode;
        }
    }

    /**
     * Parse top level node, given the modifier that precedes it.
     * 
     * @param modifier Modifier that precedes the top level node
     * @return Parsed node
     */
    private STNode parseTopLevelNode(STNode modifier) {
        STToken token = peek();
        return parseTopLevelNode(token.kind, modifier);
    }

    /**
     * Parse top level node given the next token kind and the modifier that precedes it.
     * 
     * @param tokenKind Next token kind
     * @param modifier Modifier that precedes the top level node
     * @return Parsed top-level node
     */
    private STNode parseTopLevelNode(SyntaxKind tokenKind, STNode modifier) {
        switch (tokenKind) {
            case FUNCTION_KEYWORD:
                return parseFunctionDefinition(modifier);
            case TYPE_KEYWORD:
                return parseModuleTypeDefinition(modifier);
            default:
                STToken token = peek();
                Solution solution = recover(token, ParserRuleContext.TOP_LEVEL_NODE_THAT_SUPPORTS_MODIFIER, modifier);

                // If the parser recovered by inserting a token, then try to re-parse the same
                // rule with the inserted token. This is done to pick the correct branch
                // to continue the parsing.
                if (solution.action == Action.REMOVE) {
                    return solution.recoveredNode;
                }

                return parseTopLevelNode(solution.tokenKind, modifier);
        }
    }

    /**
     * Parse access modifiers.
     * 
     * @return Parsed node
     */
    private STNode parseModifier() {
        STToken token = peek();
        if (token.kind == SyntaxKind.PUBLIC_KEYWORD) {
            return consume();
        } else {
            Solution sol = recover(token, ParserRuleContext.PUBLIC_KEYWORD);
            return sol.recoveredNode;
        }
    }

    /**
     * <p>
     * Parse function definition. A function definition has the following structure.
     * </p>
     * <code>
     * function-defn := FUNCTION identifier function-signature function-body
     * </code>
     * 
     * @return Parsed node
     */
    private STNode parseFunctionDefinition(STNode visibilityQualifier) {
        startContext(ParserRuleContext.FUNC_DEFINITION);

        STNode functionKeyword = parseFunctionKeyword();
        STNode name = parseFunctionName();
        STNode openParenthesis = parseOpenParenthesis();
        STNode parameters = parseParamList();
        STNode closeParenthesis = parseCloseParenthesis();
        STNode returnTypeDesc = parseReturnTypeDescriptor();
        STNode body = parseFunctionBody();

        endContext();
        return STNodeFactory.createFunctionDefinition(visibilityQualifier, functionKeyword, name, openParenthesis,
                parameters, closeParenthesis, returnTypeDesc, body);
    }

    /**
     * Parse function keyword. Need to validate the token before consuming,
     * since we can reach here while recovering.
     * 
     * @return Parsed node
     */
    private STNode parseFunctionKeyword() {
        STToken token = peek();
        if (token.kind == SyntaxKind.FUNCTION_KEYWORD) {
            return consume();
        } else {
            Solution sol = recover(token, ParserRuleContext.FUNCTION_KEYWORD);
            return sol.recoveredNode;
        }
    }

    /**
     * Parse function name.
     * 
     * @return Parsed node
     */
    private STNode parseFunctionName() {
        STToken token = peek();
        if (token.kind == SyntaxKind.IDENTIFIER_TOKEN) {
            return consume();
        } else {
            Solution sol = recover(token, ParserRuleContext.FUNC_NAME);
            return sol.recoveredNode;
        }
    }

    /**
     * Parse open parenthesis.
     * 
     * @return Parsed node
     */
    private STNode parseOpenParenthesis() {
        STToken token = peek();
        if (token.kind == SyntaxKind.OPEN_PAREN_TOKEN) {
            return consume();
        } else {
            Solution sol = recover(token, ParserRuleContext.OPEN_PARENTHESIS);
            return sol.recoveredNode;
        }
    }

    /**
     * Parse close parenthesis.
     * 
     * @return Parsed node
     */
    private STNode parseCloseParenthesis() {
        STToken token = peek();
        if (token.kind == SyntaxKind.CLOSE_PAREN_TOKEN) {
            return consume();
        } else {
            Solution sol = recover(token, ParserRuleContext.CLOSE_PARENTHESIS);
            return sol.recoveredNode;
        }
    }

    /**
     * <p>
     * Parse parameter list.
     * </p>
     * <code>
     * param-list := required-params [, defaultable-params] [, rest-param]
     *     <br/>&nbsp;| defaultable-params [, rest-param]
     *     <br/>&nbsp;| [rest-param]
     * <br/><br/>
     * required-params := required-param (, required-param)*
     * <br/><br/>
     * required-param := [annots] [public] type-descriptor [param-name]
     * <br/><br/>
     * defaultable-params := defaultable-param (, defaultable-param)*
     * <br/><br/>
     * defaultable-param := [annots] [public] type-descriptor [param-name] default-value
     * <br/><br/>
     * rest-param := [annots] type-descriptor ... [param-name]
     * <br/><br/>
     * param-name := identifier
     * </code>
     * 
     * @return Parsed node
     */
    private STNode parseParamList() {
        startContext(ParserRuleContext.PARAM_LIST);
        ArrayList<STNode> paramsList = new ArrayList<>();

        STToken token = peek();
        if (isEndOfParametersList(token.kind)) {
            STNode params = STNodeFactory.createNodeList(paramsList);
            endContext();
            return params;
        }

        // Parse the first parameter. Comma precedes the first parameter doesn't exist.
        STNode startingComma = STNodeFactory.createEmptyNode();
        this.currentParamKind = ParserRuleContext.REQUIRED_PARAM;
        paramsList.add(parseParameter(startingComma));

        // Parse follow-up parameters.
        token = peek();
        while (!isEndOfParametersList(token.kind)) {
            STNode leadingComma = parseComma();
            STNode param = parseParameter(leadingComma);
            paramsList.add(param);
            token = peek();
        }

        STNode params = STNodeFactory.createNodeList(paramsList);
        endContext();
        return params;
    }

    /**
     * Parse a single parameter. Parameter can be a required parameter, a defaultable
     * parameter, or a rest parameter.
     * 
     * @param leadingComma Comma that occurs before the param
     * @return Parsed node
     */
    private STNode parseParameter(STNode leadingComma) {
        STToken token = peek();
        if (this.currentParamKind == ParserRuleContext.REST_PARAM) {
            // This is an erroneous scenario, where there are more parameters after
            // the rest parameter. Log an error, and continue the remainder of the
            // parameters by removing the order restriction.

            // TODO: mark the node as erroneous
            this.errorHandler.reportInvalidNode(token, "cannot have more parameters after the rest-parameter");
            startContext(ParserRuleContext.REQUIRED_PARAM);
        } else {
            startContext(this.currentParamKind);
        }

        if (token.kind == SyntaxKind.PUBLIC_KEYWORD) {
            parseModifier();
            token = peek();
        }

        STNode type = parseTypeDescriptor(token.kind);
        STNode param = parseAfterParamType(leadingComma, type);
        endContext();
        return param;
    }

    private STNode parseAfterParamType(STNode leadingComma, STNode type) {
        STToken token = peek();
        return parseAfterParamType(token.kind, leadingComma, type);
    }

    private STNode parseAfterParamType(SyntaxKind tokenKind, STNode leadingComma, STNode type) {
        switch (tokenKind) {
            case ELLIPSIS_TOKEN:
                this.currentParamKind = ParserRuleContext.REST_PARAM;
                switchContext(ParserRuleContext.REST_PARAM);
                STNode ellipsis = parseEllipsis();
                STNode paramName = parseVariableName();
                return STNodeFactory.createRestParameter(SyntaxKind.PARAMETER, leadingComma, type, ellipsis, paramName);
            case IDENTIFIER_TOKEN:
                paramName = parseVariableName();
                return parseParameterRhs(leadingComma, type, paramName);
            default:
                STToken token = peek();
                Solution solution = recover(token, ParserRuleContext.AFTER_PARAMETER_TYPE, leadingComma, type);

                // If the parser recovered by inserting a token, then try to re-parse the same
                // rule with the inserted token. This is done to pick the correct branch
                // to continue the parsing.
                if (solution.action == Action.REMOVE) {
                    return solution.recoveredNode;
                }

                return parseAfterParamType(solution.tokenKind, leadingComma, type);
        }
    }

    /**
     * Parse ellipsis.
     * 
     * @return Parsed node
     */
    private STNode parseEllipsis() {
        STToken token = peek();
        if (token.kind == SyntaxKind.ELLIPSIS_TOKEN) {
            return consume(); // parse '...'
        } else {
            Solution sol = recover(token, ParserRuleContext.ELLIPSIS);
            return sol.recoveredNode;
        }
    }

    /**
     * <p>
     * Parse the right hand side of a required/defaultable parameter.
     * </p>
     * <code>parameter-rhs := [= expression]</code>
     * 
     * @return Parsed parameter node
     */
    private STNode parseParameterRhs(STNode leadingComma, STNode type, STNode paramName) {
        STToken token = peek();
        return parseParameterRhs(token.kind, leadingComma, type, paramName);
    }

    /**
     * Parse the right hand side of a required/defaultable parameter, given the next token kind.
     * 
     * @param tokenKind Next token kind
     * @return Parsed parameter node
     */
    private STNode parseParameterRhs(SyntaxKind tokenKind, STNode leadingComma, STNode type, STNode paramName) {
        // Required parameters
        if (isEndOfParameter(tokenKind)) {
            if (this.currentParamKind == ParserRuleContext.DEFAULTABLE_PARAM) {
                // This is an erroneous scenario, where a required parameters comes after
                // a defaulatble parameter. Log an error, and continue.

                // TODO: mark the node as erroneous
                // TODO: Fix the line number in the error
                this.errorHandler.reportInvalidNode(peek(),
                        "cannot have a required parameter after a defaultable parameter");
            }

            // TODO: add access modifier
            STNode visibilityQualifier = STNodeFactory.createEmptyNode();
            return STNodeFactory.createRequiredParameter(SyntaxKind.PARAMETER, leadingComma, visibilityQualifier, type,
                    paramName);
        } else if (tokenKind == SyntaxKind.EQUAL_TOKEN) {

            // If we were processing required params so far and found a defualtable
            // parameter, then switch the context to defaultable params.
            if (this.currentParamKind == ParserRuleContext.REQUIRED_PARAM) {
                this.currentParamKind = ParserRuleContext.DEFAULTABLE_PARAM;
                switchContext(ParserRuleContext.DEFAULTABLE_PARAM);
            }

            // Defaultable parameters
            STNode equal = parseAssignOp();
            STNode expr = parseExpression();
            STNode visibilityQualifier = STNodeFactory.createEmptyNode();
            return STNodeFactory.createDefaultableParameter(SyntaxKind.PARAMETER, leadingComma, visibilityQualifier,
                    type, paramName, equal, expr);
        } else {
            STToken token = peek();
            Solution solution = recover(token, ParserRuleContext.PARAMETER_RHS, leadingComma, type, paramName);

            // If the parser recovered by inserting a token, then try to re-parse the same
            // rule with the inserted token. This is done to pick the correct branch
            // to continue the parsing.
            if (solution.action == Action.REMOVE) {
                return solution.recoveredNode;
            }

            return parseParameterRhs(solution.tokenKind, leadingComma, type, paramName);
        }
    }

    /**
     * Parse comma.
     * 
     * @return Parsed node
     */
    private STNode parseComma() {
        STToken token = peek();
        if (token.kind == SyntaxKind.COMMA_TOKEN) {
            return consume();
        } else {
            Solution sol = recover(token, ParserRuleContext.COMMA);
            return sol.recoveredNode;
        }
    }

    /**
     * Check whether the given token is an end of a parameter.
     * 
     * @param tokenKind Next token kind
     * @return <code>true</code> if the token represents an end of a parameter. <code>false</code> otherwise
     */
    private boolean isEndOfParameter(SyntaxKind tokenKind) {
        switch (tokenKind) {
            case CLOSE_BRACE_TOKEN:
            case CLOSE_PAREN_TOKEN:
            case CLOSE_BRACKET_TOKEN:
            case SEMICOLON_TOKEN:
            case COMMA_TOKEN:
            case PUBLIC_KEYWORD:
            case FUNCTION_KEYWORD:
            case EOF_TOKEN:
            case RETURNS_KEYWORD:
                return true;
            default:
                return false;
        }
    }

    /**
     * Check whether the given token is an end of a parameter-list.
     * 
     * @param tokenKind Next token kind
     * @return <code>true</code> if the token represents an end of a parameter-list. <code>false</code> otherwise
     */
    private boolean isEndOfParametersList(SyntaxKind tokenKind) {
        switch (tokenKind) {
            case CLOSE_BRACE_TOKEN:
            case CLOSE_PAREN_TOKEN:
            case CLOSE_BRACKET_TOKEN:
            case OPEN_BRACE_TOKEN:
            case SEMICOLON_TOKEN:
            case PUBLIC_KEYWORD:
            case FUNCTION_KEYWORD:
            case EOF_TOKEN:
            case RETURNS_KEYWORD:
                return true;
            default:
                return false;
        }
    }

    /**
     * Parse return type descriptor of a function. A return type descriptor has the following structure.
     * 
     * <code>return-type-descriptor := [ returns annots type-descriptor ]</code>
     * 
     * @return Parsed node
     */
    private STNode parseReturnTypeDescriptor() {
        startContext(ParserRuleContext.RETURN_TYPE_DESCRIPTOR);

        // If the return type is not present, simply return
        STToken token = peek();
        if (token.kind != SyntaxKind.RETURNS_KEYWORD) {
            endContext();
            return STNodeFactory.createEmptyNode();
        }

        STNode returnsKeyword = consume();
        STNode annot = parseAnnotations();
        STNode type = parseTypeDescriptor();

        endContext();
        return STNodeFactory.createReturnTypeDescriptor(returnsKeyword, annot, type);
    }

    /**
     * <p>
     * Parse a type descriptor. A type descriptor has the following structure.
     * </p>
     * <code>type-descriptor :=
     *      &nbsp;simple-type-descriptor<br/>
     *      &nbsp;| structured-type-descriptor<br/>
     *      &nbsp;| behavioral-type-descriptor<br/>
     *      &nbsp;| singleton-type-descriptor<br/>
     *      &nbsp;| union-type-descriptor<br/>
     *      &nbsp;| optional-type-descriptor<br/>
     *      &nbsp;| any-type-descriptor<br/>
     *      &nbsp;| anydata-type-descriptor<br/>
     *      &nbsp;| byte-type-descriptor<br/>
     *      &nbsp;| json-type-descriptor<br/>
     *      &nbsp;| type-descriptor-reference<br/>
     *      &nbsp;| ( type-descriptor )
     * <br/>    
     * type-descriptor-reference := qualified-identifier</code>
     * 
     * @return Parsed node
     */
    private STNode parseTypeDescriptor() {
        STToken token = peek();
        return parseTypeDescriptor(token.kind);
    }

    /**
     * <p>
     * Parse a type descriptor, given the next token kind.
     * </p>
     * 
     * @param tokenKind Next token kind
     * @return Parsed node
     */
    private STNode parseTypeDescriptor(SyntaxKind tokenKind) {
        switch (tokenKind) {
            case SIMPLE_TYPE:
                // simple type descriptor
                return parseSimpleTypeDescriptor();
            case IDENTIFIER_TOKEN:
                return parseTypeReference();
            case RECORD_KEYWORD:
                // Record type descriptor
                return parseRecordTypeDescriptor();
            case OBJECT_KEYWORD:
            case ABSTRACT_KEYWORD:
            case CLIENT_KEYWORD:
                // Object type descriptor
                return parseObjectTypeDescriptor();
            default:
                STToken token = peek();
                Solution solution = recover(token, ParserRuleContext.TYPE_DESCRIPTOR);

                // If the parser recovered by inserting a token, then try to re-parse the same
                // rule with the inserted token. This is done to pick the correct branch
                // to continue the parsing.
                if (solution.action == Action.REMOVE) {
                    return solution.recoveredNode;
                }

                return parseTypeDescriptor(solution.tokenKind);
        }

        // TODO: only supports built-in/user-defined types. Add others.
    }

    /**
     * Parse simple type descriptor.
     * 
     * @return Parsed node
     */
    private STNode parseSimpleTypeDescriptor() {
        STToken node = peek();
        switch (node.kind) {
            case SIMPLE_TYPE:
                return consume();
            default:
                Solution sol = recover(peek(), ParserRuleContext.SIMPLE_TYPE_DESCRIPTOR);
                return sol.recoveredNode;
        }
    }

    /**
     * Parse annotation attachments.
     * 
     * @return Parsed node
     */
    private STNode parseAnnotations() {
        // TODO
        return STNodeFactory.createEmptyNode();
    }

    /**
     * <p>
     * Parse function body. A function body has the following structure.
     * </p>
     * <code>
     * function-body := function-body-block | external-function-body
     * external-function-body := = annots external ;
     * function-body-block := { [default-worker-init, named-worker-decl+] default-worker }
     * </code>
     * 
     * @return Parsed node
     */
    private STNode parseFunctionBody() {
        STToken token = peek();
        return parseFunctionBody(token.kind);
    }

    /**
     * Parse function body, given the next token kind.
     * 
     * @param tokenKind Next token kind
     * @return Parsed node
     */
    protected STNode parseFunctionBody(SyntaxKind tokenKind) {
        switch (tokenKind) {
            case EQUAL_TOKEN:
                return parseExternalFunctionBody();
            case OPEN_BRACE_TOKEN:
                return parseFunctionBodyBlock();
            default:
                STToken token = peek();
                Solution solution = recover(token, ParserRuleContext.FUNC_BODY);

                // If the parser recovered by inserting a token, then try to re-parse the same
                // rule with the inserted token. This is done to pick the correct branch
                // to continue the parsing.

                if (solution.action == Action.REMOVE) {
                    return solution.recoveredNode;
                }

                // If the recovered token is not something that can be re-parsed,
                // then don't try to re-parse the same rule.
                if (solution.tokenKind == SyntaxKind.NONE) {
                    // TODO: check this again
                    return STNodeFactory.createMissingToken(solution.tokenKind);
                }

                return parseFunctionBody(solution.tokenKind);
        }
    }

    /**
     * <p>
     * Parse function body block. A function body block has the following structure.
     * </p>
     * 
     * <code>
     * function-body-block := { [default-worker-init, named-worker-decl+] default-worker }<br/>
     * default-worker-init := sequence-stmt<br/>
     * default-worker := sequence-stmt<br/>
     * named-worker-decl := worker worker-name return-type-descriptor { sequence-stmt }<br/>
     * worker-name := identifier<br/>
     * </code>
     * 
     * @return Parsed node
     */
    private STNode parseFunctionBodyBlock() {
        startContext(ParserRuleContext.FUNC_BODY_BLOCK);
        STNode openBrace = parseOpenBrace();
        STNode stmts = parseStatements(); // TODO: allow workers
        STNode closeBrace = parseCloseBrace();
        endContext();
        return STNodeFactory.createBlockStatement(openBrace, stmts, closeBrace);
    }

    /**
     * Check whether the given token is an end of a block.
     * 
     * @param tokenKind STToken to check
     * @return <code>true</code> if the token represents an end of a block. <code>false</code> otherwise
     */
    private boolean isEndOfBlockNode(SyntaxKind tokenKind) {
        switch (tokenKind) {
            case CLOSE_BRACE_TOKEN:
            case EOF_TOKEN:
            case CLOSE_BRACE_PIPE_TOKEN:
            case PUBLIC_KEYWORD:
            case FUNCTION_KEYWORD:
            case ELSE_KEYWORD:
                return true;
            default:
                return false;
        }
    }

    private boolean isEndOfRecordTypeNode(SyntaxKind nextTokenKind) {
        STToken nexNextToken = peek(2);
        return isEndOfBlockNode(nextTokenKind) || isEndOfBlockNode(nexNextToken.kind);
    }

    private boolean isEndOfObjectTypeNode(SyntaxKind tokenKind, SyntaxKind nextNextTokenKind) {
        switch (tokenKind) {
            case CLOSE_BRACE_TOKEN:
            case EOF_TOKEN:
            case CLOSE_BRACE_PIPE_TOKEN:
            case TYPE_KEYWORD:
                return true;
            default:
                switch (nextNextTokenKind) {
                    case CLOSE_BRACE_TOKEN:
                    case EOF_TOKEN:
                    case CLOSE_BRACE_PIPE_TOKEN:
                    case TYPE_KEYWORD:
                        return true;
                    default:
                        return false;
                }
        }
    }

    /**
     * Parse type reference or variable reference.
     * 
     * @return Parsed node
     */
    private STNode parseStatementStartIdentifier() {
        return parseQualifiedIdentifier(ParserRuleContext.STATEMENT_START_IDENTIFIER);
    }

    /**
     * Parse variable name.
     * 
     * @return Parsed node
     */
    private STNode parseVariableName() {
        STToken token = peek();
        return parseVariableName(token.kind);
    }

    /**
     * Parse variable name.
     * 
     * @return Parsed node
     */
    private STNode parseVariableName(SyntaxKind tokenKind) {
        if (tokenKind == SyntaxKind.IDENTIFIER_TOKEN) {
            return consume();
        } else {
            Solution sol = recover(peek(), ParserRuleContext.VARIABLE_NAME);
            return sol.recoveredNode;
        }
    }

    /**
     * Parse open brace.
     * 
     * @return Parsed node
     */
    private STNode parseOpenBrace() {
        STToken token = peek();
        if (token.kind == SyntaxKind.OPEN_BRACE_TOKEN) {
            return consume();
        } else {
            Solution sol = recover(token, ParserRuleContext.OPEN_BRACE);
            return sol.recoveredNode;
        }
    }

    /**
     * Parse close brace.
     * 
     * @return Parsed node
     */
    private STNode parseCloseBrace() {
        STToken token = peek();
        if (token.kind == SyntaxKind.CLOSE_BRACE_TOKEN) {
            return consume();
        } else {
            Solution sol = recover(token, ParserRuleContext.CLOSE_BRACE);
            return sol.recoveredNode;
        }
    }

    /**
     * <p>
     * Parse external function body. An external function body has the following structure.
     * </p>
     * <code>
     * external-function-body := = annots external ;
     * </code>
     * 
     * @return Parsed node
     */
    private STNode parseExternalFunctionBody() {
        startContext(ParserRuleContext.EXTERNAL_FUNC_BODY);
        STNode assign = parseAssignOp();
        STNode annotation = parseAnnotations();
        STNode externalKeyword = parseExternalKeyword();
        STNode semicolon = parseSemicolon();

        endContext();
        return STNodeFactory.createExternalFunctionBody(SyntaxKind.EXTERNAL_FUNCTION_BODY, assign, annotation,
                externalKeyword, semicolon);
    }

    /**
     * Parse semicolon.
     * 
     * @return Parsed node
     */
    private STNode parseSemicolon() {
        STToken token = peek();
        if (token.kind == SyntaxKind.SEMICOLON_TOKEN) {
            return consume();
        } else {
            Solution sol = recover(token, ParserRuleContext.SEMICOLON);
            return sol.recoveredNode;
        }
    }

    /**
     * Parse <code>external</code> keyword.
     * 
     * @return Parsed node
     */
    private STNode parseExternalKeyword() {
        STToken token = peek();
        if (token.kind == SyntaxKind.EXTERNAL_KEYWORD) {
            return consume();
        } else {
            Solution sol = recover(token, ParserRuleContext.EXTERNAL_KEYWORD);
            return sol.recoveredNode;
        }
    }

    /*
     * Operators
     */

    /**
     * Parse assign operator.
     * 
     * @return Parsed node
     */
    private STNode parseAssignOp() {
        STToken token = peek();
        if (token.kind == SyntaxKind.EQUAL_TOKEN) {
            return consume();
        } else {
            Solution sol = recover(token, ParserRuleContext.ASSIGN_OP);
            return sol.recoveredNode;
        }
    }

    /**
     * Parse binary operator.
     * 
     * @return Parsed node
     */
    private STNode parseBinaryOperator() {
        STToken token = peek();
        if (isBinaryOperator(token.kind)) {
            return consume();
        } else {
            Solution sol = recover(token, ParserRuleContext.BINARY_OPERATOR);
            return sol.recoveredNode;
        }
    }

    /**
     * Check whether the given token kind is a binary operator.
     * 
     * @param kind STToken kind
     * @return <code>true</code> if the token kind refers to a binary operator. <code>false</code> otherwise
     */
    private boolean isBinaryOperator(SyntaxKind kind) {
        switch (kind) {
            case PLUS_TOKEN:
            case MINUS_TOKEN:
            case SLASH_TOKEN:
            case ASTERISK_TOKEN:
            case GT_TOKEN:
            case LT_TOKEN:
            case EQUAL_GT_TOKEN:
            case DOUBLE_EQUAL_TOKEN:
            case TRIPPLE_EQUAL_TOKEN:
            case LT_EQUAL_TOKEN:
            case GT_EQUAL_TOKEN:
            case NOT_EQUAL_TOKEN:
            case NOT_DOUBLE_EQUAL_TOKEN:
            case BITWISE_AND_TOKEN:
            case BITWISE_XOR_TOKEN:
            case PIPE_TOKEN:
            case LOGICAL_AND_TOKEN:
            case LOGICAL_OR_TOKEN:
                return true;
            default:
                return false;
        }
    }

    /**
     * Get the precedence of a given operator.
     * 
     * @param binaryOpKind Operator kind
     * @return Precedence of the given operator
     */
    private OperatorPrecedence getOpPrecedence(SyntaxKind binaryOpKind) {
        switch (binaryOpKind) {
            case ASTERISK_TOKEN: // multiplication
            case SLASH_TOKEN: // division
                return OperatorPrecedence.MULTIPLICATIVE;
            case PLUS_TOKEN:
            case MINUS_TOKEN:
                return OperatorPrecedence.ADDITIVE;
            case GT_TOKEN:
            case LT_TOKEN:
            case GT_EQUAL_TOKEN:
            case LT_EQUAL_TOKEN:
                return OperatorPrecedence.BINARY_COMPARE;
            case DOT_TOKEN:
            case OPEN_BRACKET_TOKEN:
            case OPEN_PAREN_TOKEN:
                return OperatorPrecedence.MEMBER_ACCESS;
            case DOUBLE_EQUAL_TOKEN:
            case TRIPPLE_EQUAL_TOKEN:
            case NOT_EQUAL_TOKEN:
            case NOT_DOUBLE_EQUAL_TOKEN:
                return OperatorPrecedence.EQUALITY;
            case BITWISE_AND_TOKEN:
                return OperatorPrecedence.BITWISE_AND;
            case BITWISE_XOR_TOKEN:
                return OperatorPrecedence.BITWISE_XOR;
            case PIPE_TOKEN:
                return OperatorPrecedence.BITWISE_OR;
            case LOGICAL_AND_TOKEN:
                return OperatorPrecedence.LOGICAL_AND;
            case LOGICAL_OR_TOKEN:
                return OperatorPrecedence.LOGICAL_OR;
            default:
                throw new UnsupportedOperationException("Unsupported binary operator '" + binaryOpKind + "'");
        }
    }

    /**
     * <p>
     * Get the operator kind to insert during recovery, given the precedence level.
     * </p>
     * 
     * @param opPrecedenceLevel Precedence of the given operator
     * @return Kind of the operator to insert
     */
    private SyntaxKind getOperatorKindToInsert(OperatorPrecedence opPrecedenceLevel) {
        switch (opPrecedenceLevel) {
            case MULTIPLICATIVE:
                return SyntaxKind.ASTERISK_TOKEN;
            case ADDITIVE:
                return SyntaxKind.PLUS_TOKEN;
            case BINARY_COMPARE:
                return SyntaxKind.LT_TOKEN;
            case EQUALITY:
                return SyntaxKind.DOUBLE_EQUAL_TOKEN;
            case BITWISE_AND:
                return SyntaxKind.BITWISE_AND_TOKEN;
            case BITWISE_XOR:
                return SyntaxKind.BITWISE_XOR_TOKEN;
            case BITWISE_OR:
                return SyntaxKind.PIPE_TOKEN;
            case LOGICAL_AND:
                return SyntaxKind.LOGICAL_AND_TOKEN;
            case LOGICAL_OR:
                return SyntaxKind.LOGICAL_OR_TOKEN;
            default:
                throw new UnsupportedOperationException(
                        "Unsupported operator precedence level'" + opPrecedenceLevel + "'");
        }
    }

    /**
     * <p>
     * Parse a module type definition.
     * </p>
     * <code>module-type-defn := metadata [public] type identifier type-descriptor ;</code>
     * 
     * @return Parsed node
     */
    private STNode parseModuleTypeDefinition(STNode modifier) {
        startContext(ParserRuleContext.MODULE_TYPE_DEFINITION);

        STNode typeKeyword = parseTypeKeyword();
        STNode typeName = parseTypeName();
        STNode typeDescriptor = parseTypeDescriptor();
        STNode comma = parseSemicolon();

        endContext();
        return STNodeFactory.createModuleTypeDefinition(modifier, typeKeyword, typeName, typeDescriptor, comma);
    }

    /**
     * Parse type keyword.
     * 
     * @return Parsed node
     */
    private STNode parseTypeKeyword() {
        STToken token = peek();
        if (token.kind == SyntaxKind.TYPE_KEYWORD) {
            return consume();
        } else {
            Solution sol = recover(token, ParserRuleContext.TYPE_KEYWORD);
            return sol.recoveredNode;
        }
    }

    /**
     * Parse type name.
     * 
     * @return Parsed node
     */
    private STNode parseTypeName() {
        STToken token = peek();
        if (token.kind == SyntaxKind.IDENTIFIER_TOKEN) {
            return consume();
        } else {
            Solution sol = recover(token, ParserRuleContext.TYPE_NAME);
            return sol.recoveredNode;
        }
    }

    /**
     * <p>
     * Parse record type descriptor. A record type descriptor body has the following structure.
     * </p>
     * 
     * <code>record-type-descriptor := inclusive-record-type-descriptor | exclusive-record-type-descriptor
     * <br/><br/>inclusive-record-type-descriptor := record { field-descriptor* }
     * <br/><br/>exclusive-record-type-descriptor := record {| field-descriptor* [record-rest-descriptor] |}
     * </code>
     * 
     * @return Parsed node
     */
    private STNode parseRecordTypeDescriptor() {
        startContext(ParserRuleContext.RECORD_TYPE_DESCRIPTOR);
        STNode recordKeyword = parseRecordKeyword();
        STNode bodyStartDelimiter = parseRecordBodyStartDelimiter();

        boolean isInclusive = bodyStartDelimiter.kind == SyntaxKind.OPEN_BRACE_TOKEN;
        STNode fields = parseFieldDescriptors(isInclusive);

        STNode bodyEndDelimiter = parseRecordBodyCloseDelimiter();
        endContext();

        return STNodeFactory.createRecordTypeDescriptor(recordKeyword, bodyStartDelimiter, fields, bodyEndDelimiter);
    }

    /**
     * Parse record body start delimiter.
     * 
     * @return Parsed node
     */
    private STNode parseRecordBodyStartDelimiter() {
        STToken token = peek();
        return parseRecordBodyStartDelimiter(token.kind);
    }

    private STNode parseRecordBodyStartDelimiter(SyntaxKind kind) {
        switch (kind) {
            case OPEN_BRACE_PIPE_TOKEN:
                return parseClosedRecordBodyStart();
            case OPEN_BRACE_TOKEN:
                return parseOpenBrace();
            default:
                STToken token = peek();
                Solution solution = recover(token, ParserRuleContext.RECORD_BODY_START);

                // If the parser recovered by inserting a token, then try to re-parse the same
                // rule with the inserted token. This is done to pick the correct branch
                // to continue the parsing.
                if (solution.action == Action.REMOVE) {
                    return solution.recoveredNode;
                }

                return parseRecordBodyStartDelimiter(solution.tokenKind);
        }
    }

    /**
     * Parse closed-record body start delimiter.
     * 
     * @return Parsed node
     */
    private STNode parseClosedRecordBodyStart() {
        STToken token = peek();
        if (token.kind == SyntaxKind.OPEN_BRACE_PIPE_TOKEN) {
            return consume();
        } else {
            Solution sol = recover(token, ParserRuleContext.CLOSED_RECORD_BODY_START);
            return sol.recoveredNode;
        }
    }

    /**
     * Parse record body close delimiter.
     * 
     * @return Parsed node
     */
    private STNode parseRecordBodyCloseDelimiter() {
        STToken token = peek();
        return parseRecordBodyCloseDelimiter(token.kind);
    }

    private STNode parseRecordBodyCloseDelimiter(SyntaxKind kind) {
        switch (kind) {
            case CLOSE_BRACE_PIPE_TOKEN:
                return parseClosedRecordBodyEnd();
            case CLOSE_BRACE_TOKEN:
                return parseCloseBrace();
            default:
                STToken token = peek();
                Solution solution = recover(token, ParserRuleContext.RECORD_BODY_END);

                // If the parser recovered by inserting a token, then try to re-parse the same
                // rule with the inserted token. This is done to pick the correct branch
                // to continue the parsing.
                if (solution.action == Action.REMOVE) {
                    return solution.recoveredNode;
                }

                return parseRecordBodyCloseDelimiter(solution.tokenKind);
        }
    }

    /**
     * Parse closed-record body end delimiter.
     * 
     * @return Parsed node
     */
    private STNode parseClosedRecordBodyEnd() {
        STToken token = peek();
        if (token.kind == SyntaxKind.CLOSE_BRACE_PIPE_TOKEN) {
            return consume();
        } else {
            Solution sol = recover(token, ParserRuleContext.CLOSED_RECORD_BODY_END);
            return sol.recoveredNode;
        }
    }

    /**
     * Parse record keyword.
     * 
     * @return Parsed node
     */
    private STNode parseRecordKeyword() {
        STToken token = peek();
        if (token.kind == SyntaxKind.RECORD_KEYWORD) {
            return consume();
        } else {
            Solution sol = recover(token, ParserRuleContext.RECORD_KEYWORD);
            return sol.recoveredNode;
        }
    }

    /**
     * <p>
     * Parse field descriptors.
     * </p>
     * 
     * @return Parsed node
     */
    private STNode parseFieldDescriptors(boolean isInclusive) {
        ArrayList<STNode> recordFields = new ArrayList<>();
        STToken token = peek();
        while (!isEndOfRecordTypeNode(token.kind)) {
            STNode field = parseFieldOrRestDescriptor(isInclusive);
            recordFields.add(field);
            token = peek();

            if (field.kind == SyntaxKind.RECORD_REST_TYPE) {
                break;
            }
        }

        // Following loop will only run if there are more fields after the rest type descriptor.
        // Try to parse them and mark as invalid.
        while (!isEndOfRecordTypeNode(token.kind)) {
            parseFieldOrRestDescriptor(isInclusive);
            // TODO: Mark these nodes as error/invalid nodes.
            this.errorHandler.reportInvalidNode(token, "cannot have more fields after the rest type descriptor");
            token = peek();
        }

        return STNodeFactory.createNodeList(recordFields);
    }

    /**
     * <p>
     * Parse field descriptor or rest descriptor.
     * </p>
     * 
     * <code>
     * <br/><br/>field-descriptor := individual-field-descriptor | record-type-reference
     * <br/><br/><br/>individual-field-descriptor := metadata type-descriptor field-name [? | default-value] ;
     * <br/><br/>field-name := identifier
     * <br/><br/>default-value := = expression
     * <br/><br/>record-type-reference := * type-reference ;
     * <br/><br/>record-rest-descriptor := type-descriptor ... ;
     * </code>
     * 
     * @return Parsed node
     */
    private STNode parseFieldOrRestDescriptor(boolean isInclusive) {
        startContext(ParserRuleContext.RECORD_FIELD);

        // record-type-reference
        STToken token = peek();
        if (token.kind == SyntaxKind.ASTERISK_TOKEN) {
            STNode asterisk = consume();
            STNode type = parseTypeReference();
            STNode semicolonToken = parseSemicolon();
            endContext();
            return STNodeFactory.createTypeReference(asterisk, type, semicolonToken);
        }

        // individual-field-descriptor
        STNode type = parseTypeDescriptor();
        STNode fieldOrRestDesc;
        if (isInclusive) {
            STNode fieldName = parseVariableName();
            fieldOrRestDesc = parseFieldDescriptorRhs(type, fieldName);
        } else {
            fieldOrRestDesc = parseFieldOrRestDescriptorRhs(type);
        }

        endContext();
        return fieldOrRestDesc;
    }

    /**
     * Parse type reference.
     * <code>type-reference := identifier | qualified-identifier</code>
     * 
     * @return Type reference node
     */
    private STNode parseTypeReference() {
        return parseQualifiedIdentifier(ParserRuleContext.TYPE_REFERENCE);
    }

    /**
     * Parse identifier or qualified identifier.
     * 
     * @return Identifier node
     */
    private STNode parseQualifiedIdentifier(ParserRuleContext currentCtx) {
        STToken token = peek();
        if (token.kind == SyntaxKind.IDENTIFIER_TOKEN) {
            STNode typeRefOrPkgRef = consume();
            return parseQualifiedIdentifier(typeRefOrPkgRef);
        } else {
            Solution sol = recover(token, currentCtx);
            return sol.recoveredNode;
        }
    }

    /**
     * @param identifier
     * @return
     */
    private STNode parseQualifiedIdentifier(STNode identifier) {
        STToken nextToken = peek(1);
        if (nextToken.kind != SyntaxKind.COLON_TOKEN) {
            return identifier;
        }

        STToken nextNextToken = peek(2);
        if (nextNextToken.kind == SyntaxKind.IDENTIFIER_TOKEN) {
            STToken colon = consume();
            STToken varOrFuncName = consume();
            return STNodeFactory.createQualifiedIdentifier(identifier, colon, varOrFuncName);
        } else {
            this.errorHandler.removeInvalidToken();
            return parseQualifiedIdentifier(identifier);
        }
    }

    /**
     * Parse RHS of a field or rest type descriptor.
     * 
     * @return Parsed node
     */
    private STNode parseFieldOrRestDescriptorRhs(STNode type) {
        STToken token = peek();
        return parseFieldOrRestDescriptorRhs(token.kind, type);
    }

    private STNode parseFieldOrRestDescriptorRhs(SyntaxKind kind, STNode type) {
        switch (kind) {
            case ELLIPSIS_TOKEN:
                STNode ellipsis = parseEllipsis();
                STNode semicolonToken = parseSemicolon();
                return STNodeFactory.createRecordRestDescriptor(type, ellipsis, semicolonToken);
            case IDENTIFIER_TOKEN:
                STNode fieldName = parseVariableName();
                return parseFieldDescriptorRhs(type, fieldName);
            default:
                STToken token = peek();
                Solution solution = recover(token, ParserRuleContext.FIELD_OR_REST_DESCIPTOR_RHS, type);

                // If the parser recovered by inserting a token, then try to re-parse the same
                // rule with the inserted token. This is done to pick the correct branch
                // to continue the parsing.
                if (solution.action == Action.REMOVE) {
                    return solution.recoveredNode;
                }

                return parseFieldOrRestDescriptorRhs(solution.tokenKind, type);
        }
    }

    /**
     * <p>
     * Parse field descriptor rhs.
     * </p>
     * 
     * @return Parsed node
     */
    private STNode parseFieldDescriptorRhs(STNode type, STNode fieldName) {
        STToken token = peek();
        return parseFieldDescriptorRhs(token.kind, type, fieldName);
    }

    /**
     * <p>
     * Parse field descriptor rhs.
     * </p>
     * 
     * <code>
     * field-descriptor := [? | default-value] ;
     * <br/>default-value := = expression
     * </code>
     * 
     * @return Parsed node
     */
    private STNode parseFieldDescriptorRhs(SyntaxKind kind, STNode type, STNode fieldName) {
        switch (kind) {
            case SEMICOLON_TOKEN:
                STNode questionMarkToken = STNodeFactory.createEmptyNode();
                STNode semicolonToken = parseSemicolon();
                return STNodeFactory.createRecordField(type, fieldName, questionMarkToken, semicolonToken);
            case QUESTION_MARK_TOKEN:
                questionMarkToken = parseQuestionMark();
                semicolonToken = parseSemicolon();
                return STNodeFactory.createRecordField(type, fieldName, questionMarkToken, semicolonToken);
            case EQUAL_TOKEN:
                // parseRecordDefaultValue();
                STNode equalsToken = parseAssignOp();
                STNode expression = parseExpression();
                semicolonToken = parseSemicolon();
                return STNodeFactory.createRecordFieldWithDefaultValue(type, fieldName, equalsToken, expression,
                        semicolonToken);
            default:
                STToken token = peek();
                Solution solution = recover(token, ParserRuleContext.FIELD_DESCRIPTOR_RHS, type, fieldName);

                // If the parser recovered by inserting a token, then try to re-parse the same
                // rule with the inserted token. This is done to pick the correct branch
                // to continue the parsing.
                if (solution.action == Action.REMOVE) {
                    return solution.recoveredNode;
                }

                return parseFieldDescriptorRhs(solution.tokenKind, type, fieldName);
        }
    }

    /**
     * Parse question mark.
     * 
     * @return Parsed node
     */
    private STNode parseQuestionMark() {
        STToken token = peek();
        if (token.kind == SyntaxKind.QUESTION_MARK_TOKEN) {
            return consume(); // '?' token
        } else {
            Solution sol = recover(token, ParserRuleContext.QUESTION_MARK);
            return sol.recoveredNode;
        }
    }

    /*
     * Statements
     */

    /**
     * Parse statements, until an end of a block is reached.
     * 
     * @return Parsed node
     */
    private STNode parseStatements() {
        STToken token = peek();

        ArrayList<STNode> stmts = new ArrayList<>();
        while (!isEndOfBlockNode(token.kind)) {
            stmts.add(parseStatement());
            token = peek();
        }

        return STNodeFactory.createNodeList(stmts);
    }

    /**
     * Parse a single statement.
     * 
     * @return Parsed node
     */
    protected STNode parseStatement() {
        STToken token = peek();
        return parseStatement(token.kind);
    }

    /**
     * Parse a single statement, given the next token kind.
     * 
     * @param tokenKind Next tokenKind
     * @return Parsed node
     */
    private STNode parseStatement(SyntaxKind tokenKind) {
        switch (tokenKind) {
            // TODO: add all 'type starting tokens' here. should be same as 'parseTypeDescriptor(...)'
            case SIMPLE_TYPE:
            case RECORD_KEYWORD:
            case OBJECT_KEYWORD:
            case ABSTRACT_KEYWORD:
            case CLIENT_KEYWORD:
                // If the statement starts with a type, then its a var declaration.
                // This is an optimization since if we know the next token is a type, then
                // we can parse the var-def faster.
                return parseVariableDeclStmt();
            case IDENTIFIER_TOKEN:
                // If the statement starts with an identifier, it could be either an assignment
                // statement or a var-decl-stmt with a user defined type.
                return parseAssignmentOrVarDecl();
            case IF_KEYWORD:
                return parseIfElseBlock();
            case WHILE_KEYWORD:
                return parseWhileStatement();
            case PANIC_KEYWORD:
                return parsePanicStatement();
            case CHECK_KEYWORD:
            case CHECKPANIC_KEYWORD:
                return parseCallStatementWithCheck();
            case RETURN_KEYWORD:
                return parseReturnStatement();
            default:
                // If the next token in the token stream does not match to any of the statements and
                // if it is not the end of statement, then try to fix it and continue.
                if (isEndOfBlockNode(tokenKind)) {
                    // TODO: revisit this
                    return STNodeFactory.createEmptyNode();
                }

                STToken token = peek();
                Solution solution = recover(token, ParserRuleContext.STATEMENT);

                // If the parser recovered by inserting a token, then try to re-parse the same
                // rule with the inserted token. This is done to pick the correct branch
                // to continue the parsing.
                if (solution.action == Action.REMOVE) {
                    return solution.recoveredNode;
                }

                return parseStatement(solution.tokenKind);
        }
    }

    /**
     * <p>
     * Parse local variable declaration statement. A local variable declaration can take following format.
     * </p>
     * 
     * <code>
     * local-var-decl-stmt := local-init-var-decl-stmt | local-no-init-var-decl-stmt
     * <br/><br/>
     * local-init-var-decl-stmt := [annots] [final] typed-binding-pattern = action-or-expr ;
     * <br/><br/>
     * local-no-init-var-decl-stmt := [annots] [final] type-descriptor variable-name ;
     * </code>
     * 
     * @return Parsed node
     */
    private STNode parseVariableDeclStmt() {
        startContext(ParserRuleContext.VAR_DECL_STMT);
        STNode type = parseTypeDescriptor();
        STNode varName = parseVariableName();
        STNode varDecl = parseVarDeclRhs(type, varName);
        endContext();
        return varDecl;
    }

    /**
     * <p>
     * Parse the right hand side of a variable declaration statement.
     * </p>
     * <code>
     * var-decl-rhs := ; | = action-or-expr ;
     * </code>
     * 
     * @return Parsed node
     */
    private STNode parseVarDeclRhs(STNode type, STNode varName) {
        STToken token = peek();
        return parseVarDeclRhs(token.kind, type, varName);
    }

    /**
     * Parse the right hand side of a variable declaration statement, given the
     * next token kind.
     * 
     * @param tokenKind Next token kind
     * @return Parsed node
     */
    private STNode parseVarDeclRhs(SyntaxKind tokenKind, STNode type, STNode varName) {
        STNode assign;
        STNode expr;
        STNode semicolon;

        switch (tokenKind) {
            case EQUAL_TOKEN:
                assign = parseAssignOp();
                expr = parseExpression();
                semicolon = parseSemicolon();
                break;
            case SEMICOLON_TOKEN:
                assign = STNodeFactory.createEmptyNode();
                expr = STNodeFactory.createEmptyNode();
                semicolon = parseSemicolon();
                break;
            default:
                STToken token = peek();
                Solution solution = recover(token, ParserRuleContext.VAR_DECL_STMT_RHS, type, varName);

                // If the parser recovered by inserting a token, then try to re-parse the same
                // rule with the inserted token. This is done to pick the correct branch
                // to continue the parsing.
                if (solution.action == Action.REMOVE) {
                    return solution.recoveredNode;
                }

                return parseVarDeclRhs(solution.tokenKind, type, varName);
        }

        return STNodeFactory.createVariableDeclaration(SyntaxKind.LOCAL_VARIABLE_DECL, type, varName, assign, expr,
                semicolon);
    }

    /**
     * If the statement starts with an identifier, it could be either an assignment statement or
     * a var-decl-stmt with a user defined type. This method will parse such ambiguous scenarios.
     * 
     * @return Parsed node
     */
    private STNode parseAssignmentOrVarDecl() {
        startContext(ParserRuleContext.ASSIGNMENT_OR_VAR_DECL_STMT);
        STNode identifier = parseStatementStartIdentifier();
        STNode assignmentOrVarDecl = parseAssignmentOrVarDeclRhs(identifier);
        endContext();
        return assignmentOrVarDecl;
    }

    /**
     * Parse the second portion of an assignment statement or a var-decl statement when ambiguous.
     * 
     * @param typeOrVarName Type name or variable name
     * @return Parsed node
     */
    private STNode parseAssignmentOrVarDeclRhs(STNode typeOrVarName) {
        STToken token = peek();
        return parseAssignmentOrVarDeclRhs(token.kind, typeOrVarName);
    }

    /**
     * Parse the second portion of an assignment statement or a var-decl statement when ambiguous,
     * given the next token kind.
     * 
     * @param nextTokenKind Next token kind
     * @param identifier Identifier at the start of the statement
     * @return Parsed node
     */
    private STNode parseAssignmentOrVarDeclRhs(SyntaxKind nextTokenKind, STNode identifier) {
        switch (nextTokenKind) {
            case IDENTIFIER_TOKEN:
                STNode varName = parseVariableName();
                return parseVarDeclRhs(identifier, varName);
            case EQUAL_TOKEN:
                return parseAssignmentStmtRhs(identifier);
            case OPEN_PAREN_TOKEN:
            case DOT_TOKEN:
            case OPEN_BRACKET_TOKEN:
                STNode expr = parseExpressionRhs(identifier, true);
                switch (expr.kind) {
                    case METHOD_CALL:
                    case FUNCTION_CALL:
                        return parseCallStatement(expr);
                    case FIELD_ACCESS:
                    case MEMBER_ACCESS:
                        STToken nextToken = peek();
                        if (isCompoundBinaryOperator(nextToken.kind)) {
                            return parseCompoundAssignmentStmtRhs(expr);
                        }
                        return parseAssignmentStmtRhs(expr);
                    default:
                        // TODO: Add proper error reporting
                        this.errorHandler.reportInvalidNode(null,
                                "left hand side of an assignment must be a variable reference");
                        return parseCallStatement(expr);
                }
            default:
                // If its a binary oerator then this can be a compound assignment statement
                if (isCompoundBinaryOperator(nextTokenKind)) {
                    return parseCompoundAssignmentStmtRhs(identifier);
                }
                STToken token = peek();
                Solution solution = recover(token, ParserRuleContext.ASSIGNMENT_OR_VAR_DECL_STMT_RHS, identifier);

                // If the parser recovered by inserting a token, then try to re-parse the same
                // rule with the inserted token. This is done to pick the correct branch
                // to continue the parsing.
                if (solution.action == Action.REMOVE) {
                    return solution.recoveredNode;
                }

                return parseAssignmentOrVarDeclRhs(solution.tokenKind, identifier);
        }
    }

    /**
     * <p>
     * Parse assignment statement, which takes the following format.
     * </p>
     * <code>assignment-stmt := lvexpr = action-or-expr ;</code>
     * 
     * @return Parsed node
     */
    private STNode parseAssignmentStmt() {
        startContext(ParserRuleContext.ASSIGNMENT_STMT);
        STNode varName = parseVariableName();
        STNode assignmentStmt = parseAssignmentStmtRhs(varName);
        endContext();
        return assignmentStmt;
    }

    /**
     * <p>
     * Parse the RHS portion of the assignment.
     * </p>
     * <code>assignment-stmt-rhs := = action-or-expr ;</code>
     * 
     * @param expression LHS expression
     * @return Parsed node
     */
    private STNode parseAssignmentStmtRhs(STNode expression) {
        STNode assign = parseAssignOp();
        STNode expr = parseExpression();
        STNode semicolon = parseSemicolon();
        return STNodeFactory.createAssignmentStatement(SyntaxKind.ASSIGNMENT_STATEMENT, expression, assign, expr,
                semicolon);
    }

    /*
     * Expressions
     */

    /**
     * Parse expression. This will start parsing expressions from the lowest level of precedence.
     * 
     * @return Parsed node
     */
    private STNode parseExpression() {
        return parseExpression(OperatorPrecedence.LOGICAL_OR, false);
    }

    /**
     * Parse an expression that has an equal or higher precedence than a given level.
     * 
     * @param precedenceLevel Precedence level of expression to be parsed
     * @return Parsed node
     */
    private STNode parseExpression(OperatorPrecedence precedenceLevel, boolean isAssignmentLhs) {
        STNode expr = parseTerminalExpression();
        return parseExpressionRhs(precedenceLevel, expr, isAssignmentLhs);
    }

    /**
     * Parse terminal expressions. A terminal expression has the highest precedence level
     * out of all expressions, and will be at the leaves of an expression tree.
     * 
     * @return Parsed node
     */
    private STNode parseTerminalExpression() {
        STToken token = peek();
        return parseTerminalExpression(token.kind);
    }

    private STNode parseTerminalExpression(SyntaxKind kind) {
        // TODO: Whenever a new expression start is added, make sure to
        // add it to all the other places as well.
        switch (kind) {
            case DECIMAL_INTEGER_LITERAL:
            case HEX_INTEGER_LITERAL:
            case STRING_LITERAL:
                return parseLiteral();
            case IDENTIFIER_TOKEN:
                return parseQualifiedIdentifier(ParserRuleContext.VARIABLE_NAME);
            case OPEN_PAREN_TOKEN:
                return parseBracedExpression();
            case TRUE_KEYWORD:
            case FALSE_KEYWORD:
                return parseBooleanLiteral();
            case CHECK_KEYWORD:
            case CHECKPANIC_KEYWORD:
                return parseCheckExpression();
            case OPEN_BRACE_TOKEN:
                return parseMappingConstructorExpr();
            default:
                Solution solution = recover(peek(), ParserRuleContext.EXPRESSION);
                return solution.recoveredNode;
        }
    }

    private STNode parseExpressionRhs(STNode lhsExpr) {
        return parseExpressionRhs(OperatorPrecedence.LOGICAL_OR, lhsExpr, false);
    }

    /**
     * Parse the right-hand-side of an expression.
     * 
     * @return Parsed node
     */
    private STNode parseExpressionRhs(STNode lhsExpr, boolean isAssignmentLhs) {
        return parseExpressionRhs(OperatorPrecedence.LOGICAL_OR, lhsExpr, isAssignmentLhs);
    }

    /**
     * <p>
     * Parse the right-hand-side of an expression.
     * </p>
     * <code>expr-rhs := (binary-op expression 
     *                              | dot identifier 
     *                              | open-bracket expression close-bracket
     *                          )*</code>
     * 
     * @param precedenceLevel Precedence level of the expression that is being parsed currently
     * @param lhsExpr LHS expression of the expression
     * @return Parsed node
     */
    private STNode parseExpressionRhs(OperatorPrecedence precedenceLevel, STNode lhsExpr, boolean isAssignmentLhs) {
        STToken token = peek();
        return parseExpressionRhs(precedenceLevel, token.kind, lhsExpr, isAssignmentLhs);
    }

    /**
     * Parse the right hand side of an expression given the next token kind.
     * 
     * @param currentPrecedenceLevel Precedence level of the expression that is being parsed currently
     * @param tokenKind Next token kind
     * @return Parsed node
     */
    private STNode parseExpressionRhs(OperatorPrecedence currentPrecedenceLevel, SyntaxKind tokenKind, STNode lhsExpr,
                                      boolean isAssignmentLhs) {
        if (isEndOfExpression(tokenKind, isAssignmentLhs)) {
            return lhsExpr;
        }

        if (!isValidExprRhsStart(tokenKind)) {
            STToken token = peek();
            Solution solution = recover(token, ParserRuleContext.EXPRESSION_RHS, lhsExpr);

            // If the current rule was recovered by removing a token,
            // then this entire rule is already parsed while recovering.
            // so we done need to parse the remaining of this rule again.
            // Proceed only if the recovery action was an insertion.
            if (solution.action == Action.REMOVE) {
                return solution.recoveredNode;
            }

            // If the parser recovered by inserting a token, then try to re-parse the same
            // rule with the inserted token. This is done to pick the correct branch to
            // continue the parsing.
            if (solution.ctx == ParserRuleContext.BINARY_OPERATOR) {
                // We come here if the operator is missing. Treat this as injecting an operator
                // that matches to the current operator precedence level, and continue.
                SyntaxKind binaryOpKind = getOperatorKindToInsert(currentPrecedenceLevel);
                return parseExpressionRhs(currentPrecedenceLevel, binaryOpKind, lhsExpr, isAssignmentLhs);
            } else {
                return parseExpressionRhs(currentPrecedenceLevel, solution.tokenKind, lhsExpr, isAssignmentLhs);
            }
        }

        // If the precedence level of the operator that was being parsed is higher than
        // the newly found (next) operator, then return and finish the previous expr,
        // because it has a higher precedence.
        OperatorPrecedence nextOperatorPrecedence = getOpPrecedence(tokenKind);
        if (currentPrecedenceLevel.isHigherThan(nextOperatorPrecedence)) {
            return lhsExpr;
        }

        STNode newLhsExpr;
        switch (tokenKind) {
            case OPEN_PAREN_TOKEN:
                newLhsExpr = parseFuncCall(lhsExpr);
                break;
            case OPEN_BRACKET_TOKEN:
                newLhsExpr = parseMemberAccessExpr(lhsExpr);
                break;
            case DOT_TOKEN:
                newLhsExpr = parseFieldAccessOrMethodCall(lhsExpr);
                break;
            default:
                STNode operator = parseBinaryOperator();

                // Parse the expression that follows the binary operator, until a operator
                // with different precedence is encountered. If an operator with a lower
                // precedence is reached, then come back here and finish the current
                // binary expr. If a an operator with higher precedence level is reached,
                // then complete that binary-expr, come back here and finish the current expr.
                STNode rhsExpr = parseExpression(nextOperatorPrecedence, isAssignmentLhs);
                newLhsExpr =
                        STNodeFactory.createBinaryExpression(SyntaxKind.BINARY_EXPRESSION, lhsExpr, operator, rhsExpr);
                break;
        }

        // Then continue the operators with the same precedence level.
        return parseExpressionRhs(currentPrecedenceLevel, newLhsExpr, isAssignmentLhs);
    }

    private boolean isValidExprRhsStart(SyntaxKind tokenKind) {
        switch (tokenKind) {
            case OPEN_PAREN_TOKEN:
            case DOT_TOKEN:
            case OPEN_BRACKET_TOKEN:
                return true;
            default:
                return isBinaryOperator(tokenKind);
        }
    }

    /**
     * Parse member access expression.
     * 
     * @param lhsExpr Container expression
     * @return Member access expression
     */
    private STNode parseMemberAccessExpr(STNode lhsExpr) {
        // Next token is already validated before coming here. Hence just consume.
        STNode openBracket = consume();

        STNode keyExpr;
        if (peek().kind == SyntaxKind.CLOSE_BRACKET_TOKEN) {
            this.errorHandler.reportMissingTokenError("missing expression");
            keyExpr = STNodeFactory.createMissingToken(SyntaxKind.IDENTIFIER_TOKEN);
        } else {
            keyExpr = parseExpression();
        }
        STNode closeBracket = parseCloseBracket();
        return STNodeFactory.createMemberAccessExpression(lhsExpr, openBracket, keyExpr, closeBracket);
    }

    /**
     * Parse close bracket.
     * 
     * @return Parsed node
     */
    private STNode parseCloseBracket() {
        STToken token = peek();
        if (token.kind == SyntaxKind.CLOSE_BRACKET_TOKEN) {
            return consume();
        } else {
            Solution sol = recover(token, ParserRuleContext.CLOSE_BRACKET);
            return sol.recoveredNode;
        }
    }

    /**
     * Parse field access expression and method call expression.
     * 
     * @param lhsExpr Preceding expression of the field access or method call
     * @return One of <code>field-access-expression</code> or <code>method-call-expression</code>.
     */
    private STNode parseFieldAccessOrMethodCall(STNode lhsExpr) {
        STNode dotToken = parseDotToken();
        STNode fieldOrMethodName = parseIdentifier(ParserRuleContext.FIELD_OR_FUNC_NAME);

        STToken nextToken = peek();
        if (nextToken.kind == SyntaxKind.OPEN_PAREN_TOKEN) {
            // function invocation
            STNode openParen = parseOpenParenthesis();
            STNode args = parseArgsList();
            STNode closeParen = parseCloseParenthesis();
            return STNodeFactory.createMethodCallExpression(lhsExpr, dotToken, fieldOrMethodName, openParen, args,
                    closeParen);
        }

        // Everything else is field-access
        return STNodeFactory.createFieldAccessExpression(lhsExpr, dotToken, fieldOrMethodName);
    }

    /**
     * <p>
     * Parse braced expression.
     * </p>
     * <code>braced-expr := ( expression )</code>
     * 
     * @return Parsed node
     */
    private STNode parseBracedExpression() {
        STNode openParen = parseOpenParenthesis();
        STNode expr = parseExpression();
        STNode closeParen = parseCloseParenthesis();
        return STNodeFactory.createBracedExpression(SyntaxKind.BRACED_EXPRESSION, openParen, expr, closeParen);
    }

    /**
     * Check whether the given token is an end of a expression.
     * 
     * @param tokenKind Token to check
     * @return <code>true</code> if the token represents an end of a block. <code>false</code> otherwise
     */
    private boolean isEndOfExpression(SyntaxKind tokenKind, boolean isAssignmentLhs) {
        switch (tokenKind) {
            case CLOSE_BRACE_TOKEN:
            case OPEN_BRACE_TOKEN:
            case CLOSE_PAREN_TOKEN:
            case CLOSE_BRACKET_TOKEN:
            case SEMICOLON_TOKEN:
            case COMMA_TOKEN:
            case PUBLIC_KEYWORD:
            case FUNCTION_KEYWORD:
            case EOF_TOKEN:
                return true;
            default:
                if (isAssignmentLhs) {
                    return isBinaryOperator(tokenKind);
                }
                return false;
        }
    }

    /**
     * Parse expressions that references variable or functions at the start of the expression.
     * 
     * @return Parsed node
     */
    private STNode parseLiteral() {
        return consume();
    }

    /**
     * Parse function call expression.
     * <code>function-call-expr := function-reference ( arg-list )
     * function-reference := variable-reference</code>
     * 
     * @param identifier Function name
     * @return Function call expression
     */
    private STNode parseFuncCall(STNode identifier) {
        STNode openParen = parseOpenParenthesis();
        STNode args = parseArgsList();
        STNode closeParen = parseCloseParenthesis();
        return STNodeFactory.createFunctionCallExpression(identifier, openParen, args, closeParen);
    }

    /**
     * Parse function call argument list.
     * 
     * @return Parsed agrs list
     */
    private STNode parseArgsList() {
        startContext(ParserRuleContext.ARG_LIST);
        ArrayList<STNode> argsList = new ArrayList<>();

        STToken token = peek();
        if (isEndOfParametersList(token.kind)) {
            STNode args = STNodeFactory.createNodeList(argsList);
            endContext();
            return args;
        }

        SyntaxKind lastProcessedArgKind = parseFirstArg(argsList);
        parseFollowUpArg(argsList, lastProcessedArgKind);

        STNode args = STNodeFactory.createNodeList(argsList);
        endContext();
        return args;
    }

    /**
     * Parse the first argument of a function call.
     * 
     * @param argsList Arguments list to which the parsed argument must be added
     * @return Kind of the argument first argument.
     */
    private SyntaxKind parseFirstArg(ArrayList<STNode> argsList) {
        startContext(ParserRuleContext.ARG);

        // Comma precedes the first argument is an empty node, since it doesn't exist.
        STNode leadingComma = STNodeFactory.createEmptyNode();
        STNode arg = parseArg(leadingComma);
        endContext();

        if (SyntaxKind.POSITIONAL_ARG.ordinal() <= arg.kind.ordinal()) {
            argsList.add(arg);
            return arg.kind;
        } else {
            reportInvalidOrderOfArgs(peek(), SyntaxKind.POSITIONAL_ARG, arg.kind);
            return SyntaxKind.POSITIONAL_ARG;
        }
    }

    /**
     * Parse follow up arguments.
     * 
     * @param argsList Arguments list to which the parsed argument must be added
     * @param lastProcessedArgKind Kind of the argument processed prior to this
     */
    private void parseFollowUpArg(ArrayList<STNode> argsList, SyntaxKind lastProcessedArgKind) {
        STToken nextToken = peek();
        while (!isEndOfParametersList(nextToken.kind)) {
            startContext(ParserRuleContext.ARG);

            STNode leadingComma = parseComma();

            // If there's an extra comma at the end of arguments list, remove it.
            // Then stop the argument parsing.
            nextToken = peek();
            if (isEndOfParametersList(nextToken.kind)) {
                this.errorHandler.reportInvalidNode((STToken) leadingComma, "invalid token " + leadingComma);
                endContext();
                break;
            }

            STNode arg = parseArg(nextToken.kind, leadingComma);
            if (lastProcessedArgKind.ordinal() <= arg.kind.ordinal()) {
                if (lastProcessedArgKind == SyntaxKind.REST_ARG && arg.kind == SyntaxKind.REST_ARG) {
                    this.errorHandler.reportInvalidNode(nextToken, "cannot more than one rest arg");
                } else {
                    argsList.add(arg);
                    lastProcessedArgKind = arg.kind;
                }
            } else {
                reportInvalidOrderOfArgs(nextToken, lastProcessedArgKind, arg.kind);
            }

            nextToken = peek();
            endContext();
        }
    }

    /**
     * Report invalid order of args.
     * 
     * @param token Staring token of the arg.
     * @param lastArgKind Kind of the previously processed arg
     * @param argKind Current arg
     */
    private void reportInvalidOrderOfArgs(STToken token, SyntaxKind lastArgKind, SyntaxKind argKind) {
        this.errorHandler.reportInvalidNode(token, "cannot have a " + argKind + " after the " + lastArgKind);
    }

    /**
     * Parse function call argument.
     * 
     * @param leadingComma Comma that occurs before the param
     * @return Parsed argument node
     */
    private STNode parseArg(STNode leadingComma) {
        STToken token = peek();
        return parseArg(token.kind, leadingComma);
    }

    private STNode parseArg(SyntaxKind kind, STNode leadingComma) {
        STNode arg;
        switch (kind) {
            case ELLIPSIS_TOKEN:
                STToken ellipsis = consume();
                STNode expr = parseExpression();
                arg = STNodeFactory.createRestArg(leadingComma, ellipsis, expr);
                break;

            // Identifier can means two things: either its a named-arg, or just an expression.
            case IDENTIFIER_TOKEN:
                // TODO: Handle package-qualified var-refs (i.e: qualified-identifier).
                arg = parseNamedOrPositionalArg(leadingComma);
                break;

            // Any other expression goes here
            case DECIMAL_INTEGER_LITERAL:
            case HEX_INTEGER_LITERAL:
            case STRING_LITERAL:
            case OPEN_PAREN_TOKEN:
            case TRUE_KEYWORD:
            case FALSE_KEYWORD:
            default:
                expr = parseExpression();
                arg = STNodeFactory.createPositionalArg(leadingComma, expr);
                break;
        }

        return arg;
    }

    /**
     * Parse positional or named arg. This method assumed peek()/peek(1)
     * is always an identifier.
     * 
     * @param leadingComma Comma that occurs before the param
     * @return Parsed argument node
     */
    private STNode parseNamedOrPositionalArg(STNode leadingComma) {
        STToken secondToken = peek(2);
        switch (secondToken.kind) {
            case EQUAL_TOKEN:
                STNode argNameOrVarRef = consume();
                STNode equal = parseAssignOp();
                STNode expr = parseExpression();
                return STNodeFactory.createNamedArg(leadingComma, argNameOrVarRef, equal, expr);
            case COMMA_TOKEN:
            case CLOSE_PAREN_TOKEN:
                argNameOrVarRef = consume();
                return STNodeFactory.createPositionalArg(leadingComma, argNameOrVarRef);

            // Treat everything else as a single expression. If something is missing,
            // expression-parsing will recover it.
            case DECIMAL_INTEGER_LITERAL:
            case HEX_INTEGER_LITERAL:
            case STRING_LITERAL:
            case IDENTIFIER_TOKEN:
            case OPEN_PAREN_TOKEN:
            case TRUE_KEYWORD:
            case FALSE_KEYWORD:
            default:
                expr = parseExpression();
                return STNodeFactory.createPositionalArg(leadingComma, expr);
        }
    }

    /**
     * Parse object type descriptor.
     * 
     * @return Parsed node
     */
    private STNode parseObjectTypeDescriptor() {
        startContext(ParserRuleContext.OBJECT_TYPE_DESCRIPTOR);
        STNode objectTypeQualifiers = parseObjectTypeQualifiers();
        STNode objectKeyword = parseObjectKeyword();
        STNode openBrace = parseOpenBrace();
        STNode objectMembers = parseObjectMembers();
        STNode closeBrace = parseCloseBrace();
        endContext();

        return STNodeFactory.createObjectTypeDescriptor(objectTypeQualifiers, objectKeyword, openBrace, objectMembers,
                closeBrace);
    }

    /**
     * Parse object type qualifiers.
     * 
     * @return Parsed node
     */
    private STNode parseObjectTypeQualifiers() {
        STToken nextToken = peek();
        return parseObjectTypeQualifiers(nextToken.kind);
    }

    private STNode parseObjectTypeQualifiers(SyntaxKind kind) {
        List<STNode> qualifiers = new ArrayList<>();
        STNode firstQualifier;
        switch (kind) {
            case CLIENT_KEYWORD:
                STNode clientKeyword = parseClientKeyword();
                firstQualifier = clientKeyword;
                break;
            case ABSTRACT_KEYWORD:
                STNode abstractKeyword = parseAbstractKeyword();
                firstQualifier = abstractKeyword;
                break;
            case OBJECT_KEYWORD:
                return STNodeFactory.createNodeList(qualifiers);
            default:
                Solution solution = recover(peek(), ParserRuleContext.OBJECT_TYPE_FIRST_QUALIFIER);

                // If the parser recovered by inserting a token, then try to re-parse the same
                // rule with the inserted token. This is done to pick the correct branch
                // to continue the parsing.
                if (solution.action == Action.REMOVE) {
                    return solution.recoveredNode;
                }

                return parseObjectTypeQualifiers(solution.tokenKind);
        }

        // Parse the second qualifier if available.
        STNode secondQualifier = parseObjectTypeSecondQualifier(firstQualifier);

        qualifiers.add(firstQualifier);
        if (secondQualifier != null) {
            qualifiers.add(secondQualifier);
        }
        return STNodeFactory.createNodeList(qualifiers);
    }

    private STNode parseObjectTypeSecondQualifier(STNode firstQualifier) {
        STToken nextToken = peek();
        return parseObjectTypeSecondQualifier(nextToken.kind, firstQualifier);
    }

    private STNode parseObjectTypeSecondQualifier(SyntaxKind kind, STNode firstQualifier) {
        if (firstQualifier.kind != kind) {
            switch (kind) {
                case CLIENT_KEYWORD:
                    return parseClientKeyword();
                case ABSTRACT_KEYWORD:
                    return parseAbstractKeyword();
                case OBJECT_KEYWORD:
                    return null;
                default:
                    break;
            }
        }

        Solution solution = recover(peek(), ParserRuleContext.OBJECT_TYPE_SECOND_QUALIFIER, firstQualifier);

        // If the parser recovered by inserting a token, then try to re-parse the same
        // rule with the inserted token. This is done to pick the correct branch
        // to continue the parsing.
        if (solution.action == Action.REMOVE) {
            return solution.recoveredNode;
        }

        return parseObjectTypeSecondQualifier(solution.tokenKind, firstQualifier);
    }

    /**
     * Parse client keyword.
     * 
     * @return Parsed node
     */
    private STNode parseClientKeyword() {
        STToken token = peek();
        if (token.kind == SyntaxKind.CLIENT_KEYWORD) {
            return consume();
        } else {
            Solution sol = recover(token, ParserRuleContext.CLIENT_KEYWORD);
            return sol.recoveredNode;
        }
    }

    /**
     * Parse abstract keyword.
     * 
     * @return Parsed node
     */
    private STNode parseAbstractKeyword() {
        STToken token = peek();
        if (token.kind == SyntaxKind.ABSTRACT_KEYWORD) {
            return consume();
        } else {
            Solution sol = recover(token, ParserRuleContext.ABSTRACT_KEYWORD);
            return sol.recoveredNode;
        }
    }

    /**
     * Parse object keyword.
     * 
     * @return Parsed node
     */
    private STNode parseObjectKeyword() {
        STToken token = peek();
        if (token.kind == SyntaxKind.OBJECT_KEYWORD) {
            return consume();
        } else {
            Solution sol = recover(token, ParserRuleContext.OBJECT_KEYWORD);
            return sol.recoveredNode;
        }
    }

    /**
     * Parse object members.
     * 
     * @return Parsed node
     */
    private STNode parseObjectMembers() {
        ArrayList<STNode> objectMembers = new ArrayList<>();
        STToken nextToken = peek(1);
        STToken nextNextToken = peek(2);
        while (!isEndOfObjectTypeNode(nextToken.kind, nextNextToken.kind)) {
            startContext(ParserRuleContext.OBJECT_MEMBER);
            STNode field = parseObjectMember(nextToken.kind);
            endContext();

            if (field == null) {
                break;
            }
            objectMembers.add(field);
            nextToken = peek();
        }

        return STNodeFactory.createNodeList(objectMembers);
    }

    private STNode parseObjectMember() {
        STToken nextToken = peek();
        return parseObjectMember(nextToken.kind);
    }

    /**
     * 
     */
    private STNode parseObjectMember(SyntaxKind kind) {
        STNode member;
        switch (kind) {
            case ASTERISK_TOKEN:
                STNode asterisk = consume();
                STNode type = parseTypeReference();
                STNode semicolonToken = parseSemicolon();
                member = STNodeFactory.createTypeReference(asterisk, type, semicolonToken);
                break;
            case PUBLIC_KEYWORD:
            case PRIVATE_KEYWORD:
                STNode visibilityQualifier = parseObjectMemberVisibility();
                member = parseObjectMethodOrField(visibilityQualifier);
                break;
            case REMOTE_KEYWORD:
                member = parseObjectMethodOrField(STNodeFactory.createEmptyNode());
                break;
            case FUNCTION_KEYWORD:
                member = parseObjectMethod(STNodeFactory.createEmptyNode());
                break;

            // All 'type starting tokens' here. should be same as 'parseTypeDescriptor(...)'
            case IDENTIFIER_TOKEN:
            case SIMPLE_TYPE:
            case RECORD_KEYWORD:
            case OBJECT_KEYWORD:
            case ABSTRACT_KEYWORD:
            case CLIENT_KEYWORD:
                member = parseObjectField(STNodeFactory.createEmptyNode());
                break;
            default:
                Solution solution = recover(peek(), ParserRuleContext.OBJECT_MEMBER);

                // If the parser recovered by inserting a token, then try to re-parse the same
                // rule with the inserted token. This is done to pick the correct branch
                // to continue the parsing.
                if (solution.action == Action.REMOVE) {
                    return solution.recoveredNode;
                }

                if (isEndOfObjectTypeNode(solution.tokenKind, kind)) {
                    return null;
                }
                return parseObjectMember(solution.tokenKind);
        }

        return member;
    }

    private STNode parseObjectMethodOrField(STNode methodQualifiers) {
        STToken nextToken = peek(1);
        STToken nextNextToken = peek(2);
        return parseObjectMethodOrField(nextToken.kind, nextNextToken.kind, methodQualifiers);
    }

    /**
     * Parse an object member, given the visibility modifier. Object member can have
     * only one visibility qualifier. This mean the methodQualifiers list can have
     * one qualifier at-most.
     * 
     * @param visibilityQualifiers Visibility qualifiers. A modifier can be
     *            a syntax node with either 'PUBLIC' or 'PRIVATE'.
     * @param nextTokenKind Next token kind
     * @param nextNextTokenKind Kind of the token after the
     * @return Parse object member node
     */
    private STNode parseObjectMethodOrField(SyntaxKind nextTokenKind, SyntaxKind nextNextTokenKind,
                                            STNode visibilityQualifiers) {
        switch (nextTokenKind) {
            case REMOTE_KEYWORD:
                STNode remoteKeyword = parseRemoteKeyword();
                ArrayList<STNode> methodQualifiers = new ArrayList<>();
                if (visibilityQualifiers.kind != SyntaxKind.NONE) {
                    methodQualifiers.add(visibilityQualifiers);
                }
                methodQualifiers.add(remoteKeyword);
                return parseObjectMethod(STNodeFactory.createNodeList(methodQualifiers));
            case FUNCTION_KEYWORD:
                return parseObjectMethod(visibilityQualifiers);

            // All 'type starting tokens' here. should be same as 'parseTypeDescriptor(...)'
            case IDENTIFIER_TOKEN:
            case SIMPLE_TYPE:
            case RECORD_KEYWORD:
            case OBJECT_KEYWORD:
            case ABSTRACT_KEYWORD:
            case CLIENT_KEYWORD:
                // Here we try to catch the common user error of missing the function keyword.
                // In such cases, lookahead for the open-parenthesis and figure out whether
                // this is an object-method with missing name. If yes, then try to recover.
                if (nextNextTokenKind != SyntaxKind.OPEN_PAREN_TOKEN) {
                    return parseObjectField(visibilityQualifiers);
                }

                // Else, fall through
            default:
                Solution solution = recover(peek(), ParserRuleContext.OBJECT_FUNC_OR_FIELD_WITHOUT_VISIBILITY,
                        visibilityQualifiers);

                // If the parser recovered by inserting a token, then try to re-parse the same
                // rule with the inserted token. This is done to pick the correct branch
                // to continue the parsing.
                if (solution.action == Action.REMOVE) {
                    return solution.recoveredNode;
                }

                return parseObjectMethodOrField(solution.tokenKind, nextTokenKind, visibilityQualifiers);
        }
    }

    private STNode parseObjectMemberVisibility() {
        STToken token = peek();
        if (token.kind == SyntaxKind.PUBLIC_KEYWORD || token.kind == SyntaxKind.PRIVATE_KEYWORD) {
            return consume();
        } else {
            Solution sol = recover(token, ParserRuleContext.PUBLIC_KEYWORD);
            return sol.recoveredNode;
        }
    }

    private STNode parseRemoteKeyword() {
        STToken token = peek();
        if (token.kind == SyntaxKind.REMOTE_KEYWORD) {
            return consume();
        } else {
            Solution sol = recover(token, ParserRuleContext.REMOTE_KEYWORD);
            return sol.recoveredNode;
        }
    }

    private STNode parseObjectField(STNode methodQualifiers) {
        STNode type = parseTypeDescriptor();
        STNode fieldName = parseVariableName();
        return parseObjectFieldRhs(methodQualifiers, type, fieldName);
    }

    /**
     * Parse object field rhs, and complete the object field parsing. Returns the parsed object field.
     * 
     * @param visibilityQualifier
     * @param type
     * @param fieldName
     * @return Parsed object field
     */
    private STNode parseObjectFieldRhs(STNode visibilityQualifier, STNode type, STNode fieldName) {
        STToken nextToken = peek();
        return parseObjectFieldRhs(nextToken.kind, visibilityQualifier, type, fieldName);
    }

    /**
     * Parse object field rhs, and complete the object field parsing. Returns the parsed object field.
     * 
     * @param nextTokenKind
     * @param visibilityQualifier
     * @param type
     * @param fieldName
     * @return Parsed object field
     */
    private STNode parseObjectFieldRhs(SyntaxKind nextTokenKind, STNode visibilityQualifier, STNode type,
                                       STNode fieldName) {
        STNode equalsToken;
        STNode expression;
        STNode semicolonToken;
        switch (nextTokenKind) {
            case SEMICOLON_TOKEN:
                equalsToken = STNodeFactory.createEmptyNode();
                expression = STNodeFactory.createEmptyNode();
                semicolonToken = parseSemicolon();
                break;
            case EQUAL_TOKEN:
                equalsToken = parseAssignOp();
                expression = parseExpression();
                semicolonToken = parseSemicolon();
                break;
            default:
                STToken token = peek();
                Solution solution =
                        recover(token, ParserRuleContext.OBJECT_FIELD_RHS, visibilityQualifier, type, fieldName);

                // If the parser recovered by inserting a token, then try to re-parse the same
                // rule with the inserted token. This is done to pick the correct branch
                // to continue the parsing.
                if (solution.action == Action.REMOVE) {
                    return solution.recoveredNode;
                }

                return parseObjectFieldRhs(solution.tokenKind, visibilityQualifier, type, fieldName);
        }

        return STNodeFactory.createObjectField(visibilityQualifier, type, fieldName, equalsToken, expression,
                semicolonToken);
    }

    private STNode parseObjectMethod(STNode methodQualifiers) {
        return parseFunctionDefinition(methodQualifiers);
    }

    /**
     * Parse if-else statement.
     * <code>
     * if-else-stmt := if expression block-stmt [else-block]
     * </code>
     * 
     * @return If-else block
     */
    private STNode parseIfElseBlock() {
        startContext(ParserRuleContext.IF_BLOCK);
        STNode ifKeyword = parseIfKeyword();
        STNode condition = parseExpression();
        STNode ifBody = parseBlockNode();
        endContext();

        STNode elseBody = parseElseBlock();
        return STNodeFactory.createIfElseStatement(ifKeyword, condition, ifBody, elseBody);
    }

    /**
     * Parse if-keyword.
     * 
     * @return Parsed if-keyword node
     */
    private STNode parseIfKeyword() {
        STToken token = peek();
        if (token.kind == SyntaxKind.IF_KEYWORD) {
            return consume();
        } else {
            Solution sol = recover(token, ParserRuleContext.IF_KEYWORD);
            return sol.recoveredNode;
        }
    }

    /**
     * Parse else-keyword.
     * 
     * @return Parsed else keyword node
     */
    private STNode parseElseKeyword() {
        STToken token = peek();
        if (token.kind == SyntaxKind.ELSE_KEYWORD) {
            return consume();
        } else {
            Solution sol = recover(token, ParserRuleContext.ELSE_KEYWORD);
            return sol.recoveredNode;
        }
    }

    /**
     * Parse block node.
     * <code>
     * block-stmt := { sequence-stmt }
     * sequence-stmt := statement*
     * </code>
     * 
     * @return Parse block node
     */
    private STNode parseBlockNode() {
        startContext(ParserRuleContext.BLOCK_STMT);
        STNode openBrace = parseOpenBrace();
        STNode stmts = parseStatements();
        STNode closeBrace = parseCloseBrace();
        endContext();
        return STNodeFactory.createBlockStatement(openBrace, stmts, closeBrace);
    }

    /**
     * Parse else block.
     * <code>else-block := else (if-else-stmt | block-stmt)</code>
     * 
     * @return Else block
     */
    private STNode parseElseBlock() {
        STToken nextToken = peek();
        if (nextToken.kind != SyntaxKind.ELSE_KEYWORD) {
            return STNodeFactory.createEmptyNode();
        }

        STNode elseKeyword = parseElseKeyword();
        STNode elseBody = parseElseBody();
        return STNodeFactory.createElseBlock(elseKeyword, elseBody);
    }

    /**
     * Parse else node body.
     * <code>else-body := if-else-stmt | block-stmt</code>
     * 
     * @return Else node body
     */
    private STNode parseElseBody() {
        STToken nextToken = peek();
        return parseElseBody(nextToken.kind);
    }

    private STNode parseElseBody(SyntaxKind nextTokenKind) {
        switch (nextTokenKind) {
            case IF_KEYWORD:
                return parseIfElseBlock();
            case OPEN_BRACE_TOKEN:
                return parseBlockNode();
            default:
                STToken token = peek();
                Solution solution = recover(token, ParserRuleContext.ELSE_BODY);

                // If the parser recovered by inserting a token, then try to re-parse the same
                // rule with the inserted token. This is done to pick the correct branch
                // to continue the parsing.
                if (solution.action == Action.REMOVE) {
                    return solution.recoveredNode;
                }

                return parseElseBody(solution.tokenKind);
        }
    }

    /**
     * Parse while statement.
     * <code>while-stmt := while expression block-stmt</code>
     * 
     * @return While statement
     */
    private STNode parseWhileStatement() {
        startContext(ParserRuleContext.WHILE_BLOCK);
        STNode whileKeyword = parseWhileKeyword();
        STNode condition = parseExpression();
        STNode whileBody = parseBlockNode();
        endContext();
        return STNodeFactory.createWhileStatement(whileKeyword, condition, whileBody);
    }

    /**
     * Parse while-keyword.
     * 
     * @return While-keyword node
     */
    private STNode parseWhileKeyword() {
        STToken token = peek();
        if (token.kind == SyntaxKind.WHILE_KEYWORD) {
            return consume();
        } else {
            Solution sol = recover(token, ParserRuleContext.WHILE_KEYWORD);
            return sol.recoveredNode;
        }
    }

    /**
     * Parse panic statement.
     * <code>panic-stmt := panic expression ;</code>
     *
     * @return Panic statement
     */
    private STNode parsePanicStatement() {
        startContext(ParserRuleContext.PANIC_STMT);
        STNode panicKeyword = parsePanicKeyword();
        STNode expression = parseExpression();
        STNode semicolon = parseSemicolon();
        endContext();
        return STNodeFactory.createPanicStatement(panicKeyword, expression, semicolon);
    }

    /**
     * Parse panic-keyword.
     *
     * @return Panic-keyword node
     */
    private STNode parsePanicKeyword() {
        STToken token = peek();
        if (token.kind == SyntaxKind.PANIC_KEYWORD) {
            return consume();
        } else {
            Solution sol = recover(token, ParserRuleContext.PANIC_KEYWORD);
            return sol.recoveredNode;
        }
    }

    /**
     * Parse boolean literal.
     * 
     * @return Parsed node
     */
    private STNode parseBooleanLiteral() {
        STToken token = peek();
        switch (token.kind) {
            case TRUE_KEYWORD:
            case FALSE_KEYWORD:
                return consume();
            default:
                Solution sol = recover(token, ParserRuleContext.BOOLEAN_LITERAL);
                return sol.recoveredNode;
        }
    }

    /**
     * <p>
     * Parse call statement, given the call expression.
     * <p>
     * <code>
     * call-stmt := call-expr ;
     * <br/>
     * call-expr := function-call-expr | method-call-expr | checking-keyword call-expr
     * </code>
     * 
     * @param expression Call expression associated with the call statement
     * @return Call statement node
     */
    private STNode parseCallStatement(STNode expression) {
        STNode semicolon = parseSemicolon();
        return STNodeFactory.createCallStatement(expression, semicolon);
    }

    private STNode parseCallStatementWithCheck() {
        startContext(ParserRuleContext.CALL_STMT);
        STNode checkingKeyword = parseCheckingKeyword();
        STNode expr = parseExpression();
        validateExprInCallStatement(checkingKeyword, expr);

        STNode checkExpr = STNodeFactory.createCheckExpression(checkingKeyword, expr);
        STNode checkStmt = parseCallStatement(checkExpr);
        endContext();
        return checkStmt;
    }

    /**
     * Validate the call-expression in the call statement. Call expression takes the following structure.
     * <p>
     * <code>call-expr := function-call-expr | method-call-expr | checking-keyword call-expr</code>
     * 
     * @param checkingKeyword Checking keyword observed before the expression.
     * @param expr Expression followed by the checking keyword
     */
    private void validateExprInCallStatement(STNode checkingKeyword, STNode expr) {
        switch (expr.kind) {
            case FUNCTION_CALL:
            case METHOD_CALL:
                break;
            case CHECK_EXPRESSION:
                // Recursively validate
                STCheckExpression checkExpr = (STCheckExpression) expr;
                validateExprInCallStatement(checkExpr.checkingKeyword, checkExpr.rhsExpr);
                break;
            default:
                if (isMissingNode(expr)) {
                    break;
                }

                // TODO:
                this.errorHandler.reportInvalidNode(null,
                        "expression followed by the '" + checkingKeyword.toString().trim() +
                                "' keyword must be a func-call, a method-call or a check-expr");
                break;
        }
    }

    /**
     * Check whether a node is a missing node.
     * 
     * @param node Node to check
     * @return <code>true</code> if the node is a missing node. <code>false</code> otherwise
     */
    private boolean isMissingNode(STNode node) {
        return node instanceof STMissingToken;
    }

    /**
     * Parse check expression.
     * <p>
     * <code>
     * checking-expr := checking-keyword expression
     * </code>
     * 
     * @return Check expression node
     */
    private STNode parseCheckExpression() {
        STNode checkingKeyword = parseCheckingKeyword();
        STNode expr = parseExpression(OperatorPrecedence.UNARY, false);
        return STNodeFactory.createCheckExpression(checkingKeyword, expr);
    }

    /**
     * Parse checking keyword.
     * <p>
     * <code>
     * checking-keyword := check | checkpanic
     * </code>
     * 
     * @return Parsed node
     */
    private STNode parseCheckingKeyword() {
        STToken token = peek();
        if (token.kind == SyntaxKind.CHECK_KEYWORD || token.kind == SyntaxKind.CHECKPANIC_KEYWORD) {
            return consume();
        } else {
            Solution sol = recover(token, ParserRuleContext.CHECKING_KEYWORD);
            return sol.recoveredNode;
        }
    }
<<<<<<< HEAD
    
    /**
     * Parse CompoundAssignmentOperator.
     * <code>CompoundAssignmentOperator := BinaryOperator =</code>
     * 
     * @return CompoundAssignmentOperator
     */
    private STNode parseCompoundAssignmentOperator() {
        startContext(ParserRuleContext.COMPOUND_ASSIGNMENT_OPERATOR);
        STNode binaryOperator = parseCompoundBinaryOperator();
        STNode equalsToken = parseAssignOp();
        endContext();
        return STNodeFactory.createCompoundAssignmentOperator(binaryOperator, equalsToken);
=======

    /**
     * Parse return statement.
     * <code>return-stmt := return [ action-or-expr ] ;</code>
     *
     * @return Return statement
     */
    private STNode parseReturnStatement() {
        startContext(ParserRuleContext.RETURN_STMT);
        STNode returnKeyword = parseReturnKeyword();
        STNode returnRhs = parseReturnStatementRhs(returnKeyword);
        endContext();
        return returnRhs;
    }

    /**
     * Parse return-keyword.
     *
     * @return Return-keyword node
     */
    private STNode parseReturnKeyword() {
        STToken token = peek();
        if (token.kind == SyntaxKind.RETURN_KEYWORD) {
            return consume();
        } else {
            Solution sol = recover(token, ParserRuleContext.RETURN_KEYWORD);
            return sol.recoveredNode;
        }
>>>>>>> 8c45394b
    }

    /**
     * <p>
<<<<<<< HEAD
     * Parse compound assignment statement, which takes the following format.
     * </p>
     * <code>assignment-stmt := lvexpr CompoundAssignmentOperator action-or-expr ;</code>
     * 
     * @return Parsed node
     */
    private STNode parseCompoundAssignmentStmt() {
        startContext(ParserRuleContext.COMPOUND_ASSIGNMENT_STMT);
        STNode varName = parseVariableName();
        STNode compoundAssignmentStmt = parseCompoundAssignmentStmtRhs(varName);
        endContext();
        return compoundAssignmentStmt;
    }

    /**
     * <p>
     * Parse the RHS portion of the compound assignment.
     * </p>
     * <code>compound-assignment-stmt-rhs := CompoundAssignmentOperator action-or-expr ;</code>
     * 
     * @param expression LHS expression
     * @return Parsed node
     */
    private STNode parseCompoundAssignmentStmtRhs(STNode expression) {
        STNode compoundAssignmentOperator = parseCompoundAssignmentOperator();
        STNode expr = parseExpression();
        STNode semicolon = parseSemicolon();
        return STNodeFactory.createCompoundAssignmentStatement(expression, compoundAssignmentOperator,
             expr, semicolon);
    }

    /**
     * Parse compound binary operator.
     * <code>BinaryOperator := + | - | * | / | & | | | ^ | << | >> | >>></code>
     * @return Parsed node
     */
    private STNode parseCompoundBinaryOperator() {
        STToken token = peek();
        if (isCompoundBinaryOperator(token.kind)) {
            return consume();
        } else {
            Solution sol = recover(token, ParserRuleContext.COMPOUND_BINARY_OPERATOR);
=======
     * Parse the right hand side of a return statement.
     * </p>
     * <code>
     * return-stmt-rhs := ; |  action-or-expr ;
     * </code>
     *
     * @return Parsed node
     */
    private STNode parseReturnStatementRhs(STNode returnKeyword) {
        STToken token = peek();
        return parseReturnStatementRhs(token.kind, returnKeyword);
    }

    /**
     * Parse the right hand side of a return statement, given the
     * next token kind.
     *
     * @param tokenKind Next token kind
     * @return Parsed node
     */
    private STNode parseReturnStatementRhs(SyntaxKind tokenKind, STNode returnKeyword) {
        STNode expr;
        STNode semicolon;

        switch (tokenKind) {
            case SEMICOLON_TOKEN:
                expr = STNodeFactory.createEmptyNode();
                break;
            default:
                expr = parseExpression();
                break;
        }

        semicolon = parseSemicolon();
        return STNodeFactory.createReturnStatement(SyntaxKind.RETURN_STATEMENT, returnKeyword, expr, semicolon);
    }

    /**
     * Parse mapping constructor expression.
     * <p>
     * <code>mapping-constructor-expr := { [field (, field)*] }</code>
     * 
     * @return Parsed node
     */
    private STNode parseMappingConstructorExpr() {
        startContext(ParserRuleContext.MAPPING_CONSTRUCTOR);
        STNode openBrace = parseOpenBrace();
        STNode fields = parseMappingConstructorFields();
        STNode closeBrace = parseCloseBrace();
        endContext();
        return STNodeFactory.createMappingConstructorExpr(openBrace, fields, closeBrace);
    }

    /**
     * Parse mapping constructor fields.
     * 
     * @return Parsed node
     */
    private STNode parseMappingConstructorFields() {
        List<STNode> fields = new ArrayList<>();
        STToken nextToken = peek();
        if (isEndOfMappingConstructor(nextToken.kind)) {
            return STNodeFactory.createNodeList(fields);
        }

        // Parse first field mapping, that has no leading comma
        STNode leadingComma = STNodeFactory.createEmptyNode();
        STNode field = parseMappingField(leadingComma);
        fields.add(field);

        // Parse the remaining field mappings
        nextToken = peek();
        while (!isEndOfMappingConstructor(nextToken.kind)) {
            leadingComma = parseComma();
            field = parseMappingField(leadingComma);
            fields.add(field);
            nextToken = peek();
        }

        return STNodeFactory.createNodeList(fields);
    }

    private boolean isEndOfMappingConstructor(SyntaxKind tokenKind) {
        switch (tokenKind) {
            case CLOSE_BRACE_TOKEN:
            case CLOSE_PAREN_TOKEN:
            case CLOSE_BRACKET_TOKEN:
            case OPEN_BRACE_TOKEN:
            case SEMICOLON_TOKEN:
            case PUBLIC_KEYWORD:
            case FUNCTION_KEYWORD:
            case EOF_TOKEN:
            case RETURNS_KEYWORD:
                return true;
            default:
                return false;
        }
    }

    /**
     * Parse mapping constructor field.
     * <p>
     * <code>field := specific-field | computed-name-field | spread-field</code>
     * 
     * @param leadingComma Leading comma
     * @return Parsed node
     */
    private STNode parseMappingField(STNode leadingComma) {
        STToken nextToken = peek();
        return parseMappingField(nextToken.kind, leadingComma);
    }

    private STNode parseMappingField(SyntaxKind tokenKind, STNode leadingComma) {
        switch (tokenKind) {
            case IDENTIFIER_TOKEN:
                return parseSpecificFieldWithOptionValue(leadingComma);
            case STRING_LITERAL:
                STNode key = parseStringLiteral();
                STNode colon = parseColon();
                STNode valueExpr = parseExpression();
                return STNodeFactory.createSpecificField(leadingComma, key, colon, valueExpr);
            case OPEN_BRACKET_TOKEN:
                return parseComputedField(leadingComma);
            case ELLIPSIS_TOKEN:
                STNode ellipsis = parseEllipsis();
                STNode expr = parseExpression();
                return STNodeFactory.createSpreadField(leadingComma, ellipsis, expr);
            default:
                STToken token = peek();
                Solution solution = recover(token, ParserRuleContext.MAPPING_FIELD, leadingComma);

                // If the parser recovered by inserting a token, then try to re-parse the same
                // rule with the inserted token. This is done to pick the correct branch
                // to continue the parsing.
                if (solution.action == Action.REMOVE) {
                    return solution.recoveredNode;
                }

                return parseMappingField(solution.tokenKind, leadingComma);
        }
    }

    /**
     * Parse mapping constructor specific-field with an optional value.
     * 
     * @param leadingComma
     * @return Parsed node
     */
    private STNode parseSpecificFieldWithOptionValue(STNode leadingComma) {
        STNode key = parseIdentifier(ParserRuleContext.MAPPING_FIELD_NAME);
        return parseSpecificFieldRhs(leadingComma, key);
    }

    private STNode parseSpecificFieldRhs(STNode leadingComma, STNode key) {
        STToken nextToken = peek();
        return parseSpecificFieldRhs(nextToken.kind, leadingComma, key);
    }

    private STNode parseSpecificFieldRhs(SyntaxKind tokenKind, STNode leadingComma, STNode key) {
        STNode colon;
        STNode valueExpr;

        switch (tokenKind) {
            case COLON_TOKEN:
                colon = parseColon();
                valueExpr = parseExpression();
                break;
            case COMMA_TOKEN:
                colon = STNodeFactory.createEmptyNode();
                valueExpr = STNodeFactory.createEmptyNode();
                break;
            default:
                if (isEndOfMappingConstructor(tokenKind)) {
                    colon = STNodeFactory.createEmptyNode();
                    valueExpr = STNodeFactory.createEmptyNode();
                    break;
                }

                STToken token = peek();
                Solution solution = recover(token, ParserRuleContext.SPECIFIC_FIELD_RHS, leadingComma, key);

                // If the parser recovered by inserting a token, then try to re-parse the same
                // rule with the inserted token. This is done to pick the correct branch
                // to continue the parsing.
                if (solution.action == Action.REMOVE) {
                    return solution.recoveredNode;
                }

                return parseSpecificFieldRhs(solution.tokenKind, leadingComma, key);

        }
        return STNodeFactory.createSpecificField(leadingComma, key, colon, valueExpr);
    }

    /**
     * Parse string literal.
     * 
     * @return Parsed node
     */
    private STNode parseStringLiteral() {
        STToken token = peek();
        if (token.kind == SyntaxKind.STRING_LITERAL) {
            return consume();
        } else {
            Solution sol = recover(token, ParserRuleContext.STRING_LITERAL);
>>>>>>> 8c45394b
            return sol.recoveredNode;
        }
    }

    /**
<<<<<<< HEAD
     * Check whether the given token kind is a compound binary operator.
     * 
     * @param kind STToken kind
     * @return <code>true</code> if the token kind refers to a binary operator. <code>false</code> otherwise
     */
    private boolean isCompoundBinaryOperator(SyntaxKind kind) {
        switch (kind) {
            case PLUS_TOKEN:
            case MINUS_TOKEN:
            case SLASH_TOKEN:
            case ASTERISK_TOKEN:
                return true;
            default:
                return false;
=======
     * Parse colon token.
     * 
     * @return Parsed node
     */
    private STNode parseColon() {
        STToken token = peek();
        if (token.kind == SyntaxKind.COLON_TOKEN) {
            return consume();
        } else {
            Solution sol = recover(token, ParserRuleContext.COLON);
            return sol.recoveredNode;
        }
    }

    /**
     * Parse computed-name-field of a mapping constructor expression.
     * <p>
     * <code>computed-name-field := [ field-name-expr ] : value-expr</code>
     * 
     * @param leadingComma Leading comma
     * @return Parsed node
     */
    private STNode parseComputedField(STNode leadingComma) {
        startContext(ParserRuleContext.COMPUTED_FIELD_NAME);
        STNode openBracket = parseOpenBracket();
        STNode fieldNameExpr = parseExpression();
        STNode closeBracket = parseCloseBracket();
        STNode colon = parseColon();
        STNode valueExpr = parseExpression();
        endContext();
        return STNodeFactory.createComputedNameField(leadingComma, openBracket, fieldNameExpr, closeBracket, colon,
                valueExpr);
    }

    /**
     * Parse open bracket.
     * 
     * @return Parsed node
     */
    private STNode parseOpenBracket() {
        STToken token = peek();
        if (token.kind == SyntaxKind.OPEN_BRACKET_TOKEN) {
            return consume();
        } else {
            Solution sol = recover(token, ParserRuleContext.OPEN_BRACKET);
            return sol.recoveredNode;
>>>>>>> 8c45394b
        }
    }
}<|MERGE_RESOLUTION|>--- conflicted
+++ resolved
@@ -193,10 +193,6 @@
                 return parseImportPrefixDecl();
             case AS_KEYWORD:
                 return parseAsKeyword();
-<<<<<<< HEAD
-            case COMPOUND_ASSIGNMENT_STMT:
-                return parseCompoundAssignmentStmt();
-=======
             case RETURN_KEYWORD:
                 return parseReturnKeyword();
             case MAPPING_FIELD:
@@ -209,7 +205,8 @@
                 return parseColon();
             case OPEN_BRACKET:
                 return parseOpenBracket();
->>>>>>> 8c45394b
+            case COMPOUND_ASSIGNMENT_STMT:
+                return parseCompoundAssignmentStmt();
             case FUNC_DEFINITION:
             case REQUIRED_PARAM:
             default:
@@ -3554,8 +3551,36 @@
             return sol.recoveredNode;
         }
     }
-<<<<<<< HEAD
-    
+
+    /**
+     * Parse return statement.
+     * <code>return-stmt := return [ action-or-expr ] ;</code>
+     *
+     * @return Return statement
+     */
+    private STNode parseReturnStatement() {
+        startContext(ParserRuleContext.RETURN_STMT);
+        STNode returnKeyword = parseReturnKeyword();
+        STNode returnRhs = parseReturnStatementRhs(returnKeyword);
+        endContext();
+        return returnRhs;
+    }
+
+    /**
+     * Parse return-keyword.
+     *
+     * @return Return-keyword node
+     */
+    private STNode parseReturnKeyword() {
+        STToken token = peek();
+        if (token.kind == SyntaxKind.RETURN_KEYWORD) {
+            return consume();
+        } else {
+            Solution sol = recover(token, ParserRuleContext.RETURN_KEYWORD);
+            return sol.recoveredNode;
+        }
+    }
+
     /**
      * Parse CompoundAssignmentOperator.
      * <code>CompoundAssignmentOperator := BinaryOperator =</code>
@@ -3568,84 +3593,10 @@
         STNode equalsToken = parseAssignOp();
         endContext();
         return STNodeFactory.createCompoundAssignmentOperator(binaryOperator, equalsToken);
-=======
-
-    /**
-     * Parse return statement.
-     * <code>return-stmt := return [ action-or-expr ] ;</code>
-     *
-     * @return Return statement
-     */
-    private STNode parseReturnStatement() {
-        startContext(ParserRuleContext.RETURN_STMT);
-        STNode returnKeyword = parseReturnKeyword();
-        STNode returnRhs = parseReturnStatementRhs(returnKeyword);
-        endContext();
-        return returnRhs;
-    }
-
-    /**
-     * Parse return-keyword.
-     *
-     * @return Return-keyword node
-     */
-    private STNode parseReturnKeyword() {
-        STToken token = peek();
-        if (token.kind == SyntaxKind.RETURN_KEYWORD) {
-            return consume();
-        } else {
-            Solution sol = recover(token, ParserRuleContext.RETURN_KEYWORD);
-            return sol.recoveredNode;
-        }
->>>>>>> 8c45394b
     }
 
     /**
      * <p>
-<<<<<<< HEAD
-     * Parse compound assignment statement, which takes the following format.
-     * </p>
-     * <code>assignment-stmt := lvexpr CompoundAssignmentOperator action-or-expr ;</code>
-     * 
-     * @return Parsed node
-     */
-    private STNode parseCompoundAssignmentStmt() {
-        startContext(ParserRuleContext.COMPOUND_ASSIGNMENT_STMT);
-        STNode varName = parseVariableName();
-        STNode compoundAssignmentStmt = parseCompoundAssignmentStmtRhs(varName);
-        endContext();
-        return compoundAssignmentStmt;
-    }
-
-    /**
-     * <p>
-     * Parse the RHS portion of the compound assignment.
-     * </p>
-     * <code>compound-assignment-stmt-rhs := CompoundAssignmentOperator action-or-expr ;</code>
-     * 
-     * @param expression LHS expression
-     * @return Parsed node
-     */
-    private STNode parseCompoundAssignmentStmtRhs(STNode expression) {
-        STNode compoundAssignmentOperator = parseCompoundAssignmentOperator();
-        STNode expr = parseExpression();
-        STNode semicolon = parseSemicolon();
-        return STNodeFactory.createCompoundAssignmentStatement(expression, compoundAssignmentOperator,
-             expr, semicolon);
-    }
-
-    /**
-     * Parse compound binary operator.
-     * <code>BinaryOperator := + | - | * | / | & | | | ^ | << | >> | >>></code>
-     * @return Parsed node
-     */
-    private STNode parseCompoundBinaryOperator() {
-        STToken token = peek();
-        if (isCompoundBinaryOperator(token.kind)) {
-            return consume();
-        } else {
-            Solution sol = recover(token, ParserRuleContext.COMPOUND_BINARY_OPERATOR);
-=======
      * Parse the right hand side of a return statement.
      * </p>
      * <code>
@@ -3851,28 +3802,11 @@
             return consume();
         } else {
             Solution sol = recover(token, ParserRuleContext.STRING_LITERAL);
->>>>>>> 8c45394b
-            return sol.recoveredNode;
-        }
-    }
-
-    /**
-<<<<<<< HEAD
-     * Check whether the given token kind is a compound binary operator.
-     * 
-     * @param kind STToken kind
-     * @return <code>true</code> if the token kind refers to a binary operator. <code>false</code> otherwise
-     */
-    private boolean isCompoundBinaryOperator(SyntaxKind kind) {
-        switch (kind) {
-            case PLUS_TOKEN:
-            case MINUS_TOKEN:
-            case SLASH_TOKEN:
-            case ASTERISK_TOKEN:
-                return true;
-            default:
-                return false;
-=======
+            return sol.recoveredNode;
+        }
+    }
+
+    /*
      * Parse colon token.
      * 
      * @return Parsed node
@@ -3919,7 +3853,72 @@
         } else {
             Solution sol = recover(token, ParserRuleContext.OPEN_BRACKET);
             return sol.recoveredNode;
->>>>>>> 8c45394b
+        }
+    }
+
+    /**
+     * <p>
+     * Parse compound assignment statement, which takes the following format.
+     * </p>
+     * <code>assignment-stmt := lvexpr CompoundAssignmentOperator action-or-expr ;</code>
+     * 
+     * @return Parsed node
+     */
+    private STNode parseCompoundAssignmentStmt() {
+        startContext(ParserRuleContext.COMPOUND_ASSIGNMENT_STMT);
+        STNode varName = parseVariableName();
+        STNode compoundAssignmentStmt = parseCompoundAssignmentStmtRhs(varName);
+        endContext();
+        return compoundAssignmentStmt;
+    }
+
+    /**
+     * <p>
+     * Parse the RHS portion of the compound assignment.
+     * </p>
+     * <code>compound-assignment-stmt-rhs := CompoundAssignmentOperator action-or-expr ;</code>
+     * 
+     * @param expression LHS expression
+     * @return Parsed node
+     */
+    private STNode parseCompoundAssignmentStmtRhs(STNode expression) {
+        STNode compoundAssignmentOperator = parseCompoundAssignmentOperator();
+        STNode expr = parseExpression();
+        STNode semicolon = parseSemicolon();
+        return STNodeFactory.createCompoundAssignmentStatement(expression, compoundAssignmentOperator,
+             expr, semicolon);
+    }
+
+    /**
+     * Parse compound binary operator.
+     * <code>BinaryOperator := + | - | * | / | & | | | ^ | << | >> | >>></code>
+     * @return Parsed node
+     */
+    private STNode parseCompoundBinaryOperator() {
+        STToken token = peek();
+        if (isCompoundBinaryOperator(token.kind)) {
+            return consume();
+        } else {
+            Solution sol = recover(token, ParserRuleContext.COMPOUND_BINARY_OPERATOR);
+            return sol.recoveredNode;
+        }
+    }
+
+    /**
+     * Check whether the given token kind is a compound binary operator.
+     * 
+     * @param kind STToken kind
+     * @return <code>true</code> if the token kind refers to a binary operator. <code>false</code> otherwise
+     */
+    private boolean isCompoundBinaryOperator(SyntaxKind kind) {
+        switch (kind) {
+            case PLUS_TOKEN:
+            case MINUS_TOKEN:
+            case SLASH_TOKEN:
+            case ASTERISK_TOKEN:
+                return true;
+            default:
+                return false;
         }
     }
 }