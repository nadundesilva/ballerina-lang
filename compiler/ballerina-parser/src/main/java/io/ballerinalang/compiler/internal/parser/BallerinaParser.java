--- conflicted
+++ resolved
@@ -6527,7 +6527,6 @@
      */
     private STNode parseRemoteMethodCallOrAsyncSendAction(STNode expression, boolean isRhsExpr) {
         STNode rightArrow = parseRightArrow();
-<<<<<<< HEAD
         return parseRemoteCallOrAsyncSendActionRhs(peek().kind, expression, isRhsExpr, rightArrow);
     }
 
@@ -6607,11 +6606,7 @@
     }
 
     private STNode parseRemoteMethodCallAction(STNode expression, STNode rightArrow, STNode name) {
-        STNode openParenToken = parseOpenParenthesis();
-=======
-        STNode methodName = parseFunctionName();
         STNode openParenToken = parseOpenParenthesis(ParserRuleContext.ARG_LIST_START);
->>>>>>> df73fd33
         STNode arguments = parseArgsList();
         STNode closeParenToken = parseCloseParenthesis();
         return STNodeFactory.createRemoteMethodCallActionNode(expression, rightArrow, name, openParenToken, arguments,
