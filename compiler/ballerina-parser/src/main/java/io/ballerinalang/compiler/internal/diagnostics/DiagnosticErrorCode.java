--- conflicted
+++ resolved
@@ -78,10 +78,7 @@
     ERROR_MISSING_IF_KEYWORD("BCE00047"),
     ERROR_MISSING_IMPORT_KEYWORD("BCE00048"),
     ERROR_MISSING_CONST_KEYWORD("BCE00049"),
-<<<<<<< HEAD
-=======
     ERROR_MISSING_EXTERNAL_KEYWORD("BCE00049"),
->>>>>>> 3453896e
 
     ERROR_MISSING_IDENTIFIER("BCE0050"),
     ERROR_MISSING_DECIMAL_INTEGER_LITERAL("BCE0051"),
