/*
 *  Copyright (c) 2020, WSO2 Inc. (http://www.wso2.org) All Rights Reserved.
 *
 *  WSO2 Inc. licenses this file to you under the Apache License,
 *  Version 2.0 (the "License"); you may not use this file except
 *  in compliance with the License.
 *  You may obtain a copy of the License at
 *
 *    http://www.apache.org/licenses/LICENSE-2.0
 *
 *  Unless required by applicable law or agreed to in writing,
 *  software distributed under the License is distributed on an
 *  "AS IS" BASIS, WITHOUT WARRANTIES OR CONDITIONS OF ANY
 *  KIND, either express or implied.  See the License for the
 *  specific language governing permissions and limitations
 *  under the License.
 */
package io.ballerinalang.compiler.internal.diagnostics;

import io.ballerinalang.compiler.diagnostics.DiagnosticSeverity;

/**
 * Represents a diagnostic error code.
 *
 * @since 2.0.0
 */
public enum DiagnosticErrorCode implements DiagnosticCode {
    // TODO figure out an order of these error codes
    // Tokens
    ERROR_MISSING_TOKEN("BCE0001"),
    ERROR_MISSING_SEMICOLON_TOKEN("BCE0002"),
    ERROR_MISSING_COLON_TOKEN("BCE0003"),
    ERROR_MISSING_OPEN_PAREN_TOKEN("BCE0004"),
    ERROR_MISSING_CLOSE_PAREN_TOKEN("BCE0005"),
    ERROR_MISSING_OPEN_BRACE_TOKEN("BCE0006"),
    ERROR_MISSING_CLOSE_BRACE_TOKEN("BCE0007"),
    ERROR_MISSING_OPEN_BRACKET_TOKEN("BCE0008"),
    ERROR_MISSING_CLOSE_BRACKET_TOKEN("BCE0009"),
    ERROR_MISSING_EQUAL_TOKEN("BCE0010"),
    ERROR_MISSING_COMMA_TOKEN("BCE00011"),
    ERROR_MISSING_PLUS_TOKEN("BCE00012"),
    ERROR_MISSING_SLASH_TOKEN("BCE00013"),
    ERROR_MISSING_AT_TOKEN("BCE00014"),
    ERROR_MISSING_QUESTION_MARK_TOKEN("BCE00015"),
    ERROR_MISSING_GT_TOKEN("BCE00016"),
    ERROR_MISSING_GT_EQUAL_TOKEN("BCE00017"),
    ERROR_MISSING_LT_TOKEN("BCE00018"),
    ERROR_MISSING_LT_EQUAL_TOKEN("BCE00019"),
    ERROR_MISSING_RIGHT_DOUBLE_ARROW_TOKEN("BCE00020"),
    ERROR_MISSING_XML_COMMENT_END_TOKEN("BCE00021"),
    ERROR_MISSING_XML_PI_END_TOKEN("BCE00022"),
    ERROR_MISSING_DOUBLE_QUOTE_TOKEN("BCE00023"),
    ERROR_MISSING_BACKTICK_TOKEN("BCE00024"),
<<<<<<< HEAD
    ERROR_MISSING_ASTERISK_TOKEN("BCE00025"),
    ERROR_MISSING_PIPE_TOKEN("BCE00026"),
=======
    ERROR_MISSING_OPEN_BRACE_PIPE_TOKEN("BCE00025"),
    ERROR_MISSING_CLOSE_BRACE_PIPE_TOKEN("BCE00026"),
>>>>>>> f50aa6ac

    // Keywords
    ERROR_MISSING_DEFAULT_KEYWORD("BCE00030"),
    ERROR_MISSING_TYPE_KEYWORD("BCE00031"),
    ERROR_MISSING_ON_KEYWORD("BCE00032"),
    ERROR_MISSING_ANNOTATION_KEYWORD("BCE00033"),
    ERROR_MISSING_FUNCTION_KEYWORD("BCE00034"),
    ERROR_MISSING_SOURCE_KEYWORD("BCE00035"),
    ERROR_MISSING_ENUM_KEYWORD("BCE00036"),
    ERROR_MISSING_FIELD_KEYWORD("BCE00037"),
    ERROR_MISSING_VERSION_KEYWORD("BCE00038"),
    ERROR_MISSING_OBJECT_KEYWORD("BCE00039"),
    ERROR_MISSING_RECORD_KEYWORD("BCE00040"),
    ERROR_MISSING_SERVICE_KEYWORD("BCE00041"),
    ERROR_MISSING_AS_KEYWORD("BCE00042"),
    ERROR_MISSING_LET_KEYWORD("BCE00043"),
    ERROR_MISSING_TABLE_KEYWORD("BCE00044"),
    ERROR_MISSING_KEY_KEYWORD("BCE00045"),
    ERROR_MISSING_FROM_KEYWORD("BCE00046"),
    ERROR_MISSING_IN_KEYWORD("BCE00046"),
    ERROR_MISSING_IF_KEYWORD("BCE00047"),

    ERROR_MISSING_IDENTIFIER("BCE0050"),
    ERROR_MISSING_DECIMAL_INTEGER_LITERAL("BCE0051"),

    ERROR_MISSING_FUNCTION_NAME("BCE0060"),

    ERROR_MISSING_TYPE_DESC("BCE0100"),
    ERROR_MISSING_EXPRESSION("BCE0101"),
    ERROR_MISSING_SELECT_CLAUSE("BCE0102"),

    ERROR_MISSING_ANNOTATION_ATTACH_POINT("BCE200"),
    ERROR_MISSING_LET_VARIABLE_DECLARATION("BCE201"),
    ;

    String diagnosticId;

    DiagnosticErrorCode(String diagnosticId) {
        this.diagnosticId = diagnosticId;
    }

    @Override
    public DiagnosticSeverity severity() {
        return DiagnosticSeverity.ERROR;
    }

    @Override
    public String diagnosticId() {
        return diagnosticId;
    }
}<|MERGE_RESOLUTION|>--- conflicted
+++ resolved
@@ -51,13 +51,10 @@
     ERROR_MISSING_XML_PI_END_TOKEN("BCE00022"),
     ERROR_MISSING_DOUBLE_QUOTE_TOKEN("BCE00023"),
     ERROR_MISSING_BACKTICK_TOKEN("BCE00024"),
-<<<<<<< HEAD
-    ERROR_MISSING_ASTERISK_TOKEN("BCE00025"),
-    ERROR_MISSING_PIPE_TOKEN("BCE00026"),
-=======
     ERROR_MISSING_OPEN_BRACE_PIPE_TOKEN("BCE00025"),
     ERROR_MISSING_CLOSE_BRACE_PIPE_TOKEN("BCE00026"),
->>>>>>> f50aa6ac
+    ERROR_MISSING_ASTERISK_TOKEN("BCE00027"),
+    ERROR_MISSING_PIPE_TOKEN("BCE00028"),
 
     // Keywords
     ERROR_MISSING_DEFAULT_KEYWORD("BCE00030"),
@@ -87,10 +84,6 @@
 
     ERROR_MISSING_TYPE_DESC("BCE0100"),
     ERROR_MISSING_EXPRESSION("BCE0101"),
-    ERROR_MISSING_SELECT_CLAUSE("BCE0102"),
-
-    ERROR_MISSING_ANNOTATION_ATTACH_POINT("BCE200"),
-    ERROR_MISSING_LET_VARIABLE_DECLARATION("BCE201"),
     ;
 
     String diagnosticId;
