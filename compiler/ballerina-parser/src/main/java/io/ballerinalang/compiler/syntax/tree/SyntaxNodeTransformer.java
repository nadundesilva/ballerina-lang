--- conflicted
+++ resolved
@@ -71,17 +71,15 @@
         return transformSyntaxNode(panicStatement);
     }
 
-<<<<<<< HEAD
     public T transform(ContinueStatement continueStatement) {
         return transformSyntaxNode(continueStatement);
     }
 
     public T transform(BreakStatement breakStatement) {
         return transformSyntaxNode(breakStatement);
-=======
+    }
     public T transform(ReturnStatement returnStatement) {
         return transformSyntaxNode(returnStatement);
->>>>>>> e1f5028e
     }
 
     // Expressions
