--- conflicted
+++ resolved
@@ -197,32 +197,30 @@
         return transformSyntaxNode(spreadField);
     }
 
-<<<<<<< HEAD
+    public T transform(ServiceBody serviceBody) {
+        return transformSyntaxNode(serviceBody);
+    }
+
+    public T transform(ServiceDeclarationNode serviceDecl) {
+        return transformSyntaxNode(serviceDecl);
+    }
+
+    public T transform(ExpressionListItem expressionListItem) {
+        return transformSyntaxNode(expressionListItem);
+    }
+
+    public T transform(ListenerDeclaration listenerDecl) {
+        return transformSyntaxNode(listenerDecl);
+    }
+
+    public T transform(ConstantDeclaration constantDecl) {
+        return transformSyntaxNode(constantDecl);
+    }
+
     public T transform(CompoundAssignmentOperator compoundAssignmentOperator) {
         return transformSyntaxNode(compoundAssignmentOperator);
     }
-=======
-    public T transform(ServiceBody serviceBody) {
-        return transformSyntaxNode(serviceBody);
-    }
-
-    public T transform(ServiceDeclarationNode serviceDecl) {
-        return transformSyntaxNode(serviceDecl);
-    }
-
-    public T transform(ExpressionListItem expressionListItem) {
-        return transformSyntaxNode(expressionListItem);
-    }
-
-    public T transform(ListenerDeclaration listenerDecl) {
-        return transformSyntaxNode(listenerDecl);
-    }
-
-    public T transform(ConstantDeclaration constantDecl) {
-        return transformSyntaxNode(constantDecl);
-    }
-
->>>>>>> 742d2791
+
     /**
      * Transforms the given {@code Node} into an object of type T.
      * <p>
