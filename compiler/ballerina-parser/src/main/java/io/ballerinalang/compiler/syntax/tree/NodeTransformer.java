/*
 *  Copyright (c) 2020, WSO2 Inc. (http://www.wso2.org) All Rights Reserved.
 *
 *  WSO2 Inc. licenses this file to you under the Apache License,
 *  Version 2.0 (the "License"); you may not use this file except
 *  in compliance with the License.
 *  You may obtain a copy of the License at
 *
 *    http://www.apache.org/licenses/LICENSE-2.0
 *
 *  Unless required by applicable law or agreed to in writing,
 *  software distributed under the License is distributed on an
 *  "AS IS" BASIS, WITHOUT WARRANTIES OR CONDITIONS OF ANY
 *  KIND, either express or implied.  See the License for the
 *  specific language governing permissions and limitations
 *  under the License.
 */
package io.ballerinalang.compiler.syntax.tree;


/**
 * The {@code NodeTransformer} transform each node in the syntax tree to
 * another object of type T.
 * <p>
 * This class separates tree nodes from various unrelated operations that needs
 * to be performed on the syntax tree nodes.
 * <p>
 * This class allows you to transform the syntax tree into something else without
 * mutating instance variables.
 * <p>
 * There exists a transform method for each node in the Ballerina syntax tree.
 * These methods return T. If you are looking for a visitor that has visit
 * methods that return void, see {@link NodeVisitor}.
 *
 * This is a generated class.
 *
 * @param <T> the type of class that is returned by visit methods
 * @see NodeVisitor
 * @since 1.3.0
 */
public abstract class NodeTransformer<T> {

    public T transform(ModulePartNode modulePartNode) {
        return transformSyntaxNode(modulePartNode);
    }

    public T transform(FunctionDefinitionNode functionDefinitionNode) {
        return transformSyntaxNode(functionDefinitionNode);
    }

    public T transform(ImportDeclarationNode importDeclarationNode) {
        return transformSyntaxNode(importDeclarationNode);
    }

    public T transform(ListenerDeclarationNode listenerDeclarationNode) {
        return transformSyntaxNode(listenerDeclarationNode);
    }

    public T transform(TypeDefinitionNode typeDefinitionNode) {
        return transformSyntaxNode(typeDefinitionNode);
    }

    public T transform(ServiceDeclarationNode serviceDeclarationNode) {
        return transformSyntaxNode(serviceDeclarationNode);
    }

    public T transform(AssignmentStatementNode assignmentStatementNode) {
        return transformSyntaxNode(assignmentStatementNode);
    }

    public T transform(CompoundAssignmentStatementNode compoundAssignmentStatementNode) {
        return transformSyntaxNode(compoundAssignmentStatementNode);
    }

    public T transform(VariableDeclarationNode variableDeclarationNode) {
        return transformSyntaxNode(variableDeclarationNode);
    }

    public T transform(BlockStatementNode blockStatementNode) {
        return transformSyntaxNode(blockStatementNode);
    }

    public T transform(BreakStatementNode breakStatementNode) {
        return transformSyntaxNode(breakStatementNode);
    }

    public T transform(ExpressionStatementNode expressionStatementNode) {
        return transformSyntaxNode(expressionStatementNode);
    }

    public T transform(ContinueStatementNode continueStatementNode) {
        return transformSyntaxNode(continueStatementNode);
    }

    public T transform(ExternalFunctionBodyNode externalFunctionBodyNode) {
        return transformSyntaxNode(externalFunctionBodyNode);
    }

    public T transform(IfElseStatementNode ifElseStatementNode) {
        return transformSyntaxNode(ifElseStatementNode);
    }

    public T transform(ElseBlockNode elseBlockNode) {
        return transformSyntaxNode(elseBlockNode);
    }

    public T transform(WhileStatementNode whileStatementNode) {
        return transformSyntaxNode(whileStatementNode);
    }

    public T transform(PanicStatementNode panicStatementNode) {
        return transformSyntaxNode(panicStatementNode);
    }

    public T transform(ReturnStatementNode returnStatementNode) {
        return transformSyntaxNode(returnStatementNode);
    }

    public T transform(LocalTypeDefinitionStatementNode localTypeDefinitionStatementNode) {
        return transformSyntaxNode(localTypeDefinitionStatementNode);
    }

    public T transform(BinaryExpressionNode binaryExpressionNode) {
        return transformSyntaxNode(binaryExpressionNode);
    }

    public T transform(BracedExpressionNode bracedExpressionNode) {
        return transformSyntaxNode(bracedExpressionNode);
    }

    public T transform(CheckExpressionNode checkExpressionNode) {
        return transformSyntaxNode(checkExpressionNode);
    }

    public T transform(FieldAccessExpressionNode fieldAccessExpressionNode) {
        return transformSyntaxNode(fieldAccessExpressionNode);
    }

    public T transform(FunctionCallExpressionNode functionCallExpressionNode) {
        return transformSyntaxNode(functionCallExpressionNode);
    }

    public T transform(MethodCallExpressionNode methodCallExpressionNode) {
        return transformSyntaxNode(methodCallExpressionNode);
    }

    public T transform(MappingConstructorExpressionNode mappingConstructorExpressionNode) {
        return transformSyntaxNode(mappingConstructorExpressionNode);
    }

    public T transform(MemberAccessExpressionNode memberAccessExpressionNode) {
        return transformSyntaxNode(memberAccessExpressionNode);
    }

    public T transform(TypeofExpressionNode typeofExpressionNode) {
        return transformSyntaxNode(typeofExpressionNode);
    }

    public T transform(UnaryExpressionNode unaryExpressionNode) {
        return transformSyntaxNode(unaryExpressionNode);
    }

    public T transform(ComputedNameFieldNode computedNameFieldNode) {
        return transformSyntaxNode(computedNameFieldNode);
    }

    public T transform(ConstantDeclarationNode constantDeclarationNode) {
        return transformSyntaxNode(constantDeclarationNode);
    }

    public T transform(DefaultableParameterNode defaultableParameterNode) {
        return transformSyntaxNode(defaultableParameterNode);
    }

    public T transform(RequiredParameterNode requiredParameterNode) {
        return transformSyntaxNode(requiredParameterNode);
    }

    public T transform(RestParameterNode restParameterNode) {
        return transformSyntaxNode(restParameterNode);
    }

    public T transform(ExpressionListItemNode expressionListItemNode) {
        return transformSyntaxNode(expressionListItemNode);
    }

    public T transform(ImportOrgNameNode importOrgNameNode) {
        return transformSyntaxNode(importOrgNameNode);
    }

    public T transform(ImportPrefixNode importPrefixNode) {
        return transformSyntaxNode(importPrefixNode);
    }

    public T transform(ImportSubVersionNode importSubVersionNode) {
        return transformSyntaxNode(importSubVersionNode);
    }

    public T transform(ImportVersionNode importVersionNode) {
        return transformSyntaxNode(importVersionNode);
    }

    public T transform(SubModuleNameNode subModuleNameNode) {
        return transformSyntaxNode(subModuleNameNode);
    }

    public T transform(SpecificFieldNode specificFieldNode) {
        return transformSyntaxNode(specificFieldNode);
    }

    public T transform(SpreadFieldNode spreadFieldNode) {
        return transformSyntaxNode(spreadFieldNode);
    }

    public T transform(NamedArgumentNode namedArgumentNode) {
        return transformSyntaxNode(namedArgumentNode);
    }

    public T transform(PositionalArgumentNode positionalArgumentNode) {
        return transformSyntaxNode(positionalArgumentNode);
    }

    public T transform(RestArgumentNode restArgumentNode) {
        return transformSyntaxNode(restArgumentNode);
    }

    public T transform(ObjectTypeDescriptorNode objectTypeDescriptorNode) {
        return transformSyntaxNode(objectTypeDescriptorNode);
    }

    public T transform(RecordTypeDescriptorNode recordTypeDescriptorNode) {
        return transformSyntaxNode(recordTypeDescriptorNode);
    }

    public T transform(ReturnTypeDescriptorNode returnTypeDescriptorNode) {
        return transformSyntaxNode(returnTypeDescriptorNode);
    }

    public T transform(NilTypeDescriptorNode nilTypeDescriptorNode) {
        return transformSyntaxNode(nilTypeDescriptorNode);
    }

    public T transform(OptionalTypeDescriptorNode optionalTypeDescriptorNode) {
        return transformSyntaxNode(optionalTypeDescriptorNode);
    }

    public T transform(ObjectFieldNode objectFieldNode) {
        return transformSyntaxNode(objectFieldNode);
    }

    public T transform(RecordFieldNode recordFieldNode) {
        return transformSyntaxNode(recordFieldNode);
    }

    public T transform(RecordFieldWithDefaultValueNode recordFieldWithDefaultValueNode) {
        return transformSyntaxNode(recordFieldWithDefaultValueNode);
    }

    public T transform(RecordRestDescriptorNode recordRestDescriptorNode) {
        return transformSyntaxNode(recordRestDescriptorNode);
    }

    public T transform(TypeReferenceNode typeReferenceNode) {
        return transformSyntaxNode(typeReferenceNode);
    }

    public T transform(QualifiedIdentifierNode qualifiedIdentifierNode) {
        return transformSyntaxNode(qualifiedIdentifierNode);
    }

    public T transform(ServiceBodyNode serviceBodyNode) {
        return transformSyntaxNode(serviceBodyNode);
    }

    public T transform(AnnotationNode annotationNode) {
        return transformSyntaxNode(annotationNode);
    }

    public T transform(MetadataNode metadataNode) {
        return transformSyntaxNode(metadataNode);
    }

    public T transform(ModuleVariableDeclarationNode moduleVariableDeclarationNode) {
        return transformSyntaxNode(moduleVariableDeclarationNode);
    }

    public T transform(TypeTestExpressionNode typeTestExpressionNode) {
        return transformSyntaxNode(typeTestExpressionNode);
    }

    public T transform(ArrayTypeDescriptorNode arrayTypeDescriptorNode) {
        return transformSyntaxNode(arrayTypeDescriptorNode);
    }

    public T transform(RemoteMethodCallActionNode remoteMethodCallActionNode) {
        return transformSyntaxNode(remoteMethodCallActionNode);
    }

<<<<<<< HEAD
    public T transform(MapTypeDescriptorNode mapTypeDescriptorNode) {
        return transformSyntaxNode(mapTypeDescriptorNode);
=======
    public T transform(NilLiteralNode nilLiteralNode) {
        return transformSyntaxNode(nilLiteralNode);
>>>>>>> 61ed6607
    }

    // Tokens

    public T transform(Token token) {
        return null;
    }

    public T transform(IdentifierToken identifier) {
        return null;
    }

    // Misc

    // TODO Why Minutiae is in this visitor? Check on this.
    public T transform(Minutiae minutiae) {
        return transformSyntaxNode(minutiae);
    }

    /**
     * Transforms the given {@code Node} into an object of type T.
     * <p>
     * This method is invoked by each transform method in this class. You can
     * override it to provide a common transformation for each node.
     *
     * @param node the {@code Node} to be transformed
     * @return the transformed object
     */
    protected abstract T transformSyntaxNode(Node node);
}
<|MERGE_RESOLUTION|>--- conflicted
+++ resolved
@@ -296,13 +296,12 @@
         return transformSyntaxNode(remoteMethodCallActionNode);
     }
 
-<<<<<<< HEAD
     public T transform(MapTypeDescriptorNode mapTypeDescriptorNode) {
         return transformSyntaxNode(mapTypeDescriptorNode);
-=======
+    }
+
     public T transform(NilLiteralNode nilLiteralNode) {
         return transformSyntaxNode(nilLiteralNode);
->>>>>>> 61ed6607
     }
 
     // Tokens
