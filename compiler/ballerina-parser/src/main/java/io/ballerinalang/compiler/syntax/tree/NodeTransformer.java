/*
 *  Copyright (c) 2020, WSO2 Inc. (http://www.wso2.org) All Rights Reserved.
 *
 *  WSO2 Inc. licenses this file to you under the Apache License,
 *  Version 2.0 (the "License"); you may not use this file except
 *  in compliance with the License.
 *  You may obtain a copy of the License at
 *
 *    http://www.apache.org/licenses/LICENSE-2.0
 *
 *  Unless required by applicable law or agreed to in writing,
 *  software distributed under the License is distributed on an
 *  "AS IS" BASIS, WITHOUT WARRANTIES OR CONDITIONS OF ANY
 *  KIND, either express or implied.  See the License for the
 *  specific language governing permissions and limitations
 *  under the License.
 */
package io.ballerinalang.compiler.syntax.tree;


/**
 * The {@code NodeTransformer} transform each node in the syntax tree to
 * another object of type T.
 * <p>
 * This class separates tree nodes from various unrelated operations that needs
 * to be performed on the syntax tree nodes.
 * <p>
 * This class allows you to transform the syntax tree into something else without
 * mutating instance variables.
 * <p>
 * There exists a transform method for each node in the Ballerina syntax tree.
 * These methods return T. If you are looking for a visitor that has visit
 * methods that return void, see {@link NodeVisitor}.
 *
 * This is a generated class.
 *
 * @param <T> the type of class that is returned by visit methods
 * @see NodeVisitor
 * @since 1.3.0
 */
public abstract class NodeTransformer<T> {

    public T transform(ModulePart modulePart) {
        return transformSyntaxNode(modulePart);
    }

    public T transform(FunctionDefinition functionDefinition) {
        return transformSyntaxNode(functionDefinition);
    }

    public T transform(ImportDeclaration importDeclaration) {
        return transformSyntaxNode(importDeclaration);
    }

    public T transform(ListenerDeclaration listenerDeclaration) {
        return transformSyntaxNode(listenerDeclaration);
    }

    public T transform(TypeDefinitionNode typeDefinitionNode) {
        return transformSyntaxNode(typeDefinitionNode);
    }

    public T transform(ServiceDeclaration serviceDeclaration) {
        return transformSyntaxNode(serviceDeclaration);
    }

    public T transform(AssignmentStatement assignmentStatement) {
        return transformSyntaxNode(assignmentStatement);
    }

    public T transform(CompoundAssignmentStatement compoundAssignmentStatement) {
        return transformSyntaxNode(compoundAssignmentStatement);
    }

    public T transform(VariableDeclaration variableDeclaration) {
        return transformSyntaxNode(variableDeclaration);
    }

    public T transform(BlockStatement blockStatement) {
        return transformSyntaxNode(blockStatement);
    }

    public T transform(BreakStatement breakStatement) {
        return transformSyntaxNode(breakStatement);
    }

    public T transform(CallStatement callStatement) {
        return transformSyntaxNode(callStatement);
    }

    public T transform(ContinueStatement continueStatement) {
        return transformSyntaxNode(continueStatement);
    }

    public T transform(ExternalFunctionBody externalFunctionBody) {
        return transformSyntaxNode(externalFunctionBody);
    }

    public T transform(IfElseStatement ifElseStatement) {
        return transformSyntaxNode(ifElseStatement);
    }

    public T transform(ElseBlock elseBlock) {
        return transformSyntaxNode(elseBlock);
    }

    public T transform(WhileStatement whileStatement) {
        return transformSyntaxNode(whileStatement);
    }

    public T transform(PanicStatement panicStatement) {
        return transformSyntaxNode(panicStatement);
    }

    public T transform(ReturnStatement returnStatement) {
        return transformSyntaxNode(returnStatement);
    }

    public T transform(BinaryExpression binaryExpression) {
        return transformSyntaxNode(binaryExpression);
    }

    public T transform(BracedExpression bracedExpression) {
        return transformSyntaxNode(bracedExpression);
    }

    public T transform(CheckExpression checkExpression) {
        return transformSyntaxNode(checkExpression);
    }

    public T transform(FieldAccessExpression fieldAccessExpression) {
        return transformSyntaxNode(fieldAccessExpression);
    }

    public T transform(FunctionCallExpression functionCallExpression) {
        return transformSyntaxNode(functionCallExpression);
    }

    public T transform(MethodCallExpression methodCallExpression) {
        return transformSyntaxNode(methodCallExpression);
    }

    public T transform(MappingConstructorExpression mappingConstructorExpression) {
        return transformSyntaxNode(mappingConstructorExpression);
    }

    public T transform(MemberAccessExpression memberAccessExpression) {
        return transformSyntaxNode(memberAccessExpression);
    }

    public T transform(TypeofExpression typeofExpression) {
        return transformSyntaxNode(typeofExpression);
    }

    public T transform(UnaryExpression unaryExpression) {
        return transformSyntaxNode(unaryExpression);
    }

    public T transform(ComputedNameField computedNameField) {
        return transformSyntaxNode(computedNameField);
    }

    public T transform(ConstantDeclaration constantDeclaration) {
        return transformSyntaxNode(constantDeclaration);
    }

    public T transform(DefaultableParameter defaultableParameter) {
        return transformSyntaxNode(defaultableParameter);
    }

    public T transform(RequiredParameter requiredParameter) {
        return transformSyntaxNode(requiredParameter);
    }

    public T transform(RestParameter restParameter) {
        return transformSyntaxNode(restParameter);
    }

    public T transform(ExpressionListItem expressionListItem) {
        return transformSyntaxNode(expressionListItem);
    }

    public T transform(ImportOrgName importOrgName) {
        return transformSyntaxNode(importOrgName);
    }

    public T transform(ImportPrefix importPrefix) {
        return transformSyntaxNode(importPrefix);
    }

    public T transform(ImportSubVersion importSubVersion) {
        return transformSyntaxNode(importSubVersion);
    }

    public T transform(ImportVersion importVersion) {
        return transformSyntaxNode(importVersion);
    }

    public T transform(SubModuleName subModuleName) {
        return transformSyntaxNode(subModuleName);
    }

    public T transform(SpecificField specificField) {
        return transformSyntaxNode(specificField);
    }

    public T transform(SpreadField spreadField) {
        return transformSyntaxNode(spreadField);
    }

    public T transform(NamedArgument namedArgument) {
        return transformSyntaxNode(namedArgument);
    }

    public T transform(PositionalArgument positionalArgument) {
        return transformSyntaxNode(positionalArgument);
    }

    public T transform(RestArgument restArgument) {
        return transformSyntaxNode(restArgument);
    }

    public T transform(ObjectTypeDescriptor objectTypeDescriptor) {
        return transformSyntaxNode(objectTypeDescriptor);
    }

    public T transform(RecordTypeDescriptor recordTypeDescriptor) {
        return transformSyntaxNode(recordTypeDescriptor);
    }

    public T transform(ReturnTypeDescriptor returnTypeDescriptor) {
        return transformSyntaxNode(returnTypeDescriptor);
    }

    public T transform(NilTypeDescriptor nilTypeDescriptor) {
        return transformSyntaxNode(nilTypeDescriptor);
    }

    public T transform(OptionalTypeDescriptor optionalTypeDescriptor) {
        return transformSyntaxNode(optionalTypeDescriptor);
    }

    public T transform(ObjectField objectField) {
        return transformSyntaxNode(objectField);
    }

    public T transform(RecordField recordField) {
        return transformSyntaxNode(recordField);
    }

    public T transform(RecordFieldWithDefaultValue recordFieldWithDefaultValue) {
        return transformSyntaxNode(recordFieldWithDefaultValue);
    }

    public T transform(RecordRestDescriptor recordRestDescriptor) {
        return transformSyntaxNode(recordRestDescriptor);
    }

    public T transform(TypeReference typeReference) {
        return transformSyntaxNode(typeReference);
    }

    public T transform(QualifiedIdentifier qualifiedIdentifier) {
        return transformSyntaxNode(qualifiedIdentifier);
    }

    public T transform(ServiceBody serviceBody) {
        return transformSyntaxNode(serviceBody);
    }

    public T transform(Annotation annotation) {
        return transformSyntaxNode(annotation);
    }

    public T transform(Metadata metadata) {
        return transformSyntaxNode(metadata);
    }

    public T transform(ModuleVariableDeclaration moduleVariableDeclaration) {
        return transformSyntaxNode(moduleVariableDeclaration);
    }

    // Tokens

    public T transform(Token token) {
        return null;
    }

    public T transform(Identifier identifier) {
        return null;
    }

    public T transform(EmptyToken emptyToken) {
        return null;
    }

    // Misc

    public T transform(EmptyNode emptyNode) {
        return transformSyntaxNode(emptyNode);
    }

    // TODO Why Minutiae is in this visitor? Check on this.
    public T transform(Minutiae minutiae) {
        return transformSyntaxNode(minutiae);
    }

<<<<<<< HEAD
    public T transform(OptionalTypeDescriptor optionalTypeDescriptor) {
        return transformSyntaxNode(optionalTypeDescriptor);
    }

    public T transform(ArrayTypeDescriptor arrayTypeDescriptor) {
        return transformSyntaxNode(arrayTypeDescriptor);
    }

=======
>>>>>>> 310e16ab
    /**
     * Transforms the given {@code Node} into an object of type T.
     * <p>
     * This method is invoked by each transform method in this class. You can
     * override it to provide a common transformation for each node.
     *
     * @param node the {@code Node} to be transformed
     * @return the transformed object
     */
    protected abstract T transformSyntaxNode(Node node);
}
<|MERGE_RESOLUTION|>--- conflicted
+++ resolved
@@ -280,6 +280,9 @@
         return transformSyntaxNode(moduleVariableDeclaration);
     }
 
+    public T transform(ArrayTypeDescriptor arrayTypeDescriptor) {
+        return transformSyntaxNode(arrayTypeDescriptor);
+    }
     // Tokens
 
     public T transform(Token token) {
@@ -305,17 +308,6 @@
         return transformSyntaxNode(minutiae);
     }
 
-<<<<<<< HEAD
-    public T transform(OptionalTypeDescriptor optionalTypeDescriptor) {
-        return transformSyntaxNode(optionalTypeDescriptor);
-    }
-
-    public T transform(ArrayTypeDescriptor arrayTypeDescriptor) {
-        return transformSyntaxNode(arrayTypeDescriptor);
-    }
-
-=======
->>>>>>> 310e16ab
     /**
      * Transforms the given {@code Node} into an object of type T.
      * <p>
