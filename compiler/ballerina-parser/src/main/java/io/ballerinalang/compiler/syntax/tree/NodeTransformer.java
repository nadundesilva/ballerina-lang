--- conflicted
+++ resolved
@@ -289,7 +289,10 @@
         return transformSyntaxNode(minutiae);
     }
 
-<<<<<<< HEAD
+    public T transform(OptionalTypeDescriptor optionalTypeDescriptor) {
+        return transformSyntaxNode(optionalTypeDescriptor);
+    }
+
     public T transform(Annotation annotation) {
         return transformSyntaxNode(annotation);
     }
@@ -300,10 +303,6 @@
 
     public T transform(ModuleVariableDeclaration moduleVarDecl) {
         return transformSyntaxNode(moduleVarDecl);
-=======
-    public T transform(OptionalTypeDescriptor optionalTypeDescriptor) {
-        return transformSyntaxNode(optionalTypeDescriptor);
->>>>>>> 08137117
     }
 
     /**
