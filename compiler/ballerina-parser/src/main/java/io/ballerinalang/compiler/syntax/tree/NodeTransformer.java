/*
 *  Copyright (c) 2020, WSO2 Inc. (http://www.wso2.org) All Rights Reserved.
 *
 *  WSO2 Inc. licenses this file to you under the Apache License,
 *  Version 2.0 (the "License"); you may not use this file except
 *  in compliance with the License.
 *  You may obtain a copy of the License at
 *
 *    http://www.apache.org/licenses/LICENSE-2.0
 *
 *  Unless required by applicable law or agreed to in writing,
 *  software distributed under the License is distributed on an
 *  "AS IS" BASIS, WITHOUT WARRANTIES OR CONDITIONS OF ANY
 *  KIND, either express or implied.  See the License for the
 *  specific language governing permissions and limitations
 *  under the License.
 */
package io.ballerinalang.compiler.syntax.tree;


/**
 * The {@code NodeTransformer} transform each node in the syntax tree to
 * another object of type T.
 * <p>
 * This class separates tree nodes from various unrelated operations that needs
 * to be performed on the syntax tree nodes.
 * <p>
 * This class allows you to transform the syntax tree into something else without
 * mutating instance variables.
 * <p>
 * There exists a transform method for each node in the Ballerina syntax tree.
 * These methods return T. If you are looking for a visitor that has visit
 * methods that return void, see {@link NodeVisitor}.
 *
 * This is a generated class.
 *
 * @param <T> the type of class that is returned by visit methods
 * @see NodeVisitor
 * @since 2.0.0
 */
public abstract class NodeTransformer<T> {

    public T transform(ModulePartNode modulePartNode) {
        return transformSyntaxNode(modulePartNode);
    }

    public T transform(FunctionDefinitionNode functionDefinitionNode) {
        return transformSyntaxNode(functionDefinitionNode);
    }

    public T transform(ImportDeclarationNode importDeclarationNode) {
        return transformSyntaxNode(importDeclarationNode);
    }

    public T transform(ListenerDeclarationNode listenerDeclarationNode) {
        return transformSyntaxNode(listenerDeclarationNode);
    }

    public T transform(TypeDefinitionNode typeDefinitionNode) {
        return transformSyntaxNode(typeDefinitionNode);
    }

    public T transform(ServiceDeclarationNode serviceDeclarationNode) {
        return transformSyntaxNode(serviceDeclarationNode);
    }

    public T transform(AssignmentStatementNode assignmentStatementNode) {
        return transformSyntaxNode(assignmentStatementNode);
    }

    public T transform(CompoundAssignmentStatementNode compoundAssignmentStatementNode) {
        return transformSyntaxNode(compoundAssignmentStatementNode);
    }

    public T transform(VariableDeclarationNode variableDeclarationNode) {
        return transformSyntaxNode(variableDeclarationNode);
    }

    public T transform(BlockStatementNode blockStatementNode) {
        return transformSyntaxNode(blockStatementNode);
    }

    public T transform(BreakStatementNode breakStatementNode) {
        return transformSyntaxNode(breakStatementNode);
    }

    public T transform(FailStatementNode failStatementNode) {
        return transformSyntaxNode(failStatementNode);
    }

    public T transform(ExpressionStatementNode expressionStatementNode) {
        return transformSyntaxNode(expressionStatementNode);
    }

    public T transform(ContinueStatementNode continueStatementNode) {
        return transformSyntaxNode(continueStatementNode);
    }

    public T transform(ExternalFunctionBodyNode externalFunctionBodyNode) {
        return transformSyntaxNode(externalFunctionBodyNode);
    }

    public T transform(IfElseStatementNode ifElseStatementNode) {
        return transformSyntaxNode(ifElseStatementNode);
    }

    public T transform(ElseBlockNode elseBlockNode) {
        return transformSyntaxNode(elseBlockNode);
    }

    public T transform(WhileStatementNode whileStatementNode) {
        return transformSyntaxNode(whileStatementNode);
    }

    public T transform(PanicStatementNode panicStatementNode) {
        return transformSyntaxNode(panicStatementNode);
    }

    public T transform(ReturnStatementNode returnStatementNode) {
        return transformSyntaxNode(returnStatementNode);
    }

    public T transform(LocalTypeDefinitionStatementNode localTypeDefinitionStatementNode) {
        return transformSyntaxNode(localTypeDefinitionStatementNode);
    }

    public T transform(LockStatementNode lockStatementNode) {
        return transformSyntaxNode(lockStatementNode);
    }

    public T transform(ForkStatementNode forkStatementNode) {
        return transformSyntaxNode(forkStatementNode);
    }

    public T transform(ForEachStatementNode forEachStatementNode) {
        return transformSyntaxNode(forEachStatementNode);
    }

    public T transform(BinaryExpressionNode binaryExpressionNode) {
        return transformSyntaxNode(binaryExpressionNode);
    }

    public T transform(BracedExpressionNode bracedExpressionNode) {
        return transformSyntaxNode(bracedExpressionNode);
    }

    public T transform(CheckExpressionNode checkExpressionNode) {
        return transformSyntaxNode(checkExpressionNode);
    }

    public T transform(FieldAccessExpressionNode fieldAccessExpressionNode) {
        return transformSyntaxNode(fieldAccessExpressionNode);
    }

    public T transform(FunctionCallExpressionNode functionCallExpressionNode) {
        return transformSyntaxNode(functionCallExpressionNode);
    }

    public T transform(MethodCallExpressionNode methodCallExpressionNode) {
        return transformSyntaxNode(methodCallExpressionNode);
    }

    public T transform(MappingConstructorExpressionNode mappingConstructorExpressionNode) {
        return transformSyntaxNode(mappingConstructorExpressionNode);
    }

    public T transform(IndexedExpressionNode indexedExpressionNode) {
        return transformSyntaxNode(indexedExpressionNode);
    }

    public T transform(TypeofExpressionNode typeofExpressionNode) {
        return transformSyntaxNode(typeofExpressionNode);
    }

    public T transform(UnaryExpressionNode unaryExpressionNode) {
        return transformSyntaxNode(unaryExpressionNode);
    }

    public T transform(ComputedNameFieldNode computedNameFieldNode) {
        return transformSyntaxNode(computedNameFieldNode);
    }

    public T transform(ConstantDeclarationNode constantDeclarationNode) {
        return transformSyntaxNode(constantDeclarationNode);
    }

    public T transform(DefaultableParameterNode defaultableParameterNode) {
        return transformSyntaxNode(defaultableParameterNode);
    }

    public T transform(RequiredParameterNode requiredParameterNode) {
        return transformSyntaxNode(requiredParameterNode);
    }

    public T transform(RestParameterNode restParameterNode) {
        return transformSyntaxNode(restParameterNode);
    }

    public T transform(ImportOrgNameNode importOrgNameNode) {
        return transformSyntaxNode(importOrgNameNode);
    }

    public T transform(ImportPrefixNode importPrefixNode) {
        return transformSyntaxNode(importPrefixNode);
    }

    public T transform(ImportVersionNode importVersionNode) {
        return transformSyntaxNode(importVersionNode);
    }

    public T transform(SpecificFieldNode specificFieldNode) {
        return transformSyntaxNode(specificFieldNode);
    }

    public T transform(SpreadFieldNode spreadFieldNode) {
        return transformSyntaxNode(spreadFieldNode);
    }

    public T transform(NamedArgumentNode namedArgumentNode) {
        return transformSyntaxNode(namedArgumentNode);
    }

    public T transform(PositionalArgumentNode positionalArgumentNode) {
        return transformSyntaxNode(positionalArgumentNode);
    }

    public T transform(RestArgumentNode restArgumentNode) {
        return transformSyntaxNode(restArgumentNode);
    }

    public T transform(ObjectTypeDescriptorNode objectTypeDescriptorNode) {
        return transformSyntaxNode(objectTypeDescriptorNode);
    }

    public T transform(RecordTypeDescriptorNode recordTypeDescriptorNode) {
        return transformSyntaxNode(recordTypeDescriptorNode);
    }

    public T transform(ReturnTypeDescriptorNode returnTypeDescriptorNode) {
        return transformSyntaxNode(returnTypeDescriptorNode);
    }

    public T transform(NilTypeDescriptorNode nilTypeDescriptorNode) {
        return transformSyntaxNode(nilTypeDescriptorNode);
    }

    public T transform(OptionalTypeDescriptorNode optionalTypeDescriptorNode) {
        return transformSyntaxNode(optionalTypeDescriptorNode);
    }

    public T transform(ObjectFieldNode objectFieldNode) {
        return transformSyntaxNode(objectFieldNode);
    }

    public T transform(RecordFieldNode recordFieldNode) {
        return transformSyntaxNode(recordFieldNode);
    }

    public T transform(RecordFieldWithDefaultValueNode recordFieldWithDefaultValueNode) {
        return transformSyntaxNode(recordFieldWithDefaultValueNode);
    }

    public T transform(RecordRestDescriptorNode recordRestDescriptorNode) {
        return transformSyntaxNode(recordRestDescriptorNode);
    }

    public T transform(TypeReferenceNode typeReferenceNode) {
        return transformSyntaxNode(typeReferenceNode);
    }

    public T transform(ServiceBodyNode serviceBodyNode) {
        return transformSyntaxNode(serviceBodyNode);
    }

    public T transform(AnnotationNode annotationNode) {
        return transformSyntaxNode(annotationNode);
    }

    public T transform(MetadataNode metadataNode) {
        return transformSyntaxNode(metadataNode);
    }

    public T transform(ModuleVariableDeclarationNode moduleVariableDeclarationNode) {
        return transformSyntaxNode(moduleVariableDeclarationNode);
    }

    public T transform(TypeTestExpressionNode typeTestExpressionNode) {
        return transformSyntaxNode(typeTestExpressionNode);
    }

    public T transform(RemoteMethodCallActionNode remoteMethodCallActionNode) {
        return transformSyntaxNode(remoteMethodCallActionNode);
    }

    public T transform(ParameterizedTypeDescriptorNode parameterizedTypeDescriptorNode) {
        return transformSyntaxNode(parameterizedTypeDescriptorNode);
    }

    public T transform(NilLiteralNode nilLiteralNode) {
        return transformSyntaxNode(nilLiteralNode);
    }

    public T transform(AnnotationDeclarationNode annotationDeclarationNode) {
        return transformSyntaxNode(annotationDeclarationNode);
    }

    public T transform(AnnotationAttachPointNode annotationAttachPointNode) {
        return transformSyntaxNode(annotationAttachPointNode);
    }

    public T transform(XMLNamespaceDeclarationNode xMLNamespaceDeclarationNode) {
        return transformSyntaxNode(xMLNamespaceDeclarationNode);
    }

    public T transform(ModuleXMLNamespaceDeclarationNode moduleXMLNamespaceDeclarationNode) {
        return transformSyntaxNode(moduleXMLNamespaceDeclarationNode);
    }

    public T transform(FunctionBodyBlockNode functionBodyBlockNode) {
        return transformSyntaxNode(functionBodyBlockNode);
    }

    public T transform(NamedWorkerDeclarationNode namedWorkerDeclarationNode) {
        return transformSyntaxNode(namedWorkerDeclarationNode);
    }

    public T transform(NamedWorkerDeclarator namedWorkerDeclarator) {
        return transformSyntaxNode(namedWorkerDeclarator);
    }

    public T transform(BasicLiteralNode basicLiteralNode) {
        return transformSyntaxNode(basicLiteralNode);
    }

    public T transform(SimpleNameReferenceNode simpleNameReferenceNode) {
        return transformSyntaxNode(simpleNameReferenceNode);
    }

    public T transform(QualifiedNameReferenceNode qualifiedNameReferenceNode) {
        return transformSyntaxNode(qualifiedNameReferenceNode);
    }

    public T transform(BuiltinSimpleNameReferenceNode builtinSimpleNameReferenceNode) {
        return transformSyntaxNode(builtinSimpleNameReferenceNode);
    }

    public T transform(TrapExpressionNode trapExpressionNode) {
        return transformSyntaxNode(trapExpressionNode);
    }

    public T transform(ListConstructorExpressionNode listConstructorExpressionNode) {
        return transformSyntaxNode(listConstructorExpressionNode);
    }

    public T transform(TypeCastExpressionNode typeCastExpressionNode) {
        return transformSyntaxNode(typeCastExpressionNode);
    }

    public T transform(TypeCastParamNode typeCastParamNode) {
        return transformSyntaxNode(typeCastParamNode);
    }

    public T transform(UnionTypeDescriptorNode unionTypeDescriptorNode) {
        return transformSyntaxNode(unionTypeDescriptorNode);
    }

    public T transform(TableConstructorExpressionNode tableConstructorExpressionNode) {
        return transformSyntaxNode(tableConstructorExpressionNode);
    }

    public T transform(KeySpecifierNode keySpecifierNode) {
        return transformSyntaxNode(keySpecifierNode);
    }

    public T transform(ErrorTypeDescriptorNode errorTypeDescriptorNode) {
        return transformSyntaxNode(errorTypeDescriptorNode);
    }

    public T transform(ErrorTypeParamsNode errorTypeParamsNode) {
        return transformSyntaxNode(errorTypeParamsNode);
    }

    public T transform(StreamTypeDescriptorNode streamTypeDescriptorNode) {
        return transformSyntaxNode(streamTypeDescriptorNode);
    }

    public T transform(StreamTypeParamsNode streamTypeParamsNode) {
        return transformSyntaxNode(streamTypeParamsNode);
    }

    public T transform(TypedescTypeDescriptorNode typedescTypeDescriptorNode) {
        return transformSyntaxNode(typedescTypeDescriptorNode);
    }

    public T transform(LetExpressionNode letExpressionNode) {
        return transformSyntaxNode(letExpressionNode);
    }

    public T transform(XmlTypeDescriptorNode xmlTypeDescriptorNode) {
        return transformSyntaxNode(xmlTypeDescriptorNode);
    }

    public T transform(LetVariableDeclarationNode letVariableDeclarationNode) {
        return transformSyntaxNode(letVariableDeclarationNode);
    }

    public T transform(TemplateExpressionNode templateExpressionNode) {
        return transformSyntaxNode(templateExpressionNode);
    }

    public T transform(XMLElementNode xMLElementNode) {
        return transformSyntaxNode(xMLElementNode);
    }

    public T transform(XMLStartTagNode xMLStartTagNode) {
        return transformSyntaxNode(xMLStartTagNode);
    }

    public T transform(XMLEndTagNode xMLEndTagNode) {
        return transformSyntaxNode(xMLEndTagNode);
    }

    public T transform(XMLSimpleNameNode xMLSimpleNameNode) {
        return transformSyntaxNode(xMLSimpleNameNode);
    }

    public T transform(XMLQualifiedNameNode xMLQualifiedNameNode) {
        return transformSyntaxNode(xMLQualifiedNameNode);
    }

    public T transform(XMLEmptyElementNode xMLEmptyElementNode) {
        return transformSyntaxNode(xMLEmptyElementNode);
    }

    public T transform(InterpolationNode interpolationNode) {
        return transformSyntaxNode(interpolationNode);
    }

    public T transform(XMLTextNode xMLTextNode) {
        return transformSyntaxNode(xMLTextNode);
    }

    public T transform(XMLAttributeNode xMLAttributeNode) {
        return transformSyntaxNode(xMLAttributeNode);
    }

    public T transform(XMLAttributeValue xMLAttributeValue) {
        return transformSyntaxNode(xMLAttributeValue);
    }

    public T transform(XMLComment xMLComment) {
        return transformSyntaxNode(xMLComment);
    }

    public T transform(XMLProcessingInstruction xMLProcessingInstruction) {
        return transformSyntaxNode(xMLProcessingInstruction);
    }

    public T transform(TableTypeDescriptorNode tableTypeDescriptorNode) {
        return transformSyntaxNode(tableTypeDescriptorNode);
    }

    public T transform(TypeParameterNode typeParameterNode) {
        return transformSyntaxNode(typeParameterNode);
    }

    public T transform(KeyTypeConstraintNode keyTypeConstraintNode) {
        return transformSyntaxNode(keyTypeConstraintNode);
    }

    public T transform(FunctionTypeDescriptorNode functionTypeDescriptorNode) {
        return transformSyntaxNode(functionTypeDescriptorNode);
    }

    public T transform(FunctionSignatureNode functionSignatureNode) {
        return transformSyntaxNode(functionSignatureNode);
    }

    public T transform(ExplicitAnonymousFunctionExpressionNode explicitAnonymousFunctionExpressionNode) {
        return transformSyntaxNode(explicitAnonymousFunctionExpressionNode);
    }

    public T transform(ExpressionFunctionBodyNode expressionFunctionBodyNode) {
        return transformSyntaxNode(expressionFunctionBodyNode);
    }

    public T transform(TupleTypeDescriptorNode tupleTypeDescriptorNode) {
        return transformSyntaxNode(tupleTypeDescriptorNode);
    }

    public T transform(ParenthesisedTypeDescriptorNode parenthesisedTypeDescriptorNode) {
        return transformSyntaxNode(parenthesisedTypeDescriptorNode);
    }

    public T transform(ExplicitNewExpressionNode explicitNewExpressionNode) {
        return transformSyntaxNode(explicitNewExpressionNode);
    }

    public T transform(ImplicitNewExpressionNode implicitNewExpressionNode) {
        return transformSyntaxNode(implicitNewExpressionNode);
    }

    public T transform(ParenthesizedArgList parenthesizedArgList) {
        return transformSyntaxNode(parenthesizedArgList);
    }

    public T transform(QueryConstructTypeNode queryConstructTypeNode) {
        return transformSyntaxNode(queryConstructTypeNode);
    }

    public T transform(FromClauseNode fromClauseNode) {
        return transformSyntaxNode(fromClauseNode);
    }

    public T transform(WhereClauseNode whereClauseNode) {
        return transformSyntaxNode(whereClauseNode);
    }

    public T transform(LetClauseNode letClauseNode) {
        return transformSyntaxNode(letClauseNode);
    }

    public T transform(QueryPipelineNode queryPipelineNode) {
        return transformSyntaxNode(queryPipelineNode);
    }

    public T transform(SelectClauseNode selectClauseNode) {
        return transformSyntaxNode(selectClauseNode);
    }

    public T transform(QueryExpressionNode queryExpressionNode) {
        return transformSyntaxNode(queryExpressionNode);
    }

    public T transform(IntersectionTypeDescriptorNode intersectionTypeDescriptorNode) {
        return transformSyntaxNode(intersectionTypeDescriptorNode);
    }

    public T transform(ImplicitAnonymousFunctionParameters implicitAnonymousFunctionParameters) {
        return transformSyntaxNode(implicitAnonymousFunctionParameters);
    }

    public T transform(ImplicitAnonymousFunctionExpressionNode implicitAnonymousFunctionExpressionNode) {
        return transformSyntaxNode(implicitAnonymousFunctionExpressionNode);
    }

    public T transform(StartActionNode startActionNode) {
        return transformSyntaxNode(startActionNode);
    }

    public T transform(FlushActionNode flushActionNode) {
        return transformSyntaxNode(flushActionNode);
    }

    public T transform(SingletonTypeDescriptorNode singletonTypeDescriptorNode) {
        return transformSyntaxNode(singletonTypeDescriptorNode);
    }

    public T transform(MethodDeclarationNode methodDeclarationNode) {
        return transformSyntaxNode(methodDeclarationNode);
    }

    public T transform(TypedBindingPatternNode typedBindingPatternNode) {
        return transformSyntaxNode(typedBindingPatternNode);
    }

    public T transform(CaptureBindingPatternNode captureBindingPatternNode) {
        return transformSyntaxNode(captureBindingPatternNode);
    }

    public T transform(WildcardBindingPatternNode wildcardBindingPatternNode) {
        return transformSyntaxNode(wildcardBindingPatternNode);
    }

    public T transform(ListBindingPatternNode listBindingPatternNode) {
        return transformSyntaxNode(listBindingPatternNode);
    }

    public T transform(MappingBindingPatternNode mappingBindingPatternNode) {
        return transformSyntaxNode(mappingBindingPatternNode);
    }

    public T transform(FieldBindingPatternFullNode fieldBindingPatternFullNode) {
        return transformSyntaxNode(fieldBindingPatternFullNode);
    }

    public T transform(FieldBindingPatternVarnameNode fieldBindingPatternVarnameNode) {
        return transformSyntaxNode(fieldBindingPatternVarnameNode);
    }

    public T transform(RestBindingPatternNode restBindingPatternNode) {
        return transformSyntaxNode(restBindingPatternNode);
    }

    public T transform(FunctionalBindingPatternNode functionalBindingPatternNode) {
        return transformSyntaxNode(functionalBindingPatternNode);
    }

    public T transform(NamedArgBindingPatternNode namedArgBindingPatternNode) {
        return transformSyntaxNode(namedArgBindingPatternNode);
    }

    public T transform(AsyncSendActionNode asyncSendActionNode) {
        return transformSyntaxNode(asyncSendActionNode);
    }

    public T transform(SyncSendActionNode syncSendActionNode) {
        return transformSyntaxNode(syncSendActionNode);
    }

    public T transform(ReceiveActionNode receiveActionNode) {
        return transformSyntaxNode(receiveActionNode);
    }

    public T transform(ReceiveFieldsNode receiveFieldsNode) {
        return transformSyntaxNode(receiveFieldsNode);
    }

    public T transform(RestDescriptorNode restDescriptorNode) {
        return transformSyntaxNode(restDescriptorNode);
    }

    public T transform(DoubleGTTokenNode doubleGTTokenNode) {
        return transformSyntaxNode(doubleGTTokenNode);
    }

    public T transform(TrippleGTTokenNode trippleGTTokenNode) {
        return transformSyntaxNode(trippleGTTokenNode);
    }

    public T transform(WaitActionNode waitActionNode) {
        return transformSyntaxNode(waitActionNode);
    }

    public T transform(WaitFieldsListNode waitFieldsListNode) {
        return transformSyntaxNode(waitFieldsListNode);
    }

    public T transform(WaitFieldNode waitFieldNode) {
        return transformSyntaxNode(waitFieldNode);
    }

    public T transform(AnnotAccessExpressionNode annotAccessExpressionNode) {
        return transformSyntaxNode(annotAccessExpressionNode);
    }

    public T transform(QueryActionNode queryActionNode) {
        return transformSyntaxNode(queryActionNode);
    }

    public T transform(OptionalFieldAccessExpressionNode optionalFieldAccessExpressionNode) {
        return transformSyntaxNode(optionalFieldAccessExpressionNode);
    }

    public T transform(ConditionalExpressionNode conditionalExpressionNode) {
        return transformSyntaxNode(conditionalExpressionNode);
    }

    public T transform(EnumDeclarationNode enumDeclarationNode) {
        return transformSyntaxNode(enumDeclarationNode);
    }

    public T transform(EnumMemberNode enumMemberNode) {
        return transformSyntaxNode(enumMemberNode);
    }

    public T transform(ArrayTypeDescriptorNode arrayTypeDescriptorNode) {
        return transformSyntaxNode(arrayTypeDescriptorNode);
    }

    public T transform(TransactionStatementNode transactionStatementNode) {
        return transformSyntaxNode(transactionStatementNode);
    }

    public T transform(RollbackStatementNode rollbackStatementNode) {
        return transformSyntaxNode(rollbackStatementNode);
    }

    public T transform(RetryStatementNode retryStatementNode) {
        return transformSyntaxNode(retryStatementNode);
    }

    public T transform(CommitActionNode commitActionNode) {
        return transformSyntaxNode(commitActionNode);
    }

    public T transform(TransactionalExpressionNode transactionalExpressionNode) {
        return transformSyntaxNode(transactionalExpressionNode);
    }

    public T transform(ServiceConstructorExpressionNode serviceConstructorExpressionNode) {
        return transformSyntaxNode(serviceConstructorExpressionNode);
    }

    public T transform(ByteArrayLiteralNode byteArrayLiteralNode) {
        return transformSyntaxNode(byteArrayLiteralNode);
    }

    public T transform(XMLFilterExpressionNode xMLFilterExpressionNode) {
        return transformSyntaxNode(xMLFilterExpressionNode);
    }

    public T transform(XMLStepExpressionNode xMLStepExpressionNode) {
        return transformSyntaxNode(xMLStepExpressionNode);
    }

    public T transform(XMLNamePatternChainingNode xMLNamePatternChainingNode) {
        return transformSyntaxNode(xMLNamePatternChainingNode);
    }

    public T transform(XMLAtomicNamePatternNode xMLAtomicNamePatternNode) {
        return transformSyntaxNode(xMLAtomicNamePatternNode);
    }

    public T transform(TypeReferenceTypeDescNode typeReferenceTypeDescNode) {
        return transformSyntaxNode(typeReferenceTypeDescNode);
    }

    public T transform(MatchStatementNode matchStatementNode) {
        return transformSyntaxNode(matchStatementNode);
    }

    public T transform(MatchClauseNode matchClauseNode) {
        return transformSyntaxNode(matchClauseNode);
    }

    public T transform(MatchGuardNode matchGuardNode) {
        return transformSyntaxNode(matchGuardNode);
    }

    public T transform(DistinctTypeDescriptorNode distinctTypeDescriptorNode) {
        return transformSyntaxNode(distinctTypeDescriptorNode);
    }

    public T transform(OnConflictClauseNode onConflictClauseNode) {
        return transformSyntaxNode(onConflictClauseNode);
    }

    public T transform(LimitClauseNode limitClauseNode) {
        return transformSyntaxNode(limitClauseNode);
    }

    public T transform(JoinClauseNode joinClauseNode) {
        return transformSyntaxNode(joinClauseNode);
    }

    public T transform(OnClauseNode onClauseNode) {
        return transformSyntaxNode(onClauseNode);
    }

    public T transform(ListMatchPatternNode listMatchPatternNode) {
        return transformSyntaxNode(listMatchPatternNode);
    }

    public T transform(RestMatchPatternNode restMatchPatternNode) {
        return transformSyntaxNode(restMatchPatternNode);
    }

    public T transform(MappingMatchPatternNode mappingMatchPatternNode) {
        return transformSyntaxNode(mappingMatchPatternNode);
    }

    public T transform(FieldMatchPatternNode fieldMatchPatternNode) {
        return transformSyntaxNode(fieldMatchPatternNode);
    }

    public T transform(FunctionalMatchPatternNode functionalMatchPatternNode) {
        return transformSyntaxNode(functionalMatchPatternNode);
    }

    public T transform(NamedArgMatchPatternNode namedArgMatchPatternNode) {
        return transformSyntaxNode(namedArgMatchPatternNode);
    }

    public T transform(MarkdownDocumentationNode markdownDocumentationNode) {
        return transformSyntaxNode(markdownDocumentationNode);
    }

    public T transform(MarkdownDocumentationLineNode markdownDocumentationLineNode) {
        return transformSyntaxNode(markdownDocumentationLineNode);
    }

    public T transform(MarkdownParameterDocumentationLineNode markdownParameterDocumentationLineNode) {
        return transformSyntaxNode(markdownParameterDocumentationLineNode);
    }

    public T transform(DocumentationReferenceNode documentationReferenceNode) {
        return transformSyntaxNode(documentationReferenceNode);
    }

<<<<<<< HEAD
    public T transform(OnFailClauseNode onFailClauseNode) {
        return transformSyntaxNode(onFailClauseNode);
    }

    public T transform(DoStatementNode doStatementNode) {
        return transformSyntaxNode(doStatementNode);
=======
    public T transform(OrderByClauseNode orderByClauseNode) {
        return transformSyntaxNode(orderByClauseNode);
    }

    public T transform(OrderKeyNode orderKeyNode) {
        return transformSyntaxNode(orderKeyNode);
>>>>>>> 1b14df9d
    }

    // Tokens

    public T transform(Token token) {
        return null;
    }

    public T transform(IdentifierToken identifier) {
        return transform((Token) identifier);
    }

    // Misc

    /**
     * Transforms the given {@code Node} into an object of type T.
     * <p>
     * This method is invoked by each transform method in this class. You can
     * override it to provide a common transformation for each node.
     *
     * @param node the {@code Node} to be transformed
     * @return the transformed object
     */
    protected abstract T transformSyntaxNode(Node node);
}
<|MERGE_RESOLUTION|>--- conflicted
+++ resolved
@@ -788,21 +788,20 @@
         return transformSyntaxNode(documentationReferenceNode);
     }
 
-<<<<<<< HEAD
+    public T transform(OrderByClauseNode orderByClauseNode) {
+        return transformSyntaxNode(orderByClauseNode);
+    }
+
+    public T transform(OrderKeyNode orderKeyNode) {
+        return transformSyntaxNode(orderKeyNode);
+    }
+
     public T transform(OnFailClauseNode onFailClauseNode) {
         return transformSyntaxNode(onFailClauseNode);
     }
 
     public T transform(DoStatementNode doStatementNode) {
         return transformSyntaxNode(doStatementNode);
-=======
-    public T transform(OrderByClauseNode orderByClauseNode) {
-        return transformSyntaxNode(orderByClauseNode);
-    }
-
-    public T transform(OrderKeyNode orderKeyNode) {
-        return transformSyntaxNode(orderKeyNode);
->>>>>>> 1b14df9d
     }
 
     // Tokens
