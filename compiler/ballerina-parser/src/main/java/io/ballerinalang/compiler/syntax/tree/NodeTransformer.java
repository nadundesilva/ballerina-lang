--- conflicted
+++ resolved
@@ -548,13 +548,12 @@
         return transformSyntaxNode(flushActionNode);
     }
 
-<<<<<<< HEAD
+    public T transform(FunctionDeclarationNode functionDeclarationNode) {
+        return transformSyntaxNode(functionDeclarationNode);
+    }
+
     public T transform(AsyncActionNode asyncActionNode) {
         return transformSyntaxNode(asyncActionNode);
-=======
-    public T transform(FunctionDeclarationNode functionDeclarationNode) {
-        return transformSyntaxNode(functionDeclarationNode);
->>>>>>> df73fd33
     }
 
     // Tokens
