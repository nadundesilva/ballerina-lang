/*
 *  Copyright (c) 2020, WSO2 Inc. (http://www.wso2.org) All Rights Reserved.
 *
 *  WSO2 Inc. licenses this file to you under the Apache License,
 *  Version 2.0 (the "License"); you may not use this file except
 *  in compliance with the License.
 *  You may obtain a copy of the License at
 *
 *    http://www.apache.org/licenses/LICENSE-2.0
 *
 *  Unless required by applicable law or agreed to in writing,
 *  software distributed under the License is distributed on an
 *  "AS IS" BASIS, WITHOUT WARRANTIES OR CONDITIONS OF ANY
 *  KIND, either express or implied.  See the License for the
 *  specific language governing permissions and limitations
 *  under the License.
 */
package io.ballerinalang.compiler.syntax.tree;


/**
 * The {@code NodeTransformer} transform each node in the syntax tree to
 * another object of type T.
 * <p>
 * This class separates tree nodes from various unrelated operations that needs
 * to be performed on the syntax tree nodes.
 * <p>
 * This class allows you to transform the syntax tree into something else without
 * mutating instance variables.
 * <p>
 * There exists a transform method for each node in the Ballerina syntax tree.
 * These methods return T. If you are looking for a visitor that has visit
 * methods that return void, see {@link NodeVisitor}.
 *
 * This is a generated class.
 *
 * @param <T> the type of class that is returned by visit methods
 * @see NodeVisitor
 * @since 1.3.0
 */
public abstract class NodeTransformer<T> {

    public T transform(ModulePartNode modulePartNode) {
        return transformSyntaxNode(modulePartNode);
    }

    public T transform(FunctionDefinitionNode functionDefinitionNode) {
        return transformSyntaxNode(functionDefinitionNode);
    }

    public T transform(ImportDeclarationNode importDeclarationNode) {
        return transformSyntaxNode(importDeclarationNode);
    }

    public T transform(ListenerDeclarationNode listenerDeclarationNode) {
        return transformSyntaxNode(listenerDeclarationNode);
    }

    public T transform(TypeDefinitionNode typeDefinitionNode) {
        return transformSyntaxNode(typeDefinitionNode);
    }

    public T transform(ServiceDeclarationNode serviceDeclarationNode) {
        return transformSyntaxNode(serviceDeclarationNode);
    }

    public T transform(AssignmentStatementNode assignmentStatementNode) {
        return transformSyntaxNode(assignmentStatementNode);
    }

    public T transform(CompoundAssignmentStatementNode compoundAssignmentStatementNode) {
        return transformSyntaxNode(compoundAssignmentStatementNode);
    }

    public T transform(VariableDeclarationNode variableDeclarationNode) {
        return transformSyntaxNode(variableDeclarationNode);
    }

    public T transform(BlockStatementNode blockStatementNode) {
        return transformSyntaxNode(blockStatementNode);
    }

    public T transform(BreakStatementNode breakStatementNode) {
        return transformSyntaxNode(breakStatementNode);
    }

    public T transform(ExpressionStatementNode expressionStatementNode) {
        return transformSyntaxNode(expressionStatementNode);
    }

    public T transform(ContinueStatementNode continueStatementNode) {
        return transformSyntaxNode(continueStatementNode);
    }

    public T transform(ExternalFunctionBodyNode externalFunctionBodyNode) {
        return transformSyntaxNode(externalFunctionBodyNode);
    }

    public T transform(IfElseStatementNode ifElseStatementNode) {
        return transformSyntaxNode(ifElseStatementNode);
    }

    public T transform(ElseBlockNode elseBlockNode) {
        return transformSyntaxNode(elseBlockNode);
    }

    public T transform(WhileStatementNode whileStatementNode) {
        return transformSyntaxNode(whileStatementNode);
    }

    public T transform(PanicStatementNode panicStatementNode) {
        return transformSyntaxNode(panicStatementNode);
    }

    public T transform(ReturnStatementNode returnStatementNode) {
        return transformSyntaxNode(returnStatementNode);
    }

    public T transform(LocalTypeDefinitionStatementNode localTypeDefinitionStatementNode) {
        return transformSyntaxNode(localTypeDefinitionStatementNode);
    }

    public T transform(LockStatementNode lockStatementNode) {
        return transformSyntaxNode(lockStatementNode);
    }

    public T transform(ForkStatementNode forkStatementNode) {
        return transformSyntaxNode(forkStatementNode);
    }

    public T transform(ForEachStatementNode forEachStatementNode) {
        return transformSyntaxNode(forEachStatementNode);
    }

    public T transform(BinaryExpressionNode binaryExpressionNode) {
        return transformSyntaxNode(binaryExpressionNode);
    }

    public T transform(BracedExpressionNode bracedExpressionNode) {
        return transformSyntaxNode(bracedExpressionNode);
    }

    public T transform(CheckExpressionNode checkExpressionNode) {
        return transformSyntaxNode(checkExpressionNode);
    }

    public T transform(FieldAccessExpressionNode fieldAccessExpressionNode) {
        return transformSyntaxNode(fieldAccessExpressionNode);
    }

    public T transform(FunctionCallExpressionNode functionCallExpressionNode) {
        return transformSyntaxNode(functionCallExpressionNode);
    }

    public T transform(MethodCallExpressionNode methodCallExpressionNode) {
        return transformSyntaxNode(methodCallExpressionNode);
    }

    public T transform(MappingConstructorExpressionNode mappingConstructorExpressionNode) {
        return transformSyntaxNode(mappingConstructorExpressionNode);
    }

    public T transform(MemberAccessExpressionNode memberAccessExpressionNode) {
        return transformSyntaxNode(memberAccessExpressionNode);
    }

    public T transform(TypeofExpressionNode typeofExpressionNode) {
        return transformSyntaxNode(typeofExpressionNode);
    }

    public T transform(UnaryExpressionNode unaryExpressionNode) {
        return transformSyntaxNode(unaryExpressionNode);
    }

    public T transform(ComputedNameFieldNode computedNameFieldNode) {
        return transformSyntaxNode(computedNameFieldNode);
    }

    public T transform(ConstantDeclarationNode constantDeclarationNode) {
        return transformSyntaxNode(constantDeclarationNode);
    }

    public T transform(DefaultableParameterNode defaultableParameterNode) {
        return transformSyntaxNode(defaultableParameterNode);
    }

    public T transform(RequiredParameterNode requiredParameterNode) {
        return transformSyntaxNode(requiredParameterNode);
    }

    public T transform(RestParameterNode restParameterNode) {
        return transformSyntaxNode(restParameterNode);
    }

    public T transform(ExpressionListItemNode expressionListItemNode) {
        return transformSyntaxNode(expressionListItemNode);
    }

    public T transform(ImportOrgNameNode importOrgNameNode) {
        return transformSyntaxNode(importOrgNameNode);
    }

    public T transform(ImportPrefixNode importPrefixNode) {
        return transformSyntaxNode(importPrefixNode);
    }

    public T transform(ImportSubVersionNode importSubVersionNode) {
        return transformSyntaxNode(importSubVersionNode);
    }

    public T transform(ImportVersionNode importVersionNode) {
        return transformSyntaxNode(importVersionNode);
    }

    public T transform(SpecificFieldNode specificFieldNode) {
        return transformSyntaxNode(specificFieldNode);
    }

    public T transform(SpreadFieldNode spreadFieldNode) {
        return transformSyntaxNode(spreadFieldNode);
    }

    public T transform(NamedArgumentNode namedArgumentNode) {
        return transformSyntaxNode(namedArgumentNode);
    }

    public T transform(PositionalArgumentNode positionalArgumentNode) {
        return transformSyntaxNode(positionalArgumentNode);
    }

    public T transform(RestArgumentNode restArgumentNode) {
        return transformSyntaxNode(restArgumentNode);
    }

    public T transform(ObjectTypeDescriptorNode objectTypeDescriptorNode) {
        return transformSyntaxNode(objectTypeDescriptorNode);
    }

    public T transform(RecordTypeDescriptorNode recordTypeDescriptorNode) {
        return transformSyntaxNode(recordTypeDescriptorNode);
    }

    public T transform(ReturnTypeDescriptorNode returnTypeDescriptorNode) {
        return transformSyntaxNode(returnTypeDescriptorNode);
    }

    public T transform(NilTypeDescriptorNode nilTypeDescriptorNode) {
        return transformSyntaxNode(nilTypeDescriptorNode);
    }

    public T transform(OptionalTypeDescriptorNode optionalTypeDescriptorNode) {
        return transformSyntaxNode(optionalTypeDescriptorNode);
    }

    public T transform(ObjectFieldNode objectFieldNode) {
        return transformSyntaxNode(objectFieldNode);
    }

    public T transform(RecordFieldNode recordFieldNode) {
        return transformSyntaxNode(recordFieldNode);
    }

    public T transform(RecordFieldWithDefaultValueNode recordFieldWithDefaultValueNode) {
        return transformSyntaxNode(recordFieldWithDefaultValueNode);
    }

    public T transform(RecordRestDescriptorNode recordRestDescriptorNode) {
        return transformSyntaxNode(recordRestDescriptorNode);
    }

    public T transform(TypeReferenceNode typeReferenceNode) {
        return transformSyntaxNode(typeReferenceNode);
    }

    public T transform(ServiceBodyNode serviceBodyNode) {
        return transformSyntaxNode(serviceBodyNode);
    }

    public T transform(AnnotationNode annotationNode) {
        return transformSyntaxNode(annotationNode);
    }

    public T transform(MetadataNode metadataNode) {
        return transformSyntaxNode(metadataNode);
    }

    public T transform(ModuleVariableDeclarationNode moduleVariableDeclarationNode) {
        return transformSyntaxNode(moduleVariableDeclarationNode);
    }

    public T transform(TypeTestExpressionNode typeTestExpressionNode) {
        return transformSyntaxNode(typeTestExpressionNode);
    }

    public T transform(ArrayTypeDescriptorNode arrayTypeDescriptorNode) {
        return transformSyntaxNode(arrayTypeDescriptorNode);
    }

    public T transform(RemoteMethodCallActionNode remoteMethodCallActionNode) {
        return transformSyntaxNode(remoteMethodCallActionNode);
    }

    public T transform(ParameterizedTypeDescriptorNode parameterizedTypeDescriptorNode) {
        return transformSyntaxNode(parameterizedTypeDescriptorNode);
    }

    public T transform(NilLiteralNode nilLiteralNode) {
        return transformSyntaxNode(nilLiteralNode);
    }

    public T transform(AnnotationDeclarationNode annotationDeclarationNode) {
        return transformSyntaxNode(annotationDeclarationNode);
    }

    public T transform(AnnotationAttachPointNode annotationAttachPointNode) {
        return transformSyntaxNode(annotationAttachPointNode);
    }

    public T transform(XMLNamespaceDeclarationNode xMLNamespaceDeclarationNode) {
        return transformSyntaxNode(xMLNamespaceDeclarationNode);
    }

    public T transform(FunctionBodyBlockNode functionBodyBlockNode) {
        return transformSyntaxNode(functionBodyBlockNode);
    }

    public T transform(NamedWorkerDeclarationNode namedWorkerDeclarationNode) {
        return transformSyntaxNode(namedWorkerDeclarationNode);
    }

    public T transform(NamedWorkerDeclarator namedWorkerDeclarator) {
        return transformSyntaxNode(namedWorkerDeclarator);
    }

    public T transform(DocumentationStringNode documentationStringNode) {
        return transformSyntaxNode(documentationStringNode);
    }

    public T transform(BasicLiteralNode basicLiteralNode) {
        return transformSyntaxNode(basicLiteralNode);
    }

    public T transform(SimpleNameReferenceNode simpleNameReferenceNode) {
        return transformSyntaxNode(simpleNameReferenceNode);
    }

    public T transform(QualifiedNameReferenceNode qualifiedNameReferenceNode) {
        return transformSyntaxNode(qualifiedNameReferenceNode);
    }

    public T transform(BuiltinSimpleNameReferenceNode builtinSimpleNameReferenceNode) {
        return transformSyntaxNode(builtinSimpleNameReferenceNode);
    }

    public T transform(TrapExpressionNode trapExpressionNode) {
        return transformSyntaxNode(trapExpressionNode);
    }

    public T transform(ListConstructorExpressionNode listConstructorExpressionNode) {
        return transformSyntaxNode(listConstructorExpressionNode);
    }

    public T transform(TypeCastExpressionNode typeCastExpressionNode) {
        return transformSyntaxNode(typeCastExpressionNode);
    }

    public T transform(TypeCastParamNode typeCastParamNode) {
        return transformSyntaxNode(typeCastParamNode);
    }

<<<<<<< HEAD
    public T transform(TableConstructorExpressionNode tableConstructorExpressionNode) {
        return transformSyntaxNode(tableConstructorExpressionNode);
    }

    public T transform(KeySpecifierNode keySpecifierNode) {
        return transformSyntaxNode(keySpecifierNode);
=======
    public T transform(UnionTypeDescriptorNode unionTypeDescriptorNode) {
        return transformSyntaxNode(unionTypeDescriptorNode);
>>>>>>> 1966dc56
    }

    // Tokens

    public T transform(Token token) {
        return null;
    }

    public T transform(IdentifierToken identifier) {
        return null;
    }

    // Misc

    // TODO Why Minutiae is in this visitor? Check on this.
    public T transform(Minutiae minutiae) {
        return transformSyntaxNode(minutiae);
    }

    /**
     * Transforms the given {@code Node} into an object of type T.
     * <p>
     * This method is invoked by each transform method in this class. You can
     * override it to provide a common transformation for each node.
     *
     * @param node the {@code Node} to be transformed
     * @return the transformed object
     */
    protected abstract T transformSyntaxNode(Node node);
}
<|MERGE_RESOLUTION|>--- conflicted
+++ resolved
@@ -368,17 +368,8 @@
         return transformSyntaxNode(typeCastParamNode);
     }
 
-<<<<<<< HEAD
-    public T transform(TableConstructorExpressionNode tableConstructorExpressionNode) {
-        return transformSyntaxNode(tableConstructorExpressionNode);
-    }
-
-    public T transform(KeySpecifierNode keySpecifierNode) {
-        return transformSyntaxNode(keySpecifierNode);
-=======
     public T transform(UnionTypeDescriptorNode unionTypeDescriptorNode) {
         return transformSyntaxNode(unionTypeDescriptorNode);
->>>>>>> 1966dc56
     }
 
     // Tokens
