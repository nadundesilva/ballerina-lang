--- conflicted
+++ resolved
@@ -360,17 +360,16 @@
         return transformSyntaxNode(listConstructorExpressionNode);
     }
 
-<<<<<<< HEAD
+    public T transform(TypeCastExpressionNode typeCastExpressionNode) {
+        return transformSyntaxNode(typeCastExpressionNode);
+    }
+
+    public T transform(TypeCastParamNode typeCastParamNode) {
+        return transformSyntaxNode(typeCastParamNode);
+    }
+
     public T transform(UnionTypeDescriptorNode unionTypeDescriptorNode) {
         return transformSyntaxNode(unionTypeDescriptorNode);
-=======
-    public T transform(TypeCastExpressionNode typeCastExpressionNode) {
-        return transformSyntaxNode(typeCastExpressionNode);
-    }
-
-    public T transform(TypeCastParamNode typeCastParamNode) {
-        return transformSyntaxNode(typeCastParamNode);
->>>>>>> 2a27ad2a
     }
 
     // Tokens
