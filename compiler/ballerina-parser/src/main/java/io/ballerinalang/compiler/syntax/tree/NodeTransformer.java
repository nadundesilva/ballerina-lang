/*
 *  Copyright (c) 2020, WSO2 Inc. (http://www.wso2.org) All Rights Reserved.
 *
 *  WSO2 Inc. licenses this file to you under the Apache License,
 *  Version 2.0 (the "License"); you may not use this file except
 *  in compliance with the License.
 *  You may obtain a copy of the License at
 *
 *    http://www.apache.org/licenses/LICENSE-2.0
 *
 *  Unless required by applicable law or agreed to in writing,
 *  software distributed under the License is distributed on an
 *  "AS IS" BASIS, WITHOUT WARRANTIES OR CONDITIONS OF ANY
 *  KIND, either express or implied.  See the License for the
 *  specific language governing permissions and limitations
 *  under the License.
 */
package io.ballerinalang.compiler.syntax.tree;


/**
 * The {@code NodeTransformer} transform each node in the syntax tree to
 * another object of type T.
 * <p>
 * This class separates tree nodes from various unrelated operations that needs
 * to be performed on the syntax tree nodes.
 * <p>
 * This class allows you to transform the syntax tree into something else without
 * mutating instance variables.
 * <p>
 * There exists a transform method for each node in the Ballerina syntax tree.
 * These methods return T. If you are looking for a visitor that has visit
 * methods that return void, see {@link NodeVisitor}.
 *
 * This is a generated class.
 *
 * @param <T> the type of class that is returned by visit methods
 * @see NodeVisitor
 * @since 1.3.0
 */
public abstract class NodeTransformer<T> {

    public T transform(ModulePartNode modulePartNode) {
        return transformSyntaxNode(modulePartNode);
    }

    public T transform(FunctionDefinitionNode functionDefinitionNode) {
        return transformSyntaxNode(functionDefinitionNode);
    }

    public T transform(ImportDeclarationNode importDeclarationNode) {
        return transformSyntaxNode(importDeclarationNode);
    }

    public T transform(ListenerDeclarationNode listenerDeclarationNode) {
        return transformSyntaxNode(listenerDeclarationNode);
    }

    public T transform(TypeDefinitionNode typeDefinitionNode) {
        return transformSyntaxNode(typeDefinitionNode);
    }

    public T transform(ServiceDeclarationNode serviceDeclarationNode) {
        return transformSyntaxNode(serviceDeclarationNode);
    }

    public T transform(AssignmentStatementNode assignmentStatementNode) {
        return transformSyntaxNode(assignmentStatementNode);
    }

    public T transform(CompoundAssignmentStatementNode compoundAssignmentStatementNode) {
        return transformSyntaxNode(compoundAssignmentStatementNode);
    }

    public T transform(VariableDeclarationNode variableDeclarationNode) {
        return transformSyntaxNode(variableDeclarationNode);
    }

    public T transform(BlockStatementNode blockStatementNode) {
        return transformSyntaxNode(blockStatementNode);
    }

    public T transform(BreakStatementNode breakStatementNode) {
        return transformSyntaxNode(breakStatementNode);
    }

    public T transform(ExpressionStatementNode expressionStatementNode) {
        return transformSyntaxNode(expressionStatementNode);
    }

    public T transform(ContinueStatementNode continueStatementNode) {
        return transformSyntaxNode(continueStatementNode);
    }

    public T transform(ExternalFunctionBodyNode externalFunctionBodyNode) {
        return transformSyntaxNode(externalFunctionBodyNode);
    }

    public T transform(IfElseStatementNode ifElseStatementNode) {
        return transformSyntaxNode(ifElseStatementNode);
    }

    public T transform(ElseBlockNode elseBlockNode) {
        return transformSyntaxNode(elseBlockNode);
    }

    public T transform(WhileStatementNode whileStatementNode) {
        return transformSyntaxNode(whileStatementNode);
    }

    public T transform(PanicStatementNode panicStatementNode) {
        return transformSyntaxNode(panicStatementNode);
    }

    public T transform(ReturnStatementNode returnStatementNode) {
        return transformSyntaxNode(returnStatementNode);
    }

    public T transform(LocalTypeDefinitionStatementNode localTypeDefinitionStatementNode) {
        return transformSyntaxNode(localTypeDefinitionStatementNode);
    }

    public T transform(LockStatementNode lockStatementNode) {
        return transformSyntaxNode(lockStatementNode);
    }

    public T transform(ForkStatementNode forkStatementNode) {
        return transformSyntaxNode(forkStatementNode);
    }

    public T transform(ForEachStatementNode forEachStatementNode) {
        return transformSyntaxNode(forEachStatementNode);
    }

    public T transform(BinaryExpressionNode binaryExpressionNode) {
        return transformSyntaxNode(binaryExpressionNode);
    }

    public T transform(BracedExpressionNode bracedExpressionNode) {
        return transformSyntaxNode(bracedExpressionNode);
    }

    public T transform(CheckExpressionNode checkExpressionNode) {
        return transformSyntaxNode(checkExpressionNode);
    }

    public T transform(FieldAccessExpressionNode fieldAccessExpressionNode) {
        return transformSyntaxNode(fieldAccessExpressionNode);
    }

    public T transform(FunctionCallExpressionNode functionCallExpressionNode) {
        return transformSyntaxNode(functionCallExpressionNode);
    }

    public T transform(MethodCallExpressionNode methodCallExpressionNode) {
        return transformSyntaxNode(methodCallExpressionNode);
    }

    public T transform(MappingConstructorExpressionNode mappingConstructorExpressionNode) {
        return transformSyntaxNode(mappingConstructorExpressionNode);
    }

    public T transform(IndexedExpressionNode indexedExpressionNode) {
        return transformSyntaxNode(indexedExpressionNode);
    }

    public T transform(TypeofExpressionNode typeofExpressionNode) {
        return transformSyntaxNode(typeofExpressionNode);
    }

    public T transform(UnaryExpressionNode unaryExpressionNode) {
        return transformSyntaxNode(unaryExpressionNode);
    }

    public T transform(ComputedNameFieldNode computedNameFieldNode) {
        return transformSyntaxNode(computedNameFieldNode);
    }

    public T transform(ConstantDeclarationNode constantDeclarationNode) {
        return transformSyntaxNode(constantDeclarationNode);
    }

    public T transform(DefaultableParameterNode defaultableParameterNode) {
        return transformSyntaxNode(defaultableParameterNode);
    }

    public T transform(RequiredParameterNode requiredParameterNode) {
        return transformSyntaxNode(requiredParameterNode);
    }

    public T transform(RestParameterNode restParameterNode) {
        return transformSyntaxNode(restParameterNode);
    }

    public T transform(ExpressionListItemNode expressionListItemNode) {
        return transformSyntaxNode(expressionListItemNode);
    }

    public T transform(ImportOrgNameNode importOrgNameNode) {
        return transformSyntaxNode(importOrgNameNode);
    }

    public T transform(ImportPrefixNode importPrefixNode) {
        return transformSyntaxNode(importPrefixNode);
    }

    public T transform(ImportSubVersionNode importSubVersionNode) {
        return transformSyntaxNode(importSubVersionNode);
    }

    public T transform(ImportVersionNode importVersionNode) {
        return transformSyntaxNode(importVersionNode);
    }

    public T transform(SpecificFieldNode specificFieldNode) {
        return transformSyntaxNode(specificFieldNode);
    }

    public T transform(SpreadFieldNode spreadFieldNode) {
        return transformSyntaxNode(spreadFieldNode);
    }

    public T transform(NamedArgumentNode namedArgumentNode) {
        return transformSyntaxNode(namedArgumentNode);
    }

    public T transform(PositionalArgumentNode positionalArgumentNode) {
        return transformSyntaxNode(positionalArgumentNode);
    }

    public T transform(RestArgumentNode restArgumentNode) {
        return transformSyntaxNode(restArgumentNode);
    }

    public T transform(ObjectTypeDescriptorNode objectTypeDescriptorNode) {
        return transformSyntaxNode(objectTypeDescriptorNode);
    }

    public T transform(RecordTypeDescriptorNode recordTypeDescriptorNode) {
        return transformSyntaxNode(recordTypeDescriptorNode);
    }

    public T transform(ReturnTypeDescriptorNode returnTypeDescriptorNode) {
        return transformSyntaxNode(returnTypeDescriptorNode);
    }

    public T transform(NilTypeDescriptorNode nilTypeDescriptorNode) {
        return transformSyntaxNode(nilTypeDescriptorNode);
    }

    public T transform(OptionalTypeDescriptorNode optionalTypeDescriptorNode) {
        return transformSyntaxNode(optionalTypeDescriptorNode);
    }

    public T transform(ObjectFieldNode objectFieldNode) {
        return transformSyntaxNode(objectFieldNode);
    }

    public T transform(RecordFieldNode recordFieldNode) {
        return transformSyntaxNode(recordFieldNode);
    }

    public T transform(RecordFieldWithDefaultValueNode recordFieldWithDefaultValueNode) {
        return transformSyntaxNode(recordFieldWithDefaultValueNode);
    }

    public T transform(RecordRestDescriptorNode recordRestDescriptorNode) {
        return transformSyntaxNode(recordRestDescriptorNode);
    }

    public T transform(TypeReferenceNode typeReferenceNode) {
        return transformSyntaxNode(typeReferenceNode);
    }

    public T transform(ServiceBodyNode serviceBodyNode) {
        return transformSyntaxNode(serviceBodyNode);
    }

    public T transform(AnnotationNode annotationNode) {
        return transformSyntaxNode(annotationNode);
    }

    public T transform(MetadataNode metadataNode) {
        return transformSyntaxNode(metadataNode);
    }

    public T transform(ModuleVariableDeclarationNode moduleVariableDeclarationNode) {
        return transformSyntaxNode(moduleVariableDeclarationNode);
    }

    public T transform(TypeTestExpressionNode typeTestExpressionNode) {
        return transformSyntaxNode(typeTestExpressionNode);
    }

    public T transform(RemoteMethodCallActionNode remoteMethodCallActionNode) {
        return transformSyntaxNode(remoteMethodCallActionNode);
    }

    public T transform(ParameterizedTypeDescriptorNode parameterizedTypeDescriptorNode) {
        return transformSyntaxNode(parameterizedTypeDescriptorNode);
    }

    public T transform(NilLiteralNode nilLiteralNode) {
        return transformSyntaxNode(nilLiteralNode);
    }

    public T transform(AnnotationDeclarationNode annotationDeclarationNode) {
        return transformSyntaxNode(annotationDeclarationNode);
    }

    public T transform(AnnotationAttachPointNode annotationAttachPointNode) {
        return transformSyntaxNode(annotationAttachPointNode);
    }

    public T transform(XMLNamespaceDeclarationNode xMLNamespaceDeclarationNode) {
        return transformSyntaxNode(xMLNamespaceDeclarationNode);
    }

    public T transform(FunctionBodyBlockNode functionBodyBlockNode) {
        return transformSyntaxNode(functionBodyBlockNode);
    }

    public T transform(NamedWorkerDeclarationNode namedWorkerDeclarationNode) {
        return transformSyntaxNode(namedWorkerDeclarationNode);
    }

    public T transform(NamedWorkerDeclarator namedWorkerDeclarator) {
        return transformSyntaxNode(namedWorkerDeclarator);
    }

    public T transform(DocumentationStringNode documentationStringNode) {
        return transformSyntaxNode(documentationStringNode);
    }

    public T transform(BasicLiteralNode basicLiteralNode) {
        return transformSyntaxNode(basicLiteralNode);
    }

    public T transform(SimpleNameReferenceNode simpleNameReferenceNode) {
        return transformSyntaxNode(simpleNameReferenceNode);
    }

    public T transform(QualifiedNameReferenceNode qualifiedNameReferenceNode) {
        return transformSyntaxNode(qualifiedNameReferenceNode);
    }

    public T transform(BuiltinSimpleNameReferenceNode builtinSimpleNameReferenceNode) {
        return transformSyntaxNode(builtinSimpleNameReferenceNode);
    }

    public T transform(TrapExpressionNode trapExpressionNode) {
        return transformSyntaxNode(trapExpressionNode);
    }

    public T transform(ListConstructorExpressionNode listConstructorExpressionNode) {
        return transformSyntaxNode(listConstructorExpressionNode);
    }

    public T transform(TypeCastExpressionNode typeCastExpressionNode) {
        return transformSyntaxNode(typeCastExpressionNode);
    }

    public T transform(TypeCastParamNode typeCastParamNode) {
        return transformSyntaxNode(typeCastParamNode);
    }

    public T transform(UnionTypeDescriptorNode unionTypeDescriptorNode) {
        return transformSyntaxNode(unionTypeDescriptorNode);
    }

    public T transform(TableConstructorExpressionNode tableConstructorExpressionNode) {
        return transformSyntaxNode(tableConstructorExpressionNode);
    }

    public T transform(KeySpecifierNode keySpecifierNode) {
        return transformSyntaxNode(keySpecifierNode);
    }

    public T transform(ErrorTypeDescriptorNode errorTypeDescriptorNode) {
        return transformSyntaxNode(errorTypeDescriptorNode);
    }

    public T transform(ErrorTypeParamsNode errorTypeParamsNode) {
        return transformSyntaxNode(errorTypeParamsNode);
    }

    public T transform(StreamTypeDescriptorNode streamTypeDescriptorNode) {
        return transformSyntaxNode(streamTypeDescriptorNode);
    }

    public T transform(StreamTypeParamsNode streamTypeParamsNode) {
        return transformSyntaxNode(streamTypeParamsNode);
    }

    public T transform(LetExpressionNode letExpressionNode) {
        return transformSyntaxNode(letExpressionNode);
    }

    public T transform(LetVariableDeclarationNode letVariableDeclarationNode) {
        return transformSyntaxNode(letVariableDeclarationNode);
    }

    public T transform(TemplateExpressionNode templateExpressionNode) {
        return transformSyntaxNode(templateExpressionNode);
    }

    public T transform(XMLElementNode xMLElementNode) {
        return transformSyntaxNode(xMLElementNode);
    }

    public T transform(XMLStartTagNode xMLStartTagNode) {
        return transformSyntaxNode(xMLStartTagNode);
    }

    public T transform(XMLEndTagNode xMLEndTagNode) {
        return transformSyntaxNode(xMLEndTagNode);
    }

    public T transform(XMLSimpleNameNode xMLSimpleNameNode) {
        return transformSyntaxNode(xMLSimpleNameNode);
    }

    public T transform(XMLQualifiedNameNode xMLQualifiedNameNode) {
        return transformSyntaxNode(xMLQualifiedNameNode);
    }

    public T transform(XMLEmptyElementNode xMLEmptyElementNode) {
        return transformSyntaxNode(xMLEmptyElementNode);
    }

    public T transform(InterpolationNode interpolationNode) {
        return transformSyntaxNode(interpolationNode);
    }

    public T transform(XMLTextNode xMLTextNode) {
        return transformSyntaxNode(xMLTextNode);
    }

    public T transform(XMLAttributeNode xMLAttributeNode) {
        return transformSyntaxNode(xMLAttributeNode);
    }

    public T transform(XMLAttributeValue xMLAttributeValue) {
        return transformSyntaxNode(xMLAttributeValue);
    }

    public T transform(XMLComment xMLComment) {
        return transformSyntaxNode(xMLComment);
    }

    public T transform(XMLProcessingInstruction xMLProcessingInstruction) {
        return transformSyntaxNode(xMLProcessingInstruction);
    }

    public T transform(TableTypeDescriptorNode tableTypeDescriptorNode) {
        return transformSyntaxNode(tableTypeDescriptorNode);
    }

    public T transform(TypeParameterNode typeParameterNode) {
        return transformSyntaxNode(typeParameterNode);
    }

    public T transform(KeyTypeConstraintNode keyTypeConstraintNode) {
        return transformSyntaxNode(keyTypeConstraintNode);
    }

    public T transform(FunctionTypeDescriptorNode functionTypeDescriptorNode) {
        return transformSyntaxNode(functionTypeDescriptorNode);
    }

    public T transform(FunctionSignatureNode functionSignatureNode) {
        return transformSyntaxNode(functionSignatureNode);
    }

    public T transform(ExplicitAnonymousFunctionExpressionNode explicitAnonymousFunctionExpressionNode) {
        return transformSyntaxNode(explicitAnonymousFunctionExpressionNode);
    }

    public T transform(ExpressionFunctionBodyNode expressionFunctionBodyNode) {
        return transformSyntaxNode(expressionFunctionBodyNode);
    }

    public T transform(TupleTypeDescriptorNode tupleTypeDescriptorNode) {
        return transformSyntaxNode(tupleTypeDescriptorNode);
    }

    public T transform(ParenthesisedTypeDescriptorNode parenthesisedTypeDescriptorNode) {
        return transformSyntaxNode(parenthesisedTypeDescriptorNode);
    }

    public T transform(ExplicitNewExpressionNode explicitNewExpressionNode) {
        return transformSyntaxNode(explicitNewExpressionNode);
    }

    public T transform(ImplicitNewExpressionNode implicitNewExpressionNode) {
        return transformSyntaxNode(implicitNewExpressionNode);
    }

    public T transform(ParenthesizedArgList parenthesizedArgList) {
        return transformSyntaxNode(parenthesizedArgList);
    }

    public T transform(QueryConstructTypeNode queryConstructTypeNode) {
        return transformSyntaxNode(queryConstructTypeNode);
    }

    public T transform(FromClauseNode fromClauseNode) {
        return transformSyntaxNode(fromClauseNode);
    }

    public T transform(WhereClauseNode whereClauseNode) {
        return transformSyntaxNode(whereClauseNode);
    }

    public T transform(LetClauseNode letClauseNode) {
        return transformSyntaxNode(letClauseNode);
    }

    public T transform(QueryPipelineNode queryPipelineNode) {
        return transformSyntaxNode(queryPipelineNode);
    }

    public T transform(SelectClauseNode selectClauseNode) {
        return transformSyntaxNode(selectClauseNode);
    }

    public T transform(QueryExpressionNode queryExpressionNode) {
        return transformSyntaxNode(queryExpressionNode);
    }

    public T transform(IntersectionTypeDescriptorNode intersectionTypeDescriptorNode) {
        return transformSyntaxNode(intersectionTypeDescriptorNode);
    }

    public T transform(ImplicitAnonymousFunctionParameters implicitAnonymousFunctionParameters) {
        return transformSyntaxNode(implicitAnonymousFunctionParameters);
    }

    public T transform(ImplicitAnonymousFunctionExpressionNode implicitAnonymousFunctionExpressionNode) {
        return transformSyntaxNode(implicitAnonymousFunctionExpressionNode);
    }

    public T transform(StartActionNode startActionNode) {
        return transformSyntaxNode(startActionNode);
    }

    public T transform(FlushActionNode flushActionNode) {
        return transformSyntaxNode(flushActionNode);
    }

<<<<<<< HEAD
    public T transform(SingletonTypeDescriptorNode singletonTypeDescriptorNode) {
        return transformSyntaxNode(singletonTypeDescriptorNode);
=======
    public T transform(FunctionDeclarationNode functionDeclarationNode) {
        return transformSyntaxNode(functionDeclarationNode);
>>>>>>> df73fd33
    }

    // Tokens

    public T transform(Token token) {
        return null;
    }

    public T transform(IdentifierToken identifier) {
        return null;
    }

    // Misc

    /**
     * Transforms the given {@code Node} into an object of type T.
     * <p>
     * This method is invoked by each transform method in this class. You can
     * override it to provide a common transformation for each node.
     *
     * @param node the {@code Node} to be transformed
     * @return the transformed object
     */
    protected abstract T transformSyntaxNode(Node node);
}
<|MERGE_RESOLUTION|>--- conflicted
+++ resolved
@@ -548,13 +548,12 @@
         return transformSyntaxNode(flushActionNode);
     }
 
-<<<<<<< HEAD
     public T transform(SingletonTypeDescriptorNode singletonTypeDescriptorNode) {
         return transformSyntaxNode(singletonTypeDescriptorNode);
-=======
+    }
+
     public T transform(FunctionDeclarationNode functionDeclarationNode) {
         return transformSyntaxNode(functionDeclarationNode);
->>>>>>> df73fd33
     }
 
     // Tokens
