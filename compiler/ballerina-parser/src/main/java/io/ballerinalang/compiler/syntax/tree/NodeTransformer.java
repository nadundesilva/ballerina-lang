/*
 *  Copyright (c) 2020, WSO2 Inc. (http://www.wso2.org) All Rights Reserved.
 *
 *  WSO2 Inc. licenses this file to you under the Apache License,
 *  Version 2.0 (the "License"); you may not use this file except
 *  in compliance with the License.
 *  You may obtain a copy of the License at
 *
 *    http://www.apache.org/licenses/LICENSE-2.0
 *
 *  Unless required by applicable law or agreed to in writing,
 *  software distributed under the License is distributed on an
 *  "AS IS" BASIS, WITHOUT WARRANTIES OR CONDITIONS OF ANY
 *  KIND, either express or implied.  See the License for the
 *  specific language governing permissions and limitations
 *  under the License.
 */
package io.ballerinalang.compiler.syntax.tree;


/**
 * The {@code NodeTransformer} transform each node in the syntax tree to
 * another object of type T.
 * <p>
 * This class separates tree nodes from various unrelated operations that needs
 * to be performed on the syntax tree nodes.
 * <p>
 * This class allows you to transform the syntax tree into something else without
 * mutating instance variables.
 * <p>
 * There exists a transform method for each node in the Ballerina syntax tree.
 * These methods return T. If you are looking for a visitor that has visit
 * methods that return void, see {@link NodeVisitor}.
 *
 * This is a generated class.
 *
 * @param <T> the type of class that is returned by visit methods
 * @see NodeVisitor
 * @since 1.3.0
 */
public abstract class NodeTransformer<T> {

    public T transform(ModulePartNode modulePartNode) {
        return transformSyntaxNode(modulePartNode);
    }

    public T transform(FunctionDefinitionNode functionDefinitionNode) {
        return transformSyntaxNode(functionDefinitionNode);
    }

    public T transform(ImportDeclarationNode importDeclarationNode) {
        return transformSyntaxNode(importDeclarationNode);
    }

    public T transform(ListenerDeclarationNode listenerDeclarationNode) {
        return transformSyntaxNode(listenerDeclarationNode);
    }

    public T transform(TypeDefinitionNode typeDefinitionNode) {
        return transformSyntaxNode(typeDefinitionNode);
    }

    public T transform(ServiceDeclarationNode serviceDeclarationNode) {
        return transformSyntaxNode(serviceDeclarationNode);
    }

    public T transform(AssignmentStatementNode assignmentStatementNode) {
        return transformSyntaxNode(assignmentStatementNode);
    }

    public T transform(CompoundAssignmentStatementNode compoundAssignmentStatementNode) {
        return transformSyntaxNode(compoundAssignmentStatementNode);
    }

    public T transform(VariableDeclarationNode variableDeclarationNode) {
        return transformSyntaxNode(variableDeclarationNode);
    }

    public T transform(BlockStatementNode blockStatementNode) {
        return transformSyntaxNode(blockStatementNode);
    }

    public T transform(BreakStatementNode breakStatementNode) {
        return transformSyntaxNode(breakStatementNode);
    }

    public T transform(ExpressionStatementNode expressionStatementNode) {
        return transformSyntaxNode(expressionStatementNode);
    }

    public T transform(ContinueStatementNode continueStatementNode) {
        return transformSyntaxNode(continueStatementNode);
    }

    public T transform(ExternalFunctionBodyNode externalFunctionBodyNode) {
        return transformSyntaxNode(externalFunctionBodyNode);
    }

    public T transform(IfElseStatementNode ifElseStatementNode) {
        return transformSyntaxNode(ifElseStatementNode);
    }

    public T transform(ElseBlockNode elseBlockNode) {
        return transformSyntaxNode(elseBlockNode);
    }

    public T transform(WhileStatementNode whileStatementNode) {
        return transformSyntaxNode(whileStatementNode);
    }

    public T transform(PanicStatementNode panicStatementNode) {
        return transformSyntaxNode(panicStatementNode);
    }

    public T transform(ReturnStatementNode returnStatementNode) {
        return transformSyntaxNode(returnStatementNode);
    }

    public T transform(LocalTypeDefinitionStatementNode localTypeDefinitionStatementNode) {
        return transformSyntaxNode(localTypeDefinitionStatementNode);
    }

    public T transform(LockStatementNode lockStatementNode) {
        return transformSyntaxNode(lockStatementNode);
    }

    public T transform(ForkStatementNode forkStatementNode) {
        return transformSyntaxNode(forkStatementNode);
    }

    public T transform(ForEachStatementNode forEachStatementNode) {
        return transformSyntaxNode(forEachStatementNode);
    }

    public T transform(BinaryExpressionNode binaryExpressionNode) {
        return transformSyntaxNode(binaryExpressionNode);
    }

    public T transform(BracedExpressionNode bracedExpressionNode) {
        return transformSyntaxNode(bracedExpressionNode);
    }

    public T transform(CheckExpressionNode checkExpressionNode) {
        return transformSyntaxNode(checkExpressionNode);
    }

    public T transform(FieldAccessExpressionNode fieldAccessExpressionNode) {
        return transformSyntaxNode(fieldAccessExpressionNode);
    }

    public T transform(FunctionCallExpressionNode functionCallExpressionNode) {
        return transformSyntaxNode(functionCallExpressionNode);
    }

    public T transform(MethodCallExpressionNode methodCallExpressionNode) {
        return transformSyntaxNode(methodCallExpressionNode);
    }

    public T transform(MappingConstructorExpressionNode mappingConstructorExpressionNode) {
        return transformSyntaxNode(mappingConstructorExpressionNode);
    }

    public T transform(MemberAccessExpressionNode memberAccessExpressionNode) {
        return transformSyntaxNode(memberAccessExpressionNode);
    }

    public T transform(TypeofExpressionNode typeofExpressionNode) {
        return transformSyntaxNode(typeofExpressionNode);
    }

    public T transform(UnaryExpressionNode unaryExpressionNode) {
        return transformSyntaxNode(unaryExpressionNode);
    }

    public T transform(ComputedNameFieldNode computedNameFieldNode) {
        return transformSyntaxNode(computedNameFieldNode);
    }

    public T transform(ConstantDeclarationNode constantDeclarationNode) {
        return transformSyntaxNode(constantDeclarationNode);
    }

    public T transform(DefaultableParameterNode defaultableParameterNode) {
        return transformSyntaxNode(defaultableParameterNode);
    }

    public T transform(RequiredParameterNode requiredParameterNode) {
        return transformSyntaxNode(requiredParameterNode);
    }

    public T transform(RestParameterNode restParameterNode) {
        return transformSyntaxNode(restParameterNode);
    }

    public T transform(ExpressionListItemNode expressionListItemNode) {
        return transformSyntaxNode(expressionListItemNode);
    }

    public T transform(ImportOrgNameNode importOrgNameNode) {
        return transformSyntaxNode(importOrgNameNode);
    }

    public T transform(ImportPrefixNode importPrefixNode) {
        return transformSyntaxNode(importPrefixNode);
    }

    public T transform(ImportSubVersionNode importSubVersionNode) {
        return transformSyntaxNode(importSubVersionNode);
    }

    public T transform(ImportVersionNode importVersionNode) {
        return transformSyntaxNode(importVersionNode);
    }

    public T transform(SpecificFieldNode specificFieldNode) {
        return transformSyntaxNode(specificFieldNode);
    }

    public T transform(SpreadFieldNode spreadFieldNode) {
        return transformSyntaxNode(spreadFieldNode);
    }

    public T transform(NamedArgumentNode namedArgumentNode) {
        return transformSyntaxNode(namedArgumentNode);
    }

    public T transform(PositionalArgumentNode positionalArgumentNode) {
        return transformSyntaxNode(positionalArgumentNode);
    }

    public T transform(RestArgumentNode restArgumentNode) {
        return transformSyntaxNode(restArgumentNode);
    }

    public T transform(ObjectTypeDescriptorNode objectTypeDescriptorNode) {
        return transformSyntaxNode(objectTypeDescriptorNode);
    }

    public T transform(RecordTypeDescriptorNode recordTypeDescriptorNode) {
        return transformSyntaxNode(recordTypeDescriptorNode);
    }

    public T transform(ReturnTypeDescriptorNode returnTypeDescriptorNode) {
        return transformSyntaxNode(returnTypeDescriptorNode);
    }

    public T transform(NilTypeDescriptorNode nilTypeDescriptorNode) {
        return transformSyntaxNode(nilTypeDescriptorNode);
    }

    public T transform(OptionalTypeDescriptorNode optionalTypeDescriptorNode) {
        return transformSyntaxNode(optionalTypeDescriptorNode);
    }

    public T transform(ObjectFieldNode objectFieldNode) {
        return transformSyntaxNode(objectFieldNode);
    }

    public T transform(RecordFieldNode recordFieldNode) {
        return transformSyntaxNode(recordFieldNode);
    }

    public T transform(RecordFieldWithDefaultValueNode recordFieldWithDefaultValueNode) {
        return transformSyntaxNode(recordFieldWithDefaultValueNode);
    }

    public T transform(RecordRestDescriptorNode recordRestDescriptorNode) {
        return transformSyntaxNode(recordRestDescriptorNode);
    }

    public T transform(TypeReferenceNode typeReferenceNode) {
        return transformSyntaxNode(typeReferenceNode);
    }

    public T transform(ServiceBodyNode serviceBodyNode) {
        return transformSyntaxNode(serviceBodyNode);
    }

    public T transform(AnnotationNode annotationNode) {
        return transformSyntaxNode(annotationNode);
    }

    public T transform(MetadataNode metadataNode) {
        return transformSyntaxNode(metadataNode);
    }

    public T transform(ModuleVariableDeclarationNode moduleVariableDeclarationNode) {
        return transformSyntaxNode(moduleVariableDeclarationNode);
    }

    public T transform(TypeTestExpressionNode typeTestExpressionNode) {
        return transformSyntaxNode(typeTestExpressionNode);
    }

    public T transform(ArrayTypeDescriptorNode arrayTypeDescriptorNode) {
        return transformSyntaxNode(arrayTypeDescriptorNode);
    }

    public T transform(RemoteMethodCallActionNode remoteMethodCallActionNode) {
        return transformSyntaxNode(remoteMethodCallActionNode);
    }

    public T transform(ParameterizedTypeDescriptorNode parameterizedTypeDescriptorNode) {
        return transformSyntaxNode(parameterizedTypeDescriptorNode);
    }

    public T transform(NilLiteralNode nilLiteralNode) {
        return transformSyntaxNode(nilLiteralNode);
    }

    public T transform(AnnotationDeclarationNode annotationDeclarationNode) {
        return transformSyntaxNode(annotationDeclarationNode);
    }

    public T transform(AnnotationAttachPointNode annotationAttachPointNode) {
        return transformSyntaxNode(annotationAttachPointNode);
    }

    public T transform(XMLNamespaceDeclarationNode xMLNamespaceDeclarationNode) {
        return transformSyntaxNode(xMLNamespaceDeclarationNode);
    }

    public T transform(FunctionBodyBlockNode functionBodyBlockNode) {
        return transformSyntaxNode(functionBodyBlockNode);
    }

    public T transform(NamedWorkerDeclarationNode namedWorkerDeclarationNode) {
        return transformSyntaxNode(namedWorkerDeclarationNode);
    }

    public T transform(NamedWorkerDeclarator namedWorkerDeclarator) {
        return transformSyntaxNode(namedWorkerDeclarator);
    }

    public T transform(DocumentationStringNode documentationStringNode) {
        return transformSyntaxNode(documentationStringNode);
    }

    public T transform(BasicLiteralNode basicLiteralNode) {
        return transformSyntaxNode(basicLiteralNode);
    }

    public T transform(SimpleNameReferenceNode simpleNameReferenceNode) {
        return transformSyntaxNode(simpleNameReferenceNode);
    }

    public T transform(QualifiedNameReferenceNode qualifiedNameReferenceNode) {
        return transformSyntaxNode(qualifiedNameReferenceNode);
    }

    public T transform(BuiltinSimpleNameReferenceNode builtinSimpleNameReferenceNode) {
        return transformSyntaxNode(builtinSimpleNameReferenceNode);
    }

<<<<<<< HEAD
    public T transform(TemplateExpressionNode templateExpressionNode) {
        return transformSyntaxNode(templateExpressionNode);
    }

    public T transform(XMLElementNode xMLElementNode) {
        return transformSyntaxNode(xMLElementNode);
    }

    public T transform(XMLStartTagNode xMLStartTagNode) {
        return transformSyntaxNode(xMLStartTagNode);
    }

    public T transform(XMLEndTagNode xMLEndTagNode) {
        return transformSyntaxNode(xMLEndTagNode);
    }

    public T transform(XMLSimpleNameNode xMLSimpleNameNode) {
        return transformSyntaxNode(xMLSimpleNameNode);
    }

    public T transform(XMLQualifiedNameNode xMLQualifiedNameNode) {
        return transformSyntaxNode(xMLQualifiedNameNode);
    }

    public T transform(XMLEmptyElementNode xMLEmptyElementNode) {
        return transformSyntaxNode(xMLEmptyElementNode);
    }

    public T transform(InterpolationNode interpolationNode) {
        return transformSyntaxNode(interpolationNode);
    }

    public T transform(XMLTextNode xMLTextNode) {
        return transformSyntaxNode(xMLTextNode);
    }

    public T transform(XMLAttributeNode xMLAttributeNode) {
        return transformSyntaxNode(xMLAttributeNode);
    }

    public T transform(XMLComment xMLComment) {
        return transformSyntaxNode(xMLComment);
    }

    public T transform(XMLProcessingInstruction xMLProcessingInstruction) {
        return transformSyntaxNode(xMLProcessingInstruction);
    }

    public T transform(XMLAttributeValue xMLAttributeValue) {
        return transformSyntaxNode(xMLAttributeValue);
=======
    public T transform(TrapExpressionNode trapExpressionNode) {
        return transformSyntaxNode(trapExpressionNode);
    }

    public T transform(ListConstructorExpressionNode listConstructorExpressionNode) {
        return transformSyntaxNode(listConstructorExpressionNode);
    }

    public T transform(TypeCastExpressionNode typeCastExpressionNode) {
        return transformSyntaxNode(typeCastExpressionNode);
    }

    public T transform(TypeCastParamNode typeCastParamNode) {
        return transformSyntaxNode(typeCastParamNode);
    }

    public T transform(UnionTypeDescriptorNode unionTypeDescriptorNode) {
        return transformSyntaxNode(unionTypeDescriptorNode);
    }

    public T transform(TableConstructorExpressionNode tableConstructorExpressionNode) {
        return transformSyntaxNode(tableConstructorExpressionNode);
    }

    public T transform(KeySpecifierNode keySpecifierNode) {
        return transformSyntaxNode(keySpecifierNode);
    }

    public T transform(ErrorTypeDescriptorNode errorTypeDescriptorNode) {
        return transformSyntaxNode(errorTypeDescriptorNode);
    }

    public T transform(ErrorTypeParamsNode errorTypeParamsNode) {
        return transformSyntaxNode(errorTypeParamsNode);
    }

    public T transform(LetExpressionNode letExpressionNode) {
        return transformSyntaxNode(letExpressionNode);
    }

    public T transform(LetVariableDeclarationNode letVariableDeclarationNode) {
        return transformSyntaxNode(letVariableDeclarationNode);
>>>>>>> 59f74d1a
    }

    // Tokens

    public T transform(Token token) {
        return null;
    }

    public T transform(IdentifierToken identifier) {
        return null;
    }

    // Misc

    // TODO Why Minutiae is in this visitor? Check on this.
    public T transform(Minutiae minutiae) {
        return transformSyntaxNode(minutiae);
    }

    /**
     * Transforms the given {@code Node} into an object of type T.
     * <p>
     * This method is invoked by each transform method in this class. You can
     * override it to provide a common transformation for each node.
     *
     * @param node the {@code Node} to be transformed
     * @return the transformed object
     */
    protected abstract T transformSyntaxNode(Node node);
}
<|MERGE_RESOLUTION|>--- conflicted
+++ resolved
@@ -352,7 +352,50 @@
         return transformSyntaxNode(builtinSimpleNameReferenceNode);
     }
 
-<<<<<<< HEAD
+    public T transform(TrapExpressionNode trapExpressionNode) {
+        return transformSyntaxNode(trapExpressionNode);
+    }
+
+    public T transform(ListConstructorExpressionNode listConstructorExpressionNode) {
+        return transformSyntaxNode(listConstructorExpressionNode);
+    }
+
+    public T transform(TypeCastExpressionNode typeCastExpressionNode) {
+        return transformSyntaxNode(typeCastExpressionNode);
+    }
+
+    public T transform(TypeCastParamNode typeCastParamNode) {
+        return transformSyntaxNode(typeCastParamNode);
+    }
+
+    public T transform(UnionTypeDescriptorNode unionTypeDescriptorNode) {
+        return transformSyntaxNode(unionTypeDescriptorNode);
+    }
+
+    public T transform(TableConstructorExpressionNode tableConstructorExpressionNode) {
+        return transformSyntaxNode(tableConstructorExpressionNode);
+    }
+
+    public T transform(KeySpecifierNode keySpecifierNode) {
+        return transformSyntaxNode(keySpecifierNode);
+    }
+
+    public T transform(ErrorTypeDescriptorNode errorTypeDescriptorNode) {
+        return transformSyntaxNode(errorTypeDescriptorNode);
+    }
+
+    public T transform(ErrorTypeParamsNode errorTypeParamsNode) {
+        return transformSyntaxNode(errorTypeParamsNode);
+    }
+
+    public T transform(LetExpressionNode letExpressionNode) {
+        return transformSyntaxNode(letExpressionNode);
+    }
+
+    public T transform(LetVariableDeclarationNode letVariableDeclarationNode) {
+        return transformSyntaxNode(letVariableDeclarationNode);
+    }
+
     public T transform(TemplateExpressionNode templateExpressionNode) {
         return transformSyntaxNode(templateExpressionNode);
     }
@@ -403,50 +446,6 @@
 
     public T transform(XMLAttributeValue xMLAttributeValue) {
         return transformSyntaxNode(xMLAttributeValue);
-=======
-    public T transform(TrapExpressionNode trapExpressionNode) {
-        return transformSyntaxNode(trapExpressionNode);
-    }
-
-    public T transform(ListConstructorExpressionNode listConstructorExpressionNode) {
-        return transformSyntaxNode(listConstructorExpressionNode);
-    }
-
-    public T transform(TypeCastExpressionNode typeCastExpressionNode) {
-        return transformSyntaxNode(typeCastExpressionNode);
-    }
-
-    public T transform(TypeCastParamNode typeCastParamNode) {
-        return transformSyntaxNode(typeCastParamNode);
-    }
-
-    public T transform(UnionTypeDescriptorNode unionTypeDescriptorNode) {
-        return transformSyntaxNode(unionTypeDescriptorNode);
-    }
-
-    public T transform(TableConstructorExpressionNode tableConstructorExpressionNode) {
-        return transformSyntaxNode(tableConstructorExpressionNode);
-    }
-
-    public T transform(KeySpecifierNode keySpecifierNode) {
-        return transformSyntaxNode(keySpecifierNode);
-    }
-
-    public T transform(ErrorTypeDescriptorNode errorTypeDescriptorNode) {
-        return transformSyntaxNode(errorTypeDescriptorNode);
-    }
-
-    public T transform(ErrorTypeParamsNode errorTypeParamsNode) {
-        return transformSyntaxNode(errorTypeParamsNode);
-    }
-
-    public T transform(LetExpressionNode letExpressionNode) {
-        return transformSyntaxNode(letExpressionNode);
-    }
-
-    public T transform(LetVariableDeclarationNode letVariableDeclarationNode) {
-        return transformSyntaxNode(letVariableDeclarationNode);
->>>>>>> 59f74d1a
     }
 
     // Tokens
