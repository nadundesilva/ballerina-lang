--- conflicted
+++ resolved
@@ -268,10 +268,6 @@
         return transformSyntaxNode(serviceBody);
     }
 
-<<<<<<< HEAD
-    public T transform(IsExpression isExpression) {
-        return transformSyntaxNode(isExpression);
-=======
     public T transform(Annotation annotation) {
         return transformSyntaxNode(annotation);
     }
@@ -282,7 +278,6 @@
 
     public T transform(ModuleVariableDeclaration moduleVariableDeclaration) {
         return transformSyntaxNode(moduleVariableDeclaration);
->>>>>>> 310e16ab
     }
 
     // Tokens
