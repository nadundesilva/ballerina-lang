--- conflicted
+++ resolved
@@ -452,25 +452,24 @@
         return transformSyntaxNode(xMLProcessingInstruction);
     }
 
-<<<<<<< HEAD
+    public T transform(FunctionTypeDescriptorNode functionTypeDescriptorNode) {
+        return transformSyntaxNode(functionTypeDescriptorNode);
+    }
+
+    public T transform(AnonymousFunctionExpressionNode anonymousFunctionExpressionNode) {
+        return transformSyntaxNode(anonymousFunctionExpressionNode);
+    }
+
+    public T transform(FunctionSignatureNode functionSignatureNode) {
+        return transformSyntaxNode(functionSignatureNode);
+    }
+
     public T transform(TypedBindingPattern typedBindingPattern) {
         return transformSyntaxNode(typedBindingPattern);
     }
 
     public T transform(BindingPatternNode bindingPatternNode) {
         return transformSyntaxNode(bindingPatternNode);
-=======
-    public T transform(FunctionTypeDescriptorNode functionTypeDescriptorNode) {
-        return transformSyntaxNode(functionTypeDescriptorNode);
-    }
-
-    public T transform(AnonymousFunctionExpressionNode anonymousFunctionExpressionNode) {
-        return transformSyntaxNode(anonymousFunctionExpressionNode);
-    }
-
-    public T transform(FunctionSignatureNode functionSignatureNode) {
-        return transformSyntaxNode(functionSignatureNode);
->>>>>>> 39c16a04
     }
 
     // Tokens
