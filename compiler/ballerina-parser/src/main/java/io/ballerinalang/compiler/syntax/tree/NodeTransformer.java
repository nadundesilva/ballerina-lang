/*
 *  Copyright (c) 2020, WSO2 Inc. (http://www.wso2.org) All Rights Reserved.
 *
 *  WSO2 Inc. licenses this file to you under the Apache License,
 *  Version 2.0 (the "License"); you may not use this file except
 *  in compliance with the License.
 *  You may obtain a copy of the License at
 *
 *    http://www.apache.org/licenses/LICENSE-2.0
 *
 *  Unless required by applicable law or agreed to in writing,
 *  software distributed under the License is distributed on an
 *  "AS IS" BASIS, WITHOUT WARRANTIES OR CONDITIONS OF ANY
 *  KIND, either express or implied.  See the License for the
 *  specific language governing permissions and limitations
 *  under the License.
 */
package io.ballerinalang.compiler.syntax.tree;


/**
 * The {@code NodeTransformer} transform each node in the syntax tree to
 * another object of type T.
 * <p>
 * This class separates tree nodes from various unrelated operations that needs
 * to be performed on the syntax tree nodes.
 * <p>
 * This class allows you to transform the syntax tree into something else without
 * mutating instance variables.
 * <p>
 * There exists a transform method for each node in the Ballerina syntax tree.
 * These methods return T. If you are looking for a visitor that has visit
 * methods that return void, see {@link NodeVisitor}.
 *
 * This is a generated class.
 *
 * @param <T> the type of class that is returned by visit methods
 * @see NodeVisitor
 * @since 2.0.0
 */
public abstract class NodeTransformer<T> {

    public T transform(ModulePartNode modulePartNode) {
        return transformSyntaxNode(modulePartNode);
    }

    public T transform(FunctionDefinitionNode functionDefinitionNode) {
        return transformSyntaxNode(functionDefinitionNode);
    }

    public T transform(ImportDeclarationNode importDeclarationNode) {
        return transformSyntaxNode(importDeclarationNode);
    }

    public T transform(ListenerDeclarationNode listenerDeclarationNode) {
        return transformSyntaxNode(listenerDeclarationNode);
    }

    public T transform(TypeDefinitionNode typeDefinitionNode) {
        return transformSyntaxNode(typeDefinitionNode);
    }

    public T transform(ServiceDeclarationNode serviceDeclarationNode) {
        return transformSyntaxNode(serviceDeclarationNode);
    }

    public T transform(AssignmentStatementNode assignmentStatementNode) {
        return transformSyntaxNode(assignmentStatementNode);
    }

    public T transform(CompoundAssignmentStatementNode compoundAssignmentStatementNode) {
        return transformSyntaxNode(compoundAssignmentStatementNode);
    }

    public T transform(VariableDeclarationNode variableDeclarationNode) {
        return transformSyntaxNode(variableDeclarationNode);
    }

    public T transform(BlockStatementNode blockStatementNode) {
        return transformSyntaxNode(blockStatementNode);
    }

    public T transform(BreakStatementNode breakStatementNode) {
        return transformSyntaxNode(breakStatementNode);
    }

    public T transform(ExpressionStatementNode expressionStatementNode) {
        return transformSyntaxNode(expressionStatementNode);
    }

    public T transform(ContinueStatementNode continueStatementNode) {
        return transformSyntaxNode(continueStatementNode);
    }

    public T transform(ExternalFunctionBodyNode externalFunctionBodyNode) {
        return transformSyntaxNode(externalFunctionBodyNode);
    }

    public T transform(IfElseStatementNode ifElseStatementNode) {
        return transformSyntaxNode(ifElseStatementNode);
    }

    public T transform(ElseBlockNode elseBlockNode) {
        return transformSyntaxNode(elseBlockNode);
    }

    public T transform(WhileStatementNode whileStatementNode) {
        return transformSyntaxNode(whileStatementNode);
    }

    public T transform(PanicStatementNode panicStatementNode) {
        return transformSyntaxNode(panicStatementNode);
    }

    public T transform(ReturnStatementNode returnStatementNode) {
        return transformSyntaxNode(returnStatementNode);
    }

    public T transform(LocalTypeDefinitionStatementNode localTypeDefinitionStatementNode) {
        return transformSyntaxNode(localTypeDefinitionStatementNode);
    }

    public T transform(LockStatementNode lockStatementNode) {
        return transformSyntaxNode(lockStatementNode);
    }

    public T transform(ForkStatementNode forkStatementNode) {
        return transformSyntaxNode(forkStatementNode);
    }

    public T transform(ForEachStatementNode forEachStatementNode) {
        return transformSyntaxNode(forEachStatementNode);
    }

    public T transform(BinaryExpressionNode binaryExpressionNode) {
        return transformSyntaxNode(binaryExpressionNode);
    }

    public T transform(BracedExpressionNode bracedExpressionNode) {
        return transformSyntaxNode(bracedExpressionNode);
    }

    public T transform(CheckExpressionNode checkExpressionNode) {
        return transformSyntaxNode(checkExpressionNode);
    }

    public T transform(FieldAccessExpressionNode fieldAccessExpressionNode) {
        return transformSyntaxNode(fieldAccessExpressionNode);
    }

    public T transform(FunctionCallExpressionNode functionCallExpressionNode) {
        return transformSyntaxNode(functionCallExpressionNode);
    }

    public T transform(MethodCallExpressionNode methodCallExpressionNode) {
        return transformSyntaxNode(methodCallExpressionNode);
    }

    public T transform(MappingConstructorExpressionNode mappingConstructorExpressionNode) {
        return transformSyntaxNode(mappingConstructorExpressionNode);
    }

    public T transform(IndexedExpressionNode indexedExpressionNode) {
        return transformSyntaxNode(indexedExpressionNode);
    }

    public T transform(TypeofExpressionNode typeofExpressionNode) {
        return transformSyntaxNode(typeofExpressionNode);
    }

    public T transform(UnaryExpressionNode unaryExpressionNode) {
        return transformSyntaxNode(unaryExpressionNode);
    }

    public T transform(ComputedNameFieldNode computedNameFieldNode) {
        return transformSyntaxNode(computedNameFieldNode);
    }

    public T transform(ConstantDeclarationNode constantDeclarationNode) {
        return transformSyntaxNode(constantDeclarationNode);
    }

    public T transform(DefaultableParameterNode defaultableParameterNode) {
        return transformSyntaxNode(defaultableParameterNode);
    }

    public T transform(RequiredParameterNode requiredParameterNode) {
        return transformSyntaxNode(requiredParameterNode);
    }

    public T transform(RestParameterNode restParameterNode) {
        return transformSyntaxNode(restParameterNode);
    }

    public T transform(ExpressionListItemNode expressionListItemNode) {
        return transformSyntaxNode(expressionListItemNode);
    }

    public T transform(ImportOrgNameNode importOrgNameNode) {
        return transformSyntaxNode(importOrgNameNode);
    }

    public T transform(ImportPrefixNode importPrefixNode) {
        return transformSyntaxNode(importPrefixNode);
    }

    public T transform(ImportSubVersionNode importSubVersionNode) {
        return transformSyntaxNode(importSubVersionNode);
    }

    public T transform(ImportVersionNode importVersionNode) {
        return transformSyntaxNode(importVersionNode);
    }

    public T transform(SpecificFieldNode specificFieldNode) {
        return transformSyntaxNode(specificFieldNode);
    }

    public T transform(SpreadFieldNode spreadFieldNode) {
        return transformSyntaxNode(spreadFieldNode);
    }

    public T transform(NamedArgumentNode namedArgumentNode) {
        return transformSyntaxNode(namedArgumentNode);
    }

    public T transform(PositionalArgumentNode positionalArgumentNode) {
        return transformSyntaxNode(positionalArgumentNode);
    }

    public T transform(RestArgumentNode restArgumentNode) {
        return transformSyntaxNode(restArgumentNode);
    }

    public T transform(ObjectTypeDescriptorNode objectTypeDescriptorNode) {
        return transformSyntaxNode(objectTypeDescriptorNode);
    }

    public T transform(RecordTypeDescriptorNode recordTypeDescriptorNode) {
        return transformSyntaxNode(recordTypeDescriptorNode);
    }

    public T transform(ReturnTypeDescriptorNode returnTypeDescriptorNode) {
        return transformSyntaxNode(returnTypeDescriptorNode);
    }

    public T transform(NilTypeDescriptorNode nilTypeDescriptorNode) {
        return transformSyntaxNode(nilTypeDescriptorNode);
    }

    public T transform(OptionalTypeDescriptorNode optionalTypeDescriptorNode) {
        return transformSyntaxNode(optionalTypeDescriptorNode);
    }

    public T transform(ObjectFieldNode objectFieldNode) {
        return transformSyntaxNode(objectFieldNode);
    }

    public T transform(RecordFieldNode recordFieldNode) {
        return transformSyntaxNode(recordFieldNode);
    }

    public T transform(RecordFieldWithDefaultValueNode recordFieldWithDefaultValueNode) {
        return transformSyntaxNode(recordFieldWithDefaultValueNode);
    }

    public T transform(RecordRestDescriptorNode recordRestDescriptorNode) {
        return transformSyntaxNode(recordRestDescriptorNode);
    }

    public T transform(TypeReferenceNode typeReferenceNode) {
        return transformSyntaxNode(typeReferenceNode);
    }

    public T transform(ServiceBodyNode serviceBodyNode) {
        return transformSyntaxNode(serviceBodyNode);
    }

    public T transform(AnnotationNode annotationNode) {
        return transformSyntaxNode(annotationNode);
    }

    public T transform(MetadataNode metadataNode) {
        return transformSyntaxNode(metadataNode);
    }

    public T transform(ModuleVariableDeclarationNode moduleVariableDeclarationNode) {
        return transformSyntaxNode(moduleVariableDeclarationNode);
    }

    public T transform(TypeTestExpressionNode typeTestExpressionNode) {
        return transformSyntaxNode(typeTestExpressionNode);
    }

    public T transform(RemoteMethodCallActionNode remoteMethodCallActionNode) {
        return transformSyntaxNode(remoteMethodCallActionNode);
    }

    public T transform(ParameterizedTypeDescriptorNode parameterizedTypeDescriptorNode) {
        return transformSyntaxNode(parameterizedTypeDescriptorNode);
    }

    public T transform(NilLiteralNode nilLiteralNode) {
        return transformSyntaxNode(nilLiteralNode);
    }

    public T transform(AnnotationDeclarationNode annotationDeclarationNode) {
        return transformSyntaxNode(annotationDeclarationNode);
    }

    public T transform(AnnotationAttachPointNode annotationAttachPointNode) {
        return transformSyntaxNode(annotationAttachPointNode);
    }

    public T transform(XMLNamespaceDeclarationNode xMLNamespaceDeclarationNode) {
        return transformSyntaxNode(xMLNamespaceDeclarationNode);
    }

    public T transform(ModuleXMLNamespaceDeclarationNode moduleXMLNamespaceDeclarationNode) {
        return transformSyntaxNode(moduleXMLNamespaceDeclarationNode);
    }

    public T transform(FunctionBodyBlockNode functionBodyBlockNode) {
        return transformSyntaxNode(functionBodyBlockNode);
    }

    public T transform(NamedWorkerDeclarationNode namedWorkerDeclarationNode) {
        return transformSyntaxNode(namedWorkerDeclarationNode);
    }

    public T transform(NamedWorkerDeclarator namedWorkerDeclarator) {
        return transformSyntaxNode(namedWorkerDeclarator);
    }

    public T transform(DocumentationStringNode documentationStringNode) {
        return transformSyntaxNode(documentationStringNode);
    }

    public T transform(BasicLiteralNode basicLiteralNode) {
        return transformSyntaxNode(basicLiteralNode);
    }

    public T transform(SimpleNameReferenceNode simpleNameReferenceNode) {
        return transformSyntaxNode(simpleNameReferenceNode);
    }

    public T transform(QualifiedNameReferenceNode qualifiedNameReferenceNode) {
        return transformSyntaxNode(qualifiedNameReferenceNode);
    }

    public T transform(BuiltinSimpleNameReferenceNode builtinSimpleNameReferenceNode) {
        return transformSyntaxNode(builtinSimpleNameReferenceNode);
    }

    public T transform(TrapExpressionNode trapExpressionNode) {
        return transformSyntaxNode(trapExpressionNode);
    }

    public T transform(ListConstructorExpressionNode listConstructorExpressionNode) {
        return transformSyntaxNode(listConstructorExpressionNode);
    }

    public T transform(TypeCastExpressionNode typeCastExpressionNode) {
        return transformSyntaxNode(typeCastExpressionNode);
    }

    public T transform(TypeCastParamNode typeCastParamNode) {
        return transformSyntaxNode(typeCastParamNode);
    }

    public T transform(UnionTypeDescriptorNode unionTypeDescriptorNode) {
        return transformSyntaxNode(unionTypeDescriptorNode);
    }

    public T transform(TableConstructorExpressionNode tableConstructorExpressionNode) {
        return transformSyntaxNode(tableConstructorExpressionNode);
    }

    public T transform(KeySpecifierNode keySpecifierNode) {
        return transformSyntaxNode(keySpecifierNode);
    }

    public T transform(ErrorTypeDescriptorNode errorTypeDescriptorNode) {
        return transformSyntaxNode(errorTypeDescriptorNode);
    }

    public T transform(ErrorTypeParamsNode errorTypeParamsNode) {
        return transformSyntaxNode(errorTypeParamsNode);
    }

    public T transform(StreamTypeDescriptorNode streamTypeDescriptorNode) {
        return transformSyntaxNode(streamTypeDescriptorNode);
    }

    public T transform(StreamTypeParamsNode streamTypeParamsNode) {
        return transformSyntaxNode(streamTypeParamsNode);
    }

    public T transform(TypedescTypeDescriptorNode typedescTypeDescriptorNode) {
        return transformSyntaxNode(typedescTypeDescriptorNode);
    }

    public T transform(LetExpressionNode letExpressionNode) {
        return transformSyntaxNode(letExpressionNode);
    }

    public T transform(XmlTypeDescriptorNode xmlTypeDescriptorNode) {
        return transformSyntaxNode(xmlTypeDescriptorNode);
    }

    public T transform(LetVariableDeclarationNode letVariableDeclarationNode) {
        return transformSyntaxNode(letVariableDeclarationNode);
    }

    public T transform(TemplateExpressionNode templateExpressionNode) {
        return transformSyntaxNode(templateExpressionNode);
    }

    public T transform(XMLElementNode xMLElementNode) {
        return transformSyntaxNode(xMLElementNode);
    }

    public T transform(XMLStartTagNode xMLStartTagNode) {
        return transformSyntaxNode(xMLStartTagNode);
    }

    public T transform(XMLEndTagNode xMLEndTagNode) {
        return transformSyntaxNode(xMLEndTagNode);
    }

    public T transform(XMLSimpleNameNode xMLSimpleNameNode) {
        return transformSyntaxNode(xMLSimpleNameNode);
    }

    public T transform(XMLQualifiedNameNode xMLQualifiedNameNode) {
        return transformSyntaxNode(xMLQualifiedNameNode);
    }

    public T transform(XMLEmptyElementNode xMLEmptyElementNode) {
        return transformSyntaxNode(xMLEmptyElementNode);
    }

    public T transform(InterpolationNode interpolationNode) {
        return transformSyntaxNode(interpolationNode);
    }

    public T transform(XMLTextNode xMLTextNode) {
        return transformSyntaxNode(xMLTextNode);
    }

    public T transform(XMLAttributeNode xMLAttributeNode) {
        return transformSyntaxNode(xMLAttributeNode);
    }

    public T transform(XMLAttributeValue xMLAttributeValue) {
        return transformSyntaxNode(xMLAttributeValue);
    }

    public T transform(XMLComment xMLComment) {
        return transformSyntaxNode(xMLComment);
    }

    public T transform(XMLProcessingInstruction xMLProcessingInstruction) {
        return transformSyntaxNode(xMLProcessingInstruction);
    }

    public T transform(TableTypeDescriptorNode tableTypeDescriptorNode) {
        return transformSyntaxNode(tableTypeDescriptorNode);
    }

    public T transform(TypeParameterNode typeParameterNode) {
        return transformSyntaxNode(typeParameterNode);
    }

    public T transform(KeyTypeConstraintNode keyTypeConstraintNode) {
        return transformSyntaxNode(keyTypeConstraintNode);
    }

    public T transform(FunctionTypeDescriptorNode functionTypeDescriptorNode) {
        return transformSyntaxNode(functionTypeDescriptorNode);
    }

    public T transform(FunctionSignatureNode functionSignatureNode) {
        return transformSyntaxNode(functionSignatureNode);
    }

    public T transform(ExplicitAnonymousFunctionExpressionNode explicitAnonymousFunctionExpressionNode) {
        return transformSyntaxNode(explicitAnonymousFunctionExpressionNode);
    }

    public T transform(ExpressionFunctionBodyNode expressionFunctionBodyNode) {
        return transformSyntaxNode(expressionFunctionBodyNode);
    }

    public T transform(TupleTypeDescriptorNode tupleTypeDescriptorNode) {
        return transformSyntaxNode(tupleTypeDescriptorNode);
    }

    public T transform(ParenthesisedTypeDescriptorNode parenthesisedTypeDescriptorNode) {
        return transformSyntaxNode(parenthesisedTypeDescriptorNode);
    }

    public T transform(ExplicitNewExpressionNode explicitNewExpressionNode) {
        return transformSyntaxNode(explicitNewExpressionNode);
    }

    public T transform(ImplicitNewExpressionNode implicitNewExpressionNode) {
        return transformSyntaxNode(implicitNewExpressionNode);
    }

    public T transform(ParenthesizedArgList parenthesizedArgList) {
        return transformSyntaxNode(parenthesizedArgList);
    }

    public T transform(QueryConstructTypeNode queryConstructTypeNode) {
        return transformSyntaxNode(queryConstructTypeNode);
    }

    public T transform(FromClauseNode fromClauseNode) {
        return transformSyntaxNode(fromClauseNode);
    }

    public T transform(WhereClauseNode whereClauseNode) {
        return transformSyntaxNode(whereClauseNode);
    }

    public T transform(LetClauseNode letClauseNode) {
        return transformSyntaxNode(letClauseNode);
    }

    public T transform(QueryPipelineNode queryPipelineNode) {
        return transformSyntaxNode(queryPipelineNode);
    }

    public T transform(SelectClauseNode selectClauseNode) {
        return transformSyntaxNode(selectClauseNode);
    }

    public T transform(QueryExpressionNode queryExpressionNode) {
        return transformSyntaxNode(queryExpressionNode);
    }

    public T transform(IntersectionTypeDescriptorNode intersectionTypeDescriptorNode) {
        return transformSyntaxNode(intersectionTypeDescriptorNode);
    }

    public T transform(ImplicitAnonymousFunctionParameters implicitAnonymousFunctionParameters) {
        return transformSyntaxNode(implicitAnonymousFunctionParameters);
    }

    public T transform(ImplicitAnonymousFunctionExpressionNode implicitAnonymousFunctionExpressionNode) {
        return transformSyntaxNode(implicitAnonymousFunctionExpressionNode);
    }

    public T transform(StartActionNode startActionNode) {
        return transformSyntaxNode(startActionNode);
    }

    public T transform(FlushActionNode flushActionNode) {
        return transformSyntaxNode(flushActionNode);
    }

    public T transform(SingletonTypeDescriptorNode singletonTypeDescriptorNode) {
        return transformSyntaxNode(singletonTypeDescriptorNode);
    }

    public T transform(MethodDeclarationNode methodDeclarationNode) {
        return transformSyntaxNode(methodDeclarationNode);
    }

    public T transform(TypedBindingPatternNode typedBindingPatternNode) {
        return transformSyntaxNode(typedBindingPatternNode);
    }

    public T transform(CaptureBindingPatternNode captureBindingPatternNode) {
        return transformSyntaxNode(captureBindingPatternNode);
    }

    public T transform(WildcardBindingPatternNode wildcardBindingPatternNode) {
        return transformSyntaxNode(wildcardBindingPatternNode);
    }

    public T transform(ListBindingPatternNode listBindingPatternNode) {
        return transformSyntaxNode(listBindingPatternNode);
    }

    public T transform(MappingBindingPatternNode mappingBindingPatternNode) {
        return transformSyntaxNode(mappingBindingPatternNode);
    }

    public T transform(FieldBindingPatternFullNode fieldBindingPatternFullNode) {
        return transformSyntaxNode(fieldBindingPatternFullNode);
    }

    public T transform(FieldBindingPatternVarnameNode fieldBindingPatternVarnameNode) {
        return transformSyntaxNode(fieldBindingPatternVarnameNode);
    }

    public T transform(RestBindingPatternNode restBindingPatternNode) {
        return transformSyntaxNode(restBindingPatternNode);
    }

    public T transform(AsyncSendActionNode asyncSendActionNode) {
        return transformSyntaxNode(asyncSendActionNode);
    }

    public T transform(SyncSendActionNode syncSendActionNode) {
        return transformSyntaxNode(syncSendActionNode);
    }

    public T transform(ReceiveActionNode receiveActionNode) {
        return transformSyntaxNode(receiveActionNode);
    }

    public T transform(ReceiveFieldsNode receiveFieldsNode) {
        return transformSyntaxNode(receiveFieldsNode);
    }

    public T transform(RestDescriptorNode restDescriptorNode) {
        return transformSyntaxNode(restDescriptorNode);
    }

    public T transform(DoubleGTTokenNode doubleGTTokenNode) {
        return transformSyntaxNode(doubleGTTokenNode);
    }

    public T transform(TrippleGTTokenNode trippleGTTokenNode) {
        return transformSyntaxNode(trippleGTTokenNode);
    }

    public T transform(WaitActionNode waitActionNode) {
        return transformSyntaxNode(waitActionNode);
    }

    public T transform(WaitFieldsListNode waitFieldsListNode) {
        return transformSyntaxNode(waitFieldsListNode);
    }

    public T transform(WaitFieldNode waitFieldNode) {
        return transformSyntaxNode(waitFieldNode);
    }

    public T transform(AnnotAccessExpressionNode annotAccessExpressionNode) {
        return transformSyntaxNode(annotAccessExpressionNode);
    }

    public T transform(QueryActionNode queryActionNode) {
        return transformSyntaxNode(queryActionNode);
    }

    public T transform(OptionalFieldAccessExpressionNode optionalFieldAccessExpressionNode) {
        return transformSyntaxNode(optionalFieldAccessExpressionNode);
    }

    public T transform(ConditionalExpressionNode conditionalExpressionNode) {
        return transformSyntaxNode(conditionalExpressionNode);
    }

    public T transform(EnumDeclarationNode enumDeclarationNode) {
        return transformSyntaxNode(enumDeclarationNode);
    }

    public T transform(EnumMemberNode enumMemberNode) {
        return transformSyntaxNode(enumMemberNode);
    }

    public T transform(ArrayTypeDescriptorNode arrayTypeDescriptorNode) {
        return transformSyntaxNode(arrayTypeDescriptorNode);
    }

    public T transform(TransactionStatementNode transactionStatementNode) {
        return transformSyntaxNode(transactionStatementNode);
    }

    public T transform(RollbackStatementNode rollbackStatementNode) {
        return transformSyntaxNode(rollbackStatementNode);
    }

    public T transform(RetryStatementNode retryStatementNode) {
        return transformSyntaxNode(retryStatementNode);
    }

    public T transform(CommitActionNode commitActionNode) {
        return transformSyntaxNode(commitActionNode);
    }

    public T transform(TransactionalExpressionNode transactionalExpressionNode) {
        return transformSyntaxNode(transactionalExpressionNode);
    }

    public T transform(ServiceConstructorExpressionNode serviceConstructorExpressionNode) {
        return transformSyntaxNode(serviceConstructorExpressionNode);
    }

    public T transform(ByteArrayLiteralNode byteArrayLiteralNode) {
        return transformSyntaxNode(byteArrayLiteralNode);
    }

    public T transform(XMLFilterExpressionNode xMLFilterExpressionNode) {
        return transformSyntaxNode(xMLFilterExpressionNode);
    }

    public T transform(XMLStepExpressionNode xMLStepExpressionNode) {
        return transformSyntaxNode(xMLStepExpressionNode);
    }

    public T transform(XMLNamePatternChainingNode xMLNamePatternChainingNode) {
        return transformSyntaxNode(xMLNamePatternChainingNode);
    }

    public T transform(XMLAtomicNamePatternNode xMLAtomicNamePatternNode) {
        return transformSyntaxNode(xMLAtomicNamePatternNode);
    }

    public T transform(TypeReferenceTypeDescNode typeReferenceTypeDescNode) {
        return transformSyntaxNode(typeReferenceTypeDescNode);
    }

    public T transform(MatchStatementNode matchStatementNode) {
        return transformSyntaxNode(matchStatementNode);
    }

    public T transform(MatchClauseNode matchClauseNode) {
        return transformSyntaxNode(matchClauseNode);
    }

    public T transform(MatchGuardNode matchGuardNode) {
        return transformSyntaxNode(matchGuardNode);
    }

    public T transform(ObjectMethodDefinitionNode objectMethodDefinitionNode) {
        return transformSyntaxNode(objectMethodDefinitionNode);
    }

    public T transform(DistinctTypeDescriptorNode distinctTypeDescriptorNode) {
        return transformSyntaxNode(distinctTypeDescriptorNode);
    }

    public T transform(OnConflictClauseNode onConflictClauseNode) {
        return transformSyntaxNode(onConflictClauseNode);
    }

    public T transform(LimitClauseNode limitClauseNode) {
        return transformSyntaxNode(limitClauseNode);
    }

    public T transform(JoinClauseNode joinClauseNode) {
        return transformSyntaxNode(joinClauseNode);
    }

    public T transform(OnClauseNode onClauseNode) {
        return transformSyntaxNode(onClauseNode);
    }

    public T transform(ListMatchPatternNode listMatchPatternNode) {
        return transformSyntaxNode(listMatchPatternNode);
    }

    public T transform(RestMatchPatternNode restMatchPatternNode) {
        return transformSyntaxNode(restMatchPatternNode);
    }

    public T transform(MappingMatchPatternNode mappingMatchPatternNode) {
        return transformSyntaxNode(mappingMatchPatternNode);
    }

    public T transform(FieldMatchPatternNode fieldMatchPatternNode) {
        return transformSyntaxNode(fieldMatchPatternNode);
    }

<<<<<<< HEAD
    public T transform(FunctionalMatchPatternNode functionalMatchPatternNode) {
        return transformSyntaxNode(functionalMatchPatternNode);
    }

    public T transform(OtherArgMatchPatternsNode otherArgMatchPatternsNode) {
        return transformSyntaxNode(otherArgMatchPatternsNode);
    }

    public T transform(NamedArgMatchPatternNode namedArgMatchPatternNode) {
        return transformSyntaxNode(namedArgMatchPatternNode);
=======
    public T transform(ParameterDocumentationLineNode parameterDocumentationLineNode) {
        return transformSyntaxNode(parameterDocumentationLineNode);
    }

    public T transform(DocumentationReferenceNode documentationReferenceNode) {
        return transformSyntaxNode(documentationReferenceNode);
    }

    public T transform(DocumentationLineNode documentationLineNode) {
        return transformSyntaxNode(documentationLineNode);
>>>>>>> faa59588
    }

    // Tokens

    public T transform(Token token) {
        return null;
    }

    public T transform(IdentifierToken identifier) {
        return transform((Token) identifier);
    }

    // Misc

    /**
     * Transforms the given {@code Node} into an object of type T.
     * <p>
     * This method is invoked by each transform method in this class. You can
     * override it to provide a common transformation for each node.
     *
     * @param node the {@code Node} to be transformed
     * @return the transformed object
     */
    protected abstract T transformSyntaxNode(Node node);
}
<|MERGE_RESOLUTION|>--- conflicted
+++ resolved
@@ -768,7 +768,6 @@
         return transformSyntaxNode(fieldMatchPatternNode);
     }
 
-<<<<<<< HEAD
     public T transform(FunctionalMatchPatternNode functionalMatchPatternNode) {
         return transformSyntaxNode(functionalMatchPatternNode);
     }
@@ -779,7 +778,8 @@
 
     public T transform(NamedArgMatchPatternNode namedArgMatchPatternNode) {
         return transformSyntaxNode(namedArgMatchPatternNode);
-=======
+    }
+
     public T transform(ParameterDocumentationLineNode parameterDocumentationLineNode) {
         return transformSyntaxNode(parameterDocumentationLineNode);
     }
@@ -790,7 +790,6 @@
 
     public T transform(DocumentationLineNode documentationLineNode) {
         return transformSyntaxNode(documentationLineNode);
->>>>>>> faa59588
     }
 
     // Tokens
