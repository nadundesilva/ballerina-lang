--- conflicted
+++ resolved
@@ -332,10 +332,6 @@
         return transformSyntaxNode(documentationStringNode);
     }
 
-<<<<<<< HEAD
-    public T transform(TrapExpressionNode trapExpressionNode) {
-        return transformSyntaxNode(trapExpressionNode);
-=======
     public T transform(BasicLiteralNode basicLiteralNode) {
         return transformSyntaxNode(basicLiteralNode);
     }
@@ -350,7 +346,6 @@
 
     public T transform(BuiltinSimpleNameReferenceNode builtinSimpleNameReferenceNode) {
         return transformSyntaxNode(builtinSimpleNameReferenceNode);
->>>>>>> cd2a1a5f
     }
 
     // Tokens
