/*
 *  Copyright (c) 2020, WSO2 Inc. (http://www.wso2.org) All Rights Reserved.
 *
 *  WSO2 Inc. licenses this file to you under the Apache License,
 *  Version 2.0 (the "License"); you may not use this file except
 *  in compliance with the License.
 *  You may obtain a copy of the License at
 *
 *    http://www.apache.org/licenses/LICENSE-2.0
 *
 *  Unless required by applicable law or agreed to in writing,
 *  software distributed under the License is distributed on an
 *  "AS IS" BASIS, WITHOUT WARRANTIES OR CONDITIONS OF ANY
 *  KIND, either express or implied.  See the License for the
 *  specific language governing permissions and limitations
 *  under the License.
 */
package io.ballerinalang.compiler.syntax.tree;


/**
 * The {@code NodeTransformer} transform each node in the syntax tree to
 * another object of type T.
 * <p>
 * This class separates tree nodes from various unrelated operations that needs
 * to be performed on the syntax tree nodes.
 * <p>
 * This class allows you to transform the syntax tree into something else without
 * mutating instance variables.
 * <p>
 * There exists a transform method for each node in the Ballerina syntax tree.
 * These methods return T. If you are looking for a visitor that has visit
 * methods that return void, see {@link NodeVisitor}.
 *
 * This is a generated class.
 *
 * @param <T> the type of class that is returned by visit methods
 * @see NodeVisitor
 * @since 1.3.0
 */
public abstract class NodeTransformer<T> {

    public T transform(ModulePartNode modulePartNode) {
        return transformSyntaxNode(modulePartNode);
    }

    public T transform(FunctionDefinitionNode functionDefinitionNode) {
        return transformSyntaxNode(functionDefinitionNode);
    }

    public T transform(ImportDeclarationNode importDeclarationNode) {
        return transformSyntaxNode(importDeclarationNode);
    }

    public T transform(ListenerDeclarationNode listenerDeclarationNode) {
        return transformSyntaxNode(listenerDeclarationNode);
    }

    public T transform(TypeDefinitionNode typeDefinitionNode) {
        return transformSyntaxNode(typeDefinitionNode);
    }

    public T transform(ServiceDeclarationNode serviceDeclarationNode) {
        return transformSyntaxNode(serviceDeclarationNode);
    }

    public T transform(AssignmentStatementNode assignmentStatementNode) {
        return transformSyntaxNode(assignmentStatementNode);
    }

    public T transform(CompoundAssignmentStatementNode compoundAssignmentStatementNode) {
        return transformSyntaxNode(compoundAssignmentStatementNode);
    }

<<<<<<< HEAD
    public T transform(VariableDeclaration variableDeclaration) {
        return transformSyntaxNode(variableDeclaration);
=======
    public T transform(VariableDeclarationNode variableDeclarationNode) {
        return transformSyntaxNode(variableDeclarationNode);
    }

    public T transform(BlockStatementNode blockStatementNode) {
        return transformSyntaxNode(blockStatementNode);
>>>>>>> 33720f98
    }

    public T transform(BreakStatementNode breakStatementNode) {
        return transformSyntaxNode(breakStatementNode);
    }

    public T transform(CallStatementNode callStatementNode) {
        return transformSyntaxNode(callStatementNode);
    }

<<<<<<< HEAD
    public T transform(ExpressionStatement expressionStatement) {
        return transformSyntaxNode(expressionStatement);
=======
    public T transform(ContinueStatementNode continueStatementNode) {
        return transformSyntaxNode(continueStatementNode);
>>>>>>> 33720f98
    }

    public T transform(ExternalFunctionBodyNode externalFunctionBodyNode) {
        return transformSyntaxNode(externalFunctionBodyNode);
    }

    public T transform(IfElseStatementNode ifElseStatementNode) {
        return transformSyntaxNode(ifElseStatementNode);
    }

    public T transform(ElseBlockNode elseBlockNode) {
        return transformSyntaxNode(elseBlockNode);
    }

    public T transform(WhileStatementNode whileStatementNode) {
        return transformSyntaxNode(whileStatementNode);
    }

    public T transform(PanicStatementNode panicStatementNode) {
        return transformSyntaxNode(panicStatementNode);
    }

    public T transform(ReturnStatementNode returnStatementNode) {
        return transformSyntaxNode(returnStatementNode);
    }

    public T transform(LocalTypeDefinitionStatementNode localTypeDefinitionStatementNode) {
        return transformSyntaxNode(localTypeDefinitionStatementNode);
    }

    public T transform(BinaryExpressionNode binaryExpressionNode) {
        return transformSyntaxNode(binaryExpressionNode);
    }

    public T transform(BracedExpressionNode bracedExpressionNode) {
        return transformSyntaxNode(bracedExpressionNode);
    }

    public T transform(CheckExpressionNode checkExpressionNode) {
        return transformSyntaxNode(checkExpressionNode);
    }

    public T transform(FieldAccessExpressionNode fieldAccessExpressionNode) {
        return transformSyntaxNode(fieldAccessExpressionNode);
    }

    public T transform(FunctionCallExpressionNode functionCallExpressionNode) {
        return transformSyntaxNode(functionCallExpressionNode);
    }

    public T transform(MethodCallExpressionNode methodCallExpressionNode) {
        return transformSyntaxNode(methodCallExpressionNode);
    }

    public T transform(MappingConstructorExpressionNode mappingConstructorExpressionNode) {
        return transformSyntaxNode(mappingConstructorExpressionNode);
    }

    public T transform(MemberAccessExpressionNode memberAccessExpressionNode) {
        return transformSyntaxNode(memberAccessExpressionNode);
    }

    public T transform(TypeofExpressionNode typeofExpressionNode) {
        return transformSyntaxNode(typeofExpressionNode);
    }

    public T transform(UnaryExpressionNode unaryExpressionNode) {
        return transformSyntaxNode(unaryExpressionNode);
    }

    public T transform(ComputedNameFieldNode computedNameFieldNode) {
        return transformSyntaxNode(computedNameFieldNode);
    }

    public T transform(ConstantDeclarationNode constantDeclarationNode) {
        return transformSyntaxNode(constantDeclarationNode);
    }

    public T transform(DefaultableParameterNode defaultableParameterNode) {
        return transformSyntaxNode(defaultableParameterNode);
    }

    public T transform(RequiredParameterNode requiredParameterNode) {
        return transformSyntaxNode(requiredParameterNode);
    }

    public T transform(RestParameterNode restParameterNode) {
        return transformSyntaxNode(restParameterNode);
    }

    public T transform(ExpressionListItemNode expressionListItemNode) {
        return transformSyntaxNode(expressionListItemNode);
    }

    public T transform(ImportOrgNameNode importOrgNameNode) {
        return transformSyntaxNode(importOrgNameNode);
    }

    public T transform(ImportPrefixNode importPrefixNode) {
        return transformSyntaxNode(importPrefixNode);
    }

    public T transform(ImportSubVersionNode importSubVersionNode) {
        return transformSyntaxNode(importSubVersionNode);
    }

    public T transform(ImportVersionNode importVersionNode) {
        return transformSyntaxNode(importVersionNode);
    }

    public T transform(SubModuleNameNode subModuleNameNode) {
        return transformSyntaxNode(subModuleNameNode);
    }

    public T transform(SpecificFieldNode specificFieldNode) {
        return transformSyntaxNode(specificFieldNode);
    }

    public T transform(SpreadFieldNode spreadFieldNode) {
        return transformSyntaxNode(spreadFieldNode);
    }

    public T transform(NamedArgumentNode namedArgumentNode) {
        return transformSyntaxNode(namedArgumentNode);
    }

    public T transform(PositionalArgumentNode positionalArgumentNode) {
        return transformSyntaxNode(positionalArgumentNode);
    }

    public T transform(RestArgumentNode restArgumentNode) {
        return transformSyntaxNode(restArgumentNode);
    }

    public T transform(ObjectTypeDescriptorNode objectTypeDescriptorNode) {
        return transformSyntaxNode(objectTypeDescriptorNode);
    }

    public T transform(RecordTypeDescriptorNode recordTypeDescriptorNode) {
        return transformSyntaxNode(recordTypeDescriptorNode);
    }

    public T transform(ReturnTypeDescriptorNode returnTypeDescriptorNode) {
        return transformSyntaxNode(returnTypeDescriptorNode);
    }

    public T transform(NilTypeDescriptorNode nilTypeDescriptorNode) {
        return transformSyntaxNode(nilTypeDescriptorNode);
    }

    public T transform(OptionalTypeDescriptorNode optionalTypeDescriptorNode) {
        return transformSyntaxNode(optionalTypeDescriptorNode);
    }

    public T transform(ObjectFieldNode objectFieldNode) {
        return transformSyntaxNode(objectFieldNode);
    }

    public T transform(RecordFieldNode recordFieldNode) {
        return transformSyntaxNode(recordFieldNode);
    }

    public T transform(RecordFieldWithDefaultValueNode recordFieldWithDefaultValueNode) {
        return transformSyntaxNode(recordFieldWithDefaultValueNode);
    }

    public T transform(RecordRestDescriptorNode recordRestDescriptorNode) {
        return transformSyntaxNode(recordRestDescriptorNode);
    }

    public T transform(TypeReferenceNode typeReferenceNode) {
        return transformSyntaxNode(typeReferenceNode);
    }

    public T transform(QualifiedIdentifierNode qualifiedIdentifierNode) {
        return transformSyntaxNode(qualifiedIdentifierNode);
    }

    public T transform(ServiceBodyNode serviceBodyNode) {
        return transformSyntaxNode(serviceBodyNode);
    }

    public T transform(AnnotationNode annotationNode) {
        return transformSyntaxNode(annotationNode);
    }

    public T transform(MetadataNode metadataNode) {
        return transformSyntaxNode(metadataNode);
    }

    public T transform(ModuleVariableDeclarationNode moduleVariableDeclarationNode) {
        return transformSyntaxNode(moduleVariableDeclarationNode);
    }

    public T transform(IsExpressionNode isExpressionNode) {
        return transformSyntaxNode(isExpressionNode);
    }

    public T transform(RemoteMethodCallAction remoteMethodCallAction) {
        return transformSyntaxNode(remoteMethodCallAction);
    }

    public T transform(LocalTypeDefinitionStatement localTypeDefinitionStatement) {
        return transformSyntaxNode(localTypeDefinitionStatement);
    }

    // Tokens

    public T transform(Token token) {
        return null;
    }

    public T transform(IdentifierToken identifier) {
        return null;
    }

    public T transform(EmptyToken emptyToken) {
        return null;
    }

    // Misc

    public T transform(EmptyNode emptyNode) {
        return transformSyntaxNode(emptyNode);
    }

    // TODO Why Minutiae is in this visitor? Check on this.
    public T transform(Minutiae minutiae) {
        return transformSyntaxNode(minutiae);
    }

    /**
     * Transforms the given {@code Node} into an object of type T.
     * <p>
     * This method is invoked by each transform method in this class. You can
     * override it to provide a common transformation for each node.
     *
     * @param node the {@code Node} to be transformed
     * @return the transformed object
     */
    protected abstract T transformSyntaxNode(Node node);
}
<|MERGE_RESOLUTION|>--- conflicted
+++ resolved
@@ -72,34 +72,24 @@
         return transformSyntaxNode(compoundAssignmentStatementNode);
     }
 
-<<<<<<< HEAD
-    public T transform(VariableDeclaration variableDeclaration) {
-        return transformSyntaxNode(variableDeclaration);
-=======
     public T transform(VariableDeclarationNode variableDeclarationNode) {
         return transformSyntaxNode(variableDeclarationNode);
     }
 
     public T transform(BlockStatementNode blockStatementNode) {
         return transformSyntaxNode(blockStatementNode);
->>>>>>> 33720f98
     }
 
     public T transform(BreakStatementNode breakStatementNode) {
         return transformSyntaxNode(breakStatementNode);
     }
 
-    public T transform(CallStatementNode callStatementNode) {
-        return transformSyntaxNode(callStatementNode);
-    }
-
-<<<<<<< HEAD
-    public T transform(ExpressionStatement expressionStatement) {
-        return transformSyntaxNode(expressionStatement);
-=======
+    public T transform(ExpressionStatementNode expressionStatementNode) {
+        return transformSyntaxNode(expressionStatementNode);
+    }
+
     public T transform(ContinueStatementNode continueStatementNode) {
         return transformSyntaxNode(continueStatementNode);
->>>>>>> 33720f98
     }
 
     public T transform(ExternalFunctionBodyNode externalFunctionBodyNode) {
@@ -298,12 +288,8 @@
         return transformSyntaxNode(isExpressionNode);
     }
 
-    public T transform(RemoteMethodCallAction remoteMethodCallAction) {
-        return transformSyntaxNode(remoteMethodCallAction);
-    }
-
-    public T transform(LocalTypeDefinitionStatement localTypeDefinitionStatement) {
-        return transformSyntaxNode(localTypeDefinitionStatement);
+    public T transform(RemoteMethodCallActionNode remoteMethodCallActionNode) {
+        return transformSyntaxNode(remoteMethodCallActionNode);
     }
 
     // Tokens
