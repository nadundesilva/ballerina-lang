/*
 *  Copyright (c) 2020, WSO2 Inc. (http://www.wso2.org) All Rights Reserved.
 *
 *  WSO2 Inc. licenses this file to you under the Apache License,
 *  Version 2.0 (the "License"); you may not use this file except
 *  in compliance with the License.
 *  You may obtain a copy of the License at
 *
 *    http://www.apache.org/licenses/LICENSE-2.0
 *
 *  Unless required by applicable law or agreed to in writing,
 *  software distributed under the License is distributed on an
 *  "AS IS" BASIS, WITHOUT WARRANTIES OR CONDITIONS OF ANY
 *  KIND, either express or implied.  See the License for the
 *  specific language governing permissions and limitations
 *  under the License.
 */
package io.ballerinalang.compiler.syntax.tree;

import io.ballerinalang.compiler.internal.parser.tree.STNode;
import io.ballerinalang.compiler.internal.parser.tree.STNodeFactory;

import java.util.Objects;

/**
 * A factory for creating nodes in the syntax tree.
 *
 * This is a generated class.
 *
 * @since 2.0.0
 */
public abstract class NodeFactory extends AbstractNodeFactory {

    private NodeFactory() {
    }

    public static ModulePartNode createModulePartNode(
            NodeList<ImportDeclarationNode> imports,
            NodeList<ModuleMemberDeclarationNode> members,
            Token eofToken) {
        Objects.requireNonNull(imports, "imports must not be null");
        Objects.requireNonNull(members, "members must not be null");
        Objects.requireNonNull(eofToken, "eofToken must not be null");

        STNode stModulePartNode = STNodeFactory.createModulePartNode(
                imports.underlyingListNode().internalNode(),
                members.underlyingListNode().internalNode(),
                eofToken.internalNode());
        return stModulePartNode.createUnlinkedFacade();
    }

    public static FunctionDefinitionNode createFunctionDefinitionNode(
            MetadataNode metadata,
            NodeList<Token> qualifierList,
            Token functionKeyword,
            IdentifierToken functionName,
            FunctionSignatureNode functionSignature,
            FunctionBodyNode functionBody) {
<<<<<<< HEAD
        Objects.requireNonNull(metadata, "metadata must not be null");
        Objects.requireNonNull(qualifierList, "qualifierList must not be null");
=======
>>>>>>> 8688dd87
        Objects.requireNonNull(functionKeyword, "functionKeyword must not be null");
        Objects.requireNonNull(functionName, "functionName must not be null");
        Objects.requireNonNull(functionSignature, "functionSignature must not be null");
        Objects.requireNonNull(functionBody, "functionBody must not be null");

        STNode stFunctionDefinitionNode = STNodeFactory.createFunctionDefinitionNode(
<<<<<<< HEAD
                metadata.internalNode(),
                qualifierList.underlyingListNode().internalNode(),
=======
                getOptionalSTNode(metadata),
                getOptionalSTNode(visibilityQualifier),
                getOptionalSTNode(transactionalKeyword),
>>>>>>> 8688dd87
                functionKeyword.internalNode(),
                functionName.internalNode(),
                functionSignature.internalNode(),
                functionBody.internalNode());
        return stFunctionDefinitionNode.createUnlinkedFacade();
    }

    public static ImportDeclarationNode createImportDeclarationNode(
            Token importKeyword,
            ImportOrgNameNode orgName,
            SeparatedNodeList<IdentifierToken> moduleName,
            ImportVersionNode version,
            ImportPrefixNode prefix,
            Token semicolon) {
        Objects.requireNonNull(importKeyword, "importKeyword must not be null");
        Objects.requireNonNull(moduleName, "moduleName must not be null");
        Objects.requireNonNull(semicolon, "semicolon must not be null");

        STNode stImportDeclarationNode = STNodeFactory.createImportDeclarationNode(
                importKeyword.internalNode(),
                getOptionalSTNode(orgName),
                moduleName.underlyingListNode().internalNode(),
                getOptionalSTNode(version),
                getOptionalSTNode(prefix),
                semicolon.internalNode());
        return stImportDeclarationNode.createUnlinkedFacade();
    }

    public static ListenerDeclarationNode createListenerDeclarationNode(
            MetadataNode metadata,
            Token visibilityQualifier,
            Token listenerKeyword,
            Node typeDescriptor,
            Token variableName,
            Token equalsToken,
            Node initializer,
            Token semicolonToken) {
        Objects.requireNonNull(listenerKeyword, "listenerKeyword must not be null");
        Objects.requireNonNull(typeDescriptor, "typeDescriptor must not be null");
        Objects.requireNonNull(variableName, "variableName must not be null");
        Objects.requireNonNull(equalsToken, "equalsToken must not be null");
        Objects.requireNonNull(initializer, "initializer must not be null");
        Objects.requireNonNull(semicolonToken, "semicolonToken must not be null");

        STNode stListenerDeclarationNode = STNodeFactory.createListenerDeclarationNode(
                getOptionalSTNode(metadata),
                getOptionalSTNode(visibilityQualifier),
                listenerKeyword.internalNode(),
                typeDescriptor.internalNode(),
                variableName.internalNode(),
                equalsToken.internalNode(),
                initializer.internalNode(),
                semicolonToken.internalNode());
        return stListenerDeclarationNode.createUnlinkedFacade();
    }

    public static TypeDefinitionNode createTypeDefinitionNode(
            MetadataNode metadata,
            Token visibilityQualifier,
            Token typeKeyword,
            Token typeName,
            Node typeDescriptor,
            Token semicolonToken) {
        Objects.requireNonNull(typeKeyword, "typeKeyword must not be null");
        Objects.requireNonNull(typeName, "typeName must not be null");
        Objects.requireNonNull(typeDescriptor, "typeDescriptor must not be null");
        Objects.requireNonNull(semicolonToken, "semicolonToken must not be null");

        STNode stTypeDefinitionNode = STNodeFactory.createTypeDefinitionNode(
                getOptionalSTNode(metadata),
                getOptionalSTNode(visibilityQualifier),
                typeKeyword.internalNode(),
                typeName.internalNode(),
                typeDescriptor.internalNode(),
                semicolonToken.internalNode());
        return stTypeDefinitionNode.createUnlinkedFacade();
    }

    public static ServiceDeclarationNode createServiceDeclarationNode(
            MetadataNode metadata,
            Token serviceKeyword,
            IdentifierToken serviceName,
            Token onKeyword,
            NodeList<ExpressionNode> expressions,
            Node serviceBody) {
        Objects.requireNonNull(serviceKeyword, "serviceKeyword must not be null");
        Objects.requireNonNull(serviceName, "serviceName must not be null");
        Objects.requireNonNull(onKeyword, "onKeyword must not be null");
        Objects.requireNonNull(expressions, "expressions must not be null");
        Objects.requireNonNull(serviceBody, "serviceBody must not be null");

        STNode stServiceDeclarationNode = STNodeFactory.createServiceDeclarationNode(
                getOptionalSTNode(metadata),
                serviceKeyword.internalNode(),
                serviceName.internalNode(),
                onKeyword.internalNode(),
                expressions.underlyingListNode().internalNode(),
                serviceBody.internalNode());
        return stServiceDeclarationNode.createUnlinkedFacade();
    }

    public static AssignmentStatementNode createAssignmentStatementNode(
            Node varRef,
            Token equalsToken,
            ExpressionNode expression,
            Token semicolonToken) {
        Objects.requireNonNull(varRef, "varRef must not be null");
        Objects.requireNonNull(equalsToken, "equalsToken must not be null");
        Objects.requireNonNull(expression, "expression must not be null");
        Objects.requireNonNull(semicolonToken, "semicolonToken must not be null");

        STNode stAssignmentStatementNode = STNodeFactory.createAssignmentStatementNode(
                varRef.internalNode(),
                equalsToken.internalNode(),
                expression.internalNode(),
                semicolonToken.internalNode());
        return stAssignmentStatementNode.createUnlinkedFacade();
    }

    public static CompoundAssignmentStatementNode createCompoundAssignmentStatementNode(
            ExpressionNode lhsExpression,
            Token binaryOperator,
            Token equalsToken,
            ExpressionNode rhsExpression,
            Token semicolonToken) {
        Objects.requireNonNull(lhsExpression, "lhsExpression must not be null");
        Objects.requireNonNull(binaryOperator, "binaryOperator must not be null");
        Objects.requireNonNull(equalsToken, "equalsToken must not be null");
        Objects.requireNonNull(rhsExpression, "rhsExpression must not be null");
        Objects.requireNonNull(semicolonToken, "semicolonToken must not be null");

        STNode stCompoundAssignmentStatementNode = STNodeFactory.createCompoundAssignmentStatementNode(
                lhsExpression.internalNode(),
                binaryOperator.internalNode(),
                equalsToken.internalNode(),
                rhsExpression.internalNode(),
                semicolonToken.internalNode());
        return stCompoundAssignmentStatementNode.createUnlinkedFacade();
    }

    public static VariableDeclarationNode createVariableDeclarationNode(
            NodeList<AnnotationNode> annotations,
            Token finalKeyword,
            TypedBindingPatternNode typedBindingPattern,
            Token equalsToken,
            ExpressionNode initializer,
            Token semicolonToken) {
        Objects.requireNonNull(annotations, "annotations must not be null");
        Objects.requireNonNull(typedBindingPattern, "typedBindingPattern must not be null");
        Objects.requireNonNull(semicolonToken, "semicolonToken must not be null");

        STNode stVariableDeclarationNode = STNodeFactory.createVariableDeclarationNode(
                annotations.underlyingListNode().internalNode(),
                getOptionalSTNode(finalKeyword),
                typedBindingPattern.internalNode(),
                getOptionalSTNode(equalsToken),
                getOptionalSTNode(initializer),
                semicolonToken.internalNode());
        return stVariableDeclarationNode.createUnlinkedFacade();
    }

    public static BlockStatementNode createBlockStatementNode(
            Token openBraceToken,
            NodeList<StatementNode> statements,
            Token closeBraceToken) {
        Objects.requireNonNull(openBraceToken, "openBraceToken must not be null");
        Objects.requireNonNull(statements, "statements must not be null");
        Objects.requireNonNull(closeBraceToken, "closeBraceToken must not be null");

        STNode stBlockStatementNode = STNodeFactory.createBlockStatementNode(
                openBraceToken.internalNode(),
                statements.underlyingListNode().internalNode(),
                closeBraceToken.internalNode());
        return stBlockStatementNode.createUnlinkedFacade();
    }

    public static BreakStatementNode createBreakStatementNode(
            Token breakToken,
            Token semicolonToken) {
        Objects.requireNonNull(breakToken, "breakToken must not be null");
        Objects.requireNonNull(semicolonToken, "semicolonToken must not be null");

        STNode stBreakStatementNode = STNodeFactory.createBreakStatementNode(
                breakToken.internalNode(),
                semicolonToken.internalNode());
        return stBreakStatementNode.createUnlinkedFacade();
    }

    public static ExpressionStatementNode createExpressionStatementNode(
            SyntaxKind kind,
            ExpressionNode expression,
            Token semicolonToken) {
        Objects.requireNonNull(expression, "expression must not be null");
        Objects.requireNonNull(semicolonToken, "semicolonToken must not be null");

        STNode stExpressionStatementNode = STNodeFactory.createExpressionStatementNode(
                kind,
                expression.internalNode(),
                semicolonToken.internalNode());
        return stExpressionStatementNode.createUnlinkedFacade();
    }

    public static ContinueStatementNode createContinueStatementNode(
            Token continueToken,
            Token semicolonToken) {
        Objects.requireNonNull(continueToken, "continueToken must not be null");
        Objects.requireNonNull(semicolonToken, "semicolonToken must not be null");

        STNode stContinueStatementNode = STNodeFactory.createContinueStatementNode(
                continueToken.internalNode(),
                semicolonToken.internalNode());
        return stContinueStatementNode.createUnlinkedFacade();
    }

    public static ExternalFunctionBodyNode createExternalFunctionBodyNode(
            Token equalsToken,
            NodeList<AnnotationNode> annotations,
            Token externalKeyword,
            Token semicolonToken) {
        Objects.requireNonNull(equalsToken, "equalsToken must not be null");
        Objects.requireNonNull(annotations, "annotations must not be null");
        Objects.requireNonNull(externalKeyword, "externalKeyword must not be null");
        Objects.requireNonNull(semicolonToken, "semicolonToken must not be null");

        STNode stExternalFunctionBodyNode = STNodeFactory.createExternalFunctionBodyNode(
                equalsToken.internalNode(),
                annotations.underlyingListNode().internalNode(),
                externalKeyword.internalNode(),
                semicolonToken.internalNode());
        return stExternalFunctionBodyNode.createUnlinkedFacade();
    }

    public static IfElseStatementNode createIfElseStatementNode(
            Token ifKeyword,
            ExpressionNode condition,
            BlockStatementNode ifBody,
            Node elseBody) {
        Objects.requireNonNull(ifKeyword, "ifKeyword must not be null");
        Objects.requireNonNull(condition, "condition must not be null");
        Objects.requireNonNull(ifBody, "ifBody must not be null");

        STNode stIfElseStatementNode = STNodeFactory.createIfElseStatementNode(
                ifKeyword.internalNode(),
                condition.internalNode(),
                ifBody.internalNode(),
                getOptionalSTNode(elseBody));
        return stIfElseStatementNode.createUnlinkedFacade();
    }

    public static ElseBlockNode createElseBlockNode(
            Token elseKeyword,
            StatementNode elseBody) {
        Objects.requireNonNull(elseKeyword, "elseKeyword must not be null");
        Objects.requireNonNull(elseBody, "elseBody must not be null");

        STNode stElseBlockNode = STNodeFactory.createElseBlockNode(
                elseKeyword.internalNode(),
                elseBody.internalNode());
        return stElseBlockNode.createUnlinkedFacade();
    }

    public static WhileStatementNode createWhileStatementNode(
            Token whileKeyword,
            ExpressionNode condition,
            BlockStatementNode whileBody) {
        Objects.requireNonNull(whileKeyword, "whileKeyword must not be null");
        Objects.requireNonNull(condition, "condition must not be null");
        Objects.requireNonNull(whileBody, "whileBody must not be null");

        STNode stWhileStatementNode = STNodeFactory.createWhileStatementNode(
                whileKeyword.internalNode(),
                condition.internalNode(),
                whileBody.internalNode());
        return stWhileStatementNode.createUnlinkedFacade();
    }

    public static PanicStatementNode createPanicStatementNode(
            Token panicKeyword,
            ExpressionNode expression,
            Token semicolonToken) {
        Objects.requireNonNull(panicKeyword, "panicKeyword must not be null");
        Objects.requireNonNull(expression, "expression must not be null");
        Objects.requireNonNull(semicolonToken, "semicolonToken must not be null");

        STNode stPanicStatementNode = STNodeFactory.createPanicStatementNode(
                panicKeyword.internalNode(),
                expression.internalNode(),
                semicolonToken.internalNode());
        return stPanicStatementNode.createUnlinkedFacade();
    }

    public static ReturnStatementNode createReturnStatementNode(
            Token returnKeyword,
            ExpressionNode expression,
            Token semicolonToken) {
        Objects.requireNonNull(returnKeyword, "returnKeyword must not be null");
        Objects.requireNonNull(semicolonToken, "semicolonToken must not be null");

        STNode stReturnStatementNode = STNodeFactory.createReturnStatementNode(
                returnKeyword.internalNode(),
                getOptionalSTNode(expression),
                semicolonToken.internalNode());
        return stReturnStatementNode.createUnlinkedFacade();
    }

    public static LocalTypeDefinitionStatementNode createLocalTypeDefinitionStatementNode(
            NodeList<AnnotationNode> annotations,
            Token typeKeyword,
            Node typeName,
            Node typeDescriptor,
            Token semicolonToken) {
        Objects.requireNonNull(annotations, "annotations must not be null");
        Objects.requireNonNull(typeKeyword, "typeKeyword must not be null");
        Objects.requireNonNull(typeName, "typeName must not be null");
        Objects.requireNonNull(typeDescriptor, "typeDescriptor must not be null");
        Objects.requireNonNull(semicolonToken, "semicolonToken must not be null");

        STNode stLocalTypeDefinitionStatementNode = STNodeFactory.createLocalTypeDefinitionStatementNode(
                annotations.underlyingListNode().internalNode(),
                typeKeyword.internalNode(),
                typeName.internalNode(),
                typeDescriptor.internalNode(),
                semicolonToken.internalNode());
        return stLocalTypeDefinitionStatementNode.createUnlinkedFacade();
    }

    public static LockStatementNode createLockStatementNode(
            Token lockKeyword,
            StatementNode blockStatement) {
        Objects.requireNonNull(lockKeyword, "lockKeyword must not be null");
        Objects.requireNonNull(blockStatement, "blockStatement must not be null");

        STNode stLockStatementNode = STNodeFactory.createLockStatementNode(
                lockKeyword.internalNode(),
                blockStatement.internalNode());
        return stLockStatementNode.createUnlinkedFacade();
    }

    public static ForkStatementNode createForkStatementNode(
            Token forkKeyword,
            Token openBraceToken,
            NodeList<NamedWorkerDeclarationNode> namedWorkerDeclarations,
            Token closeBraceToken) {
        Objects.requireNonNull(forkKeyword, "forkKeyword must not be null");
        Objects.requireNonNull(openBraceToken, "openBraceToken must not be null");
        Objects.requireNonNull(namedWorkerDeclarations, "namedWorkerDeclarations must not be null");
        Objects.requireNonNull(closeBraceToken, "closeBraceToken must not be null");

        STNode stForkStatementNode = STNodeFactory.createForkStatementNode(
                forkKeyword.internalNode(),
                openBraceToken.internalNode(),
                namedWorkerDeclarations.underlyingListNode().internalNode(),
                closeBraceToken.internalNode());
        return stForkStatementNode.createUnlinkedFacade();
    }

    public static ForEachStatementNode createForEachStatementNode(
            Token forEachKeyword,
            TypedBindingPatternNode typedBindingPattern,
            Token inKeyword,
            Node actionOrExpressionNode,
            StatementNode blockStatement) {
        Objects.requireNonNull(forEachKeyword, "forEachKeyword must not be null");
        Objects.requireNonNull(typedBindingPattern, "typedBindingPattern must not be null");
        Objects.requireNonNull(inKeyword, "inKeyword must not be null");
        Objects.requireNonNull(actionOrExpressionNode, "actionOrExpressionNode must not be null");
        Objects.requireNonNull(blockStatement, "blockStatement must not be null");

        STNode stForEachStatementNode = STNodeFactory.createForEachStatementNode(
                forEachKeyword.internalNode(),
                typedBindingPattern.internalNode(),
                inKeyword.internalNode(),
                actionOrExpressionNode.internalNode(),
                blockStatement.internalNode());
        return stForEachStatementNode.createUnlinkedFacade();
    }

    public static BinaryExpressionNode createBinaryExpressionNode(
            SyntaxKind kind,
            Node lhsExpr,
            Token operator,
            Node rhsExpr) {
        Objects.requireNonNull(lhsExpr, "lhsExpr must not be null");
        Objects.requireNonNull(operator, "operator must not be null");
        Objects.requireNonNull(rhsExpr, "rhsExpr must not be null");

        STNode stBinaryExpressionNode = STNodeFactory.createBinaryExpressionNode(
                kind,
                lhsExpr.internalNode(),
                operator.internalNode(),
                rhsExpr.internalNode());
        return stBinaryExpressionNode.createUnlinkedFacade();
    }

    public static BracedExpressionNode createBracedExpressionNode(
            SyntaxKind kind,
            Token openParen,
            ExpressionNode expression,
            Token closeParen) {
        Objects.requireNonNull(openParen, "openParen must not be null");
        Objects.requireNonNull(expression, "expression must not be null");
        Objects.requireNonNull(closeParen, "closeParen must not be null");

        STNode stBracedExpressionNode = STNodeFactory.createBracedExpressionNode(
                kind,
                openParen.internalNode(),
                expression.internalNode(),
                closeParen.internalNode());
        return stBracedExpressionNode.createUnlinkedFacade();
    }

    public static CheckExpressionNode createCheckExpressionNode(
            SyntaxKind kind,
            Token checkKeyword,
            ExpressionNode expression) {
        Objects.requireNonNull(checkKeyword, "checkKeyword must not be null");
        Objects.requireNonNull(expression, "expression must not be null");

        STNode stCheckExpressionNode = STNodeFactory.createCheckExpressionNode(
                kind,
                checkKeyword.internalNode(),
                expression.internalNode());
        return stCheckExpressionNode.createUnlinkedFacade();
    }

    public static FailExpressionNode createFailExpressionNode(
            SyntaxKind kind,
            Token failKeyword,
            ExpressionNode expression) {
        Objects.requireNonNull(failKeyword, "failKeyword must not be null");
        Objects.requireNonNull(expression, "expression must not be null");

        STNode stFailExpressionNode = STNodeFactory.createFailExpressionNode(
                kind,
                failKeyword.internalNode(),
                expression.internalNode());
        return stFailExpressionNode.createUnlinkedFacade();
    }

    public static FieldAccessExpressionNode createFieldAccessExpressionNode(
            ExpressionNode expression,
            Token dotToken,
            NameReferenceNode fieldName) {
        Objects.requireNonNull(expression, "expression must not be null");
        Objects.requireNonNull(dotToken, "dotToken must not be null");
        Objects.requireNonNull(fieldName, "fieldName must not be null");

        STNode stFieldAccessExpressionNode = STNodeFactory.createFieldAccessExpressionNode(
                expression.internalNode(),
                dotToken.internalNode(),
                fieldName.internalNode());
        return stFieldAccessExpressionNode.createUnlinkedFacade();
    }

    public static FunctionCallExpressionNode createFunctionCallExpressionNode(
            NameReferenceNode functionName,
            Token openParenToken,
            SeparatedNodeList<FunctionArgumentNode> arguments,
            Token closeParenToken) {
        Objects.requireNonNull(functionName, "functionName must not be null");
        Objects.requireNonNull(openParenToken, "openParenToken must not be null");
        Objects.requireNonNull(arguments, "arguments must not be null");
        Objects.requireNonNull(closeParenToken, "closeParenToken must not be null");

        STNode stFunctionCallExpressionNode = STNodeFactory.createFunctionCallExpressionNode(
                functionName.internalNode(),
                openParenToken.internalNode(),
                arguments.underlyingListNode().internalNode(),
                closeParenToken.internalNode());
        return stFunctionCallExpressionNode.createUnlinkedFacade();
    }

    public static MethodCallExpressionNode createMethodCallExpressionNode(
            ExpressionNode expression,
            Token dotToken,
            NameReferenceNode methodName,
            Token openParenToken,
            SeparatedNodeList<FunctionArgumentNode> arguments,
            Token closeParenToken) {
        Objects.requireNonNull(expression, "expression must not be null");
        Objects.requireNonNull(dotToken, "dotToken must not be null");
        Objects.requireNonNull(methodName, "methodName must not be null");
        Objects.requireNonNull(openParenToken, "openParenToken must not be null");
        Objects.requireNonNull(arguments, "arguments must not be null");
        Objects.requireNonNull(closeParenToken, "closeParenToken must not be null");

        STNode stMethodCallExpressionNode = STNodeFactory.createMethodCallExpressionNode(
                expression.internalNode(),
                dotToken.internalNode(),
                methodName.internalNode(),
                openParenToken.internalNode(),
                arguments.underlyingListNode().internalNode(),
                closeParenToken.internalNode());
        return stMethodCallExpressionNode.createUnlinkedFacade();
    }

    public static MappingConstructorExpressionNode createMappingConstructorExpressionNode(
            Token openBrace,
            SeparatedNodeList<MappingFieldNode> fields,
            Token closeBrace) {
        Objects.requireNonNull(openBrace, "openBrace must not be null");
        Objects.requireNonNull(fields, "fields must not be null");
        Objects.requireNonNull(closeBrace, "closeBrace must not be null");

        STNode stMappingConstructorExpressionNode = STNodeFactory.createMappingConstructorExpressionNode(
                openBrace.internalNode(),
                fields.underlyingListNode().internalNode(),
                closeBrace.internalNode());
        return stMappingConstructorExpressionNode.createUnlinkedFacade();
    }

    public static IndexedExpressionNode createIndexedExpressionNode(
            ExpressionNode containerExpression,
            Token openBracket,
            SeparatedNodeList<ExpressionNode> keyExpression,
            Token closeBracket) {
        Objects.requireNonNull(containerExpression, "containerExpression must not be null");
        Objects.requireNonNull(openBracket, "openBracket must not be null");
        Objects.requireNonNull(keyExpression, "keyExpression must not be null");
        Objects.requireNonNull(closeBracket, "closeBracket must not be null");

        STNode stIndexedExpressionNode = STNodeFactory.createIndexedExpressionNode(
                containerExpression.internalNode(),
                openBracket.internalNode(),
                keyExpression.underlyingListNode().internalNode(),
                closeBracket.internalNode());
        return stIndexedExpressionNode.createUnlinkedFacade();
    }

    public static TypeofExpressionNode createTypeofExpressionNode(
            Token typeofKeyword,
            ExpressionNode expression) {
        Objects.requireNonNull(typeofKeyword, "typeofKeyword must not be null");
        Objects.requireNonNull(expression, "expression must not be null");

        STNode stTypeofExpressionNode = STNodeFactory.createTypeofExpressionNode(
                typeofKeyword.internalNode(),
                expression.internalNode());
        return stTypeofExpressionNode.createUnlinkedFacade();
    }

    public static UnaryExpressionNode createUnaryExpressionNode(
            Token unaryOperator,
            ExpressionNode expression) {
        Objects.requireNonNull(unaryOperator, "unaryOperator must not be null");
        Objects.requireNonNull(expression, "expression must not be null");

        STNode stUnaryExpressionNode = STNodeFactory.createUnaryExpressionNode(
                unaryOperator.internalNode(),
                expression.internalNode());
        return stUnaryExpressionNode.createUnlinkedFacade();
    }

    public static ComputedNameFieldNode createComputedNameFieldNode(
            Token openBracket,
            ExpressionNode fieldNameExpr,
            Token closeBracket,
            Token colonToken,
            ExpressionNode valueExpr) {
        Objects.requireNonNull(openBracket, "openBracket must not be null");
        Objects.requireNonNull(fieldNameExpr, "fieldNameExpr must not be null");
        Objects.requireNonNull(closeBracket, "closeBracket must not be null");
        Objects.requireNonNull(colonToken, "colonToken must not be null");
        Objects.requireNonNull(valueExpr, "valueExpr must not be null");

        STNode stComputedNameFieldNode = STNodeFactory.createComputedNameFieldNode(
                openBracket.internalNode(),
                fieldNameExpr.internalNode(),
                closeBracket.internalNode(),
                colonToken.internalNode(),
                valueExpr.internalNode());
        return stComputedNameFieldNode.createUnlinkedFacade();
    }

    public static ConstantDeclarationNode createConstantDeclarationNode(
            MetadataNode metadata,
            Token visibilityQualifier,
            Token constKeyword,
            TypeDescriptorNode typeDescriptor,
            Token variableName,
            Token equalsToken,
            Node initializer,
            Token semicolonToken) {
        Objects.requireNonNull(visibilityQualifier, "visibilityQualifier must not be null");
        Objects.requireNonNull(constKeyword, "constKeyword must not be null");
        Objects.requireNonNull(typeDescriptor, "typeDescriptor must not be null");
        Objects.requireNonNull(variableName, "variableName must not be null");
        Objects.requireNonNull(equalsToken, "equalsToken must not be null");
        Objects.requireNonNull(initializer, "initializer must not be null");
        Objects.requireNonNull(semicolonToken, "semicolonToken must not be null");

        STNode stConstantDeclarationNode = STNodeFactory.createConstantDeclarationNode(
                getOptionalSTNode(metadata),
                visibilityQualifier.internalNode(),
                constKeyword.internalNode(),
                typeDescriptor.internalNode(),
                variableName.internalNode(),
                equalsToken.internalNode(),
                initializer.internalNode(),
                semicolonToken.internalNode());
        return stConstantDeclarationNode.createUnlinkedFacade();
    }

    public static DefaultableParameterNode createDefaultableParameterNode(
            Token leadingComma,
            NodeList<AnnotationNode> annotations,
            Token visibilityQualifier,
            Node typeName,
            Token paramName,
            Token equalsToken,
            Node expression) {
        Objects.requireNonNull(annotations, "annotations must not be null");
        Objects.requireNonNull(typeName, "typeName must not be null");
        Objects.requireNonNull(equalsToken, "equalsToken must not be null");
        Objects.requireNonNull(expression, "expression must not be null");

        STNode stDefaultableParameterNode = STNodeFactory.createDefaultableParameterNode(
                getOptionalSTNode(leadingComma),
                annotations.underlyingListNode().internalNode(),
                getOptionalSTNode(visibilityQualifier),
                typeName.internalNode(),
                getOptionalSTNode(paramName),
                equalsToken.internalNode(),
                expression.internalNode());
        return stDefaultableParameterNode.createUnlinkedFacade();
    }

    public static RequiredParameterNode createRequiredParameterNode(
            Token leadingComma,
            NodeList<AnnotationNode> annotations,
            Token visibilityQualifier,
            Node typeName,
            Token paramName) {
        Objects.requireNonNull(annotations, "annotations must not be null");
        Objects.requireNonNull(typeName, "typeName must not be null");

        STNode stRequiredParameterNode = STNodeFactory.createRequiredParameterNode(
                getOptionalSTNode(leadingComma),
                annotations.underlyingListNode().internalNode(),
                getOptionalSTNode(visibilityQualifier),
                typeName.internalNode(),
                getOptionalSTNode(paramName));
        return stRequiredParameterNode.createUnlinkedFacade();
    }

    public static RestParameterNode createRestParameterNode(
            Token leadingComma,
            NodeList<AnnotationNode> annotations,
            Node typeName,
            Token ellipsisToken,
            Token paramName) {
        Objects.requireNonNull(annotations, "annotations must not be null");
        Objects.requireNonNull(typeName, "typeName must not be null");
        Objects.requireNonNull(ellipsisToken, "ellipsisToken must not be null");

        STNode stRestParameterNode = STNodeFactory.createRestParameterNode(
                getOptionalSTNode(leadingComma),
                annotations.underlyingListNode().internalNode(),
                typeName.internalNode(),
                ellipsisToken.internalNode(),
                getOptionalSTNode(paramName));
        return stRestParameterNode.createUnlinkedFacade();
    }

    public static ExpressionListItemNode createExpressionListItemNode(
            Token leadingComma,
            ExpressionNode expression) {
        Objects.requireNonNull(expression, "expression must not be null");

        STNode stExpressionListItemNode = STNodeFactory.createExpressionListItemNode(
                getOptionalSTNode(leadingComma),
                expression.internalNode());
        return stExpressionListItemNode.createUnlinkedFacade();
    }

    public static ImportOrgNameNode createImportOrgNameNode(
            Token orgName,
            Token slashToken) {
        Objects.requireNonNull(orgName, "orgName must not be null");
        Objects.requireNonNull(slashToken, "slashToken must not be null");

        STNode stImportOrgNameNode = STNodeFactory.createImportOrgNameNode(
                orgName.internalNode(),
                slashToken.internalNode());
        return stImportOrgNameNode.createUnlinkedFacade();
    }

    public static ImportPrefixNode createImportPrefixNode(
            Token asKeyword,
            Token prefix) {
        Objects.requireNonNull(asKeyword, "asKeyword must not be null");
        Objects.requireNonNull(prefix, "prefix must not be null");

        STNode stImportPrefixNode = STNodeFactory.createImportPrefixNode(
                asKeyword.internalNode(),
                prefix.internalNode());
        return stImportPrefixNode.createUnlinkedFacade();
    }

    public static ImportSubVersionNode createImportSubVersionNode(
            Token leadingDot,
            Token versionNumber) {
        Objects.requireNonNull(versionNumber, "versionNumber must not be null");

        STNode stImportSubVersionNode = STNodeFactory.createImportSubVersionNode(
                getOptionalSTNode(leadingDot),
                versionNumber.internalNode());
        return stImportSubVersionNode.createUnlinkedFacade();
    }

    public static ImportVersionNode createImportVersionNode(
            Token versionKeyword,
            NodeList<Node> versionNumber) {
        Objects.requireNonNull(versionKeyword, "versionKeyword must not be null");
        Objects.requireNonNull(versionNumber, "versionNumber must not be null");

        STNode stImportVersionNode = STNodeFactory.createImportVersionNode(
                versionKeyword.internalNode(),
                versionNumber.underlyingListNode().internalNode());
        return stImportVersionNode.createUnlinkedFacade();
    }

    public static SpecificFieldNode createSpecificFieldNode(
            Token readonlyKeyword,
            Token fieldName,
            Token colon,
            ExpressionNode valueExpr) {
        Objects.requireNonNull(fieldName, "fieldName must not be null");
        Objects.requireNonNull(colon, "colon must not be null");
        Objects.requireNonNull(valueExpr, "valueExpr must not be null");

        STNode stSpecificFieldNode = STNodeFactory.createSpecificFieldNode(
                getOptionalSTNode(readonlyKeyword),
                fieldName.internalNode(),
                colon.internalNode(),
                valueExpr.internalNode());
        return stSpecificFieldNode.createUnlinkedFacade();
    }

    public static SpreadFieldNode createSpreadFieldNode(
            Token ellipsis,
            ExpressionNode valueExpr) {
        Objects.requireNonNull(ellipsis, "ellipsis must not be null");
        Objects.requireNonNull(valueExpr, "valueExpr must not be null");

        STNode stSpreadFieldNode = STNodeFactory.createSpreadFieldNode(
                ellipsis.internalNode(),
                valueExpr.internalNode());
        return stSpreadFieldNode.createUnlinkedFacade();
    }

    public static NamedArgumentNode createNamedArgumentNode(
            SimpleNameReferenceNode argumentName,
            Token equalsToken,
            ExpressionNode expression) {
        Objects.requireNonNull(argumentName, "argumentName must not be null");
        Objects.requireNonNull(equalsToken, "equalsToken must not be null");
        Objects.requireNonNull(expression, "expression must not be null");

        STNode stNamedArgumentNode = STNodeFactory.createNamedArgumentNode(
                argumentName.internalNode(),
                equalsToken.internalNode(),
                expression.internalNode());
        return stNamedArgumentNode.createUnlinkedFacade();
    }

    public static PositionalArgumentNode createPositionalArgumentNode(
            ExpressionNode expression) {
        Objects.requireNonNull(expression, "expression must not be null");

        STNode stPositionalArgumentNode = STNodeFactory.createPositionalArgumentNode(
                expression.internalNode());
        return stPositionalArgumentNode.createUnlinkedFacade();
    }

    public static RestArgumentNode createRestArgumentNode(
            Token ellipsis,
            ExpressionNode expression) {
        Objects.requireNonNull(ellipsis, "ellipsis must not be null");
        Objects.requireNonNull(expression, "expression must not be null");

        STNode stRestArgumentNode = STNodeFactory.createRestArgumentNode(
                ellipsis.internalNode(),
                expression.internalNode());
        return stRestArgumentNode.createUnlinkedFacade();
    }

    public static ObjectTypeDescriptorNode createObjectTypeDescriptorNode(
            NodeList<Token> objectTypeQualifiers,
            Token objectKeyword,
            Token openBrace,
            NodeList<Node> members,
            Token closeBrace) {
        Objects.requireNonNull(objectTypeQualifiers, "objectTypeQualifiers must not be null");
        Objects.requireNonNull(objectKeyword, "objectKeyword must not be null");
        Objects.requireNonNull(openBrace, "openBrace must not be null");
        Objects.requireNonNull(members, "members must not be null");
        Objects.requireNonNull(closeBrace, "closeBrace must not be null");

        STNode stObjectTypeDescriptorNode = STNodeFactory.createObjectTypeDescriptorNode(
                objectTypeQualifiers.underlyingListNode().internalNode(),
                objectKeyword.internalNode(),
                openBrace.internalNode(),
                members.underlyingListNode().internalNode(),
                closeBrace.internalNode());
        return stObjectTypeDescriptorNode.createUnlinkedFacade();
    }

    public static RecordTypeDescriptorNode createRecordTypeDescriptorNode(
            Token recordKeyword,
            Token bodyStartDelimiter,
            NodeList<Node> fields,
            RecordRestDescriptorNode recordRestDescriptor,
            Token bodyEndDelimiter) {
        Objects.requireNonNull(recordKeyword, "recordKeyword must not be null");
        Objects.requireNonNull(bodyStartDelimiter, "bodyStartDelimiter must not be null");
        Objects.requireNonNull(fields, "fields must not be null");
        Objects.requireNonNull(bodyEndDelimiter, "bodyEndDelimiter must not be null");

        STNode stRecordTypeDescriptorNode = STNodeFactory.createRecordTypeDescriptorNode(
                recordKeyword.internalNode(),
                bodyStartDelimiter.internalNode(),
                fields.underlyingListNode().internalNode(),
                getOptionalSTNode(recordRestDescriptor),
                bodyEndDelimiter.internalNode());
        return stRecordTypeDescriptorNode.createUnlinkedFacade();
    }

    public static ReturnTypeDescriptorNode createReturnTypeDescriptorNode(
            Token returnsKeyword,
            NodeList<AnnotationNode> annotations,
            Node type) {
        Objects.requireNonNull(returnsKeyword, "returnsKeyword must not be null");
        Objects.requireNonNull(annotations, "annotations must not be null");
        Objects.requireNonNull(type, "type must not be null");

        STNode stReturnTypeDescriptorNode = STNodeFactory.createReturnTypeDescriptorNode(
                returnsKeyword.internalNode(),
                annotations.underlyingListNode().internalNode(),
                type.internalNode());
        return stReturnTypeDescriptorNode.createUnlinkedFacade();
    }

    public static NilTypeDescriptorNode createNilTypeDescriptorNode(
            Token openParenToken,
            Token closeParenToken) {
        Objects.requireNonNull(openParenToken, "openParenToken must not be null");
        Objects.requireNonNull(closeParenToken, "closeParenToken must not be null");

        STNode stNilTypeDescriptorNode = STNodeFactory.createNilTypeDescriptorNode(
                openParenToken.internalNode(),
                closeParenToken.internalNode());
        return stNilTypeDescriptorNode.createUnlinkedFacade();
    }

    public static OptionalTypeDescriptorNode createOptionalTypeDescriptorNode(
            Node typeDescriptor,
            Token questionMarkToken) {
        Objects.requireNonNull(typeDescriptor, "typeDescriptor must not be null");
        Objects.requireNonNull(questionMarkToken, "questionMarkToken must not be null");

        STNode stOptionalTypeDescriptorNode = STNodeFactory.createOptionalTypeDescriptorNode(
                typeDescriptor.internalNode(),
                questionMarkToken.internalNode());
        return stOptionalTypeDescriptorNode.createUnlinkedFacade();
    }

    public static ObjectFieldNode createObjectFieldNode(
            MetadataNode metadata,
            Token visibilityQualifier,
            Token readonlyKeyword,
            Node typeName,
            Token fieldName,
            Token equalsToken,
            ExpressionNode expression,
            Token semicolonToken) {
        Objects.requireNonNull(typeName, "typeName must not be null");
        Objects.requireNonNull(fieldName, "fieldName must not be null");
        Objects.requireNonNull(equalsToken, "equalsToken must not be null");
        Objects.requireNonNull(expression, "expression must not be null");
        Objects.requireNonNull(semicolonToken, "semicolonToken must not be null");

        STNode stObjectFieldNode = STNodeFactory.createObjectFieldNode(
                getOptionalSTNode(metadata),
                getOptionalSTNode(visibilityQualifier),
                getOptionalSTNode(readonlyKeyword),
                typeName.internalNode(),
                fieldName.internalNode(),
                equalsToken.internalNode(),
                expression.internalNode(),
                semicolonToken.internalNode());
        return stObjectFieldNode.createUnlinkedFacade();
    }

    public static RecordFieldNode createRecordFieldNode(
            MetadataNode metadata,
            Token readonlyKeyword,
            Node typeName,
            Token fieldName,
            Token questionMarkToken,
            Token semicolonToken) {
        Objects.requireNonNull(typeName, "typeName must not be null");
        Objects.requireNonNull(fieldName, "fieldName must not be null");
        Objects.requireNonNull(semicolonToken, "semicolonToken must not be null");

        STNode stRecordFieldNode = STNodeFactory.createRecordFieldNode(
                getOptionalSTNode(metadata),
                getOptionalSTNode(readonlyKeyword),
                typeName.internalNode(),
                fieldName.internalNode(),
                getOptionalSTNode(questionMarkToken),
                semicolonToken.internalNode());
        return stRecordFieldNode.createUnlinkedFacade();
    }

    public static RecordFieldWithDefaultValueNode createRecordFieldWithDefaultValueNode(
            MetadataNode metadata,
            Token readonlyKeyword,
            Node typeName,
            Token fieldName,
            Token equalsToken,
            ExpressionNode expression,
            Token semicolonToken) {
        Objects.requireNonNull(typeName, "typeName must not be null");
        Objects.requireNonNull(fieldName, "fieldName must not be null");
        Objects.requireNonNull(equalsToken, "equalsToken must not be null");
        Objects.requireNonNull(expression, "expression must not be null");
        Objects.requireNonNull(semicolonToken, "semicolonToken must not be null");

        STNode stRecordFieldWithDefaultValueNode = STNodeFactory.createRecordFieldWithDefaultValueNode(
                getOptionalSTNode(metadata),
                getOptionalSTNode(readonlyKeyword),
                typeName.internalNode(),
                fieldName.internalNode(),
                equalsToken.internalNode(),
                expression.internalNode(),
                semicolonToken.internalNode());
        return stRecordFieldWithDefaultValueNode.createUnlinkedFacade();
    }

    public static RecordRestDescriptorNode createRecordRestDescriptorNode(
            Node typeName,
            Token ellipsisToken,
            Token semicolonToken) {
        Objects.requireNonNull(typeName, "typeName must not be null");
        Objects.requireNonNull(ellipsisToken, "ellipsisToken must not be null");
        Objects.requireNonNull(semicolonToken, "semicolonToken must not be null");

        STNode stRecordRestDescriptorNode = STNodeFactory.createRecordRestDescriptorNode(
                typeName.internalNode(),
                ellipsisToken.internalNode(),
                semicolonToken.internalNode());
        return stRecordRestDescriptorNode.createUnlinkedFacade();
    }

    public static TypeReferenceNode createTypeReferenceNode(
            Token asteriskToken,
            Node typeName,
            Token semicolonToken) {
        Objects.requireNonNull(asteriskToken, "asteriskToken must not be null");
        Objects.requireNonNull(typeName, "typeName must not be null");
        Objects.requireNonNull(semicolonToken, "semicolonToken must not be null");

        STNode stTypeReferenceNode = STNodeFactory.createTypeReferenceNode(
                asteriskToken.internalNode(),
                typeName.internalNode(),
                semicolonToken.internalNode());
        return stTypeReferenceNode.createUnlinkedFacade();
    }

    public static ServiceBodyNode createServiceBodyNode(
            Token openBraceToken,
            NodeList<Node> resources,
            Token closeBraceToken) {
        Objects.requireNonNull(openBraceToken, "openBraceToken must not be null");
        Objects.requireNonNull(resources, "resources must not be null");
        Objects.requireNonNull(closeBraceToken, "closeBraceToken must not be null");

        STNode stServiceBodyNode = STNodeFactory.createServiceBodyNode(
                openBraceToken.internalNode(),
                resources.underlyingListNode().internalNode(),
                closeBraceToken.internalNode());
        return stServiceBodyNode.createUnlinkedFacade();
    }

    public static AnnotationNode createAnnotationNode(
            Token atToken,
            Node annotReference,
            MappingConstructorExpressionNode annotValue) {
        Objects.requireNonNull(atToken, "atToken must not be null");
        Objects.requireNonNull(annotReference, "annotReference must not be null");

        STNode stAnnotationNode = STNodeFactory.createAnnotationNode(
                atToken.internalNode(),
                annotReference.internalNode(),
                getOptionalSTNode(annotValue));
        return stAnnotationNode.createUnlinkedFacade();
    }

    public static MetadataNode createMetadataNode(
            Node documentationString,
            NodeList<AnnotationNode> annotations) {
        Objects.requireNonNull(annotations, "annotations must not be null");

        STNode stMetadataNode = STNodeFactory.createMetadataNode(
                getOptionalSTNode(documentationString),
                annotations.underlyingListNode().internalNode());
        return stMetadataNode.createUnlinkedFacade();
    }

    public static ModuleVariableDeclarationNode createModuleVariableDeclarationNode(
            MetadataNode metadata,
            Token finalKeyword,
            TypedBindingPatternNode typedBindingPattern,
            Token equalsToken,
            ExpressionNode initializer,
            Token semicolonToken) {
        Objects.requireNonNull(typedBindingPattern, "typedBindingPattern must not be null");
        Objects.requireNonNull(equalsToken, "equalsToken must not be null");
        Objects.requireNonNull(initializer, "initializer must not be null");
        Objects.requireNonNull(semicolonToken, "semicolonToken must not be null");

        STNode stModuleVariableDeclarationNode = STNodeFactory.createModuleVariableDeclarationNode(
                getOptionalSTNode(metadata),
                getOptionalSTNode(finalKeyword),
                typedBindingPattern.internalNode(),
                equalsToken.internalNode(),
                initializer.internalNode(),
                semicolonToken.internalNode());
        return stModuleVariableDeclarationNode.createUnlinkedFacade();
    }

    public static TypeTestExpressionNode createTypeTestExpressionNode(
            ExpressionNode expression,
            Token isKeyword,
            Node typeDescriptor) {
        Objects.requireNonNull(expression, "expression must not be null");
        Objects.requireNonNull(isKeyword, "isKeyword must not be null");
        Objects.requireNonNull(typeDescriptor, "typeDescriptor must not be null");

        STNode stTypeTestExpressionNode = STNodeFactory.createTypeTestExpressionNode(
                expression.internalNode(),
                isKeyword.internalNode(),
                typeDescriptor.internalNode());
        return stTypeTestExpressionNode.createUnlinkedFacade();
    }

    public static RemoteMethodCallActionNode createRemoteMethodCallActionNode(
            ExpressionNode expression,
            Token rightArrowToken,
            SimpleNameReferenceNode methodName,
            Token openParenToken,
            SeparatedNodeList<FunctionArgumentNode> arguments,
            Token closeParenToken) {
        Objects.requireNonNull(expression, "expression must not be null");
        Objects.requireNonNull(rightArrowToken, "rightArrowToken must not be null");
        Objects.requireNonNull(methodName, "methodName must not be null");
        Objects.requireNonNull(openParenToken, "openParenToken must not be null");
        Objects.requireNonNull(arguments, "arguments must not be null");
        Objects.requireNonNull(closeParenToken, "closeParenToken must not be null");

        STNode stRemoteMethodCallActionNode = STNodeFactory.createRemoteMethodCallActionNode(
                expression.internalNode(),
                rightArrowToken.internalNode(),
                methodName.internalNode(),
                openParenToken.internalNode(),
                arguments.underlyingListNode().internalNode(),
                closeParenToken.internalNode());
        return stRemoteMethodCallActionNode.createUnlinkedFacade();
    }

    public static ParameterizedTypeDescriptorNode createParameterizedTypeDescriptorNode(
            Token parameterizedType,
            Token ltToken,
            Node typeNode,
            Token gtToken) {
        Objects.requireNonNull(parameterizedType, "parameterizedType must not be null");
        Objects.requireNonNull(ltToken, "ltToken must not be null");
        Objects.requireNonNull(typeNode, "typeNode must not be null");
        Objects.requireNonNull(gtToken, "gtToken must not be null");

        STNode stParameterizedTypeDescriptorNode = STNodeFactory.createParameterizedTypeDescriptorNode(
                parameterizedType.internalNode(),
                ltToken.internalNode(),
                typeNode.internalNode(),
                gtToken.internalNode());
        return stParameterizedTypeDescriptorNode.createUnlinkedFacade();
    }

    public static NilLiteralNode createNilLiteralNode(
            Token openParenToken,
            Token closeParenToken) {
        Objects.requireNonNull(openParenToken, "openParenToken must not be null");
        Objects.requireNonNull(closeParenToken, "closeParenToken must not be null");

        STNode stNilLiteralNode = STNodeFactory.createNilLiteralNode(
                openParenToken.internalNode(),
                closeParenToken.internalNode());
        return stNilLiteralNode.createUnlinkedFacade();
    }

    public static AnnotationDeclarationNode createAnnotationDeclarationNode(
            MetadataNode metadata,
            Token visibilityQualifier,
            Token constKeyword,
            Token annotationKeyword,
            Node typeDescriptor,
            Token annotationTag,
            Token onKeyword,
            SeparatedNodeList<Node> attachPoints,
            Token semicolonToken) {
        Objects.requireNonNull(visibilityQualifier, "visibilityQualifier must not be null");
        Objects.requireNonNull(constKeyword, "constKeyword must not be null");
        Objects.requireNonNull(annotationKeyword, "annotationKeyword must not be null");
        Objects.requireNonNull(typeDescriptor, "typeDescriptor must not be null");
        Objects.requireNonNull(annotationTag, "annotationTag must not be null");
        Objects.requireNonNull(onKeyword, "onKeyword must not be null");
        Objects.requireNonNull(attachPoints, "attachPoints must not be null");
        Objects.requireNonNull(semicolonToken, "semicolonToken must not be null");

        STNode stAnnotationDeclarationNode = STNodeFactory.createAnnotationDeclarationNode(
                getOptionalSTNode(metadata),
                visibilityQualifier.internalNode(),
                constKeyword.internalNode(),
                annotationKeyword.internalNode(),
                typeDescriptor.internalNode(),
                annotationTag.internalNode(),
                onKeyword.internalNode(),
                attachPoints.underlyingListNode().internalNode(),
                semicolonToken.internalNode());
        return stAnnotationDeclarationNode.createUnlinkedFacade();
    }

    public static AnnotationAttachPointNode createAnnotationAttachPointNode(
            Token sourceKeyword,
            Token firstIdent,
            Token secondIdent) {
        Objects.requireNonNull(sourceKeyword, "sourceKeyword must not be null");
        Objects.requireNonNull(firstIdent, "firstIdent must not be null");
        Objects.requireNonNull(secondIdent, "secondIdent must not be null");

        STNode stAnnotationAttachPointNode = STNodeFactory.createAnnotationAttachPointNode(
                sourceKeyword.internalNode(),
                firstIdent.internalNode(),
                secondIdent.internalNode());
        return stAnnotationAttachPointNode.createUnlinkedFacade();
    }

    public static XMLNamespaceDeclarationNode createXMLNamespaceDeclarationNode(
            Token xmlnsKeyword,
            ExpressionNode namespaceuri,
            Token asKeyword,
            IdentifierToken namespacePrefix,
            Token semicolonToken) {
        Objects.requireNonNull(xmlnsKeyword, "xmlnsKeyword must not be null");
        Objects.requireNonNull(namespaceuri, "namespaceuri must not be null");
        Objects.requireNonNull(asKeyword, "asKeyword must not be null");
        Objects.requireNonNull(namespacePrefix, "namespacePrefix must not be null");
        Objects.requireNonNull(semicolonToken, "semicolonToken must not be null");

        STNode stXMLNamespaceDeclarationNode = STNodeFactory.createXMLNamespaceDeclarationNode(
                xmlnsKeyword.internalNode(),
                namespaceuri.internalNode(),
                asKeyword.internalNode(),
                namespacePrefix.internalNode(),
                semicolonToken.internalNode());
        return stXMLNamespaceDeclarationNode.createUnlinkedFacade();
    }

    public static ModuleXMLNamespaceDeclarationNode createModuleXMLNamespaceDeclarationNode(
            Token xmlnsKeyword,
            ExpressionNode namespaceuri,
            Token asKeyword,
            IdentifierToken namespacePrefix,
            Token semicolonToken) {
        Objects.requireNonNull(xmlnsKeyword, "xmlnsKeyword must not be null");
        Objects.requireNonNull(namespaceuri, "namespaceuri must not be null");
        Objects.requireNonNull(asKeyword, "asKeyword must not be null");
        Objects.requireNonNull(namespacePrefix, "namespacePrefix must not be null");
        Objects.requireNonNull(semicolonToken, "semicolonToken must not be null");

        STNode stModuleXMLNamespaceDeclarationNode = STNodeFactory.createModuleXMLNamespaceDeclarationNode(
                xmlnsKeyword.internalNode(),
                namespaceuri.internalNode(),
                asKeyword.internalNode(),
                namespacePrefix.internalNode(),
                semicolonToken.internalNode());
        return stModuleXMLNamespaceDeclarationNode.createUnlinkedFacade();
    }

    public static FunctionBodyBlockNode createFunctionBodyBlockNode(
            Token openBraceToken,
            NamedWorkerDeclarator namedWorkerDeclarator,
            NodeList<StatementNode> statements,
            Token closeBraceToken) {
        Objects.requireNonNull(openBraceToken, "openBraceToken must not be null");
        Objects.requireNonNull(statements, "statements must not be null");
        Objects.requireNonNull(closeBraceToken, "closeBraceToken must not be null");

        STNode stFunctionBodyBlockNode = STNodeFactory.createFunctionBodyBlockNode(
                openBraceToken.internalNode(),
                getOptionalSTNode(namedWorkerDeclarator),
                statements.underlyingListNode().internalNode(),
                closeBraceToken.internalNode());
        return stFunctionBodyBlockNode.createUnlinkedFacade();
    }

    public static NamedWorkerDeclarationNode createNamedWorkerDeclarationNode(
            NodeList<AnnotationNode> annotations,
            Token workerKeyword,
            IdentifierToken workerName,
            Node returnTypeDesc,
            BlockStatementNode workerBody) {
        Objects.requireNonNull(annotations, "annotations must not be null");
        Objects.requireNonNull(workerKeyword, "workerKeyword must not be null");
        Objects.requireNonNull(workerName, "workerName must not be null");
        Objects.requireNonNull(workerBody, "workerBody must not be null");

        STNode stNamedWorkerDeclarationNode = STNodeFactory.createNamedWorkerDeclarationNode(
                annotations.underlyingListNode().internalNode(),
                workerKeyword.internalNode(),
                workerName.internalNode(),
                getOptionalSTNode(returnTypeDesc),
                workerBody.internalNode());
        return stNamedWorkerDeclarationNode.createUnlinkedFacade();
    }

    public static NamedWorkerDeclarator createNamedWorkerDeclarator(
            NodeList<StatementNode> workerInitStatements,
            NodeList<NamedWorkerDeclarationNode> namedWorkerDeclarations) {
        Objects.requireNonNull(workerInitStatements, "workerInitStatements must not be null");
        Objects.requireNonNull(namedWorkerDeclarations, "namedWorkerDeclarations must not be null");

        STNode stNamedWorkerDeclarator = STNodeFactory.createNamedWorkerDeclarator(
                workerInitStatements.underlyingListNode().internalNode(),
                namedWorkerDeclarations.underlyingListNode().internalNode());
        return stNamedWorkerDeclarator.createUnlinkedFacade();
    }

    public static BasicLiteralNode createBasicLiteralNode(
            SyntaxKind kind,
            Token literalToken) {
        Objects.requireNonNull(literalToken, "literalToken must not be null");

        STNode stBasicLiteralNode = STNodeFactory.createBasicLiteralNode(
                kind,
                literalToken.internalNode());
        return stBasicLiteralNode.createUnlinkedFacade();
    }

    public static SimpleNameReferenceNode createSimpleNameReferenceNode(
            Token name) {
        Objects.requireNonNull(name, "name must not be null");

        STNode stSimpleNameReferenceNode = STNodeFactory.createSimpleNameReferenceNode(
                name.internalNode());
        return stSimpleNameReferenceNode.createUnlinkedFacade();
    }

    public static QualifiedNameReferenceNode createQualifiedNameReferenceNode(
            Token modulePrefix,
            Node colon,
            IdentifierToken identifier) {
        Objects.requireNonNull(modulePrefix, "modulePrefix must not be null");
        Objects.requireNonNull(colon, "colon must not be null");
        Objects.requireNonNull(identifier, "identifier must not be null");

        STNode stQualifiedNameReferenceNode = STNodeFactory.createQualifiedNameReferenceNode(
                modulePrefix.internalNode(),
                colon.internalNode(),
                identifier.internalNode());
        return stQualifiedNameReferenceNode.createUnlinkedFacade();
    }

    public static BuiltinSimpleNameReferenceNode createBuiltinSimpleNameReferenceNode(
            SyntaxKind kind,
            Token name) {
        Objects.requireNonNull(name, "name must not be null");

        STNode stBuiltinSimpleNameReferenceNode = STNodeFactory.createBuiltinSimpleNameReferenceNode(
                kind,
                name.internalNode());
        return stBuiltinSimpleNameReferenceNode.createUnlinkedFacade();
    }

    public static TrapExpressionNode createTrapExpressionNode(
            SyntaxKind kind,
            Token trapKeyword,
            ExpressionNode expression) {
        Objects.requireNonNull(trapKeyword, "trapKeyword must not be null");
        Objects.requireNonNull(expression, "expression must not be null");

        STNode stTrapExpressionNode = STNodeFactory.createTrapExpressionNode(
                kind,
                trapKeyword.internalNode(),
                expression.internalNode());
        return stTrapExpressionNode.createUnlinkedFacade();
    }

    public static ListConstructorExpressionNode createListConstructorExpressionNode(
            Token openBracket,
            SeparatedNodeList<Node> expressions,
            Token closeBracket) {
        Objects.requireNonNull(openBracket, "openBracket must not be null");
        Objects.requireNonNull(expressions, "expressions must not be null");
        Objects.requireNonNull(closeBracket, "closeBracket must not be null");

        STNode stListConstructorExpressionNode = STNodeFactory.createListConstructorExpressionNode(
                openBracket.internalNode(),
                expressions.underlyingListNode().internalNode(),
                closeBracket.internalNode());
        return stListConstructorExpressionNode.createUnlinkedFacade();
    }

    public static TypeCastExpressionNode createTypeCastExpressionNode(
            Token ltToken,
            TypeCastParamNode typeCastParam,
            Token gtToken,
            ExpressionNode expression) {
        Objects.requireNonNull(ltToken, "ltToken must not be null");
        Objects.requireNonNull(typeCastParam, "typeCastParam must not be null");
        Objects.requireNonNull(gtToken, "gtToken must not be null");
        Objects.requireNonNull(expression, "expression must not be null");

        STNode stTypeCastExpressionNode = STNodeFactory.createTypeCastExpressionNode(
                ltToken.internalNode(),
                typeCastParam.internalNode(),
                gtToken.internalNode(),
                expression.internalNode());
        return stTypeCastExpressionNode.createUnlinkedFacade();
    }

    public static TypeCastParamNode createTypeCastParamNode(
            NodeList<AnnotationNode> annotations,
            Node type) {
        Objects.requireNonNull(annotations, "annotations must not be null");
        Objects.requireNonNull(type, "type must not be null");

        STNode stTypeCastParamNode = STNodeFactory.createTypeCastParamNode(
                annotations.underlyingListNode().internalNode(),
                type.internalNode());
        return stTypeCastParamNode.createUnlinkedFacade();
    }

    public static UnionTypeDescriptorNode createUnionTypeDescriptorNode(
            TypeDescriptorNode leftTypeDesc,
            Token pipeToken,
            TypeDescriptorNode rightTypeDesc) {
        Objects.requireNonNull(leftTypeDesc, "leftTypeDesc must not be null");
        Objects.requireNonNull(pipeToken, "pipeToken must not be null");
        Objects.requireNonNull(rightTypeDesc, "rightTypeDesc must not be null");

        STNode stUnionTypeDescriptorNode = STNodeFactory.createUnionTypeDescriptorNode(
                leftTypeDesc.internalNode(),
                pipeToken.internalNode(),
                rightTypeDesc.internalNode());
        return stUnionTypeDescriptorNode.createUnlinkedFacade();
    }

    public static TableConstructorExpressionNode createTableConstructorExpressionNode(
            Token tableKeyword,
            KeySpecifierNode keySpecifier,
            Token openBracket,
            SeparatedNodeList<Node> mappingConstructors,
            Token closeBracket) {
        Objects.requireNonNull(tableKeyword, "tableKeyword must not be null");
        Objects.requireNonNull(keySpecifier, "keySpecifier must not be null");
        Objects.requireNonNull(openBracket, "openBracket must not be null");
        Objects.requireNonNull(mappingConstructors, "mappingConstructors must not be null");
        Objects.requireNonNull(closeBracket, "closeBracket must not be null");

        STNode stTableConstructorExpressionNode = STNodeFactory.createTableConstructorExpressionNode(
                tableKeyword.internalNode(),
                keySpecifier.internalNode(),
                openBracket.internalNode(),
                mappingConstructors.underlyingListNode().internalNode(),
                closeBracket.internalNode());
        return stTableConstructorExpressionNode.createUnlinkedFacade();
    }

    public static KeySpecifierNode createKeySpecifierNode(
            Token keyKeyword,
            Token openParenToken,
            SeparatedNodeList<IdentifierToken> fieldNames,
            Token closeParenToken) {
        Objects.requireNonNull(keyKeyword, "keyKeyword must not be null");
        Objects.requireNonNull(openParenToken, "openParenToken must not be null");
        Objects.requireNonNull(fieldNames, "fieldNames must not be null");
        Objects.requireNonNull(closeParenToken, "closeParenToken must not be null");

        STNode stKeySpecifierNode = STNodeFactory.createKeySpecifierNode(
                keyKeyword.internalNode(),
                openParenToken.internalNode(),
                fieldNames.underlyingListNode().internalNode(),
                closeParenToken.internalNode());
        return stKeySpecifierNode.createUnlinkedFacade();
    }

    public static ErrorTypeDescriptorNode createErrorTypeDescriptorNode(
            Token errorKeywordToken,
            ErrorTypeParamsNode errorTypeParamsNode) {
        Objects.requireNonNull(errorKeywordToken, "errorKeywordToken must not be null");

        STNode stErrorTypeDescriptorNode = STNodeFactory.createErrorTypeDescriptorNode(
                errorKeywordToken.internalNode(),
                getOptionalSTNode(errorTypeParamsNode));
        return stErrorTypeDescriptorNode.createUnlinkedFacade();
    }

    public static ErrorTypeParamsNode createErrorTypeParamsNode(
            Token ltToken,
            Node parameter,
            Token gtToken) {
        Objects.requireNonNull(ltToken, "ltToken must not be null");
        Objects.requireNonNull(parameter, "parameter must not be null");
        Objects.requireNonNull(gtToken, "gtToken must not be null");

        STNode stErrorTypeParamsNode = STNodeFactory.createErrorTypeParamsNode(
                ltToken.internalNode(),
                parameter.internalNode(),
                gtToken.internalNode());
        return stErrorTypeParamsNode.createUnlinkedFacade();
    }

    public static StreamTypeDescriptorNode createStreamTypeDescriptorNode(
            Token streamKeywordToken,
            Node streamTypeParamsNode) {
        Objects.requireNonNull(streamKeywordToken, "streamKeywordToken must not be null");

        STNode stStreamTypeDescriptorNode = STNodeFactory.createStreamTypeDescriptorNode(
                streamKeywordToken.internalNode(),
                getOptionalSTNode(streamTypeParamsNode));
        return stStreamTypeDescriptorNode.createUnlinkedFacade();
    }

    public static StreamTypeParamsNode createStreamTypeParamsNode(
            Token ltToken,
            Node leftTypeDescNode,
            Token commaToken,
            Node rightTypeDescNode,
            Token gtToken) {
        Objects.requireNonNull(ltToken, "ltToken must not be null");
        Objects.requireNonNull(leftTypeDescNode, "leftTypeDescNode must not be null");
        Objects.requireNonNull(gtToken, "gtToken must not be null");

        STNode stStreamTypeParamsNode = STNodeFactory.createStreamTypeParamsNode(
                ltToken.internalNode(),
                leftTypeDescNode.internalNode(),
                getOptionalSTNode(commaToken),
                getOptionalSTNode(rightTypeDescNode),
                gtToken.internalNode());
        return stStreamTypeParamsNode.createUnlinkedFacade();
    }

    public static TypedescTypeDescriptorNode createTypedescTypeDescriptorNode(
            Token typedescKeywordToken,
            TypeParameterNode typedescTypeParamsNode) {
        Objects.requireNonNull(typedescKeywordToken, "typedescKeywordToken must not be null");

        STNode stTypedescTypeDescriptorNode = STNodeFactory.createTypedescTypeDescriptorNode(
                typedescKeywordToken.internalNode(),
                getOptionalSTNode(typedescTypeParamsNode));
        return stTypedescTypeDescriptorNode.createUnlinkedFacade();
    }

    public static LetExpressionNode createLetExpressionNode(
            Token letKeyword,
            SeparatedNodeList<LetVariableDeclarationNode> letVarDeclarations,
            Token inKeyword,
            ExpressionNode expression) {
        Objects.requireNonNull(letKeyword, "letKeyword must not be null");
        Objects.requireNonNull(letVarDeclarations, "letVarDeclarations must not be null");
        Objects.requireNonNull(inKeyword, "inKeyword must not be null");
        Objects.requireNonNull(expression, "expression must not be null");

        STNode stLetExpressionNode = STNodeFactory.createLetExpressionNode(
                letKeyword.internalNode(),
                letVarDeclarations.underlyingListNode().internalNode(),
                inKeyword.internalNode(),
                expression.internalNode());
        return stLetExpressionNode.createUnlinkedFacade();
    }

    public static XmlTypeDescriptorNode createXmlTypeDescriptorNode(
            Token xmlKeywordToken,
            TypeParameterNode xmlTypeParamsNode) {
        Objects.requireNonNull(xmlKeywordToken, "xmlKeywordToken must not be null");

        STNode stXmlTypeDescriptorNode = STNodeFactory.createXmlTypeDescriptorNode(
                xmlKeywordToken.internalNode(),
                getOptionalSTNode(xmlTypeParamsNode));
        return stXmlTypeDescriptorNode.createUnlinkedFacade();
    }

    public static LetVariableDeclarationNode createLetVariableDeclarationNode(
            NodeList<AnnotationNode> annotations,
            TypedBindingPatternNode typedBindingPattern,
            Token equalsToken,
            ExpressionNode expression) {
        Objects.requireNonNull(annotations, "annotations must not be null");
        Objects.requireNonNull(typedBindingPattern, "typedBindingPattern must not be null");
        Objects.requireNonNull(equalsToken, "equalsToken must not be null");
        Objects.requireNonNull(expression, "expression must not be null");

        STNode stLetVariableDeclarationNode = STNodeFactory.createLetVariableDeclarationNode(
                annotations.underlyingListNode().internalNode(),
                typedBindingPattern.internalNode(),
                equalsToken.internalNode(),
                expression.internalNode());
        return stLetVariableDeclarationNode.createUnlinkedFacade();
    }

    public static TemplateExpressionNode createTemplateExpressionNode(
            SyntaxKind kind,
            Token type,
            Token startBacktick,
            NodeList<TemplateMemberNode> content,
            Token endBacktick) {
        Objects.requireNonNull(type, "type must not be null");
        Objects.requireNonNull(startBacktick, "startBacktick must not be null");
        Objects.requireNonNull(content, "content must not be null");
        Objects.requireNonNull(endBacktick, "endBacktick must not be null");

        STNode stTemplateExpressionNode = STNodeFactory.createTemplateExpressionNode(
                kind,
                type.internalNode(),
                startBacktick.internalNode(),
                content.underlyingListNode().internalNode(),
                endBacktick.internalNode());
        return stTemplateExpressionNode.createUnlinkedFacade();
    }

    public static XMLElementNode createXMLElementNode(
            XMLStartTagNode startTag,
            NodeList<XMLItemNode> content,
            XMLEndTagNode endTag) {
        Objects.requireNonNull(startTag, "startTag must not be null");
        Objects.requireNonNull(content, "content must not be null");
        Objects.requireNonNull(endTag, "endTag must not be null");

        STNode stXMLElementNode = STNodeFactory.createXMLElementNode(
                startTag.internalNode(),
                content.underlyingListNode().internalNode(),
                endTag.internalNode());
        return stXMLElementNode.createUnlinkedFacade();
    }

    public static XMLStartTagNode createXMLStartTagNode(
            Token ltToken,
            XMLNameNode name,
            NodeList<XMLAttributeNode> attributes,
            Token getToken) {
        Objects.requireNonNull(ltToken, "ltToken must not be null");
        Objects.requireNonNull(name, "name must not be null");
        Objects.requireNonNull(attributes, "attributes must not be null");
        Objects.requireNonNull(getToken, "getToken must not be null");

        STNode stXMLStartTagNode = STNodeFactory.createXMLStartTagNode(
                ltToken.internalNode(),
                name.internalNode(),
                attributes.underlyingListNode().internalNode(),
                getToken.internalNode());
        return stXMLStartTagNode.createUnlinkedFacade();
    }

    public static XMLEndTagNode createXMLEndTagNode(
            Token ltToken,
            Token slashToken,
            XMLNameNode name,
            Token getToken) {
        Objects.requireNonNull(ltToken, "ltToken must not be null");
        Objects.requireNonNull(slashToken, "slashToken must not be null");
        Objects.requireNonNull(name, "name must not be null");
        Objects.requireNonNull(getToken, "getToken must not be null");

        STNode stXMLEndTagNode = STNodeFactory.createXMLEndTagNode(
                ltToken.internalNode(),
                slashToken.internalNode(),
                name.internalNode(),
                getToken.internalNode());
        return stXMLEndTagNode.createUnlinkedFacade();
    }

    public static XMLSimpleNameNode createXMLSimpleNameNode(
            Token name) {
        Objects.requireNonNull(name, "name must not be null");

        STNode stXMLSimpleNameNode = STNodeFactory.createXMLSimpleNameNode(
                name.internalNode());
        return stXMLSimpleNameNode.createUnlinkedFacade();
    }

    public static XMLQualifiedNameNode createXMLQualifiedNameNode(
            XMLSimpleNameNode prefix,
            Token colon,
            XMLSimpleNameNode name) {
        Objects.requireNonNull(prefix, "prefix must not be null");
        Objects.requireNonNull(colon, "colon must not be null");
        Objects.requireNonNull(name, "name must not be null");

        STNode stXMLQualifiedNameNode = STNodeFactory.createXMLQualifiedNameNode(
                prefix.internalNode(),
                colon.internalNode(),
                name.internalNode());
        return stXMLQualifiedNameNode.createUnlinkedFacade();
    }

    public static XMLEmptyElementNode createXMLEmptyElementNode(
            Token ltToken,
            XMLNameNode name,
            NodeList<XMLAttributeNode> attributes,
            Token slashToken,
            Token getToken) {
        Objects.requireNonNull(ltToken, "ltToken must not be null");
        Objects.requireNonNull(name, "name must not be null");
        Objects.requireNonNull(attributes, "attributes must not be null");
        Objects.requireNonNull(slashToken, "slashToken must not be null");
        Objects.requireNonNull(getToken, "getToken must not be null");

        STNode stXMLEmptyElementNode = STNodeFactory.createXMLEmptyElementNode(
                ltToken.internalNode(),
                name.internalNode(),
                attributes.underlyingListNode().internalNode(),
                slashToken.internalNode(),
                getToken.internalNode());
        return stXMLEmptyElementNode.createUnlinkedFacade();
    }

    public static InterpolationNode createInterpolationNode(
            Token interpolationStartToken,
            ExpressionNode expression,
            Token interpolationEndToken) {
        Objects.requireNonNull(interpolationStartToken, "interpolationStartToken must not be null");
        Objects.requireNonNull(expression, "expression must not be null");
        Objects.requireNonNull(interpolationEndToken, "interpolationEndToken must not be null");

        STNode stInterpolationNode = STNodeFactory.createInterpolationNode(
                interpolationStartToken.internalNode(),
                expression.internalNode(),
                interpolationEndToken.internalNode());
        return stInterpolationNode.createUnlinkedFacade();
    }

    public static XMLTextNode createXMLTextNode(
            Token content) {
        Objects.requireNonNull(content, "content must not be null");

        STNode stXMLTextNode = STNodeFactory.createXMLTextNode(
                content.internalNode());
        return stXMLTextNode.createUnlinkedFacade();
    }

    public static XMLAttributeNode createXMLAttributeNode(
            XMLNameNode attributeName,
            Token equalToken,
            XMLAttributeValue value) {
        Objects.requireNonNull(attributeName, "attributeName must not be null");
        Objects.requireNonNull(equalToken, "equalToken must not be null");
        Objects.requireNonNull(value, "value must not be null");

        STNode stXMLAttributeNode = STNodeFactory.createXMLAttributeNode(
                attributeName.internalNode(),
                equalToken.internalNode(),
                value.internalNode());
        return stXMLAttributeNode.createUnlinkedFacade();
    }

    public static XMLAttributeValue createXMLAttributeValue(
            Token startQuote,
            NodeList<Node> value,
            Token endQuote) {
        Objects.requireNonNull(startQuote, "startQuote must not be null");
        Objects.requireNonNull(value, "value must not be null");
        Objects.requireNonNull(endQuote, "endQuote must not be null");

        STNode stXMLAttributeValue = STNodeFactory.createXMLAttributeValue(
                startQuote.internalNode(),
                value.underlyingListNode().internalNode(),
                endQuote.internalNode());
        return stXMLAttributeValue.createUnlinkedFacade();
    }

    public static XMLComment createXMLComment(
            Token commentStart,
            NodeList<Node> content,
            Token commentEnd) {
        Objects.requireNonNull(commentStart, "commentStart must not be null");
        Objects.requireNonNull(content, "content must not be null");
        Objects.requireNonNull(commentEnd, "commentEnd must not be null");

        STNode stXMLComment = STNodeFactory.createXMLComment(
                commentStart.internalNode(),
                content.underlyingListNode().internalNode(),
                commentEnd.internalNode());
        return stXMLComment.createUnlinkedFacade();
    }

    public static XMLProcessingInstruction createXMLProcessingInstruction(
            Token piStart,
            XMLNameNode target,
            NodeList<Node> data,
            Token piEnd) {
        Objects.requireNonNull(piStart, "piStart must not be null");
        Objects.requireNonNull(target, "target must not be null");
        Objects.requireNonNull(data, "data must not be null");
        Objects.requireNonNull(piEnd, "piEnd must not be null");

        STNode stXMLProcessingInstruction = STNodeFactory.createXMLProcessingInstruction(
                piStart.internalNode(),
                target.internalNode(),
                data.underlyingListNode().internalNode(),
                piEnd.internalNode());
        return stXMLProcessingInstruction.createUnlinkedFacade();
    }

    public static TableTypeDescriptorNode createTableTypeDescriptorNode(
            Token tableKeywordToken,
            Node rowTypeParameterNode,
            Node keyConstraintNode) {
        Objects.requireNonNull(tableKeywordToken, "tableKeywordToken must not be null");
        Objects.requireNonNull(rowTypeParameterNode, "rowTypeParameterNode must not be null");
        Objects.requireNonNull(keyConstraintNode, "keyConstraintNode must not be null");

        STNode stTableTypeDescriptorNode = STNodeFactory.createTableTypeDescriptorNode(
                tableKeywordToken.internalNode(),
                rowTypeParameterNode.internalNode(),
                keyConstraintNode.internalNode());
        return stTableTypeDescriptorNode.createUnlinkedFacade();
    }

    public static TypeParameterNode createTypeParameterNode(
            Token ltToken,
            Node typeNode,
            Token gtToken) {
        Objects.requireNonNull(ltToken, "ltToken must not be null");
        Objects.requireNonNull(typeNode, "typeNode must not be null");
        Objects.requireNonNull(gtToken, "gtToken must not be null");

        STNode stTypeParameterNode = STNodeFactory.createTypeParameterNode(
                ltToken.internalNode(),
                typeNode.internalNode(),
                gtToken.internalNode());
        return stTypeParameterNode.createUnlinkedFacade();
    }

    public static KeyTypeConstraintNode createKeyTypeConstraintNode(
            Token keyKeywordToken,
            Node typeParameterNode) {
        Objects.requireNonNull(keyKeywordToken, "keyKeywordToken must not be null");
        Objects.requireNonNull(typeParameterNode, "typeParameterNode must not be null");

        STNode stKeyTypeConstraintNode = STNodeFactory.createKeyTypeConstraintNode(
                keyKeywordToken.internalNode(),
                typeParameterNode.internalNode());
        return stKeyTypeConstraintNode.createUnlinkedFacade();
    }

    public static FunctionTypeDescriptorNode createFunctionTypeDescriptorNode(
            Token functionKeyword,
            FunctionSignatureNode functionSignature) {
        Objects.requireNonNull(functionKeyword, "functionKeyword must not be null");
        Objects.requireNonNull(functionSignature, "functionSignature must not be null");

        STNode stFunctionTypeDescriptorNode = STNodeFactory.createFunctionTypeDescriptorNode(
                functionKeyword.internalNode(),
                functionSignature.internalNode());
        return stFunctionTypeDescriptorNode.createUnlinkedFacade();
    }

    public static FunctionSignatureNode createFunctionSignatureNode(
            Token openParenToken,
            NodeList<ParameterNode> parameters,
            Token closeParenToken,
            ReturnTypeDescriptorNode returnTypeDesc) {
        Objects.requireNonNull(openParenToken, "openParenToken must not be null");
        Objects.requireNonNull(parameters, "parameters must not be null");
        Objects.requireNonNull(closeParenToken, "closeParenToken must not be null");

        STNode stFunctionSignatureNode = STNodeFactory.createFunctionSignatureNode(
                openParenToken.internalNode(),
                parameters.underlyingListNode().internalNode(),
                closeParenToken.internalNode(),
                getOptionalSTNode(returnTypeDesc));
        return stFunctionSignatureNode.createUnlinkedFacade();
    }

    public static ExplicitAnonymousFunctionExpressionNode createExplicitAnonymousFunctionExpressionNode(
            NodeList<AnnotationNode> annotations,
            Token functionKeyword,
            FunctionSignatureNode functionSignature,
            FunctionBodyNode functionBody) {
        Objects.requireNonNull(annotations, "annotations must not be null");
        Objects.requireNonNull(functionKeyword, "functionKeyword must not be null");
        Objects.requireNonNull(functionSignature, "functionSignature must not be null");
        Objects.requireNonNull(functionBody, "functionBody must not be null");

        STNode stExplicitAnonymousFunctionExpressionNode = STNodeFactory.createExplicitAnonymousFunctionExpressionNode(
                annotations.underlyingListNode().internalNode(),
                functionKeyword.internalNode(),
                functionSignature.internalNode(),
                functionBody.internalNode());
        return stExplicitAnonymousFunctionExpressionNode.createUnlinkedFacade();
    }

    public static ExpressionFunctionBodyNode createExpressionFunctionBodyNode(
            Token rightDoubleArrow,
            ExpressionNode expression,
            Token semicolon) {
        Objects.requireNonNull(rightDoubleArrow, "rightDoubleArrow must not be null");
        Objects.requireNonNull(expression, "expression must not be null");

        STNode stExpressionFunctionBodyNode = STNodeFactory.createExpressionFunctionBodyNode(
                rightDoubleArrow.internalNode(),
                expression.internalNode(),
                getOptionalSTNode(semicolon));
        return stExpressionFunctionBodyNode.createUnlinkedFacade();
    }

    public static TupleTypeDescriptorNode createTupleTypeDescriptorNode(
            Token openBracketToken,
            SeparatedNodeList<Node> memberTypeDesc,
            Token closeBracketToken) {
        Objects.requireNonNull(openBracketToken, "openBracketToken must not be null");
        Objects.requireNonNull(memberTypeDesc, "memberTypeDesc must not be null");
        Objects.requireNonNull(closeBracketToken, "closeBracketToken must not be null");

        STNode stTupleTypeDescriptorNode = STNodeFactory.createTupleTypeDescriptorNode(
                openBracketToken.internalNode(),
                memberTypeDesc.underlyingListNode().internalNode(),
                closeBracketToken.internalNode());
        return stTupleTypeDescriptorNode.createUnlinkedFacade();
    }

    public static ParenthesisedTypeDescriptorNode createParenthesisedTypeDescriptorNode(
            Token openParenToken,
            TypeDescriptorNode typedesc,
            Token closeParenToken) {
        Objects.requireNonNull(openParenToken, "openParenToken must not be null");
        Objects.requireNonNull(typedesc, "typedesc must not be null");
        Objects.requireNonNull(closeParenToken, "closeParenToken must not be null");

        STNode stParenthesisedTypeDescriptorNode = STNodeFactory.createParenthesisedTypeDescriptorNode(
                openParenToken.internalNode(),
                typedesc.internalNode(),
                closeParenToken.internalNode());
        return stParenthesisedTypeDescriptorNode.createUnlinkedFacade();
    }

    public static ExplicitNewExpressionNode createExplicitNewExpressionNode(
            Token newKeyword,
            TypeDescriptorNode typeDescriptor,
            ParenthesizedArgList parenthesizedArgList) {
        Objects.requireNonNull(newKeyword, "newKeyword must not be null");
        Objects.requireNonNull(typeDescriptor, "typeDescriptor must not be null");
        Objects.requireNonNull(parenthesizedArgList, "parenthesizedArgList must not be null");

        STNode stExplicitNewExpressionNode = STNodeFactory.createExplicitNewExpressionNode(
                newKeyword.internalNode(),
                typeDescriptor.internalNode(),
                parenthesizedArgList.internalNode());
        return stExplicitNewExpressionNode.createUnlinkedFacade();
    }

    public static ImplicitNewExpressionNode createImplicitNewExpressionNode(
            Token newKeyword,
            ParenthesizedArgList parenthesizedArgList) {
        Objects.requireNonNull(newKeyword, "newKeyword must not be null");

        STNode stImplicitNewExpressionNode = STNodeFactory.createImplicitNewExpressionNode(
                newKeyword.internalNode(),
                getOptionalSTNode(parenthesizedArgList));
        return stImplicitNewExpressionNode.createUnlinkedFacade();
    }

    public static ParenthesizedArgList createParenthesizedArgList(
            Token openParenToken,
            SeparatedNodeList<FunctionArgumentNode> arguments,
            Token closeParenToken) {
        Objects.requireNonNull(openParenToken, "openParenToken must not be null");
        Objects.requireNonNull(arguments, "arguments must not be null");
        Objects.requireNonNull(closeParenToken, "closeParenToken must not be null");

        STNode stParenthesizedArgList = STNodeFactory.createParenthesizedArgList(
                openParenToken.internalNode(),
                arguments.underlyingListNode().internalNode(),
                closeParenToken.internalNode());
        return stParenthesizedArgList.createUnlinkedFacade();
    }

    public static QueryConstructTypeNode createQueryConstructTypeNode(
            Token keyword,
            KeySpecifierNode keySpecifier) {
        Objects.requireNonNull(keyword, "keyword must not be null");

        STNode stQueryConstructTypeNode = STNodeFactory.createQueryConstructTypeNode(
                keyword.internalNode(),
                getOptionalSTNode(keySpecifier));
        return stQueryConstructTypeNode.createUnlinkedFacade();
    }

    public static FromClauseNode createFromClauseNode(
            Token fromKeyword,
            TypedBindingPatternNode typedBindingPattern,
            Token inKeyword,
            ExpressionNode expression) {
        Objects.requireNonNull(fromKeyword, "fromKeyword must not be null");
        Objects.requireNonNull(typedBindingPattern, "typedBindingPattern must not be null");
        Objects.requireNonNull(inKeyword, "inKeyword must not be null");
        Objects.requireNonNull(expression, "expression must not be null");

        STNode stFromClauseNode = STNodeFactory.createFromClauseNode(
                fromKeyword.internalNode(),
                typedBindingPattern.internalNode(),
                inKeyword.internalNode(),
                expression.internalNode());
        return stFromClauseNode.createUnlinkedFacade();
    }

    public static WhereClauseNode createWhereClauseNode(
            Token whereKeyword,
            ExpressionNode expression) {
        Objects.requireNonNull(whereKeyword, "whereKeyword must not be null");
        Objects.requireNonNull(expression, "expression must not be null");

        STNode stWhereClauseNode = STNodeFactory.createWhereClauseNode(
                whereKeyword.internalNode(),
                expression.internalNode());
        return stWhereClauseNode.createUnlinkedFacade();
    }

    public static LetClauseNode createLetClauseNode(
            Token letKeyword,
            SeparatedNodeList<LetVariableDeclarationNode> letVarDeclarations) {
        Objects.requireNonNull(letKeyword, "letKeyword must not be null");
        Objects.requireNonNull(letVarDeclarations, "letVarDeclarations must not be null");

        STNode stLetClauseNode = STNodeFactory.createLetClauseNode(
                letKeyword.internalNode(),
                letVarDeclarations.underlyingListNode().internalNode());
        return stLetClauseNode.createUnlinkedFacade();
    }

    public static QueryPipelineNode createQueryPipelineNode(
            FromClauseNode fromClause,
            NodeList<Node> intermediateClauses) {
        Objects.requireNonNull(fromClause, "fromClause must not be null");
        Objects.requireNonNull(intermediateClauses, "intermediateClauses must not be null");

        STNode stQueryPipelineNode = STNodeFactory.createQueryPipelineNode(
                fromClause.internalNode(),
                intermediateClauses.underlyingListNode().internalNode());
        return stQueryPipelineNode.createUnlinkedFacade();
    }

    public static SelectClauseNode createSelectClauseNode(
            Token selectKeyword,
            ExpressionNode expression) {
        Objects.requireNonNull(selectKeyword, "selectKeyword must not be null");
        Objects.requireNonNull(expression, "expression must not be null");

        STNode stSelectClauseNode = STNodeFactory.createSelectClauseNode(
                selectKeyword.internalNode(),
                expression.internalNode());
        return stSelectClauseNode.createUnlinkedFacade();
    }

    public static QueryExpressionNode createQueryExpressionNode(
            QueryConstructTypeNode queryConstructType,
            QueryPipelineNode queryPipeline,
            SelectClauseNode selectClause,
            OnConflictClauseNode onConflictClause,
            LimitClauseNode limitClause) {
        Objects.requireNonNull(queryPipeline, "queryPipeline must not be null");
        Objects.requireNonNull(selectClause, "selectClause must not be null");

        STNode stQueryExpressionNode = STNodeFactory.createQueryExpressionNode(
                getOptionalSTNode(queryConstructType),
                queryPipeline.internalNode(),
                selectClause.internalNode(),
                getOptionalSTNode(onConflictClause),
                getOptionalSTNode(limitClause));
        return stQueryExpressionNode.createUnlinkedFacade();
    }

    public static IntersectionTypeDescriptorNode createIntersectionTypeDescriptorNode(
            Node leftTypeDesc,
            Token bitwiseAndToken,
            Node rightTypeDesc) {
        Objects.requireNonNull(leftTypeDesc, "leftTypeDesc must not be null");
        Objects.requireNonNull(bitwiseAndToken, "bitwiseAndToken must not be null");
        Objects.requireNonNull(rightTypeDesc, "rightTypeDesc must not be null");

        STNode stIntersectionTypeDescriptorNode = STNodeFactory.createIntersectionTypeDescriptorNode(
                leftTypeDesc.internalNode(),
                bitwiseAndToken.internalNode(),
                rightTypeDesc.internalNode());
        return stIntersectionTypeDescriptorNode.createUnlinkedFacade();
    }

    public static ImplicitAnonymousFunctionParameters createImplicitAnonymousFunctionParameters(
            Token openParenToken,
            SeparatedNodeList<SimpleNameReferenceNode> parameters,
            Token closeParenToken) {
        Objects.requireNonNull(openParenToken, "openParenToken must not be null");
        Objects.requireNonNull(parameters, "parameters must not be null");
        Objects.requireNonNull(closeParenToken, "closeParenToken must not be null");

        STNode stImplicitAnonymousFunctionParameters = STNodeFactory.createImplicitAnonymousFunctionParameters(
                openParenToken.internalNode(),
                parameters.underlyingListNode().internalNode(),
                closeParenToken.internalNode());
        return stImplicitAnonymousFunctionParameters.createUnlinkedFacade();
    }

    public static ImplicitAnonymousFunctionExpressionNode createImplicitAnonymousFunctionExpressionNode(
            Node params,
            Token rightDoubleArrow,
            ExpressionNode expression) {
        Objects.requireNonNull(params, "params must not be null");
        Objects.requireNonNull(rightDoubleArrow, "rightDoubleArrow must not be null");
        Objects.requireNonNull(expression, "expression must not be null");

        STNode stImplicitAnonymousFunctionExpressionNode = STNodeFactory.createImplicitAnonymousFunctionExpressionNode(
                params.internalNode(),
                rightDoubleArrow.internalNode(),
                expression.internalNode());
        return stImplicitAnonymousFunctionExpressionNode.createUnlinkedFacade();
    }

    public static StartActionNode createStartActionNode(
            NodeList<AnnotationNode> annotations,
            Token startKeyword,
            ExpressionNode expression) {
        Objects.requireNonNull(annotations, "annotations must not be null");
        Objects.requireNonNull(startKeyword, "startKeyword must not be null");
        Objects.requireNonNull(expression, "expression must not be null");

        STNode stStartActionNode = STNodeFactory.createStartActionNode(
                annotations.underlyingListNode().internalNode(),
                startKeyword.internalNode(),
                expression.internalNode());
        return stStartActionNode.createUnlinkedFacade();
    }

    public static FlushActionNode createFlushActionNode(
            Token flushKeyword,
            NameReferenceNode peerWorker) {
        Objects.requireNonNull(flushKeyword, "flushKeyword must not be null");
        Objects.requireNonNull(peerWorker, "peerWorker must not be null");

        STNode stFlushActionNode = STNodeFactory.createFlushActionNode(
                flushKeyword.internalNode(),
                peerWorker.internalNode());
        return stFlushActionNode.createUnlinkedFacade();
    }

    public static SingletonTypeDescriptorNode createSingletonTypeDescriptorNode(
            ExpressionNode simpleContExprNode) {
        Objects.requireNonNull(simpleContExprNode, "simpleContExprNode must not be null");

        STNode stSingletonTypeDescriptorNode = STNodeFactory.createSingletonTypeDescriptorNode(
                simpleContExprNode.internalNode());
        return stSingletonTypeDescriptorNode.createUnlinkedFacade();
    }

    public static MethodDeclarationNode createMethodDeclarationNode(
            MetadataNode metadata,
            NodeList<Token> qualifierList,
            Token functionKeyword,
            IdentifierToken methodName,
            FunctionSignatureNode methodSignature,
            Token semicolon) {
<<<<<<< HEAD
        Objects.requireNonNull(metadata, "metadata must not be null");
        Objects.requireNonNull(qualifierList, "qualifierList must not be null");
=======
>>>>>>> 8688dd87
        Objects.requireNonNull(functionKeyword, "functionKeyword must not be null");
        Objects.requireNonNull(methodName, "methodName must not be null");
        Objects.requireNonNull(methodSignature, "methodSignature must not be null");
        Objects.requireNonNull(semicolon, "semicolon must not be null");

        STNode stMethodDeclarationNode = STNodeFactory.createMethodDeclarationNode(
<<<<<<< HEAD
                metadata.internalNode(),
                qualifierList.underlyingListNode().internalNode(),
=======
                getOptionalSTNode(metadata),
                getOptionalSTNode(visibilityQualifier),
>>>>>>> 8688dd87
                functionKeyword.internalNode(),
                methodName.internalNode(),
                methodSignature.internalNode(),
                semicolon.internalNode());
        return stMethodDeclarationNode.createUnlinkedFacade();
    }

    public static TypedBindingPatternNode createTypedBindingPatternNode(
            TypeDescriptorNode typeDescriptor,
            BindingPatternNode bindingPattern) {
        Objects.requireNonNull(typeDescriptor, "typeDescriptor must not be null");
        Objects.requireNonNull(bindingPattern, "bindingPattern must not be null");

        STNode stTypedBindingPatternNode = STNodeFactory.createTypedBindingPatternNode(
                typeDescriptor.internalNode(),
                bindingPattern.internalNode());
        return stTypedBindingPatternNode.createUnlinkedFacade();
    }

    public static CaptureBindingPatternNode createCaptureBindingPatternNode(
            Token variableName) {
        Objects.requireNonNull(variableName, "variableName must not be null");

        STNode stCaptureBindingPatternNode = STNodeFactory.createCaptureBindingPatternNode(
                variableName.internalNode());
        return stCaptureBindingPatternNode.createUnlinkedFacade();
    }

    public static WildcardBindingPatternNode createWildcardBindingPatternNode(
            Token underscoreToken) {
        Objects.requireNonNull(underscoreToken, "underscoreToken must not be null");

        STNode stWildcardBindingPatternNode = STNodeFactory.createWildcardBindingPatternNode(
                underscoreToken.internalNode());
        return stWildcardBindingPatternNode.createUnlinkedFacade();
    }

    public static ListBindingPatternNode createListBindingPatternNode(
            Token openBracket,
            SeparatedNodeList<BindingPatternNode> bindingPatterns,
            RestBindingPatternNode restBindingPattern,
            Token closeBracket) {
        Objects.requireNonNull(openBracket, "openBracket must not be null");
        Objects.requireNonNull(bindingPatterns, "bindingPatterns must not be null");
        Objects.requireNonNull(closeBracket, "closeBracket must not be null");

        STNode stListBindingPatternNode = STNodeFactory.createListBindingPatternNode(
                openBracket.internalNode(),
                bindingPatterns.underlyingListNode().internalNode(),
                getOptionalSTNode(restBindingPattern),
                closeBracket.internalNode());
        return stListBindingPatternNode.createUnlinkedFacade();
    }

    public static MappingBindingPatternNode createMappingBindingPatternNode(
            Token openBrace,
            SeparatedNodeList<FieldBindingPatternNode> fieldBindingPatterns,
            RestBindingPatternNode restBindingPattern,
            Token closeBrace) {
        Objects.requireNonNull(openBrace, "openBrace must not be null");
        Objects.requireNonNull(fieldBindingPatterns, "fieldBindingPatterns must not be null");
        Objects.requireNonNull(closeBrace, "closeBrace must not be null");

        STNode stMappingBindingPatternNode = STNodeFactory.createMappingBindingPatternNode(
                openBrace.internalNode(),
                fieldBindingPatterns.underlyingListNode().internalNode(),
                getOptionalSTNode(restBindingPattern),
                closeBrace.internalNode());
        return stMappingBindingPatternNode.createUnlinkedFacade();
    }

    public static FieldBindingPatternFullNode createFieldBindingPatternFullNode(
            SimpleNameReferenceNode variableName,
            Token colon,
            BindingPatternNode bindingPattern) {
        Objects.requireNonNull(variableName, "variableName must not be null");
        Objects.requireNonNull(colon, "colon must not be null");
        Objects.requireNonNull(bindingPattern, "bindingPattern must not be null");

        STNode stFieldBindingPatternFullNode = STNodeFactory.createFieldBindingPatternFullNode(
                variableName.internalNode(),
                colon.internalNode(),
                bindingPattern.internalNode());
        return stFieldBindingPatternFullNode.createUnlinkedFacade();
    }

    public static FieldBindingPatternVarnameNode createFieldBindingPatternVarnameNode(
            SimpleNameReferenceNode variableName) {
        Objects.requireNonNull(variableName, "variableName must not be null");

        STNode stFieldBindingPatternVarnameNode = STNodeFactory.createFieldBindingPatternVarnameNode(
                variableName.internalNode());
        return stFieldBindingPatternVarnameNode.createUnlinkedFacade();
    }

    public static RestBindingPatternNode createRestBindingPatternNode(
            Token ellipsisToken,
            SimpleNameReferenceNode variableName) {
        Objects.requireNonNull(ellipsisToken, "ellipsisToken must not be null");
        Objects.requireNonNull(variableName, "variableName must not be null");

        STNode stRestBindingPatternNode = STNodeFactory.createRestBindingPatternNode(
                ellipsisToken.internalNode(),
                variableName.internalNode());
        return stRestBindingPatternNode.createUnlinkedFacade();
    }

    public static FunctionalBindingPatternNode createFunctionalBindingPatternNode(
            Node typeReference,
            Token openParenthesis,
            SeparatedNodeList<BindingPatternNode> argListBindingPatterns,
            Token closeParenthesis) {
        Objects.requireNonNull(typeReference, "typeReference must not be null");
        Objects.requireNonNull(openParenthesis, "openParenthesis must not be null");
        Objects.requireNonNull(argListBindingPatterns, "argListBindingPatterns must not be null");
        Objects.requireNonNull(closeParenthesis, "closeParenthesis must not be null");

        STNode stFunctionalBindingPatternNode = STNodeFactory.createFunctionalBindingPatternNode(
                typeReference.internalNode(),
                openParenthesis.internalNode(),
                argListBindingPatterns.underlyingListNode().internalNode(),
                closeParenthesis.internalNode());
        return stFunctionalBindingPatternNode.createUnlinkedFacade();
    }

    public static NamedArgBindingPatternNode createNamedArgBindingPatternNode(
            IdentifierToken argName,
            Token equalsToken,
            BindingPatternNode bindingPattern) {
        Objects.requireNonNull(argName, "argName must not be null");
        Objects.requireNonNull(equalsToken, "equalsToken must not be null");
        Objects.requireNonNull(bindingPattern, "bindingPattern must not be null");

        STNode stNamedArgBindingPatternNode = STNodeFactory.createNamedArgBindingPatternNode(
                argName.internalNode(),
                equalsToken.internalNode(),
                bindingPattern.internalNode());
        return stNamedArgBindingPatternNode.createUnlinkedFacade();
    }

    public static AsyncSendActionNode createAsyncSendActionNode(
            ExpressionNode expression,
            Token rightArrowToken,
            SimpleNameReferenceNode peerWorker) {
        Objects.requireNonNull(expression, "expression must not be null");
        Objects.requireNonNull(rightArrowToken, "rightArrowToken must not be null");
        Objects.requireNonNull(peerWorker, "peerWorker must not be null");

        STNode stAsyncSendActionNode = STNodeFactory.createAsyncSendActionNode(
                expression.internalNode(),
                rightArrowToken.internalNode(),
                peerWorker.internalNode());
        return stAsyncSendActionNode.createUnlinkedFacade();
    }

    public static SyncSendActionNode createSyncSendActionNode(
            ExpressionNode expression,
            Token syncSendToken,
            SimpleNameReferenceNode peerWorker) {
        Objects.requireNonNull(expression, "expression must not be null");
        Objects.requireNonNull(syncSendToken, "syncSendToken must not be null");
        Objects.requireNonNull(peerWorker, "peerWorker must not be null");

        STNode stSyncSendActionNode = STNodeFactory.createSyncSendActionNode(
                expression.internalNode(),
                syncSendToken.internalNode(),
                peerWorker.internalNode());
        return stSyncSendActionNode.createUnlinkedFacade();
    }

    public static ReceiveActionNode createReceiveActionNode(
            Token leftArrow,
            SimpleNameReferenceNode receiveWorkers) {
        Objects.requireNonNull(leftArrow, "leftArrow must not be null");
        Objects.requireNonNull(receiveWorkers, "receiveWorkers must not be null");

        STNode stReceiveActionNode = STNodeFactory.createReceiveActionNode(
                leftArrow.internalNode(),
                receiveWorkers.internalNode());
        return stReceiveActionNode.createUnlinkedFacade();
    }

    public static ReceiveFieldsNode createReceiveFieldsNode(
            Token openBrace,
            SeparatedNodeList<NameReferenceNode> receiveFields,
            Token closeBrace) {
        Objects.requireNonNull(openBrace, "openBrace must not be null");
        Objects.requireNonNull(receiveFields, "receiveFields must not be null");
        Objects.requireNonNull(closeBrace, "closeBrace must not be null");

        STNode stReceiveFieldsNode = STNodeFactory.createReceiveFieldsNode(
                openBrace.internalNode(),
                receiveFields.underlyingListNode().internalNode(),
                closeBrace.internalNode());
        return stReceiveFieldsNode.createUnlinkedFacade();
    }

    public static RestDescriptorNode createRestDescriptorNode(
            TypeDescriptorNode typeDescriptor,
            Token ellipsisToken) {
        Objects.requireNonNull(typeDescriptor, "typeDescriptor must not be null");
        Objects.requireNonNull(ellipsisToken, "ellipsisToken must not be null");

        STNode stRestDescriptorNode = STNodeFactory.createRestDescriptorNode(
                typeDescriptor.internalNode(),
                ellipsisToken.internalNode());
        return stRestDescriptorNode.createUnlinkedFacade();
    }

    public static DoubleGTTokenNode createDoubleGTTokenNode(
            Token openGTToken,
            Token endGTToken) {
        Objects.requireNonNull(openGTToken, "openGTToken must not be null");
        Objects.requireNonNull(endGTToken, "endGTToken must not be null");

        STNode stDoubleGTTokenNode = STNodeFactory.createDoubleGTTokenNode(
                openGTToken.internalNode(),
                endGTToken.internalNode());
        return stDoubleGTTokenNode.createUnlinkedFacade();
    }

    public static TrippleGTTokenNode createTrippleGTTokenNode(
            Token openGTToken,
            Token middleGTToken,
            Token endGTToken) {
        Objects.requireNonNull(openGTToken, "openGTToken must not be null");
        Objects.requireNonNull(middleGTToken, "middleGTToken must not be null");
        Objects.requireNonNull(endGTToken, "endGTToken must not be null");

        STNode stTrippleGTTokenNode = STNodeFactory.createTrippleGTTokenNode(
                openGTToken.internalNode(),
                middleGTToken.internalNode(),
                endGTToken.internalNode());
        return stTrippleGTTokenNode.createUnlinkedFacade();
    }

    public static WaitActionNode createWaitActionNode(
            Token waitKeyword,
            Node waitFutureExpr) {
        Objects.requireNonNull(waitKeyword, "waitKeyword must not be null");
        Objects.requireNonNull(waitFutureExpr, "waitFutureExpr must not be null");

        STNode stWaitActionNode = STNodeFactory.createWaitActionNode(
                waitKeyword.internalNode(),
                waitFutureExpr.internalNode());
        return stWaitActionNode.createUnlinkedFacade();
    }

    public static WaitFieldsListNode createWaitFieldsListNode(
            Token openBrace,
            SeparatedNodeList<Node> waitFields,
            Token closeBrace) {
        Objects.requireNonNull(openBrace, "openBrace must not be null");
        Objects.requireNonNull(waitFields, "waitFields must not be null");
        Objects.requireNonNull(closeBrace, "closeBrace must not be null");

        STNode stWaitFieldsListNode = STNodeFactory.createWaitFieldsListNode(
                openBrace.internalNode(),
                waitFields.underlyingListNode().internalNode(),
                closeBrace.internalNode());
        return stWaitFieldsListNode.createUnlinkedFacade();
    }

    public static WaitFieldNode createWaitFieldNode(
            SimpleNameReferenceNode fieldName,
            Token colon,
            ExpressionNode waitFutureExpr) {
        Objects.requireNonNull(fieldName, "fieldName must not be null");
        Objects.requireNonNull(colon, "colon must not be null");
        Objects.requireNonNull(waitFutureExpr, "waitFutureExpr must not be null");

        STNode stWaitFieldNode = STNodeFactory.createWaitFieldNode(
                fieldName.internalNode(),
                colon.internalNode(),
                waitFutureExpr.internalNode());
        return stWaitFieldNode.createUnlinkedFacade();
    }

    public static AnnotAccessExpressionNode createAnnotAccessExpressionNode(
            ExpressionNode expression,
            Token annotChainingToken,
            NameReferenceNode annotTagReference) {
        Objects.requireNonNull(expression, "expression must not be null");
        Objects.requireNonNull(annotChainingToken, "annotChainingToken must not be null");
        Objects.requireNonNull(annotTagReference, "annotTagReference must not be null");

        STNode stAnnotAccessExpressionNode = STNodeFactory.createAnnotAccessExpressionNode(
                expression.internalNode(),
                annotChainingToken.internalNode(),
                annotTagReference.internalNode());
        return stAnnotAccessExpressionNode.createUnlinkedFacade();
    }

    public static QueryActionNode createQueryActionNode(
            QueryPipelineNode queryPipeline,
            Token doKeyword,
            BlockStatementNode blockStatement,
            LimitClauseNode limitClause) {
        Objects.requireNonNull(queryPipeline, "queryPipeline must not be null");
        Objects.requireNonNull(doKeyword, "doKeyword must not be null");
        Objects.requireNonNull(blockStatement, "blockStatement must not be null");

        STNode stQueryActionNode = STNodeFactory.createQueryActionNode(
                queryPipeline.internalNode(),
                doKeyword.internalNode(),
                blockStatement.internalNode(),
                getOptionalSTNode(limitClause));
        return stQueryActionNode.createUnlinkedFacade();
    }

    public static OptionalFieldAccessExpressionNode createOptionalFieldAccessExpressionNode(
            ExpressionNode expression,
            Token optionalChainingToken,
            NameReferenceNode fieldName) {
        Objects.requireNonNull(expression, "expression must not be null");
        Objects.requireNonNull(optionalChainingToken, "optionalChainingToken must not be null");
        Objects.requireNonNull(fieldName, "fieldName must not be null");

        STNode stOptionalFieldAccessExpressionNode = STNodeFactory.createOptionalFieldAccessExpressionNode(
                expression.internalNode(),
                optionalChainingToken.internalNode(),
                fieldName.internalNode());
        return stOptionalFieldAccessExpressionNode.createUnlinkedFacade();
    }

    public static ConditionalExpressionNode createConditionalExpressionNode(
            ExpressionNode lhsExpression,
            Token questionMarkToken,
            ExpressionNode middleExpression,
            Token colonToken,
            ExpressionNode endExpression) {
        Objects.requireNonNull(lhsExpression, "lhsExpression must not be null");
        Objects.requireNonNull(questionMarkToken, "questionMarkToken must not be null");
        Objects.requireNonNull(middleExpression, "middleExpression must not be null");
        Objects.requireNonNull(colonToken, "colonToken must not be null");
        Objects.requireNonNull(endExpression, "endExpression must not be null");

        STNode stConditionalExpressionNode = STNodeFactory.createConditionalExpressionNode(
                lhsExpression.internalNode(),
                questionMarkToken.internalNode(),
                middleExpression.internalNode(),
                colonToken.internalNode(),
                endExpression.internalNode());
        return stConditionalExpressionNode.createUnlinkedFacade();
    }

    public static EnumDeclarationNode createEnumDeclarationNode(
            MetadataNode metadata,
            Token qualifier,
            Token enumKeywordToken,
            IdentifierToken identifier,
            Token openBraceToken,
            SeparatedNodeList<Node> enumMemberList,
            Token closeBraceToken) {
        Objects.requireNonNull(qualifier, "qualifier must not be null");
        Objects.requireNonNull(enumKeywordToken, "enumKeywordToken must not be null");
        Objects.requireNonNull(identifier, "identifier must not be null");
        Objects.requireNonNull(openBraceToken, "openBraceToken must not be null");
        Objects.requireNonNull(enumMemberList, "enumMemberList must not be null");
        Objects.requireNonNull(closeBraceToken, "closeBraceToken must not be null");

        STNode stEnumDeclarationNode = STNodeFactory.createEnumDeclarationNode(
                getOptionalSTNode(metadata),
                qualifier.internalNode(),
                enumKeywordToken.internalNode(),
                identifier.internalNode(),
                openBraceToken.internalNode(),
                enumMemberList.underlyingListNode().internalNode(),
                closeBraceToken.internalNode());
        return stEnumDeclarationNode.createUnlinkedFacade();
    }

    public static EnumMemberNode createEnumMemberNode(
            MetadataNode metadata,
            IdentifierToken identifier,
            Token equalToken,
            ExpressionNode constExprNode) {
        Objects.requireNonNull(identifier, "identifier must not be null");
        Objects.requireNonNull(equalToken, "equalToken must not be null");
        Objects.requireNonNull(constExprNode, "constExprNode must not be null");

        STNode stEnumMemberNode = STNodeFactory.createEnumMemberNode(
                getOptionalSTNode(metadata),
                identifier.internalNode(),
                equalToken.internalNode(),
                constExprNode.internalNode());
        return stEnumMemberNode.createUnlinkedFacade();
    }

    public static ArrayTypeDescriptorNode createArrayTypeDescriptorNode(
            TypeDescriptorNode memberTypeDesc,
            Token openBracket,
            Node arrayLength,
            Token closeBracket) {
        Objects.requireNonNull(memberTypeDesc, "memberTypeDesc must not be null");
        Objects.requireNonNull(openBracket, "openBracket must not be null");
        Objects.requireNonNull(closeBracket, "closeBracket must not be null");

        STNode stArrayTypeDescriptorNode = STNodeFactory.createArrayTypeDescriptorNode(
                memberTypeDesc.internalNode(),
                openBracket.internalNode(),
                getOptionalSTNode(arrayLength),
                closeBracket.internalNode());
        return stArrayTypeDescriptorNode.createUnlinkedFacade();
    }

    public static TransactionStatementNode createTransactionStatementNode(
            Token transactionKeyword,
            BlockStatementNode blockStatement) {
        Objects.requireNonNull(transactionKeyword, "transactionKeyword must not be null");
        Objects.requireNonNull(blockStatement, "blockStatement must not be null");

        STNode stTransactionStatementNode = STNodeFactory.createTransactionStatementNode(
                transactionKeyword.internalNode(),
                blockStatement.internalNode());
        return stTransactionStatementNode.createUnlinkedFacade();
    }

    public static RollbackStatementNode createRollbackStatementNode(
            Token rollbackKeyword,
            ExpressionNode expression,
            Token semicolon) {
        Objects.requireNonNull(rollbackKeyword, "rollbackKeyword must not be null");
        Objects.requireNonNull(semicolon, "semicolon must not be null");

        STNode stRollbackStatementNode = STNodeFactory.createRollbackStatementNode(
                rollbackKeyword.internalNode(),
                getOptionalSTNode(expression),
                semicolon.internalNode());
        return stRollbackStatementNode.createUnlinkedFacade();
    }

    public static RetryStatementNode createRetryStatementNode(
            Token retryKeyword,
            TypeParameterNode typeParameter,
            ParenthesizedArgList arguments,
            StatementNode retryBody) {
        Objects.requireNonNull(retryKeyword, "retryKeyword must not be null");
        Objects.requireNonNull(retryBody, "retryBody must not be null");

        STNode stRetryStatementNode = STNodeFactory.createRetryStatementNode(
                retryKeyword.internalNode(),
                getOptionalSTNode(typeParameter),
                getOptionalSTNode(arguments),
                retryBody.internalNode());
        return stRetryStatementNode.createUnlinkedFacade();
    }

    public static CommitActionNode createCommitActionNode(
            Token commitKeyword) {
        Objects.requireNonNull(commitKeyword, "commitKeyword must not be null");

        STNode stCommitActionNode = STNodeFactory.createCommitActionNode(
                commitKeyword.internalNode());
        return stCommitActionNode.createUnlinkedFacade();
    }

    public static TransactionalExpressionNode createTransactionalExpressionNode(
            Token transactionalKeyword) {
        Objects.requireNonNull(transactionalKeyword, "transactionalKeyword must not be null");

        STNode stTransactionalExpressionNode = STNodeFactory.createTransactionalExpressionNode(
                transactionalKeyword.internalNode());
        return stTransactionalExpressionNode.createUnlinkedFacade();
    }

    public static ServiceConstructorExpressionNode createServiceConstructorExpressionNode(
            NodeList<AnnotationNode> annotations,
            Token serviceKeyword,
            Node serviceBody) {
        Objects.requireNonNull(annotations, "annotations must not be null");
        Objects.requireNonNull(serviceKeyword, "serviceKeyword must not be null");
        Objects.requireNonNull(serviceBody, "serviceBody must not be null");

        STNode stServiceConstructorExpressionNode = STNodeFactory.createServiceConstructorExpressionNode(
                annotations.underlyingListNode().internalNode(),
                serviceKeyword.internalNode(),
                serviceBody.internalNode());
        return stServiceConstructorExpressionNode.createUnlinkedFacade();
    }

    public static ByteArrayLiteralNode createByteArrayLiteralNode(
            Token type,
            Token startBacktick,
            Token content,
            Token endBacktick) {
        Objects.requireNonNull(type, "type must not be null");
        Objects.requireNonNull(startBacktick, "startBacktick must not be null");
        Objects.requireNonNull(endBacktick, "endBacktick must not be null");

        STNode stByteArrayLiteralNode = STNodeFactory.createByteArrayLiteralNode(
                type.internalNode(),
                startBacktick.internalNode(),
                getOptionalSTNode(content),
                endBacktick.internalNode());
        return stByteArrayLiteralNode.createUnlinkedFacade();
    }

    public static XMLFilterExpressionNode createXMLFilterExpressionNode(
            ExpressionNode expression,
            XMLNamePatternChainingNode xmlPatternChain) {
        Objects.requireNonNull(expression, "expression must not be null");
        Objects.requireNonNull(xmlPatternChain, "xmlPatternChain must not be null");

        STNode stXMLFilterExpressionNode = STNodeFactory.createXMLFilterExpressionNode(
                expression.internalNode(),
                xmlPatternChain.internalNode());
        return stXMLFilterExpressionNode.createUnlinkedFacade();
    }

    public static XMLStepExpressionNode createXMLStepExpressionNode(
            ExpressionNode expression,
            Node xmlStepStart) {
        Objects.requireNonNull(expression, "expression must not be null");
        Objects.requireNonNull(xmlStepStart, "xmlStepStart must not be null");

        STNode stXMLStepExpressionNode = STNodeFactory.createXMLStepExpressionNode(
                expression.internalNode(),
                xmlStepStart.internalNode());
        return stXMLStepExpressionNode.createUnlinkedFacade();
    }

    public static XMLNamePatternChainingNode createXMLNamePatternChainingNode(
            Token startToken,
            SeparatedNodeList<Node> xmlNamePattern,
            Token gtToken) {
        Objects.requireNonNull(startToken, "startToken must not be null");
        Objects.requireNonNull(xmlNamePattern, "xmlNamePattern must not be null");
        Objects.requireNonNull(gtToken, "gtToken must not be null");

        STNode stXMLNamePatternChainingNode = STNodeFactory.createXMLNamePatternChainingNode(
                startToken.internalNode(),
                xmlNamePattern.underlyingListNode().internalNode(),
                gtToken.internalNode());
        return stXMLNamePatternChainingNode.createUnlinkedFacade();
    }

    public static XMLAtomicNamePatternNode createXMLAtomicNamePatternNode(
            Token prefix,
            Token colon,
            Token name) {
        Objects.requireNonNull(prefix, "prefix must not be null");
        Objects.requireNonNull(colon, "colon must not be null");
        Objects.requireNonNull(name, "name must not be null");

        STNode stXMLAtomicNamePatternNode = STNodeFactory.createXMLAtomicNamePatternNode(
                prefix.internalNode(),
                colon.internalNode(),
                name.internalNode());
        return stXMLAtomicNamePatternNode.createUnlinkedFacade();
    }

    public static TypeReferenceTypeDescNode createTypeReferenceTypeDescNode(
            NameReferenceNode typeRef) {
        Objects.requireNonNull(typeRef, "typeRef must not be null");

        STNode stTypeReferenceTypeDescNode = STNodeFactory.createTypeReferenceTypeDescNode(
                typeRef.internalNode());
        return stTypeReferenceTypeDescNode.createUnlinkedFacade();
    }

    public static MatchStatementNode createMatchStatementNode(
            Token matchKeyword,
            ExpressionNode condition,
            Token openBrace,
            NodeList<MatchClauseNode> matchClauses,
            Token closeBrace) {
        Objects.requireNonNull(matchKeyword, "matchKeyword must not be null");
        Objects.requireNonNull(condition, "condition must not be null");
        Objects.requireNonNull(openBrace, "openBrace must not be null");
        Objects.requireNonNull(matchClauses, "matchClauses must not be null");
        Objects.requireNonNull(closeBrace, "closeBrace must not be null");

        STNode stMatchStatementNode = STNodeFactory.createMatchStatementNode(
                matchKeyword.internalNode(),
                condition.internalNode(),
                openBrace.internalNode(),
                matchClauses.underlyingListNode().internalNode(),
                closeBrace.internalNode());
        return stMatchStatementNode.createUnlinkedFacade();
    }

    public static MatchClauseNode createMatchClauseNode(
            SeparatedNodeList<Node> matchPatterns,
            MatchGuardNode matchGuard,
            Token rightDoubleArrow,
            BlockStatementNode blockStatement) {
        Objects.requireNonNull(matchPatterns, "matchPatterns must not be null");
        Objects.requireNonNull(rightDoubleArrow, "rightDoubleArrow must not be null");
        Objects.requireNonNull(blockStatement, "blockStatement must not be null");

        STNode stMatchClauseNode = STNodeFactory.createMatchClauseNode(
                matchPatterns.underlyingListNode().internalNode(),
                getOptionalSTNode(matchGuard),
                rightDoubleArrow.internalNode(),
                blockStatement.internalNode());
        return stMatchClauseNode.createUnlinkedFacade();
    }

    public static MatchGuardNode createMatchGuardNode(
            Token ifKeyword,
            ExpressionNode expression) {
        Objects.requireNonNull(ifKeyword, "ifKeyword must not be null");
        Objects.requireNonNull(expression, "expression must not be null");

        STNode stMatchGuardNode = STNodeFactory.createMatchGuardNode(
                ifKeyword.internalNode(),
                expression.internalNode());
        return stMatchGuardNode.createUnlinkedFacade();
    }

    public static ObjectMethodDefinitionNode createObjectMethodDefinitionNode(
            MetadataNode metadata,
            NodeList<Token> qualifierList,
            Token functionKeyword,
            IdentifierToken methodName,
            FunctionSignatureNode methodSignature,
            FunctionBodyNode functionBody) {
<<<<<<< HEAD
        Objects.requireNonNull(metadata, "metadata must not be null");
        Objects.requireNonNull(qualifierList, "qualifierList must not be null");
=======
>>>>>>> 8688dd87
        Objects.requireNonNull(functionKeyword, "functionKeyword must not be null");
        Objects.requireNonNull(methodName, "methodName must not be null");
        Objects.requireNonNull(methodSignature, "methodSignature must not be null");
        Objects.requireNonNull(functionBody, "functionBody must not be null");

        STNode stObjectMethodDefinitionNode = STNodeFactory.createObjectMethodDefinitionNode(
<<<<<<< HEAD
                metadata.internalNode(),
                qualifierList.underlyingListNode().internalNode(),
=======
                getOptionalSTNode(metadata),
                getOptionalSTNode(visibilityQualifier),
                getOptionalSTNode(remoteKeyword),
                getOptionalSTNode(transactionalKeyword),
>>>>>>> 8688dd87
                functionKeyword.internalNode(),
                methodName.internalNode(),
                methodSignature.internalNode(),
                functionBody.internalNode());
        return stObjectMethodDefinitionNode.createUnlinkedFacade();
    }

    public static DistinctTypeDescriptorNode createDistinctTypeDescriptorNode(
            Token distinctKeyword,
            TypeDescriptorNode typeDescriptor) {
        Objects.requireNonNull(distinctKeyword, "distinctKeyword must not be null");
        Objects.requireNonNull(typeDescriptor, "typeDescriptor must not be null");

        STNode stDistinctTypeDescriptorNode = STNodeFactory.createDistinctTypeDescriptorNode(
                distinctKeyword.internalNode(),
                typeDescriptor.internalNode());
        return stDistinctTypeDescriptorNode.createUnlinkedFacade();
    }

    public static OnConflictClauseNode createOnConflictClauseNode(
            Token onKeyword,
            Token conflictKeyword,
            ExpressionNode expression) {
        Objects.requireNonNull(onKeyword, "onKeyword must not be null");
        Objects.requireNonNull(conflictKeyword, "conflictKeyword must not be null");
        Objects.requireNonNull(expression, "expression must not be null");

        STNode stOnConflictClauseNode = STNodeFactory.createOnConflictClauseNode(
                onKeyword.internalNode(),
                conflictKeyword.internalNode(),
                expression.internalNode());
        return stOnConflictClauseNode.createUnlinkedFacade();
    }

    public static LimitClauseNode createLimitClauseNode(
            Token limitKeyword,
            ExpressionNode expression) {
        Objects.requireNonNull(limitKeyword, "limitKeyword must not be null");
        Objects.requireNonNull(expression, "expression must not be null");

        STNode stLimitClauseNode = STNodeFactory.createLimitClauseNode(
                limitKeyword.internalNode(),
                expression.internalNode());
        return stLimitClauseNode.createUnlinkedFacade();
    }

    public static JoinClauseNode createJoinClauseNode(
            Token outerKeyword,
            Token joinKeyword,
            TypedBindingPatternNode typedBindingPattern,
            Token inKeyword,
            ExpressionNode expression,
            OnClauseNode onCondition) {
        Objects.requireNonNull(joinKeyword, "joinKeyword must not be null");
        Objects.requireNonNull(typedBindingPattern, "typedBindingPattern must not be null");
        Objects.requireNonNull(inKeyword, "inKeyword must not be null");
        Objects.requireNonNull(expression, "expression must not be null");

        STNode stJoinClauseNode = STNodeFactory.createJoinClauseNode(
                getOptionalSTNode(outerKeyword),
                joinKeyword.internalNode(),
                typedBindingPattern.internalNode(),
                inKeyword.internalNode(),
                expression.internalNode(),
                getOptionalSTNode(onCondition));
        return stJoinClauseNode.createUnlinkedFacade();
    }

    public static OnClauseNode createOnClauseNode(
            Token onKeyword,
            ExpressionNode expression) {
        Objects.requireNonNull(onKeyword, "onKeyword must not be null");
        Objects.requireNonNull(expression, "expression must not be null");

        STNode stOnClauseNode = STNodeFactory.createOnClauseNode(
                onKeyword.internalNode(),
                expression.internalNode());
        return stOnClauseNode.createUnlinkedFacade();
    }

    public static ListMatchPatternNode createListMatchPatternNode(
            Token openBracket,
            SeparatedNodeList<Node> matchPatterns,
            RestMatchPatternNode restMatchPattern,
            Token closeBracket) {
        Objects.requireNonNull(openBracket, "openBracket must not be null");
        Objects.requireNonNull(matchPatterns, "matchPatterns must not be null");
        Objects.requireNonNull(closeBracket, "closeBracket must not be null");

        STNode stListMatchPatternNode = STNodeFactory.createListMatchPatternNode(
                openBracket.internalNode(),
                matchPatterns.underlyingListNode().internalNode(),
                getOptionalSTNode(restMatchPattern),
                closeBracket.internalNode());
        return stListMatchPatternNode.createUnlinkedFacade();
    }

    public static RestMatchPatternNode createRestMatchPatternNode(
            Token ellipsisToken,
            Token varKeywordToken,
            SimpleNameReferenceNode variableName) {
        Objects.requireNonNull(ellipsisToken, "ellipsisToken must not be null");
        Objects.requireNonNull(varKeywordToken, "varKeywordToken must not be null");
        Objects.requireNonNull(variableName, "variableName must not be null");

        STNode stRestMatchPatternNode = STNodeFactory.createRestMatchPatternNode(
                ellipsisToken.internalNode(),
                varKeywordToken.internalNode(),
                variableName.internalNode());
        return stRestMatchPatternNode.createUnlinkedFacade();
    }

    public static MappingMatchPatternNode createMappingMatchPatternNode(
            Token openBraceToken,
            SeparatedNodeList<FieldMatchPatternNode> fieldMatchPatterns,
            RestMatchPatternNode restMatchPattern,
            Token closeBraceToken) {
        Objects.requireNonNull(openBraceToken, "openBraceToken must not be null");
        Objects.requireNonNull(fieldMatchPatterns, "fieldMatchPatterns must not be null");
        Objects.requireNonNull(closeBraceToken, "closeBraceToken must not be null");

        STNode stMappingMatchPatternNode = STNodeFactory.createMappingMatchPatternNode(
                openBraceToken.internalNode(),
                fieldMatchPatterns.underlyingListNode().internalNode(),
                getOptionalSTNode(restMatchPattern),
                closeBraceToken.internalNode());
        return stMappingMatchPatternNode.createUnlinkedFacade();
    }

    public static FieldMatchPatternNode createFieldMatchPatternNode(
            SimpleNameReferenceNode fieldNameNode,
            Token colonToken,
            Node matchPattern) {
        Objects.requireNonNull(fieldNameNode, "fieldNameNode must not be null");
        Objects.requireNonNull(colonToken, "colonToken must not be null");
        Objects.requireNonNull(matchPattern, "matchPattern must not be null");

        STNode stFieldMatchPatternNode = STNodeFactory.createFieldMatchPatternNode(
                fieldNameNode.internalNode(),
                colonToken.internalNode(),
                matchPattern.internalNode());
        return stFieldMatchPatternNode.createUnlinkedFacade();
    }

    public static FunctionalMatchPatternNode createFunctionalMatchPatternNode(
            Node typeRef,
            Token openParenthesisToken,
            SeparatedNodeList<Node> argListMatchPatternNode,
            Token closeParenthesisToken) {
        Objects.requireNonNull(typeRef, "typeRef must not be null");
        Objects.requireNonNull(openParenthesisToken, "openParenthesisToken must not be null");
        Objects.requireNonNull(argListMatchPatternNode, "argListMatchPatternNode must not be null");
        Objects.requireNonNull(closeParenthesisToken, "closeParenthesisToken must not be null");

        STNode stFunctionalMatchPatternNode = STNodeFactory.createFunctionalMatchPatternNode(
                typeRef.internalNode(),
                openParenthesisToken.internalNode(),
                argListMatchPatternNode.underlyingListNode().internalNode(),
                closeParenthesisToken.internalNode());
        return stFunctionalMatchPatternNode.createUnlinkedFacade();
    }

    public static NamedArgMatchPatternNode createNamedArgMatchPatternNode(
            IdentifierToken identifier,
            Token equalToken,
            Node matchPattern) {
        Objects.requireNonNull(identifier, "identifier must not be null");
        Objects.requireNonNull(equalToken, "equalToken must not be null");
        Objects.requireNonNull(matchPattern, "matchPattern must not be null");

        STNode stNamedArgMatchPatternNode = STNodeFactory.createNamedArgMatchPatternNode(
                identifier.internalNode(),
                equalToken.internalNode(),
                matchPattern.internalNode());
        return stNamedArgMatchPatternNode.createUnlinkedFacade();
    }

    public static MarkdownDocumentationNode createMarkdownDocumentationNode(
            NodeList<Node> documentationLines) {
        Objects.requireNonNull(documentationLines, "documentationLines must not be null");

        STNode stMarkdownDocumentationNode = STNodeFactory.createMarkdownDocumentationNode(
                documentationLines.underlyingListNode().internalNode());
        return stMarkdownDocumentationNode.createUnlinkedFacade();
    }

    public static MarkdownDocumentationLineNode createMarkdownDocumentationLineNode(
            SyntaxKind kind,
            Token hashToken,
            NodeList<Node> documentElements) {
        Objects.requireNonNull(hashToken, "hashToken must not be null");
        Objects.requireNonNull(documentElements, "documentElements must not be null");

        STNode stMarkdownDocumentationLineNode = STNodeFactory.createMarkdownDocumentationLineNode(
                kind,
                hashToken.internalNode(),
                documentElements.underlyingListNode().internalNode());
        return stMarkdownDocumentationLineNode.createUnlinkedFacade();
    }

    public static MarkdownParameterDocumentationLineNode createMarkdownParameterDocumentationLineNode(
            SyntaxKind kind,
            Token hashToken,
            Token plusToken,
            Token parameterName,
            Token minusToken,
            NodeList<Node> documentElements) {
        Objects.requireNonNull(hashToken, "hashToken must not be null");
        Objects.requireNonNull(plusToken, "plusToken must not be null");
        Objects.requireNonNull(parameterName, "parameterName must not be null");
        Objects.requireNonNull(minusToken, "minusToken must not be null");
        Objects.requireNonNull(documentElements, "documentElements must not be null");

        STNode stMarkdownParameterDocumentationLineNode = STNodeFactory.createMarkdownParameterDocumentationLineNode(
                kind,
                hashToken.internalNode(),
                plusToken.internalNode(),
                parameterName.internalNode(),
                minusToken.internalNode(),
                documentElements.underlyingListNode().internalNode());
        return stMarkdownParameterDocumentationLineNode.createUnlinkedFacade();
    }

    public static DocumentationReferenceNode createDocumentationReferenceNode(
            Token referenceType,
            Token startBacktick,
            Node backtickContent,
            Token endBacktick) {
        Objects.requireNonNull(startBacktick, "startBacktick must not be null");
        Objects.requireNonNull(backtickContent, "backtickContent must not be null");
        Objects.requireNonNull(endBacktick, "endBacktick must not be null");

        STNode stDocumentationReferenceNode = STNodeFactory.createDocumentationReferenceNode(
                getOptionalSTNode(referenceType),
                startBacktick.internalNode(),
                backtickContent.internalNode(),
                endBacktick.internalNode());
        return stDocumentationReferenceNode.createUnlinkedFacade();
    }

    public static OrderByClauseNode createOrderByClauseNode(
            Token orderKeyword,
            Token byKeyword,
            SeparatedNodeList<OrderKeyNode> orderKey) {
        Objects.requireNonNull(orderKeyword, "orderKeyword must not be null");
        Objects.requireNonNull(byKeyword, "byKeyword must not be null");
        Objects.requireNonNull(orderKey, "orderKey must not be null");

        STNode stOrderByClauseNode = STNodeFactory.createOrderByClauseNode(
                orderKeyword.internalNode(),
                byKeyword.internalNode(),
                orderKey.underlyingListNode().internalNode());
        return stOrderByClauseNode.createUnlinkedFacade();
    }

    public static OrderKeyNode createOrderKeyNode(
            ExpressionNode expression,
            Token orderDirection) {
        Objects.requireNonNull(expression, "expression must not be null");

        STNode stOrderKeyNode = STNodeFactory.createOrderKeyNode(
                expression.internalNode(),
                getOptionalSTNode(orderDirection));
        return stOrderKeyNode.createUnlinkedFacade();
    }
}
<|MERGE_RESOLUTION|>--- conflicted
+++ resolved
@@ -56,25 +56,15 @@
             IdentifierToken functionName,
             FunctionSignatureNode functionSignature,
             FunctionBodyNode functionBody) {
-<<<<<<< HEAD
-        Objects.requireNonNull(metadata, "metadata must not be null");
         Objects.requireNonNull(qualifierList, "qualifierList must not be null");
-=======
->>>>>>> 8688dd87
         Objects.requireNonNull(functionKeyword, "functionKeyword must not be null");
         Objects.requireNonNull(functionName, "functionName must not be null");
         Objects.requireNonNull(functionSignature, "functionSignature must not be null");
         Objects.requireNonNull(functionBody, "functionBody must not be null");
 
         STNode stFunctionDefinitionNode = STNodeFactory.createFunctionDefinitionNode(
-<<<<<<< HEAD
-                metadata.internalNode(),
+                getOptionalSTNode(metadata),
                 qualifierList.underlyingListNode().internalNode(),
-=======
-                getOptionalSTNode(metadata),
-                getOptionalSTNode(visibilityQualifier),
-                getOptionalSTNode(transactionalKeyword),
->>>>>>> 8688dd87
                 functionKeyword.internalNode(),
                 functionName.internalNode(),
                 functionSignature.internalNode(),
@@ -2147,24 +2137,15 @@
             IdentifierToken methodName,
             FunctionSignatureNode methodSignature,
             Token semicolon) {
-<<<<<<< HEAD
-        Objects.requireNonNull(metadata, "metadata must not be null");
         Objects.requireNonNull(qualifierList, "qualifierList must not be null");
-=======
->>>>>>> 8688dd87
         Objects.requireNonNull(functionKeyword, "functionKeyword must not be null");
         Objects.requireNonNull(methodName, "methodName must not be null");
         Objects.requireNonNull(methodSignature, "methodSignature must not be null");
         Objects.requireNonNull(semicolon, "semicolon must not be null");
 
         STNode stMethodDeclarationNode = STNodeFactory.createMethodDeclarationNode(
-<<<<<<< HEAD
-                metadata.internalNode(),
+                getOptionalSTNode(metadata),
                 qualifierList.underlyingListNode().internalNode(),
-=======
-                getOptionalSTNode(metadata),
-                getOptionalSTNode(visibilityQualifier),
->>>>>>> 8688dd87
                 functionKeyword.internalNode(),
                 methodName.internalNode(),
                 methodSignature.internalNode(),
@@ -2783,26 +2764,15 @@
             IdentifierToken methodName,
             FunctionSignatureNode methodSignature,
             FunctionBodyNode functionBody) {
-<<<<<<< HEAD
-        Objects.requireNonNull(metadata, "metadata must not be null");
         Objects.requireNonNull(qualifierList, "qualifierList must not be null");
-=======
->>>>>>> 8688dd87
         Objects.requireNonNull(functionKeyword, "functionKeyword must not be null");
         Objects.requireNonNull(methodName, "methodName must not be null");
         Objects.requireNonNull(methodSignature, "methodSignature must not be null");
         Objects.requireNonNull(functionBody, "functionBody must not be null");
 
         STNode stObjectMethodDefinitionNode = STNodeFactory.createObjectMethodDefinitionNode(
-<<<<<<< HEAD
-                metadata.internalNode(),
+                getOptionalSTNode(metadata),
                 qualifierList.underlyingListNode().internalNode(),
-=======
-                getOptionalSTNode(metadata),
-                getOptionalSTNode(visibilityQualifier),
-                getOptionalSTNode(remoteKeyword),
-                getOptionalSTNode(transactionalKeyword),
->>>>>>> 8688dd87
                 functionKeyword.internalNode(),
                 methodName.internalNode(),
                 methodSignature.internalNode(),
