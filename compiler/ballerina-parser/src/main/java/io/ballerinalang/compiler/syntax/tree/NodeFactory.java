--- conflicted
+++ resolved
@@ -1306,7 +1306,7 @@
     }
 
     public static DocumentationStringNode createDocumentationStringNode(
-            NodeList<Node> documentationLines) {
+            NodeList<Token> documentationLines) {
         Objects.requireNonNull(documentationLines, "documentationLines must not be null");
 
         STNode stDocumentationStringNode = STNodeFactory.createDocumentationStringNode(
@@ -2834,60 +2834,6 @@
         return stOnClauseNode.createUnlinkedFacade();
     }
 
-<<<<<<< HEAD
-    public static ParameterDocumentationLineNode createParameterDocumentationLineNode(
-            SyntaxKind kind,
-            Token hashToken,
-            Token plusToken,
-            Token parameterName,
-            Token minusToken,
-            NodeList<Node> documentElements) {
-        Objects.requireNonNull(hashToken, "hashToken must not be null");
-        Objects.requireNonNull(plusToken, "plusToken must not be null");
-        Objects.requireNonNull(parameterName, "parameterName must not be null");
-        Objects.requireNonNull(minusToken, "minusToken must not be null");
-        Objects.requireNonNull(documentElements, "documentElements must not be null");
-
-        STNode stParameterDocumentationLineNode = STNodeFactory.createParameterDocumentationLineNode(
-                kind,
-                hashToken.internalNode(),
-                plusToken.internalNode(),
-                parameterName.internalNode(),
-                minusToken.internalNode(),
-                documentElements.underlyingListNode().internalNode());
-        return stParameterDocumentationLineNode.createUnlinkedFacade();
-    }
-
-    public static DocumentationReferenceNode createDocumentationReferenceNode(
-            Token referenceType,
-            Token startBacktick,
-            Token backtickContent,
-            Token endBacktick) {
-        Objects.requireNonNull(startBacktick, "startBacktick must not be null");
-        Objects.requireNonNull(backtickContent, "backtickContent must not be null");
-        Objects.requireNonNull(endBacktick, "endBacktick must not be null");
-
-        STNode stDocumentationReferenceNode = STNodeFactory.createDocumentationReferenceNode(
-                getOptionalSTNode(referenceType),
-                startBacktick.internalNode(),
-                backtickContent.internalNode(),
-                endBacktick.internalNode());
-        return stDocumentationReferenceNode.createUnlinkedFacade();
-    }
-
-    public static DocumentationLineNode createDocumentationLineNode(
-            SyntaxKind kind,
-            Token hashToken,
-            NodeList<Node> documentElements) {
-        Objects.requireNonNull(hashToken, "hashToken must not be null");
-        Objects.requireNonNull(documentElements, "documentElements must not be null");
-
-        STNode stDocumentationLineNode = STNodeFactory.createDocumentationLineNode(
-                kind,
-                hashToken.internalNode(),
-                documentElements.underlyingListNode().internalNode());
-        return stDocumentationLineNode.createUnlinkedFacade();
-=======
     public static ListMatchPatternNode createListMatchPatternNode(
             Token openBracket,
             SeparatedNodeList<Node> matchPatterns,
@@ -2918,6 +2864,5 @@
                 varKeywordToken.internalNode(),
                 variableName.internalNode());
         return stRestMatchPatternNode.createUnlinkedFacade();
->>>>>>> aa329784
     }
 }
