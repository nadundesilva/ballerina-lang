/*
 *  Copyright (c) 2020, WSO2 Inc. (http://www.wso2.org) All Rights Reserved.
 *
 *  WSO2 Inc. licenses this file to you under the Apache License,
 *  Version 2.0 (the "License"); you may not use this file except
 *  in compliance with the License.
 *  You may obtain a copy of the License at
 *
 *    http://www.apache.org/licenses/LICENSE-2.0
 *
 *  Unless required by applicable law or agreed to in writing,
 *  software distributed under the License is distributed on an
 *  "AS IS" BASIS, WITHOUT WARRANTIES OR CONDITIONS OF ANY
 *  KIND, either express or implied.  See the License for the
 *  specific language governing permissions and limitations
 *  under the License.
 */
package io.ballerinalang.compiler.syntax.tree;

import io.ballerinalang.compiler.internal.parser.tree.STNode;
import io.ballerinalang.compiler.internal.parser.tree.STNodeFactory;

import java.util.Objects;

/**
 * A factory for creating nodes in the syntax tree.
 *
 * This is a generated class.
 *
 * @since 1.3.0
 */
public abstract class NodeFactory extends AbstractNodeFactory {

    private NodeFactory() {
    }

    public static ModulePartNode createModulePartNode(
            NodeList<ImportDeclarationNode> imports,
            NodeList<ModuleMemberDeclarationNode> members,
            Token eofToken) {
        Objects.requireNonNull(imports, "imports must not be null");
        Objects.requireNonNull(members, "members must not be null");
        Objects.requireNonNull(eofToken, "eofToken must not be null");

        STNode stModulePartNode = STNodeFactory.createModulePartNode(
                imports.underlyingListNode().internalNode(),
                members.underlyingListNode().internalNode(),
                eofToken.internalNode());
        return stModulePartNode.createUnlinkedFacade();
    }

    public static FunctionDefinitionNode createFunctionDefinitionNode(
            MetadataNode metadata,
            Token visibilityQualifier,
            Token functionKeyword,
            IdentifierToken functionName,
            Token openParenToken,
            NodeList<ParameterNode> parameters,
            Token closeParenToken,
            Node returnTypeDesc,
            Node functionBody) {
        Objects.requireNonNull(metadata, "metadata must not be null");
        Objects.requireNonNull(functionKeyword, "functionKeyword must not be null");
        Objects.requireNonNull(functionName, "functionName must not be null");
        Objects.requireNonNull(openParenToken, "openParenToken must not be null");
        Objects.requireNonNull(parameters, "parameters must not be null");
        Objects.requireNonNull(closeParenToken, "closeParenToken must not be null");
        Objects.requireNonNull(functionBody, "functionBody must not be null");

        STNode stFunctionDefinitionNode = STNodeFactory.createFunctionDefinitionNode(
                metadata.internalNode(),
                getOptionalSTNode(visibilityQualifier),
                functionKeyword.internalNode(),
                functionName.internalNode(),
                openParenToken.internalNode(),
                parameters.underlyingListNode().internalNode(),
                closeParenToken.internalNode(),
                getOptionalSTNode(returnTypeDesc),
                functionBody.internalNode());
        return stFunctionDefinitionNode.createUnlinkedFacade();
    }

    public static ImportDeclarationNode createImportDeclarationNode(
            Token importKeyword,
            Node orgName,
            SeparatedNodeList<IdentifierToken> moduleName,
            Node version,
            Node prefix,
            Token semicolon) {
        Objects.requireNonNull(importKeyword, "importKeyword must not be null");
        Objects.requireNonNull(moduleName, "moduleName must not be null");
        Objects.requireNonNull(semicolon, "semicolon must not be null");

        STNode stImportDeclarationNode = STNodeFactory.createImportDeclarationNode(
                importKeyword.internalNode(),
                getOptionalSTNode(orgName),
                moduleName.underlyingListNode().internalNode(),
                getOptionalSTNode(version),
                getOptionalSTNode(prefix),
                semicolon.internalNode());
        return stImportDeclarationNode.createUnlinkedFacade();
    }

    public static ListenerDeclarationNode createListenerDeclarationNode(
            MetadataNode metadata,
            Token visibilityQualifier,
            Token listenerKeyword,
            Node typeDescriptor,
            Token variableName,
            Token equalsToken,
            Node initializer,
            Token semicolonToken) {
        Objects.requireNonNull(metadata, "metadata must not be null");
        Objects.requireNonNull(listenerKeyword, "listenerKeyword must not be null");
        Objects.requireNonNull(typeDescriptor, "typeDescriptor must not be null");
        Objects.requireNonNull(variableName, "variableName must not be null");
        Objects.requireNonNull(equalsToken, "equalsToken must not be null");
        Objects.requireNonNull(initializer, "initializer must not be null");
        Objects.requireNonNull(semicolonToken, "semicolonToken must not be null");

        STNode stListenerDeclarationNode = STNodeFactory.createListenerDeclarationNode(
                metadata.internalNode(),
                getOptionalSTNode(visibilityQualifier),
                listenerKeyword.internalNode(),
                typeDescriptor.internalNode(),
                variableName.internalNode(),
                equalsToken.internalNode(),
                initializer.internalNode(),
                semicolonToken.internalNode());
        return stListenerDeclarationNode.createUnlinkedFacade();
    }

    public static TypeDefinitionNode createTypeDefinitionNode(
            MetadataNode metadata,
            Token visibilityQualifier,
            Token typeKeyword,
            Token typeName,
            Node typeDescriptor,
            Token semicolonToken) {
        Objects.requireNonNull(metadata, "metadata must not be null");
        Objects.requireNonNull(typeKeyword, "typeKeyword must not be null");
        Objects.requireNonNull(typeName, "typeName must not be null");
        Objects.requireNonNull(typeDescriptor, "typeDescriptor must not be null");
        Objects.requireNonNull(semicolonToken, "semicolonToken must not be null");

        STNode stTypeDefinitionNode = STNodeFactory.createTypeDefinitionNode(
                metadata.internalNode(),
                getOptionalSTNode(visibilityQualifier),
                typeKeyword.internalNode(),
                typeName.internalNode(),
                typeDescriptor.internalNode(),
                semicolonToken.internalNode());
        return stTypeDefinitionNode.createUnlinkedFacade();
    }

    public static ServiceDeclarationNode createServiceDeclarationNode(
            MetadataNode metadata,
            Token serviceKeyword,
            IdentifierToken serviceName,
            Token onKeyword,
            NodeList<ExpressionNode> expressions,
            Node serviceBody) {
        Objects.requireNonNull(metadata, "metadata must not be null");
        Objects.requireNonNull(serviceKeyword, "serviceKeyword must not be null");
        Objects.requireNonNull(serviceName, "serviceName must not be null");
        Objects.requireNonNull(onKeyword, "onKeyword must not be null");
        Objects.requireNonNull(expressions, "expressions must not be null");
        Objects.requireNonNull(serviceBody, "serviceBody must not be null");

        STNode stServiceDeclarationNode = STNodeFactory.createServiceDeclarationNode(
                metadata.internalNode(),
                serviceKeyword.internalNode(),
                serviceName.internalNode(),
                onKeyword.internalNode(),
                expressions.underlyingListNode().internalNode(),
                serviceBody.internalNode());
        return stServiceDeclarationNode.createUnlinkedFacade();
    }

    public static AssignmentStatementNode createAssignmentStatementNode(
            Node varRef,
            Token equalsToken,
            ExpressionNode expression,
            Token semicolonToken) {
        Objects.requireNonNull(varRef, "varRef must not be null");
        Objects.requireNonNull(equalsToken, "equalsToken must not be null");
        Objects.requireNonNull(expression, "expression must not be null");
        Objects.requireNonNull(semicolonToken, "semicolonToken must not be null");

        STNode stAssignmentStatementNode = STNodeFactory.createAssignmentStatementNode(
                varRef.internalNode(),
                equalsToken.internalNode(),
                expression.internalNode(),
                semicolonToken.internalNode());
        return stAssignmentStatementNode.createUnlinkedFacade();
    }

    public static CompoundAssignmentStatementNode createCompoundAssignmentStatementNode(
            ExpressionNode lhsExpression,
            Token binaryOperator,
            Token equalsToken,
            ExpressionNode rhsExpression,
            Token semicolonToken) {
        Objects.requireNonNull(lhsExpression, "lhsExpression must not be null");
        Objects.requireNonNull(binaryOperator, "binaryOperator must not be null");
        Objects.requireNonNull(equalsToken, "equalsToken must not be null");
        Objects.requireNonNull(rhsExpression, "rhsExpression must not be null");
        Objects.requireNonNull(semicolonToken, "semicolonToken must not be null");

        STNode stCompoundAssignmentStatementNode = STNodeFactory.createCompoundAssignmentStatementNode(
                lhsExpression.internalNode(),
                binaryOperator.internalNode(),
                equalsToken.internalNode(),
                rhsExpression.internalNode(),
                semicolonToken.internalNode());
        return stCompoundAssignmentStatementNode.createUnlinkedFacade();
    }

    public static VariableDeclarationNode createVariableDeclarationNode(
            NodeList<AnnotationNode> annotations,
            Token finalKeyword,
            Node typeName,
            Token variableName,
            Token equalsToken,
            ExpressionNode initializer,
            Token semicolonToken) {
        Objects.requireNonNull(annotations, "annotations must not be null");
        Objects.requireNonNull(typeName, "typeName must not be null");
        Objects.requireNonNull(variableName, "variableName must not be null");
        Objects.requireNonNull(semicolonToken, "semicolonToken must not be null");

        STNode stVariableDeclarationNode = STNodeFactory.createVariableDeclarationNode(
                annotations.underlyingListNode().internalNode(),
                getOptionalSTNode(finalKeyword),
                typeName.internalNode(),
                variableName.internalNode(),
                getOptionalSTNode(equalsToken),
                getOptionalSTNode(initializer),
                semicolonToken.internalNode());
        return stVariableDeclarationNode.createUnlinkedFacade();
    }

    public static BlockStatementNode createBlockStatementNode(
            Token openBraceToken,
            NodeList<StatementNode> statements,
            Token closeBraceToken) {
        Objects.requireNonNull(openBraceToken, "openBraceToken must not be null");
        Objects.requireNonNull(statements, "statements must not be null");
        Objects.requireNonNull(closeBraceToken, "closeBraceToken must not be null");

        STNode stBlockStatementNode = STNodeFactory.createBlockStatementNode(
                openBraceToken.internalNode(),
                statements.underlyingListNode().internalNode(),
                closeBraceToken.internalNode());
        return stBlockStatementNode.createUnlinkedFacade();
    }

    public static BreakStatementNode createBreakStatementNode(
            Token breakToken,
            Token semicolonToken) {
        Objects.requireNonNull(breakToken, "breakToken must not be null");
        Objects.requireNonNull(semicolonToken, "semicolonToken must not be null");

        STNode stBreakStatementNode = STNodeFactory.createBreakStatementNode(
                breakToken.internalNode(),
                semicolonToken.internalNode());
        return stBreakStatementNode.createUnlinkedFacade();
    }

    public static ExpressionStatementNode createExpressionStatementNode(
            SyntaxKind kind,
            ExpressionNode expression,
            Token semicolonToken) {
        Objects.requireNonNull(expression, "expression must not be null");
        Objects.requireNonNull(semicolonToken, "semicolonToken must not be null");

        STNode stExpressionStatementNode = STNodeFactory.createExpressionStatementNode(
                kind,
                expression.internalNode(),
                semicolonToken.internalNode());
        return stExpressionStatementNode.createUnlinkedFacade();
    }

    public static ContinueStatementNode createContinueStatementNode(
            Token continueToken,
            Token semicolonToken) {
        Objects.requireNonNull(continueToken, "continueToken must not be null");
        Objects.requireNonNull(semicolonToken, "semicolonToken must not be null");

        STNode stContinueStatementNode = STNodeFactory.createContinueStatementNode(
                continueToken.internalNode(),
                semicolonToken.internalNode());
        return stContinueStatementNode.createUnlinkedFacade();
    }

    public static ExternalFunctionBodyNode createExternalFunctionBodyNode(
            Token equalsToken,
            NodeList<AnnotationNode> annotations,
            Token externalKeyword,
            Token semicolonToken) {
        Objects.requireNonNull(equalsToken, "equalsToken must not be null");
        Objects.requireNonNull(annotations, "annotations must not be null");
        Objects.requireNonNull(externalKeyword, "externalKeyword must not be null");
        Objects.requireNonNull(semicolonToken, "semicolonToken must not be null");

        STNode stExternalFunctionBodyNode = STNodeFactory.createExternalFunctionBodyNode(
                equalsToken.internalNode(),
                annotations.underlyingListNode().internalNode(),
                externalKeyword.internalNode(),
                semicolonToken.internalNode());
        return stExternalFunctionBodyNode.createUnlinkedFacade();
    }

    public static IfElseStatementNode createIfElseStatementNode(
            Token ifKeyword,
            ExpressionNode condition,
            BlockStatementNode ifBody,
            Node elseBody) {
        Objects.requireNonNull(ifKeyword, "ifKeyword must not be null");
        Objects.requireNonNull(condition, "condition must not be null");
        Objects.requireNonNull(ifBody, "ifBody must not be null");

        STNode stIfElseStatementNode = STNodeFactory.createIfElseStatementNode(
                ifKeyword.internalNode(),
                condition.internalNode(),
                ifBody.internalNode(),
                getOptionalSTNode(elseBody));
        return stIfElseStatementNode.createUnlinkedFacade();
    }

    public static ElseBlockNode createElseBlockNode(
            Token elseKeyword,
            StatementNode elseBody) {
        Objects.requireNonNull(elseKeyword, "elseKeyword must not be null");
        Objects.requireNonNull(elseBody, "elseBody must not be null");

        STNode stElseBlockNode = STNodeFactory.createElseBlockNode(
                elseKeyword.internalNode(),
                elseBody.internalNode());
        return stElseBlockNode.createUnlinkedFacade();
    }

    public static WhileStatementNode createWhileStatementNode(
            Token whileKeyword,
            ExpressionNode condition,
            BlockStatementNode whileBody) {
        Objects.requireNonNull(whileKeyword, "whileKeyword must not be null");
        Objects.requireNonNull(condition, "condition must not be null");
        Objects.requireNonNull(whileBody, "whileBody must not be null");

        STNode stWhileStatementNode = STNodeFactory.createWhileStatementNode(
                whileKeyword.internalNode(),
                condition.internalNode(),
                whileBody.internalNode());
        return stWhileStatementNode.createUnlinkedFacade();
    }

    public static PanicStatementNode createPanicStatementNode(
            Token panicKeyword,
            ExpressionNode expression,
            Token semicolonToken) {
        Objects.requireNonNull(panicKeyword, "panicKeyword must not be null");
        Objects.requireNonNull(expression, "expression must not be null");
        Objects.requireNonNull(semicolonToken, "semicolonToken must not be null");

        STNode stPanicStatementNode = STNodeFactory.createPanicStatementNode(
                panicKeyword.internalNode(),
                expression.internalNode(),
                semicolonToken.internalNode());
        return stPanicStatementNode.createUnlinkedFacade();
    }

    public static ReturnStatementNode createReturnStatementNode(
            Token returnKeyword,
            ExpressionNode expression,
            Token semicolonToken) {
        Objects.requireNonNull(returnKeyword, "returnKeyword must not be null");
        Objects.requireNonNull(semicolonToken, "semicolonToken must not be null");

        STNode stReturnStatementNode = STNodeFactory.createReturnStatementNode(
                returnKeyword.internalNode(),
                getOptionalSTNode(expression),
                semicolonToken.internalNode());
        return stReturnStatementNode.createUnlinkedFacade();
    }

    public static LocalTypeDefinitionStatementNode createLocalTypeDefinitionStatementNode(
            NodeList<AnnotationNode> annotations,
            Token typeKeyword,
            Node typeName,
            Node typeDescriptor,
            Token semicolonToken) {
        Objects.requireNonNull(annotations, "annotations must not be null");
        Objects.requireNonNull(typeKeyword, "typeKeyword must not be null");
        Objects.requireNonNull(typeName, "typeName must not be null");
        Objects.requireNonNull(typeDescriptor, "typeDescriptor must not be null");
        Objects.requireNonNull(semicolonToken, "semicolonToken must not be null");

        STNode stLocalTypeDefinitionStatementNode = STNodeFactory.createLocalTypeDefinitionStatementNode(
                annotations.underlyingListNode().internalNode(),
                typeKeyword.internalNode(),
                typeName.internalNode(),
                typeDescriptor.internalNode(),
                semicolonToken.internalNode());
        return stLocalTypeDefinitionStatementNode.createUnlinkedFacade();
    }

    public static LockStatementNode createLockStatementNode(
            Token lockKeyword,
            StatementNode blockStatement) {
        Objects.requireNonNull(lockKeyword, "lockKeyword must not be null");
        Objects.requireNonNull(blockStatement, "blockStatement must not be null");

        STNode stLockStatementNode = STNodeFactory.createLockStatementNode(
                lockKeyword.internalNode(),
                blockStatement.internalNode());
        return stLockStatementNode.createUnlinkedFacade();
    }

    public static ForkStatementNode createForkStatementNode(
            Token forkKeyword,
            Token openBraceToken,
            NodeList<NamedWorkerDeclarationNode> namedWorkerDeclarations,
            Token closeBraceToken) {
        Objects.requireNonNull(forkKeyword, "forkKeyword must not be null");
        Objects.requireNonNull(openBraceToken, "openBraceToken must not be null");
        Objects.requireNonNull(namedWorkerDeclarations, "namedWorkerDeclarations must not be null");
        Objects.requireNonNull(closeBraceToken, "closeBraceToken must not be null");

        STNode stForkStatementNode = STNodeFactory.createForkStatementNode(
                forkKeyword.internalNode(),
                openBraceToken.internalNode(),
                namedWorkerDeclarations.underlyingListNode().internalNode(),
                closeBraceToken.internalNode());
        return stForkStatementNode.createUnlinkedFacade();
    }

    public static ForEachStatementNode createForEachStatementNode(
            Token forEachKeyword,
            Node typeDescriptor,
            Token variableName,
            Token inKeyword,
            Node ActionOrExpressionNode,
            StatementNode blockStatement) {
        Objects.requireNonNull(forEachKeyword, "forEachKeyword must not be null");
        Objects.requireNonNull(typeDescriptor, "typeDescriptor must not be null");
        Objects.requireNonNull(variableName, "variableName must not be null");
        Objects.requireNonNull(inKeyword, "inKeyword must not be null");
        Objects.requireNonNull(ActionOrExpressionNode, "ActionOrExpressionNode must not be null");
        Objects.requireNonNull(blockStatement, "blockStatement must not be null");

        STNode stForEachStatementNode = STNodeFactory.createForEachStatementNode(
                forEachKeyword.internalNode(),
                typeDescriptor.internalNode(),
                variableName.internalNode(),
                inKeyword.internalNode(),
                ActionOrExpressionNode.internalNode(),
                blockStatement.internalNode());
        return stForEachStatementNode.createUnlinkedFacade();
    }

    public static BinaryExpressionNode createBinaryExpressionNode(
            SyntaxKind kind,
            Node lhsExpr,
            Token operator,
            Node rhsExpr) {
        Objects.requireNonNull(lhsExpr, "lhsExpr must not be null");
        Objects.requireNonNull(operator, "operator must not be null");
        Objects.requireNonNull(rhsExpr, "rhsExpr must not be null");

        STNode stBinaryExpressionNode = STNodeFactory.createBinaryExpressionNode(
                kind,
                lhsExpr.internalNode(),
                operator.internalNode(),
                rhsExpr.internalNode());
        return stBinaryExpressionNode.createUnlinkedFacade();
    }

    public static BracedExpressionNode createBracedExpressionNode(
            SyntaxKind kind,
            Token openParen,
            ExpressionNode expression,
            Token closeParen) {
        Objects.requireNonNull(openParen, "openParen must not be null");
        Objects.requireNonNull(expression, "expression must not be null");
        Objects.requireNonNull(closeParen, "closeParen must not be null");

        STNode stBracedExpressionNode = STNodeFactory.createBracedExpressionNode(
                kind,
                openParen.internalNode(),
                expression.internalNode(),
                closeParen.internalNode());
        return stBracedExpressionNode.createUnlinkedFacade();
    }

    public static CheckExpressionNode createCheckExpressionNode(
            SyntaxKind kind,
            Token checkKeyword,
            ExpressionNode expression) {
        Objects.requireNonNull(checkKeyword, "checkKeyword must not be null");
        Objects.requireNonNull(expression, "expression must not be null");

        STNode stCheckExpressionNode = STNodeFactory.createCheckExpressionNode(
                kind,
                checkKeyword.internalNode(),
                expression.internalNode());
        return stCheckExpressionNode.createUnlinkedFacade();
    }

    public static FieldAccessExpressionNode createFieldAccessExpressionNode(
            ExpressionNode expression,
            Token dotToken,
            Token fieldName) {
        Objects.requireNonNull(expression, "expression must not be null");
        Objects.requireNonNull(dotToken, "dotToken must not be null");
        Objects.requireNonNull(fieldName, "fieldName must not be null");

        STNode stFieldAccessExpressionNode = STNodeFactory.createFieldAccessExpressionNode(
                expression.internalNode(),
                dotToken.internalNode(),
                fieldName.internalNode());
        return stFieldAccessExpressionNode.createUnlinkedFacade();
    }

    public static FunctionCallExpressionNode createFunctionCallExpressionNode(
            Node functionName,
            Token openParenToken,
            NodeList<FunctionArgumentNode> arguments,
            Token closeParenToken) {
        Objects.requireNonNull(functionName, "functionName must not be null");
        Objects.requireNonNull(openParenToken, "openParenToken must not be null");
        Objects.requireNonNull(arguments, "arguments must not be null");
        Objects.requireNonNull(closeParenToken, "closeParenToken must not be null");

        STNode stFunctionCallExpressionNode = STNodeFactory.createFunctionCallExpressionNode(
                functionName.internalNode(),
                openParenToken.internalNode(),
                arguments.underlyingListNode().internalNode(),
                closeParenToken.internalNode());
        return stFunctionCallExpressionNode.createUnlinkedFacade();
    }

    public static MethodCallExpressionNode createMethodCallExpressionNode(
            ExpressionNode expression,
            Token dotToken,
            Token methodName,
            Token openParenToken,
            NodeList<FunctionArgumentNode> arguments,
            Token closeParenToken) {
        Objects.requireNonNull(expression, "expression must not be null");
        Objects.requireNonNull(dotToken, "dotToken must not be null");
        Objects.requireNonNull(methodName, "methodName must not be null");
        Objects.requireNonNull(openParenToken, "openParenToken must not be null");
        Objects.requireNonNull(arguments, "arguments must not be null");
        Objects.requireNonNull(closeParenToken, "closeParenToken must not be null");

        STNode stMethodCallExpressionNode = STNodeFactory.createMethodCallExpressionNode(
                expression.internalNode(),
                dotToken.internalNode(),
                methodName.internalNode(),
                openParenToken.internalNode(),
                arguments.underlyingListNode().internalNode(),
                closeParenToken.internalNode());
        return stMethodCallExpressionNode.createUnlinkedFacade();
    }

    public static MappingConstructorExpressionNode createMappingConstructorExpressionNode(
            Token openBrace,
            NodeList<MappingFieldNode> fields,
            Token closeBrace) {
        Objects.requireNonNull(openBrace, "openBrace must not be null");
        Objects.requireNonNull(fields, "fields must not be null");
        Objects.requireNonNull(closeBrace, "closeBrace must not be null");

        STNode stMappingConstructorExpressionNode = STNodeFactory.createMappingConstructorExpressionNode(
                openBrace.internalNode(),
                fields.underlyingListNode().internalNode(),
                closeBrace.internalNode());
        return stMappingConstructorExpressionNode.createUnlinkedFacade();
    }

    public static MemberAccessExpressionNode createMemberAccessExpressionNode(
            ExpressionNode containerExpression,
            Token openBracket,
            ExpressionNode keyExpression,
            Token closeBracket) {
        Objects.requireNonNull(containerExpression, "containerExpression must not be null");
        Objects.requireNonNull(openBracket, "openBracket must not be null");
        Objects.requireNonNull(keyExpression, "keyExpression must not be null");
        Objects.requireNonNull(closeBracket, "closeBracket must not be null");

        STNode stMemberAccessExpressionNode = STNodeFactory.createMemberAccessExpressionNode(
                containerExpression.internalNode(),
                openBracket.internalNode(),
                keyExpression.internalNode(),
                closeBracket.internalNode());
        return stMemberAccessExpressionNode.createUnlinkedFacade();
    }

    public static TypeofExpressionNode createTypeofExpressionNode(
            Token typeofKeyword,
            ExpressionNode expression) {
        Objects.requireNonNull(typeofKeyword, "typeofKeyword must not be null");
        Objects.requireNonNull(expression, "expression must not be null");

        STNode stTypeofExpressionNode = STNodeFactory.createTypeofExpressionNode(
                typeofKeyword.internalNode(),
                expression.internalNode());
        return stTypeofExpressionNode.createUnlinkedFacade();
    }

    public static UnaryExpressionNode createUnaryExpressionNode(
            Token unaryOperator,
            ExpressionNode expression) {
        Objects.requireNonNull(unaryOperator, "unaryOperator must not be null");
        Objects.requireNonNull(expression, "expression must not be null");

        STNode stUnaryExpressionNode = STNodeFactory.createUnaryExpressionNode(
                unaryOperator.internalNode(),
                expression.internalNode());
        return stUnaryExpressionNode.createUnlinkedFacade();
    }

    public static ComputedNameFieldNode createComputedNameFieldNode(
            Token leadingComma,
            Token openBracket,
            ExpressionNode fieldNameExpr,
            Token closeBracket,
            Token colonToken,
            ExpressionNode valueExpr) {
        Objects.requireNonNull(leadingComma, "leadingComma must not be null");
        Objects.requireNonNull(openBracket, "openBracket must not be null");
        Objects.requireNonNull(fieldNameExpr, "fieldNameExpr must not be null");
        Objects.requireNonNull(closeBracket, "closeBracket must not be null");
        Objects.requireNonNull(colonToken, "colonToken must not be null");
        Objects.requireNonNull(valueExpr, "valueExpr must not be null");

        STNode stComputedNameFieldNode = STNodeFactory.createComputedNameFieldNode(
                leadingComma.internalNode(),
                openBracket.internalNode(),
                fieldNameExpr.internalNode(),
                closeBracket.internalNode(),
                colonToken.internalNode(),
                valueExpr.internalNode());
        return stComputedNameFieldNode.createUnlinkedFacade();
    }

    public static ConstantDeclarationNode createConstantDeclarationNode(
            MetadataNode metadata,
            Token visibilityQualifier,
            Token constKeyword,
            Node typeDescriptor,
            Token variableName,
            Token equalsToken,
            Node initializer,
            Token semicolonToken) {
        Objects.requireNonNull(metadata, "metadata must not be null");
        Objects.requireNonNull(visibilityQualifier, "visibilityQualifier must not be null");
        Objects.requireNonNull(constKeyword, "constKeyword must not be null");
        Objects.requireNonNull(typeDescriptor, "typeDescriptor must not be null");
        Objects.requireNonNull(variableName, "variableName must not be null");
        Objects.requireNonNull(equalsToken, "equalsToken must not be null");
        Objects.requireNonNull(initializer, "initializer must not be null");
        Objects.requireNonNull(semicolonToken, "semicolonToken must not be null");

        STNode stConstantDeclarationNode = STNodeFactory.createConstantDeclarationNode(
                metadata.internalNode(),
                visibilityQualifier.internalNode(),
                constKeyword.internalNode(),
                typeDescriptor.internalNode(),
                variableName.internalNode(),
                equalsToken.internalNode(),
                initializer.internalNode(),
                semicolonToken.internalNode());
        return stConstantDeclarationNode.createUnlinkedFacade();
    }

    public static DefaultableParameterNode createDefaultableParameterNode(
            Token leadingComma,
            NodeList<AnnotationNode> annotations,
            Token visibilityQualifier,
            Node typeName,
            Token paramName,
            Token equalsToken,
            Node expression) {
        Objects.requireNonNull(leadingComma, "leadingComma must not be null");
        Objects.requireNonNull(annotations, "annotations must not be null");
        Objects.requireNonNull(typeName, "typeName must not be null");
        Objects.requireNonNull(paramName, "paramName must not be null");
        Objects.requireNonNull(equalsToken, "equalsToken must not be null");
        Objects.requireNonNull(expression, "expression must not be null");

        STNode stDefaultableParameterNode = STNodeFactory.createDefaultableParameterNode(
                leadingComma.internalNode(),
                annotations.underlyingListNode().internalNode(),
                getOptionalSTNode(visibilityQualifier),
                typeName.internalNode(),
                paramName.internalNode(),
                equalsToken.internalNode(),
                expression.internalNode());
        return stDefaultableParameterNode.createUnlinkedFacade();
    }

    public static RequiredParameterNode createRequiredParameterNode(
            Token leadingComma,
            NodeList<AnnotationNode> annotations,
            Token visibilityQualifier,
            Node typeName,
            Token paramName) {
        Objects.requireNonNull(leadingComma, "leadingComma must not be null");
        Objects.requireNonNull(annotations, "annotations must not be null");
        Objects.requireNonNull(typeName, "typeName must not be null");
        Objects.requireNonNull(paramName, "paramName must not be null");

        STNode stRequiredParameterNode = STNodeFactory.createRequiredParameterNode(
                leadingComma.internalNode(),
                annotations.underlyingListNode().internalNode(),
                getOptionalSTNode(visibilityQualifier),
                typeName.internalNode(),
                paramName.internalNode());
        return stRequiredParameterNode.createUnlinkedFacade();
    }

    public static RestParameterNode createRestParameterNode(
            Token leadingComma,
            NodeList<AnnotationNode> annotations,
            Node typeName,
            Token ellipsisToken,
            Token paramName) {
        Objects.requireNonNull(leadingComma, "leadingComma must not be null");
        Objects.requireNonNull(annotations, "annotations must not be null");
        Objects.requireNonNull(typeName, "typeName must not be null");
        Objects.requireNonNull(ellipsisToken, "ellipsisToken must not be null");
        Objects.requireNonNull(paramName, "paramName must not be null");

        STNode stRestParameterNode = STNodeFactory.createRestParameterNode(
                leadingComma.internalNode(),
                annotations.underlyingListNode().internalNode(),
                typeName.internalNode(),
                ellipsisToken.internalNode(),
                paramName.internalNode());
        return stRestParameterNode.createUnlinkedFacade();
    }

    public static ExpressionListItemNode createExpressionListItemNode(
            Token leadingComma,
            ExpressionNode expression) {
        Objects.requireNonNull(leadingComma, "leadingComma must not be null");
        Objects.requireNonNull(expression, "expression must not be null");

        STNode stExpressionListItemNode = STNodeFactory.createExpressionListItemNode(
                leadingComma.internalNode(),
                expression.internalNode());
        return stExpressionListItemNode.createUnlinkedFacade();
    }

    public static ImportOrgNameNode createImportOrgNameNode(
            Token orgName,
            Token slashToken) {
        Objects.requireNonNull(orgName, "orgName must not be null");
        Objects.requireNonNull(slashToken, "slashToken must not be null");

        STNode stImportOrgNameNode = STNodeFactory.createImportOrgNameNode(
                orgName.internalNode(),
                slashToken.internalNode());
        return stImportOrgNameNode.createUnlinkedFacade();
    }

    public static ImportPrefixNode createImportPrefixNode(
            Token asKeyword,
            Token prefix) {
        Objects.requireNonNull(asKeyword, "asKeyword must not be null");
        Objects.requireNonNull(prefix, "prefix must not be null");

        STNode stImportPrefixNode = STNodeFactory.createImportPrefixNode(
                asKeyword.internalNode(),
                prefix.internalNode());
        return stImportPrefixNode.createUnlinkedFacade();
    }

    public static ImportSubVersionNode createImportSubVersionNode(
            Token leadingDot,
            Token versionNumber) {
        Objects.requireNonNull(leadingDot, "leadingDot must not be null");
        Objects.requireNonNull(versionNumber, "versionNumber must not be null");

        STNode stImportSubVersionNode = STNodeFactory.createImportSubVersionNode(
                leadingDot.internalNode(),
                versionNumber.internalNode());
        return stImportSubVersionNode.createUnlinkedFacade();
    }

    public static ImportVersionNode createImportVersionNode(
            Token versionKeyword,
            Node versionNumber) {
        Objects.requireNonNull(versionKeyword, "versionKeyword must not be null");
        Objects.requireNonNull(versionNumber, "versionNumber must not be null");

        STNode stImportVersionNode = STNodeFactory.createImportVersionNode(
                versionKeyword.internalNode(),
                versionNumber.internalNode());
        return stImportVersionNode.createUnlinkedFacade();
    }

    public static SpecificFieldNode createSpecificFieldNode(
            Token leadingComma,
            Token fieldName,
            Token colon,
            ExpressionNode valueExpr) {
        Objects.requireNonNull(leadingComma, "leadingComma must not be null");
        Objects.requireNonNull(fieldName, "fieldName must not be null");
        Objects.requireNonNull(colon, "colon must not be null");
        Objects.requireNonNull(valueExpr, "valueExpr must not be null");

        STNode stSpecificFieldNode = STNodeFactory.createSpecificFieldNode(
                leadingComma.internalNode(),
                fieldName.internalNode(),
                colon.internalNode(),
                valueExpr.internalNode());
        return stSpecificFieldNode.createUnlinkedFacade();
    }

    public static SpreadFieldNode createSpreadFieldNode(
            Token leadingComma,
            Token ellipsis,
            ExpressionNode valueExpr) {
        Objects.requireNonNull(leadingComma, "leadingComma must not be null");
        Objects.requireNonNull(ellipsis, "ellipsis must not be null");
        Objects.requireNonNull(valueExpr, "valueExpr must not be null");

        STNode stSpreadFieldNode = STNodeFactory.createSpreadFieldNode(
                leadingComma.internalNode(),
                ellipsis.internalNode(),
                valueExpr.internalNode());
        return stSpreadFieldNode.createUnlinkedFacade();
    }

    public static NamedArgumentNode createNamedArgumentNode(
            Token leadingComma,
            Token argumentName,
            Token equalsToken,
            ExpressionNode expression) {
        Objects.requireNonNull(leadingComma, "leadingComma must not be null");
        Objects.requireNonNull(argumentName, "argumentName must not be null");
        Objects.requireNonNull(equalsToken, "equalsToken must not be null");
        Objects.requireNonNull(expression, "expression must not be null");

        STNode stNamedArgumentNode = STNodeFactory.createNamedArgumentNode(
                leadingComma.internalNode(),
                argumentName.internalNode(),
                equalsToken.internalNode(),
                expression.internalNode());
        return stNamedArgumentNode.createUnlinkedFacade();
    }

    public static PositionalArgumentNode createPositionalArgumentNode(
            Token leadingComma,
            ExpressionNode expression) {
        Objects.requireNonNull(leadingComma, "leadingComma must not be null");
        Objects.requireNonNull(expression, "expression must not be null");

        STNode stPositionalArgumentNode = STNodeFactory.createPositionalArgumentNode(
                leadingComma.internalNode(),
                expression.internalNode());
        return stPositionalArgumentNode.createUnlinkedFacade();
    }

    public static RestArgumentNode createRestArgumentNode(
            Token leadingComma,
            Token ellipsis,
            ExpressionNode expression) {
        Objects.requireNonNull(leadingComma, "leadingComma must not be null");
        Objects.requireNonNull(ellipsis, "ellipsis must not be null");
        Objects.requireNonNull(expression, "expression must not be null");

        STNode stRestArgumentNode = STNodeFactory.createRestArgumentNode(
                leadingComma.internalNode(),
                ellipsis.internalNode(),
                expression.internalNode());
        return stRestArgumentNode.createUnlinkedFacade();
    }

    public static ObjectTypeDescriptorNode createObjectTypeDescriptorNode(
            NodeList<Token> objectTypeQualifiers,
            Token objectKeyword,
            Token openBrace,
            NodeList<Node> members,
            Token closeBrace) {
        Objects.requireNonNull(objectTypeQualifiers, "objectTypeQualifiers must not be null");
        Objects.requireNonNull(objectKeyword, "objectKeyword must not be null");
        Objects.requireNonNull(openBrace, "openBrace must not be null");
        Objects.requireNonNull(members, "members must not be null");
        Objects.requireNonNull(closeBrace, "closeBrace must not be null");

        STNode stObjectTypeDescriptorNode = STNodeFactory.createObjectTypeDescriptorNode(
                objectTypeQualifiers.underlyingListNode().internalNode(),
                objectKeyword.internalNode(),
                openBrace.internalNode(),
                members.underlyingListNode().internalNode(),
                closeBrace.internalNode());
        return stObjectTypeDescriptorNode.createUnlinkedFacade();
    }

    public static RecordTypeDescriptorNode createRecordTypeDescriptorNode(
            Token objectKeyword,
            Token bodyStartDelimiter,
            NodeList<Node> fields,
            Token bodyEndDelimiter) {
        Objects.requireNonNull(objectKeyword, "objectKeyword must not be null");
        Objects.requireNonNull(bodyStartDelimiter, "bodyStartDelimiter must not be null");
        Objects.requireNonNull(fields, "fields must not be null");
        Objects.requireNonNull(bodyEndDelimiter, "bodyEndDelimiter must not be null");

        STNode stRecordTypeDescriptorNode = STNodeFactory.createRecordTypeDescriptorNode(
                objectKeyword.internalNode(),
                bodyStartDelimiter.internalNode(),
                fields.underlyingListNode().internalNode(),
                bodyEndDelimiter.internalNode());
        return stRecordTypeDescriptorNode.createUnlinkedFacade();
    }

    public static ReturnTypeDescriptorNode createReturnTypeDescriptorNode(
            Token returnsKeyword,
            NodeList<AnnotationNode> annotations,
            Node type) {
        Objects.requireNonNull(returnsKeyword, "returnsKeyword must not be null");
        Objects.requireNonNull(annotations, "annotations must not be null");
        Objects.requireNonNull(type, "type must not be null");

        STNode stReturnTypeDescriptorNode = STNodeFactory.createReturnTypeDescriptorNode(
                returnsKeyword.internalNode(),
                annotations.underlyingListNode().internalNode(),
                type.internalNode());
        return stReturnTypeDescriptorNode.createUnlinkedFacade();
    }

    public static NilTypeDescriptorNode createNilTypeDescriptorNode(
            Token openParenToken,
            Token closeParenToken) {
        Objects.requireNonNull(openParenToken, "openParenToken must not be null");
        Objects.requireNonNull(closeParenToken, "closeParenToken must not be null");

        STNode stNilTypeDescriptorNode = STNodeFactory.createNilTypeDescriptorNode(
                openParenToken.internalNode(),
                closeParenToken.internalNode());
        return stNilTypeDescriptorNode.createUnlinkedFacade();
    }

    public static OptionalTypeDescriptorNode createOptionalTypeDescriptorNode(
            Node typeDescriptor,
            Token questionMarkToken) {
        Objects.requireNonNull(typeDescriptor, "typeDescriptor must not be null");
        Objects.requireNonNull(questionMarkToken, "questionMarkToken must not be null");

        STNode stOptionalTypeDescriptorNode = STNodeFactory.createOptionalTypeDescriptorNode(
                typeDescriptor.internalNode(),
                questionMarkToken.internalNode());
        return stOptionalTypeDescriptorNode.createUnlinkedFacade();
    }

    public static ObjectFieldNode createObjectFieldNode(
            MetadataNode metadata,
            Token visibilityQualifier,
            Node typeName,
            Token fieldName,
            Token equalsToken,
            ExpressionNode expression,
            Token semicolonToken) {
        Objects.requireNonNull(metadata, "metadata must not be null");
        Objects.requireNonNull(visibilityQualifier, "visibilityQualifier must not be null");
        Objects.requireNonNull(typeName, "typeName must not be null");
        Objects.requireNonNull(fieldName, "fieldName must not be null");
        Objects.requireNonNull(equalsToken, "equalsToken must not be null");
        Objects.requireNonNull(expression, "expression must not be null");
        Objects.requireNonNull(semicolonToken, "semicolonToken must not be null");

        STNode stObjectFieldNode = STNodeFactory.createObjectFieldNode(
                metadata.internalNode(),
                visibilityQualifier.internalNode(),
                typeName.internalNode(),
                fieldName.internalNode(),
                equalsToken.internalNode(),
                expression.internalNode(),
                semicolonToken.internalNode());
        return stObjectFieldNode.createUnlinkedFacade();
    }

    public static RecordFieldNode createRecordFieldNode(
            MetadataNode metadata,
            Node typeName,
            Token fieldName,
            Token questionMarkToken,
            Token semicolonToken) {
        Objects.requireNonNull(metadata, "metadata must not be null");
        Objects.requireNonNull(typeName, "typeName must not be null");
        Objects.requireNonNull(fieldName, "fieldName must not be null");
        Objects.requireNonNull(semicolonToken, "semicolonToken must not be null");

        STNode stRecordFieldNode = STNodeFactory.createRecordFieldNode(
                metadata.internalNode(),
                typeName.internalNode(),
                fieldName.internalNode(),
                getOptionalSTNode(questionMarkToken),
                semicolonToken.internalNode());
        return stRecordFieldNode.createUnlinkedFacade();
    }

    public static RecordFieldWithDefaultValueNode createRecordFieldWithDefaultValueNode(
            MetadataNode metadata,
            Node typeName,
            Token fieldName,
            Token equalsToken,
            ExpressionNode expression,
            Token semicolonToken) {
        Objects.requireNonNull(metadata, "metadata must not be null");
        Objects.requireNonNull(typeName, "typeName must not be null");
        Objects.requireNonNull(fieldName, "fieldName must not be null");
        Objects.requireNonNull(equalsToken, "equalsToken must not be null");
        Objects.requireNonNull(expression, "expression must not be null");
        Objects.requireNonNull(semicolonToken, "semicolonToken must not be null");

        STNode stRecordFieldWithDefaultValueNode = STNodeFactory.createRecordFieldWithDefaultValueNode(
                metadata.internalNode(),
                typeName.internalNode(),
                fieldName.internalNode(),
                equalsToken.internalNode(),
                expression.internalNode(),
                semicolonToken.internalNode());
        return stRecordFieldWithDefaultValueNode.createUnlinkedFacade();
    }

    public static RecordRestDescriptorNode createRecordRestDescriptorNode(
            Node typeName,
            Token ellipsisToken,
            Token semicolonToken) {
        Objects.requireNonNull(typeName, "typeName must not be null");
        Objects.requireNonNull(ellipsisToken, "ellipsisToken must not be null");
        Objects.requireNonNull(semicolonToken, "semicolonToken must not be null");

        STNode stRecordRestDescriptorNode = STNodeFactory.createRecordRestDescriptorNode(
                typeName.internalNode(),
                ellipsisToken.internalNode(),
                semicolonToken.internalNode());
        return stRecordRestDescriptorNode.createUnlinkedFacade();
    }

    public static TypeReferenceNode createTypeReferenceNode(
            Token asteriskToken,
            Node typeName,
            Token semicolonToken) {
        Objects.requireNonNull(asteriskToken, "asteriskToken must not be null");
        Objects.requireNonNull(typeName, "typeName must not be null");
        Objects.requireNonNull(semicolonToken, "semicolonToken must not be null");

        STNode stTypeReferenceNode = STNodeFactory.createTypeReferenceNode(
                asteriskToken.internalNode(),
                typeName.internalNode(),
                semicolonToken.internalNode());
        return stTypeReferenceNode.createUnlinkedFacade();
    }

    public static ServiceBodyNode createServiceBodyNode(
            Token openBraceToken,
            NodeList<Node> resources,
            Token closeBraceToken) {
        Objects.requireNonNull(openBraceToken, "openBraceToken must not be null");
        Objects.requireNonNull(resources, "resources must not be null");
        Objects.requireNonNull(closeBraceToken, "closeBraceToken must not be null");

        STNode stServiceBodyNode = STNodeFactory.createServiceBodyNode(
                openBraceToken.internalNode(),
                resources.underlyingListNode().internalNode(),
                closeBraceToken.internalNode());
        return stServiceBodyNode.createUnlinkedFacade();
    }

    public static AnnotationNode createAnnotationNode(
            Token atToken,
            Node annotReference,
            MappingConstructorExpressionNode annotValue) {
        Objects.requireNonNull(atToken, "atToken must not be null");
        Objects.requireNonNull(annotReference, "annotReference must not be null");

        STNode stAnnotationNode = STNodeFactory.createAnnotationNode(
                atToken.internalNode(),
                annotReference.internalNode(),
                getOptionalSTNode(annotValue));
        return stAnnotationNode.createUnlinkedFacade();
    }

    public static MetadataNode createMetadataNode(
            Node documentationString,
            NodeList<AnnotationNode> annotations) {
        Objects.requireNonNull(annotations, "annotations must not be null");

        STNode stMetadataNode = STNodeFactory.createMetadataNode(
                getOptionalSTNode(documentationString),
                annotations.underlyingListNode().internalNode());
        return stMetadataNode.createUnlinkedFacade();
    }

    public static ModuleVariableDeclarationNode createModuleVariableDeclarationNode(
            MetadataNode metadata,
            Token finalKeyword,
            Node typeName,
            Token variableName,
            Token equalsToken,
            ExpressionNode initializer,
            Token semicolonToken) {
        Objects.requireNonNull(metadata, "metadata must not be null");
        Objects.requireNonNull(typeName, "typeName must not be null");
        Objects.requireNonNull(variableName, "variableName must not be null");
        Objects.requireNonNull(equalsToken, "equalsToken must not be null");
        Objects.requireNonNull(initializer, "initializer must not be null");
        Objects.requireNonNull(semicolonToken, "semicolonToken must not be null");

        STNode stModuleVariableDeclarationNode = STNodeFactory.createModuleVariableDeclarationNode(
                metadata.internalNode(),
                getOptionalSTNode(finalKeyword),
                typeName.internalNode(),
                variableName.internalNode(),
                equalsToken.internalNode(),
                initializer.internalNode(),
                semicolonToken.internalNode());
        return stModuleVariableDeclarationNode.createUnlinkedFacade();
    }

    public static TypeTestExpressionNode createTypeTestExpressionNode(
            ExpressionNode expression,
            Token isKeyword,
            Node typeDescriptor) {
        Objects.requireNonNull(expression, "expression must not be null");
        Objects.requireNonNull(isKeyword, "isKeyword must not be null");
        Objects.requireNonNull(typeDescriptor, "typeDescriptor must not be null");

        STNode stTypeTestExpressionNode = STNodeFactory.createTypeTestExpressionNode(
                expression.internalNode(),
                isKeyword.internalNode(),
                typeDescriptor.internalNode());
        return stTypeTestExpressionNode.createUnlinkedFacade();
    }

    public static ArrayTypeDescriptorNode createArrayTypeDescriptorNode(
            Node typeDescriptorNode,
            Token openBracketToken,
            Node arrayLengthNode,
            Token closeBracketToken) {
        Objects.requireNonNull(typeDescriptorNode, "typeDescriptorNode must not be null");
        Objects.requireNonNull(openBracketToken, "openBracketToken must not be null");
        Objects.requireNonNull(arrayLengthNode, "arrayLengthNode must not be null");
        Objects.requireNonNull(closeBracketToken, "closeBracketToken must not be null");

        STNode stArrayTypeDescriptorNode = STNodeFactory.createArrayTypeDescriptorNode(
                typeDescriptorNode.internalNode(),
                openBracketToken.internalNode(),
                arrayLengthNode.internalNode(),
                closeBracketToken.internalNode());
        return stArrayTypeDescriptorNode.createUnlinkedFacade();
    }

    public static RemoteMethodCallActionNode createRemoteMethodCallActionNode(
            ExpressionNode expression,
            Token rightArrowToken,
            Token methodName,
            Token openParenToken,
            NodeList<FunctionArgumentNode> arguments,
            Token closeParenToken) {
        Objects.requireNonNull(expression, "expression must not be null");
        Objects.requireNonNull(rightArrowToken, "rightArrowToken must not be null");
        Objects.requireNonNull(methodName, "methodName must not be null");
        Objects.requireNonNull(openParenToken, "openParenToken must not be null");
        Objects.requireNonNull(arguments, "arguments must not be null");
        Objects.requireNonNull(closeParenToken, "closeParenToken must not be null");

        STNode stRemoteMethodCallActionNode = STNodeFactory.createRemoteMethodCallActionNode(
                expression.internalNode(),
                rightArrowToken.internalNode(),
                methodName.internalNode(),
                openParenToken.internalNode(),
                arguments.underlyingListNode().internalNode(),
                closeParenToken.internalNode());
        return stRemoteMethodCallActionNode.createUnlinkedFacade();
    }

    public static ParameterizedTypeDescriptorNode createParameterizedTypeDescriptorNode(
            Token parameterizedType,
            Token ltToken,
            Node typeNode,
            Token gtToken) {
        Objects.requireNonNull(parameterizedType, "parameterizedType must not be null");
        Objects.requireNonNull(ltToken, "ltToken must not be null");
        Objects.requireNonNull(typeNode, "typeNode must not be null");
        Objects.requireNonNull(gtToken, "gtToken must not be null");

        STNode stParameterizedTypeDescriptorNode = STNodeFactory.createParameterizedTypeDescriptorNode(
                parameterizedType.internalNode(),
                ltToken.internalNode(),
                typeNode.internalNode(),
                gtToken.internalNode());
        return stParameterizedTypeDescriptorNode.createUnlinkedFacade();
    }

    public static NilLiteralNode createNilLiteralNode(
            Token openParenToken,
            Token closeParenToken) {
        Objects.requireNonNull(openParenToken, "openParenToken must not be null");
        Objects.requireNonNull(closeParenToken, "closeParenToken must not be null");

        STNode stNilLiteralNode = STNodeFactory.createNilLiteralNode(
                openParenToken.internalNode(),
                closeParenToken.internalNode());
        return stNilLiteralNode.createUnlinkedFacade();
    }

    public static AnnotationDeclarationNode createAnnotationDeclarationNode(
            MetadataNode metadata,
            Token visibilityQualifier,
            Token constKeyword,
            Token annotationKeyword,
            Node typeDescriptor,
            Token annotationTag,
            Token onKeyword,
            SeparatedNodeList<Node> attachPoints,
            Token semicolonToken) {
        Objects.requireNonNull(metadata, "metadata must not be null");
        Objects.requireNonNull(visibilityQualifier, "visibilityQualifier must not be null");
        Objects.requireNonNull(constKeyword, "constKeyword must not be null");
        Objects.requireNonNull(annotationKeyword, "annotationKeyword must not be null");
        Objects.requireNonNull(typeDescriptor, "typeDescriptor must not be null");
        Objects.requireNonNull(annotationTag, "annotationTag must not be null");
        Objects.requireNonNull(onKeyword, "onKeyword must not be null");
        Objects.requireNonNull(attachPoints, "attachPoints must not be null");
        Objects.requireNonNull(semicolonToken, "semicolonToken must not be null");

        STNode stAnnotationDeclarationNode = STNodeFactory.createAnnotationDeclarationNode(
                metadata.internalNode(),
                visibilityQualifier.internalNode(),
                constKeyword.internalNode(),
                annotationKeyword.internalNode(),
                typeDescriptor.internalNode(),
                annotationTag.internalNode(),
                onKeyword.internalNode(),
                attachPoints.underlyingListNode().internalNode(),
                semicolonToken.internalNode());
        return stAnnotationDeclarationNode.createUnlinkedFacade();
    }

    public static AnnotationAttachPointNode createAnnotationAttachPointNode(
            Token sourceKeyword,
            Token firstIdent,
            Token secondIdent) {
        Objects.requireNonNull(sourceKeyword, "sourceKeyword must not be null");
        Objects.requireNonNull(firstIdent, "firstIdent must not be null");
        Objects.requireNonNull(secondIdent, "secondIdent must not be null");

        STNode stAnnotationAttachPointNode = STNodeFactory.createAnnotationAttachPointNode(
                sourceKeyword.internalNode(),
                firstIdent.internalNode(),
                secondIdent.internalNode());
        return stAnnotationAttachPointNode.createUnlinkedFacade();
    }

    public static XMLNamespaceDeclarationNode createXMLNamespaceDeclarationNode(
            Token xmlnsKeyword,
            ExpressionNode namespaceuri,
            Token asKeyword,
            IdentifierToken namespacePrefix,
            Token semicolonToken) {
        Objects.requireNonNull(xmlnsKeyword, "xmlnsKeyword must not be null");
        Objects.requireNonNull(namespaceuri, "namespaceuri must not be null");
        Objects.requireNonNull(asKeyword, "asKeyword must not be null");
        Objects.requireNonNull(namespacePrefix, "namespacePrefix must not be null");
        Objects.requireNonNull(semicolonToken, "semicolonToken must not be null");

        STNode stXMLNamespaceDeclarationNode = STNodeFactory.createXMLNamespaceDeclarationNode(
                xmlnsKeyword.internalNode(),
                namespaceuri.internalNode(),
                asKeyword.internalNode(),
                namespacePrefix.internalNode(),
                semicolonToken.internalNode());
        return stXMLNamespaceDeclarationNode.createUnlinkedFacade();
    }

    public static FunctionBodyBlockNode createFunctionBodyBlockNode(
            Token openBraceToken,
            NamedWorkerDeclarator namedWorkerDeclarator,
            NodeList<StatementNode> statements,
            Token closeBraceToken) {
        Objects.requireNonNull(openBraceToken, "openBraceToken must not be null");
        Objects.requireNonNull(statements, "statements must not be null");
        Objects.requireNonNull(closeBraceToken, "closeBraceToken must not be null");

        STNode stFunctionBodyBlockNode = STNodeFactory.createFunctionBodyBlockNode(
                openBraceToken.internalNode(),
                getOptionalSTNode(namedWorkerDeclarator),
                statements.underlyingListNode().internalNode(),
                closeBraceToken.internalNode());
        return stFunctionBodyBlockNode.createUnlinkedFacade();
    }

    public static NamedWorkerDeclarationNode createNamedWorkerDeclarationNode(
            NodeList<AnnotationNode> annotations,
            Token workerKeyword,
            IdentifierToken workerName,
            Node returnTypeDesc,
            BlockStatementNode workerBody) {
        Objects.requireNonNull(annotations, "annotations must not be null");
        Objects.requireNonNull(workerKeyword, "workerKeyword must not be null");
        Objects.requireNonNull(workerName, "workerName must not be null");
        Objects.requireNonNull(workerBody, "workerBody must not be null");

        STNode stNamedWorkerDeclarationNode = STNodeFactory.createNamedWorkerDeclarationNode(
                annotations.underlyingListNode().internalNode(),
                workerKeyword.internalNode(),
                workerName.internalNode(),
                getOptionalSTNode(returnTypeDesc),
                workerBody.internalNode());
        return stNamedWorkerDeclarationNode.createUnlinkedFacade();
    }

    public static NamedWorkerDeclarator createNamedWorkerDeclarator(
            NodeList<StatementNode> workerInitStatements,
            NodeList<NamedWorkerDeclarationNode> namedWorkerDeclarations) {
        Objects.requireNonNull(workerInitStatements, "workerInitStatements must not be null");
        Objects.requireNonNull(namedWorkerDeclarations, "namedWorkerDeclarations must not be null");

        STNode stNamedWorkerDeclarator = STNodeFactory.createNamedWorkerDeclarator(
                workerInitStatements.underlyingListNode().internalNode(),
                namedWorkerDeclarations.underlyingListNode().internalNode());
        return stNamedWorkerDeclarator.createUnlinkedFacade();
    }

    public static DocumentationStringNode createDocumentationStringNode(
            NodeList<Token> documentationLines) {
        Objects.requireNonNull(documentationLines, "documentationLines must not be null");

        STNode stDocumentationStringNode = STNodeFactory.createDocumentationStringNode(
                documentationLines.underlyingListNode().internalNode());
        return stDocumentationStringNode.createUnlinkedFacade();
    }

    public static BasicLiteralNode createBasicLiteralNode(
            SyntaxKind kind,
            Token literalToken) {
        Objects.requireNonNull(literalToken, "literalToken must not be null");

        STNode stBasicLiteralNode = STNodeFactory.createBasicLiteralNode(
                kind,
                literalToken.internalNode());
        return stBasicLiteralNode.createUnlinkedFacade();
    }

    public static SimpleNameReferenceNode createSimpleNameReferenceNode(
            Token name) {
        Objects.requireNonNull(name, "name must not be null");

        STNode stSimpleNameReferenceNode = STNodeFactory.createSimpleNameReferenceNode(
                name.internalNode());
        return stSimpleNameReferenceNode.createUnlinkedFacade();
    }

    public static QualifiedNameReferenceNode createQualifiedNameReferenceNode(
            Token modulePrefix,
            Node colon,
            IdentifierToken identifier) {
        Objects.requireNonNull(modulePrefix, "modulePrefix must not be null");
        Objects.requireNonNull(colon, "colon must not be null");
        Objects.requireNonNull(identifier, "identifier must not be null");

        STNode stQualifiedNameReferenceNode = STNodeFactory.createQualifiedNameReferenceNode(
                modulePrefix.internalNode(),
                colon.internalNode(),
                identifier.internalNode());
        return stQualifiedNameReferenceNode.createUnlinkedFacade();
    }

    public static BuiltinSimpleNameReferenceNode createBuiltinSimpleNameReferenceNode(
            SyntaxKind kind,
            Token name) {
        Objects.requireNonNull(name, "name must not be null");

        STNode stBuiltinSimpleNameReferenceNode = STNodeFactory.createBuiltinSimpleNameReferenceNode(
                kind,
                name.internalNode());
        return stBuiltinSimpleNameReferenceNode.createUnlinkedFacade();
    }

    public static TrapExpressionNode createTrapExpressionNode(
            Token trapKeyword,
            ExpressionNode expression) {
        Objects.requireNonNull(trapKeyword, "trapKeyword must not be null");
        Objects.requireNonNull(expression, "expression must not be null");

        STNode stTrapExpressionNode = STNodeFactory.createTrapExpressionNode(
                trapKeyword.internalNode(),
                expression.internalNode());
        return stTrapExpressionNode.createUnlinkedFacade();
    }

    public static ListConstructorExpressionNode createListConstructorExpressionNode(
            Token openBracket,
            SeparatedNodeList<Node> expressions,
            Token closeBracket) {
        Objects.requireNonNull(openBracket, "openBracket must not be null");
        Objects.requireNonNull(expressions, "expressions must not be null");
        Objects.requireNonNull(closeBracket, "closeBracket must not be null");

        STNode stListConstructorExpressionNode = STNodeFactory.createListConstructorExpressionNode(
                openBracket.internalNode(),
                expressions.underlyingListNode().internalNode(),
                closeBracket.internalNode());
        return stListConstructorExpressionNode.createUnlinkedFacade();
    }

    public static TypeCastExpressionNode createTypeCastExpressionNode(
            Token ltToken,
            TypeCastParamNode typeCastParam,
            Token gtToken,
            ExpressionNode expression) {
        Objects.requireNonNull(ltToken, "ltToken must not be null");
        Objects.requireNonNull(typeCastParam, "typeCastParam must not be null");
        Objects.requireNonNull(gtToken, "gtToken must not be null");
        Objects.requireNonNull(expression, "expression must not be null");

        STNode stTypeCastExpressionNode = STNodeFactory.createTypeCastExpressionNode(
                ltToken.internalNode(),
                typeCastParam.internalNode(),
                gtToken.internalNode(),
                expression.internalNode());
        return stTypeCastExpressionNode.createUnlinkedFacade();
    }

    public static TypeCastParamNode createTypeCastParamNode(
            NodeList<AnnotationNode> annotations,
            Node type) {
        Objects.requireNonNull(annotations, "annotations must not be null");
        Objects.requireNonNull(type, "type must not be null");

        STNode stTypeCastParamNode = STNodeFactory.createTypeCastParamNode(
                annotations.underlyingListNode().internalNode(),
                type.internalNode());
        return stTypeCastParamNode.createUnlinkedFacade();
    }

    public static UnionTypeDescriptorNode createUnionTypeDescriptorNode(
            Node leftTypeDesc,
            Token pipeToken,
            Node rightTypeDesc) {
        Objects.requireNonNull(leftTypeDesc, "leftTypeDesc must not be null");
        Objects.requireNonNull(pipeToken, "pipeToken must not be null");
        Objects.requireNonNull(rightTypeDesc, "rightTypeDesc must not be null");

        STNode stUnionTypeDescriptorNode = STNodeFactory.createUnionTypeDescriptorNode(
                leftTypeDesc.internalNode(),
                pipeToken.internalNode(),
                rightTypeDesc.internalNode());
        return stUnionTypeDescriptorNode.createUnlinkedFacade();
    }

    public static TableConstructorExpressionNode createTableConstructorExpressionNode(
            Token tableKeyword,
            KeySpecifierNode KeySpecifier,
            Token openBracket,
            SeparatedNodeList<Node> mappingConstructors,
            Token closeBracket) {
        Objects.requireNonNull(tableKeyword, "tableKeyword must not be null");
        Objects.requireNonNull(KeySpecifier, "KeySpecifier must not be null");
        Objects.requireNonNull(openBracket, "openBracket must not be null");
        Objects.requireNonNull(mappingConstructors, "mappingConstructors must not be null");
        Objects.requireNonNull(closeBracket, "closeBracket must not be null");

        STNode stTableConstructorExpressionNode = STNodeFactory.createTableConstructorExpressionNode(
                tableKeyword.internalNode(),
                KeySpecifier.internalNode(),
                openBracket.internalNode(),
                mappingConstructors.underlyingListNode().internalNode(),
                closeBracket.internalNode());
        return stTableConstructorExpressionNode.createUnlinkedFacade();
    }

    public static KeySpecifierNode createKeySpecifierNode(
            Token keyKeyword,
            Token openParenToken,
            SeparatedNodeList<Node> fieldNames,
            Token closeParenToken) {
        Objects.requireNonNull(keyKeyword, "keyKeyword must not be null");
        Objects.requireNonNull(openParenToken, "openParenToken must not be null");
        Objects.requireNonNull(fieldNames, "fieldNames must not be null");
        Objects.requireNonNull(closeParenToken, "closeParenToken must not be null");

        STNode stKeySpecifierNode = STNodeFactory.createKeySpecifierNode(
                keyKeyword.internalNode(),
                openParenToken.internalNode(),
                fieldNames.underlyingListNode().internalNode(),
                closeParenToken.internalNode());
        return stKeySpecifierNode.createUnlinkedFacade();
    }

<<<<<<< HEAD
    public static LetExpressionNode createLetExpressionNode(
            Token letKeyword,
            SeparatedNodeList<Node> letVarDeclarations,
            Token inKeyword,
            ExpressionNode expression) {
        Objects.requireNonNull(letKeyword, "letKeyword must not be null");
        Objects.requireNonNull(letVarDeclarations, "letVarDeclarations must not be null");
        Objects.requireNonNull(inKeyword, "inKeyword must not be null");
        Objects.requireNonNull(expression, "expression must not be null");

        STNode stLetExpressionNode = STNodeFactory.createLetExpressionNode(
                letKeyword.internalNode(),
                letVarDeclarations.underlyingListNode().internalNode(),
                inKeyword.internalNode(),
                expression.internalNode());
        return stLetExpressionNode.createUnlinkedFacade();
    }

    public static LetVariableDeclarationNode createLetVariableDeclarationNode(
            NodeList<AnnotationNode> annotations,
            Node typeName,
            Token variableName,
            Token equalsToken,
            ExpressionNode expression) {
        Objects.requireNonNull(annotations, "annotations must not be null");
        Objects.requireNonNull(typeName, "typeName must not be null");
        Objects.requireNonNull(variableName, "variableName must not be null");
        Objects.requireNonNull(equalsToken, "equalsToken must not be null");
        Objects.requireNonNull(expression, "expression must not be null");

        STNode stLetVariableDeclarationNode = STNodeFactory.createLetVariableDeclarationNode(
                annotations.underlyingListNode().internalNode(),
                typeName.internalNode(),
                variableName.internalNode(),
                equalsToken.internalNode(),
                expression.internalNode());
        return stLetVariableDeclarationNode.createUnlinkedFacade();
=======
    public static ErrorTypeDescriptorNode createErrorTypeDescriptorNode(
            Token errorKeywordToken,
            Node errorTypeParamsNode) {
        Objects.requireNonNull(errorKeywordToken, "errorKeywordToken must not be null");
        Objects.requireNonNull(errorTypeParamsNode, "errorTypeParamsNode must not be null");

        STNode stErrorTypeDescriptorNode = STNodeFactory.createErrorTypeDescriptorNode(
                errorKeywordToken.internalNode(),
                errorTypeParamsNode.internalNode());
        return stErrorTypeDescriptorNode.createUnlinkedFacade();
    }

    public static ErrorTypeParamsNode createErrorTypeParamsNode(
            Token ltToken,
            Node parameter,
            Token gtToken) {
        Objects.requireNonNull(ltToken, "ltToken must not be null");
        Objects.requireNonNull(parameter, "parameter must not be null");
        Objects.requireNonNull(gtToken, "gtToken must not be null");

        STNode stErrorTypeParamsNode = STNodeFactory.createErrorTypeParamsNode(
                ltToken.internalNode(),
                parameter.internalNode(),
                gtToken.internalNode());
        return stErrorTypeParamsNode.createUnlinkedFacade();
>>>>>>> 5acfcd43
    }
}
<|MERGE_RESOLUTION|>--- conflicted
+++ resolved
@@ -1496,45 +1496,6 @@
         return stKeySpecifierNode.createUnlinkedFacade();
     }
 
-<<<<<<< HEAD
-    public static LetExpressionNode createLetExpressionNode(
-            Token letKeyword,
-            SeparatedNodeList<Node> letVarDeclarations,
-            Token inKeyword,
-            ExpressionNode expression) {
-        Objects.requireNonNull(letKeyword, "letKeyword must not be null");
-        Objects.requireNonNull(letVarDeclarations, "letVarDeclarations must not be null");
-        Objects.requireNonNull(inKeyword, "inKeyword must not be null");
-        Objects.requireNonNull(expression, "expression must not be null");
-
-        STNode stLetExpressionNode = STNodeFactory.createLetExpressionNode(
-                letKeyword.internalNode(),
-                letVarDeclarations.underlyingListNode().internalNode(),
-                inKeyword.internalNode(),
-                expression.internalNode());
-        return stLetExpressionNode.createUnlinkedFacade();
-    }
-
-    public static LetVariableDeclarationNode createLetVariableDeclarationNode(
-            NodeList<AnnotationNode> annotations,
-            Node typeName,
-            Token variableName,
-            Token equalsToken,
-            ExpressionNode expression) {
-        Objects.requireNonNull(annotations, "annotations must not be null");
-        Objects.requireNonNull(typeName, "typeName must not be null");
-        Objects.requireNonNull(variableName, "variableName must not be null");
-        Objects.requireNonNull(equalsToken, "equalsToken must not be null");
-        Objects.requireNonNull(expression, "expression must not be null");
-
-        STNode stLetVariableDeclarationNode = STNodeFactory.createLetVariableDeclarationNode(
-                annotations.underlyingListNode().internalNode(),
-                typeName.internalNode(),
-                variableName.internalNode(),
-                equalsToken.internalNode(),
-                expression.internalNode());
-        return stLetVariableDeclarationNode.createUnlinkedFacade();
-=======
     public static ErrorTypeDescriptorNode createErrorTypeDescriptorNode(
             Token errorKeywordToken,
             Node errorTypeParamsNode) {
@@ -1560,6 +1521,5 @@
                 parameter.internalNode(),
                 gtToken.internalNode());
         return stErrorTypeParamsNode.createUnlinkedFacade();
->>>>>>> 5acfcd43
     }
 }
