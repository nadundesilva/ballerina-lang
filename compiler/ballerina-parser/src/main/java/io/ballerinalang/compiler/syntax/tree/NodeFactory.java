--- conflicted
+++ resolved
@@ -1947,36 +1947,6 @@
         return stParenthesizedArgList.createUnlinkedFacade();
     }
 
-<<<<<<< HEAD
-    public static ImplicitAnonymousFunctionExpressionNode createImplicitAnonymousFunctionExpressionNode(
-            Node params,
-            Token rightDoubleArrow,
-            ExpressionNode expression) {
-        Objects.requireNonNull(params, "params must not be null");
-        Objects.requireNonNull(rightDoubleArrow, "rightDoubleArrow must not be null");
-        Objects.requireNonNull(expression, "expression must not be null");
-
-        STNode stImplicitAnonymousFunctionExpressionNode = STNodeFactory.createImplicitAnonymousFunctionExpressionNode(
-                params.internalNode(),
-                rightDoubleArrow.internalNode(),
-                expression.internalNode());
-        return stImplicitAnonymousFunctionExpressionNode.createUnlinkedFacade();
-    }
-
-    public static ImplicitAnonymousFunctionParameters createImplicitAnonymousFunctionParameters(
-            Token openParenToken,
-            SeparatedNodeList<SimpleNameReferenceNode> parameters,
-            Token closeParenToken) {
-        Objects.requireNonNull(openParenToken, "openParenToken must not be null");
-        Objects.requireNonNull(parameters, "parameters must not be null");
-        Objects.requireNonNull(closeParenToken, "closeParenToken must not be null");
-
-        STNode stImplicitAnonymousFunctionParameters = STNodeFactory.createImplicitAnonymousFunctionParameters(
-                openParenToken.internalNode(),
-                parameters.underlyingListNode().internalNode(),
-                closeParenToken.internalNode());
-        return stImplicitAnonymousFunctionParameters.createUnlinkedFacade();
-=======
     public static ReadOnlyTypeDescriptorNode createReadOnlyTypeDescriptorNode(
             Token readonlyKeyWordToken,
             Node typeParameterNode) {
@@ -2083,6 +2053,35 @@
                 queryPipeline.internalNode(),
                 selectClause.internalNode());
         return stQueryExpressionNode.createUnlinkedFacade();
->>>>>>> c5237504
+    }
+
+    public static ImplicitAnonymousFunctionParameters createImplicitAnonymousFunctionParameters(
+            Token openParenToken,
+            SeparatedNodeList<SimpleNameReferenceNode> parameters,
+            Token closeParenToken) {
+        Objects.requireNonNull(openParenToken, "openParenToken must not be null");
+        Objects.requireNonNull(parameters, "parameters must not be null");
+        Objects.requireNonNull(closeParenToken, "closeParenToken must not be null");
+
+        STNode stImplicitAnonymousFunctionParameters = STNodeFactory.createImplicitAnonymousFunctionParameters(
+                openParenToken.internalNode(),
+                parameters.underlyingListNode().internalNode(),
+                closeParenToken.internalNode());
+        return stImplicitAnonymousFunctionParameters.createUnlinkedFacade();
+    }
+
+    public static ImplicitAnonymousFunctionExpressionNode createImplicitAnonymousFunctionExpressionNode(
+            Node params,
+            Token rightDoubleArrow,
+            ExpressionNode expression) {
+        Objects.requireNonNull(params, "params must not be null");
+        Objects.requireNonNull(rightDoubleArrow, "rightDoubleArrow must not be null");
+        Objects.requireNonNull(expression, "expression must not be null");
+
+        STNode stImplicitAnonymousFunctionExpressionNode = STNodeFactory.createImplicitAnonymousFunctionExpressionNode(
+                params.internalNode(),
+                rightDoubleArrow.internalNode(),
+                expression.internalNode());
+        return stImplicitAnonymousFunctionExpressionNode.createUnlinkedFacade();
     }
 }
