/*
 *  Copyright (c) 2020, WSO2 Inc. (http://www.wso2.org) All Rights Reserved.
 *
 *  WSO2 Inc. licenses this file to you under the Apache License,
 *  Version 2.0 (the "License"); you may not use this file except
 *  in compliance with the License.
 *  You may obtain a copy of the License at
 *
 *    http://www.apache.org/licenses/LICENSE-2.0
 *
 *  Unless required by applicable law or agreed to in writing,
 *  software distributed under the License is distributed on an
 *  "AS IS" BASIS, WITHOUT WARRANTIES OR CONDITIONS OF ANY
 *  KIND, either express or implied.  See the License for the
 *  specific language governing permissions and limitations
 *  under the License.
 */
package io.ballerinalang.compiler.syntax.tree;

import io.ballerinalang.compiler.internal.parser.tree.STNode;
import io.ballerinalang.compiler.internal.parser.tree.STNodeFactory;

import java.util.Objects;

/**
 * A factory for creating nodes in the syntax tree.
 *
 * This is a generated class.
 *
 * @since 1.3.0
 */
public abstract class NodeFactory extends AbstractNodeFactory {

    private NodeFactory() {
    }

    public static ModulePartNode createModulePartNode(
            NodeList<ImportDeclarationNode> imports,
            NodeList<ModuleMemberDeclarationNode> members,
            Token eofToken) {
        Objects.requireNonNull(imports, "imports must not be null");
        Objects.requireNonNull(members, "members must not be null");
        Objects.requireNonNull(eofToken, "eofToken must not be null");

        STNode stModulePartNode = STNodeFactory.createModulePartNode(
                imports.underlyingListNode().internalNode(),
                members.underlyingListNode().internalNode(),
                eofToken.internalNode());
        return stModulePartNode.createUnlinkedFacade();
    }

    public static FunctionDefinitionNode createFunctionDefinitionNode(
            MetadataNode metadata,
            Token visibilityQualifier,
            Token functionKeyword,
            IdentifierToken functionName,
            FunctionSignatureNode functionSignature,
            FunctionBodyNode functionBody) {
        Objects.requireNonNull(metadata, "metadata must not be null");
        Objects.requireNonNull(functionKeyword, "functionKeyword must not be null");
        Objects.requireNonNull(functionName, "functionName must not be null");
        Objects.requireNonNull(functionSignature, "functionSignature must not be null");
        Objects.requireNonNull(functionBody, "functionBody must not be null");

        STNode stFunctionDefinitionNode = STNodeFactory.createFunctionDefinitionNode(
                metadata.internalNode(),
                getOptionalSTNode(visibilityQualifier),
                functionKeyword.internalNode(),
                functionName.internalNode(),
                functionSignature.internalNode(),
                functionBody.internalNode());
        return stFunctionDefinitionNode.createUnlinkedFacade();
    }

    public static ImportDeclarationNode createImportDeclarationNode(
            Token importKeyword,
            Node orgName,
            SeparatedNodeList<IdentifierToken> moduleName,
            Node version,
            Node prefix,
            Token semicolon) {
        Objects.requireNonNull(importKeyword, "importKeyword must not be null");
        Objects.requireNonNull(moduleName, "moduleName must not be null");
        Objects.requireNonNull(semicolon, "semicolon must not be null");

        STNode stImportDeclarationNode = STNodeFactory.createImportDeclarationNode(
                importKeyword.internalNode(),
                getOptionalSTNode(orgName),
                moduleName.underlyingListNode().internalNode(),
                getOptionalSTNode(version),
                getOptionalSTNode(prefix),
                semicolon.internalNode());
        return stImportDeclarationNode.createUnlinkedFacade();
    }

    public static ListenerDeclarationNode createListenerDeclarationNode(
            MetadataNode metadata,
            Token visibilityQualifier,
            Token listenerKeyword,
            Node typeDescriptor,
            Token variableName,
            Token equalsToken,
            Node initializer,
            Token semicolonToken) {
        Objects.requireNonNull(metadata, "metadata must not be null");
        Objects.requireNonNull(listenerKeyword, "listenerKeyword must not be null");
        Objects.requireNonNull(typeDescriptor, "typeDescriptor must not be null");
        Objects.requireNonNull(variableName, "variableName must not be null");
        Objects.requireNonNull(equalsToken, "equalsToken must not be null");
        Objects.requireNonNull(initializer, "initializer must not be null");
        Objects.requireNonNull(semicolonToken, "semicolonToken must not be null");

        STNode stListenerDeclarationNode = STNodeFactory.createListenerDeclarationNode(
                metadata.internalNode(),
                getOptionalSTNode(visibilityQualifier),
                listenerKeyword.internalNode(),
                typeDescriptor.internalNode(),
                variableName.internalNode(),
                equalsToken.internalNode(),
                initializer.internalNode(),
                semicolonToken.internalNode());
        return stListenerDeclarationNode.createUnlinkedFacade();
    }

    public static TypeDefinitionNode createTypeDefinitionNode(
            MetadataNode metadata,
            Token visibilityQualifier,
            Token typeKeyword,
            Token typeName,
            Node typeDescriptor,
            Token semicolonToken) {
        Objects.requireNonNull(metadata, "metadata must not be null");
        Objects.requireNonNull(typeKeyword, "typeKeyword must not be null");
        Objects.requireNonNull(typeName, "typeName must not be null");
        Objects.requireNonNull(typeDescriptor, "typeDescriptor must not be null");
        Objects.requireNonNull(semicolonToken, "semicolonToken must not be null");

        STNode stTypeDefinitionNode = STNodeFactory.createTypeDefinitionNode(
                metadata.internalNode(),
                getOptionalSTNode(visibilityQualifier),
                typeKeyword.internalNode(),
                typeName.internalNode(),
                typeDescriptor.internalNode(),
                semicolonToken.internalNode());
        return stTypeDefinitionNode.createUnlinkedFacade();
    }

    public static ServiceDeclarationNode createServiceDeclarationNode(
            MetadataNode metadata,
            Token serviceKeyword,
            IdentifierToken serviceName,
            Token onKeyword,
            NodeList<ExpressionNode> expressions,
            Node serviceBody) {
        Objects.requireNonNull(metadata, "metadata must not be null");
        Objects.requireNonNull(serviceKeyword, "serviceKeyword must not be null");
        Objects.requireNonNull(serviceName, "serviceName must not be null");
        Objects.requireNonNull(onKeyword, "onKeyword must not be null");
        Objects.requireNonNull(expressions, "expressions must not be null");
        Objects.requireNonNull(serviceBody, "serviceBody must not be null");

        STNode stServiceDeclarationNode = STNodeFactory.createServiceDeclarationNode(
                metadata.internalNode(),
                serviceKeyword.internalNode(),
                serviceName.internalNode(),
                onKeyword.internalNode(),
                expressions.underlyingListNode().internalNode(),
                serviceBody.internalNode());
        return stServiceDeclarationNode.createUnlinkedFacade();
    }

    public static AssignmentStatementNode createAssignmentStatementNode(
            Node varRef,
            Token equalsToken,
            ExpressionNode expression,
            Token semicolonToken) {
        Objects.requireNonNull(varRef, "varRef must not be null");
        Objects.requireNonNull(equalsToken, "equalsToken must not be null");
        Objects.requireNonNull(expression, "expression must not be null");
        Objects.requireNonNull(semicolonToken, "semicolonToken must not be null");

        STNode stAssignmentStatementNode = STNodeFactory.createAssignmentStatementNode(
                varRef.internalNode(),
                equalsToken.internalNode(),
                expression.internalNode(),
                semicolonToken.internalNode());
        return stAssignmentStatementNode.createUnlinkedFacade();
    }

    public static CompoundAssignmentStatementNode createCompoundAssignmentStatementNode(
            ExpressionNode lhsExpression,
            Token binaryOperator,
            Token equalsToken,
            ExpressionNode rhsExpression,
            Token semicolonToken) {
        Objects.requireNonNull(lhsExpression, "lhsExpression must not be null");
        Objects.requireNonNull(binaryOperator, "binaryOperator must not be null");
        Objects.requireNonNull(equalsToken, "equalsToken must not be null");
        Objects.requireNonNull(rhsExpression, "rhsExpression must not be null");
        Objects.requireNonNull(semicolonToken, "semicolonToken must not be null");

        STNode stCompoundAssignmentStatementNode = STNodeFactory.createCompoundAssignmentStatementNode(
                lhsExpression.internalNode(),
                binaryOperator.internalNode(),
                equalsToken.internalNode(),
                rhsExpression.internalNode(),
                semicolonToken.internalNode());
        return stCompoundAssignmentStatementNode.createUnlinkedFacade();
    }

    public static VariableDeclarationNode createVariableDeclarationNode(
            NodeList<AnnotationNode> annotations,
            Token finalKeyword,
            Node typeName,
            Token variableName,
            Token equalsToken,
            ExpressionNode initializer,
            Token semicolonToken) {
        Objects.requireNonNull(annotations, "annotations must not be null");
        Objects.requireNonNull(typeName, "typeName must not be null");
        Objects.requireNonNull(variableName, "variableName must not be null");
        Objects.requireNonNull(semicolonToken, "semicolonToken must not be null");

        STNode stVariableDeclarationNode = STNodeFactory.createVariableDeclarationNode(
                annotations.underlyingListNode().internalNode(),
                getOptionalSTNode(finalKeyword),
                typeName.internalNode(),
                variableName.internalNode(),
                getOptionalSTNode(equalsToken),
                getOptionalSTNode(initializer),
                semicolonToken.internalNode());
        return stVariableDeclarationNode.createUnlinkedFacade();
    }

    public static BlockStatementNode createBlockStatementNode(
            Token openBraceToken,
            NodeList<StatementNode> statements,
            Token closeBraceToken) {
        Objects.requireNonNull(openBraceToken, "openBraceToken must not be null");
        Objects.requireNonNull(statements, "statements must not be null");
        Objects.requireNonNull(closeBraceToken, "closeBraceToken must not be null");

        STNode stBlockStatementNode = STNodeFactory.createBlockStatementNode(
                openBraceToken.internalNode(),
                statements.underlyingListNode().internalNode(),
                closeBraceToken.internalNode());
        return stBlockStatementNode.createUnlinkedFacade();
    }

    public static BreakStatementNode createBreakStatementNode(
            Token breakToken,
            Token semicolonToken) {
        Objects.requireNonNull(breakToken, "breakToken must not be null");
        Objects.requireNonNull(semicolonToken, "semicolonToken must not be null");

        STNode stBreakStatementNode = STNodeFactory.createBreakStatementNode(
                breakToken.internalNode(),
                semicolonToken.internalNode());
        return stBreakStatementNode.createUnlinkedFacade();
    }

    public static ExpressionStatementNode createExpressionStatementNode(
            SyntaxKind kind,
            ExpressionNode expression,
            Token semicolonToken) {
        Objects.requireNonNull(expression, "expression must not be null");
        Objects.requireNonNull(semicolonToken, "semicolonToken must not be null");

        STNode stExpressionStatementNode = STNodeFactory.createExpressionStatementNode(
                kind,
                expression.internalNode(),
                semicolonToken.internalNode());
        return stExpressionStatementNode.createUnlinkedFacade();
    }

    public static ContinueStatementNode createContinueStatementNode(
            Token continueToken,
            Token semicolonToken) {
        Objects.requireNonNull(continueToken, "continueToken must not be null");
        Objects.requireNonNull(semicolonToken, "semicolonToken must not be null");

        STNode stContinueStatementNode = STNodeFactory.createContinueStatementNode(
                continueToken.internalNode(),
                semicolonToken.internalNode());
        return stContinueStatementNode.createUnlinkedFacade();
    }

    public static ExternalFunctionBodyNode createExternalFunctionBodyNode(
            Token equalsToken,
            NodeList<AnnotationNode> annotations,
            Token externalKeyword,
            Token semicolonToken) {
        Objects.requireNonNull(equalsToken, "equalsToken must not be null");
        Objects.requireNonNull(annotations, "annotations must not be null");
        Objects.requireNonNull(externalKeyword, "externalKeyword must not be null");
        Objects.requireNonNull(semicolonToken, "semicolonToken must not be null");

        STNode stExternalFunctionBodyNode = STNodeFactory.createExternalFunctionBodyNode(
                equalsToken.internalNode(),
                annotations.underlyingListNode().internalNode(),
                externalKeyword.internalNode(),
                semicolonToken.internalNode());
        return stExternalFunctionBodyNode.createUnlinkedFacade();
    }

    public static IfElseStatementNode createIfElseStatementNode(
            Token ifKeyword,
            ExpressionNode condition,
            BlockStatementNode ifBody,
            Node elseBody) {
        Objects.requireNonNull(ifKeyword, "ifKeyword must not be null");
        Objects.requireNonNull(condition, "condition must not be null");
        Objects.requireNonNull(ifBody, "ifBody must not be null");

        STNode stIfElseStatementNode = STNodeFactory.createIfElseStatementNode(
                ifKeyword.internalNode(),
                condition.internalNode(),
                ifBody.internalNode(),
                getOptionalSTNode(elseBody));
        return stIfElseStatementNode.createUnlinkedFacade();
    }

    public static ElseBlockNode createElseBlockNode(
            Token elseKeyword,
            StatementNode elseBody) {
        Objects.requireNonNull(elseKeyword, "elseKeyword must not be null");
        Objects.requireNonNull(elseBody, "elseBody must not be null");

        STNode stElseBlockNode = STNodeFactory.createElseBlockNode(
                elseKeyword.internalNode(),
                elseBody.internalNode());
        return stElseBlockNode.createUnlinkedFacade();
    }

    public static WhileStatementNode createWhileStatementNode(
            Token whileKeyword,
            ExpressionNode condition,
            BlockStatementNode whileBody) {
        Objects.requireNonNull(whileKeyword, "whileKeyword must not be null");
        Objects.requireNonNull(condition, "condition must not be null");
        Objects.requireNonNull(whileBody, "whileBody must not be null");

        STNode stWhileStatementNode = STNodeFactory.createWhileStatementNode(
                whileKeyword.internalNode(),
                condition.internalNode(),
                whileBody.internalNode());
        return stWhileStatementNode.createUnlinkedFacade();
    }

    public static PanicStatementNode createPanicStatementNode(
            Token panicKeyword,
            ExpressionNode expression,
            Token semicolonToken) {
        Objects.requireNonNull(panicKeyword, "panicKeyword must not be null");
        Objects.requireNonNull(expression, "expression must not be null");
        Objects.requireNonNull(semicolonToken, "semicolonToken must not be null");

        STNode stPanicStatementNode = STNodeFactory.createPanicStatementNode(
                panicKeyword.internalNode(),
                expression.internalNode(),
                semicolonToken.internalNode());
        return stPanicStatementNode.createUnlinkedFacade();
    }

    public static ReturnStatementNode createReturnStatementNode(
            Token returnKeyword,
            ExpressionNode expression,
            Token semicolonToken) {
        Objects.requireNonNull(returnKeyword, "returnKeyword must not be null");
        Objects.requireNonNull(semicolonToken, "semicolonToken must not be null");

        STNode stReturnStatementNode = STNodeFactory.createReturnStatementNode(
                returnKeyword.internalNode(),
                getOptionalSTNode(expression),
                semicolonToken.internalNode());
        return stReturnStatementNode.createUnlinkedFacade();
    }

    public static LocalTypeDefinitionStatementNode createLocalTypeDefinitionStatementNode(
            NodeList<AnnotationNode> annotations,
            Token typeKeyword,
            Node typeName,
            Node typeDescriptor,
            Token semicolonToken) {
        Objects.requireNonNull(annotations, "annotations must not be null");
        Objects.requireNonNull(typeKeyword, "typeKeyword must not be null");
        Objects.requireNonNull(typeName, "typeName must not be null");
        Objects.requireNonNull(typeDescriptor, "typeDescriptor must not be null");
        Objects.requireNonNull(semicolonToken, "semicolonToken must not be null");

        STNode stLocalTypeDefinitionStatementNode = STNodeFactory.createLocalTypeDefinitionStatementNode(
                annotations.underlyingListNode().internalNode(),
                typeKeyword.internalNode(),
                typeName.internalNode(),
                typeDescriptor.internalNode(),
                semicolonToken.internalNode());
        return stLocalTypeDefinitionStatementNode.createUnlinkedFacade();
    }

    public static LockStatementNode createLockStatementNode(
            Token lockKeyword,
            StatementNode blockStatement) {
        Objects.requireNonNull(lockKeyword, "lockKeyword must not be null");
        Objects.requireNonNull(blockStatement, "blockStatement must not be null");

        STNode stLockStatementNode = STNodeFactory.createLockStatementNode(
                lockKeyword.internalNode(),
                blockStatement.internalNode());
        return stLockStatementNode.createUnlinkedFacade();
    }

    public static ForkStatementNode createForkStatementNode(
            Token forkKeyword,
            Token openBraceToken,
            NodeList<NamedWorkerDeclarationNode> namedWorkerDeclarations,
            Token closeBraceToken) {
        Objects.requireNonNull(forkKeyword, "forkKeyword must not be null");
        Objects.requireNonNull(openBraceToken, "openBraceToken must not be null");
        Objects.requireNonNull(namedWorkerDeclarations, "namedWorkerDeclarations must not be null");
        Objects.requireNonNull(closeBraceToken, "closeBraceToken must not be null");

        STNode stForkStatementNode = STNodeFactory.createForkStatementNode(
                forkKeyword.internalNode(),
                openBraceToken.internalNode(),
                namedWorkerDeclarations.underlyingListNode().internalNode(),
                closeBraceToken.internalNode());
        return stForkStatementNode.createUnlinkedFacade();
    }

    public static ForEachStatementNode createForEachStatementNode(
            Token forEachKeyword,
            TypedBindingPatternNode typedBindingPattern,
            Token inKeyword,
            Node actionOrExpressionNode,
            StatementNode blockStatement) {
        Objects.requireNonNull(forEachKeyword, "forEachKeyword must not be null");
        Objects.requireNonNull(typedBindingPattern, "typedBindingPattern must not be null");
        Objects.requireNonNull(inKeyword, "inKeyword must not be null");
        Objects.requireNonNull(actionOrExpressionNode, "actionOrExpressionNode must not be null");
        Objects.requireNonNull(blockStatement, "blockStatement must not be null");

        STNode stForEachStatementNode = STNodeFactory.createForEachStatementNode(
                forEachKeyword.internalNode(),
                typedBindingPattern.internalNode(),
                inKeyword.internalNode(),
                actionOrExpressionNode.internalNode(),
                blockStatement.internalNode());
        return stForEachStatementNode.createUnlinkedFacade();
    }

    public static BinaryExpressionNode createBinaryExpressionNode(
            SyntaxKind kind,
            Node lhsExpr,
            Token operator,
            Node rhsExpr) {
        Objects.requireNonNull(lhsExpr, "lhsExpr must not be null");
        Objects.requireNonNull(operator, "operator must not be null");
        Objects.requireNonNull(rhsExpr, "rhsExpr must not be null");

        STNode stBinaryExpressionNode = STNodeFactory.createBinaryExpressionNode(
                kind,
                lhsExpr.internalNode(),
                operator.internalNode(),
                rhsExpr.internalNode());
        return stBinaryExpressionNode.createUnlinkedFacade();
    }

    public static BracedExpressionNode createBracedExpressionNode(
            SyntaxKind kind,
            Token openParen,
            ExpressionNode expression,
            Token closeParen) {
        Objects.requireNonNull(openParen, "openParen must not be null");
        Objects.requireNonNull(expression, "expression must not be null");
        Objects.requireNonNull(closeParen, "closeParen must not be null");

        STNode stBracedExpressionNode = STNodeFactory.createBracedExpressionNode(
                kind,
                openParen.internalNode(),
                expression.internalNode(),
                closeParen.internalNode());
        return stBracedExpressionNode.createUnlinkedFacade();
    }

    public static CheckExpressionNode createCheckExpressionNode(
            SyntaxKind kind,
            Token checkKeyword,
            ExpressionNode expression) {
        Objects.requireNonNull(checkKeyword, "checkKeyword must not be null");
        Objects.requireNonNull(expression, "expression must not be null");

        STNode stCheckExpressionNode = STNodeFactory.createCheckExpressionNode(
                kind,
                checkKeyword.internalNode(),
                expression.internalNode());
        return stCheckExpressionNode.createUnlinkedFacade();
    }

    public static FieldAccessExpressionNode createFieldAccessExpressionNode(
            ExpressionNode expression,
            Token dotToken,
            Token fieldName) {
        Objects.requireNonNull(expression, "expression must not be null");
        Objects.requireNonNull(dotToken, "dotToken must not be null");
        Objects.requireNonNull(fieldName, "fieldName must not be null");

        STNode stFieldAccessExpressionNode = STNodeFactory.createFieldAccessExpressionNode(
                expression.internalNode(),
                dotToken.internalNode(),
                fieldName.internalNode());
        return stFieldAccessExpressionNode.createUnlinkedFacade();
    }

    public static FunctionCallExpressionNode createFunctionCallExpressionNode(
            Node functionName,
            Token openParenToken,
            NodeList<FunctionArgumentNode> arguments,
            Token closeParenToken) {
        Objects.requireNonNull(functionName, "functionName must not be null");
        Objects.requireNonNull(openParenToken, "openParenToken must not be null");
        Objects.requireNonNull(arguments, "arguments must not be null");
        Objects.requireNonNull(closeParenToken, "closeParenToken must not be null");

        STNode stFunctionCallExpressionNode = STNodeFactory.createFunctionCallExpressionNode(
                functionName.internalNode(),
                openParenToken.internalNode(),
                arguments.underlyingListNode().internalNode(),
                closeParenToken.internalNode());
        return stFunctionCallExpressionNode.createUnlinkedFacade();
    }

    public static MethodCallExpressionNode createMethodCallExpressionNode(
            ExpressionNode expression,
            Token dotToken,
            Token methodName,
            Token openParenToken,
            NodeList<FunctionArgumentNode> arguments,
            Token closeParenToken) {
        Objects.requireNonNull(expression, "expression must not be null");
        Objects.requireNonNull(dotToken, "dotToken must not be null");
        Objects.requireNonNull(methodName, "methodName must not be null");
        Objects.requireNonNull(openParenToken, "openParenToken must not be null");
        Objects.requireNonNull(arguments, "arguments must not be null");
        Objects.requireNonNull(closeParenToken, "closeParenToken must not be null");

        STNode stMethodCallExpressionNode = STNodeFactory.createMethodCallExpressionNode(
                expression.internalNode(),
                dotToken.internalNode(),
                methodName.internalNode(),
                openParenToken.internalNode(),
                arguments.underlyingListNode().internalNode(),
                closeParenToken.internalNode());
        return stMethodCallExpressionNode.createUnlinkedFacade();
    }

    public static MappingConstructorExpressionNode createMappingConstructorExpressionNode(
            Token openBrace,
            NodeList<MappingFieldNode> fields,
            Token closeBrace) {
        Objects.requireNonNull(openBrace, "openBrace must not be null");
        Objects.requireNonNull(fields, "fields must not be null");
        Objects.requireNonNull(closeBrace, "closeBrace must not be null");

        STNode stMappingConstructorExpressionNode = STNodeFactory.createMappingConstructorExpressionNode(
                openBrace.internalNode(),
                fields.underlyingListNode().internalNode(),
                closeBrace.internalNode());
        return stMappingConstructorExpressionNode.createUnlinkedFacade();
    }

    public static IndexedExpressionNode createIndexedExpressionNode(
            ExpressionNode containerExpression,
            Token openBracket,
            ExpressionNode keyExpression,
            Token closeBracket) {
        Objects.requireNonNull(containerExpression, "containerExpression must not be null");
        Objects.requireNonNull(openBracket, "openBracket must not be null");
        Objects.requireNonNull(keyExpression, "keyExpression must not be null");
        Objects.requireNonNull(closeBracket, "closeBracket must not be null");

        STNode stIndexedExpressionNode = STNodeFactory.createIndexedExpressionNode(
                containerExpression.internalNode(),
                openBracket.internalNode(),
                keyExpression.internalNode(),
                closeBracket.internalNode());
        return stIndexedExpressionNode.createUnlinkedFacade();
    }

    public static TypeofExpressionNode createTypeofExpressionNode(
            Token typeofKeyword,
            ExpressionNode expression) {
        Objects.requireNonNull(typeofKeyword, "typeofKeyword must not be null");
        Objects.requireNonNull(expression, "expression must not be null");

        STNode stTypeofExpressionNode = STNodeFactory.createTypeofExpressionNode(
                typeofKeyword.internalNode(),
                expression.internalNode());
        return stTypeofExpressionNode.createUnlinkedFacade();
    }

    public static UnaryExpressionNode createUnaryExpressionNode(
            Token unaryOperator,
            ExpressionNode expression) {
        Objects.requireNonNull(unaryOperator, "unaryOperator must not be null");
        Objects.requireNonNull(expression, "expression must not be null");

        STNode stUnaryExpressionNode = STNodeFactory.createUnaryExpressionNode(
                unaryOperator.internalNode(),
                expression.internalNode());
        return stUnaryExpressionNode.createUnlinkedFacade();
    }

    public static ComputedNameFieldNode createComputedNameFieldNode(
            Token leadingComma,
            Token openBracket,
            ExpressionNode fieldNameExpr,
            Token closeBracket,
            Token colonToken,
            ExpressionNode valueExpr) {
        Objects.requireNonNull(leadingComma, "leadingComma must not be null");
        Objects.requireNonNull(openBracket, "openBracket must not be null");
        Objects.requireNonNull(fieldNameExpr, "fieldNameExpr must not be null");
        Objects.requireNonNull(closeBracket, "closeBracket must not be null");
        Objects.requireNonNull(colonToken, "colonToken must not be null");
        Objects.requireNonNull(valueExpr, "valueExpr must not be null");

        STNode stComputedNameFieldNode = STNodeFactory.createComputedNameFieldNode(
                leadingComma.internalNode(),
                openBracket.internalNode(),
                fieldNameExpr.internalNode(),
                closeBracket.internalNode(),
                colonToken.internalNode(),
                valueExpr.internalNode());
        return stComputedNameFieldNode.createUnlinkedFacade();
    }

    public static ConstantDeclarationNode createConstantDeclarationNode(
            MetadataNode metadata,
            Token visibilityQualifier,
            Token constKeyword,
            Node typeDescriptor,
            Token variableName,
            Token equalsToken,
            Node initializer,
            Token semicolonToken) {
        Objects.requireNonNull(metadata, "metadata must not be null");
        Objects.requireNonNull(visibilityQualifier, "visibilityQualifier must not be null");
        Objects.requireNonNull(constKeyword, "constKeyword must not be null");
        Objects.requireNonNull(typeDescriptor, "typeDescriptor must not be null");
        Objects.requireNonNull(variableName, "variableName must not be null");
        Objects.requireNonNull(equalsToken, "equalsToken must not be null");
        Objects.requireNonNull(initializer, "initializer must not be null");
        Objects.requireNonNull(semicolonToken, "semicolonToken must not be null");

        STNode stConstantDeclarationNode = STNodeFactory.createConstantDeclarationNode(
                metadata.internalNode(),
                visibilityQualifier.internalNode(),
                constKeyword.internalNode(),
                typeDescriptor.internalNode(),
                variableName.internalNode(),
                equalsToken.internalNode(),
                initializer.internalNode(),
                semicolonToken.internalNode());
        return stConstantDeclarationNode.createUnlinkedFacade();
    }

    public static DefaultableParameterNode createDefaultableParameterNode(
            Token leadingComma,
            NodeList<AnnotationNode> annotations,
            Token visibilityQualifier,
            Node typeName,
            Token paramName,
            Token equalsToken,
            Node expression) {
        Objects.requireNonNull(leadingComma, "leadingComma must not be null");
        Objects.requireNonNull(annotations, "annotations must not be null");
        Objects.requireNonNull(typeName, "typeName must not be null");
        Objects.requireNonNull(paramName, "paramName must not be null");
        Objects.requireNonNull(equalsToken, "equalsToken must not be null");
        Objects.requireNonNull(expression, "expression must not be null");

        STNode stDefaultableParameterNode = STNodeFactory.createDefaultableParameterNode(
                leadingComma.internalNode(),
                annotations.underlyingListNode().internalNode(),
                getOptionalSTNode(visibilityQualifier),
                typeName.internalNode(),
                paramName.internalNode(),
                equalsToken.internalNode(),
                expression.internalNode());
        return stDefaultableParameterNode.createUnlinkedFacade();
    }

    public static RequiredParameterNode createRequiredParameterNode(
            Token leadingComma,
            NodeList<AnnotationNode> annotations,
            Token visibilityQualifier,
            Node typeName,
            Token paramName) {
        Objects.requireNonNull(leadingComma, "leadingComma must not be null");
        Objects.requireNonNull(annotations, "annotations must not be null");
        Objects.requireNonNull(typeName, "typeName must not be null");
        Objects.requireNonNull(paramName, "paramName must not be null");

        STNode stRequiredParameterNode = STNodeFactory.createRequiredParameterNode(
                leadingComma.internalNode(),
                annotations.underlyingListNode().internalNode(),
                getOptionalSTNode(visibilityQualifier),
                typeName.internalNode(),
                paramName.internalNode());
        return stRequiredParameterNode.createUnlinkedFacade();
    }

    public static RestParameterNode createRestParameterNode(
            Token leadingComma,
            NodeList<AnnotationNode> annotations,
            Node typeName,
            Token ellipsisToken,
            Token paramName) {
        Objects.requireNonNull(leadingComma, "leadingComma must not be null");
        Objects.requireNonNull(annotations, "annotations must not be null");
        Objects.requireNonNull(typeName, "typeName must not be null");
        Objects.requireNonNull(ellipsisToken, "ellipsisToken must not be null");
        Objects.requireNonNull(paramName, "paramName must not be null");

        STNode stRestParameterNode = STNodeFactory.createRestParameterNode(
                leadingComma.internalNode(),
                annotations.underlyingListNode().internalNode(),
                typeName.internalNode(),
                ellipsisToken.internalNode(),
                paramName.internalNode());
        return stRestParameterNode.createUnlinkedFacade();
    }

    public static ExpressionListItemNode createExpressionListItemNode(
            Token leadingComma,
            ExpressionNode expression) {
        Objects.requireNonNull(leadingComma, "leadingComma must not be null");
        Objects.requireNonNull(expression, "expression must not be null");

        STNode stExpressionListItemNode = STNodeFactory.createExpressionListItemNode(
                leadingComma.internalNode(),
                expression.internalNode());
        return stExpressionListItemNode.createUnlinkedFacade();
    }

    public static ImportOrgNameNode createImportOrgNameNode(
            Token orgName,
            Token slashToken) {
        Objects.requireNonNull(orgName, "orgName must not be null");
        Objects.requireNonNull(slashToken, "slashToken must not be null");

        STNode stImportOrgNameNode = STNodeFactory.createImportOrgNameNode(
                orgName.internalNode(),
                slashToken.internalNode());
        return stImportOrgNameNode.createUnlinkedFacade();
    }

    public static ImportPrefixNode createImportPrefixNode(
            Token asKeyword,
            Token prefix) {
        Objects.requireNonNull(asKeyword, "asKeyword must not be null");
        Objects.requireNonNull(prefix, "prefix must not be null");

        STNode stImportPrefixNode = STNodeFactory.createImportPrefixNode(
                asKeyword.internalNode(),
                prefix.internalNode());
        return stImportPrefixNode.createUnlinkedFacade();
    }

    public static ImportSubVersionNode createImportSubVersionNode(
            Token leadingDot,
            Token versionNumber) {
        Objects.requireNonNull(leadingDot, "leadingDot must not be null");
        Objects.requireNonNull(versionNumber, "versionNumber must not be null");

        STNode stImportSubVersionNode = STNodeFactory.createImportSubVersionNode(
                leadingDot.internalNode(),
                versionNumber.internalNode());
        return stImportSubVersionNode.createUnlinkedFacade();
    }

    public static ImportVersionNode createImportVersionNode(
            Token versionKeyword,
            Node versionNumber) {
        Objects.requireNonNull(versionKeyword, "versionKeyword must not be null");
        Objects.requireNonNull(versionNumber, "versionNumber must not be null");

        STNode stImportVersionNode = STNodeFactory.createImportVersionNode(
                versionKeyword.internalNode(),
                versionNumber.internalNode());
        return stImportVersionNode.createUnlinkedFacade();
    }

    public static SpecificFieldNode createSpecificFieldNode(
            Token leadingComma,
            Token fieldName,
            Token colon,
            ExpressionNode valueExpr) {
        Objects.requireNonNull(leadingComma, "leadingComma must not be null");
        Objects.requireNonNull(fieldName, "fieldName must not be null");
        Objects.requireNonNull(colon, "colon must not be null");
        Objects.requireNonNull(valueExpr, "valueExpr must not be null");

        STNode stSpecificFieldNode = STNodeFactory.createSpecificFieldNode(
                leadingComma.internalNode(),
                fieldName.internalNode(),
                colon.internalNode(),
                valueExpr.internalNode());
        return stSpecificFieldNode.createUnlinkedFacade();
    }

    public static SpreadFieldNode createSpreadFieldNode(
            Token leadingComma,
            Token ellipsis,
            ExpressionNode valueExpr) {
        Objects.requireNonNull(leadingComma, "leadingComma must not be null");
        Objects.requireNonNull(ellipsis, "ellipsis must not be null");
        Objects.requireNonNull(valueExpr, "valueExpr must not be null");

        STNode stSpreadFieldNode = STNodeFactory.createSpreadFieldNode(
                leadingComma.internalNode(),
                ellipsis.internalNode(),
                valueExpr.internalNode());
        return stSpreadFieldNode.createUnlinkedFacade();
    }

    public static NamedArgumentNode createNamedArgumentNode(
            Token leadingComma,
            SimpleNameReferenceNode argumentName,
            Token equalsToken,
            ExpressionNode expression) {
        Objects.requireNonNull(leadingComma, "leadingComma must not be null");
        Objects.requireNonNull(argumentName, "argumentName must not be null");
        Objects.requireNonNull(equalsToken, "equalsToken must not be null");
        Objects.requireNonNull(expression, "expression must not be null");

        STNode stNamedArgumentNode = STNodeFactory.createNamedArgumentNode(
                leadingComma.internalNode(),
                argumentName.internalNode(),
                equalsToken.internalNode(),
                expression.internalNode());
        return stNamedArgumentNode.createUnlinkedFacade();
    }

    public static PositionalArgumentNode createPositionalArgumentNode(
            Token leadingComma,
            ExpressionNode expression) {
        Objects.requireNonNull(leadingComma, "leadingComma must not be null");
        Objects.requireNonNull(expression, "expression must not be null");

        STNode stPositionalArgumentNode = STNodeFactory.createPositionalArgumentNode(
                leadingComma.internalNode(),
                expression.internalNode());
        return stPositionalArgumentNode.createUnlinkedFacade();
    }

    public static RestArgumentNode createRestArgumentNode(
            Token leadingComma,
            Token ellipsis,
            ExpressionNode expression) {
        Objects.requireNonNull(leadingComma, "leadingComma must not be null");
        Objects.requireNonNull(ellipsis, "ellipsis must not be null");
        Objects.requireNonNull(expression, "expression must not be null");

        STNode stRestArgumentNode = STNodeFactory.createRestArgumentNode(
                leadingComma.internalNode(),
                ellipsis.internalNode(),
                expression.internalNode());
        return stRestArgumentNode.createUnlinkedFacade();
    }

    public static ObjectTypeDescriptorNode createObjectTypeDescriptorNode(
            NodeList<Token> objectTypeQualifiers,
            Token objectKeyword,
            Token openBrace,
            NodeList<Node> members,
            Token closeBrace) {
        Objects.requireNonNull(objectTypeQualifiers, "objectTypeQualifiers must not be null");
        Objects.requireNonNull(objectKeyword, "objectKeyword must not be null");
        Objects.requireNonNull(openBrace, "openBrace must not be null");
        Objects.requireNonNull(members, "members must not be null");
        Objects.requireNonNull(closeBrace, "closeBrace must not be null");

        STNode stObjectTypeDescriptorNode = STNodeFactory.createObjectTypeDescriptorNode(
                objectTypeQualifiers.underlyingListNode().internalNode(),
                objectKeyword.internalNode(),
                openBrace.internalNode(),
                members.underlyingListNode().internalNode(),
                closeBrace.internalNode());
        return stObjectTypeDescriptorNode.createUnlinkedFacade();
    }

    public static RecordTypeDescriptorNode createRecordTypeDescriptorNode(
            Token objectKeyword,
            Token bodyStartDelimiter,
            NodeList<Node> fields,
            Token bodyEndDelimiter) {
        Objects.requireNonNull(objectKeyword, "objectKeyword must not be null");
        Objects.requireNonNull(bodyStartDelimiter, "bodyStartDelimiter must not be null");
        Objects.requireNonNull(fields, "fields must not be null");
        Objects.requireNonNull(bodyEndDelimiter, "bodyEndDelimiter must not be null");

        STNode stRecordTypeDescriptorNode = STNodeFactory.createRecordTypeDescriptorNode(
                objectKeyword.internalNode(),
                bodyStartDelimiter.internalNode(),
                fields.underlyingListNode().internalNode(),
                bodyEndDelimiter.internalNode());
        return stRecordTypeDescriptorNode.createUnlinkedFacade();
    }

    public static ReturnTypeDescriptorNode createReturnTypeDescriptorNode(
            Token returnsKeyword,
            NodeList<AnnotationNode> annotations,
            Node type) {
        Objects.requireNonNull(returnsKeyword, "returnsKeyword must not be null");
        Objects.requireNonNull(annotations, "annotations must not be null");
        Objects.requireNonNull(type, "type must not be null");

        STNode stReturnTypeDescriptorNode = STNodeFactory.createReturnTypeDescriptorNode(
                returnsKeyword.internalNode(),
                annotations.underlyingListNode().internalNode(),
                type.internalNode());
        return stReturnTypeDescriptorNode.createUnlinkedFacade();
    }

    public static NilTypeDescriptorNode createNilTypeDescriptorNode(
            Token openParenToken,
            Token closeParenToken) {
        Objects.requireNonNull(openParenToken, "openParenToken must not be null");
        Objects.requireNonNull(closeParenToken, "closeParenToken must not be null");

        STNode stNilTypeDescriptorNode = STNodeFactory.createNilTypeDescriptorNode(
                openParenToken.internalNode(),
                closeParenToken.internalNode());
        return stNilTypeDescriptorNode.createUnlinkedFacade();
    }

    public static OptionalTypeDescriptorNode createOptionalTypeDescriptorNode(
            Node typeDescriptor,
            Token questionMarkToken) {
        Objects.requireNonNull(typeDescriptor, "typeDescriptor must not be null");
        Objects.requireNonNull(questionMarkToken, "questionMarkToken must not be null");

        STNode stOptionalTypeDescriptorNode = STNodeFactory.createOptionalTypeDescriptorNode(
                typeDescriptor.internalNode(),
                questionMarkToken.internalNode());
        return stOptionalTypeDescriptorNode.createUnlinkedFacade();
    }

    public static ObjectFieldNode createObjectFieldNode(
            MetadataNode metadata,
            Token visibilityQualifier,
            Node typeName,
            Token fieldName,
            Token equalsToken,
            ExpressionNode expression,
            Token semicolonToken) {
        Objects.requireNonNull(metadata, "metadata must not be null");
        Objects.requireNonNull(visibilityQualifier, "visibilityQualifier must not be null");
        Objects.requireNonNull(typeName, "typeName must not be null");
        Objects.requireNonNull(fieldName, "fieldName must not be null");
        Objects.requireNonNull(equalsToken, "equalsToken must not be null");
        Objects.requireNonNull(expression, "expression must not be null");
        Objects.requireNonNull(semicolonToken, "semicolonToken must not be null");

        STNode stObjectFieldNode = STNodeFactory.createObjectFieldNode(
                metadata.internalNode(),
                visibilityQualifier.internalNode(),
                typeName.internalNode(),
                fieldName.internalNode(),
                equalsToken.internalNode(),
                expression.internalNode(),
                semicolonToken.internalNode());
        return stObjectFieldNode.createUnlinkedFacade();
    }

    public static RecordFieldNode createRecordFieldNode(
            MetadataNode metadata,
            Node typeName,
            Token fieldName,
            Token questionMarkToken,
            Token semicolonToken) {
        Objects.requireNonNull(metadata, "metadata must not be null");
        Objects.requireNonNull(typeName, "typeName must not be null");
        Objects.requireNonNull(fieldName, "fieldName must not be null");
        Objects.requireNonNull(semicolonToken, "semicolonToken must not be null");

        STNode stRecordFieldNode = STNodeFactory.createRecordFieldNode(
                metadata.internalNode(),
                typeName.internalNode(),
                fieldName.internalNode(),
                getOptionalSTNode(questionMarkToken),
                semicolonToken.internalNode());
        return stRecordFieldNode.createUnlinkedFacade();
    }

    public static RecordFieldWithDefaultValueNode createRecordFieldWithDefaultValueNode(
            MetadataNode metadata,
            Node typeName,
            Token fieldName,
            Token equalsToken,
            ExpressionNode expression,
            Token semicolonToken) {
        Objects.requireNonNull(metadata, "metadata must not be null");
        Objects.requireNonNull(typeName, "typeName must not be null");
        Objects.requireNonNull(fieldName, "fieldName must not be null");
        Objects.requireNonNull(equalsToken, "equalsToken must not be null");
        Objects.requireNonNull(expression, "expression must not be null");
        Objects.requireNonNull(semicolonToken, "semicolonToken must not be null");

        STNode stRecordFieldWithDefaultValueNode = STNodeFactory.createRecordFieldWithDefaultValueNode(
                metadata.internalNode(),
                typeName.internalNode(),
                fieldName.internalNode(),
                equalsToken.internalNode(),
                expression.internalNode(),
                semicolonToken.internalNode());
        return stRecordFieldWithDefaultValueNode.createUnlinkedFacade();
    }

    public static RecordRestDescriptorNode createRecordRestDescriptorNode(
            Node typeName,
            Token ellipsisToken,
            Token semicolonToken) {
        Objects.requireNonNull(typeName, "typeName must not be null");
        Objects.requireNonNull(ellipsisToken, "ellipsisToken must not be null");
        Objects.requireNonNull(semicolonToken, "semicolonToken must not be null");

        STNode stRecordRestDescriptorNode = STNodeFactory.createRecordRestDescriptorNode(
                typeName.internalNode(),
                ellipsisToken.internalNode(),
                semicolonToken.internalNode());
        return stRecordRestDescriptorNode.createUnlinkedFacade();
    }

    public static TypeReferenceNode createTypeReferenceNode(
            Token asteriskToken,
            Node typeName,
            Token semicolonToken) {
        Objects.requireNonNull(asteriskToken, "asteriskToken must not be null");
        Objects.requireNonNull(typeName, "typeName must not be null");
        Objects.requireNonNull(semicolonToken, "semicolonToken must not be null");

        STNode stTypeReferenceNode = STNodeFactory.createTypeReferenceNode(
                asteriskToken.internalNode(),
                typeName.internalNode(),
                semicolonToken.internalNode());
        return stTypeReferenceNode.createUnlinkedFacade();
    }

    public static ServiceBodyNode createServiceBodyNode(
            Token openBraceToken,
            NodeList<Node> resources,
            Token closeBraceToken) {
        Objects.requireNonNull(openBraceToken, "openBraceToken must not be null");
        Objects.requireNonNull(resources, "resources must not be null");
        Objects.requireNonNull(closeBraceToken, "closeBraceToken must not be null");

        STNode stServiceBodyNode = STNodeFactory.createServiceBodyNode(
                openBraceToken.internalNode(),
                resources.underlyingListNode().internalNode(),
                closeBraceToken.internalNode());
        return stServiceBodyNode.createUnlinkedFacade();
    }

    public static AnnotationNode createAnnotationNode(
            Token atToken,
            Node annotReference,
            MappingConstructorExpressionNode annotValue) {
        Objects.requireNonNull(atToken, "atToken must not be null");
        Objects.requireNonNull(annotReference, "annotReference must not be null");

        STNode stAnnotationNode = STNodeFactory.createAnnotationNode(
                atToken.internalNode(),
                annotReference.internalNode(),
                getOptionalSTNode(annotValue));
        return stAnnotationNode.createUnlinkedFacade();
    }

    public static MetadataNode createMetadataNode(
            Node documentationString,
            NodeList<AnnotationNode> annotations) {
        Objects.requireNonNull(annotations, "annotations must not be null");

        STNode stMetadataNode = STNodeFactory.createMetadataNode(
                getOptionalSTNode(documentationString),
                annotations.underlyingListNode().internalNode());
        return stMetadataNode.createUnlinkedFacade();
    }

    public static ModuleVariableDeclarationNode createModuleVariableDeclarationNode(
            MetadataNode metadata,
            Token finalKeyword,
            Node typeName,
            Token variableName,
            Token equalsToken,
            ExpressionNode initializer,
            Token semicolonToken) {
        Objects.requireNonNull(metadata, "metadata must not be null");
        Objects.requireNonNull(typeName, "typeName must not be null");
        Objects.requireNonNull(variableName, "variableName must not be null");
        Objects.requireNonNull(equalsToken, "equalsToken must not be null");
        Objects.requireNonNull(initializer, "initializer must not be null");
        Objects.requireNonNull(semicolonToken, "semicolonToken must not be null");

        STNode stModuleVariableDeclarationNode = STNodeFactory.createModuleVariableDeclarationNode(
                metadata.internalNode(),
                getOptionalSTNode(finalKeyword),
                typeName.internalNode(),
                variableName.internalNode(),
                equalsToken.internalNode(),
                initializer.internalNode(),
                semicolonToken.internalNode());
        return stModuleVariableDeclarationNode.createUnlinkedFacade();
    }

    public static TypeTestExpressionNode createTypeTestExpressionNode(
            ExpressionNode expression,
            Token isKeyword,
            Node typeDescriptor) {
        Objects.requireNonNull(expression, "expression must not be null");
        Objects.requireNonNull(isKeyword, "isKeyword must not be null");
        Objects.requireNonNull(typeDescriptor, "typeDescriptor must not be null");

        STNode stTypeTestExpressionNode = STNodeFactory.createTypeTestExpressionNode(
                expression.internalNode(),
                isKeyword.internalNode(),
                typeDescriptor.internalNode());
        return stTypeTestExpressionNode.createUnlinkedFacade();
    }

    public static RemoteMethodCallActionNode createRemoteMethodCallActionNode(
            ExpressionNode expression,
            Token rightArrowToken,
            Token methodName,
            Token openParenToken,
            NodeList<FunctionArgumentNode> arguments,
            Token closeParenToken) {
        Objects.requireNonNull(expression, "expression must not be null");
        Objects.requireNonNull(rightArrowToken, "rightArrowToken must not be null");
        Objects.requireNonNull(methodName, "methodName must not be null");
        Objects.requireNonNull(openParenToken, "openParenToken must not be null");
        Objects.requireNonNull(arguments, "arguments must not be null");
        Objects.requireNonNull(closeParenToken, "closeParenToken must not be null");

        STNode stRemoteMethodCallActionNode = STNodeFactory.createRemoteMethodCallActionNode(
                expression.internalNode(),
                rightArrowToken.internalNode(),
                methodName.internalNode(),
                openParenToken.internalNode(),
                arguments.underlyingListNode().internalNode(),
                closeParenToken.internalNode());
        return stRemoteMethodCallActionNode.createUnlinkedFacade();
    }

    public static ParameterizedTypeDescriptorNode createParameterizedTypeDescriptorNode(
            Token parameterizedType,
            Token ltToken,
            Node typeNode,
            Token gtToken) {
        Objects.requireNonNull(parameterizedType, "parameterizedType must not be null");
        Objects.requireNonNull(ltToken, "ltToken must not be null");
        Objects.requireNonNull(typeNode, "typeNode must not be null");
        Objects.requireNonNull(gtToken, "gtToken must not be null");

        STNode stParameterizedTypeDescriptorNode = STNodeFactory.createParameterizedTypeDescriptorNode(
                parameterizedType.internalNode(),
                ltToken.internalNode(),
                typeNode.internalNode(),
                gtToken.internalNode());
        return stParameterizedTypeDescriptorNode.createUnlinkedFacade();
    }

    public static NilLiteralNode createNilLiteralNode(
            Token openParenToken,
            Token closeParenToken) {
        Objects.requireNonNull(openParenToken, "openParenToken must not be null");
        Objects.requireNonNull(closeParenToken, "closeParenToken must not be null");

        STNode stNilLiteralNode = STNodeFactory.createNilLiteralNode(
                openParenToken.internalNode(),
                closeParenToken.internalNode());
        return stNilLiteralNode.createUnlinkedFacade();
    }

    public static AnnotationDeclarationNode createAnnotationDeclarationNode(
            MetadataNode metadata,
            Token visibilityQualifier,
            Token constKeyword,
            Token annotationKeyword,
            Node typeDescriptor,
            Token annotationTag,
            Token onKeyword,
            SeparatedNodeList<Node> attachPoints,
            Token semicolonToken) {
        Objects.requireNonNull(metadata, "metadata must not be null");
        Objects.requireNonNull(visibilityQualifier, "visibilityQualifier must not be null");
        Objects.requireNonNull(constKeyword, "constKeyword must not be null");
        Objects.requireNonNull(annotationKeyword, "annotationKeyword must not be null");
        Objects.requireNonNull(typeDescriptor, "typeDescriptor must not be null");
        Objects.requireNonNull(annotationTag, "annotationTag must not be null");
        Objects.requireNonNull(onKeyword, "onKeyword must not be null");
        Objects.requireNonNull(attachPoints, "attachPoints must not be null");
        Objects.requireNonNull(semicolonToken, "semicolonToken must not be null");

        STNode stAnnotationDeclarationNode = STNodeFactory.createAnnotationDeclarationNode(
                metadata.internalNode(),
                visibilityQualifier.internalNode(),
                constKeyword.internalNode(),
                annotationKeyword.internalNode(),
                typeDescriptor.internalNode(),
                annotationTag.internalNode(),
                onKeyword.internalNode(),
                attachPoints.underlyingListNode().internalNode(),
                semicolonToken.internalNode());
        return stAnnotationDeclarationNode.createUnlinkedFacade();
    }

    public static AnnotationAttachPointNode createAnnotationAttachPointNode(
            Token sourceKeyword,
            Token firstIdent,
            Token secondIdent) {
        Objects.requireNonNull(sourceKeyword, "sourceKeyword must not be null");
        Objects.requireNonNull(firstIdent, "firstIdent must not be null");
        Objects.requireNonNull(secondIdent, "secondIdent must not be null");

        STNode stAnnotationAttachPointNode = STNodeFactory.createAnnotationAttachPointNode(
                sourceKeyword.internalNode(),
                firstIdent.internalNode(),
                secondIdent.internalNode());
        return stAnnotationAttachPointNode.createUnlinkedFacade();
    }

    public static XMLNamespaceDeclarationNode createXMLNamespaceDeclarationNode(
            Token xmlnsKeyword,
            ExpressionNode namespaceuri,
            Token asKeyword,
            IdentifierToken namespacePrefix,
            Token semicolonToken) {
        Objects.requireNonNull(xmlnsKeyword, "xmlnsKeyword must not be null");
        Objects.requireNonNull(namespaceuri, "namespaceuri must not be null");
        Objects.requireNonNull(asKeyword, "asKeyword must not be null");
        Objects.requireNonNull(namespacePrefix, "namespacePrefix must not be null");
        Objects.requireNonNull(semicolonToken, "semicolonToken must not be null");

        STNode stXMLNamespaceDeclarationNode = STNodeFactory.createXMLNamespaceDeclarationNode(
                xmlnsKeyword.internalNode(),
                namespaceuri.internalNode(),
                asKeyword.internalNode(),
                namespacePrefix.internalNode(),
                semicolonToken.internalNode());
        return stXMLNamespaceDeclarationNode.createUnlinkedFacade();
    }

    public static FunctionBodyBlockNode createFunctionBodyBlockNode(
            Token openBraceToken,
            NamedWorkerDeclarator namedWorkerDeclarator,
            NodeList<StatementNode> statements,
            Token closeBraceToken) {
        Objects.requireNonNull(openBraceToken, "openBraceToken must not be null");
        Objects.requireNonNull(statements, "statements must not be null");
        Objects.requireNonNull(closeBraceToken, "closeBraceToken must not be null");

        STNode stFunctionBodyBlockNode = STNodeFactory.createFunctionBodyBlockNode(
                openBraceToken.internalNode(),
                getOptionalSTNode(namedWorkerDeclarator),
                statements.underlyingListNode().internalNode(),
                closeBraceToken.internalNode());
        return stFunctionBodyBlockNode.createUnlinkedFacade();
    }

    public static NamedWorkerDeclarationNode createNamedWorkerDeclarationNode(
            NodeList<AnnotationNode> annotations,
            Token workerKeyword,
            IdentifierToken workerName,
            Node returnTypeDesc,
            BlockStatementNode workerBody) {
        Objects.requireNonNull(annotations, "annotations must not be null");
        Objects.requireNonNull(workerKeyword, "workerKeyword must not be null");
        Objects.requireNonNull(workerName, "workerName must not be null");
        Objects.requireNonNull(workerBody, "workerBody must not be null");

        STNode stNamedWorkerDeclarationNode = STNodeFactory.createNamedWorkerDeclarationNode(
                annotations.underlyingListNode().internalNode(),
                workerKeyword.internalNode(),
                workerName.internalNode(),
                getOptionalSTNode(returnTypeDesc),
                workerBody.internalNode());
        return stNamedWorkerDeclarationNode.createUnlinkedFacade();
    }

    public static NamedWorkerDeclarator createNamedWorkerDeclarator(
            NodeList<StatementNode> workerInitStatements,
            NodeList<NamedWorkerDeclarationNode> namedWorkerDeclarations) {
        Objects.requireNonNull(workerInitStatements, "workerInitStatements must not be null");
        Objects.requireNonNull(namedWorkerDeclarations, "namedWorkerDeclarations must not be null");

        STNode stNamedWorkerDeclarator = STNodeFactory.createNamedWorkerDeclarator(
                workerInitStatements.underlyingListNode().internalNode(),
                namedWorkerDeclarations.underlyingListNode().internalNode());
        return stNamedWorkerDeclarator.createUnlinkedFacade();
    }

    public static DocumentationStringNode createDocumentationStringNode(
            NodeList<Token> documentationLines) {
        Objects.requireNonNull(documentationLines, "documentationLines must not be null");

        STNode stDocumentationStringNode = STNodeFactory.createDocumentationStringNode(
                documentationLines.underlyingListNode().internalNode());
        return stDocumentationStringNode.createUnlinkedFacade();
    }

    public static BasicLiteralNode createBasicLiteralNode(
            SyntaxKind kind,
            Token literalToken) {
        Objects.requireNonNull(literalToken, "literalToken must not be null");

        STNode stBasicLiteralNode = STNodeFactory.createBasicLiteralNode(
                kind,
                literalToken.internalNode());
        return stBasicLiteralNode.createUnlinkedFacade();
    }

    public static SimpleNameReferenceNode createSimpleNameReferenceNode(
            Token name) {
        Objects.requireNonNull(name, "name must not be null");

        STNode stSimpleNameReferenceNode = STNodeFactory.createSimpleNameReferenceNode(
                name.internalNode());
        return stSimpleNameReferenceNode.createUnlinkedFacade();
    }

    public static QualifiedNameReferenceNode createQualifiedNameReferenceNode(
            Token modulePrefix,
            Node colon,
            IdentifierToken identifier) {
        Objects.requireNonNull(modulePrefix, "modulePrefix must not be null");
        Objects.requireNonNull(colon, "colon must not be null");
        Objects.requireNonNull(identifier, "identifier must not be null");

        STNode stQualifiedNameReferenceNode = STNodeFactory.createQualifiedNameReferenceNode(
                modulePrefix.internalNode(),
                colon.internalNode(),
                identifier.internalNode());
        return stQualifiedNameReferenceNode.createUnlinkedFacade();
    }

    public static BuiltinSimpleNameReferenceNode createBuiltinSimpleNameReferenceNode(
            SyntaxKind kind,
            Token name) {
        Objects.requireNonNull(name, "name must not be null");

        STNode stBuiltinSimpleNameReferenceNode = STNodeFactory.createBuiltinSimpleNameReferenceNode(
                kind,
                name.internalNode());
        return stBuiltinSimpleNameReferenceNode.createUnlinkedFacade();
    }

    public static TrapExpressionNode createTrapExpressionNode(
            SyntaxKind kind,
            Token trapKeyword,
            ExpressionNode expression) {
        Objects.requireNonNull(trapKeyword, "trapKeyword must not be null");
        Objects.requireNonNull(expression, "expression must not be null");

        STNode stTrapExpressionNode = STNodeFactory.createTrapExpressionNode(
                kind,
                trapKeyword.internalNode(),
                expression.internalNode());
        return stTrapExpressionNode.createUnlinkedFacade();
    }

    public static ListConstructorExpressionNode createListConstructorExpressionNode(
            Token openBracket,
            SeparatedNodeList<Node> expressions,
            Token closeBracket) {
        Objects.requireNonNull(openBracket, "openBracket must not be null");
        Objects.requireNonNull(expressions, "expressions must not be null");
        Objects.requireNonNull(closeBracket, "closeBracket must not be null");

        STNode stListConstructorExpressionNode = STNodeFactory.createListConstructorExpressionNode(
                openBracket.internalNode(),
                expressions.underlyingListNode().internalNode(),
                closeBracket.internalNode());
        return stListConstructorExpressionNode.createUnlinkedFacade();
    }

    public static TypeCastExpressionNode createTypeCastExpressionNode(
            Token ltToken,
            TypeCastParamNode typeCastParam,
            Token gtToken,
            ExpressionNode expression) {
        Objects.requireNonNull(ltToken, "ltToken must not be null");
        Objects.requireNonNull(typeCastParam, "typeCastParam must not be null");
        Objects.requireNonNull(gtToken, "gtToken must not be null");
        Objects.requireNonNull(expression, "expression must not be null");

        STNode stTypeCastExpressionNode = STNodeFactory.createTypeCastExpressionNode(
                ltToken.internalNode(),
                typeCastParam.internalNode(),
                gtToken.internalNode(),
                expression.internalNode());
        return stTypeCastExpressionNode.createUnlinkedFacade();
    }

    public static TypeCastParamNode createTypeCastParamNode(
            NodeList<AnnotationNode> annotations,
            Node type) {
        Objects.requireNonNull(annotations, "annotations must not be null");
        Objects.requireNonNull(type, "type must not be null");

        STNode stTypeCastParamNode = STNodeFactory.createTypeCastParamNode(
                annotations.underlyingListNode().internalNode(),
                type.internalNode());
        return stTypeCastParamNode.createUnlinkedFacade();
    }

    public static UnionTypeDescriptorNode createUnionTypeDescriptorNode(
            TypeDescriptorNode leftTypeDesc,
            Token pipeToken,
            TypeDescriptorNode rightTypeDesc) {
        Objects.requireNonNull(leftTypeDesc, "leftTypeDesc must not be null");
        Objects.requireNonNull(pipeToken, "pipeToken must not be null");
        Objects.requireNonNull(rightTypeDesc, "rightTypeDesc must not be null");

        STNode stUnionTypeDescriptorNode = STNodeFactory.createUnionTypeDescriptorNode(
                leftTypeDesc.internalNode(),
                pipeToken.internalNode(),
                rightTypeDesc.internalNode());
        return stUnionTypeDescriptorNode.createUnlinkedFacade();
    }

    public static TableConstructorExpressionNode createTableConstructorExpressionNode(
            Token tableKeyword,
            KeySpecifierNode KeySpecifier,
            Token openBracket,
            SeparatedNodeList<Node> mappingConstructors,
            Token closeBracket) {
        Objects.requireNonNull(tableKeyword, "tableKeyword must not be null");
        Objects.requireNonNull(KeySpecifier, "KeySpecifier must not be null");
        Objects.requireNonNull(openBracket, "openBracket must not be null");
        Objects.requireNonNull(mappingConstructors, "mappingConstructors must not be null");
        Objects.requireNonNull(closeBracket, "closeBracket must not be null");

        STNode stTableConstructorExpressionNode = STNodeFactory.createTableConstructorExpressionNode(
                tableKeyword.internalNode(),
                KeySpecifier.internalNode(),
                openBracket.internalNode(),
                mappingConstructors.underlyingListNode().internalNode(),
                closeBracket.internalNode());
        return stTableConstructorExpressionNode.createUnlinkedFacade();
    }

    public static KeySpecifierNode createKeySpecifierNode(
            Token keyKeyword,
            Token openParenToken,
            SeparatedNodeList<Node> fieldNames,
            Token closeParenToken) {
        Objects.requireNonNull(keyKeyword, "keyKeyword must not be null");
        Objects.requireNonNull(openParenToken, "openParenToken must not be null");
        Objects.requireNonNull(fieldNames, "fieldNames must not be null");
        Objects.requireNonNull(closeParenToken, "closeParenToken must not be null");

        STNode stKeySpecifierNode = STNodeFactory.createKeySpecifierNode(
                keyKeyword.internalNode(),
                openParenToken.internalNode(),
                fieldNames.underlyingListNode().internalNode(),
                closeParenToken.internalNode());
        return stKeySpecifierNode.createUnlinkedFacade();
    }

    public static ErrorTypeDescriptorNode createErrorTypeDescriptorNode(
            Token errorKeywordToken,
            ErrorTypeParamsNode errorTypeParamsNode) {
        Objects.requireNonNull(errorKeywordToken, "errorKeywordToken must not be null");

        STNode stErrorTypeDescriptorNode = STNodeFactory.createErrorTypeDescriptorNode(
                errorKeywordToken.internalNode(),
                getOptionalSTNode(errorTypeParamsNode));
        return stErrorTypeDescriptorNode.createUnlinkedFacade();
    }

    public static ErrorTypeParamsNode createErrorTypeParamsNode(
            Token ltToken,
            Node parameter,
            Token gtToken) {
        Objects.requireNonNull(ltToken, "ltToken must not be null");
        Objects.requireNonNull(parameter, "parameter must not be null");
        Objects.requireNonNull(gtToken, "gtToken must not be null");

        STNode stErrorTypeParamsNode = STNodeFactory.createErrorTypeParamsNode(
                ltToken.internalNode(),
                parameter.internalNode(),
                gtToken.internalNode());
        return stErrorTypeParamsNode.createUnlinkedFacade();
    }

    public static StreamTypeDescriptorNode createStreamTypeDescriptorNode(
            Token streamKeywordToken,
            Node streamTypeParamsNode) {
        Objects.requireNonNull(streamKeywordToken, "streamKeywordToken must not be null");
        Objects.requireNonNull(streamTypeParamsNode, "streamTypeParamsNode must not be null");

        STNode stStreamTypeDescriptorNode = STNodeFactory.createStreamTypeDescriptorNode(
                streamKeywordToken.internalNode(),
                streamTypeParamsNode.internalNode());
        return stStreamTypeDescriptorNode.createUnlinkedFacade();
    }

    public static StreamTypeParamsNode createStreamTypeParamsNode(
            Token ltToken,
            Node leftTypeDescNode,
            Token commaToken,
            Node rightTypeDescNode,
            Token gtToken) {
        Objects.requireNonNull(ltToken, "ltToken must not be null");
        Objects.requireNonNull(leftTypeDescNode, "leftTypeDescNode must not be null");
        Objects.requireNonNull(commaToken, "commaToken must not be null");
        Objects.requireNonNull(rightTypeDescNode, "rightTypeDescNode must not be null");
        Objects.requireNonNull(gtToken, "gtToken must not be null");

        STNode stStreamTypeParamsNode = STNodeFactory.createStreamTypeParamsNode(
                ltToken.internalNode(),
                leftTypeDescNode.internalNode(),
                commaToken.internalNode(),
                rightTypeDescNode.internalNode(),
                gtToken.internalNode());
        return stStreamTypeParamsNode.createUnlinkedFacade();
    }

    public static LetExpressionNode createLetExpressionNode(
            Token letKeyword,
            SeparatedNodeList<Node> letVarDeclarations,
            Token inKeyword,
            ExpressionNode expression) {
        Objects.requireNonNull(letKeyword, "letKeyword must not be null");
        Objects.requireNonNull(letVarDeclarations, "letVarDeclarations must not be null");
        Objects.requireNonNull(inKeyword, "inKeyword must not be null");
        Objects.requireNonNull(expression, "expression must not be null");

        STNode stLetExpressionNode = STNodeFactory.createLetExpressionNode(
                letKeyword.internalNode(),
                letVarDeclarations.underlyingListNode().internalNode(),
                inKeyword.internalNode(),
                expression.internalNode());
        return stLetExpressionNode.createUnlinkedFacade();
    }

    public static LetVariableDeclarationNode createLetVariableDeclarationNode(
            NodeList<AnnotationNode> annotations,
            Node typeName,
            Token variableName,
            Token equalsToken,
            ExpressionNode expression) {
        Objects.requireNonNull(annotations, "annotations must not be null");
        Objects.requireNonNull(typeName, "typeName must not be null");
        Objects.requireNonNull(variableName, "variableName must not be null");
        Objects.requireNonNull(equalsToken, "equalsToken must not be null");
        Objects.requireNonNull(expression, "expression must not be null");

        STNode stLetVariableDeclarationNode = STNodeFactory.createLetVariableDeclarationNode(
                annotations.underlyingListNode().internalNode(),
                typeName.internalNode(),
                variableName.internalNode(),
                equalsToken.internalNode(),
                expression.internalNode());
        return stLetVariableDeclarationNode.createUnlinkedFacade();
    }

    public static TemplateExpressionNode createTemplateExpressionNode(
            SyntaxKind kind,
            Token type,
            Token startBacktick,
            NodeList<TemplateMemberNode> content,
            Token endBacktick) {
        Objects.requireNonNull(type, "type must not be null");
        Objects.requireNonNull(startBacktick, "startBacktick must not be null");
        Objects.requireNonNull(content, "content must not be null");
        Objects.requireNonNull(endBacktick, "endBacktick must not be null");

        STNode stTemplateExpressionNode = STNodeFactory.createTemplateExpressionNode(
                kind,
                type.internalNode(),
                startBacktick.internalNode(),
                content.underlyingListNode().internalNode(),
                endBacktick.internalNode());
        return stTemplateExpressionNode.createUnlinkedFacade();
    }

    public static XMLElementNode createXMLElementNode(
            XMLStartTagNode startTag,
            NodeList<XMLItemNode> content,
            XMLEndTagNode endTag) {
        Objects.requireNonNull(startTag, "startTag must not be null");
        Objects.requireNonNull(content, "content must not be null");
        Objects.requireNonNull(endTag, "endTag must not be null");

        STNode stXMLElementNode = STNodeFactory.createXMLElementNode(
                startTag.internalNode(),
                content.underlyingListNode().internalNode(),
                endTag.internalNode());
        return stXMLElementNode.createUnlinkedFacade();
    }

    public static XMLStartTagNode createXMLStartTagNode(
            Token ltToken,
            XMLNameNode name,
            NodeList<XMLAttributeNode> attributes,
            Token getToken) {
        Objects.requireNonNull(ltToken, "ltToken must not be null");
        Objects.requireNonNull(name, "name must not be null");
        Objects.requireNonNull(attributes, "attributes must not be null");
        Objects.requireNonNull(getToken, "getToken must not be null");

        STNode stXMLStartTagNode = STNodeFactory.createXMLStartTagNode(
                ltToken.internalNode(),
                name.internalNode(),
                attributes.underlyingListNode().internalNode(),
                getToken.internalNode());
        return stXMLStartTagNode.createUnlinkedFacade();
    }

    public static XMLEndTagNode createXMLEndTagNode(
            Token ltToken,
            Token slashToken,
            XMLNameNode name,
            Token getToken) {
        Objects.requireNonNull(ltToken, "ltToken must not be null");
        Objects.requireNonNull(slashToken, "slashToken must not be null");
        Objects.requireNonNull(name, "name must not be null");
        Objects.requireNonNull(getToken, "getToken must not be null");

        STNode stXMLEndTagNode = STNodeFactory.createXMLEndTagNode(
                ltToken.internalNode(),
                slashToken.internalNode(),
                name.internalNode(),
                getToken.internalNode());
        return stXMLEndTagNode.createUnlinkedFacade();
    }

    public static XMLSimpleNameNode createXMLSimpleNameNode(
            XMLSimpleNameNode name) {
        Objects.requireNonNull(name, "name must not be null");

        STNode stXMLSimpleNameNode = STNodeFactory.createXMLSimpleNameNode(
                name.internalNode());
        return stXMLSimpleNameNode.createUnlinkedFacade();
    }

    public static XMLQualifiedNameNode createXMLQualifiedNameNode(
            XMLSimpleNameNode prefix,
            Token colon,
            XMLSimpleNameNode name) {
        Objects.requireNonNull(prefix, "prefix must not be null");
        Objects.requireNonNull(colon, "colon must not be null");
        Objects.requireNonNull(name, "name must not be null");

        STNode stXMLQualifiedNameNode = STNodeFactory.createXMLQualifiedNameNode(
                prefix.internalNode(),
                colon.internalNode(),
                name.internalNode());
        return stXMLQualifiedNameNode.createUnlinkedFacade();
    }

    public static XMLEmptyElementNode createXMLEmptyElementNode(
            Token ltToken,
            XMLNameNode name,
            NodeList<XMLAttributeNode> attributes,
            Token slashToken,
            Token getToken) {
        Objects.requireNonNull(ltToken, "ltToken must not be null");
        Objects.requireNonNull(name, "name must not be null");
        Objects.requireNonNull(attributes, "attributes must not be null");
        Objects.requireNonNull(slashToken, "slashToken must not be null");
        Objects.requireNonNull(getToken, "getToken must not be null");

        STNode stXMLEmptyElementNode = STNodeFactory.createXMLEmptyElementNode(
                ltToken.internalNode(),
                name.internalNode(),
                attributes.underlyingListNode().internalNode(),
                slashToken.internalNode(),
                getToken.internalNode());
        return stXMLEmptyElementNode.createUnlinkedFacade();
    }

    public static InterpolationNode createInterpolationNode(
            Token interpolationStartToken,
            ExpressionNode expression,
            Token interpolationEndToken) {
        Objects.requireNonNull(interpolationStartToken, "interpolationStartToken must not be null");
        Objects.requireNonNull(expression, "expression must not be null");
        Objects.requireNonNull(interpolationEndToken, "interpolationEndToken must not be null");

        STNode stInterpolationNode = STNodeFactory.createInterpolationNode(
                interpolationStartToken.internalNode(),
                expression.internalNode(),
                interpolationEndToken.internalNode());
        return stInterpolationNode.createUnlinkedFacade();
    }

    public static XMLTextNode createXMLTextNode(
            Token content) {
        Objects.requireNonNull(content, "content must not be null");

        STNode stXMLTextNode = STNodeFactory.createXMLTextNode(
                content.internalNode());
        return stXMLTextNode.createUnlinkedFacade();
    }

    public static XMLAttributeNode createXMLAttributeNode(
            XMLNameNode attributeName,
            Token equalToken,
            XMLAttributeValue value) {
        Objects.requireNonNull(attributeName, "attributeName must not be null");
        Objects.requireNonNull(equalToken, "equalToken must not be null");
        Objects.requireNonNull(value, "value must not be null");

        STNode stXMLAttributeNode = STNodeFactory.createXMLAttributeNode(
                attributeName.internalNode(),
                equalToken.internalNode(),
                value.internalNode());
        return stXMLAttributeNode.createUnlinkedFacade();
    }

    public static XMLAttributeValue createXMLAttributeValue(
            Token startQuote,
            NodeList<Node> value,
            Token endQuote) {
        Objects.requireNonNull(startQuote, "startQuote must not be null");
        Objects.requireNonNull(value, "value must not be null");
        Objects.requireNonNull(endQuote, "endQuote must not be null");

        STNode stXMLAttributeValue = STNodeFactory.createXMLAttributeValue(
                startQuote.internalNode(),
                value.underlyingListNode().internalNode(),
                endQuote.internalNode());
        return stXMLAttributeValue.createUnlinkedFacade();
    }

    public static XMLComment createXMLComment(
            Token commentStart,
            NodeList<Node> content,
            Token commentEnd) {
        Objects.requireNonNull(commentStart, "commentStart must not be null");
        Objects.requireNonNull(content, "content must not be null");
        Objects.requireNonNull(commentEnd, "commentEnd must not be null");

        STNode stXMLComment = STNodeFactory.createXMLComment(
                commentStart.internalNode(),
                content.underlyingListNode().internalNode(),
                commentEnd.internalNode());
        return stXMLComment.createUnlinkedFacade();
    }

    public static XMLProcessingInstruction createXMLProcessingInstruction(
            Token piStart,
            XMLNameNode target,
            NodeList<Node> data,
            Token piEnd) {
        Objects.requireNonNull(piStart, "piStart must not be null");
        Objects.requireNonNull(target, "target must not be null");
        Objects.requireNonNull(data, "data must not be null");
        Objects.requireNonNull(piEnd, "piEnd must not be null");

        STNode stXMLProcessingInstruction = STNodeFactory.createXMLProcessingInstruction(
                piStart.internalNode(),
                target.internalNode(),
                data.underlyingListNode().internalNode(),
                piEnd.internalNode());
        return stXMLProcessingInstruction.createUnlinkedFacade();
    }

    public static TableTypeDescriptorNode createTableTypeDescriptorNode(
            Token tableKeywordToken,
            Node rowTypeParameterNode,
            Node keyConstraintNode) {
        Objects.requireNonNull(tableKeywordToken, "tableKeywordToken must not be null");
        Objects.requireNonNull(rowTypeParameterNode, "rowTypeParameterNode must not be null");
        Objects.requireNonNull(keyConstraintNode, "keyConstraintNode must not be null");

        STNode stTableTypeDescriptorNode = STNodeFactory.createTableTypeDescriptorNode(
                tableKeywordToken.internalNode(),
                rowTypeParameterNode.internalNode(),
                keyConstraintNode.internalNode());
        return stTableTypeDescriptorNode.createUnlinkedFacade();
    }

    public static TypeParameterNode createTypeParameterNode(
            Token ltToken,
            Node typeNode,
            Token gtToken) {
        Objects.requireNonNull(ltToken, "ltToken must not be null");
        Objects.requireNonNull(typeNode, "typeNode must not be null");
        Objects.requireNonNull(gtToken, "gtToken must not be null");

        STNode stTypeParameterNode = STNodeFactory.createTypeParameterNode(
                ltToken.internalNode(),
                typeNode.internalNode(),
                gtToken.internalNode());
        return stTypeParameterNode.createUnlinkedFacade();
    }

    public static KeyTypeConstraintNode createKeyTypeConstraintNode(
            Token keyKeywordToken,
            Node typeParameterNode) {
        Objects.requireNonNull(keyKeywordToken, "keyKeywordToken must not be null");
        Objects.requireNonNull(typeParameterNode, "typeParameterNode must not be null");

        STNode stKeyTypeConstraintNode = STNodeFactory.createKeyTypeConstraintNode(
                keyKeywordToken.internalNode(),
                typeParameterNode.internalNode());
        return stKeyTypeConstraintNode.createUnlinkedFacade();
    }

    public static FunctionTypeDescriptorNode createFunctionTypeDescriptorNode(
            Token functionKeyword,
            FunctionSignatureNode functionSignature) {
        Objects.requireNonNull(functionKeyword, "functionKeyword must not be null");
        Objects.requireNonNull(functionSignature, "functionSignature must not be null");

        STNode stFunctionTypeDescriptorNode = STNodeFactory.createFunctionTypeDescriptorNode(
                functionKeyword.internalNode(),
                functionSignature.internalNode());
        return stFunctionTypeDescriptorNode.createUnlinkedFacade();
    }

    public static FunctionSignatureNode createFunctionSignatureNode(
            Token openParenToken,
            NodeList<ParameterNode> parameters,
            Token closeParenToken,
            ReturnTypeDescriptorNode returnTypeDesc) {
        Objects.requireNonNull(openParenToken, "openParenToken must not be null");
        Objects.requireNonNull(parameters, "parameters must not be null");
        Objects.requireNonNull(closeParenToken, "closeParenToken must not be null");

        STNode stFunctionSignatureNode = STNodeFactory.createFunctionSignatureNode(
                openParenToken.internalNode(),
                parameters.underlyingListNode().internalNode(),
                closeParenToken.internalNode(),
                getOptionalSTNode(returnTypeDesc));
        return stFunctionSignatureNode.createUnlinkedFacade();
    }

    public static ExplicitAnonymousFunctionExpressionNode createExplicitAnonymousFunctionExpressionNode(
            NodeList<AnnotationNode> annotations,
            Token functionKeyword,
            FunctionSignatureNode functionSignature,
            FunctionBodyNode functionBody) {
        Objects.requireNonNull(annotations, "annotations must not be null");
        Objects.requireNonNull(functionKeyword, "functionKeyword must not be null");
        Objects.requireNonNull(functionSignature, "functionSignature must not be null");
        Objects.requireNonNull(functionBody, "functionBody must not be null");

        STNode stExplicitAnonymousFunctionExpressionNode = STNodeFactory.createExplicitAnonymousFunctionExpressionNode(
                annotations.underlyingListNode().internalNode(),
                functionKeyword.internalNode(),
                functionSignature.internalNode(),
                functionBody.internalNode());
        return stExplicitAnonymousFunctionExpressionNode.createUnlinkedFacade();
    }

    public static ExpressionFunctionBodyNode createExpressionFunctionBodyNode(
            Token rightDoubleArrow,
            ExpressionNode expression,
            Token semicolon) {
        Objects.requireNonNull(rightDoubleArrow, "rightDoubleArrow must not be null");
        Objects.requireNonNull(expression, "expression must not be null");

        STNode stExpressionFunctionBodyNode = STNodeFactory.createExpressionFunctionBodyNode(
                rightDoubleArrow.internalNode(),
                expression.internalNode(),
                getOptionalSTNode(semicolon));
        return stExpressionFunctionBodyNode.createUnlinkedFacade();
    }

    public static TupleTypeDescriptorNode createTupleTypeDescriptorNode(
            Token openBracketToken,
            SeparatedNodeList<TypeDescriptorNode> memberTypeDesc,
            Node restTypeDesc,
            Token closeBracketToken) {
        Objects.requireNonNull(openBracketToken, "openBracketToken must not be null");
        Objects.requireNonNull(memberTypeDesc, "memberTypeDesc must not be null");
        Objects.requireNonNull(restTypeDesc, "restTypeDesc must not be null");
        Objects.requireNonNull(closeBracketToken, "closeBracketToken must not be null");

        STNode stTupleTypeDescriptorNode = STNodeFactory.createTupleTypeDescriptorNode(
                openBracketToken.internalNode(),
                memberTypeDesc.underlyingListNode().internalNode(),
                restTypeDesc.internalNode(),
                closeBracketToken.internalNode());
        return stTupleTypeDescriptorNode.createUnlinkedFacade();
    }

    public static ParenthesisedTypeDescriptorNode createParenthesisedTypeDescriptorNode(
            Token openParenToken,
            TypeDescriptorNode typedesc,
            Token closeParenToken) {
        Objects.requireNonNull(openParenToken, "openParenToken must not be null");
        Objects.requireNonNull(typedesc, "typedesc must not be null");
        Objects.requireNonNull(closeParenToken, "closeParenToken must not be null");

        STNode stParenthesisedTypeDescriptorNode = STNodeFactory.createParenthesisedTypeDescriptorNode(
                openParenToken.internalNode(),
                typedesc.internalNode(),
                closeParenToken.internalNode());
        return stParenthesisedTypeDescriptorNode.createUnlinkedFacade();
    }

    public static ExplicitNewExpressionNode createExplicitNewExpressionNode(
            Token newKeyword,
            TypeDescriptorNode typeDescriptor,
            Node parenthesizedArgList) {
        Objects.requireNonNull(newKeyword, "newKeyword must not be null");
        Objects.requireNonNull(typeDescriptor, "typeDescriptor must not be null");
        Objects.requireNonNull(parenthesizedArgList, "parenthesizedArgList must not be null");

        STNode stExplicitNewExpressionNode = STNodeFactory.createExplicitNewExpressionNode(
                newKeyword.internalNode(),
                typeDescriptor.internalNode(),
                parenthesizedArgList.internalNode());
        return stExplicitNewExpressionNode.createUnlinkedFacade();
    }

    public static ImplicitNewExpressionNode createImplicitNewExpressionNode(
            Token newKeyword,
            ParenthesizedArgList parenthesizedArgList) {
        Objects.requireNonNull(newKeyword, "newKeyword must not be null");

        STNode stImplicitNewExpressionNode = STNodeFactory.createImplicitNewExpressionNode(
                newKeyword.internalNode(),
                getOptionalSTNode(parenthesizedArgList));
        return stImplicitNewExpressionNode.createUnlinkedFacade();
    }

    public static ParenthesizedArgList createParenthesizedArgList(
            Token openParenToken,
            NodeList<FunctionArgumentNode> arguments,
            Token closeParenToken) {
        Objects.requireNonNull(openParenToken, "openParenToken must not be null");
        Objects.requireNonNull(arguments, "arguments must not be null");
        Objects.requireNonNull(closeParenToken, "closeParenToken must not be null");

        STNode stParenthesizedArgList = STNodeFactory.createParenthesizedArgList(
                openParenToken.internalNode(),
                arguments.underlyingListNode().internalNode(),
                closeParenToken.internalNode());
        return stParenthesizedArgList.createUnlinkedFacade();
    }

<<<<<<< HEAD
    public static TypedBindingPatternNode createTypedBindingPatternNode(
            Node typeDescriptor,
            BindingPatternNode bindingPattern) {
        Objects.requireNonNull(typeDescriptor, "typeDescriptor must not be null");
        Objects.requireNonNull(bindingPattern, "bindingPattern must not be null");

        STNode stTypedBindingPatternNode = STNodeFactory.createTypedBindingPatternNode(
                typeDescriptor.internalNode(),
                bindingPattern.internalNode());
        return stTypedBindingPatternNode.createUnlinkedFacade();
    }

    public static CaptureBindingPatternNode createCaptureBindingPatternNode(
            Token variableName) {

        STNode stCaptureBindingPatternNode = STNodeFactory.createCaptureBindingPatternNode(
                getOptionalSTNode(variableName));
        return stCaptureBindingPatternNode.createUnlinkedFacade();
    }

    public static ListBindingPatternNode createListBindingPatternNode(
            Token openBracket,
            SeparatedNodeList<BindingPatternNode> bindingPatterns,
            RestBindingPatternNode restBindingPattern,
            Token closeBracket) {
        Objects.requireNonNull(openBracket, "openBracket must not be null");
        Objects.requireNonNull(bindingPatterns, "bindingPatterns must not be null");
        Objects.requireNonNull(closeBracket, "closeBracket must not be null");

        STNode stListBindingPatternNode = STNodeFactory.createListBindingPatternNode(
                openBracket.internalNode(),
                bindingPatterns.underlyingListNode().internalNode(),
                getOptionalSTNode(restBindingPattern),
                closeBracket.internalNode());
        return stListBindingPatternNode.createUnlinkedFacade();
    }

    public static RestBindingPatternNode createRestBindingPatternNode(
            Token ellipsisToken,
            Token variableName) {
        Objects.requireNonNull(ellipsisToken, "ellipsisToken must not be null");
        Objects.requireNonNull(variableName, "variableName must not be null");

        STNode stRestBindingPatternNode = STNodeFactory.createRestBindingPatternNode(
                ellipsisToken.internalNode(),
                variableName.internalNode());
        return stRestBindingPatternNode.createUnlinkedFacade();
=======
    public static QueryConstructTypeNode createQueryConstructTypeNode(
            Token tableKeyword,
            KeySpecifierNode KeySpecifier) {
        Objects.requireNonNull(tableKeyword, "tableKeyword must not be null");
        Objects.requireNonNull(KeySpecifier, "KeySpecifier must not be null");

        STNode stQueryConstructTypeNode = STNodeFactory.createQueryConstructTypeNode(
                tableKeyword.internalNode(),
                KeySpecifier.internalNode());
        return stQueryConstructTypeNode.createUnlinkedFacade();
    }

    public static FromClauseNode createFromClauseNode(
            Token fromKeyword,
            Node typeName,
            Token variableName,
            Token inKeyword,
            ExpressionNode expression) {
        Objects.requireNonNull(fromKeyword, "fromKeyword must not be null");
        Objects.requireNonNull(typeName, "typeName must not be null");
        Objects.requireNonNull(variableName, "variableName must not be null");
        Objects.requireNonNull(inKeyword, "inKeyword must not be null");
        Objects.requireNonNull(expression, "expression must not be null");

        STNode stFromClauseNode = STNodeFactory.createFromClauseNode(
                fromKeyword.internalNode(),
                typeName.internalNode(),
                variableName.internalNode(),
                inKeyword.internalNode(),
                expression.internalNode());
        return stFromClauseNode.createUnlinkedFacade();
    }

    public static WhereClauseNode createWhereClauseNode(
            Token whereKeyword,
            ExpressionNode expression) {
        Objects.requireNonNull(whereKeyword, "whereKeyword must not be null");
        Objects.requireNonNull(expression, "expression must not be null");

        STNode stWhereClauseNode = STNodeFactory.createWhereClauseNode(
                whereKeyword.internalNode(),
                expression.internalNode());
        return stWhereClauseNode.createUnlinkedFacade();
    }

    public static LetClauseNode createLetClauseNode(
            Token letKeyword,
            SeparatedNodeList<Node> letVarDeclarations) {
        Objects.requireNonNull(letKeyword, "letKeyword must not be null");
        Objects.requireNonNull(letVarDeclarations, "letVarDeclarations must not be null");

        STNode stLetClauseNode = STNodeFactory.createLetClauseNode(
                letKeyword.internalNode(),
                letVarDeclarations.underlyingListNode().internalNode());
        return stLetClauseNode.createUnlinkedFacade();
    }

    public static QueryPipelineNode createQueryPipelineNode(
            FromClauseNode fromClause,
            NodeList<Node> intermediateClauses) {
        Objects.requireNonNull(fromClause, "fromClause must not be null");
        Objects.requireNonNull(intermediateClauses, "intermediateClauses must not be null");

        STNode stQueryPipelineNode = STNodeFactory.createQueryPipelineNode(
                fromClause.internalNode(),
                intermediateClauses.underlyingListNode().internalNode());
        return stQueryPipelineNode.createUnlinkedFacade();
    }

    public static SelectClauseNode createSelectClauseNode(
            Token selectKeyword,
            ExpressionNode expression) {
        Objects.requireNonNull(selectKeyword, "selectKeyword must not be null");
        Objects.requireNonNull(expression, "expression must not be null");

        STNode stSelectClauseNode = STNodeFactory.createSelectClauseNode(
                selectKeyword.internalNode(),
                expression.internalNode());
        return stSelectClauseNode.createUnlinkedFacade();
    }

    public static QueryExpressionNode createQueryExpressionNode(
            QueryConstructTypeNode queryConstructType,
            QueryPipelineNode queryPipeline,
            SelectClauseNode selectClause) {
        Objects.requireNonNull(queryConstructType, "queryConstructType must not be null");
        Objects.requireNonNull(queryPipeline, "queryPipeline must not be null");
        Objects.requireNonNull(selectClause, "selectClause must not be null");

        STNode stQueryExpressionNode = STNodeFactory.createQueryExpressionNode(
                queryConstructType.internalNode(),
                queryPipeline.internalNode(),
                selectClause.internalNode());
        return stQueryExpressionNode.createUnlinkedFacade();
    }

    public static IntersectionTypeDescriptorNode createIntersectionTypeDescriptorNode(
            Node leftTypeDesc,
            Token bitwiseAndToken,
            Node rightTypeDesc) {
        Objects.requireNonNull(leftTypeDesc, "leftTypeDesc must not be null");
        Objects.requireNonNull(bitwiseAndToken, "bitwiseAndToken must not be null");
        Objects.requireNonNull(rightTypeDesc, "rightTypeDesc must not be null");

        STNode stIntersectionTypeDescriptorNode = STNodeFactory.createIntersectionTypeDescriptorNode(
                leftTypeDesc.internalNode(),
                bitwiseAndToken.internalNode(),
                rightTypeDesc.internalNode());
        return stIntersectionTypeDescriptorNode.createUnlinkedFacade();
    }

    public static ImplicitAnonymousFunctionParameters createImplicitAnonymousFunctionParameters(
            Token openParenToken,
            SeparatedNodeList<SimpleNameReferenceNode> parameters,
            Token closeParenToken) {
        Objects.requireNonNull(openParenToken, "openParenToken must not be null");
        Objects.requireNonNull(parameters, "parameters must not be null");
        Objects.requireNonNull(closeParenToken, "closeParenToken must not be null");

        STNode stImplicitAnonymousFunctionParameters = STNodeFactory.createImplicitAnonymousFunctionParameters(
                openParenToken.internalNode(),
                parameters.underlyingListNode().internalNode(),
                closeParenToken.internalNode());
        return stImplicitAnonymousFunctionParameters.createUnlinkedFacade();
    }

    public static ImplicitAnonymousFunctionExpressionNode createImplicitAnonymousFunctionExpressionNode(
            Node params,
            Token rightDoubleArrow,
            ExpressionNode expression) {
        Objects.requireNonNull(params, "params must not be null");
        Objects.requireNonNull(rightDoubleArrow, "rightDoubleArrow must not be null");
        Objects.requireNonNull(expression, "expression must not be null");

        STNode stImplicitAnonymousFunctionExpressionNode = STNodeFactory.createImplicitAnonymousFunctionExpressionNode(
                params.internalNode(),
                rightDoubleArrow.internalNode(),
                expression.internalNode());
        return stImplicitAnonymousFunctionExpressionNode.createUnlinkedFacade();
    }

    public static StartActionNode createStartActionNode(
            Token startKeyword,
            ExpressionNode expression) {
        Objects.requireNonNull(startKeyword, "startKeyword must not be null");
        Objects.requireNonNull(expression, "expression must not be null");

        STNode stStartActionNode = STNodeFactory.createStartActionNode(
                startKeyword.internalNode(),
                expression.internalNode());
        return stStartActionNode.createUnlinkedFacade();
    }

    public static FlushActionNode createFlushActionNode(
            Token flushKeyword,
            Token peerWorker) {
        Objects.requireNonNull(flushKeyword, "flushKeyword must not be null");
        Objects.requireNonNull(peerWorker, "peerWorker must not be null");

        STNode stFlushActionNode = STNodeFactory.createFlushActionNode(
                flushKeyword.internalNode(),
                peerWorker.internalNode());
        return stFlushActionNode.createUnlinkedFacade();
    }

    public static FunctionDeclarationNode createFunctionDeclarationNode(
            MetadataNode metadata,
            Token visibilityQualifier,
            Token functionKeyword,
            IdentifierToken functionName,
            FunctionSignatureNode functionSignature,
            Token semicolon) {
        Objects.requireNonNull(metadata, "metadata must not be null");
        Objects.requireNonNull(functionKeyword, "functionKeyword must not be null");
        Objects.requireNonNull(functionName, "functionName must not be null");
        Objects.requireNonNull(functionSignature, "functionSignature must not be null");
        Objects.requireNonNull(semicolon, "semicolon must not be null");

        STNode stFunctionDeclarationNode = STNodeFactory.createFunctionDeclarationNode(
                metadata.internalNode(),
                getOptionalSTNode(visibilityQualifier),
                functionKeyword.internalNode(),
                functionName.internalNode(),
                functionSignature.internalNode(),
                semicolon.internalNode());
        return stFunctionDeclarationNode.createUnlinkedFacade();
>>>>>>> 35c28063
    }
}
<|MERGE_RESOLUTION|>--- conflicted
+++ resolved
@@ -1947,55 +1947,6 @@
         return stParenthesizedArgList.createUnlinkedFacade();
     }
 
-<<<<<<< HEAD
-    public static TypedBindingPatternNode createTypedBindingPatternNode(
-            Node typeDescriptor,
-            BindingPatternNode bindingPattern) {
-        Objects.requireNonNull(typeDescriptor, "typeDescriptor must not be null");
-        Objects.requireNonNull(bindingPattern, "bindingPattern must not be null");
-
-        STNode stTypedBindingPatternNode = STNodeFactory.createTypedBindingPatternNode(
-                typeDescriptor.internalNode(),
-                bindingPattern.internalNode());
-        return stTypedBindingPatternNode.createUnlinkedFacade();
-    }
-
-    public static CaptureBindingPatternNode createCaptureBindingPatternNode(
-            Token variableName) {
-
-        STNode stCaptureBindingPatternNode = STNodeFactory.createCaptureBindingPatternNode(
-                getOptionalSTNode(variableName));
-        return stCaptureBindingPatternNode.createUnlinkedFacade();
-    }
-
-    public static ListBindingPatternNode createListBindingPatternNode(
-            Token openBracket,
-            SeparatedNodeList<BindingPatternNode> bindingPatterns,
-            RestBindingPatternNode restBindingPattern,
-            Token closeBracket) {
-        Objects.requireNonNull(openBracket, "openBracket must not be null");
-        Objects.requireNonNull(bindingPatterns, "bindingPatterns must not be null");
-        Objects.requireNonNull(closeBracket, "closeBracket must not be null");
-
-        STNode stListBindingPatternNode = STNodeFactory.createListBindingPatternNode(
-                openBracket.internalNode(),
-                bindingPatterns.underlyingListNode().internalNode(),
-                getOptionalSTNode(restBindingPattern),
-                closeBracket.internalNode());
-        return stListBindingPatternNode.createUnlinkedFacade();
-    }
-
-    public static RestBindingPatternNode createRestBindingPatternNode(
-            Token ellipsisToken,
-            Token variableName) {
-        Objects.requireNonNull(ellipsisToken, "ellipsisToken must not be null");
-        Objects.requireNonNull(variableName, "variableName must not be null");
-
-        STNode stRestBindingPatternNode = STNodeFactory.createRestBindingPatternNode(
-                ellipsisToken.internalNode(),
-                variableName.internalNode());
-        return stRestBindingPatternNode.createUnlinkedFacade();
-=======
     public static QueryConstructTypeNode createQueryConstructTypeNode(
             Token tableKeyword,
             KeySpecifierNode KeySpecifier) {
@@ -2182,6 +2133,54 @@
                 functionSignature.internalNode(),
                 semicolon.internalNode());
         return stFunctionDeclarationNode.createUnlinkedFacade();
->>>>>>> 35c28063
+    }
+
+    public static TypedBindingPatternNode createTypedBindingPatternNode(
+            Node typeDescriptor,
+            BindingPatternNode bindingPattern) {
+        Objects.requireNonNull(typeDescriptor, "typeDescriptor must not be null");
+        Objects.requireNonNull(bindingPattern, "bindingPattern must not be null");
+
+        STNode stTypedBindingPatternNode = STNodeFactory.createTypedBindingPatternNode(
+                typeDescriptor.internalNode(),
+                bindingPattern.internalNode());
+        return stTypedBindingPatternNode.createUnlinkedFacade();
+    }
+
+    public static CaptureBindingPatternNode createCaptureBindingPatternNode(
+            Token variableName) {
+
+        STNode stCaptureBindingPatternNode = STNodeFactory.createCaptureBindingPatternNode(
+                getOptionalSTNode(variableName));
+        return stCaptureBindingPatternNode.createUnlinkedFacade();
+    }
+
+    public static ListBindingPatternNode createListBindingPatternNode(
+            Token openBracket,
+            SeparatedNodeList<BindingPatternNode> bindingPatterns,
+            RestBindingPatternNode restBindingPattern,
+            Token closeBracket) {
+        Objects.requireNonNull(openBracket, "openBracket must not be null");
+        Objects.requireNonNull(bindingPatterns, "bindingPatterns must not be null");
+        Objects.requireNonNull(closeBracket, "closeBracket must not be null");
+
+        STNode stListBindingPatternNode = STNodeFactory.createListBindingPatternNode(
+                openBracket.internalNode(),
+                bindingPatterns.underlyingListNode().internalNode(),
+                getOptionalSTNode(restBindingPattern),
+                closeBracket.internalNode());
+        return stListBindingPatternNode.createUnlinkedFacade();
+    }
+
+    public static RestBindingPatternNode createRestBindingPatternNode(
+            Token ellipsisToken,
+            Token variableName) {
+        Objects.requireNonNull(ellipsisToken, "ellipsisToken must not be null");
+        Objects.requireNonNull(variableName, "variableName must not be null");
+
+        STNode stRestBindingPatternNode = STNodeFactory.createRestBindingPatternNode(
+                ellipsisToken.internalNode(),
+                variableName.internalNode());
+        return stRestBindingPatternNode.createUnlinkedFacade();
     }
 }
