/*
 *  Copyright (c) 2020, WSO2 Inc. (http://www.wso2.org) All Rights Reserved.
 *
 *  WSO2 Inc. licenses this file to you under the Apache License,
 *  Version 2.0 (the "License"); you may not use this file except
 *  in compliance with the License.
 *  You may obtain a copy of the License at
 *
 *    http://www.apache.org/licenses/LICENSE-2.0
 *
 *  Unless required by applicable law or agreed to in writing,
 *  software distributed under the License is distributed on an
 *  "AS IS" BASIS, WITHOUT WARRANTIES OR CONDITIONS OF ANY
 *  KIND, either express or implied.  See the License for the
 *  specific language governing permissions and limitations
 *  under the License.
 */
package io.ballerinalang.compiler.syntax.tree;

import io.ballerinalang.compiler.internal.parser.tree.STNode;
import io.ballerinalang.compiler.internal.parser.tree.STNodeFactory;

import java.util.Objects;

/**
 * A factory for creating nodes in the syntax tree.
 *
 * This is a generated class.
 *
 * @since 1.3.0
 */
public abstract class NodeFactory extends AbstractNodeFactory {

    private NodeFactory() {
    }

    public static ModulePartNode createModulePartNode(
            NodeList<ImportDeclarationNode> imports,
            NodeList<ModuleMemberDeclarationNode> members,
            Token eofToken) {
        Objects.requireNonNull(imports, "imports must not be null");
        Objects.requireNonNull(members, "members must not be null");
        Objects.requireNonNull(eofToken, "eofToken must not be null");

        STNode stModulePartNode = STNodeFactory.createModulePartNode(
                imports.underlyingListNode().internalNode(),
                members.underlyingListNode().internalNode(),
                eofToken.internalNode());
        return stModulePartNode.createUnlinkedFacade();
    }

    public static FunctionDefinitionNode createFunctionDefinitionNode(
            MetadataNode metadata,
            Token visibilityQualifier,
            Token functionKeyword,
            IdentifierToken functionName,
            Token openParenToken,
            NodeList<ParameterNode> parameters,
            Token closeParenToken,
            Node returnTypeDesc,
            Node functionBody) {
        Objects.requireNonNull(metadata, "metadata must not be null");
        Objects.requireNonNull(functionKeyword, "functionKeyword must not be null");
        Objects.requireNonNull(functionName, "functionName must not be null");
        Objects.requireNonNull(openParenToken, "openParenToken must not be null");
        Objects.requireNonNull(parameters, "parameters must not be null");
        Objects.requireNonNull(closeParenToken, "closeParenToken must not be null");
        Objects.requireNonNull(functionBody, "functionBody must not be null");

        STNode stFunctionDefinitionNode = STNodeFactory.createFunctionDefinitionNode(
                metadata.internalNode(),
                getOptionalSTNode(visibilityQualifier),
                functionKeyword.internalNode(),
                functionName.internalNode(),
                openParenToken.internalNode(),
                parameters.underlyingListNode().internalNode(),
                closeParenToken.internalNode(),
                getOptionalSTNode(returnTypeDesc),
                functionBody.internalNode());
        return stFunctionDefinitionNode.createUnlinkedFacade();
    }

    public static ImportDeclarationNode createImportDeclarationNode(
            Token importKeyword,
            Node orgName,
            SeparatedNodeList<IdentifierToken> moduleName,
            Node version,
            Node prefix,
            Token semicolon) {
        Objects.requireNonNull(importKeyword, "importKeyword must not be null");
        Objects.requireNonNull(moduleName, "moduleName must not be null");
        Objects.requireNonNull(semicolon, "semicolon must not be null");

        STNode stImportDeclarationNode = STNodeFactory.createImportDeclarationNode(
                importKeyword.internalNode(),
                getOptionalSTNode(orgName),
                moduleName.underlyingListNode().internalNode(),
                getOptionalSTNode(version),
                getOptionalSTNode(prefix),
                semicolon.internalNode());
        return stImportDeclarationNode.createUnlinkedFacade();
    }

    public static ListenerDeclarationNode createListenerDeclarationNode(
            MetadataNode metadata,
            Token visibilityQualifier,
            Token listenerKeyword,
            Node typeDescriptor,
            Token variableName,
            Token equalsToken,
            Node initializer,
            Token semicolonToken) {
        Objects.requireNonNull(metadata, "metadata must not be null");
        Objects.requireNonNull(listenerKeyword, "listenerKeyword must not be null");
        Objects.requireNonNull(typeDescriptor, "typeDescriptor must not be null");
        Objects.requireNonNull(variableName, "variableName must not be null");
        Objects.requireNonNull(equalsToken, "equalsToken must not be null");
        Objects.requireNonNull(initializer, "initializer must not be null");
        Objects.requireNonNull(semicolonToken, "semicolonToken must not be null");

        STNode stListenerDeclarationNode = STNodeFactory.createListenerDeclarationNode(
                metadata.internalNode(),
                getOptionalSTNode(visibilityQualifier),
                listenerKeyword.internalNode(),
                typeDescriptor.internalNode(),
                variableName.internalNode(),
                equalsToken.internalNode(),
                initializer.internalNode(),
                semicolonToken.internalNode());
        return stListenerDeclarationNode.createUnlinkedFacade();
    }

    public static TypeDefinitionNode createTypeDefinitionNode(
            MetadataNode metadata,
            Token visibilityQualifier,
            Token typeKeyword,
            Token typeName,
            Node typeDescriptor,
            Token semicolonToken) {
        Objects.requireNonNull(metadata, "metadata must not be null");
        Objects.requireNonNull(typeKeyword, "typeKeyword must not be null");
        Objects.requireNonNull(typeName, "typeName must not be null");
        Objects.requireNonNull(typeDescriptor, "typeDescriptor must not be null");
        Objects.requireNonNull(semicolonToken, "semicolonToken must not be null");

        STNode stTypeDefinitionNode = STNodeFactory.createTypeDefinitionNode(
                metadata.internalNode(),
                getOptionalSTNode(visibilityQualifier),
                typeKeyword.internalNode(),
                typeName.internalNode(),
                typeDescriptor.internalNode(),
                semicolonToken.internalNode());
        return stTypeDefinitionNode.createUnlinkedFacade();
    }

    public static ServiceDeclarationNode createServiceDeclarationNode(
            MetadataNode metadata,
            Token serviceKeyword,
            IdentifierToken serviceName,
            Token onKeyword,
            NodeList<ExpressionNode> expressions,
            Node serviceBody) {
        Objects.requireNonNull(metadata, "metadata must not be null");
        Objects.requireNonNull(serviceKeyword, "serviceKeyword must not be null");
        Objects.requireNonNull(serviceName, "serviceName must not be null");
        Objects.requireNonNull(onKeyword, "onKeyword must not be null");
        Objects.requireNonNull(expressions, "expressions must not be null");
        Objects.requireNonNull(serviceBody, "serviceBody must not be null");

        STNode stServiceDeclarationNode = STNodeFactory.createServiceDeclarationNode(
                metadata.internalNode(),
                serviceKeyword.internalNode(),
                serviceName.internalNode(),
                onKeyword.internalNode(),
                expressions.underlyingListNode().internalNode(),
                serviceBody.internalNode());
        return stServiceDeclarationNode.createUnlinkedFacade();
    }

    public static AssignmentStatementNode createAssignmentStatementNode(
            Node varRef,
            Token equalsToken,
            ExpressionNode expression,
            Token semicolonToken) {
        Objects.requireNonNull(varRef, "varRef must not be null");
        Objects.requireNonNull(equalsToken, "equalsToken must not be null");
        Objects.requireNonNull(expression, "expression must not be null");
        Objects.requireNonNull(semicolonToken, "semicolonToken must not be null");

        STNode stAssignmentStatementNode = STNodeFactory.createAssignmentStatementNode(
                varRef.internalNode(),
                equalsToken.internalNode(),
                expression.internalNode(),
                semicolonToken.internalNode());
        return stAssignmentStatementNode.createUnlinkedFacade();
    }

    public static CompoundAssignmentStatementNode createCompoundAssignmentStatementNode(
            ExpressionNode lhsExpression,
            Token binaryOperator,
            Token equalsToken,
            ExpressionNode rhsExpression,
            Token semicolonToken) {
        Objects.requireNonNull(lhsExpression, "lhsExpression must not be null");
        Objects.requireNonNull(binaryOperator, "binaryOperator must not be null");
        Objects.requireNonNull(equalsToken, "equalsToken must not be null");
        Objects.requireNonNull(rhsExpression, "rhsExpression must not be null");
        Objects.requireNonNull(semicolonToken, "semicolonToken must not be null");

        STNode stCompoundAssignmentStatementNode = STNodeFactory.createCompoundAssignmentStatementNode(
                lhsExpression.internalNode(),
                binaryOperator.internalNode(),
                equalsToken.internalNode(),
                rhsExpression.internalNode(),
                semicolonToken.internalNode());
        return stCompoundAssignmentStatementNode.createUnlinkedFacade();
    }

    public static VariableDeclarationNode createVariableDeclarationNode(
            NodeList<AnnotationNode> annotations,
            Token finalKeyword,
            Node typeName,
            Token variableName,
            Token equalsToken,
            ExpressionNode initializer,
            Token semicolonToken) {
        Objects.requireNonNull(annotations, "annotations must not be null");
        Objects.requireNonNull(typeName, "typeName must not be null");
        Objects.requireNonNull(variableName, "variableName must not be null");
        Objects.requireNonNull(semicolonToken, "semicolonToken must not be null");

        STNode stVariableDeclarationNode = STNodeFactory.createVariableDeclarationNode(
                annotations.underlyingListNode().internalNode(),
                getOptionalSTNode(finalKeyword),
                typeName.internalNode(),
                variableName.internalNode(),
                getOptionalSTNode(equalsToken),
                getOptionalSTNode(initializer),
                semicolonToken.internalNode());
        return stVariableDeclarationNode.createUnlinkedFacade();
    }

    public static BlockStatementNode createBlockStatementNode(
            Token openBraceToken,
            NodeList<StatementNode> statements,
            Token closeBraceToken) {
        Objects.requireNonNull(openBraceToken, "openBraceToken must not be null");
        Objects.requireNonNull(statements, "statements must not be null");
        Objects.requireNonNull(closeBraceToken, "closeBraceToken must not be null");

        STNode stBlockStatementNode = STNodeFactory.createBlockStatementNode(
                openBraceToken.internalNode(),
                statements.underlyingListNode().internalNode(),
                closeBraceToken.internalNode());
        return stBlockStatementNode.createUnlinkedFacade();
    }

    public static BreakStatementNode createBreakStatementNode(
            Token breakToken,
            Token semicolonToken) {
        Objects.requireNonNull(breakToken, "breakToken must not be null");
        Objects.requireNonNull(semicolonToken, "semicolonToken must not be null");

        STNode stBreakStatementNode = STNodeFactory.createBreakStatementNode(
                breakToken.internalNode(),
                semicolonToken.internalNode());
        return stBreakStatementNode.createUnlinkedFacade();
    }

    public static ExpressionStatementNode createExpressionStatementNode(
            SyntaxKind kind,
            ExpressionNode expression,
            Token semicolonToken) {
        Objects.requireNonNull(expression, "expression must not be null");
        Objects.requireNonNull(semicolonToken, "semicolonToken must not be null");

        STNode stExpressionStatementNode = STNodeFactory.createExpressionStatementNode(
                kind,
                expression.internalNode(),
                semicolonToken.internalNode());
        return stExpressionStatementNode.createUnlinkedFacade();
    }

    public static ContinueStatementNode createContinueStatementNode(
            Token continueToken,
            Token semicolonToken) {
        Objects.requireNonNull(continueToken, "continueToken must not be null");
        Objects.requireNonNull(semicolonToken, "semicolonToken must not be null");

        STNode stContinueStatementNode = STNodeFactory.createContinueStatementNode(
                continueToken.internalNode(),
                semicolonToken.internalNode());
        return stContinueStatementNode.createUnlinkedFacade();
    }

    public static ExternalFunctionBodyNode createExternalFunctionBodyNode(
            Token equalsToken,
            NodeList<AnnotationNode> annotations,
            Token externalKeyword,
            Token semicolonToken) {
        Objects.requireNonNull(equalsToken, "equalsToken must not be null");
        Objects.requireNonNull(annotations, "annotations must not be null");
        Objects.requireNonNull(externalKeyword, "externalKeyword must not be null");
        Objects.requireNonNull(semicolonToken, "semicolonToken must not be null");

        STNode stExternalFunctionBodyNode = STNodeFactory.createExternalFunctionBodyNode(
                equalsToken.internalNode(),
                annotations.underlyingListNode().internalNode(),
                externalKeyword.internalNode(),
                semicolonToken.internalNode());
        return stExternalFunctionBodyNode.createUnlinkedFacade();
    }

    public static IfElseStatementNode createIfElseStatementNode(
            Token ifKeyword,
            ExpressionNode condition,
            BlockStatementNode ifBody,
            Node elseBody) {
        Objects.requireNonNull(ifKeyword, "ifKeyword must not be null");
        Objects.requireNonNull(condition, "condition must not be null");
        Objects.requireNonNull(ifBody, "ifBody must not be null");

        STNode stIfElseStatementNode = STNodeFactory.createIfElseStatementNode(
                ifKeyword.internalNode(),
                condition.internalNode(),
                ifBody.internalNode(),
                getOptionalSTNode(elseBody));
        return stIfElseStatementNode.createUnlinkedFacade();
    }

    public static ElseBlockNode createElseBlockNode(
            Token elseKeyword,
            StatementNode elseBody) {
        Objects.requireNonNull(elseKeyword, "elseKeyword must not be null");
        Objects.requireNonNull(elseBody, "elseBody must not be null");

        STNode stElseBlockNode = STNodeFactory.createElseBlockNode(
                elseKeyword.internalNode(),
                elseBody.internalNode());
        return stElseBlockNode.createUnlinkedFacade();
    }

    public static WhileStatementNode createWhileStatementNode(
            Token whileKeyword,
            ExpressionNode condition,
            BlockStatementNode whileBody) {
        Objects.requireNonNull(whileKeyword, "whileKeyword must not be null");
        Objects.requireNonNull(condition, "condition must not be null");
        Objects.requireNonNull(whileBody, "whileBody must not be null");

        STNode stWhileStatementNode = STNodeFactory.createWhileStatementNode(
                whileKeyword.internalNode(),
                condition.internalNode(),
                whileBody.internalNode());
        return stWhileStatementNode.createUnlinkedFacade();
    }

    public static PanicStatementNode createPanicStatementNode(
            Token panicKeyword,
            ExpressionNode expression,
            Token semicolonToken) {
        Objects.requireNonNull(panicKeyword, "panicKeyword must not be null");
        Objects.requireNonNull(expression, "expression must not be null");
        Objects.requireNonNull(semicolonToken, "semicolonToken must not be null");

        STNode stPanicStatementNode = STNodeFactory.createPanicStatementNode(
                panicKeyword.internalNode(),
                expression.internalNode(),
                semicolonToken.internalNode());
        return stPanicStatementNode.createUnlinkedFacade();
    }

    public static ReturnStatementNode createReturnStatementNode(
            Token returnKeyword,
            ExpressionNode expression,
            Token semicolonToken) {
        Objects.requireNonNull(returnKeyword, "returnKeyword must not be null");
        Objects.requireNonNull(expression, "expression must not be null");
        Objects.requireNonNull(semicolonToken, "semicolonToken must not be null");

        STNode stReturnStatementNode = STNodeFactory.createReturnStatementNode(
                returnKeyword.internalNode(),
                expression.internalNode(),
                semicolonToken.internalNode());
        return stReturnStatementNode.createUnlinkedFacade();
    }

    public static LocalTypeDefinitionStatementNode createLocalTypeDefinitionStatementNode(
            NodeList<AnnotationNode> annotations,
            Token typeKeyword,
            Node typeName,
            Node typeDescriptor,
            Token semicolonToken) {
        Objects.requireNonNull(annotations, "annotations must not be null");
        Objects.requireNonNull(typeKeyword, "typeKeyword must not be null");
        Objects.requireNonNull(typeName, "typeName must not be null");
        Objects.requireNonNull(typeDescriptor, "typeDescriptor must not be null");
        Objects.requireNonNull(semicolonToken, "semicolonToken must not be null");

        STNode stLocalTypeDefinitionStatementNode = STNodeFactory.createLocalTypeDefinitionStatementNode(
                annotations.underlyingListNode().internalNode(),
                typeKeyword.internalNode(),
                typeName.internalNode(),
                typeDescriptor.internalNode(),
                semicolonToken.internalNode());
        return stLocalTypeDefinitionStatementNode.createUnlinkedFacade();
    }

    public static LockStatementNode createLockStatementNode(
            Token lockKeyword,
            StatementNode blockStatement) {
        Objects.requireNonNull(lockKeyword, "lockKeyword must not be null");
        Objects.requireNonNull(blockStatement, "blockStatement must not be null");

        STNode stLockStatementNode = STNodeFactory.createLockStatementNode(
                lockKeyword.internalNode(),
                blockStatement.internalNode());
        return stLockStatementNode.createUnlinkedFacade();
    }

    public static ForkStatementNode createForkStatementNode(
            Token forkKeyword,
            Token openBraceToken,
            NodeList<NamedWorkerDeclarationNode> namedWorkerDeclarations,
            Token closeBraceToken) {
        Objects.requireNonNull(forkKeyword, "forkKeyword must not be null");
        Objects.requireNonNull(openBraceToken, "openBraceToken must not be null");
        Objects.requireNonNull(namedWorkerDeclarations, "namedWorkerDeclarations must not be null");
        Objects.requireNonNull(closeBraceToken, "closeBraceToken must not be null");

        STNode stForkStatementNode = STNodeFactory.createForkStatementNode(
                forkKeyword.internalNode(),
                openBraceToken.internalNode(),
                namedWorkerDeclarations.underlyingListNode().internalNode(),
                closeBraceToken.internalNode());
        return stForkStatementNode.createUnlinkedFacade();
    }

    public static BinaryExpressionNode createBinaryExpressionNode(
            SyntaxKind kind,
            Node lhsExpr,
            Token operator,
            Node rhsExpr) {
        Objects.requireNonNull(lhsExpr, "lhsExpr must not be null");
        Objects.requireNonNull(operator, "operator must not be null");
        Objects.requireNonNull(rhsExpr, "rhsExpr must not be null");

        STNode stBinaryExpressionNode = STNodeFactory.createBinaryExpressionNode(
                kind,
                lhsExpr.internalNode(),
                operator.internalNode(),
                rhsExpr.internalNode());
        return stBinaryExpressionNode.createUnlinkedFacade();
    }

    public static BracedExpressionNode createBracedExpressionNode(
            SyntaxKind kind,
            Token openParen,
            ExpressionNode expression,
            Token closeParen) {
        Objects.requireNonNull(openParen, "openParen must not be null");
        Objects.requireNonNull(expression, "expression must not be null");
        Objects.requireNonNull(closeParen, "closeParen must not be null");

        STNode stBracedExpressionNode = STNodeFactory.createBracedExpressionNode(
                kind,
                openParen.internalNode(),
                expression.internalNode(),
                closeParen.internalNode());
        return stBracedExpressionNode.createUnlinkedFacade();
    }

    public static CheckExpressionNode createCheckExpressionNode(
            SyntaxKind kind,
            Token checkKeyword,
            ExpressionNode expression) {
        Objects.requireNonNull(checkKeyword, "checkKeyword must not be null");
        Objects.requireNonNull(expression, "expression must not be null");

        STNode stCheckExpressionNode = STNodeFactory.createCheckExpressionNode(
                kind,
                checkKeyword.internalNode(),
                expression.internalNode());
        return stCheckExpressionNode.createUnlinkedFacade();
    }

    public static FieldAccessExpressionNode createFieldAccessExpressionNode(
            ExpressionNode expression,
            Token dotToken,
            Token fieldName) {
        Objects.requireNonNull(expression, "expression must not be null");
        Objects.requireNonNull(dotToken, "dotToken must not be null");
        Objects.requireNonNull(fieldName, "fieldName must not be null");

        STNode stFieldAccessExpressionNode = STNodeFactory.createFieldAccessExpressionNode(
                expression.internalNode(),
                dotToken.internalNode(),
                fieldName.internalNode());
        return stFieldAccessExpressionNode.createUnlinkedFacade();
    }

    public static FunctionCallExpressionNode createFunctionCallExpressionNode(
            Node functionName,
            Token openParenToken,
            NodeList<FunctionArgumentNode> arguments,
            Token closeParenToken) {
        Objects.requireNonNull(functionName, "functionName must not be null");
        Objects.requireNonNull(openParenToken, "openParenToken must not be null");
        Objects.requireNonNull(arguments, "arguments must not be null");
        Objects.requireNonNull(closeParenToken, "closeParenToken must not be null");

        STNode stFunctionCallExpressionNode = STNodeFactory.createFunctionCallExpressionNode(
                functionName.internalNode(),
                openParenToken.internalNode(),
                arguments.underlyingListNode().internalNode(),
                closeParenToken.internalNode());
        return stFunctionCallExpressionNode.createUnlinkedFacade();
    }

    public static MethodCallExpressionNode createMethodCallExpressionNode(
            ExpressionNode expression,
            Token dotToken,
            Token methodName,
            Token openParenToken,
            NodeList<FunctionArgumentNode> arguments,
            Token closeParenToken) {
        Objects.requireNonNull(expression, "expression must not be null");
        Objects.requireNonNull(dotToken, "dotToken must not be null");
        Objects.requireNonNull(methodName, "methodName must not be null");
        Objects.requireNonNull(openParenToken, "openParenToken must not be null");
        Objects.requireNonNull(arguments, "arguments must not be null");
        Objects.requireNonNull(closeParenToken, "closeParenToken must not be null");

        STNode stMethodCallExpressionNode = STNodeFactory.createMethodCallExpressionNode(
                expression.internalNode(),
                dotToken.internalNode(),
                methodName.internalNode(),
                openParenToken.internalNode(),
                arguments.underlyingListNode().internalNode(),
                closeParenToken.internalNode());
        return stMethodCallExpressionNode.createUnlinkedFacade();
    }

    public static MappingConstructorExpressionNode createMappingConstructorExpressionNode(
            Token openBrace,
            NodeList<MappingFieldNode> fields,
            Token closeBrace) {
        Objects.requireNonNull(openBrace, "openBrace must not be null");
        Objects.requireNonNull(fields, "fields must not be null");
        Objects.requireNonNull(closeBrace, "closeBrace must not be null");

        STNode stMappingConstructorExpressionNode = STNodeFactory.createMappingConstructorExpressionNode(
                openBrace.internalNode(),
                fields.underlyingListNode().internalNode(),
                closeBrace.internalNode());
        return stMappingConstructorExpressionNode.createUnlinkedFacade();
    }

    public static MemberAccessExpressionNode createMemberAccessExpressionNode(
            ExpressionNode containerExpression,
            Token openBracket,
            ExpressionNode keyExpression,
            Token closeBracket) {
        Objects.requireNonNull(containerExpression, "containerExpression must not be null");
        Objects.requireNonNull(openBracket, "openBracket must not be null");
        Objects.requireNonNull(keyExpression, "keyExpression must not be null");
        Objects.requireNonNull(closeBracket, "closeBracket must not be null");

        STNode stMemberAccessExpressionNode = STNodeFactory.createMemberAccessExpressionNode(
                containerExpression.internalNode(),
                openBracket.internalNode(),
                keyExpression.internalNode(),
                closeBracket.internalNode());
        return stMemberAccessExpressionNode.createUnlinkedFacade();
    }

    public static TypeofExpressionNode createTypeofExpressionNode(
            Token typeofKeyword,
            ExpressionNode expression) {
        Objects.requireNonNull(typeofKeyword, "typeofKeyword must not be null");
        Objects.requireNonNull(expression, "expression must not be null");

        STNode stTypeofExpressionNode = STNodeFactory.createTypeofExpressionNode(
                typeofKeyword.internalNode(),
                expression.internalNode());
        return stTypeofExpressionNode.createUnlinkedFacade();
    }

    public static UnaryExpressionNode createUnaryExpressionNode(
            Token unaryOperator,
            ExpressionNode expression) {
        Objects.requireNonNull(unaryOperator, "unaryOperator must not be null");
        Objects.requireNonNull(expression, "expression must not be null");

        STNode stUnaryExpressionNode = STNodeFactory.createUnaryExpressionNode(
                unaryOperator.internalNode(),
                expression.internalNode());
        return stUnaryExpressionNode.createUnlinkedFacade();
    }

    public static ComputedNameFieldNode createComputedNameFieldNode(
            Token leadingComma,
            Token openBracket,
            ExpressionNode fieldNameExpr,
            Token closeBracket,
            Token colonToken,
            ExpressionNode valueExpr) {
        Objects.requireNonNull(leadingComma, "leadingComma must not be null");
        Objects.requireNonNull(openBracket, "openBracket must not be null");
        Objects.requireNonNull(fieldNameExpr, "fieldNameExpr must not be null");
        Objects.requireNonNull(closeBracket, "closeBracket must not be null");
        Objects.requireNonNull(colonToken, "colonToken must not be null");
        Objects.requireNonNull(valueExpr, "valueExpr must not be null");

        STNode stComputedNameFieldNode = STNodeFactory.createComputedNameFieldNode(
                leadingComma.internalNode(),
                openBracket.internalNode(),
                fieldNameExpr.internalNode(),
                closeBracket.internalNode(),
                colonToken.internalNode(),
                valueExpr.internalNode());
        return stComputedNameFieldNode.createUnlinkedFacade();
    }

    public static ConstantDeclarationNode createConstantDeclarationNode(
            MetadataNode metadata,
            Token visibilityQualifier,
            Token constKeyword,
            Node typeDescriptor,
            Token variableName,
            Token equalsToken,
            Node initializer,
            Token semicolonToken) {
        Objects.requireNonNull(metadata, "metadata must not be null");
        Objects.requireNonNull(visibilityQualifier, "visibilityQualifier must not be null");
        Objects.requireNonNull(constKeyword, "constKeyword must not be null");
        Objects.requireNonNull(typeDescriptor, "typeDescriptor must not be null");
        Objects.requireNonNull(variableName, "variableName must not be null");
        Objects.requireNonNull(equalsToken, "equalsToken must not be null");
        Objects.requireNonNull(initializer, "initializer must not be null");
        Objects.requireNonNull(semicolonToken, "semicolonToken must not be null");

        STNode stConstantDeclarationNode = STNodeFactory.createConstantDeclarationNode(
                metadata.internalNode(),
                visibilityQualifier.internalNode(),
                constKeyword.internalNode(),
                typeDescriptor.internalNode(),
                variableName.internalNode(),
                equalsToken.internalNode(),
                initializer.internalNode(),
                semicolonToken.internalNode());
        return stConstantDeclarationNode.createUnlinkedFacade();
    }

    public static DefaultableParameterNode createDefaultableParameterNode(
            Token leadingComma,
            NodeList<AnnotationNode> annotations,
            Token visibilityQualifier,
            Node typeName,
            Token paramName,
            Token equalsToken,
            Node expression) {
        Objects.requireNonNull(leadingComma, "leadingComma must not be null");
        Objects.requireNonNull(annotations, "annotations must not be null");
        Objects.requireNonNull(typeName, "typeName must not be null");
        Objects.requireNonNull(paramName, "paramName must not be null");
        Objects.requireNonNull(equalsToken, "equalsToken must not be null");
        Objects.requireNonNull(expression, "expression must not be null");

        STNode stDefaultableParameterNode = STNodeFactory.createDefaultableParameterNode(
                leadingComma.internalNode(),
                annotations.underlyingListNode().internalNode(),
                getOptionalSTNode(visibilityQualifier),
                typeName.internalNode(),
                paramName.internalNode(),
                equalsToken.internalNode(),
                expression.internalNode());
        return stDefaultableParameterNode.createUnlinkedFacade();
    }

    public static RequiredParameterNode createRequiredParameterNode(
            Token leadingComma,
            NodeList<AnnotationNode> annotations,
            Token visibilityQualifier,
            Node typeName,
            Token paramName) {
        Objects.requireNonNull(leadingComma, "leadingComma must not be null");
        Objects.requireNonNull(annotations, "annotations must not be null");
        Objects.requireNonNull(typeName, "typeName must not be null");
        Objects.requireNonNull(paramName, "paramName must not be null");

        STNode stRequiredParameterNode = STNodeFactory.createRequiredParameterNode(
                leadingComma.internalNode(),
                annotations.underlyingListNode().internalNode(),
                getOptionalSTNode(visibilityQualifier),
                typeName.internalNode(),
                paramName.internalNode());
        return stRequiredParameterNode.createUnlinkedFacade();
    }

    public static RestParameterNode createRestParameterNode(
            Token leadingComma,
            NodeList<AnnotationNode> annotations,
            Node typeName,
            Token ellipsisToken,
            Token paramName) {
        Objects.requireNonNull(leadingComma, "leadingComma must not be null");
        Objects.requireNonNull(annotations, "annotations must not be null");
        Objects.requireNonNull(typeName, "typeName must not be null");
        Objects.requireNonNull(ellipsisToken, "ellipsisToken must not be null");
        Objects.requireNonNull(paramName, "paramName must not be null");

        STNode stRestParameterNode = STNodeFactory.createRestParameterNode(
                leadingComma.internalNode(),
                annotations.underlyingListNode().internalNode(),
                typeName.internalNode(),
                ellipsisToken.internalNode(),
                paramName.internalNode());
        return stRestParameterNode.createUnlinkedFacade();
    }

    public static ExpressionListItemNode createExpressionListItemNode(
            Token leadingComma,
            ExpressionNode expression) {
        Objects.requireNonNull(leadingComma, "leadingComma must not be null");
        Objects.requireNonNull(expression, "expression must not be null");

        STNode stExpressionListItemNode = STNodeFactory.createExpressionListItemNode(
                leadingComma.internalNode(),
                expression.internalNode());
        return stExpressionListItemNode.createUnlinkedFacade();
    }

    public static ImportOrgNameNode createImportOrgNameNode(
            Token orgName,
            Token slashToken) {
        Objects.requireNonNull(orgName, "orgName must not be null");
        Objects.requireNonNull(slashToken, "slashToken must not be null");

        STNode stImportOrgNameNode = STNodeFactory.createImportOrgNameNode(
                orgName.internalNode(),
                slashToken.internalNode());
        return stImportOrgNameNode.createUnlinkedFacade();
    }

    public static ImportPrefixNode createImportPrefixNode(
            Token asKeyword,
            Token prefix) {
        Objects.requireNonNull(asKeyword, "asKeyword must not be null");
        Objects.requireNonNull(prefix, "prefix must not be null");

        STNode stImportPrefixNode = STNodeFactory.createImportPrefixNode(
                asKeyword.internalNode(),
                prefix.internalNode());
        return stImportPrefixNode.createUnlinkedFacade();
    }

    public static ImportSubVersionNode createImportSubVersionNode(
            Token leadingDot,
            Token versionNumber) {
        Objects.requireNonNull(leadingDot, "leadingDot must not be null");
        Objects.requireNonNull(versionNumber, "versionNumber must not be null");

        STNode stImportSubVersionNode = STNodeFactory.createImportSubVersionNode(
                leadingDot.internalNode(),
                versionNumber.internalNode());
        return stImportSubVersionNode.createUnlinkedFacade();
    }

    public static ImportVersionNode createImportVersionNode(
            Token versionKeyword,
            Node versionNumber) {
        Objects.requireNonNull(versionKeyword, "versionKeyword must not be null");
        Objects.requireNonNull(versionNumber, "versionNumber must not be null");

        STNode stImportVersionNode = STNodeFactory.createImportVersionNode(
                versionKeyword.internalNode(),
                versionNumber.internalNode());
        return stImportVersionNode.createUnlinkedFacade();
    }

    public static SpecificFieldNode createSpecificFieldNode(
            Token leadingComma,
            Token fieldName,
            Token colon,
            ExpressionNode valueExpr) {
        Objects.requireNonNull(leadingComma, "leadingComma must not be null");
        Objects.requireNonNull(fieldName, "fieldName must not be null");
        Objects.requireNonNull(colon, "colon must not be null");
        Objects.requireNonNull(valueExpr, "valueExpr must not be null");

        STNode stSpecificFieldNode = STNodeFactory.createSpecificFieldNode(
                leadingComma.internalNode(),
                fieldName.internalNode(),
                colon.internalNode(),
                valueExpr.internalNode());
        return stSpecificFieldNode.createUnlinkedFacade();
    }

    public static SpreadFieldNode createSpreadFieldNode(
            Token leadingComma,
            Token ellipsis,
            ExpressionNode valueExpr) {
        Objects.requireNonNull(leadingComma, "leadingComma must not be null");
        Objects.requireNonNull(ellipsis, "ellipsis must not be null");
        Objects.requireNonNull(valueExpr, "valueExpr must not be null");

        STNode stSpreadFieldNode = STNodeFactory.createSpreadFieldNode(
                leadingComma.internalNode(),
                ellipsis.internalNode(),
                valueExpr.internalNode());
        return stSpreadFieldNode.createUnlinkedFacade();
    }

    public static NamedArgumentNode createNamedArgumentNode(
            Token leadingComma,
            Token argumentName,
            Token equalsToken,
            ExpressionNode expression) {
        Objects.requireNonNull(leadingComma, "leadingComma must not be null");
        Objects.requireNonNull(argumentName, "argumentName must not be null");
        Objects.requireNonNull(equalsToken, "equalsToken must not be null");
        Objects.requireNonNull(expression, "expression must not be null");

        STNode stNamedArgumentNode = STNodeFactory.createNamedArgumentNode(
                leadingComma.internalNode(),
                argumentName.internalNode(),
                equalsToken.internalNode(),
                expression.internalNode());
        return stNamedArgumentNode.createUnlinkedFacade();
    }

    public static PositionalArgumentNode createPositionalArgumentNode(
            Token leadingComma,
            ExpressionNode expression) {
        Objects.requireNonNull(leadingComma, "leadingComma must not be null");
        Objects.requireNonNull(expression, "expression must not be null");

        STNode stPositionalArgumentNode = STNodeFactory.createPositionalArgumentNode(
                leadingComma.internalNode(),
                expression.internalNode());
        return stPositionalArgumentNode.createUnlinkedFacade();
    }

    public static RestArgumentNode createRestArgumentNode(
            Token leadingComma,
            Token ellipsis,
            ExpressionNode expression) {
        Objects.requireNonNull(leadingComma, "leadingComma must not be null");
        Objects.requireNonNull(ellipsis, "ellipsis must not be null");
        Objects.requireNonNull(expression, "expression must not be null");

        STNode stRestArgumentNode = STNodeFactory.createRestArgumentNode(
                leadingComma.internalNode(),
                ellipsis.internalNode(),
                expression.internalNode());
        return stRestArgumentNode.createUnlinkedFacade();
    }

    public static ObjectTypeDescriptorNode createObjectTypeDescriptorNode(
            NodeList<Token> objectTypeQualifiers,
            Token objectKeyword,
            Token openBrace,
            NodeList<Node> members,
            Token closeBrace) {
        Objects.requireNonNull(objectTypeQualifiers, "objectTypeQualifiers must not be null");
        Objects.requireNonNull(objectKeyword, "objectKeyword must not be null");
        Objects.requireNonNull(openBrace, "openBrace must not be null");
        Objects.requireNonNull(members, "members must not be null");
        Objects.requireNonNull(closeBrace, "closeBrace must not be null");

        STNode stObjectTypeDescriptorNode = STNodeFactory.createObjectTypeDescriptorNode(
                objectTypeQualifiers.underlyingListNode().internalNode(),
                objectKeyword.internalNode(),
                openBrace.internalNode(),
                members.underlyingListNode().internalNode(),
                closeBrace.internalNode());
        return stObjectTypeDescriptorNode.createUnlinkedFacade();
    }

    public static RecordTypeDescriptorNode createRecordTypeDescriptorNode(
            Token objectKeyword,
            Token bodyStartDelimiter,
            NodeList<Node> fields,
            Token bodyEndDelimiter) {
        Objects.requireNonNull(objectKeyword, "objectKeyword must not be null");
        Objects.requireNonNull(bodyStartDelimiter, "bodyStartDelimiter must not be null");
        Objects.requireNonNull(fields, "fields must not be null");
        Objects.requireNonNull(bodyEndDelimiter, "bodyEndDelimiter must not be null");

        STNode stRecordTypeDescriptorNode = STNodeFactory.createRecordTypeDescriptorNode(
                objectKeyword.internalNode(),
                bodyStartDelimiter.internalNode(),
                fields.underlyingListNode().internalNode(),
                bodyEndDelimiter.internalNode());
        return stRecordTypeDescriptorNode.createUnlinkedFacade();
    }

    public static ReturnTypeDescriptorNode createReturnTypeDescriptorNode(
            Token returnsKeyword,
            NodeList<AnnotationNode> annotations,
            Node type) {
        Objects.requireNonNull(returnsKeyword, "returnsKeyword must not be null");
        Objects.requireNonNull(annotations, "annotations must not be null");
        Objects.requireNonNull(type, "type must not be null");

        STNode stReturnTypeDescriptorNode = STNodeFactory.createReturnTypeDescriptorNode(
                returnsKeyword.internalNode(),
                annotations.underlyingListNode().internalNode(),
                type.internalNode());
        return stReturnTypeDescriptorNode.createUnlinkedFacade();
    }

    public static NilTypeDescriptorNode createNilTypeDescriptorNode(
            Token openParenToken,
            Token closeParenToken) {
        Objects.requireNonNull(openParenToken, "openParenToken must not be null");
        Objects.requireNonNull(closeParenToken, "closeParenToken must not be null");

        STNode stNilTypeDescriptorNode = STNodeFactory.createNilTypeDescriptorNode(
                openParenToken.internalNode(),
                closeParenToken.internalNode());
        return stNilTypeDescriptorNode.createUnlinkedFacade();
    }

    public static OptionalTypeDescriptorNode createOptionalTypeDescriptorNode(
            Node typeDescriptor,
            Token questionMarkToken) {
        Objects.requireNonNull(typeDescriptor, "typeDescriptor must not be null");
        Objects.requireNonNull(questionMarkToken, "questionMarkToken must not be null");

        STNode stOptionalTypeDescriptorNode = STNodeFactory.createOptionalTypeDescriptorNode(
                typeDescriptor.internalNode(),
                questionMarkToken.internalNode());
        return stOptionalTypeDescriptorNode.createUnlinkedFacade();
    }

    public static ObjectFieldNode createObjectFieldNode(
            MetadataNode metadata,
            Token visibilityQualifier,
            Node typeName,
            Token fieldName,
            Token equalsToken,
            ExpressionNode expression,
            Token semicolonToken) {
        Objects.requireNonNull(metadata, "metadata must not be null");
        Objects.requireNonNull(visibilityQualifier, "visibilityQualifier must not be null");
        Objects.requireNonNull(typeName, "typeName must not be null");
        Objects.requireNonNull(fieldName, "fieldName must not be null");
        Objects.requireNonNull(equalsToken, "equalsToken must not be null");
        Objects.requireNonNull(expression, "expression must not be null");
        Objects.requireNonNull(semicolonToken, "semicolonToken must not be null");

        STNode stObjectFieldNode = STNodeFactory.createObjectFieldNode(
                metadata.internalNode(),
                visibilityQualifier.internalNode(),
                typeName.internalNode(),
                fieldName.internalNode(),
                equalsToken.internalNode(),
                expression.internalNode(),
                semicolonToken.internalNode());
        return stObjectFieldNode.createUnlinkedFacade();
    }

    public static RecordFieldNode createRecordFieldNode(
            MetadataNode metadata,
            Node typeName,
            Token fieldName,
            Token questionMarkToken,
            Token semicolonToken) {
        Objects.requireNonNull(metadata, "metadata must not be null");
        Objects.requireNonNull(typeName, "typeName must not be null");
        Objects.requireNonNull(fieldName, "fieldName must not be null");
        Objects.requireNonNull(semicolonToken, "semicolonToken must not be null");

        STNode stRecordFieldNode = STNodeFactory.createRecordFieldNode(
                metadata.internalNode(),
                typeName.internalNode(),
                fieldName.internalNode(),
                getOptionalSTNode(questionMarkToken),
                semicolonToken.internalNode());
        return stRecordFieldNode.createUnlinkedFacade();
    }

    public static RecordFieldWithDefaultValueNode createRecordFieldWithDefaultValueNode(
            MetadataNode metadata,
            Node typeName,
            Token fieldName,
            Token equalsToken,
            ExpressionNode expression,
            Token semicolonToken) {
        Objects.requireNonNull(metadata, "metadata must not be null");
        Objects.requireNonNull(typeName, "typeName must not be null");
        Objects.requireNonNull(fieldName, "fieldName must not be null");
        Objects.requireNonNull(equalsToken, "equalsToken must not be null");
        Objects.requireNonNull(expression, "expression must not be null");
        Objects.requireNonNull(semicolonToken, "semicolonToken must not be null");

        STNode stRecordFieldWithDefaultValueNode = STNodeFactory.createRecordFieldWithDefaultValueNode(
                metadata.internalNode(),
                typeName.internalNode(),
                fieldName.internalNode(),
                equalsToken.internalNode(),
                expression.internalNode(),
                semicolonToken.internalNode());
        return stRecordFieldWithDefaultValueNode.createUnlinkedFacade();
    }

    public static RecordRestDescriptorNode createRecordRestDescriptorNode(
            Node typeName,
            Token ellipsisToken,
            Token semicolonToken) {
        Objects.requireNonNull(typeName, "typeName must not be null");
        Objects.requireNonNull(ellipsisToken, "ellipsisToken must not be null");
        Objects.requireNonNull(semicolonToken, "semicolonToken must not be null");

        STNode stRecordRestDescriptorNode = STNodeFactory.createRecordRestDescriptorNode(
                typeName.internalNode(),
                ellipsisToken.internalNode(),
                semicolonToken.internalNode());
        return stRecordRestDescriptorNode.createUnlinkedFacade();
    }

    public static TypeReferenceNode createTypeReferenceNode(
            Token asteriskToken,
            Node typeName,
            Token semicolonToken) {
        Objects.requireNonNull(asteriskToken, "asteriskToken must not be null");
        Objects.requireNonNull(typeName, "typeName must not be null");
        Objects.requireNonNull(semicolonToken, "semicolonToken must not be null");

        STNode stTypeReferenceNode = STNodeFactory.createTypeReferenceNode(
                asteriskToken.internalNode(),
                typeName.internalNode(),
                semicolonToken.internalNode());
        return stTypeReferenceNode.createUnlinkedFacade();
    }

    public static ServiceBodyNode createServiceBodyNode(
            Token openBraceToken,
            NodeList<Node> resources,
            Token closeBraceToken) {
        Objects.requireNonNull(openBraceToken, "openBraceToken must not be null");
        Objects.requireNonNull(resources, "resources must not be null");
        Objects.requireNonNull(closeBraceToken, "closeBraceToken must not be null");

        STNode stServiceBodyNode = STNodeFactory.createServiceBodyNode(
                openBraceToken.internalNode(),
                resources.underlyingListNode().internalNode(),
                closeBraceToken.internalNode());
        return stServiceBodyNode.createUnlinkedFacade();
    }

    public static AnnotationNode createAnnotationNode(
            Token atToken,
            Node annotReference,
            MappingConstructorExpressionNode annotValue) {
        Objects.requireNonNull(atToken, "atToken must not be null");
        Objects.requireNonNull(annotReference, "annotReference must not be null");

        STNode stAnnotationNode = STNodeFactory.createAnnotationNode(
                atToken.internalNode(),
                annotReference.internalNode(),
                getOptionalSTNode(annotValue));
        return stAnnotationNode.createUnlinkedFacade();
    }

    public static MetadataNode createMetadataNode(
            Node documentationString,
            NodeList<AnnotationNode> annotations) {
        Objects.requireNonNull(annotations, "annotations must not be null");

        STNode stMetadataNode = STNodeFactory.createMetadataNode(
                getOptionalSTNode(documentationString),
                annotations.underlyingListNode().internalNode());
        return stMetadataNode.createUnlinkedFacade();
    }

    public static ModuleVariableDeclarationNode createModuleVariableDeclarationNode(
            MetadataNode metadata,
            Token finalKeyword,
            Node typeName,
            Token variableName,
            Token equalsToken,
            ExpressionNode initializer,
            Token semicolonToken) {
        Objects.requireNonNull(metadata, "metadata must not be null");
        Objects.requireNonNull(typeName, "typeName must not be null");
        Objects.requireNonNull(variableName, "variableName must not be null");
        Objects.requireNonNull(equalsToken, "equalsToken must not be null");
        Objects.requireNonNull(initializer, "initializer must not be null");
        Objects.requireNonNull(semicolonToken, "semicolonToken must not be null");

        STNode stModuleVariableDeclarationNode = STNodeFactory.createModuleVariableDeclarationNode(
                metadata.internalNode(),
                getOptionalSTNode(finalKeyword),
                typeName.internalNode(),
                variableName.internalNode(),
                equalsToken.internalNode(),
                initializer.internalNode(),
                semicolonToken.internalNode());
        return stModuleVariableDeclarationNode.createUnlinkedFacade();
    }

    public static TypeTestExpressionNode createTypeTestExpressionNode(
            ExpressionNode expression,
            Token isKeyword,
            Node typeDescriptor) {
        Objects.requireNonNull(expression, "expression must not be null");
        Objects.requireNonNull(isKeyword, "isKeyword must not be null");
        Objects.requireNonNull(typeDescriptor, "typeDescriptor must not be null");

        STNode stTypeTestExpressionNode = STNodeFactory.createTypeTestExpressionNode(
                expression.internalNode(),
                isKeyword.internalNode(),
                typeDescriptor.internalNode());
        return stTypeTestExpressionNode.createUnlinkedFacade();
    }

    public static ArrayTypeDescriptorNode createArrayTypeDescriptorNode(
            Node typeDescriptorNode,
            Token openBracketToken,
            Node arrayLengthNode,
            Token closeBracketToken) {
        Objects.requireNonNull(typeDescriptorNode, "typeDescriptorNode must not be null");
        Objects.requireNonNull(openBracketToken, "openBracketToken must not be null");
        Objects.requireNonNull(arrayLengthNode, "arrayLengthNode must not be null");
        Objects.requireNonNull(closeBracketToken, "closeBracketToken must not be null");

        STNode stArrayTypeDescriptorNode = STNodeFactory.createArrayTypeDescriptorNode(
                typeDescriptorNode.internalNode(),
                openBracketToken.internalNode(),
                arrayLengthNode.internalNode(),
                closeBracketToken.internalNode());
        return stArrayTypeDescriptorNode.createUnlinkedFacade();
    }

    public static RemoteMethodCallActionNode createRemoteMethodCallActionNode(
            ExpressionNode expression,
            Token rightArrowToken,
            Token methodName,
            Token openParenToken,
            NodeList<FunctionArgumentNode> arguments,
            Token closeParenToken) {
        Objects.requireNonNull(expression, "expression must not be null");
        Objects.requireNonNull(rightArrowToken, "rightArrowToken must not be null");
        Objects.requireNonNull(methodName, "methodName must not be null");
        Objects.requireNonNull(openParenToken, "openParenToken must not be null");
        Objects.requireNonNull(arguments, "arguments must not be null");
        Objects.requireNonNull(closeParenToken, "closeParenToken must not be null");

        STNode stRemoteMethodCallActionNode = STNodeFactory.createRemoteMethodCallActionNode(
                expression.internalNode(),
                rightArrowToken.internalNode(),
                methodName.internalNode(),
                openParenToken.internalNode(),
                arguments.underlyingListNode().internalNode(),
                closeParenToken.internalNode());
        return stRemoteMethodCallActionNode.createUnlinkedFacade();
    }

    public static ParameterizedTypeDescriptorNode createParameterizedTypeDescriptorNode(
            Token parameterizedType,
            Token ltToken,
            Node typeNode,
            Token gtToken) {
        Objects.requireNonNull(parameterizedType, "parameterizedType must not be null");
        Objects.requireNonNull(ltToken, "ltToken must not be null");
        Objects.requireNonNull(typeNode, "typeNode must not be null");
        Objects.requireNonNull(gtToken, "gtToken must not be null");

        STNode stParameterizedTypeDescriptorNode = STNodeFactory.createParameterizedTypeDescriptorNode(
                parameterizedType.internalNode(),
                ltToken.internalNode(),
                typeNode.internalNode(),
                gtToken.internalNode());
        return stParameterizedTypeDescriptorNode.createUnlinkedFacade();
    }

    public static NilLiteralNode createNilLiteralNode(
            Token openParenToken,
            Token closeParenToken) {
        Objects.requireNonNull(openParenToken, "openParenToken must not be null");
        Objects.requireNonNull(closeParenToken, "closeParenToken must not be null");

        STNode stNilLiteralNode = STNodeFactory.createNilLiteralNode(
                openParenToken.internalNode(),
                closeParenToken.internalNode());
        return stNilLiteralNode.createUnlinkedFacade();
    }

    public static AnnotationDeclarationNode createAnnotationDeclarationNode(
            MetadataNode metadata,
            Token visibilityQualifier,
            Token constKeyword,
            Token annotationKeyword,
            Node typeDescriptor,
            Token annotationTag,
            Token onKeyword,
            SeparatedNodeList<Node> attachPoints,
            Token semicolonToken) {
        Objects.requireNonNull(metadata, "metadata must not be null");
        Objects.requireNonNull(visibilityQualifier, "visibilityQualifier must not be null");
        Objects.requireNonNull(constKeyword, "constKeyword must not be null");
        Objects.requireNonNull(annotationKeyword, "annotationKeyword must not be null");
        Objects.requireNonNull(typeDescriptor, "typeDescriptor must not be null");
        Objects.requireNonNull(annotationTag, "annotationTag must not be null");
        Objects.requireNonNull(onKeyword, "onKeyword must not be null");
        Objects.requireNonNull(attachPoints, "attachPoints must not be null");
        Objects.requireNonNull(semicolonToken, "semicolonToken must not be null");

        STNode stAnnotationDeclarationNode = STNodeFactory.createAnnotationDeclarationNode(
                metadata.internalNode(),
                visibilityQualifier.internalNode(),
                constKeyword.internalNode(),
                annotationKeyword.internalNode(),
                typeDescriptor.internalNode(),
                annotationTag.internalNode(),
                onKeyword.internalNode(),
                attachPoints.underlyingListNode().internalNode(),
                semicolonToken.internalNode());
        return stAnnotationDeclarationNode.createUnlinkedFacade();
    }

    public static AnnotationAttachPointNode createAnnotationAttachPointNode(
            Token sourceKeyword,
            Token firstIdent,
            Token secondIdent) {
        Objects.requireNonNull(sourceKeyword, "sourceKeyword must not be null");
        Objects.requireNonNull(firstIdent, "firstIdent must not be null");
        Objects.requireNonNull(secondIdent, "secondIdent must not be null");

        STNode stAnnotationAttachPointNode = STNodeFactory.createAnnotationAttachPointNode(
                sourceKeyword.internalNode(),
                firstIdent.internalNode(),
                secondIdent.internalNode());
        return stAnnotationAttachPointNode.createUnlinkedFacade();
    }

    public static XMLNamespaceDeclarationNode createXMLNamespaceDeclarationNode(
            Token xmlnsKeyword,
            ExpressionNode namespaceuri,
            Token asKeyword,
            IdentifierToken namespacePrefix,
            Token semicolonToken) {
        Objects.requireNonNull(xmlnsKeyword, "xmlnsKeyword must not be null");
        Objects.requireNonNull(namespaceuri, "namespaceuri must not be null");
        Objects.requireNonNull(asKeyword, "asKeyword must not be null");
        Objects.requireNonNull(namespacePrefix, "namespacePrefix must not be null");
        Objects.requireNonNull(semicolonToken, "semicolonToken must not be null");

        STNode stXMLNamespaceDeclarationNode = STNodeFactory.createXMLNamespaceDeclarationNode(
                xmlnsKeyword.internalNode(),
                namespaceuri.internalNode(),
                asKeyword.internalNode(),
                namespacePrefix.internalNode(),
                semicolonToken.internalNode());
        return stXMLNamespaceDeclarationNode.createUnlinkedFacade();
    }

    public static FunctionBodyBlockNode createFunctionBodyBlockNode(
            Token openBraceToken,
            NamedWorkerDeclarator namedWorkerDeclarator,
            NodeList<StatementNode> statements,
            Token closeBraceToken) {
        Objects.requireNonNull(openBraceToken, "openBraceToken must not be null");
        Objects.requireNonNull(statements, "statements must not be null");
        Objects.requireNonNull(closeBraceToken, "closeBraceToken must not be null");

        STNode stFunctionBodyBlockNode = STNodeFactory.createFunctionBodyBlockNode(
                openBraceToken.internalNode(),
                getOptionalSTNode(namedWorkerDeclarator),
                statements.underlyingListNode().internalNode(),
                closeBraceToken.internalNode());
        return stFunctionBodyBlockNode.createUnlinkedFacade();
    }

    public static NamedWorkerDeclarationNode createNamedWorkerDeclarationNode(
            NodeList<AnnotationNode> annotations,
            Token workerKeyword,
            IdentifierToken workerName,
            Node returnTypeDesc,
            BlockStatementNode workerBody) {
        Objects.requireNonNull(annotations, "annotations must not be null");
        Objects.requireNonNull(workerKeyword, "workerKeyword must not be null");
        Objects.requireNonNull(workerName, "workerName must not be null");
        Objects.requireNonNull(workerBody, "workerBody must not be null");

        STNode stNamedWorkerDeclarationNode = STNodeFactory.createNamedWorkerDeclarationNode(
                annotations.underlyingListNode().internalNode(),
                workerKeyword.internalNode(),
                workerName.internalNode(),
                getOptionalSTNode(returnTypeDesc),
                workerBody.internalNode());
        return stNamedWorkerDeclarationNode.createUnlinkedFacade();
    }

    public static NamedWorkerDeclarator createNamedWorkerDeclarator(
            NodeList<StatementNode> workerInitStatements,
            NodeList<NamedWorkerDeclarationNode> namedWorkerDeclarations) {
        Objects.requireNonNull(workerInitStatements, "workerInitStatements must not be null");
        Objects.requireNonNull(namedWorkerDeclarations, "namedWorkerDeclarations must not be null");

        STNode stNamedWorkerDeclarator = STNodeFactory.createNamedWorkerDeclarator(
                workerInitStatements.underlyingListNode().internalNode(),
                namedWorkerDeclarations.underlyingListNode().internalNode());
        return stNamedWorkerDeclarator.createUnlinkedFacade();
    }

    public static DocumentationStringNode createDocumentationStringNode(
            NodeList<Token> documentationLines) {
        Objects.requireNonNull(documentationLines, "documentationLines must not be null");

        STNode stDocumentationStringNode = STNodeFactory.createDocumentationStringNode(
                documentationLines.underlyingListNode().internalNode());
        return stDocumentationStringNode.createUnlinkedFacade();
    }

    public static BasicLiteralNode createBasicLiteralNode(
            SyntaxKind kind,
            Token literalToken) {
        Objects.requireNonNull(literalToken, "literalToken must not be null");

        STNode stBasicLiteralNode = STNodeFactory.createBasicLiteralNode(
                kind,
                literalToken.internalNode());
        return stBasicLiteralNode.createUnlinkedFacade();
    }

    public static SimpleNameReferenceNode createSimpleNameReferenceNode(
            Token name) {
        Objects.requireNonNull(name, "name must not be null");

        STNode stSimpleNameReferenceNode = STNodeFactory.createSimpleNameReferenceNode(
                name.internalNode());
        return stSimpleNameReferenceNode.createUnlinkedFacade();
    }

    public static QualifiedNameReferenceNode createQualifiedNameReferenceNode(
            Token modulePrefix,
            Node colon,
            IdentifierToken identifier) {
        Objects.requireNonNull(modulePrefix, "modulePrefix must not be null");
        Objects.requireNonNull(colon, "colon must not be null");
        Objects.requireNonNull(identifier, "identifier must not be null");

        STNode stQualifiedNameReferenceNode = STNodeFactory.createQualifiedNameReferenceNode(
                modulePrefix.internalNode(),
                colon.internalNode(),
                identifier.internalNode());
        return stQualifiedNameReferenceNode.createUnlinkedFacade();
    }

    public static BuiltinSimpleNameReferenceNode createBuiltinSimpleNameReferenceNode(
            SyntaxKind kind,
            Token name) {
        Objects.requireNonNull(name, "name must not be null");

        STNode stBuiltinSimpleNameReferenceNode = STNodeFactory.createBuiltinSimpleNameReferenceNode(
                kind,
                name.internalNode());
        return stBuiltinSimpleNameReferenceNode.createUnlinkedFacade();
    }

<<<<<<< HEAD
    public static UnionTypeDescriptorNode createUnionTypeDescriptorNode(
            Node leftTypeDesc,
            Token pipeToken,
            Node rightTypeDesc) {
        Objects.requireNonNull(leftTypeDesc, "leftTypeDesc must not be null");
        Objects.requireNonNull(pipeToken, "pipeToken must not be null");
        Objects.requireNonNull(rightTypeDesc, "rightTypeDesc must not be null");

        STNode stUnionTypeDescriptorNode = STNodeFactory.createUnionTypeDescriptorNode(
                leftTypeDesc.internalNode(),
                pipeToken.internalNode(),
                rightTypeDesc.internalNode());
        return stUnionTypeDescriptorNode.createUnlinkedFacade();
=======
    public static TrapExpressionNode createTrapExpressionNode(
            Token trapKeyword,
            ExpressionNode expression) {
        Objects.requireNonNull(trapKeyword, "trapKeyword must not be null");
        Objects.requireNonNull(expression, "expression must not be null");

        STNode stTrapExpressionNode = STNodeFactory.createTrapExpressionNode(
                trapKeyword.internalNode(),
                expression.internalNode());
        return stTrapExpressionNode.createUnlinkedFacade();
    }

    public static ListConstructorExpressionNode createListConstructorExpressionNode(
            Token openBracket,
            SeparatedNodeList<Node> expressions,
            Token closeBracket) {
        Objects.requireNonNull(openBracket, "openBracket must not be null");
        Objects.requireNonNull(expressions, "expressions must not be null");
        Objects.requireNonNull(closeBracket, "closeBracket must not be null");

        STNode stListConstructorExpressionNode = STNodeFactory.createListConstructorExpressionNode(
                openBracket.internalNode(),
                expressions.underlyingListNode().internalNode(),
                closeBracket.internalNode());
        return stListConstructorExpressionNode.createUnlinkedFacade();
>>>>>>> 8f1962e0
    }
}
<|MERGE_RESOLUTION|>--- conflicted
+++ resolved
@@ -1362,7 +1362,33 @@
         return stBuiltinSimpleNameReferenceNode.createUnlinkedFacade();
     }
 
-<<<<<<< HEAD
+    public static TrapExpressionNode createTrapExpressionNode(
+            Token trapKeyword,
+            ExpressionNode expression) {
+        Objects.requireNonNull(trapKeyword, "trapKeyword must not be null");
+        Objects.requireNonNull(expression, "expression must not be null");
+
+        STNode stTrapExpressionNode = STNodeFactory.createTrapExpressionNode(
+                trapKeyword.internalNode(),
+                expression.internalNode());
+        return stTrapExpressionNode.createUnlinkedFacade();
+    }
+
+    public static ListConstructorExpressionNode createListConstructorExpressionNode(
+            Token openBracket,
+            SeparatedNodeList<Node> expressions,
+            Token closeBracket) {
+        Objects.requireNonNull(openBracket, "openBracket must not be null");
+        Objects.requireNonNull(expressions, "expressions must not be null");
+        Objects.requireNonNull(closeBracket, "closeBracket must not be null");
+
+        STNode stListConstructorExpressionNode = STNodeFactory.createListConstructorExpressionNode(
+                openBracket.internalNode(),
+                expressions.underlyingListNode().internalNode(),
+                closeBracket.internalNode());
+        return stListConstructorExpressionNode.createUnlinkedFacade();
+    }
+
     public static UnionTypeDescriptorNode createUnionTypeDescriptorNode(
             Node leftTypeDesc,
             Token pipeToken,
@@ -1376,32 +1402,5 @@
                 pipeToken.internalNode(),
                 rightTypeDesc.internalNode());
         return stUnionTypeDescriptorNode.createUnlinkedFacade();
-=======
-    public static TrapExpressionNode createTrapExpressionNode(
-            Token trapKeyword,
-            ExpressionNode expression) {
-        Objects.requireNonNull(trapKeyword, "trapKeyword must not be null");
-        Objects.requireNonNull(expression, "expression must not be null");
-
-        STNode stTrapExpressionNode = STNodeFactory.createTrapExpressionNode(
-                trapKeyword.internalNode(),
-                expression.internalNode());
-        return stTrapExpressionNode.createUnlinkedFacade();
-    }
-
-    public static ListConstructorExpressionNode createListConstructorExpressionNode(
-            Token openBracket,
-            SeparatedNodeList<Node> expressions,
-            Token closeBracket) {
-        Objects.requireNonNull(openBracket, "openBracket must not be null");
-        Objects.requireNonNull(expressions, "expressions must not be null");
-        Objects.requireNonNull(closeBracket, "closeBracket must not be null");
-
-        STNode stListConstructorExpressionNode = STNodeFactory.createListConstructorExpressionNode(
-                openBracket.internalNode(),
-                expressions.underlyingListNode().internalNode(),
-                closeBracket.internalNode());
-        return stListConstructorExpressionNode.createUnlinkedFacade();
->>>>>>> 8f1962e0
     }
 }
