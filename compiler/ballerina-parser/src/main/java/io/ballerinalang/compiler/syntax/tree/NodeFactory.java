/*
 *  Copyright (c) 2020, WSO2 Inc. (http://www.wso2.org) All Rights Reserved.
 *
 *  WSO2 Inc. licenses this file to you under the Apache License,
 *  Version 2.0 (the "License"); you may not use this file except
 *  in compliance with the License.
 *  You may obtain a copy of the License at
 *
 *    http://www.apache.org/licenses/LICENSE-2.0
 *
 *  Unless required by applicable law or agreed to in writing,
 *  software distributed under the License is distributed on an
 *  "AS IS" BASIS, WITHOUT WARRANTIES OR CONDITIONS OF ANY
 *  KIND, either express or implied.  See the License for the
 *  specific language governing permissions and limitations
 *  under the License.
 */
package io.ballerinalang.compiler.syntax.tree;

import io.ballerinalang.compiler.internal.parser.tree.STNode;
import io.ballerinalang.compiler.internal.parser.tree.STNodeFactory;

import java.util.Objects;

/**
 * A factory for creating nodes in the syntax tree.
 *
 * This is a generated class.
 *
 * @since 1.3.0
 */
public abstract class NodeFactory extends AbstractNodeFactory {

    private NodeFactory() {
    }

    public static ModulePartNode createModulePartNode(
            NodeList<ImportDeclarationNode> imports,
            NodeList<ModuleMemberDeclarationNode> members,
            Token eofToken) {
        Objects.requireNonNull(imports, "imports must not be null");
        Objects.requireNonNull(members, "members must not be null");
        Objects.requireNonNull(eofToken, "eofToken must not be null");

        STNode stModulePartNode = STNodeFactory.createModulePartNode(
                imports.underlyingListNode().internalNode(),
                members.underlyingListNode().internalNode(),
                eofToken.internalNode());
        return stModulePartNode.createUnlinkedFacade();
    }

    public static FunctionDefinitionNode createFunctionDefinitionNode(
            MetadataNode metadata,
            Token visibilityQualifier,
            Token functionKeyword,
            IdentifierToken functionName,
            FunctionSignatureNode functionSignature,
            Node functionBody) {
        Objects.requireNonNull(metadata, "metadata must not be null");
        Objects.requireNonNull(functionKeyword, "functionKeyword must not be null");
        Objects.requireNonNull(functionName, "functionName must not be null");
        Objects.requireNonNull(functionSignature, "functionSignature must not be null");
        Objects.requireNonNull(functionBody, "functionBody must not be null");

        STNode stFunctionDefinitionNode = STNodeFactory.createFunctionDefinitionNode(
                metadata.internalNode(),
                getOptionalSTNode(visibilityQualifier),
                functionKeyword.internalNode(),
                functionName.internalNode(),
                functionSignature.internalNode(),
                functionBody.internalNode());
        return stFunctionDefinitionNode.createUnlinkedFacade();
    }

    public static ImportDeclarationNode createImportDeclarationNode(
            Token importKeyword,
            Node orgName,
            SeparatedNodeList<IdentifierToken> moduleName,
            Node version,
            Node prefix,
            Token semicolon) {
        Objects.requireNonNull(importKeyword, "importKeyword must not be null");
        Objects.requireNonNull(moduleName, "moduleName must not be null");
        Objects.requireNonNull(semicolon, "semicolon must not be null");

        STNode stImportDeclarationNode = STNodeFactory.createImportDeclarationNode(
                importKeyword.internalNode(),
                getOptionalSTNode(orgName),
                moduleName.underlyingListNode().internalNode(),
                getOptionalSTNode(version),
                getOptionalSTNode(prefix),
                semicolon.internalNode());
        return stImportDeclarationNode.createUnlinkedFacade();
    }

    public static ListenerDeclarationNode createListenerDeclarationNode(
            MetadataNode metadata,
            Token visibilityQualifier,
            Token listenerKeyword,
            Node typeDescriptor,
            Token variableName,
            Token equalsToken,
            Node initializer,
            Token semicolonToken) {
        Objects.requireNonNull(metadata, "metadata must not be null");
        Objects.requireNonNull(listenerKeyword, "listenerKeyword must not be null");
        Objects.requireNonNull(typeDescriptor, "typeDescriptor must not be null");
        Objects.requireNonNull(variableName, "variableName must not be null");
        Objects.requireNonNull(equalsToken, "equalsToken must not be null");
        Objects.requireNonNull(initializer, "initializer must not be null");
        Objects.requireNonNull(semicolonToken, "semicolonToken must not be null");

        STNode stListenerDeclarationNode = STNodeFactory.createListenerDeclarationNode(
                metadata.internalNode(),
                getOptionalSTNode(visibilityQualifier),
                listenerKeyword.internalNode(),
                typeDescriptor.internalNode(),
                variableName.internalNode(),
                equalsToken.internalNode(),
                initializer.internalNode(),
                semicolonToken.internalNode());
        return stListenerDeclarationNode.createUnlinkedFacade();
    }

    public static TypeDefinitionNode createTypeDefinitionNode(
            MetadataNode metadata,
            Token visibilityQualifier,
            Token typeKeyword,
            Token typeName,
            Node typeDescriptor,
            Token semicolonToken) {
        Objects.requireNonNull(metadata, "metadata must not be null");
        Objects.requireNonNull(typeKeyword, "typeKeyword must not be null");
        Objects.requireNonNull(typeName, "typeName must not be null");
        Objects.requireNonNull(typeDescriptor, "typeDescriptor must not be null");
        Objects.requireNonNull(semicolonToken, "semicolonToken must not be null");

        STNode stTypeDefinitionNode = STNodeFactory.createTypeDefinitionNode(
                metadata.internalNode(),
                getOptionalSTNode(visibilityQualifier),
                typeKeyword.internalNode(),
                typeName.internalNode(),
                typeDescriptor.internalNode(),
                semicolonToken.internalNode());
        return stTypeDefinitionNode.createUnlinkedFacade();
    }

    public static ServiceDeclarationNode createServiceDeclarationNode(
            MetadataNode metadata,
            Token serviceKeyword,
            IdentifierToken serviceName,
            Token onKeyword,
            NodeList<ExpressionNode> expressions,
            Node serviceBody) {
        Objects.requireNonNull(metadata, "metadata must not be null");
        Objects.requireNonNull(serviceKeyword, "serviceKeyword must not be null");
        Objects.requireNonNull(serviceName, "serviceName must not be null");
        Objects.requireNonNull(onKeyword, "onKeyword must not be null");
        Objects.requireNonNull(expressions, "expressions must not be null");
        Objects.requireNonNull(serviceBody, "serviceBody must not be null");

        STNode stServiceDeclarationNode = STNodeFactory.createServiceDeclarationNode(
                metadata.internalNode(),
                serviceKeyword.internalNode(),
                serviceName.internalNode(),
                onKeyword.internalNode(),
                expressions.underlyingListNode().internalNode(),
                serviceBody.internalNode());
        return stServiceDeclarationNode.createUnlinkedFacade();
    }

    public static AssignmentStatementNode createAssignmentStatementNode(
            Node varRef,
            Token equalsToken,
            ExpressionNode expression,
            Token semicolonToken) {
        Objects.requireNonNull(varRef, "varRef must not be null");
        Objects.requireNonNull(equalsToken, "equalsToken must not be null");
        Objects.requireNonNull(expression, "expression must not be null");
        Objects.requireNonNull(semicolonToken, "semicolonToken must not be null");

        STNode stAssignmentStatementNode = STNodeFactory.createAssignmentStatementNode(
                varRef.internalNode(),
                equalsToken.internalNode(),
                expression.internalNode(),
                semicolonToken.internalNode());
        return stAssignmentStatementNode.createUnlinkedFacade();
    }

    public static CompoundAssignmentStatementNode createCompoundAssignmentStatementNode(
            ExpressionNode lhsExpression,
            Token binaryOperator,
            Token equalsToken,
            ExpressionNode rhsExpression,
            Token semicolonToken) {
        Objects.requireNonNull(lhsExpression, "lhsExpression must not be null");
        Objects.requireNonNull(binaryOperator, "binaryOperator must not be null");
        Objects.requireNonNull(equalsToken, "equalsToken must not be null");
        Objects.requireNonNull(rhsExpression, "rhsExpression must not be null");
        Objects.requireNonNull(semicolonToken, "semicolonToken must not be null");

        STNode stCompoundAssignmentStatementNode = STNodeFactory.createCompoundAssignmentStatementNode(
                lhsExpression.internalNode(),
                binaryOperator.internalNode(),
                equalsToken.internalNode(),
                rhsExpression.internalNode(),
                semicolonToken.internalNode());
        return stCompoundAssignmentStatementNode.createUnlinkedFacade();
    }

    public static VariableDeclarationNode createVariableDeclarationNode(
            NodeList<AnnotationNode> annotations,
            Token finalKeyword,
            Node typeName,
            Token variableName,
            Token equalsToken,
            ExpressionNode initializer,
            Token semicolonToken) {
        Objects.requireNonNull(annotations, "annotations must not be null");
        Objects.requireNonNull(typeName, "typeName must not be null");
        Objects.requireNonNull(variableName, "variableName must not be null");
        Objects.requireNonNull(semicolonToken, "semicolonToken must not be null");

        STNode stVariableDeclarationNode = STNodeFactory.createVariableDeclarationNode(
                annotations.underlyingListNode().internalNode(),
                getOptionalSTNode(finalKeyword),
                typeName.internalNode(),
                variableName.internalNode(),
                getOptionalSTNode(equalsToken),
                getOptionalSTNode(initializer),
                semicolonToken.internalNode());
        return stVariableDeclarationNode.createUnlinkedFacade();
    }

    public static BlockStatementNode createBlockStatementNode(
            Token openBraceToken,
            NodeList<StatementNode> statements,
            Token closeBraceToken) {
        Objects.requireNonNull(openBraceToken, "openBraceToken must not be null");
        Objects.requireNonNull(statements, "statements must not be null");
        Objects.requireNonNull(closeBraceToken, "closeBraceToken must not be null");

        STNode stBlockStatementNode = STNodeFactory.createBlockStatementNode(
                openBraceToken.internalNode(),
                statements.underlyingListNode().internalNode(),
                closeBraceToken.internalNode());
        return stBlockStatementNode.createUnlinkedFacade();
    }

    public static BreakStatementNode createBreakStatementNode(
            Token breakToken,
            Token semicolonToken) {
        Objects.requireNonNull(breakToken, "breakToken must not be null");
        Objects.requireNonNull(semicolonToken, "semicolonToken must not be null");

        STNode stBreakStatementNode = STNodeFactory.createBreakStatementNode(
                breakToken.internalNode(),
                semicolonToken.internalNode());
        return stBreakStatementNode.createUnlinkedFacade();
    }

    public static ExpressionStatementNode createExpressionStatementNode(
            SyntaxKind kind,
            ExpressionNode expression,
            Token semicolonToken) {
        Objects.requireNonNull(expression, "expression must not be null");
        Objects.requireNonNull(semicolonToken, "semicolonToken must not be null");

        STNode stExpressionStatementNode = STNodeFactory.createExpressionStatementNode(
                kind,
                expression.internalNode(),
                semicolonToken.internalNode());
        return stExpressionStatementNode.createUnlinkedFacade();
    }

    public static ContinueStatementNode createContinueStatementNode(
            Token continueToken,
            Token semicolonToken) {
        Objects.requireNonNull(continueToken, "continueToken must not be null");
        Objects.requireNonNull(semicolonToken, "semicolonToken must not be null");

        STNode stContinueStatementNode = STNodeFactory.createContinueStatementNode(
                continueToken.internalNode(),
                semicolonToken.internalNode());
        return stContinueStatementNode.createUnlinkedFacade();
    }

    public static ExternalFunctionBodyNode createExternalFunctionBodyNode(
            Token equalsToken,
            NodeList<AnnotationNode> annotations,
            Token externalKeyword,
            Token semicolonToken) {
        Objects.requireNonNull(equalsToken, "equalsToken must not be null");
        Objects.requireNonNull(annotations, "annotations must not be null");
        Objects.requireNonNull(externalKeyword, "externalKeyword must not be null");
        Objects.requireNonNull(semicolonToken, "semicolonToken must not be null");

        STNode stExternalFunctionBodyNode = STNodeFactory.createExternalFunctionBodyNode(
                equalsToken.internalNode(),
                annotations.underlyingListNode().internalNode(),
                externalKeyword.internalNode(),
                semicolonToken.internalNode());
        return stExternalFunctionBodyNode.createUnlinkedFacade();
    }

    public static IfElseStatementNode createIfElseStatementNode(
            Token ifKeyword,
            ExpressionNode condition,
            BlockStatementNode ifBody,
            Node elseBody) {
        Objects.requireNonNull(ifKeyword, "ifKeyword must not be null");
        Objects.requireNonNull(condition, "condition must not be null");
        Objects.requireNonNull(ifBody, "ifBody must not be null");

        STNode stIfElseStatementNode = STNodeFactory.createIfElseStatementNode(
                ifKeyword.internalNode(),
                condition.internalNode(),
                ifBody.internalNode(),
                getOptionalSTNode(elseBody));
        return stIfElseStatementNode.createUnlinkedFacade();
    }

    public static ElseBlockNode createElseBlockNode(
            Token elseKeyword,
            StatementNode elseBody) {
        Objects.requireNonNull(elseKeyword, "elseKeyword must not be null");
        Objects.requireNonNull(elseBody, "elseBody must not be null");

        STNode stElseBlockNode = STNodeFactory.createElseBlockNode(
                elseKeyword.internalNode(),
                elseBody.internalNode());
        return stElseBlockNode.createUnlinkedFacade();
    }

    public static WhileStatementNode createWhileStatementNode(
            Token whileKeyword,
            ExpressionNode condition,
            BlockStatementNode whileBody) {
        Objects.requireNonNull(whileKeyword, "whileKeyword must not be null");
        Objects.requireNonNull(condition, "condition must not be null");
        Objects.requireNonNull(whileBody, "whileBody must not be null");

        STNode stWhileStatementNode = STNodeFactory.createWhileStatementNode(
                whileKeyword.internalNode(),
                condition.internalNode(),
                whileBody.internalNode());
        return stWhileStatementNode.createUnlinkedFacade();
    }

    public static PanicStatementNode createPanicStatementNode(
            Token panicKeyword,
            ExpressionNode expression,
            Token semicolonToken) {
        Objects.requireNonNull(panicKeyword, "panicKeyword must not be null");
        Objects.requireNonNull(expression, "expression must not be null");
        Objects.requireNonNull(semicolonToken, "semicolonToken must not be null");

        STNode stPanicStatementNode = STNodeFactory.createPanicStatementNode(
                panicKeyword.internalNode(),
                expression.internalNode(),
                semicolonToken.internalNode());
        return stPanicStatementNode.createUnlinkedFacade();
    }

    public static ReturnStatementNode createReturnStatementNode(
            Token returnKeyword,
            ExpressionNode expression,
            Token semicolonToken) {
        Objects.requireNonNull(returnKeyword, "returnKeyword must not be null");
        Objects.requireNonNull(semicolonToken, "semicolonToken must not be null");

        STNode stReturnStatementNode = STNodeFactory.createReturnStatementNode(
                returnKeyword.internalNode(),
                getOptionalSTNode(expression),
                semicolonToken.internalNode());
        return stReturnStatementNode.createUnlinkedFacade();
    }

    public static LocalTypeDefinitionStatementNode createLocalTypeDefinitionStatementNode(
            NodeList<AnnotationNode> annotations,
            Token typeKeyword,
            Node typeName,
            Node typeDescriptor,
            Token semicolonToken) {
        Objects.requireNonNull(annotations, "annotations must not be null");
        Objects.requireNonNull(typeKeyword, "typeKeyword must not be null");
        Objects.requireNonNull(typeName, "typeName must not be null");
        Objects.requireNonNull(typeDescriptor, "typeDescriptor must not be null");
        Objects.requireNonNull(semicolonToken, "semicolonToken must not be null");

        STNode stLocalTypeDefinitionStatementNode = STNodeFactory.createLocalTypeDefinitionStatementNode(
                annotations.underlyingListNode().internalNode(),
                typeKeyword.internalNode(),
                typeName.internalNode(),
                typeDescriptor.internalNode(),
                semicolonToken.internalNode());
        return stLocalTypeDefinitionStatementNode.createUnlinkedFacade();
    }

    public static LockStatementNode createLockStatementNode(
            Token lockKeyword,
            StatementNode blockStatement) {
        Objects.requireNonNull(lockKeyword, "lockKeyword must not be null");
        Objects.requireNonNull(blockStatement, "blockStatement must not be null");

        STNode stLockStatementNode = STNodeFactory.createLockStatementNode(
                lockKeyword.internalNode(),
                blockStatement.internalNode());
        return stLockStatementNode.createUnlinkedFacade();
    }

    public static ForkStatementNode createForkStatementNode(
            Token forkKeyword,
            Token openBraceToken,
            NodeList<NamedWorkerDeclarationNode> namedWorkerDeclarations,
            Token closeBraceToken) {
        Objects.requireNonNull(forkKeyword, "forkKeyword must not be null");
        Objects.requireNonNull(openBraceToken, "openBraceToken must not be null");
        Objects.requireNonNull(namedWorkerDeclarations, "namedWorkerDeclarations must not be null");
        Objects.requireNonNull(closeBraceToken, "closeBraceToken must not be null");

        STNode stForkStatementNode = STNodeFactory.createForkStatementNode(
                forkKeyword.internalNode(),
                openBraceToken.internalNode(),
                namedWorkerDeclarations.underlyingListNode().internalNode(),
                closeBraceToken.internalNode());
        return stForkStatementNode.createUnlinkedFacade();
    }

    public static ForEachStatementNode createForEachStatementNode(
            Token forEachKeyword,
            Node typeDescriptor,
            Token variableName,
            Token inKeyword,
            Node ActionOrExpressionNode,
            StatementNode blockStatement) {
        Objects.requireNonNull(forEachKeyword, "forEachKeyword must not be null");
        Objects.requireNonNull(typeDescriptor, "typeDescriptor must not be null");
        Objects.requireNonNull(variableName, "variableName must not be null");
        Objects.requireNonNull(inKeyword, "inKeyword must not be null");
        Objects.requireNonNull(ActionOrExpressionNode, "ActionOrExpressionNode must not be null");
        Objects.requireNonNull(blockStatement, "blockStatement must not be null");

        STNode stForEachStatementNode = STNodeFactory.createForEachStatementNode(
                forEachKeyword.internalNode(),
                typeDescriptor.internalNode(),
                variableName.internalNode(),
                inKeyword.internalNode(),
                ActionOrExpressionNode.internalNode(),
                blockStatement.internalNode());
        return stForEachStatementNode.createUnlinkedFacade();
    }

    public static BinaryExpressionNode createBinaryExpressionNode(
            SyntaxKind kind,
            Node lhsExpr,
            Token operator,
            Node rhsExpr) {
        Objects.requireNonNull(lhsExpr, "lhsExpr must not be null");
        Objects.requireNonNull(operator, "operator must not be null");
        Objects.requireNonNull(rhsExpr, "rhsExpr must not be null");

        STNode stBinaryExpressionNode = STNodeFactory.createBinaryExpressionNode(
                kind,
                lhsExpr.internalNode(),
                operator.internalNode(),
                rhsExpr.internalNode());
        return stBinaryExpressionNode.createUnlinkedFacade();
    }

    public static BracedExpressionNode createBracedExpressionNode(
            SyntaxKind kind,
            Token openParen,
            ExpressionNode expression,
            Token closeParen) {
        Objects.requireNonNull(openParen, "openParen must not be null");
        Objects.requireNonNull(expression, "expression must not be null");
        Objects.requireNonNull(closeParen, "closeParen must not be null");

        STNode stBracedExpressionNode = STNodeFactory.createBracedExpressionNode(
                kind,
                openParen.internalNode(),
                expression.internalNode(),
                closeParen.internalNode());
        return stBracedExpressionNode.createUnlinkedFacade();
    }

    public static CheckExpressionNode createCheckExpressionNode(
            SyntaxKind kind,
            Token checkKeyword,
            ExpressionNode expression) {
        Objects.requireNonNull(checkKeyword, "checkKeyword must not be null");
        Objects.requireNonNull(expression, "expression must not be null");

        STNode stCheckExpressionNode = STNodeFactory.createCheckExpressionNode(
                kind,
                checkKeyword.internalNode(),
                expression.internalNode());
        return stCheckExpressionNode.createUnlinkedFacade();
    }

    public static FieldAccessExpressionNode createFieldAccessExpressionNode(
            ExpressionNode expression,
            Token dotToken,
            Token fieldName) {
        Objects.requireNonNull(expression, "expression must not be null");
        Objects.requireNonNull(dotToken, "dotToken must not be null");
        Objects.requireNonNull(fieldName, "fieldName must not be null");

        STNode stFieldAccessExpressionNode = STNodeFactory.createFieldAccessExpressionNode(
                expression.internalNode(),
                dotToken.internalNode(),
                fieldName.internalNode());
        return stFieldAccessExpressionNode.createUnlinkedFacade();
    }

    public static FunctionCallExpressionNode createFunctionCallExpressionNode(
            Node functionName,
            Token openParenToken,
            NodeList<FunctionArgumentNode> arguments,
            Token closeParenToken) {
        Objects.requireNonNull(functionName, "functionName must not be null");
        Objects.requireNonNull(openParenToken, "openParenToken must not be null");
        Objects.requireNonNull(arguments, "arguments must not be null");
        Objects.requireNonNull(closeParenToken, "closeParenToken must not be null");

        STNode stFunctionCallExpressionNode = STNodeFactory.createFunctionCallExpressionNode(
                functionName.internalNode(),
                openParenToken.internalNode(),
                arguments.underlyingListNode().internalNode(),
                closeParenToken.internalNode());
        return stFunctionCallExpressionNode.createUnlinkedFacade();
    }

    public static MethodCallExpressionNode createMethodCallExpressionNode(
            ExpressionNode expression,
            Token dotToken,
            Token methodName,
            Token openParenToken,
            NodeList<FunctionArgumentNode> arguments,
            Token closeParenToken) {
        Objects.requireNonNull(expression, "expression must not be null");
        Objects.requireNonNull(dotToken, "dotToken must not be null");
        Objects.requireNonNull(methodName, "methodName must not be null");
        Objects.requireNonNull(openParenToken, "openParenToken must not be null");
        Objects.requireNonNull(arguments, "arguments must not be null");
        Objects.requireNonNull(closeParenToken, "closeParenToken must not be null");

        STNode stMethodCallExpressionNode = STNodeFactory.createMethodCallExpressionNode(
                expression.internalNode(),
                dotToken.internalNode(),
                methodName.internalNode(),
                openParenToken.internalNode(),
                arguments.underlyingListNode().internalNode(),
                closeParenToken.internalNode());
        return stMethodCallExpressionNode.createUnlinkedFacade();
    }

    public static MappingConstructorExpressionNode createMappingConstructorExpressionNode(
            Token openBrace,
            NodeList<MappingFieldNode> fields,
            Token closeBrace) {
        Objects.requireNonNull(openBrace, "openBrace must not be null");
        Objects.requireNonNull(fields, "fields must not be null");
        Objects.requireNonNull(closeBrace, "closeBrace must not be null");

        STNode stMappingConstructorExpressionNode = STNodeFactory.createMappingConstructorExpressionNode(
                openBrace.internalNode(),
                fields.underlyingListNode().internalNode(),
                closeBrace.internalNode());
        return stMappingConstructorExpressionNode.createUnlinkedFacade();
    }

    public static IndexedExpressionNode createIndexedExpressionNode(
            ExpressionNode containerExpression,
            Token openBracket,
            ExpressionNode keyExpression,
            Token closeBracket) {
        Objects.requireNonNull(containerExpression, "containerExpression must not be null");
        Objects.requireNonNull(openBracket, "openBracket must not be null");
        Objects.requireNonNull(keyExpression, "keyExpression must not be null");
        Objects.requireNonNull(closeBracket, "closeBracket must not be null");

        STNode stIndexedExpressionNode = STNodeFactory.createIndexedExpressionNode(
                containerExpression.internalNode(),
                openBracket.internalNode(),
                keyExpression.internalNode(),
                closeBracket.internalNode());
        return stIndexedExpressionNode.createUnlinkedFacade();
    }

    public static TypeofExpressionNode createTypeofExpressionNode(
            Token typeofKeyword,
            ExpressionNode expression) {
        Objects.requireNonNull(typeofKeyword, "typeofKeyword must not be null");
        Objects.requireNonNull(expression, "expression must not be null");

        STNode stTypeofExpressionNode = STNodeFactory.createTypeofExpressionNode(
                typeofKeyword.internalNode(),
                expression.internalNode());
        return stTypeofExpressionNode.createUnlinkedFacade();
    }

    public static UnaryExpressionNode createUnaryExpressionNode(
            Token unaryOperator,
            ExpressionNode expression) {
        Objects.requireNonNull(unaryOperator, "unaryOperator must not be null");
        Objects.requireNonNull(expression, "expression must not be null");

        STNode stUnaryExpressionNode = STNodeFactory.createUnaryExpressionNode(
                unaryOperator.internalNode(),
                expression.internalNode());
        return stUnaryExpressionNode.createUnlinkedFacade();
    }

    public static ComputedNameFieldNode createComputedNameFieldNode(
            Token leadingComma,
            Token openBracket,
            ExpressionNode fieldNameExpr,
            Token closeBracket,
            Token colonToken,
            ExpressionNode valueExpr) {
        Objects.requireNonNull(leadingComma, "leadingComma must not be null");
        Objects.requireNonNull(openBracket, "openBracket must not be null");
        Objects.requireNonNull(fieldNameExpr, "fieldNameExpr must not be null");
        Objects.requireNonNull(closeBracket, "closeBracket must not be null");
        Objects.requireNonNull(colonToken, "colonToken must not be null");
        Objects.requireNonNull(valueExpr, "valueExpr must not be null");

        STNode stComputedNameFieldNode = STNodeFactory.createComputedNameFieldNode(
                leadingComma.internalNode(),
                openBracket.internalNode(),
                fieldNameExpr.internalNode(),
                closeBracket.internalNode(),
                colonToken.internalNode(),
                valueExpr.internalNode());
        return stComputedNameFieldNode.createUnlinkedFacade();
    }

    public static ConstantDeclarationNode createConstantDeclarationNode(
            MetadataNode metadata,
            Token visibilityQualifier,
            Token constKeyword,
            Node typeDescriptor,
            Token variableName,
            Token equalsToken,
            Node initializer,
            Token semicolonToken) {
        Objects.requireNonNull(metadata, "metadata must not be null");
        Objects.requireNonNull(visibilityQualifier, "visibilityQualifier must not be null");
        Objects.requireNonNull(constKeyword, "constKeyword must not be null");
        Objects.requireNonNull(typeDescriptor, "typeDescriptor must not be null");
        Objects.requireNonNull(variableName, "variableName must not be null");
        Objects.requireNonNull(equalsToken, "equalsToken must not be null");
        Objects.requireNonNull(initializer, "initializer must not be null");
        Objects.requireNonNull(semicolonToken, "semicolonToken must not be null");

        STNode stConstantDeclarationNode = STNodeFactory.createConstantDeclarationNode(
                metadata.internalNode(),
                visibilityQualifier.internalNode(),
                constKeyword.internalNode(),
                typeDescriptor.internalNode(),
                variableName.internalNode(),
                equalsToken.internalNode(),
                initializer.internalNode(),
                semicolonToken.internalNode());
        return stConstantDeclarationNode.createUnlinkedFacade();
    }

    public static DefaultableParameterNode createDefaultableParameterNode(
            Token leadingComma,
            NodeList<AnnotationNode> annotations,
            Token visibilityQualifier,
            Node typeName,
            Token paramName,
            Token equalsToken,
            Node expression) {
        Objects.requireNonNull(leadingComma, "leadingComma must not be null");
        Objects.requireNonNull(annotations, "annotations must not be null");
        Objects.requireNonNull(typeName, "typeName must not be null");
        Objects.requireNonNull(paramName, "paramName must not be null");
        Objects.requireNonNull(equalsToken, "equalsToken must not be null");
        Objects.requireNonNull(expression, "expression must not be null");

        STNode stDefaultableParameterNode = STNodeFactory.createDefaultableParameterNode(
                leadingComma.internalNode(),
                annotations.underlyingListNode().internalNode(),
                getOptionalSTNode(visibilityQualifier),
                typeName.internalNode(),
                paramName.internalNode(),
                equalsToken.internalNode(),
                expression.internalNode());
        return stDefaultableParameterNode.createUnlinkedFacade();
    }

    public static RequiredParameterNode createRequiredParameterNode(
            Token leadingComma,
            NodeList<AnnotationNode> annotations,
            Token visibilityQualifier,
            Node typeName,
            Token paramName) {
        Objects.requireNonNull(leadingComma, "leadingComma must not be null");
        Objects.requireNonNull(annotations, "annotations must not be null");
        Objects.requireNonNull(typeName, "typeName must not be null");
        Objects.requireNonNull(paramName, "paramName must not be null");

        STNode stRequiredParameterNode = STNodeFactory.createRequiredParameterNode(
                leadingComma.internalNode(),
                annotations.underlyingListNode().internalNode(),
                getOptionalSTNode(visibilityQualifier),
                typeName.internalNode(),
                paramName.internalNode());
        return stRequiredParameterNode.createUnlinkedFacade();
    }

    public static RestParameterNode createRestParameterNode(
            Token leadingComma,
            NodeList<AnnotationNode> annotations,
            Node typeName,
            Token ellipsisToken,
            Token paramName) {
        Objects.requireNonNull(leadingComma, "leadingComma must not be null");
        Objects.requireNonNull(annotations, "annotations must not be null");
        Objects.requireNonNull(typeName, "typeName must not be null");
        Objects.requireNonNull(ellipsisToken, "ellipsisToken must not be null");
        Objects.requireNonNull(paramName, "paramName must not be null");

        STNode stRestParameterNode = STNodeFactory.createRestParameterNode(
                leadingComma.internalNode(),
                annotations.underlyingListNode().internalNode(),
                typeName.internalNode(),
                ellipsisToken.internalNode(),
                paramName.internalNode());
        return stRestParameterNode.createUnlinkedFacade();
    }

    public static ExpressionListItemNode createExpressionListItemNode(
            Token leadingComma,
            ExpressionNode expression) {
        Objects.requireNonNull(leadingComma, "leadingComma must not be null");
        Objects.requireNonNull(expression, "expression must not be null");

        STNode stExpressionListItemNode = STNodeFactory.createExpressionListItemNode(
                leadingComma.internalNode(),
                expression.internalNode());
        return stExpressionListItemNode.createUnlinkedFacade();
    }

    public static ImportOrgNameNode createImportOrgNameNode(
            Token orgName,
            Token slashToken) {
        Objects.requireNonNull(orgName, "orgName must not be null");
        Objects.requireNonNull(slashToken, "slashToken must not be null");

        STNode stImportOrgNameNode = STNodeFactory.createImportOrgNameNode(
                orgName.internalNode(),
                slashToken.internalNode());
        return stImportOrgNameNode.createUnlinkedFacade();
    }

    public static ImportPrefixNode createImportPrefixNode(
            Token asKeyword,
            Token prefix) {
        Objects.requireNonNull(asKeyword, "asKeyword must not be null");
        Objects.requireNonNull(prefix, "prefix must not be null");

        STNode stImportPrefixNode = STNodeFactory.createImportPrefixNode(
                asKeyword.internalNode(),
                prefix.internalNode());
        return stImportPrefixNode.createUnlinkedFacade();
    }

    public static ImportSubVersionNode createImportSubVersionNode(
            Token leadingDot,
            Token versionNumber) {
        Objects.requireNonNull(leadingDot, "leadingDot must not be null");
        Objects.requireNonNull(versionNumber, "versionNumber must not be null");

        STNode stImportSubVersionNode = STNodeFactory.createImportSubVersionNode(
                leadingDot.internalNode(),
                versionNumber.internalNode());
        return stImportSubVersionNode.createUnlinkedFacade();
    }

    public static ImportVersionNode createImportVersionNode(
            Token versionKeyword,
            Node versionNumber) {
        Objects.requireNonNull(versionKeyword, "versionKeyword must not be null");
        Objects.requireNonNull(versionNumber, "versionNumber must not be null");

        STNode stImportVersionNode = STNodeFactory.createImportVersionNode(
                versionKeyword.internalNode(),
                versionNumber.internalNode());
        return stImportVersionNode.createUnlinkedFacade();
    }

    public static SpecificFieldNode createSpecificFieldNode(
            Token leadingComma,
            Token fieldName,
            Token colon,
            ExpressionNode valueExpr) {
        Objects.requireNonNull(leadingComma, "leadingComma must not be null");
        Objects.requireNonNull(fieldName, "fieldName must not be null");
        Objects.requireNonNull(colon, "colon must not be null");
        Objects.requireNonNull(valueExpr, "valueExpr must not be null");

        STNode stSpecificFieldNode = STNodeFactory.createSpecificFieldNode(
                leadingComma.internalNode(),
                fieldName.internalNode(),
                colon.internalNode(),
                valueExpr.internalNode());
        return stSpecificFieldNode.createUnlinkedFacade();
    }

    public static SpreadFieldNode createSpreadFieldNode(
            Token leadingComma,
            Token ellipsis,
            ExpressionNode valueExpr) {
        Objects.requireNonNull(leadingComma, "leadingComma must not be null");
        Objects.requireNonNull(ellipsis, "ellipsis must not be null");
        Objects.requireNonNull(valueExpr, "valueExpr must not be null");

        STNode stSpreadFieldNode = STNodeFactory.createSpreadFieldNode(
                leadingComma.internalNode(),
                ellipsis.internalNode(),
                valueExpr.internalNode());
        return stSpreadFieldNode.createUnlinkedFacade();
    }

    public static NamedArgumentNode createNamedArgumentNode(
            Token leadingComma,
            Token argumentName,
            Token equalsToken,
            ExpressionNode expression) {
        Objects.requireNonNull(leadingComma, "leadingComma must not be null");
        Objects.requireNonNull(argumentName, "argumentName must not be null");
        Objects.requireNonNull(equalsToken, "equalsToken must not be null");
        Objects.requireNonNull(expression, "expression must not be null");

        STNode stNamedArgumentNode = STNodeFactory.createNamedArgumentNode(
                leadingComma.internalNode(),
                argumentName.internalNode(),
                equalsToken.internalNode(),
                expression.internalNode());
        return stNamedArgumentNode.createUnlinkedFacade();
    }

    public static PositionalArgumentNode createPositionalArgumentNode(
            Token leadingComma,
            ExpressionNode expression) {
        Objects.requireNonNull(leadingComma, "leadingComma must not be null");
        Objects.requireNonNull(expression, "expression must not be null");

        STNode stPositionalArgumentNode = STNodeFactory.createPositionalArgumentNode(
                leadingComma.internalNode(),
                expression.internalNode());
        return stPositionalArgumentNode.createUnlinkedFacade();
    }

    public static RestArgumentNode createRestArgumentNode(
            Token leadingComma,
            Token ellipsis,
            ExpressionNode expression) {
        Objects.requireNonNull(leadingComma, "leadingComma must not be null");
        Objects.requireNonNull(ellipsis, "ellipsis must not be null");
        Objects.requireNonNull(expression, "expression must not be null");

        STNode stRestArgumentNode = STNodeFactory.createRestArgumentNode(
                leadingComma.internalNode(),
                ellipsis.internalNode(),
                expression.internalNode());
        return stRestArgumentNode.createUnlinkedFacade();
    }

    public static ObjectTypeDescriptorNode createObjectTypeDescriptorNode(
            NodeList<Token> objectTypeQualifiers,
            Token objectKeyword,
            Token openBrace,
            NodeList<Node> members,
            Token closeBrace) {
        Objects.requireNonNull(objectTypeQualifiers, "objectTypeQualifiers must not be null");
        Objects.requireNonNull(objectKeyword, "objectKeyword must not be null");
        Objects.requireNonNull(openBrace, "openBrace must not be null");
        Objects.requireNonNull(members, "members must not be null");
        Objects.requireNonNull(closeBrace, "closeBrace must not be null");

        STNode stObjectTypeDescriptorNode = STNodeFactory.createObjectTypeDescriptorNode(
                objectTypeQualifiers.underlyingListNode().internalNode(),
                objectKeyword.internalNode(),
                openBrace.internalNode(),
                members.underlyingListNode().internalNode(),
                closeBrace.internalNode());
        return stObjectTypeDescriptorNode.createUnlinkedFacade();
    }

    public static RecordTypeDescriptorNode createRecordTypeDescriptorNode(
            Token objectKeyword,
            Token bodyStartDelimiter,
            NodeList<Node> fields,
            Token bodyEndDelimiter) {
        Objects.requireNonNull(objectKeyword, "objectKeyword must not be null");
        Objects.requireNonNull(bodyStartDelimiter, "bodyStartDelimiter must not be null");
        Objects.requireNonNull(fields, "fields must not be null");
        Objects.requireNonNull(bodyEndDelimiter, "bodyEndDelimiter must not be null");

        STNode stRecordTypeDescriptorNode = STNodeFactory.createRecordTypeDescriptorNode(
                objectKeyword.internalNode(),
                bodyStartDelimiter.internalNode(),
                fields.underlyingListNode().internalNode(),
                bodyEndDelimiter.internalNode());
        return stRecordTypeDescriptorNode.createUnlinkedFacade();
    }

    public static ReturnTypeDescriptorNode createReturnTypeDescriptorNode(
            Token returnsKeyword,
            NodeList<AnnotationNode> annotations,
            Node type) {
        Objects.requireNonNull(returnsKeyword, "returnsKeyword must not be null");
        Objects.requireNonNull(annotations, "annotations must not be null");
        Objects.requireNonNull(type, "type must not be null");

        STNode stReturnTypeDescriptorNode = STNodeFactory.createReturnTypeDescriptorNode(
                returnsKeyword.internalNode(),
                annotations.underlyingListNode().internalNode(),
                type.internalNode());
        return stReturnTypeDescriptorNode.createUnlinkedFacade();
    }

    public static NilTypeDescriptorNode createNilTypeDescriptorNode(
            Token openParenToken,
            Token closeParenToken) {
        Objects.requireNonNull(openParenToken, "openParenToken must not be null");
        Objects.requireNonNull(closeParenToken, "closeParenToken must not be null");

        STNode stNilTypeDescriptorNode = STNodeFactory.createNilTypeDescriptorNode(
                openParenToken.internalNode(),
                closeParenToken.internalNode());
        return stNilTypeDescriptorNode.createUnlinkedFacade();
    }

    public static OptionalTypeDescriptorNode createOptionalTypeDescriptorNode(
            Node typeDescriptor,
            Token questionMarkToken) {
        Objects.requireNonNull(typeDescriptor, "typeDescriptor must not be null");
        Objects.requireNonNull(questionMarkToken, "questionMarkToken must not be null");

        STNode stOptionalTypeDescriptorNode = STNodeFactory.createOptionalTypeDescriptorNode(
                typeDescriptor.internalNode(),
                questionMarkToken.internalNode());
        return stOptionalTypeDescriptorNode.createUnlinkedFacade();
    }

    public static ObjectFieldNode createObjectFieldNode(
            MetadataNode metadata,
            Token visibilityQualifier,
            Node typeName,
            Token fieldName,
            Token equalsToken,
            ExpressionNode expression,
            Token semicolonToken) {
        Objects.requireNonNull(metadata, "metadata must not be null");
        Objects.requireNonNull(visibilityQualifier, "visibilityQualifier must not be null");
        Objects.requireNonNull(typeName, "typeName must not be null");
        Objects.requireNonNull(fieldName, "fieldName must not be null");
        Objects.requireNonNull(equalsToken, "equalsToken must not be null");
        Objects.requireNonNull(expression, "expression must not be null");
        Objects.requireNonNull(semicolonToken, "semicolonToken must not be null");

        STNode stObjectFieldNode = STNodeFactory.createObjectFieldNode(
                metadata.internalNode(),
                visibilityQualifier.internalNode(),
                typeName.internalNode(),
                fieldName.internalNode(),
                equalsToken.internalNode(),
                expression.internalNode(),
                semicolonToken.internalNode());
        return stObjectFieldNode.createUnlinkedFacade();
    }

    public static RecordFieldNode createRecordFieldNode(
            MetadataNode metadata,
            Node typeName,
            Token fieldName,
            Token questionMarkToken,
            Token semicolonToken) {
        Objects.requireNonNull(metadata, "metadata must not be null");
        Objects.requireNonNull(typeName, "typeName must not be null");
        Objects.requireNonNull(fieldName, "fieldName must not be null");
        Objects.requireNonNull(semicolonToken, "semicolonToken must not be null");

        STNode stRecordFieldNode = STNodeFactory.createRecordFieldNode(
                metadata.internalNode(),
                typeName.internalNode(),
                fieldName.internalNode(),
                getOptionalSTNode(questionMarkToken),
                semicolonToken.internalNode());
        return stRecordFieldNode.createUnlinkedFacade();
    }

    public static RecordFieldWithDefaultValueNode createRecordFieldWithDefaultValueNode(
            MetadataNode metadata,
            Node typeName,
            Token fieldName,
            Token equalsToken,
            ExpressionNode expression,
            Token semicolonToken) {
        Objects.requireNonNull(metadata, "metadata must not be null");
        Objects.requireNonNull(typeName, "typeName must not be null");
        Objects.requireNonNull(fieldName, "fieldName must not be null");
        Objects.requireNonNull(equalsToken, "equalsToken must not be null");
        Objects.requireNonNull(expression, "expression must not be null");
        Objects.requireNonNull(semicolonToken, "semicolonToken must not be null");

        STNode stRecordFieldWithDefaultValueNode = STNodeFactory.createRecordFieldWithDefaultValueNode(
                metadata.internalNode(),
                typeName.internalNode(),
                fieldName.internalNode(),
                equalsToken.internalNode(),
                expression.internalNode(),
                semicolonToken.internalNode());
        return stRecordFieldWithDefaultValueNode.createUnlinkedFacade();
    }

    public static RecordRestDescriptorNode createRecordRestDescriptorNode(
            Node typeName,
            Token ellipsisToken,
            Token semicolonToken) {
        Objects.requireNonNull(typeName, "typeName must not be null");
        Objects.requireNonNull(ellipsisToken, "ellipsisToken must not be null");
        Objects.requireNonNull(semicolonToken, "semicolonToken must not be null");

        STNode stRecordRestDescriptorNode = STNodeFactory.createRecordRestDescriptorNode(
                typeName.internalNode(),
                ellipsisToken.internalNode(),
                semicolonToken.internalNode());
        return stRecordRestDescriptorNode.createUnlinkedFacade();
    }

    public static TypeReferenceNode createTypeReferenceNode(
            Token asteriskToken,
            Node typeName,
            Token semicolonToken) {
        Objects.requireNonNull(asteriskToken, "asteriskToken must not be null");
        Objects.requireNonNull(typeName, "typeName must not be null");
        Objects.requireNonNull(semicolonToken, "semicolonToken must not be null");

        STNode stTypeReferenceNode = STNodeFactory.createTypeReferenceNode(
                asteriskToken.internalNode(),
                typeName.internalNode(),
                semicolonToken.internalNode());
        return stTypeReferenceNode.createUnlinkedFacade();
    }

    public static ServiceBodyNode createServiceBodyNode(
            Token openBraceToken,
            NodeList<Node> resources,
            Token closeBraceToken) {
        Objects.requireNonNull(openBraceToken, "openBraceToken must not be null");
        Objects.requireNonNull(resources, "resources must not be null");
        Objects.requireNonNull(closeBraceToken, "closeBraceToken must not be null");

        STNode stServiceBodyNode = STNodeFactory.createServiceBodyNode(
                openBraceToken.internalNode(),
                resources.underlyingListNode().internalNode(),
                closeBraceToken.internalNode());
        return stServiceBodyNode.createUnlinkedFacade();
    }

    public static AnnotationNode createAnnotationNode(
            Token atToken,
            Node annotReference,
            MappingConstructorExpressionNode annotValue) {
        Objects.requireNonNull(atToken, "atToken must not be null");
        Objects.requireNonNull(annotReference, "annotReference must not be null");

        STNode stAnnotationNode = STNodeFactory.createAnnotationNode(
                atToken.internalNode(),
                annotReference.internalNode(),
                getOptionalSTNode(annotValue));
        return stAnnotationNode.createUnlinkedFacade();
    }

    public static MetadataNode createMetadataNode(
            Node documentationString,
            NodeList<AnnotationNode> annotations) {
        Objects.requireNonNull(annotations, "annotations must not be null");

        STNode stMetadataNode = STNodeFactory.createMetadataNode(
                getOptionalSTNode(documentationString),
                annotations.underlyingListNode().internalNode());
        return stMetadataNode.createUnlinkedFacade();
    }

    public static ModuleVariableDeclarationNode createModuleVariableDeclarationNode(
            MetadataNode metadata,
            Token finalKeyword,
            Node typeName,
            Token variableName,
            Token equalsToken,
            ExpressionNode initializer,
            Token semicolonToken) {
        Objects.requireNonNull(metadata, "metadata must not be null");
        Objects.requireNonNull(typeName, "typeName must not be null");
        Objects.requireNonNull(variableName, "variableName must not be null");
        Objects.requireNonNull(equalsToken, "equalsToken must not be null");
        Objects.requireNonNull(initializer, "initializer must not be null");
        Objects.requireNonNull(semicolonToken, "semicolonToken must not be null");

        STNode stModuleVariableDeclarationNode = STNodeFactory.createModuleVariableDeclarationNode(
                metadata.internalNode(),
                getOptionalSTNode(finalKeyword),
                typeName.internalNode(),
                variableName.internalNode(),
                equalsToken.internalNode(),
                initializer.internalNode(),
                semicolonToken.internalNode());
        return stModuleVariableDeclarationNode.createUnlinkedFacade();
    }

    public static TypeTestExpressionNode createTypeTestExpressionNode(
            ExpressionNode expression,
            Token isKeyword,
            Node typeDescriptor) {
        Objects.requireNonNull(expression, "expression must not be null");
        Objects.requireNonNull(isKeyword, "isKeyword must not be null");
        Objects.requireNonNull(typeDescriptor, "typeDescriptor must not be null");

        STNode stTypeTestExpressionNode = STNodeFactory.createTypeTestExpressionNode(
                expression.internalNode(),
                isKeyword.internalNode(),
                typeDescriptor.internalNode());
        return stTypeTestExpressionNode.createUnlinkedFacade();
    }

    public static RemoteMethodCallActionNode createRemoteMethodCallActionNode(
            ExpressionNode expression,
            Token rightArrowToken,
            Token methodName,
            Token openParenToken,
            NodeList<FunctionArgumentNode> arguments,
            Token closeParenToken) {
        Objects.requireNonNull(expression, "expression must not be null");
        Objects.requireNonNull(rightArrowToken, "rightArrowToken must not be null");
        Objects.requireNonNull(methodName, "methodName must not be null");
        Objects.requireNonNull(openParenToken, "openParenToken must not be null");
        Objects.requireNonNull(arguments, "arguments must not be null");
        Objects.requireNonNull(closeParenToken, "closeParenToken must not be null");

        STNode stRemoteMethodCallActionNode = STNodeFactory.createRemoteMethodCallActionNode(
                expression.internalNode(),
                rightArrowToken.internalNode(),
                methodName.internalNode(),
                openParenToken.internalNode(),
                arguments.underlyingListNode().internalNode(),
                closeParenToken.internalNode());
        return stRemoteMethodCallActionNode.createUnlinkedFacade();
    }

    public static ParameterizedTypeDescriptorNode createParameterizedTypeDescriptorNode(
            Token parameterizedType,
            Token ltToken,
            Node typeNode,
            Token gtToken) {
        Objects.requireNonNull(parameterizedType, "parameterizedType must not be null");
        Objects.requireNonNull(ltToken, "ltToken must not be null");
        Objects.requireNonNull(typeNode, "typeNode must not be null");
        Objects.requireNonNull(gtToken, "gtToken must not be null");

        STNode stParameterizedTypeDescriptorNode = STNodeFactory.createParameterizedTypeDescriptorNode(
                parameterizedType.internalNode(),
                ltToken.internalNode(),
                typeNode.internalNode(),
                gtToken.internalNode());
        return stParameterizedTypeDescriptorNode.createUnlinkedFacade();
    }

    public static NilLiteralNode createNilLiteralNode(
            Token openParenToken,
            Token closeParenToken) {
        Objects.requireNonNull(openParenToken, "openParenToken must not be null");
        Objects.requireNonNull(closeParenToken, "closeParenToken must not be null");

        STNode stNilLiteralNode = STNodeFactory.createNilLiteralNode(
                openParenToken.internalNode(),
                closeParenToken.internalNode());
        return stNilLiteralNode.createUnlinkedFacade();
    }

    public static AnnotationDeclarationNode createAnnotationDeclarationNode(
            MetadataNode metadata,
            Token visibilityQualifier,
            Token constKeyword,
            Token annotationKeyword,
            Node typeDescriptor,
            Token annotationTag,
            Token onKeyword,
            SeparatedNodeList<Node> attachPoints,
            Token semicolonToken) {
        Objects.requireNonNull(metadata, "metadata must not be null");
        Objects.requireNonNull(visibilityQualifier, "visibilityQualifier must not be null");
        Objects.requireNonNull(constKeyword, "constKeyword must not be null");
        Objects.requireNonNull(annotationKeyword, "annotationKeyword must not be null");
        Objects.requireNonNull(typeDescriptor, "typeDescriptor must not be null");
        Objects.requireNonNull(annotationTag, "annotationTag must not be null");
        Objects.requireNonNull(onKeyword, "onKeyword must not be null");
        Objects.requireNonNull(attachPoints, "attachPoints must not be null");
        Objects.requireNonNull(semicolonToken, "semicolonToken must not be null");

        STNode stAnnotationDeclarationNode = STNodeFactory.createAnnotationDeclarationNode(
                metadata.internalNode(),
                visibilityQualifier.internalNode(),
                constKeyword.internalNode(),
                annotationKeyword.internalNode(),
                typeDescriptor.internalNode(),
                annotationTag.internalNode(),
                onKeyword.internalNode(),
                attachPoints.underlyingListNode().internalNode(),
                semicolonToken.internalNode());
        return stAnnotationDeclarationNode.createUnlinkedFacade();
    }

    public static AnnotationAttachPointNode createAnnotationAttachPointNode(
            Token sourceKeyword,
            Token firstIdent,
            Token secondIdent) {
        Objects.requireNonNull(sourceKeyword, "sourceKeyword must not be null");
        Objects.requireNonNull(firstIdent, "firstIdent must not be null");
        Objects.requireNonNull(secondIdent, "secondIdent must not be null");

        STNode stAnnotationAttachPointNode = STNodeFactory.createAnnotationAttachPointNode(
                sourceKeyword.internalNode(),
                firstIdent.internalNode(),
                secondIdent.internalNode());
        return stAnnotationAttachPointNode.createUnlinkedFacade();
    }

    public static XMLNamespaceDeclarationNode createXMLNamespaceDeclarationNode(
            Token xmlnsKeyword,
            ExpressionNode namespaceuri,
            Token asKeyword,
            IdentifierToken namespacePrefix,
            Token semicolonToken) {
        Objects.requireNonNull(xmlnsKeyword, "xmlnsKeyword must not be null");
        Objects.requireNonNull(namespaceuri, "namespaceuri must not be null");
        Objects.requireNonNull(asKeyword, "asKeyword must not be null");
        Objects.requireNonNull(namespacePrefix, "namespacePrefix must not be null");
        Objects.requireNonNull(semicolonToken, "semicolonToken must not be null");

        STNode stXMLNamespaceDeclarationNode = STNodeFactory.createXMLNamespaceDeclarationNode(
                xmlnsKeyword.internalNode(),
                namespaceuri.internalNode(),
                asKeyword.internalNode(),
                namespacePrefix.internalNode(),
                semicolonToken.internalNode());
        return stXMLNamespaceDeclarationNode.createUnlinkedFacade();
    }

    public static FunctionBodyBlockNode createFunctionBodyBlockNode(
            Token openBraceToken,
            NamedWorkerDeclarator namedWorkerDeclarator,
            NodeList<StatementNode> statements,
            Token closeBraceToken) {
        Objects.requireNonNull(openBraceToken, "openBraceToken must not be null");
        Objects.requireNonNull(statements, "statements must not be null");
        Objects.requireNonNull(closeBraceToken, "closeBraceToken must not be null");

        STNode stFunctionBodyBlockNode = STNodeFactory.createFunctionBodyBlockNode(
                openBraceToken.internalNode(),
                getOptionalSTNode(namedWorkerDeclarator),
                statements.underlyingListNode().internalNode(),
                closeBraceToken.internalNode());
        return stFunctionBodyBlockNode.createUnlinkedFacade();
    }

    public static NamedWorkerDeclarationNode createNamedWorkerDeclarationNode(
            NodeList<AnnotationNode> annotations,
            Token workerKeyword,
            IdentifierToken workerName,
            Node returnTypeDesc,
            BlockStatementNode workerBody) {
        Objects.requireNonNull(annotations, "annotations must not be null");
        Objects.requireNonNull(workerKeyword, "workerKeyword must not be null");
        Objects.requireNonNull(workerName, "workerName must not be null");
        Objects.requireNonNull(workerBody, "workerBody must not be null");

        STNode stNamedWorkerDeclarationNode = STNodeFactory.createNamedWorkerDeclarationNode(
                annotations.underlyingListNode().internalNode(),
                workerKeyword.internalNode(),
                workerName.internalNode(),
                getOptionalSTNode(returnTypeDesc),
                workerBody.internalNode());
        return stNamedWorkerDeclarationNode.createUnlinkedFacade();
    }

    public static NamedWorkerDeclarator createNamedWorkerDeclarator(
            NodeList<StatementNode> workerInitStatements,
            NodeList<NamedWorkerDeclarationNode> namedWorkerDeclarations) {
        Objects.requireNonNull(workerInitStatements, "workerInitStatements must not be null");
        Objects.requireNonNull(namedWorkerDeclarations, "namedWorkerDeclarations must not be null");

        STNode stNamedWorkerDeclarator = STNodeFactory.createNamedWorkerDeclarator(
                workerInitStatements.underlyingListNode().internalNode(),
                namedWorkerDeclarations.underlyingListNode().internalNode());
        return stNamedWorkerDeclarator.createUnlinkedFacade();
    }

    public static DocumentationStringNode createDocumentationStringNode(
            NodeList<Token> documentationLines) {
        Objects.requireNonNull(documentationLines, "documentationLines must not be null");

        STNode stDocumentationStringNode = STNodeFactory.createDocumentationStringNode(
                documentationLines.underlyingListNode().internalNode());
        return stDocumentationStringNode.createUnlinkedFacade();
    }

    public static BasicLiteralNode createBasicLiteralNode(
            SyntaxKind kind,
            Token literalToken) {
        Objects.requireNonNull(literalToken, "literalToken must not be null");

        STNode stBasicLiteralNode = STNodeFactory.createBasicLiteralNode(
                kind,
                literalToken.internalNode());
        return stBasicLiteralNode.createUnlinkedFacade();
    }

    public static SimpleNameReferenceNode createSimpleNameReferenceNode(
            Token name) {
        Objects.requireNonNull(name, "name must not be null");

        STNode stSimpleNameReferenceNode = STNodeFactory.createSimpleNameReferenceNode(
                name.internalNode());
        return stSimpleNameReferenceNode.createUnlinkedFacade();
    }

    public static QualifiedNameReferenceNode createQualifiedNameReferenceNode(
            Token modulePrefix,
            Node colon,
            IdentifierToken identifier) {
        Objects.requireNonNull(modulePrefix, "modulePrefix must not be null");
        Objects.requireNonNull(colon, "colon must not be null");
        Objects.requireNonNull(identifier, "identifier must not be null");

        STNode stQualifiedNameReferenceNode = STNodeFactory.createQualifiedNameReferenceNode(
                modulePrefix.internalNode(),
                colon.internalNode(),
                identifier.internalNode());
        return stQualifiedNameReferenceNode.createUnlinkedFacade();
    }

    public static BuiltinSimpleNameReferenceNode createBuiltinSimpleNameReferenceNode(
            SyntaxKind kind,
            Token name) {
        Objects.requireNonNull(name, "name must not be null");

        STNode stBuiltinSimpleNameReferenceNode = STNodeFactory.createBuiltinSimpleNameReferenceNode(
                kind,
                name.internalNode());
        return stBuiltinSimpleNameReferenceNode.createUnlinkedFacade();
    }

    public static TrapExpressionNode createTrapExpressionNode(
            Token trapKeyword,
            ExpressionNode expression) {
        Objects.requireNonNull(trapKeyword, "trapKeyword must not be null");
        Objects.requireNonNull(expression, "expression must not be null");

        STNode stTrapExpressionNode = STNodeFactory.createTrapExpressionNode(
                trapKeyword.internalNode(),
                expression.internalNode());
        return stTrapExpressionNode.createUnlinkedFacade();
    }

    public static ListConstructorExpressionNode createListConstructorExpressionNode(
            Token openBracket,
            SeparatedNodeList<Node> expressions,
            Token closeBracket) {
        Objects.requireNonNull(openBracket, "openBracket must not be null");
        Objects.requireNonNull(expressions, "expressions must not be null");
        Objects.requireNonNull(closeBracket, "closeBracket must not be null");

        STNode stListConstructorExpressionNode = STNodeFactory.createListConstructorExpressionNode(
                openBracket.internalNode(),
                expressions.underlyingListNode().internalNode(),
                closeBracket.internalNode());
        return stListConstructorExpressionNode.createUnlinkedFacade();
    }

    public static TypeCastExpressionNode createTypeCastExpressionNode(
            Token ltToken,
            TypeCastParamNode typeCastParam,
            Token gtToken,
            ExpressionNode expression) {
        Objects.requireNonNull(ltToken, "ltToken must not be null");
        Objects.requireNonNull(typeCastParam, "typeCastParam must not be null");
        Objects.requireNonNull(gtToken, "gtToken must not be null");
        Objects.requireNonNull(expression, "expression must not be null");

        STNode stTypeCastExpressionNode = STNodeFactory.createTypeCastExpressionNode(
                ltToken.internalNode(),
                typeCastParam.internalNode(),
                gtToken.internalNode(),
                expression.internalNode());
        return stTypeCastExpressionNode.createUnlinkedFacade();
    }

    public static TypeCastParamNode createTypeCastParamNode(
            NodeList<AnnotationNode> annotations,
            Node type) {
        Objects.requireNonNull(annotations, "annotations must not be null");
        Objects.requireNonNull(type, "type must not be null");

        STNode stTypeCastParamNode = STNodeFactory.createTypeCastParamNode(
                annotations.underlyingListNode().internalNode(),
                type.internalNode());
        return stTypeCastParamNode.createUnlinkedFacade();
    }

    public static UnionTypeDescriptorNode createUnionTypeDescriptorNode(
            Node leftTypeDesc,
            Token pipeToken,
            Node rightTypeDesc) {
        Objects.requireNonNull(leftTypeDesc, "leftTypeDesc must not be null");
        Objects.requireNonNull(pipeToken, "pipeToken must not be null");
        Objects.requireNonNull(rightTypeDesc, "rightTypeDesc must not be null");

        STNode stUnionTypeDescriptorNode = STNodeFactory.createUnionTypeDescriptorNode(
                leftTypeDesc.internalNode(),
                pipeToken.internalNode(),
                rightTypeDesc.internalNode());
        return stUnionTypeDescriptorNode.createUnlinkedFacade();
    }

    public static TableConstructorExpressionNode createTableConstructorExpressionNode(
            Token tableKeyword,
            KeySpecifierNode KeySpecifier,
            Token openBracket,
            SeparatedNodeList<Node> mappingConstructors,
            Token closeBracket) {
        Objects.requireNonNull(tableKeyword, "tableKeyword must not be null");
        Objects.requireNonNull(KeySpecifier, "KeySpecifier must not be null");
        Objects.requireNonNull(openBracket, "openBracket must not be null");
        Objects.requireNonNull(mappingConstructors, "mappingConstructors must not be null");
        Objects.requireNonNull(closeBracket, "closeBracket must not be null");

        STNode stTableConstructorExpressionNode = STNodeFactory.createTableConstructorExpressionNode(
                tableKeyword.internalNode(),
                KeySpecifier.internalNode(),
                openBracket.internalNode(),
                mappingConstructors.underlyingListNode().internalNode(),
                closeBracket.internalNode());
        return stTableConstructorExpressionNode.createUnlinkedFacade();
    }

    public static KeySpecifierNode createKeySpecifierNode(
            Token keyKeyword,
            Token openParenToken,
            SeparatedNodeList<Node> fieldNames,
            Token closeParenToken) {
        Objects.requireNonNull(keyKeyword, "keyKeyword must not be null");
        Objects.requireNonNull(openParenToken, "openParenToken must not be null");
        Objects.requireNonNull(fieldNames, "fieldNames must not be null");
        Objects.requireNonNull(closeParenToken, "closeParenToken must not be null");

        STNode stKeySpecifierNode = STNodeFactory.createKeySpecifierNode(
                keyKeyword.internalNode(),
                openParenToken.internalNode(),
                fieldNames.underlyingListNode().internalNode(),
                closeParenToken.internalNode());
        return stKeySpecifierNode.createUnlinkedFacade();
    }

    public static ErrorTypeDescriptorNode createErrorTypeDescriptorNode(
            Token errorKeywordToken,
            Node errorTypeParamsNode) {
        Objects.requireNonNull(errorKeywordToken, "errorKeywordToken must not be null");
        Objects.requireNonNull(errorTypeParamsNode, "errorTypeParamsNode must not be null");

        STNode stErrorTypeDescriptorNode = STNodeFactory.createErrorTypeDescriptorNode(
                errorKeywordToken.internalNode(),
                errorTypeParamsNode.internalNode());
        return stErrorTypeDescriptorNode.createUnlinkedFacade();
    }

    public static ErrorTypeParamsNode createErrorTypeParamsNode(
            Token ltToken,
            Node parameter,
            Token gtToken) {
        Objects.requireNonNull(ltToken, "ltToken must not be null");
        Objects.requireNonNull(parameter, "parameter must not be null");
        Objects.requireNonNull(gtToken, "gtToken must not be null");

        STNode stErrorTypeParamsNode = STNodeFactory.createErrorTypeParamsNode(
                ltToken.internalNode(),
                parameter.internalNode(),
                gtToken.internalNode());
        return stErrorTypeParamsNode.createUnlinkedFacade();
    }

    public static StreamTypeDescriptorNode createStreamTypeDescriptorNode(
            Token streamKeywordToken,
            Node streamTypeParamsNode) {
        Objects.requireNonNull(streamKeywordToken, "streamKeywordToken must not be null");
        Objects.requireNonNull(streamTypeParamsNode, "streamTypeParamsNode must not be null");

        STNode stStreamTypeDescriptorNode = STNodeFactory.createStreamTypeDescriptorNode(
                streamKeywordToken.internalNode(),
                streamTypeParamsNode.internalNode());
        return stStreamTypeDescriptorNode.createUnlinkedFacade();
    }

    public static StreamTypeParamsNode createStreamTypeParamsNode(
            Token ltToken,
            Node leftTypeDescNode,
            Token commaToken,
            Node rightTypeDescNode,
            Token gtToken) {
        Objects.requireNonNull(ltToken, "ltToken must not be null");
        Objects.requireNonNull(leftTypeDescNode, "leftTypeDescNode must not be null");
        Objects.requireNonNull(commaToken, "commaToken must not be null");
        Objects.requireNonNull(rightTypeDescNode, "rightTypeDescNode must not be null");
        Objects.requireNonNull(gtToken, "gtToken must not be null");

        STNode stStreamTypeParamsNode = STNodeFactory.createStreamTypeParamsNode(
                ltToken.internalNode(),
                leftTypeDescNode.internalNode(),
                commaToken.internalNode(),
                rightTypeDescNode.internalNode(),
                gtToken.internalNode());
        return stStreamTypeParamsNode.createUnlinkedFacade();
    }

    public static LetExpressionNode createLetExpressionNode(
            Token letKeyword,
            SeparatedNodeList<Node> letVarDeclarations,
            Token inKeyword,
            ExpressionNode expression) {
        Objects.requireNonNull(letKeyword, "letKeyword must not be null");
        Objects.requireNonNull(letVarDeclarations, "letVarDeclarations must not be null");
        Objects.requireNonNull(inKeyword, "inKeyword must not be null");
        Objects.requireNonNull(expression, "expression must not be null");

        STNode stLetExpressionNode = STNodeFactory.createLetExpressionNode(
                letKeyword.internalNode(),
                letVarDeclarations.underlyingListNode().internalNode(),
                inKeyword.internalNode(),
                expression.internalNode());
        return stLetExpressionNode.createUnlinkedFacade();
    }

    public static LetVariableDeclarationNode createLetVariableDeclarationNode(
            NodeList<AnnotationNode> annotations,
            Node typeName,
            Token variableName,
            Token equalsToken,
            ExpressionNode expression) {
        Objects.requireNonNull(annotations, "annotations must not be null");
        Objects.requireNonNull(typeName, "typeName must not be null");
        Objects.requireNonNull(variableName, "variableName must not be null");
        Objects.requireNonNull(equalsToken, "equalsToken must not be null");
        Objects.requireNonNull(expression, "expression must not be null");

        STNode stLetVariableDeclarationNode = STNodeFactory.createLetVariableDeclarationNode(
                annotations.underlyingListNode().internalNode(),
                typeName.internalNode(),
                variableName.internalNode(),
                equalsToken.internalNode(),
                expression.internalNode());
        return stLetVariableDeclarationNode.createUnlinkedFacade();
    }

    public static TemplateExpressionNode createTemplateExpressionNode(
            SyntaxKind kind,
            Token type,
            Token startBacktick,
            NodeList<TemplateMemberNode> content,
            Token endBacktick) {
        Objects.requireNonNull(type, "type must not be null");
        Objects.requireNonNull(startBacktick, "startBacktick must not be null");
        Objects.requireNonNull(content, "content must not be null");
        Objects.requireNonNull(endBacktick, "endBacktick must not be null");

        STNode stTemplateExpressionNode = STNodeFactory.createTemplateExpressionNode(
                kind,
                type.internalNode(),
                startBacktick.internalNode(),
                content.underlyingListNode().internalNode(),
                endBacktick.internalNode());
        return stTemplateExpressionNode.createUnlinkedFacade();
    }

    public static XMLElementNode createXMLElementNode(
            XMLStartTagNode startTag,
            NodeList<XMLItemNode> content,
            XMLEndTagNode endTag) {
        Objects.requireNonNull(startTag, "startTag must not be null");
        Objects.requireNonNull(content, "content must not be null");
        Objects.requireNonNull(endTag, "endTag must not be null");

        STNode stXMLElementNode = STNodeFactory.createXMLElementNode(
                startTag.internalNode(),
                content.underlyingListNode().internalNode(),
                endTag.internalNode());
        return stXMLElementNode.createUnlinkedFacade();
    }

    public static XMLStartTagNode createXMLStartTagNode(
            Token ltToken,
            XMLNameNode name,
            NodeList<XMLAttributeNode> attributes,
            Token getToken) {
        Objects.requireNonNull(ltToken, "ltToken must not be null");
        Objects.requireNonNull(name, "name must not be null");
        Objects.requireNonNull(attributes, "attributes must not be null");
        Objects.requireNonNull(getToken, "getToken must not be null");

        STNode stXMLStartTagNode = STNodeFactory.createXMLStartTagNode(
                ltToken.internalNode(),
                name.internalNode(),
                attributes.underlyingListNode().internalNode(),
                getToken.internalNode());
        return stXMLStartTagNode.createUnlinkedFacade();
    }

    public static XMLEndTagNode createXMLEndTagNode(
            Token ltToken,
            Token slashToken,
            XMLNameNode name,
            Token getToken) {
        Objects.requireNonNull(ltToken, "ltToken must not be null");
        Objects.requireNonNull(slashToken, "slashToken must not be null");
        Objects.requireNonNull(name, "name must not be null");
        Objects.requireNonNull(getToken, "getToken must not be null");

        STNode stXMLEndTagNode = STNodeFactory.createXMLEndTagNode(
                ltToken.internalNode(),
                slashToken.internalNode(),
                name.internalNode(),
                getToken.internalNode());
        return stXMLEndTagNode.createUnlinkedFacade();
    }

    public static XMLSimpleNameNode createXMLSimpleNameNode(
            XMLSimpleNameNode name) {
        Objects.requireNonNull(name, "name must not be null");

        STNode stXMLSimpleNameNode = STNodeFactory.createXMLSimpleNameNode(
                name.internalNode());
        return stXMLSimpleNameNode.createUnlinkedFacade();
    }

    public static XMLQualifiedNameNode createXMLQualifiedNameNode(
            XMLSimpleNameNode prefix,
            Token colon,
            XMLSimpleNameNode name) {
        Objects.requireNonNull(prefix, "prefix must not be null");
        Objects.requireNonNull(colon, "colon must not be null");
        Objects.requireNonNull(name, "name must not be null");

        STNode stXMLQualifiedNameNode = STNodeFactory.createXMLQualifiedNameNode(
                prefix.internalNode(),
                colon.internalNode(),
                name.internalNode());
        return stXMLQualifiedNameNode.createUnlinkedFacade();
    }

    public static XMLEmptyElementNode createXMLEmptyElementNode(
            Token ltToken,
            XMLNameNode name,
            NodeList<XMLAttributeNode> attributes,
            Token slashToken,
            Token getToken) {
        Objects.requireNonNull(ltToken, "ltToken must not be null");
        Objects.requireNonNull(name, "name must not be null");
        Objects.requireNonNull(attributes, "attributes must not be null");
        Objects.requireNonNull(slashToken, "slashToken must not be null");
        Objects.requireNonNull(getToken, "getToken must not be null");

        STNode stXMLEmptyElementNode = STNodeFactory.createXMLEmptyElementNode(
                ltToken.internalNode(),
                name.internalNode(),
                attributes.underlyingListNode().internalNode(),
                slashToken.internalNode(),
                getToken.internalNode());
        return stXMLEmptyElementNode.createUnlinkedFacade();
    }

    public static InterpolationNode createInterpolationNode(
            Token interpolationStartToken,
            ExpressionNode expression,
            Token interpolationEndToken) {
        Objects.requireNonNull(interpolationStartToken, "interpolationStartToken must not be null");
        Objects.requireNonNull(expression, "expression must not be null");
        Objects.requireNonNull(interpolationEndToken, "interpolationEndToken must not be null");

        STNode stInterpolationNode = STNodeFactory.createInterpolationNode(
                interpolationStartToken.internalNode(),
                expression.internalNode(),
                interpolationEndToken.internalNode());
        return stInterpolationNode.createUnlinkedFacade();
    }

    public static XMLTextNode createXMLTextNode(
            Token content) {
        Objects.requireNonNull(content, "content must not be null");

        STNode stXMLTextNode = STNodeFactory.createXMLTextNode(
                content.internalNode());
        return stXMLTextNode.createUnlinkedFacade();
    }

    public static XMLAttributeNode createXMLAttributeNode(
            XMLNameNode attributeName,
            Token equalToken,
            XMLAttributeValue value) {
        Objects.requireNonNull(attributeName, "attributeName must not be null");
        Objects.requireNonNull(equalToken, "equalToken must not be null");
        Objects.requireNonNull(value, "value must not be null");

        STNode stXMLAttributeNode = STNodeFactory.createXMLAttributeNode(
                attributeName.internalNode(),
                equalToken.internalNode(),
                value.internalNode());
        return stXMLAttributeNode.createUnlinkedFacade();
    }

    public static XMLAttributeValue createXMLAttributeValue(
            Token startQuote,
            NodeList<Node> value,
            Token endQuote) {
        Objects.requireNonNull(startQuote, "startQuote must not be null");
        Objects.requireNonNull(value, "value must not be null");
        Objects.requireNonNull(endQuote, "endQuote must not be null");

        STNode stXMLAttributeValue = STNodeFactory.createXMLAttributeValue(
                startQuote.internalNode(),
                value.underlyingListNode().internalNode(),
                endQuote.internalNode());
        return stXMLAttributeValue.createUnlinkedFacade();
    }

    public static XMLComment createXMLComment(
            Token commentStart,
            NodeList<Node> content,
            Token commentEnd) {
        Objects.requireNonNull(commentStart, "commentStart must not be null");
        Objects.requireNonNull(content, "content must not be null");
        Objects.requireNonNull(commentEnd, "commentEnd must not be null");

        STNode stXMLComment = STNodeFactory.createXMLComment(
                commentStart.internalNode(),
                content.underlyingListNode().internalNode(),
                commentEnd.internalNode());
        return stXMLComment.createUnlinkedFacade();
    }

    public static XMLProcessingInstruction createXMLProcessingInstruction(
            Token piStart,
            XMLNameNode target,
            NodeList<Node> data,
            Token piEnd) {
        Objects.requireNonNull(piStart, "piStart must not be null");
        Objects.requireNonNull(target, "target must not be null");
        Objects.requireNonNull(data, "data must not be null");
        Objects.requireNonNull(piEnd, "piEnd must not be null");

        STNode stXMLProcessingInstruction = STNodeFactory.createXMLProcessingInstruction(
                piStart.internalNode(),
                target.internalNode(),
                data.underlyingListNode().internalNode(),
                piEnd.internalNode());
        return stXMLProcessingInstruction.createUnlinkedFacade();
    }

<<<<<<< HEAD
    public static TableTypeDescriptorNode createTableTypeDescriptorNode(
            Token tableKeywordToken,
            Node typeParameterNode,
            Node keyConstraintNode) {
        Objects.requireNonNull(tableKeywordToken, "tableKeywordToken must not be null");
        Objects.requireNonNull(typeParameterNode, "typeParameterNode must not be null");
        Objects.requireNonNull(keyConstraintNode, "keyConstraintNode must not be null");

        STNode stTableTypeDescriptorNode = STNodeFactory.createTableTypeDescriptorNode(
                tableKeywordToken.internalNode(),
                typeParameterNode.internalNode(),
                keyConstraintNode.internalNode());
        return stTableTypeDescriptorNode.createUnlinkedFacade();
    }

    public static TypeParameterNode createTypeParameterNode(
            Token ltToken,
            Node typeNode,
            Token gtToken) {
        Objects.requireNonNull(ltToken, "ltToken must not be null");
        Objects.requireNonNull(typeNode, "typeNode must not be null");
        Objects.requireNonNull(gtToken, "gtToken must not be null");

        STNode stTypeParameterNode = STNodeFactory.createTypeParameterNode(
                ltToken.internalNode(),
                typeNode.internalNode(),
                gtToken.internalNode());
        return stTypeParameterNode.createUnlinkedFacade();
    }

    public static KeyTypeConstraintNode createKeyTypeConstraintNode(
            Token keyKeywordToken,
            Node typeParameterNode) {
        Objects.requireNonNull(keyKeywordToken, "keyKeywordToken must not be null");
        Objects.requireNonNull(typeParameterNode, "typeParameterNode must not be null");

        STNode stKeyTypeConstraintNode = STNodeFactory.createKeyTypeConstraintNode(
                keyKeywordToken.internalNode(),
                typeParameterNode.internalNode());
        return stKeyTypeConstraintNode.createUnlinkedFacade();
=======
    public static FunctionTypeDescriptorNode createFunctionTypeDescriptorNode(
            Token functionKeyword,
            FunctionSignatureNode functionSignature) {
        Objects.requireNonNull(functionKeyword, "functionKeyword must not be null");
        Objects.requireNonNull(functionSignature, "functionSignature must not be null");

        STNode stFunctionTypeDescriptorNode = STNodeFactory.createFunctionTypeDescriptorNode(
                functionKeyword.internalNode(),
                functionSignature.internalNode());
        return stFunctionTypeDescriptorNode.createUnlinkedFacade();
    }

    public static AnonymousFunctionExpressionNode createAnonymousFunctionExpressionNode(
            NodeList<AnnotationNode> annotations,
            Token functionKeyword,
            FunctionSignatureNode functionSignature,
            Node functionBody) {
        Objects.requireNonNull(annotations, "annotations must not be null");
        Objects.requireNonNull(functionKeyword, "functionKeyword must not be null");
        Objects.requireNonNull(functionSignature, "functionSignature must not be null");
        Objects.requireNonNull(functionBody, "functionBody must not be null");

        STNode stAnonymousFunctionExpressionNode = STNodeFactory.createAnonymousFunctionExpressionNode(
                annotations.underlyingListNode().internalNode(),
                functionKeyword.internalNode(),
                functionSignature.internalNode(),
                functionBody.internalNode());
        return stAnonymousFunctionExpressionNode.createUnlinkedFacade();
    }

    public static FunctionSignatureNode createFunctionSignatureNode(
            Token openParenToken,
            NodeList<ParameterNode> parameters,
            Token closeParenToken,
            ReturnTypeDescriptorNode returnTypeDesc) {
        Objects.requireNonNull(openParenToken, "openParenToken must not be null");
        Objects.requireNonNull(parameters, "parameters must not be null");
        Objects.requireNonNull(closeParenToken, "closeParenToken must not be null");

        STNode stFunctionSignatureNode = STNodeFactory.createFunctionSignatureNode(
                openParenToken.internalNode(),
                parameters.underlyingListNode().internalNode(),
                closeParenToken.internalNode(),
                getOptionalSTNode(returnTypeDesc));
        return stFunctionSignatureNode.createUnlinkedFacade();
>>>>>>> fe3e529f
    }
}
<|MERGE_RESOLUTION|>--- conflicted
+++ resolved
@@ -1772,7 +1772,6 @@
         return stXMLProcessingInstruction.createUnlinkedFacade();
     }
 
-<<<<<<< HEAD
     public static TableTypeDescriptorNode createTableTypeDescriptorNode(
             Token tableKeywordToken,
             Node typeParameterNode,
@@ -1813,7 +1812,8 @@
                 keyKeywordToken.internalNode(),
                 typeParameterNode.internalNode());
         return stKeyTypeConstraintNode.createUnlinkedFacade();
-=======
+    }
+
     public static FunctionTypeDescriptorNode createFunctionTypeDescriptorNode(
             Token functionKeyword,
             FunctionSignatureNode functionSignature) {
@@ -1859,6 +1859,5 @@
                 closeParenToken.internalNode(),
                 getOptionalSTNode(returnTypeDesc));
         return stFunctionSignatureNode.createUnlinkedFacade();
->>>>>>> fe3e529f
     }
 }
