--- conflicted
+++ resolved
@@ -331,10 +331,6 @@
         visitSyntaxNode(documentationStringNode);
     }
 
-<<<<<<< HEAD
-    public void visit(TrapExpressionNode trapExpressionNode) {
-        visitSyntaxNode(trapExpressionNode);
-=======
     public void visit(BasicLiteralNode basicLiteralNode) {
         visitSyntaxNode(basicLiteralNode);
     }
@@ -349,7 +345,6 @@
 
     public void visit(BuiltinSimpleNameReferenceNode builtinSimpleNameReferenceNode) {
         visitSyntaxNode(builtinSimpleNameReferenceNode);
->>>>>>> cd2a1a5f
     }
 
     // Tokens
