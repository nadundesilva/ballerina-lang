/*
 *  Copyright (c) 2020, WSO2 Inc. (http://www.wso2.org) All Rights Reserved.
 *
 *  WSO2 Inc. licenses this file to you under the Apache License,
 *  Version 2.0 (the "License"); you may not use this file except
 *  in compliance with the License.
 *  You may obtain a copy of the License at
 *
 *    http://www.apache.org/licenses/LICENSE-2.0
 *
 *  Unless required by applicable law or agreed to in writing,
 *  software distributed under the License is distributed on an
 *  "AS IS" BASIS, WITHOUT WARRANTIES OR CONDITIONS OF ANY
 *  KIND, either express or implied.  See the License for the
 *  specific language governing permissions and limitations
 *  under the License.
 */
package io.ballerinalang.compiler.syntax.tree;


/**
 * The {@code NodeVisitor} visits each node in the syntax tree allowing
 * us to do something at each node.
 * <p>
 * This class separates tree nodes from various unrelated operations that needs
 * to be performed on the syntax tree nodes.
 * <p>
 * {@code NodeVisitor} is a abstract class that itself visits the complete
 * tree. Subclasses have the ability to override only the required visit methods.
 * <p>
 * There exists a visit method for each node in the Ballerina syntax tree.
 * These methods return void. If you are looking for a visitor that has visit
 * methods that returns something, see {@link NodeTransformer}.
 *
 * This is a generated class.
 *
 * @see NodeTransformer
 * @since 1.3.0
 */
public abstract class NodeVisitor {

    public void visit(ModulePartNode modulePartNode) {
        visitSyntaxNode(modulePartNode);
    }

    public void visit(FunctionDefinitionNode functionDefinitionNode) {
        visitSyntaxNode(functionDefinitionNode);
    }

    public void visit(ImportDeclarationNode importDeclarationNode) {
        visitSyntaxNode(importDeclarationNode);
    }

    public void visit(ListenerDeclarationNode listenerDeclarationNode) {
        visitSyntaxNode(listenerDeclarationNode);
    }

    public void visit(TypeDefinitionNode typeDefinitionNode) {
        visitSyntaxNode(typeDefinitionNode);
    }

    public void visit(ServiceDeclarationNode serviceDeclarationNode) {
        visitSyntaxNode(serviceDeclarationNode);
    }

    public void visit(AssignmentStatementNode assignmentStatementNode) {
        visitSyntaxNode(assignmentStatementNode);
    }

    public void visit(CompoundAssignmentStatementNode compoundAssignmentStatementNode) {
        visitSyntaxNode(compoundAssignmentStatementNode);
    }

    public void visit(VariableDeclarationNode variableDeclarationNode) {
        visitSyntaxNode(variableDeclarationNode);
    }

    public void visit(BlockStatementNode blockStatementNode) {
        visitSyntaxNode(blockStatementNode);
    }

    public void visit(BreakStatementNode breakStatementNode) {
        visitSyntaxNode(breakStatementNode);
    }

    public void visit(ExpressionStatementNode expressionStatementNode) {
        visitSyntaxNode(expressionStatementNode);
    }

    public void visit(ContinueStatementNode continueStatementNode) {
        visitSyntaxNode(continueStatementNode);
    }

    public void visit(ExternalFunctionBodyNode externalFunctionBodyNode) {
        visitSyntaxNode(externalFunctionBodyNode);
    }

    public void visit(IfElseStatementNode ifElseStatementNode) {
        visitSyntaxNode(ifElseStatementNode);
    }

    public void visit(ElseBlockNode elseBlockNode) {
        visitSyntaxNode(elseBlockNode);
    }

    public void visit(WhileStatementNode whileStatementNode) {
        visitSyntaxNode(whileStatementNode);
    }

    public void visit(PanicStatementNode panicStatementNode) {
        visitSyntaxNode(panicStatementNode);
    }

    public void visit(ReturnStatementNode returnStatementNode) {
        visitSyntaxNode(returnStatementNode);
    }

    public void visit(LocalTypeDefinitionStatementNode localTypeDefinitionStatementNode) {
        visitSyntaxNode(localTypeDefinitionStatementNode);
    }

    public void visit(LockStatementNode lockStatementNode) {
        visitSyntaxNode(lockStatementNode);
    }

    public void visit(ForkStatementNode forkStatementNode) {
        visitSyntaxNode(forkStatementNode);
    }

    public void visit(ForEachStatementNode forEachStatementNode) {
        visitSyntaxNode(forEachStatementNode);
    }

    public void visit(BinaryExpressionNode binaryExpressionNode) {
        visitSyntaxNode(binaryExpressionNode);
    }

    public void visit(BracedExpressionNode bracedExpressionNode) {
        visitSyntaxNode(bracedExpressionNode);
    }

    public void visit(CheckExpressionNode checkExpressionNode) {
        visitSyntaxNode(checkExpressionNode);
    }

    public void visit(FieldAccessExpressionNode fieldAccessExpressionNode) {
        visitSyntaxNode(fieldAccessExpressionNode);
    }

    public void visit(FunctionCallExpressionNode functionCallExpressionNode) {
        visitSyntaxNode(functionCallExpressionNode);
    }

    public void visit(MethodCallExpressionNode methodCallExpressionNode) {
        visitSyntaxNode(methodCallExpressionNode);
    }

    public void visit(MappingConstructorExpressionNode mappingConstructorExpressionNode) {
        visitSyntaxNode(mappingConstructorExpressionNode);
    }

    public void visit(MemberAccessExpressionNode memberAccessExpressionNode) {
        visitSyntaxNode(memberAccessExpressionNode);
    }

    public void visit(TypeofExpressionNode typeofExpressionNode) {
        visitSyntaxNode(typeofExpressionNode);
    }

    public void visit(UnaryExpressionNode unaryExpressionNode) {
        visitSyntaxNode(unaryExpressionNode);
    }

    public void visit(ComputedNameFieldNode computedNameFieldNode) {
        visitSyntaxNode(computedNameFieldNode);
    }

    public void visit(ConstantDeclarationNode constantDeclarationNode) {
        visitSyntaxNode(constantDeclarationNode);
    }

    public void visit(DefaultableParameterNode defaultableParameterNode) {
        visitSyntaxNode(defaultableParameterNode);
    }

    public void visit(RequiredParameterNode requiredParameterNode) {
        visitSyntaxNode(requiredParameterNode);
    }

    public void visit(RestParameterNode restParameterNode) {
        visitSyntaxNode(restParameterNode);
    }

    public void visit(ExpressionListItemNode expressionListItemNode) {
        visitSyntaxNode(expressionListItemNode);
    }

    public void visit(ImportOrgNameNode importOrgNameNode) {
        visitSyntaxNode(importOrgNameNode);
    }

    public void visit(ImportPrefixNode importPrefixNode) {
        visitSyntaxNode(importPrefixNode);
    }

    public void visit(ImportSubVersionNode importSubVersionNode) {
        visitSyntaxNode(importSubVersionNode);
    }

    public void visit(ImportVersionNode importVersionNode) {
        visitSyntaxNode(importVersionNode);
    }

    public void visit(SpecificFieldNode specificFieldNode) {
        visitSyntaxNode(specificFieldNode);
    }

    public void visit(SpreadFieldNode spreadFieldNode) {
        visitSyntaxNode(spreadFieldNode);
    }

    public void visit(NamedArgumentNode namedArgumentNode) {
        visitSyntaxNode(namedArgumentNode);
    }

    public void visit(PositionalArgumentNode positionalArgumentNode) {
        visitSyntaxNode(positionalArgumentNode);
    }

    public void visit(RestArgumentNode restArgumentNode) {
        visitSyntaxNode(restArgumentNode);
    }

    public void visit(ObjectTypeDescriptorNode objectTypeDescriptorNode) {
        visitSyntaxNode(objectTypeDescriptorNode);
    }

    public void visit(RecordTypeDescriptorNode recordTypeDescriptorNode) {
        visitSyntaxNode(recordTypeDescriptorNode);
    }

    public void visit(ReturnTypeDescriptorNode returnTypeDescriptorNode) {
        visitSyntaxNode(returnTypeDescriptorNode);
    }

    public void visit(NilTypeDescriptorNode nilTypeDescriptorNode) {
        visitSyntaxNode(nilTypeDescriptorNode);
    }

    public void visit(OptionalTypeDescriptorNode optionalTypeDescriptorNode) {
        visitSyntaxNode(optionalTypeDescriptorNode);
    }

    public void visit(ObjectFieldNode objectFieldNode) {
        visitSyntaxNode(objectFieldNode);
    }

    public void visit(RecordFieldNode recordFieldNode) {
        visitSyntaxNode(recordFieldNode);
    }

    public void visit(RecordFieldWithDefaultValueNode recordFieldWithDefaultValueNode) {
        visitSyntaxNode(recordFieldWithDefaultValueNode);
    }

    public void visit(RecordRestDescriptorNode recordRestDescriptorNode) {
        visitSyntaxNode(recordRestDescriptorNode);
    }

    public void visit(TypeReferenceNode typeReferenceNode) {
        visitSyntaxNode(typeReferenceNode);
    }

    public void visit(ServiceBodyNode serviceBodyNode) {
        visitSyntaxNode(serviceBodyNode);
    }

    public void visit(AnnotationNode annotationNode) {
        visitSyntaxNode(annotationNode);
    }

    public void visit(MetadataNode metadataNode) {
        visitSyntaxNode(metadataNode);
    }

    public void visit(ModuleVariableDeclarationNode moduleVariableDeclarationNode) {
        visitSyntaxNode(moduleVariableDeclarationNode);
    }

    public void visit(TypeTestExpressionNode typeTestExpressionNode) {
        visitSyntaxNode(typeTestExpressionNode);
    }

    public void visit(ArrayTypeDescriptorNode arrayTypeDescriptorNode) {
        visitSyntaxNode(arrayTypeDescriptorNode);
    }

    public void visit(RemoteMethodCallActionNode remoteMethodCallActionNode) {
        visitSyntaxNode(remoteMethodCallActionNode);
    }

    public void visit(ParameterizedTypeDescriptorNode parameterizedTypeDescriptorNode) {
        visitSyntaxNode(parameterizedTypeDescriptorNode);
    }

    public void visit(NilLiteralNode nilLiteralNode) {
        visitSyntaxNode(nilLiteralNode);
    }

    public void visit(AnnotationDeclarationNode annotationDeclarationNode) {
        visitSyntaxNode(annotationDeclarationNode);
    }

    public void visit(AnnotationAttachPointNode annotationAttachPointNode) {
        visitSyntaxNode(annotationAttachPointNode);
    }

    public void visit(XMLNamespaceDeclarationNode xMLNamespaceDeclarationNode) {
        visitSyntaxNode(xMLNamespaceDeclarationNode);
    }

    public void visit(FunctionBodyBlockNode functionBodyBlockNode) {
        visitSyntaxNode(functionBodyBlockNode);
    }

    public void visit(NamedWorkerDeclarationNode namedWorkerDeclarationNode) {
        visitSyntaxNode(namedWorkerDeclarationNode);
    }

    public void visit(NamedWorkerDeclarator namedWorkerDeclarator) {
        visitSyntaxNode(namedWorkerDeclarator);
    }

    public void visit(DocumentationStringNode documentationStringNode) {
        visitSyntaxNode(documentationStringNode);
    }

    public void visit(BasicLiteralNode basicLiteralNode) {
        visitSyntaxNode(basicLiteralNode);
    }

    public void visit(SimpleNameReferenceNode simpleNameReferenceNode) {
        visitSyntaxNode(simpleNameReferenceNode);
    }

    public void visit(QualifiedNameReferenceNode qualifiedNameReferenceNode) {
        visitSyntaxNode(qualifiedNameReferenceNode);
    }

    public void visit(BuiltinSimpleNameReferenceNode builtinSimpleNameReferenceNode) {
        visitSyntaxNode(builtinSimpleNameReferenceNode);
    }

    public void visit(TrapExpressionNode trapExpressionNode) {
        visitSyntaxNode(trapExpressionNode);
    }

    public void visit(ListConstructorExpressionNode listConstructorExpressionNode) {
        visitSyntaxNode(listConstructorExpressionNode);
    }

    public void visit(TypeCastExpressionNode typeCastExpressionNode) {
        visitSyntaxNode(typeCastExpressionNode);
    }

    public void visit(TypeCastParamNode typeCastParamNode) {
        visitSyntaxNode(typeCastParamNode);
    }

    public void visit(UnionTypeDescriptorNode unionTypeDescriptorNode) {
        visitSyntaxNode(unionTypeDescriptorNode);
    }

    public void visit(TableConstructorExpressionNode tableConstructorExpressionNode) {
        visitSyntaxNode(tableConstructorExpressionNode);
    }

    public void visit(KeySpecifierNode keySpecifierNode) {
        visitSyntaxNode(keySpecifierNode);
    }

    public void visit(ErrorTypeDescriptorNode errorTypeDescriptorNode) {
        visitSyntaxNode(errorTypeDescriptorNode);
    }

<<<<<<< HEAD
    public void visit(StreamTypeDescriptorNode streamTypeDescriptorNode) {
        visitSyntaxNode(streamTypeDescriptorNode);
=======
    public void visit(ErrorTypeParamsNode errorTypeParamsNode) {
        visitSyntaxNode(errorTypeParamsNode);
    }

    public void visit(LetExpressionNode letExpressionNode) {
        visitSyntaxNode(letExpressionNode);
    }

    public void visit(LetVariableDeclarationNode letVariableDeclarationNode) {
        visitSyntaxNode(letVariableDeclarationNode);
>>>>>>> 59f74d1a
    }

    // Tokens

    public void visit(Token token) {
    }

    // Misc

    public void visit(Minutiae minutiae) {
    }

    protected void visitSyntaxNode(Node node) {
        // TODO Find a better way to check for token
        if (node instanceof Token) {
            node.accept(this);
            return;
        }

        NonTerminalNode nonTerminalNode = (NonTerminalNode) node;
        for (Node child : nonTerminalNode.children()) {
            child.accept(this);
        }
    }
}
<|MERGE_RESOLUTION|>--- conflicted
+++ resolved
@@ -383,12 +383,12 @@
         visitSyntaxNode(errorTypeDescriptorNode);
     }
 
-<<<<<<< HEAD
+    public void visit(ErrorTypeParamsNode errorTypeParamsNode) {
+        visitSyntaxNode(errorTypeParamsNode);
+    }
+
     public void visit(StreamTypeDescriptorNode streamTypeDescriptorNode) {
         visitSyntaxNode(streamTypeDescriptorNode);
-=======
-    public void visit(ErrorTypeParamsNode errorTypeParamsNode) {
-        visitSyntaxNode(errorTypeParamsNode);
     }
 
     public void visit(LetExpressionNode letExpressionNode) {
@@ -397,7 +397,6 @@
 
     public void visit(LetVariableDeclarationNode letVariableDeclarationNode) {
         visitSyntaxNode(letVariableDeclarationNode);
->>>>>>> 59f74d1a
     }
 
     // Tokens
