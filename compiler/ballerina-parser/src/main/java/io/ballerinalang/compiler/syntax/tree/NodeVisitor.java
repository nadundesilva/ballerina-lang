--- conflicted
+++ resolved
@@ -263,6 +263,10 @@
         visitSyntaxNode(serviceBody);
     }
 
+    public void visit(OptionalTypeDescriptor optionalTypeDescriptor) {
+        visitSyntaxNode(optionalTypeDescriptor);
+    }
+
     // Tokens
 
     public void visit(Token token) {
@@ -279,7 +283,6 @@
     public void visit(Minutiae minutiae) {
     }
 
-<<<<<<< HEAD
     public void visit(Annotation annotation) {
         visitSyntaxNode(annotation);
     }
@@ -291,12 +294,7 @@
     public void visit(ModuleVariableDeclaration moduleVarDecl) {
         visitSyntaxNode(moduleVarDecl);
     }
-=======
-    public void visit(OptionalTypeDescriptor optionalTypeDescriptor) {
-        visitSyntaxNode(optionalTypeDescriptor);
-    }
-
->>>>>>> 08137117
+
     protected void visitSyntaxNode(Node node) {
         // TODO Find a better way to check for token
         if (node instanceof Token) {
