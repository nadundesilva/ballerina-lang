--- conflicted
+++ resolved
@@ -527,14 +527,6 @@
         visitSyntaxNode(queryExpressionNode);
     }
 
-<<<<<<< HEAD
-    public void visit(DoubleGTTokenNode doubleGTTokenNode) {
-        visitSyntaxNode(doubleGTTokenNode);
-    }
-
-    public void visit(TrippleGTTokenNode trippleGTTokenNode) {
-        visitSyntaxNode(trippleGTTokenNode);
-=======
     public void visit(IntersectionTypeDescriptorNode intersectionTypeDescriptorNode) {
         visitSyntaxNode(intersectionTypeDescriptorNode);
     }
@@ -593,7 +585,6 @@
 
     public void visit(ReceiveFieldsNode receiveFieldsNode) {
         visitSyntaxNode(receiveFieldsNode);
->>>>>>> 4b5f9c77
     }
 
     // Tokens
