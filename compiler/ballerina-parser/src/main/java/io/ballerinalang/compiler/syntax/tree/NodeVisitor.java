--- conflicted
+++ resolved
@@ -499,7 +499,58 @@
         visitSyntaxNode(parenthesizedArgList);
     }
 
-<<<<<<< HEAD
+    public void visit(QueryConstructTypeNode queryConstructTypeNode) {
+        visitSyntaxNode(queryConstructTypeNode);
+    }
+
+    public void visit(FromClauseNode fromClauseNode) {
+        visitSyntaxNode(fromClauseNode);
+    }
+
+    public void visit(WhereClauseNode whereClauseNode) {
+        visitSyntaxNode(whereClauseNode);
+    }
+
+    public void visit(LetClauseNode letClauseNode) {
+        visitSyntaxNode(letClauseNode);
+    }
+
+    public void visit(QueryPipelineNode queryPipelineNode) {
+        visitSyntaxNode(queryPipelineNode);
+    }
+
+    public void visit(SelectClauseNode selectClauseNode) {
+        visitSyntaxNode(selectClauseNode);
+    }
+
+    public void visit(QueryExpressionNode queryExpressionNode) {
+        visitSyntaxNode(queryExpressionNode);
+    }
+
+    public void visit(IntersectionTypeDescriptorNode intersectionTypeDescriptorNode) {
+        visitSyntaxNode(intersectionTypeDescriptorNode);
+    }
+
+    public void visit(ImplicitAnonymousFunctionParameters implicitAnonymousFunctionParameters) {
+        visitSyntaxNode(implicitAnonymousFunctionParameters);
+    }
+
+    public void visit(ImplicitAnonymousFunctionExpressionNode implicitAnonymousFunctionExpressionNode) {
+        visitSyntaxNode(implicitAnonymousFunctionExpressionNode);
+    }
+
+    public void visit(StartActionNode startActionNode) {
+        visitSyntaxNode(startActionNode);
+    }
+
+    public void visit(FlushActionNode flushActionNode) {
+        visitSyntaxNode(flushActionNode);
+    }
+
+    public void visit(FunctionDeclarationNode functionDeclarationNode) {
+        visitSyntaxNode(functionDeclarationNode);
+    }
+
     public void visit(TypedBindingPatternNode typedBindingPatternNode) {
         visitSyntaxNode(typedBindingPatternNode);
     }
@@ -514,58 +565,6 @@
 
     public void visit(RestBindingPatternNode restBindingPatternNode) {
         visitSyntaxNode(restBindingPatternNode);
-=======
-    public void visit(QueryConstructTypeNode queryConstructTypeNode) {
-        visitSyntaxNode(queryConstructTypeNode);
-    }
-
-    public void visit(FromClauseNode fromClauseNode) {
-        visitSyntaxNode(fromClauseNode);
-    }
-
-    public void visit(WhereClauseNode whereClauseNode) {
-        visitSyntaxNode(whereClauseNode);
-    }
-
-    public void visit(LetClauseNode letClauseNode) {
-        visitSyntaxNode(letClauseNode);
-    }
-
-    public void visit(QueryPipelineNode queryPipelineNode) {
-        visitSyntaxNode(queryPipelineNode);
-    }
-
-    public void visit(SelectClauseNode selectClauseNode) {
-        visitSyntaxNode(selectClauseNode);
-    }
-
-    public void visit(QueryExpressionNode queryExpressionNode) {
-        visitSyntaxNode(queryExpressionNode);
-    }
-
-    public void visit(IntersectionTypeDescriptorNode intersectionTypeDescriptorNode) {
-        visitSyntaxNode(intersectionTypeDescriptorNode);
-    }
-
-    public void visit(ImplicitAnonymousFunctionParameters implicitAnonymousFunctionParameters) {
-        visitSyntaxNode(implicitAnonymousFunctionParameters);
-    }
-
-    public void visit(ImplicitAnonymousFunctionExpressionNode implicitAnonymousFunctionExpressionNode) {
-        visitSyntaxNode(implicitAnonymousFunctionExpressionNode);
-    }
-
-    public void visit(StartActionNode startActionNode) {
-        visitSyntaxNode(startActionNode);
-    }
-
-    public void visit(FlushActionNode flushActionNode) {
-        visitSyntaxNode(flushActionNode);
-    }
-
-    public void visit(FunctionDeclarationNode functionDeclarationNode) {
-        visitSyntaxNode(functionDeclarationNode);
->>>>>>> 35c28063
     }
 
     // Tokens
