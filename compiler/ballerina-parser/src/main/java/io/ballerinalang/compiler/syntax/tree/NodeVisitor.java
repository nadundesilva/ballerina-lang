--- conflicted
+++ resolved
@@ -479,34 +479,6 @@
         visitSyntaxNode(tupleTypeDescriptorNode);
     }
 
-<<<<<<< HEAD
-    public void visit(QueryConstructTypeNode queryConstructTypeNode) {
-        visitSyntaxNode(queryConstructTypeNode);
-    }
-
-    public void visit(FromClauseNode fromClauseNode) {
-        visitSyntaxNode(fromClauseNode);
-    }
-
-    public void visit(WhereClauseNode whereClauseNode) {
-        visitSyntaxNode(whereClauseNode);
-    }
-
-    public void visit(LetClauseNode letClauseNode) {
-        visitSyntaxNode(letClauseNode);
-    }
-
-    public void visit(QueryPipelineNode queryPipelineNode) {
-        visitSyntaxNode(queryPipelineNode);
-    }
-
-    public void visit(SelectClauseNode selectClauseNode) {
-        visitSyntaxNode(selectClauseNode);
-    }
-
-    public void visit(QueryExpressionNode queryExpressionNode) {
-        visitSyntaxNode(queryExpressionNode);
-=======
     public void visit(ParenthesisedTypeDescriptorNode parenthesisedTypeDescriptorNode) {
         visitSyntaxNode(parenthesisedTypeDescriptorNode);
     }
@@ -521,7 +493,6 @@
 
     public void visit(ParenthesizedArgList parenthesizedArgList) {
         visitSyntaxNode(parenthesizedArgList);
->>>>>>> 5a7eacfe
     }
 
     // Tokens
