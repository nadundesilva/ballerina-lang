/*
 *  Copyright (c) 2020, WSO2 Inc. (http://www.wso2.org) All Rights Reserved.
 *
 *  WSO2 Inc. licenses this file to you under the Apache License,
 *  Version 2.0 (the "License"); you may not use this file except
 *  in compliance with the License.
 *  You may obtain a copy of the License at
 *
 *    http://www.apache.org/licenses/LICENSE-2.0
 *
 *  Unless required by applicable law or agreed to in writing,
 *  software distributed under the License is distributed on an
 *  "AS IS" BASIS, WITHOUT WARRANTIES OR CONDITIONS OF ANY
 *  KIND, either express or implied.  See the License for the
 *  specific language governing permissions and limitations
 *  under the License.
 */
package io.ballerinalang.compiler.syntax.tree;


/**
 * The {@code NodeVisitor} visits each node in the syntax tree allowing
 * us to do something at each node.
 * <p>
 * This class separates tree nodes from various unrelated operations that needs
 * to be performed on the syntax tree nodes.
 * <p>
 * {@code NodeVisitor} is a abstract class that itself visits the complete
 * tree. Subclasses have the ability to override only the required visit methods.
 * <p>
 * There exists a visit method for each node in the Ballerina syntax tree.
 * These methods return void. If you are looking for a visitor that has visit
 * methods that returns something, see {@link NodeTransformer}.
 *
 * This is a generated class.
 *
 * @see NodeTransformer
 * @since 2.0.0
 */
public abstract class NodeVisitor {

    public void visit(ModulePartNode modulePartNode) {
        visitSyntaxNode(modulePartNode);
    }

    public void visit(FunctionDefinitionNode functionDefinitionNode) {
        visitSyntaxNode(functionDefinitionNode);
    }

    public void visit(ImportDeclarationNode importDeclarationNode) {
        visitSyntaxNode(importDeclarationNode);
    }

    public void visit(ListenerDeclarationNode listenerDeclarationNode) {
        visitSyntaxNode(listenerDeclarationNode);
    }

    public void visit(TypeDefinitionNode typeDefinitionNode) {
        visitSyntaxNode(typeDefinitionNode);
    }

    public void visit(ServiceDeclarationNode serviceDeclarationNode) {
        visitSyntaxNode(serviceDeclarationNode);
    }

    public void visit(AssignmentStatementNode assignmentStatementNode) {
        visitSyntaxNode(assignmentStatementNode);
    }

    public void visit(CompoundAssignmentStatementNode compoundAssignmentStatementNode) {
        visitSyntaxNode(compoundAssignmentStatementNode);
    }

    public void visit(VariableDeclarationNode variableDeclarationNode) {
        visitSyntaxNode(variableDeclarationNode);
    }

    public void visit(BlockStatementNode blockStatementNode) {
        visitSyntaxNode(blockStatementNode);
    }

    public void visit(BreakStatementNode breakStatementNode) {
        visitSyntaxNode(breakStatementNode);
    }

    public void visit(ExpressionStatementNode expressionStatementNode) {
        visitSyntaxNode(expressionStatementNode);
    }

    public void visit(ContinueStatementNode continueStatementNode) {
        visitSyntaxNode(continueStatementNode);
    }

    public void visit(ExternalFunctionBodyNode externalFunctionBodyNode) {
        visitSyntaxNode(externalFunctionBodyNode);
    }

    public void visit(IfElseStatementNode ifElseStatementNode) {
        visitSyntaxNode(ifElseStatementNode);
    }

    public void visit(ElseBlockNode elseBlockNode) {
        visitSyntaxNode(elseBlockNode);
    }

    public void visit(WhileStatementNode whileStatementNode) {
        visitSyntaxNode(whileStatementNode);
    }

    public void visit(PanicStatementNode panicStatementNode) {
        visitSyntaxNode(panicStatementNode);
    }

    public void visit(ReturnStatementNode returnStatementNode) {
        visitSyntaxNode(returnStatementNode);
    }

    public void visit(LocalTypeDefinitionStatementNode localTypeDefinitionStatementNode) {
        visitSyntaxNode(localTypeDefinitionStatementNode);
    }

    public void visit(LockStatementNode lockStatementNode) {
        visitSyntaxNode(lockStatementNode);
    }

    public void visit(ForkStatementNode forkStatementNode) {
        visitSyntaxNode(forkStatementNode);
    }

    public void visit(ForEachStatementNode forEachStatementNode) {
        visitSyntaxNode(forEachStatementNode);
    }

    public void visit(BinaryExpressionNode binaryExpressionNode) {
        visitSyntaxNode(binaryExpressionNode);
    }

    public void visit(BracedExpressionNode bracedExpressionNode) {
        visitSyntaxNode(bracedExpressionNode);
    }

    public void visit(CheckExpressionNode checkExpressionNode) {
        visitSyntaxNode(checkExpressionNode);
    }

    public void visit(FieldAccessExpressionNode fieldAccessExpressionNode) {
        visitSyntaxNode(fieldAccessExpressionNode);
    }

    public void visit(FunctionCallExpressionNode functionCallExpressionNode) {
        visitSyntaxNode(functionCallExpressionNode);
    }

    public void visit(MethodCallExpressionNode methodCallExpressionNode) {
        visitSyntaxNode(methodCallExpressionNode);
    }

    public void visit(MappingConstructorExpressionNode mappingConstructorExpressionNode) {
        visitSyntaxNode(mappingConstructorExpressionNode);
    }

    public void visit(IndexedExpressionNode indexedExpressionNode) {
        visitSyntaxNode(indexedExpressionNode);
    }

    public void visit(TypeofExpressionNode typeofExpressionNode) {
        visitSyntaxNode(typeofExpressionNode);
    }

    public void visit(UnaryExpressionNode unaryExpressionNode) {
        visitSyntaxNode(unaryExpressionNode);
    }

    public void visit(ComputedNameFieldNode computedNameFieldNode) {
        visitSyntaxNode(computedNameFieldNode);
    }

    public void visit(ConstantDeclarationNode constantDeclarationNode) {
        visitSyntaxNode(constantDeclarationNode);
    }

    public void visit(DefaultableParameterNode defaultableParameterNode) {
        visitSyntaxNode(defaultableParameterNode);
    }

    public void visit(RequiredParameterNode requiredParameterNode) {
        visitSyntaxNode(requiredParameterNode);
    }

    public void visit(RestParameterNode restParameterNode) {
        visitSyntaxNode(restParameterNode);
    }

    public void visit(ExpressionListItemNode expressionListItemNode) {
        visitSyntaxNode(expressionListItemNode);
    }

    public void visit(ImportOrgNameNode importOrgNameNode) {
        visitSyntaxNode(importOrgNameNode);
    }

    public void visit(ImportPrefixNode importPrefixNode) {
        visitSyntaxNode(importPrefixNode);
    }

    public void visit(ImportSubVersionNode importSubVersionNode) {
        visitSyntaxNode(importSubVersionNode);
    }

    public void visit(ImportVersionNode importVersionNode) {
        visitSyntaxNode(importVersionNode);
    }

    public void visit(SpecificFieldNode specificFieldNode) {
        visitSyntaxNode(specificFieldNode);
    }

    public void visit(SpreadFieldNode spreadFieldNode) {
        visitSyntaxNode(spreadFieldNode);
    }

    public void visit(NamedArgumentNode namedArgumentNode) {
        visitSyntaxNode(namedArgumentNode);
    }

    public void visit(PositionalArgumentNode positionalArgumentNode) {
        visitSyntaxNode(positionalArgumentNode);
    }

    public void visit(RestArgumentNode restArgumentNode) {
        visitSyntaxNode(restArgumentNode);
    }

    public void visit(ObjectTypeDescriptorNode objectTypeDescriptorNode) {
        visitSyntaxNode(objectTypeDescriptorNode);
    }

    public void visit(RecordTypeDescriptorNode recordTypeDescriptorNode) {
        visitSyntaxNode(recordTypeDescriptorNode);
    }

    public void visit(ReturnTypeDescriptorNode returnTypeDescriptorNode) {
        visitSyntaxNode(returnTypeDescriptorNode);
    }

    public void visit(NilTypeDescriptorNode nilTypeDescriptorNode) {
        visitSyntaxNode(nilTypeDescriptorNode);
    }

    public void visit(OptionalTypeDescriptorNode optionalTypeDescriptorNode) {
        visitSyntaxNode(optionalTypeDescriptorNode);
    }

    public void visit(ObjectFieldNode objectFieldNode) {
        visitSyntaxNode(objectFieldNode);
    }

    public void visit(RecordFieldNode recordFieldNode) {
        visitSyntaxNode(recordFieldNode);
    }

    public void visit(RecordFieldWithDefaultValueNode recordFieldWithDefaultValueNode) {
        visitSyntaxNode(recordFieldWithDefaultValueNode);
    }

    public void visit(RecordRestDescriptorNode recordRestDescriptorNode) {
        visitSyntaxNode(recordRestDescriptorNode);
    }

    public void visit(TypeReferenceNode typeReferenceNode) {
        visitSyntaxNode(typeReferenceNode);
    }

    public void visit(ServiceBodyNode serviceBodyNode) {
        visitSyntaxNode(serviceBodyNode);
    }

    public void visit(AnnotationNode annotationNode) {
        visitSyntaxNode(annotationNode);
    }

    public void visit(MetadataNode metadataNode) {
        visitSyntaxNode(metadataNode);
    }

    public void visit(ModuleVariableDeclarationNode moduleVariableDeclarationNode) {
        visitSyntaxNode(moduleVariableDeclarationNode);
    }

    public void visit(TypeTestExpressionNode typeTestExpressionNode) {
        visitSyntaxNode(typeTestExpressionNode);
    }

    public void visit(RemoteMethodCallActionNode remoteMethodCallActionNode) {
        visitSyntaxNode(remoteMethodCallActionNode);
    }

    public void visit(ParameterizedTypeDescriptorNode parameterizedTypeDescriptorNode) {
        visitSyntaxNode(parameterizedTypeDescriptorNode);
    }

    public void visit(NilLiteralNode nilLiteralNode) {
        visitSyntaxNode(nilLiteralNode);
    }

    public void visit(AnnotationDeclarationNode annotationDeclarationNode) {
        visitSyntaxNode(annotationDeclarationNode);
    }

    public void visit(AnnotationAttachPointNode annotationAttachPointNode) {
        visitSyntaxNode(annotationAttachPointNode);
    }

    public void visit(XMLNamespaceDeclarationNode xMLNamespaceDeclarationNode) {
        visitSyntaxNode(xMLNamespaceDeclarationNode);
    }

    public void visit(FunctionBodyBlockNode functionBodyBlockNode) {
        visitSyntaxNode(functionBodyBlockNode);
    }

    public void visit(NamedWorkerDeclarationNode namedWorkerDeclarationNode) {
        visitSyntaxNode(namedWorkerDeclarationNode);
    }

    public void visit(NamedWorkerDeclarator namedWorkerDeclarator) {
        visitSyntaxNode(namedWorkerDeclarator);
    }

    public void visit(DocumentationStringNode documentationStringNode) {
        visitSyntaxNode(documentationStringNode);
    }

    public void visit(BasicLiteralNode basicLiteralNode) {
        visitSyntaxNode(basicLiteralNode);
    }

    public void visit(SimpleNameReferenceNode simpleNameReferenceNode) {
        visitSyntaxNode(simpleNameReferenceNode);
    }

    public void visit(QualifiedNameReferenceNode qualifiedNameReferenceNode) {
        visitSyntaxNode(qualifiedNameReferenceNode);
    }

    public void visit(BuiltinSimpleNameReferenceNode builtinSimpleNameReferenceNode) {
        visitSyntaxNode(builtinSimpleNameReferenceNode);
    }

    public void visit(TrapExpressionNode trapExpressionNode) {
        visitSyntaxNode(trapExpressionNode);
    }

    public void visit(ListConstructorExpressionNode listConstructorExpressionNode) {
        visitSyntaxNode(listConstructorExpressionNode);
    }

    public void visit(TypeCastExpressionNode typeCastExpressionNode) {
        visitSyntaxNode(typeCastExpressionNode);
    }

    public void visit(TypeCastParamNode typeCastParamNode) {
        visitSyntaxNode(typeCastParamNode);
    }

    public void visit(UnionTypeDescriptorNode unionTypeDescriptorNode) {
        visitSyntaxNode(unionTypeDescriptorNode);
    }

    public void visit(TableConstructorExpressionNode tableConstructorExpressionNode) {
        visitSyntaxNode(tableConstructorExpressionNode);
    }

    public void visit(KeySpecifierNode keySpecifierNode) {
        visitSyntaxNode(keySpecifierNode);
    }

    public void visit(ErrorTypeDescriptorNode errorTypeDescriptorNode) {
        visitSyntaxNode(errorTypeDescriptorNode);
    }

    public void visit(ErrorTypeParamsNode errorTypeParamsNode) {
        visitSyntaxNode(errorTypeParamsNode);
    }

    public void visit(StreamTypeDescriptorNode streamTypeDescriptorNode) {
        visitSyntaxNode(streamTypeDescriptorNode);
    }

    public void visit(StreamTypeParamsNode streamTypeParamsNode) {
        visitSyntaxNode(streamTypeParamsNode);
    }

    public void visit(LetExpressionNode letExpressionNode) {
        visitSyntaxNode(letExpressionNode);
    }

    public void visit(LetVariableDeclarationNode letVariableDeclarationNode) {
        visitSyntaxNode(letVariableDeclarationNode);
    }

    public void visit(TemplateExpressionNode templateExpressionNode) {
        visitSyntaxNode(templateExpressionNode);
    }

    public void visit(XMLElementNode xMLElementNode) {
        visitSyntaxNode(xMLElementNode);
    }

    public void visit(XMLStartTagNode xMLStartTagNode) {
        visitSyntaxNode(xMLStartTagNode);
    }

    public void visit(XMLEndTagNode xMLEndTagNode) {
        visitSyntaxNode(xMLEndTagNode);
    }

    public void visit(XMLSimpleNameNode xMLSimpleNameNode) {
        visitSyntaxNode(xMLSimpleNameNode);
    }

    public void visit(XMLQualifiedNameNode xMLQualifiedNameNode) {
        visitSyntaxNode(xMLQualifiedNameNode);
    }

    public void visit(XMLEmptyElementNode xMLEmptyElementNode) {
        visitSyntaxNode(xMLEmptyElementNode);
    }

    public void visit(InterpolationNode interpolationNode) {
        visitSyntaxNode(interpolationNode);
    }

    public void visit(XMLTextNode xMLTextNode) {
        visitSyntaxNode(xMLTextNode);
    }

    public void visit(XMLAttributeNode xMLAttributeNode) {
        visitSyntaxNode(xMLAttributeNode);
    }

    public void visit(XMLAttributeValue xMLAttributeValue) {
        visitSyntaxNode(xMLAttributeValue);
    }

    public void visit(XMLComment xMLComment) {
        visitSyntaxNode(xMLComment);
    }

    public void visit(XMLProcessingInstruction xMLProcessingInstruction) {
        visitSyntaxNode(xMLProcessingInstruction);
    }

    public void visit(TableTypeDescriptorNode tableTypeDescriptorNode) {
        visitSyntaxNode(tableTypeDescriptorNode);
    }

    public void visit(TypeParameterNode typeParameterNode) {
        visitSyntaxNode(typeParameterNode);
    }

    public void visit(KeyTypeConstraintNode keyTypeConstraintNode) {
        visitSyntaxNode(keyTypeConstraintNode);
    }

    public void visit(FunctionTypeDescriptorNode functionTypeDescriptorNode) {
        visitSyntaxNode(functionTypeDescriptorNode);
    }

    public void visit(FunctionSignatureNode functionSignatureNode) {
        visitSyntaxNode(functionSignatureNode);
    }

    public void visit(ExplicitAnonymousFunctionExpressionNode explicitAnonymousFunctionExpressionNode) {
        visitSyntaxNode(explicitAnonymousFunctionExpressionNode);
    }

    public void visit(ExpressionFunctionBodyNode expressionFunctionBodyNode) {
        visitSyntaxNode(expressionFunctionBodyNode);
    }

    public void visit(TupleTypeDescriptorNode tupleTypeDescriptorNode) {
        visitSyntaxNode(tupleTypeDescriptorNode);
    }

    public void visit(ParenthesisedTypeDescriptorNode parenthesisedTypeDescriptorNode) {
        visitSyntaxNode(parenthesisedTypeDescriptorNode);
    }

    public void visit(ExplicitNewExpressionNode explicitNewExpressionNode) {
        visitSyntaxNode(explicitNewExpressionNode);
    }

    public void visit(ImplicitNewExpressionNode implicitNewExpressionNode) {
        visitSyntaxNode(implicitNewExpressionNode);
    }

    public void visit(ParenthesizedArgList parenthesizedArgList) {
        visitSyntaxNode(parenthesizedArgList);
    }

    public void visit(QueryConstructTypeNode queryConstructTypeNode) {
        visitSyntaxNode(queryConstructTypeNode);
    }

    public void visit(FromClauseNode fromClauseNode) {
        visitSyntaxNode(fromClauseNode);
    }

    public void visit(WhereClauseNode whereClauseNode) {
        visitSyntaxNode(whereClauseNode);
    }

    public void visit(LetClauseNode letClauseNode) {
        visitSyntaxNode(letClauseNode);
    }

    public void visit(QueryPipelineNode queryPipelineNode) {
        visitSyntaxNode(queryPipelineNode);
    }

    public void visit(SelectClauseNode selectClauseNode) {
        visitSyntaxNode(selectClauseNode);
    }

    public void visit(QueryExpressionNode queryExpressionNode) {
        visitSyntaxNode(queryExpressionNode);
    }

    public void visit(IntersectionTypeDescriptorNode intersectionTypeDescriptorNode) {
        visitSyntaxNode(intersectionTypeDescriptorNode);
    }

    public void visit(ImplicitAnonymousFunctionParameters implicitAnonymousFunctionParameters) {
        visitSyntaxNode(implicitAnonymousFunctionParameters);
    }

    public void visit(ImplicitAnonymousFunctionExpressionNode implicitAnonymousFunctionExpressionNode) {
        visitSyntaxNode(implicitAnonymousFunctionExpressionNode);
    }

    public void visit(StartActionNode startActionNode) {
        visitSyntaxNode(startActionNode);
    }

    public void visit(FlushActionNode flushActionNode) {
        visitSyntaxNode(flushActionNode);
    }

    public void visit(SingletonTypeDescriptorNode singletonTypeDescriptorNode) {
        visitSyntaxNode(singletonTypeDescriptorNode);
    }

    public void visit(FunctionDeclarationNode functionDeclarationNode) {
        visitSyntaxNode(functionDeclarationNode);
    }

    public void visit(TypedBindingPatternNode typedBindingPatternNode) {
        visitSyntaxNode(typedBindingPatternNode);
    }

    public void visit(CaptureBindingPatternNode captureBindingPatternNode) {
        visitSyntaxNode(captureBindingPatternNode);
    }

    public void visit(ListBindingPatternNode listBindingPatternNode) {
        visitSyntaxNode(listBindingPatternNode);
    }

    public void visit(RestBindingPatternNode restBindingPatternNode) {
        visitSyntaxNode(restBindingPatternNode);
    }

    public void visit(AsyncSendActionNode asyncSendActionNode) {
        visitSyntaxNode(asyncSendActionNode);
    }

    public void visit(SyncSendActionNode syncSendActionNode) {
        visitSyntaxNode(syncSendActionNode);
    }

    public void visit(ReceiveActionNode receiveActionNode) {
        visitSyntaxNode(receiveActionNode);
    }

    public void visit(ReceiveFieldsNode receiveFieldsNode) {
        visitSyntaxNode(receiveFieldsNode);
    }

<<<<<<< HEAD
    public void visit(RestDescriptorNode restDescriptorNode) {
        visitSyntaxNode(restDescriptorNode);
=======
    public void visit(DoubleGTTokenNode doubleGTTokenNode) {
        visitSyntaxNode(doubleGTTokenNode);
    }

    public void visit(TrippleGTTokenNode trippleGTTokenNode) {
        visitSyntaxNode(trippleGTTokenNode);
>>>>>>> a2be127a
    }

    // Tokens

    public void visit(Token token) {
    }

    // Misc

    protected void visitSyntaxNode(Node node) {
        // TODO Find a better way to check for token
        if (node instanceof Token) {
            node.accept(this);
            return;
        }

        NonTerminalNode nonTerminalNode = (NonTerminalNode) node;
        for (Node child : nonTerminalNode.children()) {
            child.accept(this);
        }
    }
}
<|MERGE_RESOLUTION|>--- conflicted
+++ resolved
@@ -587,17 +587,16 @@
         visitSyntaxNode(receiveFieldsNode);
     }
 
-<<<<<<< HEAD
     public void visit(RestDescriptorNode restDescriptorNode) {
         visitSyntaxNode(restDescriptorNode);
-=======
+    }
+
     public void visit(DoubleGTTokenNode doubleGTTokenNode) {
         visitSyntaxNode(doubleGTTokenNode);
     }
 
     public void visit(TrippleGTTokenNode trippleGTTokenNode) {
         visitSyntaxNode(trippleGTTokenNode);
->>>>>>> a2be127a
     }
 
     // Tokens
