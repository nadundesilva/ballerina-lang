--- conflicted
+++ resolved
@@ -802,7 +802,6 @@
                 semicolonToken);
     }
 
-<<<<<<< HEAD
     public static STNode createArrayTypeDescriptor(
             STNode typeDescriptorNode,
             STNode dimensions) {
@@ -821,7 +820,8 @@
                 openBracket,
                 arrayLength,
                 closeBracket);
-=======
+    }
+
     public static STNode createIsExpression(
             STNode expression,
             STNode isKeyword,
@@ -831,6 +831,5 @@
                 expression,
                 isKeyword,
                 typeDescriptor);
->>>>>>> 91c5b018
     }
 }
