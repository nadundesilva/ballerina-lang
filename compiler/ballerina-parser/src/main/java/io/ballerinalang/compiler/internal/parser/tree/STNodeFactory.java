--- conflicted
+++ resolved
@@ -1490,7 +1490,7 @@
             STNode typedBindingPattern,
             STNode inKeyword,
             STNode expression,
-            STNode onCondition) {
+            STNode joinOnCondition) {
 
         return new STJoinClauseNode(
                 outerKeyword,
@@ -1498,7 +1498,7 @@
                 typedBindingPattern,
                 inKeyword,
                 expression,
-                onCondition);
+                joinOnCondition);
     }
 
     public static STNode createOnClauseNode(
@@ -2103,59 +2103,6 @@
                 typeDescriptor);
     }
 
-<<<<<<< HEAD
-=======
-    public static STNode createOnConflictClauseNode(
-            STNode onKeyword,
-            STNode conflictKeyword,
-            STNode expression) {
-
-        return new STOnConflictClauseNode(
-                onKeyword,
-                conflictKeyword,
-                expression);
-    }
-
-    public static STNode createLimitClauseNode(
-            STNode limitKeyword,
-            STNode expression) {
-
-        return new STLimitClauseNode(
-                limitKeyword,
-                expression);
-    }
-
-    public static STNode createJoinClauseNode(
-            STNode outerKeyword,
-            STNode joinKeyword,
-            STNode typedBindingPattern,
-            STNode inKeyword,
-            STNode expression,
-            STNode joinOnCondition) {
-
-        return new STJoinClauseNode(
-                outerKeyword,
-                joinKeyword,
-                typedBindingPattern,
-                inKeyword,
-                expression,
-                joinOnCondition);
-    }
-
-    public static STNode createOnClauseNode(
-            STNode onKeyword,
-            STNode lhsExpression,
-            STNode equalsKeyword,
-            STNode rhsExpression) {
-
-        return new STOnClauseNode(
-                onKeyword,
-                lhsExpression,
-                equalsKeyword,
-                rhsExpression);
-    }
-
->>>>>>> 9dbb36f5
     public static STNode createListMatchPatternNode(
             STNode openBracket,
             STNode matchPatterns,
