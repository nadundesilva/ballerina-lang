/*
 *  Copyright (c) 2020, WSO2 Inc. (http://www.wso2.org) All Rights Reserved.
 *
 *  WSO2 Inc. licenses this file to you under the Apache License,
 *  Version 2.0 (the "License"); you may not use this file except
 *  in compliance with the License.
 *  You may obtain a copy of the License at
 *
 *    http://www.apache.org/licenses/LICENSE-2.0
 *
 *  Unless required by applicable law or agreed to in writing,
 *  software distributed under the License is distributed on an
 *  "AS IS" BASIS, WITHOUT WARRANTIES OR CONDITIONS OF ANY
 *  KIND, either express or implied.  See the License for the
 *  specific language governing permissions and limitations
 *  under the License.
 */
package io.ballerinalang.compiler.internal.parser.tree;

import io.ballerinalang.compiler.syntax.tree.SyntaxKind;

/**
 * A factory that constructs internal tree nodes.
 * <p>
 * This class contains various helper methods that create internal tree nodes.
 * <p>
 * Note that {@code STNodeFactory} must be used to create {@code STNode} instances. This approach allows
 * us to manage {@code STNode} production in the future. We could load nodes from a cache or add debug logs etc.
 *
 * This is a generated class.
 *
 * @since 2.0.0
 */
public class STNodeFactory extends STAbstractNodeFactory {

    private STNodeFactory() {
    }

    public static STNode createModulePartNode(
            STNode imports,
            STNode members,
            STNode eofToken) {

        return new STModulePartNode(
                imports,
                members,
                eofToken);
    }

    public static STNode createFunctionDefinitionNode(
            STNode metadata,
            STNode visibilityQualifier,
            STNode functionKeyword,
            STNode functionName,
            STNode functionSignature,
            STNode functionBody) {

        return new STFunctionDefinitionNode(
                metadata,
                visibilityQualifier,
                functionKeyword,
                functionName,
                functionSignature,
                functionBody);
    }

    public static STNode createImportDeclarationNode(
            STNode importKeyword,
            STNode orgName,
            STNode moduleName,
            STNode version,
            STNode prefix,
            STNode semicolon) {

        return new STImportDeclarationNode(
                importKeyword,
                orgName,
                moduleName,
                version,
                prefix,
                semicolon);
    }

    public static STNode createListenerDeclarationNode(
            STNode metadata,
            STNode visibilityQualifier,
            STNode listenerKeyword,
            STNode typeDescriptor,
            STNode variableName,
            STNode equalsToken,
            STNode initializer,
            STNode semicolonToken) {

        return new STListenerDeclarationNode(
                metadata,
                visibilityQualifier,
                listenerKeyword,
                typeDescriptor,
                variableName,
                equalsToken,
                initializer,
                semicolonToken);
    }

    public static STNode createTypeDefinitionNode(
            STNode metadata,
            STNode visibilityQualifier,
            STNode typeKeyword,
            STNode typeName,
            STNode typeDescriptor,
            STNode semicolonToken) {

        return new STTypeDefinitionNode(
                metadata,
                visibilityQualifier,
                typeKeyword,
                typeName,
                typeDescriptor,
                semicolonToken);
    }

    public static STNode createServiceDeclarationNode(
            STNode metadata,
            STNode serviceKeyword,
            STNode serviceName,
            STNode onKeyword,
            STNode expressions,
            STNode serviceBody) {

        return new STServiceDeclarationNode(
                metadata,
                serviceKeyword,
                serviceName,
                onKeyword,
                expressions,
                serviceBody);
    }

    public static STNode createAssignmentStatementNode(
            STNode varRef,
            STNode equalsToken,
            STNode expression,
            STNode semicolonToken) {

        return new STAssignmentStatementNode(
                varRef,
                equalsToken,
                expression,
                semicolonToken);
    }

    public static STNode createCompoundAssignmentStatementNode(
            STNode lhsExpression,
            STNode binaryOperator,
            STNode equalsToken,
            STNode rhsExpression,
            STNode semicolonToken) {

        return new STCompoundAssignmentStatementNode(
                lhsExpression,
                binaryOperator,
                equalsToken,
                rhsExpression,
                semicolonToken);
    }

    public static STNode createVariableDeclarationNode(
            STNode annotations,
            STNode finalKeyword,
            STNode typeName,
            STNode variableName,
            STNode equalsToken,
            STNode initializer,
            STNode semicolonToken) {

        return new STVariableDeclarationNode(
                annotations,
                finalKeyword,
                typeName,
                variableName,
                equalsToken,
                initializer,
                semicolonToken);
    }

    public static STNode createBlockStatementNode(
            STNode openBraceToken,
            STNode statements,
            STNode closeBraceToken) {

        return new STBlockStatementNode(
                openBraceToken,
                statements,
                closeBraceToken);
    }

    public static STNode createBreakStatementNode(
            STNode breakToken,
            STNode semicolonToken) {

        return new STBreakStatementNode(
                breakToken,
                semicolonToken);
    }

    public static STNode createExpressionStatementNode(
            SyntaxKind kind,
            STNode expression,
            STNode semicolonToken) {

        return new STExpressionStatementNode(
                kind,
                expression,
                semicolonToken);
    }

    public static STNode createContinueStatementNode(
            STNode continueToken,
            STNode semicolonToken) {

        return new STContinueStatementNode(
                continueToken,
                semicolonToken);
    }

    public static STNode createExternalFunctionBodyNode(
            STNode equalsToken,
            STNode annotations,
            STNode externalKeyword,
            STNode semicolonToken) {

        return new STExternalFunctionBodyNode(
                equalsToken,
                annotations,
                externalKeyword,
                semicolonToken);
    }

    public static STNode createIfElseStatementNode(
            STNode ifKeyword,
            STNode condition,
            STNode ifBody,
            STNode elseBody) {

        return new STIfElseStatementNode(
                ifKeyword,
                condition,
                ifBody,
                elseBody);
    }

    public static STNode createElseBlockNode(
            STNode elseKeyword,
            STNode elseBody) {

        return new STElseBlockNode(
                elseKeyword,
                elseBody);
    }

    public static STNode createWhileStatementNode(
            STNode whileKeyword,
            STNode condition,
            STNode whileBody) {

        return new STWhileStatementNode(
                whileKeyword,
                condition,
                whileBody);
    }

    public static STNode createPanicStatementNode(
            STNode panicKeyword,
            STNode expression,
            STNode semicolonToken) {

        return new STPanicStatementNode(
                panicKeyword,
                expression,
                semicolonToken);
    }

    public static STNode createReturnStatementNode(
            STNode returnKeyword,
            STNode expression,
            STNode semicolonToken) {

        return new STReturnStatementNode(
                returnKeyword,
                expression,
                semicolonToken);
    }

    public static STNode createLocalTypeDefinitionStatementNode(
            STNode annotations,
            STNode typeKeyword,
            STNode typeName,
            STNode typeDescriptor,
            STNode semicolonToken) {

        return new STLocalTypeDefinitionStatementNode(
                annotations,
                typeKeyword,
                typeName,
                typeDescriptor,
                semicolonToken);
    }

    public static STNode createLockStatementNode(
            STNode lockKeyword,
            STNode blockStatement) {

        return new STLockStatementNode(
                lockKeyword,
                blockStatement);
    }

    public static STNode createForkStatementNode(
            STNode forkKeyword,
            STNode openBraceToken,
            STNode namedWorkerDeclarations,
            STNode closeBraceToken) {

        return new STForkStatementNode(
                forkKeyword,
                openBraceToken,
                namedWorkerDeclarations,
                closeBraceToken);
    }

    public static STNode createForEachStatementNode(
            STNode forEachKeyword,
            STNode typedBindingPattern,
            STNode inKeyword,
            STNode actionOrExpressionNode,
            STNode blockStatement) {

        return new STForEachStatementNode(
                forEachKeyword,
                typedBindingPattern,
                inKeyword,
                actionOrExpressionNode,
                blockStatement);
    }

    public static STNode createBinaryExpressionNode(
            SyntaxKind kind,
            STNode lhsExpr,
            STNode operator,
            STNode rhsExpr) {

        return new STBinaryExpressionNode(
                kind,
                lhsExpr,
                operator,
                rhsExpr);
    }

    public static STNode createBracedExpressionNode(
            SyntaxKind kind,
            STNode openParen,
            STNode expression,
            STNode closeParen) {

        return new STBracedExpressionNode(
                kind,
                openParen,
                expression,
                closeParen);
    }

    public static STNode createCheckExpressionNode(
            SyntaxKind kind,
            STNode checkKeyword,
            STNode expression) {

        return new STCheckExpressionNode(
                kind,
                checkKeyword,
                expression);
    }

    public static STNode createFieldAccessExpressionNode(
            STNode expression,
            STNode dotToken,
            STNode fieldName) {

        return new STFieldAccessExpressionNode(
                expression,
                dotToken,
                fieldName);
    }

    public static STNode createFunctionCallExpressionNode(
            STNode functionName,
            STNode openParenToken,
            STNode arguments,
            STNode closeParenToken) {

        return new STFunctionCallExpressionNode(
                functionName,
                openParenToken,
                arguments,
                closeParenToken);
    }

    public static STNode createMethodCallExpressionNode(
            STNode expression,
            STNode dotToken,
            STNode methodName,
            STNode openParenToken,
            STNode arguments,
            STNode closeParenToken) {

        return new STMethodCallExpressionNode(
                expression,
                dotToken,
                methodName,
                openParenToken,
                arguments,
                closeParenToken);
    }

    public static STNode createMappingConstructorExpressionNode(
            STNode openBrace,
            STNode fields,
            STNode closeBrace) {

        return new STMappingConstructorExpressionNode(
                openBrace,
                fields,
                closeBrace);
    }

    public static STNode createIndexedExpressionNode(
            STNode containerExpression,
            STNode openBracket,
            STNode keyExpression,
            STNode closeBracket) {

        return new STIndexedExpressionNode(
                containerExpression,
                openBracket,
                keyExpression,
                closeBracket);
    }

    public static STNode createTypeofExpressionNode(
            STNode typeofKeyword,
            STNode expression) {

        return new STTypeofExpressionNode(
                typeofKeyword,
                expression);
    }

    public static STNode createUnaryExpressionNode(
            STNode unaryOperator,
            STNode expression) {

        return new STUnaryExpressionNode(
                unaryOperator,
                expression);
    }

    public static STNode createComputedNameFieldNode(
            STNode leadingComma,
            STNode openBracket,
            STNode fieldNameExpr,
            STNode closeBracket,
            STNode colonToken,
            STNode valueExpr) {

        return new STComputedNameFieldNode(
                leadingComma,
                openBracket,
                fieldNameExpr,
                closeBracket,
                colonToken,
                valueExpr);
    }

    public static STNode createConstantDeclarationNode(
            STNode metadata,
            STNode visibilityQualifier,
            STNode constKeyword,
            STNode typeDescriptor,
            STNode variableName,
            STNode equalsToken,
            STNode initializer,
            STNode semicolonToken) {

        return new STConstantDeclarationNode(
                metadata,
                visibilityQualifier,
                constKeyword,
                typeDescriptor,
                variableName,
                equalsToken,
                initializer,
                semicolonToken);
    }

    public static STNode createDefaultableParameterNode(
            STNode leadingComma,
            STNode annotations,
            STNode visibilityQualifier,
            STNode typeName,
            STNode paramName,
            STNode equalsToken,
            STNode expression) {

        return new STDefaultableParameterNode(
                leadingComma,
                annotations,
                visibilityQualifier,
                typeName,
                paramName,
                equalsToken,
                expression);
    }

    public static STNode createRequiredParameterNode(
            STNode leadingComma,
            STNode annotations,
            STNode visibilityQualifier,
            STNode typeName,
            STNode paramName) {

        return new STRequiredParameterNode(
                leadingComma,
                annotations,
                visibilityQualifier,
                typeName,
                paramName);
    }

    public static STNode createRestParameterNode(
            STNode leadingComma,
            STNode annotations,
            STNode typeName,
            STNode ellipsisToken,
            STNode paramName) {

        return new STRestParameterNode(
                leadingComma,
                annotations,
                typeName,
                ellipsisToken,
                paramName);
    }

    public static STNode createExpressionListItemNode(
            STNode leadingComma,
            STNode expression) {

        return new STExpressionListItemNode(
                leadingComma,
                expression);
    }

    public static STNode createImportOrgNameNode(
            STNode orgName,
            STNode slashToken) {

        return new STImportOrgNameNode(
                orgName,
                slashToken);
    }

    public static STNode createImportPrefixNode(
            STNode asKeyword,
            STNode prefix) {

        return new STImportPrefixNode(
                asKeyword,
                prefix);
    }

    public static STNode createImportSubVersionNode(
            STNode leadingDot,
            STNode versionNumber) {

        return new STImportSubVersionNode(
                leadingDot,
                versionNumber);
    }

    public static STNode createImportVersionNode(
            STNode versionKeyword,
            STNode versionNumber) {

        return new STImportVersionNode(
                versionKeyword,
                versionNumber);
    }

    public static STNode createSpecificFieldNode(
            STNode leadingComma,
            STNode fieldName,
            STNode colon,
            STNode valueExpr) {

        return new STSpecificFieldNode(
                leadingComma,
                fieldName,
                colon,
                valueExpr);
    }

    public static STNode createSpreadFieldNode(
            STNode leadingComma,
            STNode ellipsis,
            STNode valueExpr) {

        return new STSpreadFieldNode(
                leadingComma,
                ellipsis,
                valueExpr);
    }

    public static STNode createNamedArgumentNode(
            STNode leadingComma,
            STNode argumentName,
            STNode equalsToken,
            STNode expression) {

        return new STNamedArgumentNode(
                leadingComma,
                argumentName,
                equalsToken,
                expression);
    }

    public static STNode createPositionalArgumentNode(
            STNode leadingComma,
            STNode expression) {

        return new STPositionalArgumentNode(
                leadingComma,
                expression);
    }

    public static STNode createRestArgumentNode(
            STNode leadingComma,
            STNode ellipsis,
            STNode expression) {

        return new STRestArgumentNode(
                leadingComma,
                ellipsis,
                expression);
    }

    public static STNode createObjectTypeDescriptorNode(
            STNode objectTypeQualifiers,
            STNode objectKeyword,
            STNode openBrace,
            STNode members,
            STNode closeBrace) {

        return new STObjectTypeDescriptorNode(
                objectTypeQualifiers,
                objectKeyword,
                openBrace,
                members,
                closeBrace);
    }

    public static STNode createRecordTypeDescriptorNode(
            STNode objectKeyword,
            STNode bodyStartDelimiter,
            STNode fields,
            STNode bodyEndDelimiter) {

        return new STRecordTypeDescriptorNode(
                objectKeyword,
                bodyStartDelimiter,
                fields,
                bodyEndDelimiter);
    }

    public static STNode createReturnTypeDescriptorNode(
            STNode returnsKeyword,
            STNode annotations,
            STNode type) {

        return new STReturnTypeDescriptorNode(
                returnsKeyword,
                annotations,
                type);
    }

    public static STNode createNilTypeDescriptorNode(
            STNode openParenToken,
            STNode closeParenToken) {

        return new STNilTypeDescriptorNode(
                openParenToken,
                closeParenToken);
    }

    public static STNode createOptionalTypeDescriptorNode(
            STNode typeDescriptor,
            STNode questionMarkToken) {

        return new STOptionalTypeDescriptorNode(
                typeDescriptor,
                questionMarkToken);
    }

    public static STNode createObjectFieldNode(
            STNode metadata,
            STNode visibilityQualifier,
            STNode typeName,
            STNode fieldName,
            STNode equalsToken,
            STNode expression,
            STNode semicolonToken) {

        return new STObjectFieldNode(
                metadata,
                visibilityQualifier,
                typeName,
                fieldName,
                equalsToken,
                expression,
                semicolonToken);
    }

    public static STNode createRecordFieldNode(
            STNode metadata,
            STNode typeName,
            STNode fieldName,
            STNode questionMarkToken,
            STNode semicolonToken) {

        return new STRecordFieldNode(
                metadata,
                typeName,
                fieldName,
                questionMarkToken,
                semicolonToken);
    }

    public static STNode createRecordFieldWithDefaultValueNode(
            STNode metadata,
            STNode typeName,
            STNode fieldName,
            STNode equalsToken,
            STNode expression,
            STNode semicolonToken) {

        return new STRecordFieldWithDefaultValueNode(
                metadata,
                typeName,
                fieldName,
                equalsToken,
                expression,
                semicolonToken);
    }

    public static STNode createRecordRestDescriptorNode(
            STNode typeName,
            STNode ellipsisToken,
            STNode semicolonToken) {

        return new STRecordRestDescriptorNode(
                typeName,
                ellipsisToken,
                semicolonToken);
    }

    public static STNode createTypeReferenceNode(
            STNode asteriskToken,
            STNode typeName,
            STNode semicolonToken) {

        return new STTypeReferenceNode(
                asteriskToken,
                typeName,
                semicolonToken);
    }

    public static STNode createServiceBodyNode(
            STNode openBraceToken,
            STNode resources,
            STNode closeBraceToken) {

        return new STServiceBodyNode(
                openBraceToken,
                resources,
                closeBraceToken);
    }

    public static STNode createAnnotationNode(
            STNode atToken,
            STNode annotReference,
            STNode annotValue) {

        return new STAnnotationNode(
                atToken,
                annotReference,
                annotValue);
    }

    public static STNode createMetadataNode(
            STNode documentationString,
            STNode annotations) {

        return new STMetadataNode(
                documentationString,
                annotations);
    }

    public static STNode createModuleVariableDeclarationNode(
            STNode metadata,
            STNode finalKeyword,
            STNode typeName,
            STNode variableName,
            STNode equalsToken,
            STNode initializer,
            STNode semicolonToken) {

        return new STModuleVariableDeclarationNode(
                metadata,
                finalKeyword,
                typeName,
                variableName,
                equalsToken,
                initializer,
                semicolonToken);
    }

    public static STNode createTypeTestExpressionNode(
            STNode expression,
            STNode isKeyword,
            STNode typeDescriptor) {

        return new STTypeTestExpressionNode(
                expression,
                isKeyword,
                typeDescriptor);
    }

    public static STNode createRemoteMethodCallActionNode(
            STNode expression,
            STNode rightArrowToken,
            STNode methodName,
            STNode openParenToken,
            STNode arguments,
            STNode closeParenToken) {

        return new STRemoteMethodCallActionNode(
                expression,
                rightArrowToken,
                methodName,
                openParenToken,
                arguments,
                closeParenToken);
    }

    public static STNode createParameterizedTypeDescriptorNode(
            STNode parameterizedType,
            STNode ltToken,
            STNode typeNode,
            STNode gtToken) {

        return new STParameterizedTypeDescriptorNode(
                parameterizedType,
                ltToken,
                typeNode,
                gtToken);
    }

    public static STNode createNilLiteralNode(
            STNode openParenToken,
            STNode closeParenToken) {

        return new STNilLiteralNode(
                openParenToken,
                closeParenToken);
    }

    public static STNode createAnnotationDeclarationNode(
            STNode metadata,
            STNode visibilityQualifier,
            STNode constKeyword,
            STNode annotationKeyword,
            STNode typeDescriptor,
            STNode annotationTag,
            STNode onKeyword,
            STNode attachPoints,
            STNode semicolonToken) {

        return new STAnnotationDeclarationNode(
                metadata,
                visibilityQualifier,
                constKeyword,
                annotationKeyword,
                typeDescriptor,
                annotationTag,
                onKeyword,
                attachPoints,
                semicolonToken);
    }

    public static STNode createAnnotationAttachPointNode(
            STNode sourceKeyword,
            STNode firstIdent,
            STNode secondIdent) {

        return new STAnnotationAttachPointNode(
                sourceKeyword,
                firstIdent,
                secondIdent);
    }

    public static STNode createXMLNamespaceDeclarationNode(
            STNode xmlnsKeyword,
            STNode namespaceuri,
            STNode asKeyword,
            STNode namespacePrefix,
            STNode semicolonToken) {

        return new STXMLNamespaceDeclarationNode(
                xmlnsKeyword,
                namespaceuri,
                asKeyword,
                namespacePrefix,
                semicolonToken);
    }

    public static STNode createFunctionBodyBlockNode(
            STNode openBraceToken,
            STNode namedWorkerDeclarator,
            STNode statements,
            STNode closeBraceToken) {

        return new STFunctionBodyBlockNode(
                openBraceToken,
                namedWorkerDeclarator,
                statements,
                closeBraceToken);
    }

    public static STNode createNamedWorkerDeclarationNode(
            STNode annotations,
            STNode workerKeyword,
            STNode workerName,
            STNode returnTypeDesc,
            STNode workerBody) {

        return new STNamedWorkerDeclarationNode(
                annotations,
                workerKeyword,
                workerName,
                returnTypeDesc,
                workerBody);
    }

    public static STNode createNamedWorkerDeclarator(
            STNode workerInitStatements,
            STNode namedWorkerDeclarations) {

        return new STNamedWorkerDeclarator(
                workerInitStatements,
                namedWorkerDeclarations);
    }

    public static STNode createDocumentationStringNode(
            STNode documentationLines) {

        return new STDocumentationStringNode(
                documentationLines);
    }

    public static STNode createBasicLiteralNode(
            SyntaxKind kind,
            STNode literalToken) {

        return new STBasicLiteralNode(
                kind,
                literalToken);
    }

    public static STNode createSimpleNameReferenceNode(
            STNode name) {

        return new STSimpleNameReferenceNode(
                name);
    }

    public static STNode createQualifiedNameReferenceNode(
            STNode modulePrefix,
            STNode colon,
            STNode identifier) {

        return new STQualifiedNameReferenceNode(
                modulePrefix,
                colon,
                identifier);
    }

    public static STNode createBuiltinSimpleNameReferenceNode(
            SyntaxKind kind,
            STNode name) {

        return new STBuiltinSimpleNameReferenceNode(
                kind,
                name);
    }

    public static STNode createTrapExpressionNode(
            SyntaxKind kind,
            STNode trapKeyword,
            STNode expression) {

        return new STTrapExpressionNode(
                kind,
                trapKeyword,
                expression);
    }

    public static STNode createListConstructorExpressionNode(
            STNode openBracket,
            STNode expressions,
            STNode closeBracket) {

        return new STListConstructorExpressionNode(
                openBracket,
                expressions,
                closeBracket);
    }

    public static STNode createTypeCastExpressionNode(
            STNode ltToken,
            STNode typeCastParam,
            STNode gtToken,
            STNode expression) {

        return new STTypeCastExpressionNode(
                ltToken,
                typeCastParam,
                gtToken,
                expression);
    }

    public static STNode createTypeCastParamNode(
            STNode annotations,
            STNode type) {

        return new STTypeCastParamNode(
                annotations,
                type);
    }

    public static STNode createUnionTypeDescriptorNode(
            STNode leftTypeDesc,
            STNode pipeToken,
            STNode rightTypeDesc) {

        return new STUnionTypeDescriptorNode(
                leftTypeDesc,
                pipeToken,
                rightTypeDesc);
    }

    public static STNode createTableConstructorExpressionNode(
            STNode tableKeyword,
            STNode keySpecifier,
            STNode openBracket,
            STNode mappingConstructors,
            STNode closeBracket) {

        return new STTableConstructorExpressionNode(
                tableKeyword,
                keySpecifier,
                openBracket,
                mappingConstructors,
                closeBracket);
    }

    public static STNode createKeySpecifierNode(
            STNode keyKeyword,
            STNode openParenToken,
            STNode fieldNames,
            STNode closeParenToken) {

        return new STKeySpecifierNode(
                keyKeyword,
                openParenToken,
                fieldNames,
                closeParenToken);
    }

    public static STNode createErrorTypeDescriptorNode(
            STNode errorKeywordToken,
            STNode errorTypeParamsNode) {

        return new STErrorTypeDescriptorNode(
                errorKeywordToken,
                errorTypeParamsNode);
    }

    public static STNode createErrorTypeParamsNode(
            STNode ltToken,
            STNode parameter,
            STNode gtToken) {

        return new STErrorTypeParamsNode(
                ltToken,
                parameter,
                gtToken);
    }

    public static STNode createStreamTypeDescriptorNode(
            STNode streamKeywordToken,
            STNode streamTypeParamsNode) {

        return new STStreamTypeDescriptorNode(
                streamKeywordToken,
                streamTypeParamsNode);
    }

    public static STNode createStreamTypeParamsNode(
            STNode ltToken,
            STNode leftTypeDescNode,
            STNode commaToken,
            STNode rightTypeDescNode,
            STNode gtToken) {

        return new STStreamTypeParamsNode(
                ltToken,
                leftTypeDescNode,
                commaToken,
                rightTypeDescNode,
                gtToken);
    }

    public static STNode createLetExpressionNode(
            STNode letKeyword,
            STNode letVarDeclarations,
            STNode inKeyword,
            STNode expression) {

        return new STLetExpressionNode(
                letKeyword,
                letVarDeclarations,
                inKeyword,
                expression);
    }

    public static STNode createLetVariableDeclarationNode(
            STNode annotations,
            STNode typeName,
            STNode variableName,
            STNode equalsToken,
            STNode expression) {

        return new STLetVariableDeclarationNode(
                annotations,
                typeName,
                variableName,
                equalsToken,
                expression);
    }

    public static STNode createTemplateExpressionNode(
            SyntaxKind kind,
            STNode type,
            STNode startBacktick,
            STNode content,
            STNode endBacktick) {

        return new STTemplateExpressionNode(
                kind,
                type,
                startBacktick,
                content,
                endBacktick);
    }

    public static STNode createXMLElementNode(
            STNode startTag,
            STNode content,
            STNode endTag) {

        return new STXMLElementNode(
                startTag,
                content,
                endTag);
    }

    public static STNode createXMLStartTagNode(
            STNode ltToken,
            STNode name,
            STNode attributes,
            STNode getToken) {

        return new STXMLStartTagNode(
                ltToken,
                name,
                attributes,
                getToken);
    }

    public static STNode createXMLEndTagNode(
            STNode ltToken,
            STNode slashToken,
            STNode name,
            STNode getToken) {

        return new STXMLEndTagNode(
                ltToken,
                slashToken,
                name,
                getToken);
    }

    public static STNode createXMLSimpleNameNode(
            STNode name) {

        return new STXMLSimpleNameNode(
                name);
    }

    public static STNode createXMLQualifiedNameNode(
            STNode prefix,
            STNode colon,
            STNode name) {

        return new STXMLQualifiedNameNode(
                prefix,
                colon,
                name);
    }

    public static STNode createXMLEmptyElementNode(
            STNode ltToken,
            STNode name,
            STNode attributes,
            STNode slashToken,
            STNode getToken) {

        return new STXMLEmptyElementNode(
                ltToken,
                name,
                attributes,
                slashToken,
                getToken);
    }

    public static STNode createInterpolationNode(
            STNode interpolationStartToken,
            STNode expression,
            STNode interpolationEndToken) {

        return new STInterpolationNode(
                interpolationStartToken,
                expression,
                interpolationEndToken);
    }

    public static STNode createXMLTextNode(
            STNode content) {

        return new STXMLTextNode(
                content);
    }

    public static STNode createXMLAttributeNode(
            STNode attributeName,
            STNode equalToken,
            STNode value) {

        return new STXMLAttributeNode(
                attributeName,
                equalToken,
                value);
    }

    public static STNode createXMLAttributeValue(
            STNode startQuote,
            STNode value,
            STNode endQuote) {

        return new STXMLAttributeValue(
                startQuote,
                value,
                endQuote);
    }

    public static STNode createXMLComment(
            STNode commentStart,
            STNode content,
            STNode commentEnd) {

        return new STXMLComment(
                commentStart,
                content,
                commentEnd);
    }

    public static STNode createXMLProcessingInstruction(
            STNode piStart,
            STNode target,
            STNode data,
            STNode piEnd) {

        return new STXMLProcessingInstruction(
                piStart,
                target,
                data,
                piEnd);
    }

    public static STNode createTableTypeDescriptorNode(
            STNode tableKeywordToken,
            STNode rowTypeParameterNode,
            STNode keyConstraintNode) {

        return new STTableTypeDescriptorNode(
                tableKeywordToken,
                rowTypeParameterNode,
                keyConstraintNode);
    }

    public static STNode createTypeParameterNode(
            STNode ltToken,
            STNode typeNode,
            STNode gtToken) {

        return new STTypeParameterNode(
                ltToken,
                typeNode,
                gtToken);
    }

    public static STNode createKeyTypeConstraintNode(
            STNode keyKeywordToken,
            STNode typeParameterNode) {

        return new STKeyTypeConstraintNode(
                keyKeywordToken,
                typeParameterNode);
    }

    public static STNode createFunctionTypeDescriptorNode(
            STNode functionKeyword,
            STNode functionSignature) {

        return new STFunctionTypeDescriptorNode(
                functionKeyword,
                functionSignature);
    }

    public static STNode createFunctionSignatureNode(
            STNode openParenToken,
            STNode parameters,
            STNode closeParenToken,
            STNode returnTypeDesc) {

        return new STFunctionSignatureNode(
                openParenToken,
                parameters,
                closeParenToken,
                returnTypeDesc);
    }

    public static STNode createExplicitAnonymousFunctionExpressionNode(
            STNode annotations,
            STNode functionKeyword,
            STNode functionSignature,
            STNode functionBody) {

        return new STExplicitAnonymousFunctionExpressionNode(
                annotations,
                functionKeyword,
                functionSignature,
                functionBody);
    }

    public static STNode createExpressionFunctionBodyNode(
            STNode rightDoubleArrow,
            STNode expression,
            STNode semicolon) {

        return new STExpressionFunctionBodyNode(
                rightDoubleArrow,
                expression,
                semicolon);
    }

    public static STNode createTupleTypeDescriptorNode(
            STNode openBracketToken,
            STNode memberTypeDesc,
            STNode closeBracketToken) {

        return new STTupleTypeDescriptorNode(
                openBracketToken,
                memberTypeDesc,
                closeBracketToken);
    }

    public static STNode createParenthesisedTypeDescriptorNode(
            STNode openParenToken,
            STNode typedesc,
            STNode closeParenToken) {

        return new STParenthesisedTypeDescriptorNode(
                openParenToken,
                typedesc,
                closeParenToken);
    }

    public static STNode createExplicitNewExpressionNode(
            STNode newKeyword,
            STNode typeDescriptor,
            STNode parenthesizedArgList) {

        return new STExplicitNewExpressionNode(
                newKeyword,
                typeDescriptor,
                parenthesizedArgList);
    }

    public static STNode createImplicitNewExpressionNode(
            STNode newKeyword,
            STNode parenthesizedArgList) {

        return new STImplicitNewExpressionNode(
                newKeyword,
                parenthesizedArgList);
    }

    public static STNode createParenthesizedArgList(
            STNode openParenToken,
            STNode arguments,
            STNode closeParenToken) {

        return new STParenthesizedArgList(
                openParenToken,
                arguments,
                closeParenToken);
    }

    public static STNode createQueryConstructTypeNode(
            STNode tableKeyword,
            STNode keySpecifier) {

        return new STQueryConstructTypeNode(
                tableKeyword,
                keySpecifier);
    }

    public static STNode createFromClauseNode(
            STNode fromKeyword,
            STNode typeName,
            STNode variableName,
            STNode inKeyword,
            STNode expression) {

        return new STFromClauseNode(
                fromKeyword,
                typeName,
                variableName,
                inKeyword,
                expression);
    }

    public static STNode createWhereClauseNode(
            STNode whereKeyword,
            STNode expression) {

        return new STWhereClauseNode(
                whereKeyword,
                expression);
    }

    public static STNode createLetClauseNode(
            STNode letKeyword,
            STNode letVarDeclarations) {

        return new STLetClauseNode(
                letKeyword,
                letVarDeclarations);
    }

    public static STNode createQueryPipelineNode(
            STNode fromClause,
            STNode intermediateClauses) {

        return new STQueryPipelineNode(
                fromClause,
                intermediateClauses);
    }

    public static STNode createSelectClauseNode(
            STNode selectKeyword,
            STNode expression) {

        return new STSelectClauseNode(
                selectKeyword,
                expression);
    }

    public static STNode createQueryExpressionNode(
            STNode queryConstructType,
            STNode queryPipeline,
            STNode selectClause) {

        return new STQueryExpressionNode(
                queryConstructType,
                queryPipeline,
                selectClause);
    }

    public static STNode createIntersectionTypeDescriptorNode(
            STNode leftTypeDesc,
            STNode bitwiseAndToken,
            STNode rightTypeDesc) {

        return new STIntersectionTypeDescriptorNode(
                leftTypeDesc,
                bitwiseAndToken,
                rightTypeDesc);
    }

    public static STNode createImplicitAnonymousFunctionParameters(
            STNode openParenToken,
            STNode parameters,
            STNode closeParenToken) {

        return new STImplicitAnonymousFunctionParameters(
                openParenToken,
                parameters,
                closeParenToken);
    }

    public static STNode createImplicitAnonymousFunctionExpressionNode(
            STNode params,
            STNode rightDoubleArrow,
            STNode expression) {

        return new STImplicitAnonymousFunctionExpressionNode(
                params,
                rightDoubleArrow,
                expression);
    }

    public static STNode createStartActionNode(
            STNode annotations,
            STNode startKeyword,
            STNode expression) {

        return new STStartActionNode(
                annotations,
                startKeyword,
                expression);
    }

    public static STNode createFlushActionNode(
            STNode flushKeyword,
            STNode peerWorker) {

        return new STFlushActionNode(
                flushKeyword,
                peerWorker);
    }

<<<<<<< HEAD
    public static STNode createOptionalFieldAccessExpressionNode(
            STNode expression,
            STNode optionalChainingToken,
            STNode fieldName) {

        return new STOptionalFieldAccessExpressionNode(
                expression,
                optionalChainingToken,
                fieldName);
    }

    public static STNode createConditionalExpressionNode(
            STNode lhsExpression,
            STNode questionMarkToken,
            STNode middleExpression,
            STNode colonToken,
            STNode endExpression) {

        return new STConditionalExpressionNode(
                lhsExpression,
                questionMarkToken,
                middleExpression,
                colonToken,
                endExpression);
=======
    public static STNode createSingletonTypeDescriptorNode(
            STNode simpleContExprNode) {

        return new STSingletonTypeDescriptorNode(
                simpleContExprNode);
    }

    public static STNode createFunctionDeclarationNode(
            STNode metadata,
            STNode visibilityQualifier,
            STNode functionKeyword,
            STNode functionName,
            STNode functionSignature,
            STNode semicolon) {

        return new STFunctionDeclarationNode(
                metadata,
                visibilityQualifier,
                functionKeyword,
                functionName,
                functionSignature,
                semicolon);
    }

    public static STNode createTypedBindingPatternNode(
            STNode typeDescriptor,
            STNode bindingPattern) {

        return new STTypedBindingPatternNode(
                typeDescriptor,
                bindingPattern);
    }

    public static STNode createCaptureBindingPatternNode(
            STNode variableName) {

        return new STCaptureBindingPatternNode(
                variableName);
    }

    public static STNode createListBindingPatternNode(
            STNode openBracket,
            STNode bindingPatterns,
            STNode restBindingPattern,
            STNode closeBracket) {

        return new STListBindingPatternNode(
                openBracket,
                bindingPatterns,
                restBindingPattern,
                closeBracket);
    }

    public static STNode createRestBindingPatternNode(
            STNode ellipsisToken,
            STNode variableName) {

        return new STRestBindingPatternNode(
                ellipsisToken,
                variableName);
    }

    public static STNode createAsyncSendActionNode(
            STNode expression,
            STNode rightArrowToken,
            STNode peerWorker) {

        return new STAsyncSendActionNode(
                expression,
                rightArrowToken,
                peerWorker);
    }

    public static STNode createSyncSendActionNode(
            STNode expression,
            STNode syncSendToken,
            STNode peerWorker) {

        return new STSyncSendActionNode(
                expression,
                syncSendToken,
                peerWorker);
    }

    public static STNode createReceiveActionNode(
            STNode leftArrow,
            STNode receiveWorkers) {

        return new STReceiveActionNode(
                leftArrow,
                receiveWorkers);
    }

    public static STNode createReceiveFieldsNode(
            STNode openBrace,
            STNode receiveFields,
            STNode closeBrace) {

        return new STReceiveFieldsNode(
                openBrace,
                receiveFields,
                closeBrace);
    }

    public static STNode createRestDescriptorNode(
            STNode typeDescriptor,
            STNode ellipsisToken) {

        return new STRestDescriptorNode(
                typeDescriptor,
                ellipsisToken);
    }

    public static STNode createDoubleGTTokenNode(
            STNode openGTToken,
            STNode endGTToken) {

        return new STDoubleGTTokenNode(
                openGTToken,
                endGTToken);
    }

    public static STNode createTrippleGTTokenNode(
            STNode openGTToken,
            STNode middleGTToken,
            STNode endGTToken) {

        return new STTrippleGTTokenNode(
                openGTToken,
                middleGTToken,
                endGTToken);
    }

    public static STNode createWaitActionNode(
            STNode waitKeyword,
            STNode waitFutureExpr) {

        return new STWaitActionNode(
                waitKeyword,
                waitFutureExpr);
    }

    public static STNode createWaitFieldsListNode(
            STNode openBrace,
            STNode waitFields,
            STNode closeBrace) {

        return new STWaitFieldsListNode(
                openBrace,
                waitFields,
                closeBrace);
    }

    public static STNode createWaitFieldNode(
            STNode fieldName,
            STNode colon,
            STNode waitFutureExpr) {

        return new STWaitFieldNode(
                fieldName,
                colon,
                waitFutureExpr);
    }

    public static STNode createAnnotAccessExpressionNode(
            STNode expression,
            STNode annotChainingToken,
            STNode annotTagReference) {

        return new STAnnotAccessExpressionNode(
                expression,
                annotChainingToken,
                annotTagReference);
    }

    public static STNode createQueryActionNode(
            STNode queryPipeline,
            STNode doKeyword,
            STNode blockStatement) {

        return new STQueryActionNode(
                queryPipeline,
                doKeyword,
                blockStatement);
>>>>>>> 3a3143af
    }
}
<|MERGE_RESOLUTION|>--- conflicted
+++ resolved
@@ -1569,32 +1569,6 @@
                 peerWorker);
     }
 
-<<<<<<< HEAD
-    public static STNode createOptionalFieldAccessExpressionNode(
-            STNode expression,
-            STNode optionalChainingToken,
-            STNode fieldName) {
-
-        return new STOptionalFieldAccessExpressionNode(
-                expression,
-                optionalChainingToken,
-                fieldName);
-    }
-
-    public static STNode createConditionalExpressionNode(
-            STNode lhsExpression,
-            STNode questionMarkToken,
-            STNode middleExpression,
-            STNode colonToken,
-            STNode endExpression) {
-
-        return new STConditionalExpressionNode(
-                lhsExpression,
-                questionMarkToken,
-                middleExpression,
-                colonToken,
-                endExpression);
-=======
     public static STNode createSingletonTypeDescriptorNode(
             STNode simpleContExprNode) {
 
@@ -1779,6 +1753,5 @@
                 queryPipeline,
                 doKeyword,
                 blockStatement);
->>>>>>> 3a3143af
     }
 }
