--- conflicted
+++ resolved
@@ -1315,7 +1315,6 @@
                 piEnd);
     }
 
-<<<<<<< HEAD
     public static STNode createTableTypeDescriptorNode(
             STNode tableKeywordToken,
             STNode typeParameterNode,
@@ -1345,7 +1344,8 @@
         return new STKeyTypeConstraintNode(
                 keyKeywordToken,
                 typeParameterNode);
-=======
+    }
+
     public static STNode createFunctionTypeDescriptorNode(
             STNode functionKeyword,
             STNode functionSignature) {
@@ -1379,6 +1379,5 @@
                 parameters,
                 closeParenToken,
                 returnTypeDesc);
->>>>>>> fe3e529f
     }
 }
