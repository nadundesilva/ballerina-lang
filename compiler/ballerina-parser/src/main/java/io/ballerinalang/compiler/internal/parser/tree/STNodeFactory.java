--- conflicted
+++ resolved
@@ -1447,44 +1447,6 @@
                 closeParenToken);
     }
 
-<<<<<<< HEAD
-    public static STNode createTypedBindingPatternNode(
-            STNode typeDescriptor,
-            STNode bindingPattern) {
-
-        return new STTypedBindingPatternNode(
-                typeDescriptor,
-                bindingPattern);
-    }
-
-    public static STNode createCaptureBindingPatternNode(
-            STNode variableName) {
-
-        return new STCaptureBindingPatternNode(
-                variableName);
-    }
-
-    public static STNode createListBindingPatternNode(
-            STNode openBracket,
-            STNode bindingPatterns,
-            STNode restBindingPattern,
-            STNode closeBracket) {
-
-        return new STListBindingPatternNode(
-                openBracket,
-                bindingPatterns,
-                restBindingPattern,
-                closeBracket);
-    }
-
-    public static STNode createRestBindingPatternNode(
-            STNode ellipsisToken,
-            STNode variableName) {
-
-        return new STRestBindingPatternNode(
-                ellipsisToken,
-                variableName);
-=======
     public static STNode createQueryConstructTypeNode(
             STNode tableKeyword,
             STNode KeySpecifier) {
@@ -1622,6 +1584,43 @@
                 functionName,
                 functionSignature,
                 semicolon);
->>>>>>> 35c28063
+    }
+
+    public static STNode createTypedBindingPatternNode(
+            STNode typeDescriptor,
+            STNode bindingPattern) {
+
+        return new STTypedBindingPatternNode(
+                typeDescriptor,
+                bindingPattern);
+    }
+
+    public static STNode createCaptureBindingPatternNode(
+            STNode variableName) {
+
+        return new STCaptureBindingPatternNode(
+                variableName);
+    }
+
+    public static STNode createListBindingPatternNode(
+            STNode openBracket,
+            STNode bindingPatterns,
+            STNode restBindingPattern,
+            STNode closeBracket) {
+
+        return new STListBindingPatternNode(
+                openBracket,
+                bindingPatterns,
+                restBindingPattern,
+                closeBracket);
+    }
+
+    public static STNode createRestBindingPatternNode(
+            STNode ellipsisToken,
+            STNode variableName) {
+
+        return new STRestBindingPatternNode(
+                ellipsisToken,
+                variableName);
     }
 }
