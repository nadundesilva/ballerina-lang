/*
 *  Copyright (c) 2020, WSO2 Inc. (http://www.wso2.org) All Rights Reserved.
 *
 *  WSO2 Inc. licenses this file to you under the Apache License,
 *  Version 2.0 (the "License"); you may not use this file except
 *  in compliance with the License.
 *  You may obtain a copy of the License at
 *
 *    http://www.apache.org/licenses/LICENSE-2.0
 *
 *  Unless required by applicable law or agreed to in writing,
 *  software distributed under the License is distributed on an
 *  "AS IS" BASIS, WITHOUT WARRANTIES OR CONDITIONS OF ANY
 *  KIND, either express or implied.  See the License for the
 *  specific language governing permissions and limitations
 *  under the License.
 */
package io.ballerinalang.compiler.internal.parser.tree;

import java.util.List;

/**
 * A factory that constructs internal tree nodes.
 * <p>
 * This class contains various helper methods that create internal tree nodes.
 * <p>
 * Note that {@code STNodeFactory} must be used to create {@code STNode} instances. This approach allows
 * us to manage {@code STNode} production in the future. We could load nodes from a cache or add debug logs etc.
 *
 * @since 1.3.0
 */
public class STNodeFactory {

    private STNodeFactory() {
    }

    public static STNode createModulePart(STNode imports, STNode members, STNode eofToken) {
        return new STModulePart(imports, members, eofToken);
    }

    // Module level declarations

    public static STNode createFunctionDefinition(STNode visibilityQualifier,
                                                  STNode functionKeyword,
                                                  STNode functionName,
                                                  STNode openParenToken,
                                                  STNode parameters,
                                                  STNode closeParenToken,
                                                  STNode returnTypeDesc,
                                                  STNode functionBody) {

        return new STFunctionDefinition(visibilityQualifier, functionKeyword, functionName,
                openParenToken, parameters, closeParenToken, returnTypeDesc, functionBody);
    }

    public static STNode createModuleTypeDefinition(STNode visibilityQualifier,
                                                    STNode typeKeyword,
                                                    STNode typeName,
                                                    STNode typeDescriptor,
                                                    STNode semicolon) {
        return new STModuleTypeDefinition(visibilityQualifier, typeKeyword, typeName, typeDescriptor, semicolon);
    }

    // Statements

    public static STNode createAssignmentStatement(SyntaxKind kind,
                                                   STNode lhsExpression,
                                                   STNode equalsToken,
                                                   STNode expr,
                                                   STNode semicolonToken) {
        return new STAssignmentStatement(kind, lhsExpression, equalsToken, expr, semicolonToken);
    }

    public static STNode createWhileStatement(STNode whileKeyword, STNode condition, STNode whileBody) {
        return new STWhileStatement(whileKeyword, condition, whileBody);
    }

    public static STNode createPanicStatement(STNode panicKeyword, STNode expression, STNode semicolonToken) {
        return new STPanicStatement(panicKeyword, expression, semicolonToken);
    }

    public static STNode createBlockStatement(STNode openBraceToken, STNode statements, STNode closeBraceToken) {
        return new STBlockStatement(openBraceToken, statements, closeBraceToken);
    }

    public static STNode createCallStatement(STNode expression, STNode semicolonToken) {
        return new STCallStatement(expression, semicolonToken);
    }

    public static STNode createElseBlock(STNode elseKeyword, STNode elseBody) {
        return new STElseBlock(elseKeyword, elseBody);
    }

    public static STNode createExternalFunctionBody(SyntaxKind kind,
                                                    STNode assign,
                                                    STNode annotation,
                                                    STNode externalKeyword,
                                                    STNode semicolon) {
        return new STExternalFuncBody(kind, assign, annotation, externalKeyword, semicolon);
    }

    public static STNode createIfElseStatement(STNode ifKeyword,
                                               STNode condition,
                                               STNode ifBody,
                                               STNode elseBody) {
        return new STIfElseStatement(ifKeyword, condition, ifBody, elseBody);
    }

    public static STNode createVariableDeclaration(SyntaxKind kind,
                                                   STNode finalKeyword,
                                                   STNode typeName,
                                                   STNode variableName,
                                                   STNode equalsToken,
                                                   STNode initializer,
                                                   STNode semicolonToken) {
        return new STVariableDeclaration(kind, finalKeyword, typeName, variableName, equalsToken, initializer,
                semicolonToken);
    }

    public static STNode createContinueStatement(STNode continueKeyword, STNode semicolonToken) {
        return new STContinueStatement(continueKeyword, semicolonToken);
    }

    public static STNode createBreakStatement(STNode breakKeyword, STNode semicolonToken) {
        return new STBreakStatement(breakKeyword, semicolonToken);
    }
    public static STNode createReturnStatement(SyntaxKind kind, STNode returnKeyword, STNode actionOrExpr, STNode semicolonToken) {
        return new STReturnStatement(kind, returnKeyword, actionOrExpr, semicolonToken);
    }

    public static STNode createCompoundAssignmentStatement(STNode lhsExpression,
                                                   STNode binaryOperator,
                                                   STNode equalsToken,
                                                   STNode expr,
                                                   STNode semicolonToken) {
        return new STCompoundAssignmentStatement(lhsExpression, binaryOperator, equalsToken, expr, semicolonToken);
    }

    // Expressions

    public static STNode createBinaryExpression(SyntaxKind kind,
                                                STNode lhsExpr,
                                                STNode operator,
                                                STNode rhsExpr) {
        return new STBinaryExpression(kind, lhsExpr, operator, rhsExpr);
    }

    public static STNode createBracedExpression(SyntaxKind kind,
                                                STNode openParen,
                                                STNode expr,
                                                STNode closeParen) {
        return new STBracedExpression(kind, openParen, expr, closeParen);
    }

    public static STNode createCheckExpression(STNode checkingKeyword, STNode rhsExpr) {
        return new STCheckExpression(checkingKeyword, rhsExpr);
    }

    public static STNode createFieldAccessExpression(STNode expression, STNode dotToken, STNode fieldName) {
        return new STFieldAccessExpression(expression, dotToken, fieldName);
    }

    public static STNode createFunctionCallExpression(STNode functionName,
                                                      STNode openParen,
                                                      STNode arguments,
                                                      STNode closeParen) {
        return new STFunctionCallExpression(functionName, openParen, arguments, closeParen);
    }

    public static STNode createMemberAccessExpression(STNode containerExpr,
                                                      STNode openBracket,
                                                      STNode keyExpression,
                                                      STNode closeBracket) {
        return new STMemberAccessExpression(containerExpr, openBracket, keyExpression, closeBracket);
    }

    public static STNode createMethodCallExpression(STNode expression,
                                                    STNode dotToken,
                                                    STNode methodName,
                                                    STNode openParen,
                                                    STNode arguments,
                                                    STNode closeParen) {
        return new STMethodCallExpression(expression, dotToken, methodName, openParen, arguments, closeParen);
    }

    public static STNode createTypeofExpression(STNode typeofKeyword, STNode rhsExpr) {
        return new STTypeofExpression(typeofKeyword, rhsExpr);
    }

    // Misc

    public static STNode createRequiredParameter(SyntaxKind kind,
                                                 STNode leadingComma,
                                                 STNode accessModifier,
                                                 STNode type,
                                                 STNode paramName) {
        return new STRequiredParameter(kind, leadingComma, accessModifier, type, paramName);
    }

    public static STNode createDefaultableParameter(SyntaxKind kind,
                                                    STNode leadingComma,
                                                    STNode visibilityQualifier,
                                                    STNode type,
                                                    STNode paramName,
                                                    STNode equal,
                                                    STNode expr) {
        return new STDefaultableParameter(kind, leadingComma, visibilityQualifier, type, paramName, equal, expr);
    }

    public static STNode createRestParameter(SyntaxKind kind,
                                             STNode leadingComma,
                                             STNode type,
                                             STNode ellipsis,
                                             STNode paramName) {
        return new STRestParameter(kind, leadingComma, type, ellipsis, paramName);
    }

    public static STNode createPositionalArg(STNode leadingComma, STNode expression) {
        return new STPositionalArg(leadingComma, expression);
    }

    public static STNode createNamedArg(STNode leadingComma,
                                        STNode variableName,
                                        STNode equalsToken,
                                        STNode expression) {
        return new STNamedArg(leadingComma, variableName, equalsToken, expression);
    }

    public static STNode createRestArg(STNode leadingComma,
                                       STNode ellipsis,
                                       STNode expression) {
        return new STRestArg(leadingComma, ellipsis, expression);
    }

    public static STNode createObjectField(STNode visibilityQualifier,
                                           STNode type,
                                           STNode fieldName,
                                           STNode equalsToken,
                                           STNode expression,
                                           STNode semicolonToken) {
        return new STObjectField(visibilityQualifier, type, fieldName, equalsToken, expression, semicolonToken);
    }

    public static STNode createRecordField(STNode type,
                                           STNode fieldName,
                                           STNode questionMarkToken,
                                           STNode semicolonToken) {
        return new STRecordField(type, fieldName, questionMarkToken, semicolonToken);
    }

    public static STNode createRecordFieldWithDefaultValue(STNode type,
                                                           STNode fieldName,
                                                           STNode equalsToken,
                                                           STNode expression,
                                                           STNode semicolonToken) {
        return new STRecordFieldWithDefaultValue(type, fieldName, equalsToken, expression, semicolonToken);
    }

    public static STNode createRecordRestDescriptor(STNode type, STNode ellipsis, STNode semicolonToken) {
        return new STRecordRestDescriptor(type, ellipsis, semicolonToken);
    }

    public static STNode createObjectTypeDescriptor(STNode objectTypeQualifiers,
                                                    STNode objectKeyword,
                                                    STNode openBrace,
                                                    STNode members,
                                                    STNode closeBrace) {
        return new STObjectTypeDescriptor(objectTypeQualifiers, objectKeyword, openBrace, members, closeBrace);
    }

    public static STNode createRecordTypeDescriptor(STNode recordKeyword,
                                                    STNode bodyStartDelimiter,
                                                    STNode fields,
                                                    STNode bodyEndDelimiter) {
        return new STRecordTypeDescriptor(recordKeyword, bodyStartDelimiter, fields, bodyEndDelimiter);
    }

    public static STNode createReturnTypeDescriptor(STNode returnsKeyword,
                                                    STNode annotation,
                                                    STNode type) {
        return new STReturnTypeDescriptor(returnsKeyword, annotation, type);
    }

    public static STNode createTypeReference(STNode asterisk,
                                             STNode type,
                                             STNode semicolonToken) {
        return new STTypeReference(asterisk, type, semicolonToken);
    }

    public static STNode createQualifiedIdentifier(STNode modulePrefix, STNode colon, STNode identifier) {
        return new STQualifiedIdentifier(modulePrefix, colon, identifier);
    }

    public static STToken createIdentifier(String text, STNode leadingTrivia, STNode trailingTrivia) {
        return new STIdentifier(text, leadingTrivia, trailingTrivia);
    }

    public static STNode createNodeList(List<STNode> children) {
        return new STNodeList(children);
    }

    public static STNode createEmptyNode() {
        // TODO Seems like we can use a single instance of this node
        return new STEmptyNode();
    }

    public static STNode createMissingToken(SyntaxKind kind) {
        // TODO Seems like we can get these tokens from a cache
        return new STMissingToken(kind);
    }

    public static STToken createToken(SyntaxKind kind, STNode leadingTrivia, STNode trailingTrivia) {
        return new STToken(kind, leadingTrivia, trailingTrivia);
    }

    public static STToken createToken(SyntaxKind kind, int width, STNode leadingTrivia, STNode trailingTrivia) {
        return new STToken(kind, width, leadingTrivia, trailingTrivia);
    }

    public static STToken createTypeToken(SyntaxKind kind, String text, STNode leadingTrivia, STNode trailingTrivia) {
        return new STTypeToken(kind, text, leadingTrivia, trailingTrivia);
    }

    public static STToken createLiteralValueToken(SyntaxKind kind,
                                                  String text,
                                                  long value,
                                                  STNode leadingTrivia,
                                                  STNode trailingTrivia) {
        return new STLiteralValueToken(kind, text, value, leadingTrivia, trailingTrivia);
    }

    public static STNode createSyntaxTrivia(SyntaxKind kind, String text) {
        return new SyntaxTrivia(kind, text);
    }

    public static STNode createImportDecl(STNode importKeyword,
                                          STNode orgName,
                                          STNode moduleName,
                                          STNode version,
                                          STNode alias,
                                          STNode semicolon) {
        return new STImportDeclaration(importKeyword, orgName, moduleName, version, alias, semicolon);
    }

    public static STNode createOrgName(STNode identifier, STNode slashToken) {
        return new STImportOrgName(identifier, slashToken);
    }

    public static STNode createModuleNamePart(STNode dotToken, STNode identifier) {
        return new STSubModuleName(dotToken, identifier);
    }

    public static STNode createImportVersion(STNode versionKeyword, STNode versionNumber) {
        return new STImportVersion(versionKeyword, versionNumber);
    }

    public static STNode createVersionPart(STNode leadingDot, STNode versionNumber) {
        return new STImportSubVersion(leadingDot, versionNumber);
    }

    public static STNode createImportPrefix(STNode asKeyword, STNode prefix) {
        return new STImportPrefix(asKeyword, prefix);
    }

    public static STNode createMappingConstructorExpr(STNode openBrace, STNode fields, STNode closeBrace) {
        return new STMappingConstructorExpression(openBrace, fields, closeBrace);
    }

    public static STNode createSpreadField(STNode leadingComma, STNode ellipsis, STNode expr) {
        return new STSpreadField(leadingComma, ellipsis, expr);
    }

    public static STNode createSpecificField(STNode leadingComma, STNode key, STNode colon, STNode valueExpr) {
        return new STSpecificField(leadingComma, key, colon, valueExpr);
    }

    public static STNode createComputedNameField(STNode leadingComma,
                                                 STNode openBracket,
                                                 STNode fieldNameExpr,
                                                 STNode closeBracket,
                                                 STNode colon,
                                                 STNode valueExpr) {
        return new STComputedNameField(leadingComma, openBracket, fieldNameExpr, closeBracket, colon, valueExpr);
    }

    public static STNode createServiceDecl(STNode serviceKeyword,
                                           STNode serviceName,
                                           STNode onKeyword,
                                           STNode expressionList,
                                           STNode serviceBody) {
        return new STServiceDeclaration(serviceKeyword, serviceName, onKeyword, expressionList, serviceBody);
    }

    public static STNode createExpressionListItem(STNode leadingComma, STNode expr) {
        return new STExpressionListItem(leadingComma, expr);
    }

    public static STNode createServiceBody(STNode openBraceToken, STNode resources, STNode closeBraceToken) {
        return new STServiceBody(openBraceToken, resources, closeBraceToken);
    }

    public static STNode createListenerDeclaration(STNode qualifier,
                                                   STNode listenerKeyword,
                                                   STNode typeDesc,
                                                   STNode variableName,
                                                   STNode equalsToken,
                                                   STNode initializer,
                                                   STNode semicolonToken) {
        return new STListenerDeclaration(qualifier, listenerKeyword, typeDesc, variableName, equalsToken, initializer,
                semicolonToken);
    }
    
    public static STNode createConstDeclaration(STNode qualifier,
                                                STNode constKeyword,
                                                STNode typeDesc,
                                                STNode variableName,
                                                STNode equalsToken,
                                                STNode initializer,
                                                STNode semicolonToken) {
        return new STConstantDeclaration(qualifier, constKeyword, typeDesc, variableName, equalsToken, initializer,
                semicolonToken);
    }

<<<<<<< HEAD
    public static STNode createNilTypeDescriptor(STNode openParenthesisToken, STNode closeParenthesisToken) {
        return new STNilTypeDescriptor(openParenthesisToken, closeParenthesisToken);
    }
=======
>>>>>>> a0e9f9a1
}<|MERGE_RESOLUTION|>--- conflicted
+++ resolved
@@ -421,10 +421,7 @@
                 semicolonToken);
     }
 
-<<<<<<< HEAD
     public static STNode createNilTypeDescriptor(STNode openParenthesisToken, STNode closeParenthesisToken) {
         return new STNilTypeDescriptor(openParenthesisToken, closeParenthesisToken);
     }
-=======
->>>>>>> a0e9f9a1
 }