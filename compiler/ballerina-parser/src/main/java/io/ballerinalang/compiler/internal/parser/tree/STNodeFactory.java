--- conflicted
+++ resolved
@@ -308,10 +308,11 @@
         return new SyntaxTrivia(kind, text);
     }
 
-<<<<<<< HEAD
+
     public static STNode createContinueStatement(STNode continueKeyword, STNode semicolonToken) {
-        return new STContinueStatement(continueKeyword,semicolonToken);
-=======
+        return new STContinueStatement(continueKeyword, semicolonToken);
+    }
+
     public static STNode createImportDecl(STNode importKeyword,
                                           STNode orgName,
                                           STNode moduleName,
@@ -339,6 +340,7 @@
 
     public static STNode createImportPrefix(STNode asKeyword, STNode prefix) {
         return new STImportPrefix(asKeyword, prefix);
->>>>>>> deae6bf6
-    }
+
+    }
+
 }