--- conflicted
+++ resolved
@@ -1673,7 +1673,26 @@
                 closeBrace);
     }
 
-<<<<<<< HEAD
+    public static STNode createDoubleGTTokenNode(
+            STNode openGTToken,
+            STNode endGTToken) {
+
+        return new STDoubleGTTokenNode(
+                openGTToken,
+                endGTToken);
+    }
+
+    public static STNode createTrippleGTTokenNode(
+            STNode openGTToken,
+            STNode middleGTToken,
+            STNode endGTToken) {
+
+        return new STTrippleGTTokenNode(
+                openGTToken,
+                middleGTToken,
+                endGTToken);
+    }
+
     public static STNode createWaitActionNode(
             STNode waitKeyword,
             STNode waitFutureExpr) {
@@ -1703,25 +1722,5 @@
                 fieldName,
                 colon,
                 waitFutureExpr);
-=======
-    public static STNode createDoubleGTTokenNode(
-            STNode openGTToken,
-            STNode endGTToken) {
-
-        return new STDoubleGTTokenNode(
-                openGTToken,
-                endGTToken);
-    }
-
-    public static STNode createTrippleGTTokenNode(
-            STNode openGTToken,
-            STNode middleGTToken,
-            STNode endGTToken) {
-
-        return new STTrippleGTTokenNode(
-                openGTToken,
-                middleGTToken,
-                endGTToken);
->>>>>>> a2be127a
     }
 }
