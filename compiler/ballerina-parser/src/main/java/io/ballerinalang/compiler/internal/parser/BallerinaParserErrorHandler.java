/*
 * Copyright (c) 2020, WSO2 Inc. (http://www.wso2.org) All Rights Reserved.
 *
 * WSO2 Inc. licenses this file to you under the Apache License,
 * Version 2.0 (the "License"); you may not use this file except
 * in compliance with the License.
 * You may obtain a copy of the License at
 *
 *   http://www.apache.org/licenses/LICENSE-2.0
 *
 * Unless required by applicable law or agreed to in writing,
 * software distributed under the License is distributed on an
 * "AS IS" BASIS, WITHOUT WARRANTIES OR CONDITIONS OF ANY
 * KIND, either express or implied.  See the License for the
 * specific language governing permissions and limitations
 * under the License.
 */
package io.ballerinalang.compiler.internal.parser;

import io.ballerinalang.compiler.internal.parser.tree.STToken;
import io.ballerinalang.compiler.syntax.tree.SyntaxKind;

import java.util.ArrayDeque;

/**
 * <p>
 * Responsible for recovering from a parser error.
 *
 * When an unexpected token is reached, error handler will try inserting/removing a token from the current head, and see
 * how far the parser can successfully progress. After fixing the current head and trying to progress, if it encounters
 * more errors, then it will try to fix those as well. All possible combinations of insertions and deletions will be
 * tried out for such errors. Once all possible paths are discovered, pick the optimal combination that leads to the
 * best recovery. Finally, apply the best solution and continue the parsing.
 * </p>
 * e.g.:
 * If the best combination of fixes was <code>[insert, insert, remove, remove]</code>, then apply only the first
 * fix and continue.
 * <ul>
 * <li>
 * If the fix was a ‘remove’ - then consume the token stream once, and continue from the same rule again.
 * </li>
 * <li>
 * If the fix was an ‘insert’ - then insert the missing node, and continue from the next rule, without consuming the
 * token stream.
 * </li>
 * </ul>
 *
 * @since 1.2.0
 */
public class BallerinaParserErrorHandler extends AbstractParserErrorHandler {

    /**
     * FUNC_DEF_OR_FUNC_TYPE --> When a func-def and func-type-desc are possible.
     * e.g: start of a module level construct that starts with 'function' keyword.
     */
    private static final ParserRuleContext[] FUNC_TYPE_OR_DEF_OPTIONAL_RETURNS =
            { ParserRuleContext.RETURNS_KEYWORD, ParserRuleContext.FUNC_BODY_OR_TYPE_DESC_RHS };

    private static final ParserRuleContext[] FUNC_BODY_OR_TYPE_DESC_RHS =
            { ParserRuleContext.FUNC_BODY, ParserRuleContext.AMBIGUOUS_FUNC_TYPE_DESC_RHS };

    /**
     * FUNC_DEF --> When only function definitions are possible. eg: resource function.
     */
    private static final ParserRuleContext[] FUNC_DEF_OPTIONAL_RETURNS =
            { ParserRuleContext.RETURNS_KEYWORD, ParserRuleContext.FUNC_BODY };

    private static final ParserRuleContext[] FUNC_BODY =
            { ParserRuleContext.FUNC_BODY_BLOCK, ParserRuleContext.EXTERNAL_FUNC_BODY };

    /**
     * ANNON_FUNC--> When a anonymous function is possible.
     */
    private static final ParserRuleContext[] ANNON_FUNC_OPTIONAL_RETURNS =
            { ParserRuleContext.RETURNS_KEYWORD, ParserRuleContext.ANON_FUNC_BODY };

    private static final ParserRuleContext[] ANON_FUNC_BODY =
            { ParserRuleContext.FUNC_BODY_BLOCK, ParserRuleContext.EXPLICIT_ANON_FUNC_EXPR_BODY_START };

    /**
     * FUNC_TYPE --> When a only function type is possible.
     */
    private static final ParserRuleContext[] FUNC_TYPE_OPTIONAL_RETURNS =
            { ParserRuleContext.RETURNS_KEYWORD, ParserRuleContext.FUNC_TYPE_DESC_END };

    private static final ParserRuleContext[] WORKER_NAME_RHS =
            { ParserRuleContext.RETURNS_KEYWORD, ParserRuleContext.BLOCK_STMT };

    // We add named-worker-decl also as a statement. This is because we let having a named-worker
    // in all places a statement can be added during parsing, but then validates it based on the
    // context after the parsing the node is complete. This is to provide better error messages.
    private static final ParserRuleContext[] STATEMENTS = { ParserRuleContext.CLOSE_BRACE,
            ParserRuleContext.ASSIGNMENT_STMT, ParserRuleContext.VAR_DECL_STMT, ParserRuleContext.IF_BLOCK,
            ParserRuleContext.WHILE_BLOCK, ParserRuleContext.CALL_STMT, ParserRuleContext.PANIC_STMT,
            ParserRuleContext.CONTINUE_STATEMENT, ParserRuleContext.BREAK_STATEMENT, ParserRuleContext.RETURN_STMT,
            ParserRuleContext.COMPOUND_ASSIGNMENT_STMT, ParserRuleContext.LOCAL_TYPE_DEFINITION_STMT,
            ParserRuleContext.EXPRESSION_STATEMENT, ParserRuleContext.LOCK_STMT, ParserRuleContext.BLOCK_STMT,
            ParserRuleContext.NAMED_WORKER_DECL, ParserRuleContext.FORK_STMT, ParserRuleContext.FOREACH_STMT };

    private static final ParserRuleContext[] VAR_DECL_RHS =
            { ParserRuleContext.ASSIGN_OP, ParserRuleContext.SEMICOLON };

    private static final ParserRuleContext[] TOP_LEVEL_NODE = { ParserRuleContext.DOC_STRING,
            ParserRuleContext.ANNOTATIONS, ParserRuleContext.PUBLIC_KEYWORD, ParserRuleContext.FUNC_DEF_OR_FUNC_TYPE,
            ParserRuleContext.MODULE_TYPE_DEFINITION, ParserRuleContext.IMPORT_DECL, ParserRuleContext.LISTENER_DECL,
            ParserRuleContext.CONSTANT_DECL, ParserRuleContext.VAR_DECL_STMT, ParserRuleContext.SERVICE_DECL,
            ParserRuleContext.ANNOTATION_DECL, ParserRuleContext.XML_NAMESPACE_DECLARATION, ParserRuleContext.EOF };

    private static final ParserRuleContext[] TOP_LEVEL_NODE_WITHOUT_METADATA = new ParserRuleContext[] {
            ParserRuleContext.PUBLIC_KEYWORD, ParserRuleContext.FUNC_DEF_OR_FUNC_TYPE,
            ParserRuleContext.MODULE_TYPE_DEFINITION, ParserRuleContext.IMPORT_DECL, ParserRuleContext.SERVICE_DECL,
            ParserRuleContext.LISTENER_DECL, ParserRuleContext.CONSTANT_DECL, ParserRuleContext.VAR_DECL_STMT,
            ParserRuleContext.ANNOTATION_DECL, ParserRuleContext.XML_NAMESPACE_DECLARATION, ParserRuleContext.EOF };

    private static final ParserRuleContext[] TOP_LEVEL_NODE_WITHOUT_MODIFIER =
            { ParserRuleContext.FUNC_DEF_OR_FUNC_TYPE, ParserRuleContext.MODULE_TYPE_DEFINITION,
                    ParserRuleContext.IMPORT_DECL, ParserRuleContext.SERVICE_DECL, ParserRuleContext.LISTENER_DECL,
                    ParserRuleContext.CONSTANT_DECL, ParserRuleContext.ANNOTATION_DECL, ParserRuleContext.VAR_DECL_STMT,
                    ParserRuleContext.XML_NAMESPACE_DECLARATION, ParserRuleContext.EOF };

    private static final ParserRuleContext[] TYPE_OR_VAR_NAME =
            { ParserRuleContext.VARIABLE_NAME, ParserRuleContext.TYPE_DESC_IN_TYPE_BINDING_PATTERN };

    private static final ParserRuleContext[] ASSIGNMENT_OR_VAR_DECL_SECOND_TOKEN =
            { ParserRuleContext.ASSIGN_OP, ParserRuleContext.VARIABLE_NAME };

    private static final ParserRuleContext[] FIELD_DESCRIPTOR_RHS =
            { ParserRuleContext.SEMICOLON, ParserRuleContext.QUESTION_MARK, ParserRuleContext.ASSIGN_OP };

    private static final ParserRuleContext[] FIELD_OR_REST_DESCIPTOR_RHS =
            { ParserRuleContext.ELLIPSIS, ParserRuleContext.VARIABLE_NAME };

    private static final ParserRuleContext[] RECORD_BODY_START =
            { ParserRuleContext.CLOSED_RECORD_BODY_START, ParserRuleContext.OPEN_BRACE };

    private static final ParserRuleContext[] RECORD_BODY_END =
            { ParserRuleContext.CLOSED_RECORD_BODY_END, ParserRuleContext.CLOSE_BRACE };

    // Give object the higher priority over records, since record body is a subset of object body.
    // Array, optional and union type descriptors are not added to the list since they are left recursive.
    private static final ParserRuleContext[] TYPE_DESCRIPTORS = { ParserRuleContext.SIMPLE_TYPE_DESCRIPTOR,
            ParserRuleContext.OBJECT_TYPE_DESCRIPTOR, ParserRuleContext.RECORD_TYPE_DESCRIPTOR,
            ParserRuleContext.NIL_TYPE_DESCRIPTOR, ParserRuleContext.PARAMETERIZED_TYPE,
            ParserRuleContext.ERROR_KEYWORD, ParserRuleContext.STREAM_KEYWORD, ParserRuleContext.TABLE_KEYWORD,
            ParserRuleContext.FUNC_TYPE_DESC, ParserRuleContext.PARENTHESISED_TYPE_DESC_START };

    private static final ParserRuleContext[] RECORD_FIELD_OR_RECORD_END =
            { ParserRuleContext.RECORD_BODY_END, ParserRuleContext.RECORD_FIELD };

    private static final ParserRuleContext[] RECORD_FIELD_START =
            { ParserRuleContext.ANNOTATIONS, ParserRuleContext.ASTERISK, ParserRuleContext.TYPE_DESC_IN_RECORD_FIELD };

    private static final ParserRuleContext[] RECORD_FIELD_WITHOUT_METADATA =
            { ParserRuleContext.ASTERISK, ParserRuleContext.TYPE_DESC_IN_RECORD_FIELD };

    private static final ParserRuleContext[] ARG_START_OR_ARG_LIST_END =
            { ParserRuleContext.ARG_LIST_END, ParserRuleContext.ARG_START };

    private static final ParserRuleContext[] ARG_START =
            { ParserRuleContext.VARIABLE_NAME, ParserRuleContext.ELLIPSIS, ParserRuleContext.EXPRESSION };

    private static final ParserRuleContext[] ARG_END = { ParserRuleContext.CLOSE_PARENTHESIS, ParserRuleContext.COMMA };

    private static final ParserRuleContext[] NAMED_OR_POSITIONAL_ARG_RHS =
            { ParserRuleContext.ARG_END, ParserRuleContext.ASSIGN_OP };

    private static final ParserRuleContext[] OBJECT_FIELD_RHS =
            { ParserRuleContext.SEMICOLON, ParserRuleContext.ASSIGN_OP };

    private static final ParserRuleContext[] OBJECT_MEMBER_START =
            { ParserRuleContext.DOC_STRING, ParserRuleContext.ANNOTATIONS, ParserRuleContext.ASTERISK,
                    ParserRuleContext.OBJECT_FUNC_OR_FIELD, ParserRuleContext.CLOSE_BRACE };

    private static final ParserRuleContext[] OBJECT_MEMBER_WITHOUT_METADATA =
            { ParserRuleContext.ASTERISK, ParserRuleContext.OBJECT_FUNC_OR_FIELD, ParserRuleContext.CLOSE_BRACE };

    private static final ParserRuleContext[] OBJECT_FUNC_OR_FIELD = { ParserRuleContext.PUBLIC_KEYWORD,
            ParserRuleContext.PRIVATE_KEYWORD, ParserRuleContext.OBJECT_FUNC_OR_FIELD_WITHOUT_VISIBILITY };

    private static final ParserRuleContext[] OBJECT_FUNC_OR_FIELD_WITHOUT_VISIBILITY =
            { ParserRuleContext.TYPE_DESC_BEFORE_IDENTIFIER, ParserRuleContext.OBJECT_METHOD_START };

    private static final ParserRuleContext[] OBJECT_METHOD_START =
            { ParserRuleContext.REMOTE_KEYWORD, ParserRuleContext.FUNCTION_KEYWORD };

    private static final ParserRuleContext[] OBJECT_TYPE_DESCRIPTOR_START =
            { ParserRuleContext.OBJECT_TYPE_FIRST_QUALIFIER, ParserRuleContext.OBJECT_KEYWORD };

    private static final ParserRuleContext[] ELSE_BODY = { ParserRuleContext.IF_BLOCK, ParserRuleContext.OPEN_BRACE };

    private static final ParserRuleContext[] ELSE_BLOCK =
            { ParserRuleContext.ELSE_KEYWORD, ParserRuleContext.STATEMENT };

    private static final ParserRuleContext[] CALL_STATEMENT =
            { ParserRuleContext.CHECKING_KEYWORD, ParserRuleContext.VARIABLE_NAME };

    private static final ParserRuleContext[] IMPORT_PREFIX_DECL =
            { ParserRuleContext.AS_KEYWORD, ParserRuleContext.SEMICOLON };

    private static final ParserRuleContext[] IMPORT_VERSION =
            { ParserRuleContext.VERSION_KEYWORD, ParserRuleContext.AS_KEYWORD, ParserRuleContext.SEMICOLON };

    private static final ParserRuleContext[] IMPORT_DECL_RHS = { ParserRuleContext.SLASH, ParserRuleContext.DOT,
            ParserRuleContext.VERSION_KEYWORD, ParserRuleContext.AS_KEYWORD, ParserRuleContext.SEMICOLON };

    private static final ParserRuleContext[] AFTER_IMPORT_MODULE_NAME = { ParserRuleContext.DOT,
            ParserRuleContext.VERSION_KEYWORD, ParserRuleContext.AS_KEYWORD, ParserRuleContext.SEMICOLON };

    private static final ParserRuleContext[] MAJOR_MINOR_VERSION_END =
            { ParserRuleContext.DOT, ParserRuleContext.AS_KEYWORD, ParserRuleContext.SEMICOLON };

    private static final ParserRuleContext[] RETURN_RHS = { ParserRuleContext.SEMICOLON, ParserRuleContext.EXPRESSION };

    private static final ParserRuleContext[] EXPRESSION_START = { ParserRuleContext.BASIC_LITERAL,
            ParserRuleContext.NIL_LITERAL, ParserRuleContext.VARIABLE_REF, ParserRuleContext.ACCESS_EXPRESSION,
<<<<<<< HEAD
            ParserRuleContext.TYPEOF_EXPRESSION, ParserRuleContext.TRAP_EXPRESSION, ParserRuleContext.UNARY_EXPRESSION,
            ParserRuleContext.CHECKING_KEYWORD, ParserRuleContext.LIST_CONSTRUCTOR, ParserRuleContext.TYPE_CAST,
            ParserRuleContext.OPEN_PARENTHESIS, ParserRuleContext.TABLE_CONSTRUCTOR_OR_QUERY_EXPRESSION,
            ParserRuleContext.LET_EXPRESSION, ParserRuleContext.TEMPLATE_START, ParserRuleContext.XML_KEYWORD,
            ParserRuleContext.STRING_KEYWORD, ParserRuleContext.ANON_FUNC_EXPRESSION, ParserRuleContext.ERROR_KEYWORD,
            ParserRuleContext.NEW_KEYWORD };

    private static final ParserRuleContext[] FIRST_MAPPING_FIELD_START =
            { ParserRuleContext.MAPPING_FIELD, ParserRuleContext.CLOSE_BRACE };
=======
            ParserRuleContext.TYPEOF_EXPRESSION, ParserRuleContext.TRAP_KEYWORD, ParserRuleContext.UNARY_EXPRESSION,
            ParserRuleContext.CHECKING_KEYWORD, ParserRuleContext.LIST_CONSTRUCTOR,
            ParserRuleContext.TYPE_CAST_EXPRESSION, ParserRuleContext.OPEN_PARENTHESIS,
            ParserRuleContext.TABLE_CONSTRUCTOR_OR_QUERY_EXPRESSION, ParserRuleContext.LET_EXPRESSION,
            ParserRuleContext.TEMPLATE_START, ParserRuleContext.XML_KEYWORD, ParserRuleContext.STRING_KEYWORD,
            ParserRuleContext.ANON_FUNC_EXPRESSION, ParserRuleContext.ERROR_KEYWORD, ParserRuleContext.NEW_KEYWORD,
            ParserRuleContext.START_KEYWORD, ParserRuleContext.FLUSH_KEYWORD };
>>>>>>> 4335ea30

    private static final ParserRuleContext[] MAPPING_FIELD_START = { ParserRuleContext.MAPPING_FIELD_NAME,
            ParserRuleContext.STRING_LITERAL, ParserRuleContext.COMPUTED_FIELD_NAME, ParserRuleContext.ELLIPSIS };

    private static final ParserRuleContext[] SPECIFIC_FIELD_RHS =
            { ParserRuleContext.COLON, ParserRuleContext.MAPPING_FIELD_END };

    private static final ParserRuleContext[] MAPPING_FIELD_END =
            { ParserRuleContext.CLOSE_BRACE, ParserRuleContext.COMMA };

    private static final ParserRuleContext[] OPTIONAL_SERVICE_NAME =
            { ParserRuleContext.SERVICE_NAME, ParserRuleContext.ON_KEYWORD };

    private static final ParserRuleContext[] RESOURCE_DEF_START =
            { ParserRuleContext.RESOURCE_KEYWORD, ParserRuleContext.FUNC_DEF, ParserRuleContext.CLOSE_BRACE };

    private static final ParserRuleContext[] CONST_DECL_RHS =
            { ParserRuleContext.STATEMENT_START_IDENTIFIER, ParserRuleContext.ASSIGN_OP };

    private static final ParserRuleContext[] ARRAY_LENGTH =
            { ParserRuleContext.CLOSE_BRACKET, ParserRuleContext.DECIMAL_INTEGER_LITERAL,
                    ParserRuleContext.HEX_INTEGER_LITERAL, ParserRuleContext.ASTERISK, ParserRuleContext.VARIABLE_REF };

    private static final ParserRuleContext[] PARAM_LIST =
            { ParserRuleContext.CLOSE_PARENTHESIS, ParserRuleContext.REQUIRED_PARAM };

    private static final ParserRuleContext[] PARAMETER_START =
            { ParserRuleContext.ANNOTATIONS, ParserRuleContext.PUBLIC_KEYWORD, ParserRuleContext.TYPE_DESC_IN_PARAM };

    private static final ParserRuleContext[] PARAMETER_WITHOUT_ANNOTS =
            { ParserRuleContext.PUBLIC_KEYWORD, ParserRuleContext.TYPE_DESC_IN_PARAM };

    private static final ParserRuleContext[] REQUIRED_PARAM_NAME_RHS =
            { ParserRuleContext.PARAM_END, ParserRuleContext.ASSIGN_OP };

    private static final ParserRuleContext[] PARAM_END =
            { ParserRuleContext.COMMA, ParserRuleContext.CLOSE_PARENTHESIS };

    private static final ParserRuleContext[] STMT_START_WITH_EXPR_RHS = { ParserRuleContext.ASSIGN_OP,
            ParserRuleContext.RIGHT_ARROW, ParserRuleContext.COMPOUND_BINARY_OPERATOR, ParserRuleContext.SEMICOLON };

    private static final ParserRuleContext[] STMT_START_WITH_IDENTIFIER =
            { ParserRuleContext.ASSIGN_OP, ParserRuleContext.VARIABLE_NAME, ParserRuleContext.EXPRESSION_RHS,
                    ParserRuleContext.VAR_DECL_STARTED_WITH_DENTIFIER };

    private static final ParserRuleContext[] EXPRESSION_STATEMENT_START =
            { ParserRuleContext.VARIABLE_REF, ParserRuleContext.CHECKING_KEYWORD, ParserRuleContext.OPEN_PARENTHESIS };

    private static final ParserRuleContext[] ANNOT_DECL_OPTIONAL_TYPE =
            { ParserRuleContext.TYPE_DESC_BEFORE_IDENTIFIER, ParserRuleContext.ANNOTATION_TAG };

    private static final ParserRuleContext[] CONST_DECL_TYPE =
            { ParserRuleContext.TYPE_DESC_BEFORE_IDENTIFIER, ParserRuleContext.VARIABLE_NAME };

    private static final ParserRuleContext[] ANNOT_DECL_RHS =
            { ParserRuleContext.ANNOTATION_TAG, ParserRuleContext.ON_KEYWORD, ParserRuleContext.SEMICOLON };

    private static final ParserRuleContext[] ANNOT_OPTIONAL_ATTACH_POINTS =
            { ParserRuleContext.ON_KEYWORD, ParserRuleContext.SEMICOLON };

    private static final ParserRuleContext[] ATTACH_POINT =
            { ParserRuleContext.SOURCE_KEYWORD, ParserRuleContext.ATTACH_POINT_IDENT };

    private static final ParserRuleContext[] ATTACH_POINT_IDENT = { ParserRuleContext.SINGLE_KEYWORD_ATTACH_POINT_IDENT,
            ParserRuleContext.OBJECT_IDENT, ParserRuleContext.RESOURCE_IDENT, ParserRuleContext.RECORD_IDENT };

    private static final ParserRuleContext[] ATTACH_POINT_END =
            { ParserRuleContext.COMMA, ParserRuleContext.SEMICOLON };

    private static final ParserRuleContext[] XML_NAMESPACE_PREFIX_DECL =
            { ParserRuleContext.AS_KEYWORD, ParserRuleContext.SEMICOLON };

    private static final ParserRuleContext[] CONSTANT_EXPRESSION =
            { ParserRuleContext.BASIC_LITERAL, ParserRuleContext.VARIABLE_REF };

    private static final ParserRuleContext[] LIST_CONSTRUCTOR_RHS =
            { ParserRuleContext.CLOSE_BRACKET, ParserRuleContext.EXPRESSION };

    private static final ParserRuleContext[] TYPE_CAST_PARAM =
            { ParserRuleContext.TYPE_DESC_IN_ANGLE_BRACKETS, ParserRuleContext.ANNOTATIONS };

    private static final ParserRuleContext[] TYPE_CAST_PARAM_RHS =
            { ParserRuleContext.TYPE_DESC_IN_ANGLE_BRACKETS, ParserRuleContext.GT };

    private static final ParserRuleContext[] TABLE_KEYWORD_RHS =
            { ParserRuleContext.KEY_SPECIFIER, ParserRuleContext.TABLE_CONSTRUCTOR };

    private static final ParserRuleContext[] ROW_LIST_RHS =
            { ParserRuleContext.CLOSE_BRACKET, ParserRuleContext.MAPPING_CONSTRUCTOR };

    private static final ParserRuleContext[] TABLE_ROW_END =
            { ParserRuleContext.COMMA, ParserRuleContext.CLOSE_BRACKET };

    private static final ParserRuleContext[] KEY_SPECIFIER_RHS =
            { ParserRuleContext.CLOSE_PARENTHESIS, ParserRuleContext.VARIABLE_NAME };

    private static final ParserRuleContext[] TABLE_KEY_RHS =
            { ParserRuleContext.COMMA, ParserRuleContext.CLOSE_PARENTHESIS };

    private static final ParserRuleContext[] ERROR_TYPE_PARAMS =
            { ParserRuleContext.INFERRED_TYPE_DESC, ParserRuleContext.TYPE_DESC_IN_ANGLE_BRACKETS };

    private static final ParserRuleContext[] LET_VAR_DECL_START =
            { ParserRuleContext.TYPE_DESC_IN_TYPE_BINDING_PATTERN, ParserRuleContext.ANNOTATIONS };

    private static final ParserRuleContext[] STREAM_TYPE_FIRST_PARAM_RHS =
            { ParserRuleContext.COMMA, ParserRuleContext.GT };

    private static final ParserRuleContext[] TEMPLATE_MEMBER = { ParserRuleContext.TEMPLATE_STRING,
            ParserRuleContext.INTERPOLATION_START_TOKEN, ParserRuleContext.TEMPLATE_END };

    private static final ParserRuleContext[] TEMPLATE_STRING_RHS =
            { ParserRuleContext.INTERPOLATION_START_TOKEN, ParserRuleContext.TEMPLATE_END };

    private static final ParserRuleContext[] KEY_CONSTRAINTS_RHS =
            { ParserRuleContext.OPEN_PARENTHESIS, ParserRuleContext.LT };

    private static final ParserRuleContext[] FUNCTION_KEYWORD_RHS =
            { ParserRuleContext.FUNC_NAME, ParserRuleContext.OPEN_PARENTHESIS };

    private static final ParserRuleContext[] TYPEDESC_RHS = { ParserRuleContext.END_OF_TYPE_DESC,
            ParserRuleContext.ARRAY_TYPE_DESCRIPTOR, ParserRuleContext.OPTIONAL_TYPE_DESCRIPTOR, ParserRuleContext.PIPE,
            ParserRuleContext.BITWISE_AND_OPERATOR };

    private static final ParserRuleContext[] TABLE_TYPE_DESC_RHS =
            { ParserRuleContext.KEY_KEYWORD, ParserRuleContext.TYPEDESC_RHS };

    private static final ParserRuleContext[] NEW_KEYWORD_RHS =
            { ParserRuleContext.TYPE_DESC_IN_NEW_EXPR, ParserRuleContext.EXPRESSION_RHS };

    private static final ParserRuleContext[] TABLE_CONSTRUCTOR_OR_QUERY_START =
            { ParserRuleContext.TABLE_KEYWORD, ParserRuleContext.STREAM_KEYWORD, ParserRuleContext.QUERY_EXPRESSION };

    private static final ParserRuleContext[] TABLE_CONSTRUCTOR_OR_QUERY_RHS =
            { ParserRuleContext.TABLE_CONSTRUCTOR, ParserRuleContext.QUERY_EXPRESSION };

    private static final ParserRuleContext[] QUERY_EXPRESSION_RHS = { ParserRuleContext.SELECT_CLAUSE,
            ParserRuleContext.WHERE_CLAUSE, ParserRuleContext.FROM_CLAUSE, ParserRuleContext.LET_CLAUSE };

    private static final ParserRuleContext[] BRACED_EXPR_OR_ANON_FUNC_PARAM_RHS =
            { ParserRuleContext.CLOSE_PARENTHESIS, ParserRuleContext.COMMA };

<<<<<<< HEAD
    private static final ParserRuleContext[] ANNOTATION_REF_RHS =
            { ParserRuleContext.OPEN_PARENTHESIS, ParserRuleContext.ANNOTATION_END };

    private static final ParserRuleContext[] INFER_PARAM_END_OR_PARENTHESIS_END =
            { ParserRuleContext.CLOSE_PARENTHESIS, ParserRuleContext.EXPR_FUNC_BODY_START };
=======
    private static final ParserRuleContext[] PEER_WORKER = { ParserRuleContext.FLUSH_WORKER_NAME,
            ParserRuleContext.DEFAULT_KEYWORD, ParserRuleContext.EXPRESSION_RHS };
>>>>>>> 4335ea30

    public BallerinaParserErrorHandler(AbstractTokenReader tokenReader) {
        super(tokenReader);
    }

    @Override
    protected boolean isProductionWithAlternatives(ParserRuleContext currentCtx) {
        switch (currentCtx) {
            case TOP_LEVEL_NODE:
            case TOP_LEVEL_NODE_WITHOUT_MODIFIER:
            case TOP_LEVEL_NODE_WITHOUT_METADATA:
            case STATEMENT:
            case STATEMENT_WITHOUT_ANNOTS:
            case FUNC_BODY_OR_TYPE_DESC_RHS:
            case VAR_DECL_STMT_RHS:
            case EXPRESSION_RHS:
            case PARAMETER_NAME_RHS:
            case ASSIGNMENT_OR_VAR_DECL_STMT:
            case AFTER_PARAMETER_TYPE:
            case FIELD_DESCRIPTOR_RHS:
            case RECORD_BODY_START:
            case RECORD_BODY_END:
            case TYPE_DESCRIPTOR:
            case NAMED_OR_POSITIONAL_ARG_RHS:
            case OBJECT_FIELD_RHS:
            case OBJECT_FUNC_OR_FIELD_WITHOUT_VISIBILITY:
            case OBJECT_MEMBER:
            case OBJECT_TYPE_FIRST_QUALIFIER:
            case OBJECT_TYPE_SECOND_QUALIFIER:
            case ELSE_BODY:
            case IMPORT_DECL_RHS:
            case IMPORT_SUB_VERSION:
            case VERSION_NUMBER:
            case IMPORT_VERSION_DECL:
            case IMPORT_PREFIX_DECL:
            case MAPPING_FIELD:
            case FIRST_MAPPING_FIELD:
            case SPECIFIC_FIELD_RHS:
            case RESOURCE_DEF:
            case PARAMETER_WITHOUT_ANNOTS:
            case PARAMETER_START:
            case STMT_START_WITH_IDENTIFIER:
            case STMT_START_WITH_EXPR_RHS:
            case RECORD_FIELD_OR_RECORD_END:
            case CONST_DECL_TYPE:
            case CONST_DECL_RHS:
            case ANNOT_OPTIONAL_ATTACH_POINTS:
            case XML_NAMESPACE_PREFIX_DECL:
            case ANNOT_DECL_OPTIONAL_TYPE:
            case ANNOT_DECL_RHS:
            case TABLE_KEYWORD_RHS:
            case ARRAY_LENGTH:
            case TYPEDESC_RHS:
            case ERROR_TYPE_PARAMS:
            case STREAM_TYPE_FIRST_PARAM_RHS:
            case KEY_CONSTRAINTS_RHS:
            case TABLE_TYPE_DESC_RHS:
            case FUNC_BODY:
            case FUNC_OPTIONAL_RETURNS:
            case TERMINAL_EXPRESSION:
            case TABLE_CONSTRUCTOR_OR_QUERY_START:
            case TABLE_CONSTRUCTOR_OR_QUERY_RHS:
            case QUERY_EXPRESSION_RHS:
            case ANON_FUNC_BODY:
                return true;
            default:
                return false;
        }
    }

    private boolean isEndOfObjectTypeNode(int nextLookahead) {
        STToken nextToken = this.tokenReader.peek(nextLookahead);
        switch (nextToken.kind) {
            case CLOSE_BRACE_TOKEN:
            case EOF_TOKEN:
            case CLOSE_BRACE_PIPE_TOKEN:
            case TYPE_KEYWORD:
            case SERVICE_KEYWORD:
                return true;
            default:
                STToken nextNextToken = this.tokenReader.peek(nextLookahead + 1);
                switch (nextNextToken.kind) {
                    case CLOSE_BRACE_TOKEN:
                    case EOF_TOKEN:
                    case CLOSE_BRACE_PIPE_TOKEN:
                    case TYPE_KEYWORD:
                    case SERVICE_KEYWORD:
                        return true;
                    default:
                        return false;
                }
        }
    }

    /**
     * Search for a solution.
     * Terminals are directly matched and Non-terminals which have alternative productions are seekInAlternativesPaths()
     *
     * @param currentCtx Current context
     * @param lookahead Position of the next token to consider, relative to the position of the original error.
     * @param currentDepth Amount of distance traveled so far.
     * @return Recovery result
     */
    @Override
    protected Result seekMatch(ParserRuleContext currentCtx, int lookahead, int currentDepth, boolean isEntryPoint) {
        boolean hasMatch;
        boolean skipRule;
        int matchingRulesCount = 0;

        while (currentDepth < lookaheadLimit) {
            hasMatch = true;
            skipRule = false;
            STToken nextToken = this.tokenReader.peek(lookahead);

            switch (currentCtx) {
                case EOF:
                    hasMatch = nextToken.kind == SyntaxKind.EOF_TOKEN;
                    break;
                case PUBLIC_KEYWORD:
                    hasMatch = nextToken.kind == SyntaxKind.PUBLIC_KEYWORD;
                    break;
                case PRIVATE_KEYWORD:
                    hasMatch = nextToken.kind == SyntaxKind.PRIVATE_KEYWORD;
                    break;
                case REMOTE_KEYWORD:
                    hasMatch = nextToken.kind == SyntaxKind.REMOTE_KEYWORD;
                    break;
                case TOP_LEVEL_NODE:
                    return seekInAlternativesPaths(lookahead, currentDepth, matchingRulesCount, TOP_LEVEL_NODE,
                            isEntryPoint);
                case TOP_LEVEL_NODE_WITHOUT_MODIFIER:
                    return seekInAlternativesPaths(lookahead, currentDepth, matchingRulesCount,
                            TOP_LEVEL_NODE_WITHOUT_MODIFIER, isEntryPoint);
                case TOP_LEVEL_NODE_WITHOUT_METADATA:
                    return seekInAlternativesPaths(lookahead, currentDepth, matchingRulesCount,
                            TOP_LEVEL_NODE_WITHOUT_METADATA, isEntryPoint);
                case FUNCTION_KEYWORD:
                    hasMatch = nextToken.kind == SyntaxKind.FUNCTION_KEYWORD;
                    break;
                case FUNC_NAME:
                case VARIABLE_NAME:
                case TYPE_NAME:
                case FIELD_OR_FUNC_NAME:
                case IMPORT_ORG_OR_MODULE_NAME:
                case IMPORT_MODULE_NAME:
                case IMPORT_PREFIX:
                case MAPPING_FIELD_NAME:
                case SERVICE_NAME:
                case QUALIFIED_IDENTIFIER:
                case IDENTIFIER:
                case ANNOTATION_TAG:
                case NAMESPACE_PREFIX:
                case WORKER_NAME:
                case IMPLICIT_ANON_FUNC_PARAM:
                case FLUSH_WORKER_NAME:
                    hasMatch = nextToken.kind == SyntaxKind.IDENTIFIER_TOKEN;
                    break;
                case OPEN_PARENTHESIS:
                case PARENTHESISED_TYPE_DESC_START:
                    hasMatch = nextToken.kind == SyntaxKind.OPEN_PAREN_TOKEN;
                    break;
                case CLOSE_PARENTHESIS:
                    hasMatch = nextToken.kind == SyntaxKind.CLOSE_PAREN_TOKEN;
                    break;
                case FUNC_OPTIONAL_RETURNS:
                    ParserRuleContext parentCtx = getParentContext();
                    ParserRuleContext[] alternatives;
                    if (parentCtx == ParserRuleContext.FUNC_DEF) {
                        alternatives = FUNC_DEF_OPTIONAL_RETURNS;
                    } else if (parentCtx == ParserRuleContext.ANON_FUNC_EXPRESSION) {
                        alternatives = ANNON_FUNC_OPTIONAL_RETURNS;
                    } else if (parentCtx == ParserRuleContext.FUNC_TYPE_DESC) {
                        alternatives = FUNC_TYPE_OPTIONAL_RETURNS;
                    } else {
                        alternatives = FUNC_TYPE_OR_DEF_OPTIONAL_RETURNS;
                    }
                    return seekInAlternativesPaths(lookahead, currentDepth, matchingRulesCount, alternatives,
                            isEntryPoint);
                case FUNC_BODY_OR_TYPE_DESC_RHS:
                    return seekInAlternativesPaths(lookahead, currentDepth, matchingRulesCount,
                            FUNC_BODY_OR_TYPE_DESC_RHS, isEntryPoint);
                case ANON_FUNC_BODY:
                    return seekInAlternativesPaths(lookahead, currentDepth, matchingRulesCount, ANON_FUNC_BODY,
                            isEntryPoint);
                case RETURNS_KEYWORD:
                    hasMatch = nextToken.kind == SyntaxKind.RETURNS_KEYWORD;
                    break;
                case SIMPLE_TYPE_DESCRIPTOR:
                    hasMatch = BallerinaParser.isSimpleType(nextToken.kind) ||
                            nextToken.kind == SyntaxKind.IDENTIFIER_TOKEN;
                    break;
                case FUNC_BODY:
                    return seekInAlternativesPaths(lookahead, currentDepth, matchingRulesCount, FUNC_BODY,
                            isEntryPoint);
                case OPEN_BRACE:
                    hasMatch = nextToken.kind == SyntaxKind.OPEN_BRACE_TOKEN;
                    break;
                case CLOSE_BRACE:
                    hasMatch = nextToken.kind == SyntaxKind.CLOSE_BRACE_TOKEN;
                    break;
                case ASSIGN_OP:
                    hasMatch = nextToken.kind == SyntaxKind.EQUAL_TOKEN;
                    break;
                case EXTERNAL_KEYWORD:
                    hasMatch = nextToken.kind == SyntaxKind.EXTERNAL_KEYWORD;
                    break;
                case SEMICOLON:
                    hasMatch = nextToken.kind == SyntaxKind.SEMICOLON_TOKEN;
                    break;
                case STATEMENT:
                case STATEMENT_WITHOUT_ANNOTS:
                    return seekInStatements(currentCtx, nextToken, lookahead, currentDepth, matchingRulesCount,
                            isEntryPoint);
                case BINARY_OPERATOR:
                    hasMatch = isBinaryOperator(nextToken);
                    break;
                case EXPRESSION:
                case TERMINAL_EXPRESSION:
                    return seekInAlternativesPaths(lookahead, currentDepth, matchingRulesCount, EXPRESSION_START,
                            isEntryPoint);
                case VAR_DECL_STMT_RHS:
                    return seekInAlternativesPaths(lookahead, currentDepth, matchingRulesCount, VAR_DECL_RHS,
                            isEntryPoint);
                case EXPRESSION_RHS:
                    return seekMatchInExpressionRhs(nextToken, lookahead, currentDepth, matchingRulesCount,
                            isEntryPoint);
                case COMMA:
                    hasMatch = nextToken.kind == SyntaxKind.COMMA_TOKEN;
                    break;
                case PARAM_LIST:
                    return seekInAlternativesPaths(lookahead, currentDepth, matchingRulesCount, PARAM_LIST,
                            isEntryPoint);
                case REQUIRED_PARAM_NAME_RHS:
                    return seekInAlternativesPaths(lookahead, currentDepth, matchingRulesCount, REQUIRED_PARAM_NAME_RHS,
                            isEntryPoint);
                case STATEMENT_START_IDENTIFIER:
                    return seekInAlternativesPaths(lookahead, currentDepth, matchingRulesCount, TYPE_OR_VAR_NAME,
                            isEntryPoint);
                case ASSIGNMENT_OR_VAR_DECL_STMT_RHS:
                    return seekInAlternativesPaths(lookahead, currentDepth, matchingRulesCount,
                            ASSIGNMENT_OR_VAR_DECL_SECOND_TOKEN, isEntryPoint);

                case CLOSED_RECORD_BODY_END:
                    hasMatch = nextToken.kind == SyntaxKind.CLOSE_BRACE_PIPE_TOKEN;
                    break;
                case CLOSED_RECORD_BODY_START:
                    hasMatch = nextToken.kind == SyntaxKind.OPEN_BRACE_PIPE_TOKEN;
                    break;
                case ELLIPSIS:
                    hasMatch = nextToken.kind == SyntaxKind.ELLIPSIS_TOKEN;
                    break;
                case QUESTION_MARK:
                    hasMatch = nextToken.kind == SyntaxKind.QUESTION_MARK_TOKEN;
                    break;
                case RECORD_KEYWORD:
                    hasMatch = nextToken.kind == SyntaxKind.RECORD_KEYWORD;
                    break;
                case TYPE_KEYWORD:
                    hasMatch = nextToken.kind == SyntaxKind.TYPE_KEYWORD;
                    break;
                case FIELD_DESCRIPTOR_RHS:
                    return seekInAlternativesPaths(lookahead, currentDepth, matchingRulesCount, FIELD_DESCRIPTOR_RHS,
                            isEntryPoint);
                case FIELD_OR_REST_DESCIPTOR_RHS:
                    return seekInAlternativesPaths(lookahead, currentDepth, matchingRulesCount,
                            FIELD_OR_REST_DESCIPTOR_RHS, isEntryPoint);
                case RECORD_BODY_END:
                    return seekInAlternativesPaths(lookahead, currentDepth, matchingRulesCount, RECORD_BODY_END,
                            isEntryPoint);
                case RECORD_BODY_START:
                    return seekInAlternativesPaths(lookahead, currentDepth, matchingRulesCount, RECORD_BODY_START,
                            isEntryPoint);
                case TYPE_DESCRIPTOR:
                    return seekInAlternativesPaths(lookahead, currentDepth, matchingRulesCount, TYPE_DESCRIPTORS,
                            isEntryPoint);
                case RECORD_FIELD_OR_RECORD_END:
                    return seekInAlternativesPaths(lookahead, currentDepth, matchingRulesCount,
                            RECORD_FIELD_OR_RECORD_END, isEntryPoint);
                case RECORD_FIELD_START:
                    return seekInAlternativesPaths(lookahead, currentDepth, matchingRulesCount, RECORD_FIELD_START,
                            isEntryPoint);
                case RECORD_FIELD_WITHOUT_METADATA:
                    return seekInAlternativesPaths(lookahead, currentDepth, matchingRulesCount,
                            RECORD_FIELD_WITHOUT_METADATA, isEntryPoint);
                case ARG_START:
                    return seekInAlternativesPaths(lookahead, currentDepth, matchingRulesCount, ARG_START,
                            isEntryPoint);
                case ARG_LIST_START:
                    hasMatch = nextToken.kind == SyntaxKind.OPEN_PAREN_TOKEN;
                    break;
                case ARG_LIST_END:
                    hasMatch = nextToken.kind == SyntaxKind.CLOSE_PAREN_TOKEN;
                    break;
                case ARG_START_OR_ARG_LIST_END:
                    return seekInAlternativesPaths(lookahead, currentDepth, matchingRulesCount,
                            ARG_START_OR_ARG_LIST_END, isEntryPoint);
                case NAMED_OR_POSITIONAL_ARG_RHS:
                    return seekInAlternativesPaths(lookahead, currentDepth, matchingRulesCount,
                            NAMED_OR_POSITIONAL_ARG_RHS, isEntryPoint);
                case ARG_END:
                    return seekInAlternativesPaths(lookahead, currentDepth, matchingRulesCount, ARG_END, isEntryPoint);
                case OBJECT_MEMBER_START:
                    return seekInAlternativesPaths(lookahead, currentDepth, matchingRulesCount, OBJECT_MEMBER_START,
                            isEntryPoint);
                case OBJECT_MEMBER_WITHOUT_METADATA:
                    return seekInAlternativesPaths(lookahead, currentDepth, matchingRulesCount,
                            OBJECT_MEMBER_WITHOUT_METADATA, isEntryPoint);
                case OBJECT_FIELD_RHS:
                    return seekInAlternativesPaths(lookahead, currentDepth, matchingRulesCount, OBJECT_FIELD_RHS,
                            isEntryPoint);
                case OBJECT_METHOD_START:
                    return seekInAlternativesPaths(lookahead, currentDepth, matchingRulesCount, OBJECT_METHOD_START,
                            isEntryPoint);
                case OBJECT_KEYWORD:
                    hasMatch = nextToken.kind == SyntaxKind.OBJECT_KEYWORD;
                    break;
                case OBJECT_FUNC_OR_FIELD:
                    return seekInAlternativesPaths(lookahead, currentDepth, matchingRulesCount, OBJECT_FUNC_OR_FIELD,
                            isEntryPoint);
                case OBJECT_FUNC_OR_FIELD_WITHOUT_VISIBILITY:
                    return seekInAlternativesPaths(lookahead, currentDepth, matchingRulesCount,
                            OBJECT_FUNC_OR_FIELD_WITHOUT_VISIBILITY, isEntryPoint);
                case OBJECT_TYPE_DESCRIPTOR_START:
                    return seekInAlternativesPaths(lookahead, currentDepth, matchingRulesCount,
                            OBJECT_TYPE_DESCRIPTOR_START, isEntryPoint);
                case OBJECT_TYPE_FIRST_QUALIFIER:
                case OBJECT_TYPE_SECOND_QUALIFIER:
                    // If currentDepth == 0 means its the very next token after the error. If that erroneous
                    // token is a correct match, then that means we have reached here because of a duplicate
                    // modifier. Therefore treat it as a mismatch.
                    if (currentDepth == 0) {
                        hasMatch = false;
                        break;
                    }

                    hasMatch = nextToken.kind == SyntaxKind.ABSTRACT_KEYWORD ||
                            nextToken.kind == SyntaxKind.CLIENT_KEYWORD;
                    break;
                case ABSTRACT_KEYWORD:
                    hasMatch = nextToken.kind == SyntaxKind.ABSTRACT_KEYWORD;
                    break;
                case CLIENT_KEYWORD:
                    hasMatch = nextToken.kind == SyntaxKind.CLIENT_KEYWORD;
                    break;
                case OPEN_BRACKET:
                    hasMatch = nextToken.kind == SyntaxKind.OPEN_BRACKET_TOKEN;
                    break;
                case CLOSE_BRACKET:
                    hasMatch = nextToken.kind == SyntaxKind.CLOSE_BRACKET_TOKEN;
                    break;
                case DOT:
                    hasMatch = nextToken.kind == SyntaxKind.DOT_TOKEN;
                    break;
                case IF_KEYWORD:
                    hasMatch = nextToken.kind == SyntaxKind.IF_KEYWORD;
                    break;
                case ELSE_KEYWORD:
                    hasMatch = nextToken.kind == SyntaxKind.ELSE_KEYWORD;
                    break;
                case ELSE_BLOCK:
                    return seekInAlternativesPaths(lookahead, currentDepth, matchingRulesCount, ELSE_BLOCK,
                            isEntryPoint);
                case ELSE_BODY:
                    return seekInAlternativesPaths(lookahead, currentDepth, matchingRulesCount, ELSE_BODY,
                            isEntryPoint);
                case WHILE_KEYWORD:
                    hasMatch = nextToken.kind == SyntaxKind.WHILE_KEYWORD;
                    break;
                case CHECKING_KEYWORD:
                    hasMatch = nextToken.kind == SyntaxKind.CHECK_KEYWORD ||
                            nextToken.kind == SyntaxKind.CHECKPANIC_KEYWORD;
                    break;
                case CALL_STMT_START:
                    return seekInAlternativesPaths(lookahead, currentDepth, matchingRulesCount, CALL_STATEMENT,
                            isEntryPoint);
                case PANIC_KEYWORD:
                    hasMatch = nextToken.kind == SyntaxKind.PANIC_KEYWORD;
                    break;
                case AS_KEYWORD:
                    hasMatch = nextToken.kind == SyntaxKind.AS_KEYWORD;
                    break;
                case LOCK_KEYWORD:
                    hasMatch = nextToken.kind == SyntaxKind.LOCK_KEYWORD;
                    break;
                case BOOLEAN_LITERAL:
                    hasMatch = nextToken.kind == SyntaxKind.TRUE_KEYWORD || nextToken.kind == SyntaxKind.FALSE_KEYWORD;
                    break;
                case DECIMAL_INTEGER_LITERAL:
                case MAJOR_VERSION:
                case MINOR_VERSION:
                case PATCH_VERSION:
                    hasMatch = nextToken.kind == SyntaxKind.DECIMAL_INTEGER_LITERAL;
                    break;
                case IMPORT_KEYWORD:
                    hasMatch = nextToken.kind == SyntaxKind.IMPORT_KEYWORD;
                    break;
                case SLASH:
                    hasMatch = nextToken.kind == SyntaxKind.SLASH_TOKEN;
                    break;
                case VERSION_KEYWORD:
                    hasMatch = nextToken.kind == SyntaxKind.VERSION_KEYWORD;
                    break;
                case CONTINUE_KEYWORD:
                    hasMatch = nextToken.kind == SyntaxKind.CONTINUE_KEYWORD;
                    break;
                case BREAK_KEYWORD:
                    hasMatch = nextToken.kind == SyntaxKind.BREAK_KEYWORD;
                    break;
                case IMPORT_PREFIX_DECL:
                    return seekInAlternativesPaths(lookahead, currentDepth, matchingRulesCount, IMPORT_PREFIX_DECL,
                            isEntryPoint);
                case IMPORT_VERSION_DECL:
                    return seekInAlternativesPaths(lookahead, currentDepth, matchingRulesCount, IMPORT_VERSION,
                            isEntryPoint);
                case IMPORT_DECL_RHS:
                    return seekInAlternativesPaths(lookahead, currentDepth, matchingRulesCount, IMPORT_DECL_RHS,
                            isEntryPoint);
                case AFTER_IMPORT_MODULE_NAME:
                    return seekInAlternativesPaths(lookahead, currentDepth, matchingRulesCount,
                            AFTER_IMPORT_MODULE_NAME, isEntryPoint);
                case MAJOR_MINOR_VERSION_END:
                    return seekInAlternativesPaths(lookahead, currentDepth, matchingRulesCount, MAJOR_MINOR_VERSION_END,
                            isEntryPoint);
                case RETURN_KEYWORD:
                    hasMatch = nextToken.kind == SyntaxKind.RETURN_KEYWORD;
                    break;
                case RETURN_STMT_RHS:
                    return seekInAlternativesPaths(lookahead, currentDepth, matchingRulesCount, RETURN_RHS,
                            isEntryPoint);
                case ACCESS_EXPRESSION:
                    return seekInAccessExpression(currentCtx, lookahead, currentDepth, matchingRulesCount,
                            isEntryPoint);
                case BASIC_LITERAL:
                    hasMatch = isBasicLiteral(nextToken.kind);
                    break;
                case COLON:
                    hasMatch = nextToken.kind == SyntaxKind.COLON_TOKEN;
                    break;
                case STRING_LITERAL:
                    hasMatch = nextToken.kind == SyntaxKind.STRING_LITERAL;
                    break;
                case FIRST_MAPPING_FIELD:
                    return seekInAlternativesPaths(lookahead, currentDepth, matchingRulesCount,
                            FIRST_MAPPING_FIELD_START, isEntryPoint);
                case MAPPING_FIELD:
                    return seekInAlternativesPaths(lookahead, currentDepth, matchingRulesCount, MAPPING_FIELD_START,
                            isEntryPoint);
                case SPECIFIC_FIELD_RHS:
                    return seekInAlternativesPaths(lookahead, currentDepth, matchingRulesCount, SPECIFIC_FIELD_RHS,
                            isEntryPoint);
                case MAPPING_FIELD_END:
                    return seekInAlternativesPaths(lookahead, currentDepth, matchingRulesCount, MAPPING_FIELD_END,
                            isEntryPoint);
                case SERVICE_KEYWORD:
                    hasMatch = nextToken.kind == SyntaxKind.SERVICE_KEYWORD;
                    break;
                case ON_KEYWORD:
                    hasMatch = nextToken.kind == SyntaxKind.ON_KEYWORD;
                    break;
                case OPTIONAL_SERVICE_NAME:
                    return seekInAlternativesPaths(lookahead, currentDepth, matchingRulesCount, OPTIONAL_SERVICE_NAME,
                            isEntryPoint);
                case RESOURCE_DEF:
                    return seekInAlternativesPaths(lookahead, currentDepth, matchingRulesCount, RESOURCE_DEF_START,
                            isEntryPoint);
                case RESOURCE_KEYWORD:
                    hasMatch = nextToken.kind == SyntaxKind.RESOURCE_KEYWORD;
                    break;
                case LISTENER_KEYWORD:
                    hasMatch = nextToken.kind == SyntaxKind.LISTENER_KEYWORD;
                    break;
                case CONST_KEYWORD:
                    hasMatch = nextToken.kind == SyntaxKind.CONST_KEYWORD;
                    break;
                case FINAL_KEYWORD:
                    hasMatch = nextToken.kind == SyntaxKind.FINAL_KEYWORD;
                    break;
                case CONST_DECL_TYPE:
                    return seekInAlternativesPaths(lookahead, currentDepth, matchingRulesCount, CONST_DECL_TYPE,
                            isEntryPoint);
                case CONST_DECL_RHS:
                    return seekInAlternativesPaths(lookahead, currentDepth, matchingRulesCount, CONST_DECL_RHS,
                            isEntryPoint);
                case TYPEOF_KEYWORD:
                    hasMatch = nextToken.kind == SyntaxKind.TYPEOF_KEYWORD;
                    break;
                case UNARY_OPERATOR:
                    hasMatch = isUnaryOperator(nextToken);
                    break;
                case ARRAY_LENGTH:
                    return seekInAlternativesPaths(lookahead, currentDepth, matchingRulesCount, ARRAY_LENGTH,
                            isEntryPoint);
                case HEX_INTEGER_LITERAL:
                    hasMatch = nextToken.kind == SyntaxKind.HEX_INTEGER_LITERAL;
                    break;
                case AT:
                    hasMatch = nextToken.kind == SyntaxKind.AT_TOKEN;
                    break;
                case PARAMETER_START:
                    return seekInAlternativesPaths(lookahead, currentDepth, matchingRulesCount, PARAMETER_START,
                            isEntryPoint);
                case PARAMETER_WITHOUT_ANNOTS:
                    return seekInAlternativesPaths(lookahead, currentDepth, matchingRulesCount,
                            PARAMETER_WITHOUT_ANNOTS, isEntryPoint);
                case IS_KEYWORD:
                    hasMatch = nextToken.kind == SyntaxKind.IS_KEYWORD;
                    break;
                case STMT_START_WITH_EXPR_RHS:
                    return seekInAlternativesPaths(lookahead, currentDepth, matchingRulesCount,
                            STMT_START_WITH_EXPR_RHS, isEntryPoint);
                case RIGHT_ARROW:
                    hasMatch = nextToken.kind == SyntaxKind.RIGHT_ARROW_TOKEN;
                    break;
                case STMT_START_WITH_IDENTIFIER:
                    return seekInAlternativesPaths(lookahead, currentDepth, matchingRulesCount,
                            STMT_START_WITH_IDENTIFIER, isEntryPoint);
                case EXPRESSION_STATEMENT_START:
                    return seekInAlternativesPaths(lookahead, currentDepth, matchingRulesCount,
                            EXPRESSION_STATEMENT_START, isEntryPoint);
                case PARAMETERIZED_TYPE:
                    hasMatch = isParameterizedTypeToken(nextToken.kind);
                    break;
                case LT:
                    hasMatch = nextToken.kind == SyntaxKind.LT_TOKEN;
                    break;
                case GT:
                    hasMatch = nextToken.kind == SyntaxKind.GT_TOKEN;
                    break;
                case NULL_KEYWORD:
                    hasMatch = nextToken.kind == SyntaxKind.NULL_KEYWORD;
                    break;
                case ANNOTATION_KEYWORD:
                    hasMatch = nextToken.kind == SyntaxKind.ANNOTATION_KEYWORD;
                    break;
                case FIELD_IDENT:
                    hasMatch = nextToken.kind == SyntaxKind.FIELD_KEYWORD;
                    break;
                case FUNCTION_IDENT:
                    hasMatch = nextToken.kind == SyntaxKind.FUNCTION_KEYWORD;
                    break;
                case IDENT_AFTER_OBJECT_IDENT:
                    hasMatch = nextToken.kind == SyntaxKind.TYPE_KEYWORD ||
                            nextToken.kind == SyntaxKind.FUNCTION_KEYWORD || nextToken.kind == SyntaxKind.FIELD_KEYWORD;
                    break;
                case SOURCE_KEYWORD:
                    hasMatch = nextToken.kind == SyntaxKind.SOURCE_KEYWORD;
                    break;
                case ANNOT_DECL_OPTIONAL_TYPE:
                    return seekInAlternativesPaths(lookahead, currentDepth, matchingRulesCount,
                            ANNOT_DECL_OPTIONAL_TYPE, isEntryPoint);
                case ANNOT_DECL_RHS:
                    return seekInAlternativesPaths(lookahead, currentDepth, matchingRulesCount, ANNOT_DECL_RHS,
                            isEntryPoint);
                case ANNOT_OPTIONAL_ATTACH_POINTS:
                    return seekInAlternativesPaths(lookahead, currentDepth, matchingRulesCount,
                            ANNOT_OPTIONAL_ATTACH_POINTS, isEntryPoint);
                case ATTACH_POINT:
                    return seekInAlternativesPaths(lookahead, currentDepth, matchingRulesCount, ATTACH_POINT,
                            isEntryPoint);
                case ATTACH_POINT_IDENT:
                    return seekInAlternativesPaths(lookahead, currentDepth, matchingRulesCount, ATTACH_POINT_IDENT,
                            isEntryPoint);
                case SINGLE_KEYWORD_ATTACH_POINT_IDENT:
                    hasMatch = isSingleKeywordAttachPointIdent(nextToken.kind);
                    break;
                case OBJECT_IDENT:
                    hasMatch = nextToken.kind == SyntaxKind.OBJECT_KEYWORD;
                    break;
                case RECORD_IDENT:
                    hasMatch = nextToken.kind == SyntaxKind.RECORD_KEYWORD;
                    break;
                case RESOURCE_IDENT:
                    hasMatch = nextToken.kind == SyntaxKind.RESOURCE_KEYWORD;
                    break;
                case ATTACH_POINT_END:
                    return seekInAlternativesPaths(lookahead, currentDepth, matchingRulesCount, ATTACH_POINT_END,
                            isEntryPoint);
                case XML_NAMESPACE_PREFIX_DECL:
                    return seekInAlternativesPaths(lookahead, currentDepth, matchingRulesCount,
                            XML_NAMESPACE_PREFIX_DECL, isEntryPoint);
                case CONSTANT_EXPRESSION_START:
                    return seekInAlternativesPaths(lookahead, currentDepth, matchingRulesCount, CONSTANT_EXPRESSION,
                            isEntryPoint);
                case XMLNS_KEYWORD:
                    hasMatch = nextToken.kind == SyntaxKind.XMLNS_KEYWORD;
                    break;
                case WORKER_KEYWORD:
                    hasMatch = nextToken.kind == SyntaxKind.WORKER_KEYWORD;
                    break;
                case FORK_KEYWORD:
                    hasMatch = nextToken.kind == SyntaxKind.FORK_KEYWORD;
                    break;
                case DECIMAL_FLOATING_POINT_LITERAL:
                    hasMatch = nextToken.kind == SyntaxKind.DECIMAL_FLOATING_POINT_LITERAL;
                    break;
                case HEX_FLOATING_POINT_LITERAL:
                    hasMatch = nextToken.kind == SyntaxKind.HEX_FLOATING_POINT_LITERAL;
                    break;
                case TYPEDESC_RHS:
                    return seekInAlternativesPaths(lookahead, currentDepth, matchingRulesCount, TYPEDESC_RHS,
                            isEntryPoint);
                case TRAP_KEYWORD:
                    hasMatch = nextToken.kind == SyntaxKind.TRAP_KEYWORD;
                    break;
                case LIST_CONSTRUCTOR_RHS:
                    return seekInAlternativesPaths(lookahead, currentDepth, matchingRulesCount, LIST_CONSTRUCTOR_RHS,
                            isEntryPoint);
                case FOREACH_KEYWORD:
                    hasMatch = nextToken.kind == SyntaxKind.FOREACH_KEYWORD;
                    break;
                case IN_KEYWORD:
                    hasMatch = nextToken.kind == SyntaxKind.IN_KEYWORD;
                    break;
                case TYPE_CAST_PARAM:
                    return seekInAlternativesPaths(lookahead, currentDepth, matchingRulesCount, TYPE_CAST_PARAM,
                            isEntryPoint);
                case TYPE_CAST_PARAM_RHS:
                    return seekInAlternativesPaths(lookahead, currentDepth, matchingRulesCount, TYPE_CAST_PARAM_RHS,
                            isEntryPoint);
                case PIPE:
                    hasMatch = nextToken.kind == SyntaxKind.PIPE_TOKEN;
                    break;
                case TABLE_KEYWORD:
                    hasMatch = nextToken.kind == SyntaxKind.TABLE_KEYWORD;
                    break;
                case KEY_KEYWORD:
                    hasMatch = nextToken.kind == SyntaxKind.KEY_KEYWORD;
                    break;
                case TABLE_KEYWORD_RHS:
                    return seekInAlternativesPaths(lookahead, currentDepth, matchingRulesCount, TABLE_KEYWORD_RHS,
                            isEntryPoint);
                case ROW_LIST_RHS:
                    return seekInAlternativesPaths(lookahead, currentDepth, matchingRulesCount, ROW_LIST_RHS,
                            isEntryPoint);
                case TABLE_ROW_END:
                    return seekInAlternativesPaths(lookahead, currentDepth, matchingRulesCount, TABLE_ROW_END,
                            isEntryPoint);
                case KEY_SPECIFIER_RHS:
                    return seekInAlternativesPaths(lookahead, currentDepth, matchingRulesCount, KEY_SPECIFIER_RHS,
                            isEntryPoint);
                case TABLE_KEY_RHS:
                    return seekInAlternativesPaths(lookahead, currentDepth, matchingRulesCount, TABLE_KEY_RHS,
                            isEntryPoint);
                case ERROR_KEYWORD:
                    hasMatch = nextToken.kind == SyntaxKind.ERROR_KEYWORD;
                    break;
                case ERROR_TYPE_PARAMS:
                    return seekInAlternativesPaths(lookahead, currentDepth, matchingRulesCount, ERROR_TYPE_PARAMS,
                            isEntryPoint);
                case LET_KEYWORD:
                    hasMatch = nextToken.kind == SyntaxKind.LET_KEYWORD;
                    break;
                case LET_VAR_DECL_START:
                    return seekInAlternativesPaths(lookahead, currentDepth, matchingRulesCount, LET_VAR_DECL_START,
                            isEntryPoint);
                case STREAM_KEYWORD:
                    hasMatch = nextToken.kind == SyntaxKind.STREAM_KEYWORD;
                    break;
                case STREAM_TYPE_FIRST_PARAM_RHS:
                    return seekInAlternativesPaths(lookahead, currentDepth, matchingRulesCount,
                            STREAM_TYPE_FIRST_PARAM_RHS, isEntryPoint);
                case TEMPLATE_START:
                case TEMPLATE_END:
                    hasMatch = nextToken.kind == SyntaxKind.BACKTICK_TOKEN;
                    break;
                case TEMPLATE_MEMBER:
                    return seekInAlternativesPaths(lookahead, currentDepth, matchingRulesCount, TEMPLATE_MEMBER,
                            isEntryPoint);
                case TEMPLATE_STRING_RHS:
                    return seekInAlternativesPaths(lookahead, currentDepth, matchingRulesCount, TEMPLATE_STRING_RHS,
                            isEntryPoint);
                case XML_KEYWORD:
                    hasMatch = nextToken.kind == SyntaxKind.XML_KEYWORD;
                    break;
                case STRING_KEYWORD:
                    hasMatch = nextToken.kind == SyntaxKind.XML_KEYWORD;
                    break;
                case FUNCTION_KEYWORD_RHS:
                    return seekInAlternativesPaths(lookahead, currentDepth, matchingRulesCount, FUNCTION_KEYWORD_RHS,
                            isEntryPoint);
                case WORKER_NAME_RHS:
                    return seekInAlternativesPaths(lookahead, currentDepth, matchingRulesCount, WORKER_NAME_RHS,
                            isEntryPoint);
                case ASTERISK:
                case INFERRED_TYPE_DESC:
                    hasMatch = nextToken.kind == SyntaxKind.ASTERISK_TOKEN;
                    break;
                case KEY_CONSTRAINTS_RHS:
                    return seekInAlternativesPaths(lookahead, currentDepth, matchingRulesCount, KEY_CONSTRAINTS_RHS,
                            isEntryPoint);
                case TABLE_TYPE_DESC_RHS:
                    return seekInAlternativesPaths(lookahead, currentDepth, matchingRulesCount, TABLE_TYPE_DESC_RHS,
                            isEntryPoint);
                case NEW_KEYWORD:
                    hasMatch = nextToken.kind == SyntaxKind.NEW_KEYWORD;
                    break;
                case NEW_KEYWORD_RHS:
                    return seekInAlternativesPaths(lookahead, currentDepth, matchingRulesCount, NEW_KEYWORD_RHS,
                            isEntryPoint);
                case SELECT_KEYWORD:
                    hasMatch = nextToken.kind == SyntaxKind.SELECT_KEYWORD;
                    break;
                case WHERE_KEYWORD:
                    hasMatch = nextToken.kind == SyntaxKind.WHERE_KEYWORD;
                    break;
                case FROM_KEYWORD:
                    hasMatch = nextToken.kind == SyntaxKind.FROM_KEYWORD;
                    break;
                case TABLE_CONSTRUCTOR_OR_QUERY_START:
                    return seekInAlternativesPaths(lookahead, currentDepth, matchingRulesCount,
                            TABLE_CONSTRUCTOR_OR_QUERY_START, isEntryPoint);
                case TABLE_CONSTRUCTOR_OR_QUERY_RHS:
                    return seekInAlternativesPaths(lookahead, currentDepth, matchingRulesCount,
                            TABLE_CONSTRUCTOR_OR_QUERY_RHS, isEntryPoint);
                case QUERY_EXPRESSION_RHS:
                    return seekInAlternativesPaths(lookahead, currentDepth, matchingRulesCount, QUERY_EXPRESSION_RHS,
                            isEntryPoint);
                case BITWISE_AND_OPERATOR:
                    hasMatch = nextToken.kind == SyntaxKind.BITWISE_AND_TOKEN;
                    break;
                case EXPR_FUNC_BODY_START:
                    hasMatch = nextToken.kind == SyntaxKind.RIGHT_DOUBLE_ARROW;
                    break;
                case BRACED_EXPR_OR_ANON_FUNC_PARAM_RHS:
                    return seekInAlternativesPaths(lookahead, currentDepth, matchingRulesCount,
                            BRACED_EXPR_OR_ANON_FUNC_PARAM_RHS, isEntryPoint);
<<<<<<< HEAD
                case PARAM_END:
                    return seekInAlternativesPaths(lookahead, currentDepth, matchingRulesCount, PARAM_END,
                            isEntryPoint);
                case ANNOTATION_REF_RHS:
                    return seekInAlternativesPaths(lookahead, currentDepth, matchingRulesCount, ANNOTATION_REF_RHS,
                            isEntryPoint);
                case INFER_PARAM_END_OR_PARENTHESIS_END:
                    return seekInAlternativesPaths(lookahead, currentDepth, matchingRulesCount,
                            INFER_PARAM_END_OR_PARENTHESIS_END, isEntryPoint);
=======
                case START_KEYWORD:
                    hasMatch = nextToken.kind == SyntaxKind.START_KEYWORD;
                    break;
                case PEER_WORKER:
                    return seekInAlternativesPaths(lookahead, currentDepth, matchingRulesCount, PEER_WORKER,
                            isEntryPoint);
                case FLUSH_KEYWORD:
                    hasMatch = nextToken.kind == SyntaxKind.FLUSH_KEYWORD;
                    break;
                case DEFAULT_KEYWORD:
                    hasMatch = nextToken.kind == SyntaxKind.DEFAULT_KEYWORD;
                    break;
>>>>>>> 4335ea30

                case COMP_UNIT:
                case FUNC_DEF_OR_FUNC_TYPE:
                case FUNC_DEF:
                case ANON_FUNC_EXPRESSION:
                case EXTERNAL_FUNC_BODY:
                case FUNC_BODY_BLOCK:
                case ASSIGNMENT_STMT:
                case VAR_DECL_STMT:
                case REQUIRED_PARAM:
                case AFTER_PARAMETER_TYPE:
                case DEFAULTABLE_PARAM:
                case REST_PARAM:
                case MODULE_TYPE_DEFINITION:
                case FUNC_CALL:
                case RECORD_TYPE_DESCRIPTOR:
                case OBJECT_TYPE_DESCRIPTOR:
                case ASSIGNMENT_OR_VAR_DECL_STMT:
                case CALL_STMT:
                case IF_BLOCK:
                case BLOCK_STMT:
                case WHILE_BLOCK:
                case VERSION_NUMBER:
                case IMPORT_DECL:
                case IMPORT_SUB_VERSION:
                case MAPPING_CONSTRUCTOR:
                case PANIC_STMT:
                case COMPUTED_FIELD_NAME:
                case RETURN_STMT:
                case LISTENERS_LIST:
                case SERVICE_DECL:
                case BREAK_STATEMENT:
                case CONTINUE_STATEMENT:
                case LISTENER_DECL:
                case CONSTANT_DECL:
                case NIL_TYPE_DESCRIPTOR:
                case OPTIONAL_TYPE_DESCRIPTOR:
                case ARRAY_TYPE_DESCRIPTOR:
                case LOCAL_TYPE_DEFINITION_STMT:
                case ANNOTATIONS:
                case DOC_STRING:
                case ANNOTATION_DECL:
                case ANNOT_ATTACH_POINTS_LIST:
                case COMPOUND_ASSIGNMENT_STMT:
                case COMPOUND_BINARY_OPERATOR:
                case EXPRESSION_STATEMENT:
                case RECORD_FIELD:
                case TYPEOF_EXPRESSION:
                case UNARY_EXPRESSION:
                case CONSTANT_EXPRESSION:
                case XML_NAMESPACE_DECLARATION:
                case DEFAULT_WORKER_INIT:
                case DEFAULT_WORKER:
                case NAMED_WORKERS:
                case NAMED_WORKER_DECL:
                case TEMPLATE_BODY:
                case NIL_LITERAL:
                case LOCK_STMT:
                case FORK_STMT:
                case LIST_CONSTRUCTOR:
                case FOREACH_STMT:
                case TYPE_CAST:
                case TABLE_CONSTRUCTOR:
                case KEY_SPECIFIER:
                case LET_EXPR_LET_VAR_DECL:
                case LET_CLAUSE_LET_VAR_DECL:
                case LET_EXPRESSION:
                case END_OF_TYPE_DESC:
                case VAR_DECL_STARTED_WITH_DENTIFIER:
                case ROW_TYPE_PARAM:
                case SELECT_CLAUSE:
                case WHERE_CLAUSE:
                case FROM_CLAUSE:
                case LET_CLAUSE:
                case QUERY_EXPRESSION:
                case TABLE_CONSTRUCTOR_OR_QUERY_EXPRESSION:

                    // start a context, so that we know where to fall back, and continue
                    // having the qualified-identifier as the next rule.
                case VARIABLE_REF:
                case TYPE_REFERENCE:
                case ANNOT_REFERENCE:

                    // Contexts that expect a type
                case TYPE_DESC_IN_ANNOTATION_DECL:
                case TYPE_DESC_BEFORE_IDENTIFIER:
                case TYPE_DESC_IN_RECORD_FIELD:
                case TYPE_DESC_IN_PARAM:
                case TYPE_DESC_IN_TYPE_BINDING_PATTERN:
                case TYPE_DESC_IN_TYPE_DEF:
                case TYPE_DESC_IN_ANGLE_BRACKETS:
                case TYPE_DESC_IN_RETURN_TYPE_DESC:
                case TYPE_DESC_IN_EXPRESSION:
                case TYPE_DESC_IN_STREAM_TYPE_DESC:
                case TYPE_DESC_IN_PARENTHESIS:
                case TYPE_DESC_IN_NEW_EXPR:
                default:
                    // Stay at the same place
                    skipRule = true;
                    hasMatch = true;
                    break;
            }

            if (!hasMatch) {
                return fixAndContinue(currentCtx, lookahead, currentDepth, matchingRulesCount, isEntryPoint);
            }

            currentCtx = getNextRule(currentCtx, lookahead + 1);
            if (!skipRule) {
                // Try the next token with the next rule
                currentDepth++;
                matchingRulesCount++;
                lookahead++;
                isEntryPoint = false;
            }
        }

        Result result = new Result(new ArrayDeque<>(), matchingRulesCount, currentCtx);
        result.solution = new Solution(Action.KEEP, currentCtx, SyntaxKind.NONE, currentCtx.toString());
        return result;
    }

    /**
     * Search for matching token sequences within different kinds of statements and returns the most optimal solution.
     * 
     * @param currentCtx Current context
     * @param nextToken Next token in the token stream
     * @param lookahead Position of the next token to consider, relative to the position of the original error
     * @param currentDepth Amount of distance traveled so far
     * @param currentMatches Matching tokens found so far
     * @param fixes Fixes made so far
     * @return Recovery result
     */
    private Result seekInStatements(ParserRuleContext currentCtx, STToken nextToken, int lookahead, int currentDepth,
                                    int currentMatches, boolean isEntryPoint) {
        if (nextToken.kind == SyntaxKind.SEMICOLON_TOKEN) {
            // Semicolon at the start of a statement is a special case. This is equivalent to an empty
            // statement. So assume the fix for this is a REMOVE operation and continue from the next token.
            Result result = seekMatchInSubTree(ParserRuleContext.STATEMENT, lookahead + 1, currentDepth, isEntryPoint);
            result.fixes.push(new Solution(Action.REMOVE, currentCtx, nextToken.kind, nextToken.toString()));
            return getFinalResult(currentMatches, result);
        }

        return seekInAlternativesPaths(lookahead, currentDepth, currentMatches, STATEMENTS, isEntryPoint);
    }

    /**
     * Search for matching token sequences within access expressions and returns the most optimal solution.
     * Access expression can be one of: method-call, field-access, member-access.
     * 
     * @param currentCtx Current context
     * @param lookahead Position of the next token to consider, relative to the position of the original error
     * @param currentDepth Amount of distance traveled so far
     * @param currentMatches Matching tokens found so far
     * @param fixes Fixes made so far
     * @param isEntryPoint
     * @return Recovery result
     */
    private Result seekInAccessExpression(ParserRuleContext currentCtx, int lookahead, int currentDepth,
                                          int currentMatches, boolean isEntryPoint) {
        STToken nextToken = this.tokenReader.peek(lookahead);
        currentDepth++;
        if (nextToken.kind != SyntaxKind.IDENTIFIER_TOKEN) {
            Result fixedPathResult = fixAndContinue(currentCtx, lookahead, currentDepth);
            return getFinalResult(currentMatches, fixedPathResult);
        }

        ParserRuleContext nextContext;
        STToken nextNextToken = this.tokenReader.peek(lookahead + 1);
        switch (nextNextToken.kind) {
            case OPEN_PAREN_TOKEN:
                nextContext = ParserRuleContext.OPEN_PARENTHESIS;
                break;
            case DOT_TOKEN:
                nextContext = ParserRuleContext.DOT;
                break;
            case OPEN_BRACKET_TOKEN:
                nextContext = ParserRuleContext.OPEN_BRACKET;
                break;
            default:
                nextContext = getNextRuleForExpr();
                break;
        }

        currentMatches++;
        lookahead++;
        Result result = seekMatch(nextContext, lookahead, currentDepth, isEntryPoint);
        result.ctx = currentCtx;
        return getFinalResult(currentMatches, result);
    }

    /**
     * Search for a match in rhs of an expression. RHS of an expression can be the end
     * of the expression or the rhs of a binary expression.
     * 
     * @param nextToken
     * @param lookahead Position of the next token to consider, relative to the position of the original error
     * @param currentDepth Amount of distance traveled so far
     * @param currentMatches Matching tokens found so far
     * @param isEntryPoint
     * @return Recovery result
     */
    private Result seekMatchInExpressionRhs(STToken nextToken, int lookahead, int currentDepth, int currentMatches,
                                            boolean isEntryPoint) {
        ParserRuleContext parentCtx = getParentContext();
        ParserRuleContext[] next;
        switch (parentCtx) {
            case ARG_LIST:
                next = new ParserRuleContext[] { ParserRuleContext.BINARY_OPERATOR, ParserRuleContext.DOT,
                        ParserRuleContext.OPEN_BRACKET, ParserRuleContext.COMMA, ParserRuleContext.ARG_LIST_START,
                        ParserRuleContext.ARG_LIST_END };
                return seekInAlternativesPaths(lookahead, currentDepth, currentMatches, next, isEntryPoint);
            case MAPPING_CONSTRUCTOR:
                next = new ParserRuleContext[] { ParserRuleContext.BINARY_OPERATOR, ParserRuleContext.DOT,
                        ParserRuleContext.OPEN_BRACKET, ParserRuleContext.COMMA, ParserRuleContext.CLOSE_BRACE,
                        ParserRuleContext.ARG_LIST_START };
                return seekInAlternativesPaths(lookahead, currentDepth, currentMatches, next, isEntryPoint);
            case COMPUTED_FIELD_NAME:
                // Here we give high priority to the comma. Therefore order of the below array matters.
                next = new ParserRuleContext[] { ParserRuleContext.CLOSE_BRACKET, ParserRuleContext.BINARY_OPERATOR,
                        ParserRuleContext.DOT, ParserRuleContext.OPEN_BRACKET, ParserRuleContext.ARG_LIST_START };
                return seekInAlternativesPaths(lookahead, currentDepth, currentMatches, next, isEntryPoint);
            case LISTENERS_LIST:
                next = new ParserRuleContext[] { ParserRuleContext.COMMA, ParserRuleContext.BINARY_OPERATOR,
                        ParserRuleContext.DOT, ParserRuleContext.OPEN_BRACKET, ParserRuleContext.OPEN_BRACE,
                        ParserRuleContext.ARG_LIST_START };
                return seekInAlternativesPaths(lookahead, currentDepth, currentMatches, next, isEntryPoint);
            case LIST_CONSTRUCTOR:
                next = new ParserRuleContext[] { ParserRuleContext.COMMA, ParserRuleContext.BINARY_OPERATOR,
                        ParserRuleContext.DOT, ParserRuleContext.OPEN_BRACKET, ParserRuleContext.CLOSE_BRACKET,
                        ParserRuleContext.ARG_LIST_START };
                return seekInAlternativesPaths(lookahead, currentDepth, currentMatches, next, isEntryPoint);
            case LET_EXPR_LET_VAR_DECL:
                next = new ParserRuleContext[] { ParserRuleContext.COMMA, ParserRuleContext.BINARY_OPERATOR,
                        ParserRuleContext.DOT, ParserRuleContext.OPEN_BRACKET, ParserRuleContext.IN_KEYWORD,
                        ParserRuleContext.ARG_LIST_START };
                return seekInAlternativesPaths(lookahead, currentDepth, currentMatches, next, isEntryPoint);
            case LET_CLAUSE_LET_VAR_DECL:
                next = new ParserRuleContext[] { ParserRuleContext.COMMA, ParserRuleContext.BINARY_OPERATOR,
                        ParserRuleContext.DOT, ParserRuleContext.OPEN_BRACKET, ParserRuleContext.QUERY_EXPRESSION_RHS,
                        ParserRuleContext.ARG_LIST_START };
                return seekInAlternativesPaths(lookahead, currentDepth, currentMatches, next, isEntryPoint);
            case QUERY_EXPRESSION:
                next = new ParserRuleContext[] { ParserRuleContext.BINARY_OPERATOR, ParserRuleContext.DOT,
                        ParserRuleContext.OPEN_BRACKET, ParserRuleContext.QUERY_EXPRESSION_RHS,
                        ParserRuleContext.ARG_LIST_START };
                return seekInAlternativesPaths(lookahead, currentDepth, currentMatches, next, isEntryPoint);
            default:
                if (isParameter(parentCtx)) {
                    next = new ParserRuleContext[] { ParserRuleContext.CLOSE_PARENTHESIS,
                            ParserRuleContext.BINARY_OPERATOR, ParserRuleContext.DOT, ParserRuleContext.OPEN_BRACKET,
                            ParserRuleContext.COMMA, ParserRuleContext.ARG_LIST_START };
                    return seekInAlternativesPaths(lookahead, currentDepth, currentMatches, next, isEntryPoint);
                }
                break;
        }

        ParserRuleContext nextContext;
        if (parentCtx == ParserRuleContext.IF_BLOCK || parentCtx == ParserRuleContext.WHILE_BLOCK ||
                parentCtx == ParserRuleContext.FOREACH_STMT) {
            nextContext = ParserRuleContext.BLOCK_STMT;
        } else if (isStatement(parentCtx) || parentCtx == ParserRuleContext.RECORD_FIELD ||
                parentCtx == ParserRuleContext.OBJECT_MEMBER || parentCtx == ParserRuleContext.LISTENER_DECL ||
                parentCtx == ParserRuleContext.CONSTANT_DECL) {
            nextContext = ParserRuleContext.SEMICOLON;
        } else if (parentCtx == ParserRuleContext.ANNOTATIONS) {
            nextContext = ParserRuleContext.ANNOTATION_END;
        } else if (parentCtx == ParserRuleContext.ARRAY_TYPE_DESCRIPTOR) {
            nextContext = ParserRuleContext.CLOSE_BRACKET;
        } else if (parentCtx == ParserRuleContext.INTERPOLATION) {
            nextContext = ParserRuleContext.CLOSE_BRACE;
        } else if (parentCtx == ParserRuleContext.BRACED_EXPR_OR_ANON_FUNC_PARAMS) {
            nextContext = ParserRuleContext.CLOSE_PARENTHESIS;
        } else {
            throw new IllegalStateException(parentCtx.toString());
        }

        ParserRuleContext[] alternatives = { ParserRuleContext.BINARY_OPERATOR, ParserRuleContext.IS_KEYWORD,
                ParserRuleContext.DOT, ParserRuleContext.OPEN_BRACKET, ParserRuleContext.ARG_LIST_START, nextContext };
        return seekInAlternativesPaths(lookahead, currentDepth, currentMatches, alternatives, isEntryPoint);
    }

    /**
     * Get the next parser rule/context given the current parser context.
     * 
     * @param currentCtx Current parser context
     * @param nextLookahead Position of the next token to consider, relative to the position of the original error
     * @return Next parser context
     */
    @Override
    protected ParserRuleContext getNextRule(ParserRuleContext currentCtx, int nextLookahead) {
        // If this is a production, then push the context to the stack.
        // We can do this within the same switch-case that follows after this one.
        // But doing it separately for the sake of readability/maintainability.
        switch (currentCtx) {
            case COMP_UNIT:
            case FUNC_DEF_OR_FUNC_TYPE:
            case ANON_FUNC_EXPRESSION:
            case FUNC_DEF:
            case FUNC_TYPE_DESC:
            case EXTERNAL_FUNC_BODY:
            case FUNC_BODY_BLOCK:
            case STATEMENT:
            case STATEMENT_WITHOUT_ANNOTS:
            case VAR_DECL_STMT:
            case ASSIGNMENT_STMT:
            case REQUIRED_PARAM:
            case DEFAULTABLE_PARAM:
            case REST_PARAM:
            case MODULE_TYPE_DEFINITION:
            case RECORD_FIELD:
            case RECORD_TYPE_DESCRIPTOR:
            case OBJECT_TYPE_DESCRIPTOR:
            case ARG_LIST:
            case OBJECT_FUNC_OR_FIELD:
            case IF_BLOCK:
            case BLOCK_STMT:
            case WHILE_BLOCK:
            case PANIC_STMT:
            case CALL_STMT:
            case IMPORT_DECL:
            case CONTINUE_STATEMENT:
            case BREAK_STATEMENT:
            case RETURN_STMT:
            case COMPUTED_FIELD_NAME:
            case LISTENERS_LIST:
            case SERVICE_DECL:
            case LISTENER_DECL:
            case CONSTANT_DECL:
            case NIL_TYPE_DESCRIPTOR:
            case COMPOUND_ASSIGNMENT_STMT:
            case OPTIONAL_TYPE_DESCRIPTOR:
            case ARRAY_TYPE_DESCRIPTOR:
            case ANNOTATIONS:
            case VARIABLE_REF:
            case TYPE_REFERENCE:
            case ANNOT_REFERENCE:
            case MAPPING_CONSTRUCTOR:
            case LOCAL_TYPE_DEFINITION_STMT:
            case EXPRESSION_STATEMENT:
            case NIL_LITERAL:
            case LOCK_STMT:
            case ANNOTATION_DECL:
            case ANNOT_ATTACH_POINTS_LIST:
            case XML_NAMESPACE_DECLARATION:
            case CONSTANT_EXPRESSION:
            case NAMED_WORKER_DECL:
            case FORK_STMT:
            case FOREACH_STMT:
            case LIST_CONSTRUCTOR:
            case TYPE_CAST:
            case KEY_SPECIFIER:
            case LET_EXPR_LET_VAR_DECL:
            case LET_CLAUSE_LET_VAR_DECL:
            case ROW_TYPE_PARAM:
            case TABLE_CONSTRUCTOR_OR_QUERY_EXPRESSION:
            case OBJECT_MEMBER:

                // Contexts that expect a type
            case TYPE_DESC_IN_ANNOTATION_DECL:
            case TYPE_DESC_BEFORE_IDENTIFIER:
            case TYPE_DESC_IN_RECORD_FIELD:
            case TYPE_DESC_IN_PARAM:
            case TYPE_DESC_IN_TYPE_BINDING_PATTERN:
            case TYPE_DESC_IN_TYPE_DEF:
            case TYPE_DESC_IN_ANGLE_BRACKETS:
            case TYPE_DESC_IN_RETURN_TYPE_DESC:
            case TYPE_DESC_IN_EXPRESSION:
            case TYPE_DESC_IN_STREAM_TYPE_DESC:
            case TYPE_DESC_IN_PARENTHESIS:
            case TYPE_DESC_IN_NEW_EXPR:
                startContext(currentCtx);
                break;
            default:
                break;
        }

        switch (currentCtx) {
            case TABLE_CONSTRUCTOR:
            case QUERY_EXPRESSION:
                switchContext(currentCtx);
                break;
            default:
                break;
        }

        ParserRuleContext parentCtx;
        STToken nextToken;
        switch (currentCtx) {
            case EOF:
                return ParserRuleContext.EOF;
            case COMP_UNIT:
                return ParserRuleContext.TOP_LEVEL_NODE;
            case PUBLIC_KEYWORD:
                parentCtx = getParentContext();
                if (parentCtx == ParserRuleContext.OBJECT_TYPE_DESCRIPTOR ||
                        parentCtx == ParserRuleContext.OBJECT_MEMBER) {
                    return ParserRuleContext.OBJECT_FUNC_OR_FIELD_WITHOUT_VISIBILITY;
                } else if (isParameter(parentCtx)) {
                    return ParserRuleContext.TYPE_DESC_IN_PARAM;
                }
                return ParserRuleContext.TOP_LEVEL_NODE_WITHOUT_MODIFIER;
            case PRIVATE_KEYWORD:
                return ParserRuleContext.OBJECT_FUNC_OR_FIELD_WITHOUT_VISIBILITY;
            case FUNC_DEF:
            case FUNC_DEF_OR_FUNC_TYPE:
            case FUNC_TYPE_DESC:
            case ANON_FUNC_EXPRESSION:
                return ParserRuleContext.FUNCTION_KEYWORD;
            case EXTERNAL_FUNC_BODY:
                return ParserRuleContext.ASSIGN_OP;
            case FUNC_BODY_BLOCK:
                return ParserRuleContext.OPEN_BRACE;
            case STATEMENT:
            case STATEMENT_WITHOUT_ANNOTS:
                // We reach here only if an end of a block is reached.
                endContext(); // end statement
                return ParserRuleContext.CLOSE_BRACE;
            case ASSIGN_OP:
                return getNextRuleForEqualOp();
            case COMPOUND_BINARY_OPERATOR:
                return ParserRuleContext.ASSIGN_OP;
            case CLOSE_BRACE:
                return getNextRuleForCloseBrace(nextLookahead);
            case CLOSE_PARENTHESIS:
                return getNextRuleForCloseParenthsis();
            case EXPRESSION:
            case BASIC_LITERAL:
            case TERMINAL_EXPRESSION:
                return getNextRuleForExpr();
            case EXTERNAL_KEYWORD:
                return ParserRuleContext.SEMICOLON;
            case FUNCTION_KEYWORD:
                return ParserRuleContext.FUNCTION_KEYWORD_RHS;
            case FUNC_NAME:
                return ParserRuleContext.OPEN_PARENTHESIS;
            case OPEN_BRACE:
                return getNextRuleForOpenBrace(nextLookahead);
            case OPEN_PARENTHESIS:
                return getNextRuleForOpenParenthesis();
            case RETURNS_KEYWORD:
                return ParserRuleContext.TYPE_DESC_IN_RETURN_TYPE_DESC;
            case SEMICOLON:
                return getNextRuleForSemicolon(nextLookahead);
            case SIMPLE_TYPE_DESCRIPTOR:
                return ParserRuleContext.TYPEDESC_RHS;
            case VARIABLE_NAME:
            case PARAMETER_NAME_RHS:
                return getNextRuleForVarName();
            case TOP_LEVEL_NODE_WITHOUT_MODIFIER:
                return ParserRuleContext.FUNC_DEF_OR_FUNC_TYPE;
            case REQUIRED_PARAM:
            case DEFAULTABLE_PARAM:
            case REST_PARAM:
                return ParserRuleContext.TYPE_DESC_IN_PARAM;
            case ASSIGNMENT_STMT:
                return ParserRuleContext.VARIABLE_NAME;
            case COMPOUND_ASSIGNMENT_STMT:
                return ParserRuleContext.VARIABLE_NAME;
            case VAR_DECL_STMT:
                return ParserRuleContext.TYPE_DESC_IN_TYPE_BINDING_PATTERN;
            case EXPRESSION_RHS:
                return ParserRuleContext.BINARY_OPERATOR;
            case BINARY_OPERATOR:
                return ParserRuleContext.EXPRESSION;
            case COMMA:
                return getNextRuleForComma();
            case AFTER_PARAMETER_TYPE:
                return getNextRuleForParamType();
            case MODULE_TYPE_DEFINITION:
                return ParserRuleContext.TYPE_KEYWORD;
            case CLOSED_RECORD_BODY_END:
                endContext();
                nextToken = this.tokenReader.peek(nextLookahead);
                if (nextToken.kind == SyntaxKind.EOF_TOKEN) {
                    return ParserRuleContext.EOF;
                }
                return ParserRuleContext.TYPEDESC_RHS;
            case CLOSED_RECORD_BODY_START:
                return ParserRuleContext.RECORD_FIELD_OR_RECORD_END;
            case ELLIPSIS:
                parentCtx = getParentContext();
                if (parentCtx == ParserRuleContext.MAPPING_CONSTRUCTOR || parentCtx == ParserRuleContext.ARG_LIST) {
                    return ParserRuleContext.EXPRESSION;
                }
                return ParserRuleContext.VARIABLE_NAME;
            case QUESTION_MARK:
                return getNextRuleForQuestionMark();
            case RECORD_KEYWORD:
                return ParserRuleContext.RECORD_BODY_START;
            case TYPE_KEYWORD:
                return ParserRuleContext.TYPE_NAME;
            case RECORD_TYPE_DESCRIPTOR:
                return ParserRuleContext.RECORD_KEYWORD;
            case ASTERISK:
                parentCtx = getParentContext();
                if (parentCtx == ParserRuleContext.ARRAY_TYPE_DESCRIPTOR) {
                    return ParserRuleContext.CLOSE_BRACKET;
                }
                return ParserRuleContext.TYPE_REFERENCE;
            case TYPE_NAME:
                return ParserRuleContext.TYPE_DESC_IN_TYPE_DEF;
            case OBJECT_KEYWORD:
                return ParserRuleContext.OPEN_BRACE;
            case REMOTE_KEYWORD:
                return ParserRuleContext.FUNCTION_KEYWORD;
            case OBJECT_TYPE_DESCRIPTOR:
                return ParserRuleContext.OBJECT_TYPE_DESCRIPTOR_START;
            case OBJECT_TYPE_FIRST_QUALIFIER:
            case OBJECT_TYPE_SECOND_QUALIFIER:
                return ParserRuleContext.OBJECT_KEYWORD;
            case ABSTRACT_KEYWORD:
            case CLIENT_KEYWORD:
                return ParserRuleContext.OBJECT_KEYWORD;
            case OPEN_BRACKET:
                return getNextRuleForOpenBracket();
            case CLOSE_BRACKET:
                return getNextRuleForCloseBracket();
            case FIELD_OR_FUNC_NAME:
                return ParserRuleContext.EXPRESSION_RHS;
            case DOT:
                return getNextRuleForDot();
            case IF_KEYWORD:
                return ParserRuleContext.EXPRESSION;
            case ELSE_KEYWORD:
                return ParserRuleContext.ELSE_BODY;
            case BLOCK_STMT:
                return ParserRuleContext.OPEN_BRACE;
            case IF_BLOCK:
                return ParserRuleContext.IF_KEYWORD;
            case WHILE_BLOCK:
                return ParserRuleContext.WHILE_KEYWORD;
            case WHILE_KEYWORD:
                return ParserRuleContext.EXPRESSION;
            case CHECKING_KEYWORD:
                return ParserRuleContext.EXPRESSION;
            case CALL_STMT:
                return ParserRuleContext.CALL_STMT_START;
            case PANIC_STMT:
                return ParserRuleContext.PANIC_KEYWORD;
            case PANIC_KEYWORD:
                return ParserRuleContext.EXPRESSION;
            case FUNC_CALL:
                // TODO: check this again
                return ParserRuleContext.IMPORT_PREFIX;
            case IMPORT_KEYWORD:
                return ParserRuleContext.IMPORT_ORG_OR_MODULE_NAME;
            case IMPORT_PREFIX:
            case NAMESPACE_PREFIX:
                return ParserRuleContext.SEMICOLON;
            case VERSION_NUMBER:
            case VERSION_KEYWORD:
                return ParserRuleContext.MAJOR_VERSION;
            case SLASH:
                return ParserRuleContext.IMPORT_MODULE_NAME;
            case IMPORT_ORG_OR_MODULE_NAME:
                return ParserRuleContext.IMPORT_DECL_RHS;
            case IMPORT_MODULE_NAME:
                return ParserRuleContext.AFTER_IMPORT_MODULE_NAME;
            case AS_KEYWORD:
                parentCtx = getParentContext();
                if (parentCtx == ParserRuleContext.IMPORT_DECL) {
                    return ParserRuleContext.IMPORT_PREFIX;
                } else if (parentCtx == ParserRuleContext.XML_NAMESPACE_DECLARATION) {
                    return ParserRuleContext.NAMESPACE_PREFIX;
                }
                throw new IllegalStateException();
            case MAJOR_VERSION:
            case MINOR_VERSION:
            case IMPORT_SUB_VERSION:
                return ParserRuleContext.MAJOR_MINOR_VERSION_END;
            case PATCH_VERSION:
                return ParserRuleContext.IMPORT_PREFIX_DECL;
            case IMPORT_DECL:
                return ParserRuleContext.IMPORT_KEYWORD;
            case CONTINUE_STATEMENT:
                return ParserRuleContext.CONTINUE_KEYWORD;
            case BREAK_STATEMENT:
                return ParserRuleContext.BREAK_KEYWORD;
            case CONTINUE_KEYWORD:
            case BREAK_KEYWORD:
                return ParserRuleContext.SEMICOLON;
            case RETURN_STMT:
                return ParserRuleContext.RETURN_KEYWORD;
            case RETURN_KEYWORD:
                return ParserRuleContext.RETURN_STMT_RHS;
            case ACCESS_EXPRESSION:
                return ParserRuleContext.VARIABLE_REF;
            case MAPPING_FIELD_NAME:
                return ParserRuleContext.SPECIFIC_FIELD_RHS;
            case COLON:
                parentCtx = getParentContext();
                if (parentCtx == ParserRuleContext.MAPPING_CONSTRUCTOR) {
                    return ParserRuleContext.EXPRESSION;
                }

                return ParserRuleContext.IDENTIFIER;
            case STRING_LITERAL:
                // We assume string literal is specifically used only in the mapping constructor key.
                return ParserRuleContext.COLON;
            case COMPUTED_FIELD_NAME:
                return ParserRuleContext.OPEN_BRACKET;
            case LISTENERS_LIST:
                return ParserRuleContext.EXPRESSION;
            case ON_KEYWORD:
                parentCtx = getParentContext();
                if (parentCtx == ParserRuleContext.ANNOTATION_DECL) {
                    return ParserRuleContext.ANNOT_ATTACH_POINTS_LIST;
                }
                return ParserRuleContext.LISTENERS_LIST;
            case RESOURCE_KEYWORD:
                return ParserRuleContext.FUNC_DEF;
            case SERVICE_DECL:
                return ParserRuleContext.SERVICE_KEYWORD;
            case SERVICE_KEYWORD:
                return ParserRuleContext.OPTIONAL_SERVICE_NAME;
            case SERVICE_NAME:
                return ParserRuleContext.ON_KEYWORD;
            case LISTENER_KEYWORD:
                return ParserRuleContext.TYPE_DESC_BEFORE_IDENTIFIER;
            case LISTENER_DECL:
                return ParserRuleContext.LISTENER_KEYWORD;
            case FINAL_KEYWORD:
                // Assume the final keyword is only used in var-decl.
                return ParserRuleContext.TYPE_DESC_IN_TYPE_BINDING_PATTERN;
            case CONSTANT_DECL:
                return ParserRuleContext.CONST_KEYWORD;
            case CONST_KEYWORD:
                return ParserRuleContext.CONST_DECL_TYPE;
            case CONST_DECL_TYPE:
                return ParserRuleContext.CONST_DECL_RHS;
            case NIL_TYPE_DESCRIPTOR:
                return ParserRuleContext.OPEN_PARENTHESIS;
            case TYPEOF_EXPRESSION:
                return ParserRuleContext.TYPEOF_KEYWORD;
            case TYPEOF_KEYWORD:
                return ParserRuleContext.EXPRESSION;
            case OPTIONAL_TYPE_DESCRIPTOR:
                return ParserRuleContext.QUESTION_MARK;
            case UNARY_EXPRESSION:
                return ParserRuleContext.UNARY_OPERATOR;
            case UNARY_OPERATOR:
                return ParserRuleContext.EXPRESSION;
            case ARRAY_TYPE_DESCRIPTOR:
                return ParserRuleContext.OPEN_BRACKET;
            case ARRAY_LENGTH:
                return ParserRuleContext.CLOSE_BRACKET;
            case AT:
                return ParserRuleContext.ANNOT_REFERENCE;
            case DOC_STRING:
                return ParserRuleContext.ANNOTATIONS;
            case ANNOTATIONS:
                return ParserRuleContext.AT;
            case MAPPING_CONSTRUCTOR:
                return ParserRuleContext.OPEN_BRACE;
            case VARIABLE_REF:
            case TYPE_REFERENCE:
            case ANNOT_REFERENCE:
                return ParserRuleContext.QUALIFIED_IDENTIFIER;
            case QUALIFIED_IDENTIFIER:
                nextToken = this.tokenReader.peek(nextLookahead);
                if (nextToken.kind == SyntaxKind.COLON_TOKEN) {
                    return ParserRuleContext.COLON;
                }
                // Else this is a simple identifier. Hence fall through.
            case IDENTIFIER:
                parentCtx = getParentContext();
                switch (parentCtx) {
                    case VARIABLE_REF:
                        endContext();
                        return getNextRuleForExpr();
                    case TYPE_REFERENCE:
                        endContext();
                        return ParserRuleContext.SEMICOLON;
                    case ANNOT_REFERENCE:
                        endContext();
                        return ParserRuleContext.ANNOTATION_REF_RHS;
                    case ANNOTATION_DECL:
                        return ParserRuleContext.ANNOT_OPTIONAL_ATTACH_POINTS;
                    default:
                        throw new IllegalStateException(parentCtx.toString());
                }
            case IS_KEYWORD:
                return ParserRuleContext.TYPE_DESC_IN_EXPRESSION;
            case NULL_KEYWORD:
                return ParserRuleContext.EXPRESSION_RHS;
            case NIL_LITERAL:
                return ParserRuleContext.OPEN_PARENTHESIS;
            case LOCAL_TYPE_DEFINITION_STMT:
                return ParserRuleContext.TYPE_KEYWORD;
            case RIGHT_ARROW:
                return ParserRuleContext.EXPRESSION;
            case DECIMAL_INTEGER_LITERAL:
            case HEX_INTEGER_LITERAL:
            case STATEMENT_START_IDENTIFIER:
                return getNextRuleForDecimalIntegerLiteral();
            case EXPRESSION_STATEMENT:
                return ParserRuleContext.EXPRESSION_STATEMENT_START;
            case MAP_KEYWORD:
            case FUTURE_KEYWORD:
            case LOCK_STMT:
                return ParserRuleContext.LOCK_KEYWORD;
            case LOCK_KEYWORD:
                return ParserRuleContext.BLOCK_STMT;
            case RECORD_FIELD:
                return ParserRuleContext.RECORD_FIELD_START;
            case ANNOTATION_TAG:
                return ParserRuleContext.ANNOT_OPTIONAL_ATTACH_POINTS;
            case ANNOTATION_KEYWORD:
                return ParserRuleContext.ANNOT_DECL_OPTIONAL_TYPE;
            case ANNOT_ATTACH_POINTS_LIST:
                return ParserRuleContext.ATTACH_POINT;
            case FIELD_IDENT:
            case FUNCTION_IDENT:
            case IDENT_AFTER_OBJECT_IDENT:
            case SINGLE_KEYWORD_ATTACH_POINT_IDENT:
            case ATTACH_POINT:
                return ParserRuleContext.ATTACH_POINT_END;
            case RECORD_FIELD_OR_RECORD_END:
                return ParserRuleContext.RECORD_BODY_END;
            case SOURCE_KEYWORD:
                return ParserRuleContext.ATTACH_POINT_IDENT;
            case OBJECT_IDENT:
                return ParserRuleContext.IDENT_AFTER_OBJECT_IDENT;
            case RECORD_IDENT:
                return ParserRuleContext.FIELD_IDENT;
            case RESOURCE_IDENT:
                return ParserRuleContext.FUNCTION_IDENT;
            case ANNOTATION_DECL:
                return ParserRuleContext.ANNOTATION_KEYWORD;
            case XML_NAMESPACE_DECLARATION:
                return ParserRuleContext.XMLNS_KEYWORD;
            case XMLNS_KEYWORD:
                return ParserRuleContext.CONSTANT_EXPRESSION;
            case CONSTANT_EXPRESSION:
                return ParserRuleContext.CONSTANT_EXPRESSION_START;
            case XML_NAMESPACE_PREFIX_DECL:
                return ParserRuleContext.SEMICOLON;
            case NAMED_WORKER_DECL:
                return ParserRuleContext.WORKER_KEYWORD;
            case WORKER_KEYWORD:
                return ParserRuleContext.WORKER_NAME;
            case WORKER_NAME:
                return ParserRuleContext.WORKER_NAME_RHS;
            case FORK_STMT:
                return ParserRuleContext.FORK_KEYWORD;
            case FORK_KEYWORD:
                return ParserRuleContext.OPEN_BRACE;
            case TRAP_KEYWORD:
                return ParserRuleContext.EXPRESSION;
            case LIST_CONSTRUCTOR:
                return ParserRuleContext.OPEN_BRACKET;
            case FOREACH_STMT:
                return ParserRuleContext.FOREACH_KEYWORD;
            case FOREACH_KEYWORD:
                return ParserRuleContext.TYPE_DESC_IN_TYPE_BINDING_PATTERN;
            case IN_KEYWORD:
                parentCtx = getParentContext();
                if (parentCtx == ParserRuleContext.LET_EXPR_LET_VAR_DECL) {
                    endContext(); // end let-expr-let-var-decl
                }
                return ParserRuleContext.EXPRESSION;
            case TYPE_CAST:
                return ParserRuleContext.LT;
            case PIPE:
                return ParserRuleContext.TYPE_DESCRIPTOR;
            case TABLE_CONSTRUCTOR:
                return ParserRuleContext.OPEN_BRACKET;
            case TABLE_KEYWORD:
                if (isInTypeDescContext()) {
                    return ParserRuleContext.ROW_TYPE_PARAM;
                }
                return ParserRuleContext.TABLE_KEYWORD_RHS;
            case KEY_SPECIFIER:
                return ParserRuleContext.KEY_KEYWORD;
            case KEY_KEYWORD:
                if (isInTypeDescContext()) {
                    return ParserRuleContext.KEY_CONSTRAINTS_RHS;
                }
                return ParserRuleContext.OPEN_PARENTHESIS;
            case ERROR_KEYWORD:
                if (isInTypeDescContext()) {
                    return ParserRuleContext.ERROR_TYPE_PARAM_START;
                }
                return ParserRuleContext.ARG_LIST_START;
            case ERROR_TYPE_PARAM_START:
                return ParserRuleContext.ERROR_TYPE_PARAMS;
            case LET_EXPRESSION:
                return ParserRuleContext.LET_KEYWORD;
            case LET_KEYWORD:
                parentCtx = getParentContext();
                if (parentCtx == ParserRuleContext.QUERY_EXPRESSION) {
                    return ParserRuleContext.LET_CLAUSE_LET_VAR_DECL;
                } else if (parentCtx == ParserRuleContext.LET_CLAUSE_LET_VAR_DECL) {
                    endContext(); // end let-clause-let-var-decl
                    return ParserRuleContext.LET_CLAUSE_LET_VAR_DECL;
                }
                return ParserRuleContext.LET_EXPR_LET_VAR_DECL;
            case LET_EXPR_LET_VAR_DECL:
            case LET_CLAUSE_LET_VAR_DECL:
                return ParserRuleContext.LET_VAR_DECL_START;
            case STREAM_KEYWORD:
                parentCtx = getParentContext();
                if (parentCtx == ParserRuleContext.TABLE_CONSTRUCTOR_OR_QUERY_EXPRESSION) {
                    return ParserRuleContext.QUERY_EXPRESSION;
                }
                return ParserRuleContext.LT;
            case END_OF_TYPE_DESC:
                return getNextRuleForTypeDescriptor();
            case PARAMETERIZED_TYPE:
                return ParserRuleContext.LT;
            case NEW_KEYWORD:
                return ParserRuleContext.NEW_KEYWORD_RHS;
            case LT:
                return getNextRuleForLt();
            case GT:
                return getNextRuleForGt(nextLookahead);
            case TEMPLATE_END:
                return ParserRuleContext.EXPRESSION_RHS;
            case TEMPLATE_START:
                return ParserRuleContext.TEMPLATE_BODY;
            case TEMPLATE_BODY:
                return ParserRuleContext.TEMPLATE_MEMBER;
            case TEMPLATE_STRING:
                return ParserRuleContext.TEMPLATE_STRING_RHS;
            case INTERPOLATION_START_TOKEN:
                return ParserRuleContext.EXPRESSION;
            case XML_KEYWORD:
            case STRING_KEYWORD:
                return ParserRuleContext.TEMPLATE_START;
            case ARG_LIST_START:
                return ParserRuleContext.ARG_LIST;
            case ARG_LIST_END:
                endContext();
                return ParserRuleContext.EXPRESSION_RHS;
            case ARG_LIST:
                return ParserRuleContext.ARG_START_OR_ARG_LIST_END;
            case TYPE_DESC_IN_ANNOTATION_DECL:
            case TYPE_DESC_BEFORE_IDENTIFIER:
            case TYPE_DESC_IN_RECORD_FIELD:
            case TYPE_DESC_IN_PARAM:
            case TYPE_DESC_IN_TYPE_BINDING_PATTERN:
            case TYPE_DESC_IN_TYPE_DEF:
            case TYPE_DESC_IN_ANGLE_BRACKETS:
            case TYPE_DESC_IN_RETURN_TYPE_DESC:
            case TYPE_DESC_IN_EXPRESSION:
            case TYPE_DESC_IN_STREAM_TYPE_DESC:
            case TYPE_DESC_IN_PARENTHESIS:
            case TYPE_DESC_IN_NEW_EXPR:
                return ParserRuleContext.TYPE_DESCRIPTOR;
            case VAR_DECL_STARTED_WITH_DENTIFIER:
                // We come here trying to recover statement started with identifier,
                // and trying to match it against a var-decl. Since this wasn't a var-decl
                // originally, a context for type hasn't started yet. Therefore start a
                // a context manually here.
                startContext(ParserRuleContext.TYPE_DESC_IN_TYPE_BINDING_PATTERN);
                return ParserRuleContext.TYPEDESC_RHS;
            case INFERRED_TYPE_DESC:
                return ParserRuleContext.GT;
            case ROW_TYPE_PARAM:
                return ParserRuleContext.LT;
            case PARENTHESISED_TYPE_DESC_START:
                return ParserRuleContext.TYPE_DESC_IN_PARENTHESIS;
            case SELECT_CLAUSE:
                return ParserRuleContext.SELECT_KEYWORD;
            case SELECT_KEYWORD:
                parentCtx = getParentContext();
                if (parentCtx == ParserRuleContext.QUERY_EXPRESSION) {
                    endContext(); // end query-expression
                }
                if (parentCtx == ParserRuleContext.LET_CLAUSE_LET_VAR_DECL) {
                    endContext(); // end let-clause-let-var-decl
                    endContext(); // end query-expression
                }
                return ParserRuleContext.EXPRESSION;
            case WHERE_CLAUSE:
                return ParserRuleContext.WHERE_KEYWORD;
            case WHERE_KEYWORD:
                parentCtx = getParentContext();
                if (parentCtx == ParserRuleContext.LET_CLAUSE_LET_VAR_DECL) {
                    endContext(); // end let-clause-let-var-decl
                }
                return ParserRuleContext.EXPRESSION;
            case FROM_CLAUSE:
                return ParserRuleContext.FROM_KEYWORD;
            case FROM_KEYWORD:
                parentCtx = getParentContext();
                if (parentCtx == ParserRuleContext.LET_CLAUSE_LET_VAR_DECL) {
                    endContext(); // end let-clause-let-var-decl
                }
                return ParserRuleContext.TYPE_DESC_IN_TYPE_BINDING_PATTERN;
            case LET_CLAUSE:
                return ParserRuleContext.LET_KEYWORD;
            case QUERY_EXPRESSION:
                return ParserRuleContext.FROM_CLAUSE;
            case TABLE_CONSTRUCTOR_OR_QUERY_EXPRESSION:
                return ParserRuleContext.TABLE_CONSTRUCTOR_OR_QUERY_START;
            case BITWISE_AND_OPERATOR:
                return ParserRuleContext.TYPE_DESCRIPTOR;
            case EXPR_FUNC_BODY_START:
                return ParserRuleContext.EXPRESSION;
            case AMBIGUOUS_FUNC_TYPE_DESC_RHS:
                endContext();
                // We come here trying to recover statement/object-member started with identifier,
                // and trying to match it against a var-decl. Since this wasn't a var-decl
                // originally, a context for type hasn't started yet. Therefore start a
                // a context manually here.
                startContext(ParserRuleContext.VAR_DECL_STMT);
                startContext(ParserRuleContext.TYPE_DESC_IN_TYPE_BINDING_PATTERN);
                return ParserRuleContext.TYPEDESC_RHS;
            case FUNC_TYPE_DESC_END:
                endContext();
                return ParserRuleContext.TYPEDESC_RHS;
            case IMPLICIT_ANON_FUNC_PARAM:
                return ParserRuleContext.BRACED_EXPR_OR_ANON_FUNC_PARAM_RHS;
            case EXPLICIT_ANON_FUNC_EXPR_BODY_START:
                endContext(); // end explicit anon-func
                return ParserRuleContext.EXPR_FUNC_BODY_START;
<<<<<<< HEAD
            case OBJECT_MEMBER:
                return ParserRuleContext.OBJECT_MEMBER_START;
            case ANNOTATION_END:
                return getNextRuleForAnnotationEnd(nextLookahead);
=======
            case START_KEYWORD:
                return ParserRuleContext.EXPRESSION;
            case FLUSH_KEYWORD:
                return ParserRuleContext.PEER_WORKER;
            case FLUSH_WORKER_NAME:
            case DEFAULT_KEYWORD:
                return ParserRuleContext.EXPRESSION_RHS;
>>>>>>> 4335ea30

            case FUNC_BODY_OR_TYPE_DESC_RHS:
            case OBJECT_FUNC_OR_FIELD:
            case OBJECT_METHOD_START:
            case OBJECT_FUNC_OR_FIELD_WITHOUT_VISIBILITY:
            case OBJECT_FIELD_RHS:
            case PARAM_LIST:
            case ASSIGNMENT_OR_VAR_DECL_STMT:
            case ASSIGNMENT_OR_VAR_DECL_STMT_RHS:
            case BOOLEAN_LITERAL:
            case CALL_STMT_START:
            case ELSE_BLOCK:
            case ELSE_BODY:
            case FIELD_DESCRIPTOR_RHS:
            case FIELD_OR_REST_DESCIPTOR_RHS:
            case IMPORT_PREFIX_DECL:
            case NAMED_OR_POSITIONAL_ARG_RHS:
            case OBJECT_TYPE_DESCRIPTOR_START:
            case RECORD_BODY_END:
            case RECORD_BODY_START:
            case TOP_LEVEL_NODE_WITHOUT_METADATA:
            case TYPE_DESCRIPTOR:
            case VAR_DECL_STMT_RHS:
            case AFTER_IMPORT_MODULE_NAME:
            case IMPORT_DECL_RHS:
            case IMPORT_VERSION_DECL:
            case MAJOR_MINOR_VERSION_END:
            case MAPPING_FIELD:
            case SPECIFIC_FIELD_RHS:
            case RETURN_STMT_RHS:
            case OPTIONAL_SERVICE_NAME:
            case RESOURCE_DEF:
            case CONST_DECL_RHS:
            case OBJECT_MEMBER_WITHOUT_METADATA:
            case TOP_LEVEL_NODE:
            case PARAMETER_START:
            case PARAMETER_WITHOUT_ANNOTS:
            case RECORD_FIELD_WITHOUT_METADATA:
            case STMT_START_WITH_IDENTIFIER:
            case STMT_START_WITH_EXPR_RHS:
            case EXPRESSION_STATEMENT_START:
            case RECORD_FIELD_START:
            case ANNOT_DECL_OPTIONAL_TYPE:
            case ANNOT_DECL_RHS:
            case ANNOT_OPTIONAL_ATTACH_POINTS:
            case ATTACH_POINT_IDENT:
            case ATTACH_POINT_END:
            case CONSTANT_EXPRESSION_START:
            case DEFAULT_WORKER:
            case DEFAULT_WORKER_INIT:
            case NAMED_WORKERS:
            case LIST_CONSTRUCTOR_RHS:
            case TYPE_CAST_PARAM:
            case TYPE_CAST_PARAM_RHS:
            case TABLE_KEYWORD_RHS:
            case ROW_LIST_RHS:
            case TABLE_ROW_END:
            case KEY_SPECIFIER_RHS:
            case TABLE_KEY_RHS:
            case LET_VAR_DECL_START:
            case TABLE_CONSTRUCTOR_OR_QUERY_START:
            case TABLE_CONSTRUCTOR_OR_QUERY_RHS:
            case QUERY_EXPRESSION_RHS:
            default:
                throw new IllegalStateException("cannot find the next rule for: " + currentCtx);
        }
    }

    private ParserRuleContext getNextRuleForCloseParenthsis() {
        ParserRuleContext parentCtx;
        parentCtx = getParentContext();
        if (parentCtx == ParserRuleContext.PARAM_LIST) {
            endContext(); // end parameters
            return ParserRuleContext.FUNC_OPTIONAL_RETURNS;
        } else if (isParameter(parentCtx)) {
            endContext(); // end parameters
            endContext(); // end parameter
            return ParserRuleContext.FUNC_OPTIONAL_RETURNS;
        } else if (parentCtx == ParserRuleContext.NIL_TYPE_DESCRIPTOR) {
            endContext();
            // After parsing nil type descriptor all the other parsing is same as next rule of simple type
            return ParserRuleContext.TYPEDESC_RHS;
        } else if (parentCtx == ParserRuleContext.NIL_LITERAL) {
            endContext();
            return ParserRuleContext.EXPRESSION_RHS;
        } else if (parentCtx == ParserRuleContext.KEY_SPECIFIER) {
            endContext(); // end key-specifier
            if (isInTypeDescContext()) {
                return ParserRuleContext.TYPEDESC_RHS;
            }
            return ParserRuleContext.TABLE_CONSTRUCTOR_OR_QUERY_RHS;
        } else if (isInTypeDescContext()) {
            return ParserRuleContext.TYPEDESC_RHS;
        } else if (parentCtx == ParserRuleContext.BRACED_EXPR_OR_ANON_FUNC_PARAMS) {
            endContext(); // end infered-param/parenthesised-expr context
            return ParserRuleContext.INFER_PARAM_END_OR_PARENTHESIS_END;
        }
        return ParserRuleContext.EXPRESSION_RHS;
    }

    private ParserRuleContext getNextRuleForOpenParenthesis() {
        ParserRuleContext parentCtx = getParentContext();
        if (parentCtx == ParserRuleContext.EXPRESSION_STATEMENT) {
            return ParserRuleContext.EXPRESSION_STATEMENT_START;
        } else if (isExpressionContext(parentCtx) || parentCtx == ParserRuleContext.ARRAY_TYPE_DESCRIPTOR) {
            return ParserRuleContext.EXPRESSION;
        } else if (parentCtx == ParserRuleContext.FUNC_DEF_OR_FUNC_TYPE ||
                parentCtx == ParserRuleContext.FUNC_TYPE_DESC || parentCtx == ParserRuleContext.FUNC_DEF ||
                parentCtx == ParserRuleContext.ANON_FUNC_EXPRESSION) {
            // TODO: find a better way
            startContext(ParserRuleContext.PARAM_LIST);
            return ParserRuleContext.PARAM_LIST;
        } else if (parentCtx == ParserRuleContext.NIL_TYPE_DESCRIPTOR || parentCtx == ParserRuleContext.NIL_LITERAL) {
            return ParserRuleContext.CLOSE_PARENTHESIS;
        } else if (parentCtx == ParserRuleContext.KEY_SPECIFIER) {
            return ParserRuleContext.KEY_SPECIFIER_RHS;
        } else if (isInTypeDescContext()) {
            // if the parent context is table type desc then we are in key specifier context.hence start context
            startContext(ParserRuleContext.KEY_SPECIFIER);
            return ParserRuleContext.KEY_SPECIFIER_RHS;
        } else if (isParameter(parentCtx)) {
            return ParserRuleContext.EXPRESSION;
        }
        return ParserRuleContext.EXPRESSION;
    }

    private ParserRuleContext getNextRuleForOpenBrace(int nextLookahead) {
        ParserRuleContext parentCtx = getParentContext();
        if (parentCtx == ParserRuleContext.LISTENERS_LIST) {
            endContext();
        }

        switch (parentCtx) {
            case OBJECT_TYPE_DESCRIPTOR:
                return ParserRuleContext.OBJECT_MEMBER;
            case RECORD_TYPE_DESCRIPTOR:
                return ParserRuleContext.RECORD_FIELD;
            case MAPPING_CONSTRUCTOR:
                return ParserRuleContext.FIRST_MAPPING_FIELD;
            case FORK_STMT:
                return ParserRuleContext.NAMED_WORKER_DECL;
            default:
                return ParserRuleContext.STATEMENT;
        }
    }

    private boolean isExpressionContext(ParserRuleContext ctx) {
        switch (ctx) {
            case LISTENERS_LIST:
            case MAPPING_CONSTRUCTOR:
            case COMPUTED_FIELD_NAME:
            case LIST_CONSTRUCTOR:
            case INTERPOLATION:
            case ARG_LIST:
            case LET_EXPR_LET_VAR_DECL:
            case LET_CLAUSE_LET_VAR_DECL:
            case TABLE_CONSTRUCTOR:
            case QUERY_EXPRESSION:
            case TABLE_CONSTRUCTOR_OR_QUERY_EXPRESSION:
                return true;
            default:
                return isStatement(ctx);
        }
    }

    /**
     * Get the next parser context to visit after a {@link ParserRuleContext#AFTER_PARAMETER_TYPE}.
     * 
     * @return Next parser context
     */
    private ParserRuleContext getNextRuleForParamType() {
        ParserRuleContext parentCtx;
        parentCtx = getParentContext();
        if (parentCtx == ParserRuleContext.REQUIRED_PARAM || parentCtx == ParserRuleContext.DEFAULTABLE_PARAM) {
            return ParserRuleContext.VARIABLE_NAME;
        } else if (parentCtx == ParserRuleContext.REST_PARAM) {
            return ParserRuleContext.ELLIPSIS;
        } else {
            throw new IllegalStateException();
        }
    }

    /**
     * Get the next parser context to visit after a {@link ParserRuleContext#COMMA}.
     * 
     * @return Next parser context
     */
    private ParserRuleContext getNextRuleForComma() {
        ParserRuleContext parentCtx = getParentContext();
        switch (parentCtx) {
            case PARAM_LIST:
            case REQUIRED_PARAM:
            case DEFAULTABLE_PARAM:
            case REST_PARAM:
                endContext();
                return parentCtx;
            case ARG_LIST:
                return ParserRuleContext.ARG_START;
            case MAPPING_CONSTRUCTOR:
                return ParserRuleContext.MAPPING_FIELD;
            case LISTENERS_LIST:
            case LIST_CONSTRUCTOR:
                return ParserRuleContext.EXPRESSION;
            case ANNOT_ATTACH_POINTS_LIST:
                return ParserRuleContext.ATTACH_POINT;
            case TABLE_CONSTRUCTOR:
                return ParserRuleContext.MAPPING_CONSTRUCTOR;
            case KEY_SPECIFIER:
                return ParserRuleContext.VARIABLE_NAME;
            case LET_EXPR_LET_VAR_DECL:
            case LET_CLAUSE_LET_VAR_DECL:
                return ParserRuleContext.LET_VAR_DECL_START;
            case TYPE_DESC_IN_STREAM_TYPE_DESC:
                return ParserRuleContext.TYPE_DESCRIPTOR;
            case BRACED_EXPR_OR_ANON_FUNC_PARAMS:
                return ParserRuleContext.IMPLICIT_ANON_FUNC_PARAM;
            case TYPE_DESC_IN_TUPLE:
                return ParserRuleContext.TYPE_DESCRIPTOR;
            default:
                throw new IllegalStateException(parentCtx.toString());
        }
    }

    /**
     * Get the next parser context to visit after a type descriptor.
     *
     * @return Next parser context
     */
    private ParserRuleContext getNextRuleForTypeDescriptor() {
        ParserRuleContext parentCtx = getParentContext();
        switch (parentCtx) {
            // Contexts that expect a type
            case TYPE_DESC_IN_ANNOTATION_DECL:
                endContext();
                if (isInTypeDescContext()) {
                    return ParserRuleContext.TYPEDESC_RHS;
                }
                return ParserRuleContext.ANNOTATION_TAG;
            case TYPE_DESC_BEFORE_IDENTIFIER:
            case TYPE_DESC_IN_RECORD_FIELD:
            case TYPE_DESC_IN_TYPE_BINDING_PATTERN: // TODO: Update this once the typed-binding-patterns added.
                endContext();
                if (isInTypeDescContext()) {
                    return ParserRuleContext.TYPEDESC_RHS;
                }
                return ParserRuleContext.VARIABLE_NAME;
            case TYPE_DESC_IN_PARAM:
                endContext();
                if (isInTypeDescContext()) {
                    return ParserRuleContext.TYPEDESC_RHS;
                }
                return ParserRuleContext.AFTER_PARAMETER_TYPE;
            case TYPE_DESC_IN_TYPE_DEF:
                endContext();
                if (isInTypeDescContext()) {
                    return ParserRuleContext.TYPEDESC_RHS;
                }
                return ParserRuleContext.SEMICOLON;
            case TYPE_DESC_IN_ANGLE_BRACKETS:
                endContext();
                if (isInTypeDescContext()) {
                    return ParserRuleContext.TYPEDESC_RHS;
                }
                return ParserRuleContext.GT;
            case TYPE_DESC_IN_RETURN_TYPE_DESC:
                endContext();
                if (isInTypeDescContext()) {
                    return ParserRuleContext.TYPEDESC_RHS;
                }

                parentCtx = getParentContext();
                switch (parentCtx) {
                    case FUNC_TYPE_DESC:
                        endContext();
                        return ParserRuleContext.TYPEDESC_RHS;
                    case FUNC_DEF_OR_FUNC_TYPE:
                        return ParserRuleContext.FUNC_BODY_OR_TYPE_DESC_RHS;
                    case FUNC_DEF:
                        return ParserRuleContext.FUNC_BODY;
                    case ANON_FUNC_EXPRESSION:
                        return ParserRuleContext.ANON_FUNC_BODY;
                    case NAMED_WORKER_DECL:
                        return ParserRuleContext.BLOCK_STMT;
                    default:
                        throw new IllegalStateException(parentCtx.toString());
                }
            case TYPE_DESC_IN_EXPRESSION:
                endContext();
                if (isInTypeDescContext()) {
                    return ParserRuleContext.TYPEDESC_RHS;
                }
                return ParserRuleContext.EXPRESSION_RHS;
            case COMP_UNIT:
                /*
                 * Fact 1:
                 * ------
                 * FUNC_DEF_OR_FUNC_TYPE is only possible for module level construct or object member
                 * that starts with 'function' keyword. However, until the end of func-signature,
                 * we don't know whether this is a func-def or a function type.
                 * Hence a var-decl-stmt context is not started until this point.
                 *
                 * Fact 2:
                 * ------
                 * We reach here for END_OF_TYPE_DESC context. That means we are going to end the
                 * func-type-desc.
                 */
                startContext(ParserRuleContext.VAR_DECL_STMT);
                return ParserRuleContext.VARIABLE_NAME; // TODO add typed-binding-patters
            case OBJECT_MEMBER:
                return ParserRuleContext.VARIABLE_NAME;
            case ANNOTATION_DECL:
                return ParserRuleContext.IDENTIFIER;
            case TYPE_DESC_IN_STREAM_TYPE_DESC:
                return ParserRuleContext.STREAM_TYPE_FIRST_PARAM_RHS;
            case TYPE_DESC_IN_PARENTHESIS:
                endContext();
                if (isInTypeDescContext()) {
                    return ParserRuleContext.TYPEDESC_RHS;
                }
                return ParserRuleContext.CLOSE_PARENTHESIS;
            case TYPE_DESC_IN_NEW_EXPR:
                endContext();
                if (isInTypeDescContext()) {
                    return ParserRuleContext.TYPEDESC_RHS;
                }
                return ParserRuleContext.ARG_LIST_START;
            default:
                // If none of the above that means we reach here via, anonymous-func-or-func-type context.
                // Then the rhs of this is definitely an expression-rhs
                return ParserRuleContext.EXPRESSION_RHS;
        }
    }

    private boolean isInTypeDescContext() {
        switch (getParentContext()) {
            case TYPE_DESC_IN_ANNOTATION_DECL:
            case TYPE_DESC_BEFORE_IDENTIFIER:
            case TYPE_DESC_IN_RECORD_FIELD:
            case TYPE_DESC_IN_PARAM:
            case TYPE_DESC_IN_TYPE_BINDING_PATTERN:
            case TYPE_DESC_IN_TYPE_DEF:
            case TYPE_DESC_IN_ANGLE_BRACKETS:
            case TYPE_DESC_IN_RETURN_TYPE_DESC:
            case TYPE_DESC_IN_EXPRESSION:
            case TYPE_DESC_IN_STREAM_TYPE_DESC:
            case TYPE_DESC_IN_PARENTHESIS:
            case TYPE_DESC_IN_NEW_EXPR:
                return true;
            default:
                return false;
        }
    }

    /**
     * Get the next parser context to visit after a {@link ParserRuleContext#ASSIGN_OP}.
     * 
     * @return Next parser context
     */
    private ParserRuleContext getNextRuleForEqualOp() {
        ParserRuleContext parentCtx = getParentContext();
        switch (parentCtx) {
            case EXTERNAL_FUNC_BODY:
                return ParserRuleContext.EXTERNAL_KEYWORD;
            case REQUIRED_PARAM:
            case DEFAULTABLE_PARAM:
            case RECORD_FIELD:
            case ARG_LIST:
            case OBJECT_MEMBER:
            case LISTENER_DECL:
            case CONSTANT_DECL:
            case LET_EXPR_LET_VAR_DECL:
            case LET_CLAUSE_LET_VAR_DECL:
                return ParserRuleContext.EXPRESSION;
            default:
                if (parentCtx == ParserRuleContext.STMT_START_WITH_IDENTIFIER) {
                    switchContext(ParserRuleContext.ASSIGNMENT_OR_VAR_DECL_STMT);
                    return ParserRuleContext.EXPRESSION;
                }

                if (isStatement(parentCtx)) {
                    return ParserRuleContext.EXPRESSION;
                }
                throw new IllegalStateException("equal op cannot exist in a " + parentCtx);
        }
    }

    /**
     * Get the next parser context to visit after a {@link ParserRuleContext#CLOSE_BRACE}.
     *
     * @param nextLookahead Position of the next token to consider, relative to the position of the original error
     * @return Next parser context
     */
    private ParserRuleContext getNextRuleForCloseBrace(int nextLookahead) {
        ParserRuleContext parentCtx = getParentContext();
        switch (parentCtx) {
            case FUNC_BODY_BLOCK:
                endContext(); // end body block
                STToken nextToken = this.tokenReader.peek(nextLookahead);
                if (nextToken.kind == SyntaxKind.EOF_TOKEN) {
                    return ParserRuleContext.EOF;
                }

                parentCtx = getParentContext();
                switch (parentCtx) {
                    case SERVICE_DECL:
                        return ParserRuleContext.RESOURCE_DEF;
                    case OBJECT_MEMBER:
                        return ParserRuleContext.OBJECT_MEMBER_START;
                    case COMP_UNIT:
                        return ParserRuleContext.TOP_LEVEL_NODE;
                    case FUNC_DEF:
                    case FUNC_DEF_OR_FUNC_TYPE:
                        endContext(); // end func-def
                        return ParserRuleContext.TOP_LEVEL_NODE;
                    case ANON_FUNC_EXPRESSION:
                    default:
                        // Anonynous func
                        endContext(); // end anon-func
                        return ParserRuleContext.EXPRESSION_RHS;
                }
            case SERVICE_DECL:
                endContext();
                nextToken = this.tokenReader.peek(nextLookahead);
                if (nextToken.kind == SyntaxKind.EOF_TOKEN) {
                    return ParserRuleContext.EOF;
                }
                return ParserRuleContext.TOP_LEVEL_NODE;
            case OBJECT_MEMBER:
                endContext(); // end object member
                // fall through
            case RECORD_TYPE_DESCRIPTOR:
            case OBJECT_TYPE_DESCRIPTOR:
                endContext(); // end record/object type def
                return ParserRuleContext.TYPEDESC_RHS;
            case BLOCK_STMT:
                endContext(); // end block stmt
                parentCtx = getParentContext();
                if (parentCtx == ParserRuleContext.IF_BLOCK) {
                    endContext(); // end if-block
                    return ParserRuleContext.ELSE_BLOCK;
                } else if (parentCtx == ParserRuleContext.WHILE_BLOCK) {
                    endContext(); // end while-block
                    return ParserRuleContext.STATEMENT;
                } else if (parentCtx == ParserRuleContext.NAMED_WORKER_DECL) {
                    endContext(); // end named-worker
                    parentCtx = getParentContext();
                    if (parentCtx == ParserRuleContext.FORK_STMT) {
                        nextToken = this.tokenReader.peek(nextLookahead);
                        switch (nextToken.kind) {
                            case CLOSE_BRACE_TOKEN:
                                return ParserRuleContext.CLOSE_BRACE;
                            default:
                                return ParserRuleContext.STATEMENT;
                        }
                    } else {
                        return ParserRuleContext.STATEMENT;
                    }
                } else if (parentCtx == ParserRuleContext.LOCK_STMT) {
                    endContext();
                    return ParserRuleContext.STATEMENT;
                } else if (parentCtx == ParserRuleContext.FOREACH_STMT) {
                    endContext();
                    return ParserRuleContext.STATEMENT;
                }
                return ParserRuleContext.STATEMENT;
            case MAPPING_CONSTRUCTOR:
                endContext(); // end mapping constructor
                parentCtx = getParentContext();
                if (parentCtx == ParserRuleContext.TABLE_CONSTRUCTOR) {
                    return ParserRuleContext.TABLE_ROW_END;
                }

                if (parentCtx == ParserRuleContext.ANNOTATIONS) {
                    return ParserRuleContext.ANNOTATION_END;
                }

                return getNextRuleForExpr();
            case FORK_STMT:
                endContext(); // end fork-statement
                return ParserRuleContext.STATEMENT;
            case INTERPOLATION:
                endContext();
                return ParserRuleContext.TEMPLATE_MEMBER;
            default:
                throw new IllegalStateException("found close-brace in: " + parentCtx);
        }
    }

    private ParserRuleContext getNextRuleForAnnotationEnd(int nextLookahead) {
        ParserRuleContext parentCtx;
        STToken nextToken;
        nextToken = this.tokenReader.peek(nextLookahead);
        if (nextToken.kind == SyntaxKind.AT_TOKEN) {
            return ParserRuleContext.AT;
        }

        endContext(); // end annotations
        parentCtx = getParentContext();
        switch (parentCtx) {
            case COMP_UNIT:
                return ParserRuleContext.TOP_LEVEL_NODE_WITHOUT_METADATA;
            case FUNC_DEF:
            case FUNC_TYPE_DESC:
            case FUNC_DEF_OR_FUNC_TYPE:
            case ANON_FUNC_EXPRESSION:
                return ParserRuleContext.TYPE_DESC_IN_RETURN_TYPE_DESC;
            case LET_EXPR_LET_VAR_DECL:
            case LET_CLAUSE_LET_VAR_DECL:
                return ParserRuleContext.TYPE_DESC_IN_TYPE_BINDING_PATTERN;
            case RECORD_FIELD:
                return ParserRuleContext.RECORD_FIELD_WITHOUT_METADATA;
            case OBJECT_MEMBER:
                return ParserRuleContext.OBJECT_MEMBER_WITHOUT_METADATA;
            case SERVICE_DECL:
                return ParserRuleContext.RESOURCE_DEF;
            case FUNC_BODY_BLOCK:
                return ParserRuleContext.STATEMENT_WITHOUT_ANNOTS;
            case EXTERNAL_FUNC_BODY:
                return ParserRuleContext.EXTERNAL_KEYWORD;
            case TYPE_CAST:
                return ParserRuleContext.TYPE_CAST_PARAM_RHS;
            default:
                if (isParameter(parentCtx)) {
                    return ParserRuleContext.REQUIRED_PARAM;
                }
                throw new IllegalStateException("annotation is ending inside a " + parentCtx);
        }
    }

    /**
     * Get the next parser context to visit after a variable/parameter name.
     * 
     * @return Next parser context
     */
    private ParserRuleContext getNextRuleForVarName() {
        ParserRuleContext parentCtx = getParentContext();
        if (parentCtx == ParserRuleContext.REQUIRED_PARAM || parentCtx == ParserRuleContext.PARAM_LIST) {
            return ParserRuleContext.REQUIRED_PARAM_NAME_RHS;
        } else if (parentCtx == ParserRuleContext.DEFAULTABLE_PARAM) {
            return ParserRuleContext.ASSIGN_OP;
        } else if (parentCtx == ParserRuleContext.REST_PARAM) {
            return ParserRuleContext.PARAM_END;
        } else if (parentCtx == ParserRuleContext.FOREACH_STMT) {
            return ParserRuleContext.IN_KEYWORD;
        } else if (isStatement(parentCtx) || parentCtx == ParserRuleContext.LISTENER_DECL ||
                parentCtx == ParserRuleContext.CONSTANT_DECL) {
            return ParserRuleContext.VAR_DECL_STMT_RHS;
        } else if (parentCtx == ParserRuleContext.RECORD_FIELD) {
            return ParserRuleContext.FIELD_DESCRIPTOR_RHS;
        } else if (parentCtx == ParserRuleContext.ARG_LIST) {
            return ParserRuleContext.NAMED_OR_POSITIONAL_ARG_RHS;
        } else if (parentCtx == ParserRuleContext.OBJECT_MEMBER) {
            return ParserRuleContext.OBJECT_FIELD_RHS;
        } else if (parentCtx == ParserRuleContext.ARRAY_TYPE_DESCRIPTOR) {
            return ParserRuleContext.CLOSE_BRACKET;
        } else if (parentCtx == ParserRuleContext.KEY_SPECIFIER) {
            return ParserRuleContext.TABLE_KEY_RHS;
        } else if (parentCtx == ParserRuleContext.LET_EXPR_LET_VAR_DECL ||
                parentCtx == ParserRuleContext.LET_CLAUSE_LET_VAR_DECL) {
            return ParserRuleContext.ASSIGN_OP;
        } else if (parentCtx == ParserRuleContext.ANNOTATION_DECL) {
            return ParserRuleContext.ANNOT_OPTIONAL_ATTACH_POINTS;
        } else if (parentCtx == ParserRuleContext.QUERY_EXPRESSION) {
            return ParserRuleContext.IN_KEYWORD;
        } else {
            throw new IllegalStateException(parentCtx.toString());
        }
    }

    /**
     * Get the next parser context to visit after a {@link ParserRuleContext#SEMICOLON}.
     *
     * @param nextLookahead Position of the next token to consider, relative to the position of the original error
     * @return Next parser context
     */
    private ParserRuleContext getNextRuleForSemicolon(int nextLookahead) {
        STToken nextToken;
        ParserRuleContext parentCtx = getParentContext();
        if (parentCtx == ParserRuleContext.EXTERNAL_FUNC_BODY) {
            endContext(); // end external func-body
            endContext(); // end func-def
            nextToken = this.tokenReader.peek(nextLookahead);
            if (nextToken.kind == SyntaxKind.EOF_TOKEN) {
                return ParserRuleContext.EOF;
            }
            return ParserRuleContext.TOP_LEVEL_NODE;
        } else if (isExpression(parentCtx)) {
            // A semicolon after an expression also means its an end of a statement/field, Hence pop the ctx.
            endContext(); // end statement
            return ParserRuleContext.STATEMENT;
        } else if (parentCtx == ParserRuleContext.VAR_DECL_STMT) {
            endContext(); // end var-decl
            parentCtx = getParentContext();
            if (parentCtx == ParserRuleContext.COMP_UNIT) {
                return ParserRuleContext.TOP_LEVEL_NODE;
            }
            return ParserRuleContext.STATEMENT;
        } else if (isStatement(parentCtx)) {
            endContext(); // end statement
            return ParserRuleContext.STATEMENT;
        } else if (parentCtx == ParserRuleContext.RECORD_FIELD) {
            endContext(); // end record field
            return ParserRuleContext.RECORD_FIELD_OR_RECORD_END;
        } else if (parentCtx == ParserRuleContext.MODULE_TYPE_DEFINITION ||
                parentCtx == ParserRuleContext.LISTENER_DECL || parentCtx == ParserRuleContext.CONSTANT_DECL ||
                parentCtx == ParserRuleContext.ANNOTATION_DECL ||
                parentCtx == ParserRuleContext.XML_NAMESPACE_DECLARATION) {
            endContext(); // end declaration
            nextToken = this.tokenReader.peek(nextLookahead);
            if (nextToken.kind == SyntaxKind.EOF_TOKEN) {
                return ParserRuleContext.EOF;
            }
            return ParserRuleContext.TOP_LEVEL_NODE;
        } else if (parentCtx == ParserRuleContext.OBJECT_MEMBER) {
            if (isEndOfObjectTypeNode(nextLookahead)) {
                endContext(); // end object member
                return ParserRuleContext.CLOSE_BRACE;
            }
            return ParserRuleContext.OBJECT_MEMBER_START;
        } else if (parentCtx == ParserRuleContext.IMPORT_DECL) {
            endContext(); // end object member
            nextToken = this.tokenReader.peek(nextLookahead);
            if (nextToken.kind == SyntaxKind.EOF_TOKEN) {
                return ParserRuleContext.EOF;
            }
            return ParserRuleContext.TOP_LEVEL_NODE;
        } else if (parentCtx == ParserRuleContext.ANNOT_ATTACH_POINTS_LIST) {
            endContext(); // end annot attach points list
            endContext(); // end annot declaration
            nextToken = this.tokenReader.peek(nextLookahead);
            if (nextToken.kind == SyntaxKind.EOF_TOKEN) {
                return ParserRuleContext.EOF;
            }
            return ParserRuleContext.TOP_LEVEL_NODE;
        } else {
            throw new IllegalStateException(parentCtx.toString());
        }
    }

    private ParserRuleContext getNextRuleForDot() {
        ParserRuleContext parentCtx = getParentContext();
        if (parentCtx == ParserRuleContext.IMPORT_DECL) {
            return ParserRuleContext.IMPORT_MODULE_NAME;
        }
        return ParserRuleContext.FIELD_OR_FUNC_NAME;
    }

    /**
     * Get the next parser context to visit after a {@link ParserRuleContext#QUESTION_MARK}.
     *
     * @return Next parser context
     */
    private ParserRuleContext getNextRuleForQuestionMark() {
        ParserRuleContext parentCtx = getParentContext();
        switch (parentCtx) {
            case OPTIONAL_TYPE_DESCRIPTOR:
                endContext();
                return ParserRuleContext.TYPEDESC_RHS;
            default:
                return ParserRuleContext.SEMICOLON;
        }
    }

    /**
     * Get the next parser context to visit after a {@link ParserRuleContext#OPEN_BRACKET}.
     *
     * @return Next parser context
     */
    private ParserRuleContext getNextRuleForOpenBracket() {
        ParserRuleContext parentCtx = getParentContext();
        switch (parentCtx) {
            case ARRAY_TYPE_DESCRIPTOR:
                return ParserRuleContext.ARRAY_LENGTH;
            case LIST_CONSTRUCTOR:
                return ParserRuleContext.LIST_CONSTRUCTOR_RHS;
            case TABLE_CONSTRUCTOR:
                return ParserRuleContext.ROW_LIST_RHS;
            default:
                return ParserRuleContext.EXPRESSION;
        }
    }

    /**
     * Get the next parser context to visit after a {@link ParserRuleContext#CLOSE_BRACKET}.
     *
     * @return Next parser context
     */
    private ParserRuleContext getNextRuleForCloseBracket() {
        ParserRuleContext parentCtx = getParentContext();
        switch (parentCtx) {
            case ARRAY_TYPE_DESCRIPTOR:
                endContext(); // End array type descriptor context
                return ParserRuleContext.TYPEDESC_RHS;
            case COMPUTED_FIELD_NAME:
                endContext(); // end computed-field-name
                return ParserRuleContext.COLON;
            case LIST_CONSTRUCTOR:
            case TABLE_CONSTRUCTOR:
                endContext();
                return getNextRuleForExpr();
            default:
                return getNextRuleForExpr();
        }
    }

    /**
     * Get the next parser context to visit after a {@link ParserRuleContext#DECIMAL_INTEGER_LITERAL}.
     *
     * @return Next parser context
     */
    private ParserRuleContext getNextRuleForDecimalIntegerLiteral() {
        ParserRuleContext parentCtx = getParentContext();
        switch (parentCtx) {
            case ARRAY_TYPE_DESCRIPTOR:
            default:
                return ParserRuleContext.CLOSE_BRACKET;
        }
    }

    private ParserRuleContext getNextRuleForExpr() {
        ParserRuleContext parentCtx;
        parentCtx = getParentContext();
        if (parentCtx == ParserRuleContext.CONSTANT_EXPRESSION) {
            endContext();
            return getNextRuleForConstExpr();
        }
        return ParserRuleContext.EXPRESSION_RHS;
    }

    private ParserRuleContext getNextRuleForConstExpr() {
        ParserRuleContext parentCtx = getParentContext();
        switch (parentCtx) {
            case XML_NAMESPACE_DECLARATION:
                return ParserRuleContext.XML_NAMESPACE_PREFIX_DECL;
            default:
                throw new IllegalStateException();
        }
    }

    private ParserRuleContext getNextRuleForLt() {
        ParserRuleContext parentCtx = getParentContext();
        switch (parentCtx) {
            case TYPE_CAST:
                return ParserRuleContext.TYPE_CAST_PARAM;
            default:
                return ParserRuleContext.TYPE_DESC_IN_ANGLE_BRACKETS;
        }
    }

    private ParserRuleContext getNextRuleForGt(int nextLookahead) {
        ParserRuleContext parentCtx = getParentContext();
        if (parentCtx == ParserRuleContext.TYPE_DESC_IN_STREAM_TYPE_DESC) {
            // Since type-desc in a stream-type can have alternate endings,
            // we haven't end the context. So if its '>', then end the ctx here.
            endContext();
            return ParserRuleContext.TYPEDESC_RHS;
        }

        if (isInTypeDescContext()) {
            return ParserRuleContext.TYPEDESC_RHS;
        }

        if (parentCtx == ParserRuleContext.ROW_TYPE_PARAM) {
            endContext(); // end row type param ctx
            return ParserRuleContext.TABLE_TYPE_DESC_RHS;
        }
        // Type cast expression:
        endContext();
        return ParserRuleContext.EXPRESSION;
    }

    /**
     * Check whether the given context is a statement.
     * 
     * @param ctx Parser context to check
     * @return <code>true</code> if the given context is a statement. <code>false</code> otherwise
     */
    private boolean isStatement(ParserRuleContext parentCtx) {
        switch (parentCtx) {
            case STATEMENT:
            case STATEMENT_WITHOUT_ANNOTS:
            case VAR_DECL_STMT:
            case ASSIGNMENT_STMT:
            case ASSIGNMENT_OR_VAR_DECL_STMT:
            case IF_BLOCK:
            case BLOCK_STMT:
            case WHILE_BLOCK:
            case CALL_STMT:
            case PANIC_STMT:
            case CONTINUE_STATEMENT:
            case BREAK_STATEMENT:
            case RETURN_STMT:
            case COMPOUND_ASSIGNMENT_STMT:
            case LOCAL_TYPE_DEFINITION_STMT:
            case STMT_START_WITH_IDENTIFIER:
            case EXPRESSION_STATEMENT:
            case LOCK_STMT:
            case FORK_STMT:
            case FOREACH_STMT:
                return true;
            default:
                return false;
        }
    }

    /**
     * Check whether the given context is an expression.
     * 
     * @param ctx Parser context to check
     * @return <code>true</code> if the given context is an expression. <code>false</code> otherwise
     */
    private boolean isExpression(ParserRuleContext ctx) {
        return ctx == ParserRuleContext.EXPRESSION || ctx == ParserRuleContext.TERMINAL_EXPRESSION;
    }

    /**
     * Check whether the given token refers to a binary operator.
     * 
     * @param token Token to check
     * @return <code>true</code> if the given token refers to a binary operator. <code>false</code> otherwise
     */
    private boolean isBinaryOperator(STToken token) {
        switch (token.kind) {
            case PLUS_TOKEN:
            case MINUS_TOKEN:
            case SLASH_TOKEN:
            case ASTERISK_TOKEN:
            case GT_TOKEN:
            case LT_TOKEN:
            case DOUBLE_EQUAL_TOKEN:
            case TRIPPLE_EQUAL_TOKEN:
            case LT_EQUAL_TOKEN:
            case GT_EQUAL_TOKEN:
            case NOT_EQUAL_TOKEN:
            case NOT_DOUBLE_EQUAL_TOKEN:
            case BITWISE_AND_TOKEN:
            case BITWISE_XOR_TOKEN:
            case PIPE_TOKEN:
            case LOGICAL_AND_TOKEN:
            case LOGICAL_OR_TOKEN:
                return true;

            // Treat these also as binary operators.
            case RIGHT_ARROW_TOKEN:
            case RIGHT_DOUBLE_ARROW:
                return true;
            default:
                return false;
        }
    }

    private boolean isParameter(ParserRuleContext ctx) {
        switch (ctx) {
            case REQUIRED_PARAM:
            case DEFAULTABLE_PARAM:
            case REST_PARAM:
            case PARAM_LIST:
                return true;
            default:
                return false;
        }
    }

    /**
     * Get the expected token kind at the given parser rule context. If the parser rule is a terminal,
     * then the corresponding terminal token kind is returned. If the parser rule is a production,
     * then {@link SyntaxKind#NONE} is returned.
     * 
     * @param ctx Parser rule context
     * @return Token kind expected at the given parser rule
     */
    @Override
    protected SyntaxKind getExpectedTokenKind(ParserRuleContext ctx) {
        switch (ctx) {
            case ASSIGN_OP:
                return SyntaxKind.EQUAL_TOKEN;
            case BINARY_OPERATOR:
                return SyntaxKind.PLUS_TOKEN;
            case CLOSE_BRACE:
                return SyntaxKind.CLOSE_BRACE_TOKEN;
            case CLOSE_PARENTHESIS:
            case ARG_LIST_END:
                return SyntaxKind.CLOSE_PAREN_TOKEN;
            case COMMA:
                return SyntaxKind.COMMA_TOKEN;
            case EXTERNAL_KEYWORD:
                return SyntaxKind.EXTERNAL_KEYWORD;
            case FUNCTION_KEYWORD:
                return SyntaxKind.FUNCTION_KEYWORD;
            case FUNC_NAME:
                return SyntaxKind.IDENTIFIER_TOKEN;
            case OPEN_BRACE:
                return SyntaxKind.OPEN_BRACE_TOKEN;
            case OPEN_PARENTHESIS:
            case ARG_LIST_START:
                return SyntaxKind.OPEN_PAREN_TOKEN;
            case RETURNS_KEYWORD:
                return SyntaxKind.RETURNS_KEYWORD;
            case SEMICOLON:
                return SyntaxKind.SEMICOLON_TOKEN;
            case VARIABLE_NAME:
            case STATEMENT_START_IDENTIFIER:
                return SyntaxKind.IDENTIFIER_TOKEN;
            case PUBLIC_KEYWORD:
                return SyntaxKind.PUBLIC_KEYWORD;
            case ASSIGNMENT_STMT:
                return SyntaxKind.IDENTIFIER_TOKEN;
            case EXPRESSION_RHS:
                return SyntaxKind.PLUS_TOKEN;
            case EXPRESSION:
            case TERMINAL_EXPRESSION:
                return SyntaxKind.IDENTIFIER_TOKEN;
            case EXTERNAL_FUNC_BODY:
                return SyntaxKind.EQUAL_TOKEN;
            case FUNC_BODY_OR_TYPE_DESC_RHS:
            case FUNC_BODY_BLOCK:
                return SyntaxKind.OPEN_BRACE_TOKEN;
            case FUNC_DEF:
            case FUNC_DEF_OR_FUNC_TYPE:
            case FUNC_TYPE_DESC:
                return SyntaxKind.FUNCTION_KEYWORD;
            case VAR_DECL_STMT_RHS:
                return SyntaxKind.SEMICOLON_TOKEN;
            case SIMPLE_TYPE_DESCRIPTOR:
            case REQUIRED_PARAM:
            case VAR_DECL_STMT:
            case ASSIGNMENT_OR_VAR_DECL_STMT:
            case DEFAULTABLE_PARAM:
            case REST_PARAM:
                return SyntaxKind.TYPE_DESC;
            case ASTERISK:
            case INFERRED_TYPE_DESC:
                return SyntaxKind.ASTERISK_TOKEN;
            case CLOSED_RECORD_BODY_END:
                return SyntaxKind.CLOSE_BRACE_PIPE_TOKEN;
            case CLOSED_RECORD_BODY_START:
                return SyntaxKind.OPEN_BRACE_PIPE_TOKEN;
            case ELLIPSIS:
                return SyntaxKind.ELLIPSIS_TOKEN;
            case QUESTION_MARK:
                return SyntaxKind.QUESTION_MARK_TOKEN;
            case RECORD_BODY_START:
                return SyntaxKind.OPEN_BRACE_PIPE_TOKEN;
            case RECORD_FIELD:
            case RECORD_KEYWORD:
                return SyntaxKind.RECORD_KEYWORD;
            case TYPE_KEYWORD:
                return SyntaxKind.TYPE_KEYWORD;
            case TYPE_NAME:
                return SyntaxKind.IDENTIFIER_TOKEN;
            case TYPE_REFERENCE:
                return SyntaxKind.IDENTIFIER_TOKEN;
            case RECORD_BODY_END:
                return SyntaxKind.CLOSE_BRACE_TOKEN;
            case OBJECT_KEYWORD:
                return SyntaxKind.OBJECT_KEYWORD;
            case PRIVATE_KEYWORD:
                return SyntaxKind.PRIVATE_KEYWORD;
            case REMOTE_KEYWORD:
                return SyntaxKind.REMOTE_KEYWORD;
            case OBJECT_FIELD_RHS:
                return SyntaxKind.SEMICOLON_TOKEN;
            case ABSTRACT_KEYWORD:
                return SyntaxKind.ABSTRACT_KEYWORD;
            case CLIENT_KEYWORD:
                return SyntaxKind.CLIENT_KEYWORD;
            case OBJECT_TYPE_FIRST_QUALIFIER:
            case OBJECT_TYPE_SECOND_QUALIFIER:
                return SyntaxKind.OBJECT_KEYWORD;
            case CLOSE_BRACKET:
                return SyntaxKind.CLOSE_BRACKET_TOKEN;
            case DOT:
                return SyntaxKind.DOT_TOKEN;
            case FIELD_OR_FUNC_NAME:
                return SyntaxKind.IDENTIFIER_TOKEN;
            case OPEN_BRACKET:
                return SyntaxKind.OPEN_BRACKET_TOKEN;
            case IF_KEYWORD:
                return SyntaxKind.IF_KEYWORD;
            case ELSE_KEYWORD:
                return SyntaxKind.ELSE_KEYWORD;
            case WHILE_KEYWORD:
                return SyntaxKind.WHILE_KEYWORD;
            case CHECKING_KEYWORD:
                return SyntaxKind.CHECK_KEYWORD;
            case AS_KEYWORD:
                return SyntaxKind.AS_KEYWORD;
            case BOOLEAN_LITERAL:
                return SyntaxKind.TRUE_KEYWORD;
            case IMPORT_KEYWORD:
                return SyntaxKind.IMPORT_KEYWORD;
            case IMPORT_MODULE_NAME:
            case IMPORT_ORG_OR_MODULE_NAME:
            case IMPORT_PREFIX:
            case VARIABLE_REF:
            case BASIC_LITERAL: // return var-ref for any kind of terminal expression
            case SERVICE_NAME:
            case IDENTIFIER:
            case QUALIFIED_IDENTIFIER:
            case NAMESPACE_PREFIX:
            case IMPLICIT_ANON_FUNC_PARAM:
                return SyntaxKind.IDENTIFIER_TOKEN;
            case VERSION_NUMBER:
            case MAJOR_VERSION:
            case MINOR_VERSION:
            case PATCH_VERSION:
                return SyntaxKind.DECIMAL_INTEGER_LITERAL;
            case SLASH:
                return SyntaxKind.SLASH_TOKEN;
            case VERSION_KEYWORD:
                return SyntaxKind.VERSION_KEYWORD;
            case IMPORT_DECL_RHS:
                return SyntaxKind.SEMICOLON_TOKEN;
            case IMPORT_SUB_VERSION:
                return SyntaxKind.SEMICOLON_TOKEN;
            case COLON:
                return SyntaxKind.COLON_TOKEN;
            case MAPPING_FIELD_NAME:
            case MAPPING_FIELD:
                return SyntaxKind.IDENTIFIER_TOKEN;
            case PANIC_KEYWORD:
                return SyntaxKind.PANIC_KEYWORD;
            case STRING_LITERAL:
                return SyntaxKind.STRING_LITERAL;
            case ON_KEYWORD:
                return SyntaxKind.ON_KEYWORD;
            case RESOURCE_KEYWORD:
                return SyntaxKind.RESOURCE_KEYWORD;
            case RETURN_KEYWORD:
                return SyntaxKind.RETURN_KEYWORD;
            case SERVICE_KEYWORD:
                return SyntaxKind.SERVICE_KEYWORD;
            case BREAK_KEYWORD:
                return SyntaxKind.BREAK_KEYWORD;
            case LISTENER_KEYWORD:
                return SyntaxKind.CONST_KEYWORD;
            case CONTINUE_KEYWORD:
                return SyntaxKind.CONTINUE_KEYWORD;
            case CONST_KEYWORD:
                return SyntaxKind.CONST_KEYWORD;
            case FINAL_KEYWORD:
                return SyntaxKind.FINAL_KEYWORD;
            case CONST_DECL_TYPE:
                return SyntaxKind.IDENTIFIER_TOKEN;
            case NIL_TYPE_DESCRIPTOR:
                return SyntaxKind.NIL_TYPE_DESC;
            case TYPEOF_KEYWORD:
                return SyntaxKind.TYPEOF_KEYWORD;
            case OPTIONAL_TYPE_DESCRIPTOR:
                return SyntaxKind.OPTIONAL_TYPE_DESC;
            case UNARY_OPERATOR:
                return SyntaxKind.PLUS_TOKEN;
            case ARRAY_TYPE_DESCRIPTOR:
                return SyntaxKind.ARRAY_TYPE_DESC;
            case AT:
                return SyntaxKind.AT_TOKEN;
            case FIELD_DESCRIPTOR_RHS:
                return SyntaxKind.SEMICOLON_TOKEN;
            case AFTER_PARAMETER_TYPE:
                return SyntaxKind.IDENTIFIER_TOKEN;
            case CONST_DECL_RHS:
                return SyntaxKind.EQUAL_TOKEN;
            case IS_KEYWORD:
                return SyntaxKind.IS_KEYWORD;
            case OBJECT_MEMBER_WITHOUT_METADATA:
            case RECORD_FIELD_WITHOUT_METADATA:
            case PARAMETER_WITHOUT_ANNOTS:
            case TYPE_DESCRIPTOR:
                return SyntaxKind.TYPE_DESC;
            case TYPEOF_EXPRESSION:
                return SyntaxKind.TYPEOF_KEYWORD;
            case RIGHT_ARROW:
                return SyntaxKind.RIGHT_ARROW_TOKEN;
            case STMT_START_WITH_EXPR_RHS:
                return SyntaxKind.EQUAL_TOKEN;
            case COMPOUND_BINARY_OPERATOR:
                return SyntaxKind.PLUS_TOKEN;
            case UNARY_EXPRESSION:
                return SyntaxKind.PLUS_TOKEN;
            case MAP_KEYWORD:
                return SyntaxKind.MAP_KEYWORD;
            case FUTURE_KEYWORD:
                return SyntaxKind.FUTURE_KEYWORD;
            case TYPEDESC_KEYWORD:
                return SyntaxKind.TYPEDESC_KEYWORD;
            case GT:
                return SyntaxKind.GT_TOKEN;
            case LT:
                return SyntaxKind.LT_TOKEN;
            case NULL_KEYWORD:
                return SyntaxKind.NULL_KEYWORD;
            case LOCK_KEYWORD:
                return SyntaxKind.LOCK_KEYWORD;
            case ANNOTATION_KEYWORD:
                return SyntaxKind.ANNOTATION_KEYWORD;
            case ANNOT_DECL_OPTIONAL_TYPE:
                return SyntaxKind.IDENTIFIER_TOKEN;
            case ANNOT_DECL_RHS:
                return SyntaxKind.ON_KEYWORD;
            case ARRAY_LENGTH:
                return SyntaxKind.DECIMAL_INTEGER_LITERAL;
            case ATTACH_POINT_IDENT:
            case IDENT_AFTER_OBJECT_IDENT:
            case SINGLE_KEYWORD_ATTACH_POINT_IDENT:
                return SyntaxKind.TYPE_KEYWORD;
            case FIELD_IDENT:
                return SyntaxKind.FIELD_KEYWORD;
            case FUNCTION_IDENT:
                return SyntaxKind.FUNCTION_KEYWORD;
            case HEX_INTEGER_LITERAL:
                return SyntaxKind.HEX_INTEGER_LITERAL;
            case RECORD_FIELD_OR_RECORD_END:
                return SyntaxKind.CLOSE_BRACE_TOKEN;
            case SOURCE_KEYWORD:
                return SyntaxKind.SOURCE_KEYWORD;
            case ATTACH_POINT_END:
                return SyntaxKind.SEMICOLON_TOKEN;
            case CONSTANT_EXPRESSION:
                return SyntaxKind.STRING_LITERAL;
            case CONSTANT_EXPRESSION_START:
            case OBJECT_IDENT:
                return SyntaxKind.OBJECT_KEYWORD;
            case RECORD_IDENT:
                return SyntaxKind.RECORD_KEYWORD;
            case RESOURCE_IDENT:
                return SyntaxKind.RESOURCE_KEYWORD;
            case XMLNS_KEYWORD:
            case XML_NAMESPACE_DECLARATION:
                return SyntaxKind.XMLNS_KEYWORD;
            case XML_NAMESPACE_PREFIX_DECL:
                return SyntaxKind.SEMICOLON_TOKEN;
            case NAMED_WORKER_DECL:
            case WORKER_KEYWORD:
                return SyntaxKind.WORKER_KEYWORD;
            case WORKER_NAME:
            case NAMED_WORKERS:
            case ANNOTATION_TAG:
                return SyntaxKind.IDENTIFIER_TOKEN;
            case NIL_LITERAL:
                return SyntaxKind.OPEN_PAREN_TOKEN;
            case FORK_KEYWORD:
                return SyntaxKind.FORK_KEYWORD;
            case DECIMAL_FLOATING_POINT_LITERAL:
                return SyntaxKind.DECIMAL_FLOATING_POINT_LITERAL;
            case HEX_FLOATING_POINT_LITERAL:
                return SyntaxKind.HEX_FLOATING_POINT_LITERAL;
            case PARAMETERIZED_TYPE:
                return SyntaxKind.MAP_KEYWORD;
            case TRAP_KEYWORD:
                return SyntaxKind.TRAP_KEYWORD;
            case FOREACH_KEYWORD:
                return SyntaxKind.FOREACH_KEYWORD;
            case IN_KEYWORD:
                return SyntaxKind.IN_KEYWORD;
            case PIPE:
                return SyntaxKind.PIPE_TOKEN;
            case TABLE_KEYWORD:
                return SyntaxKind.TABLE_KEYWORD;
            case KEY_KEYWORD:
                return SyntaxKind.KEY_KEYWORD;
            case ERROR_KEYWORD:
                return SyntaxKind.ERROR_KEYWORD;
            case STREAM_KEYWORD:
                return SyntaxKind.STREAM_KEYWORD;
            case LET_KEYWORD:
                return SyntaxKind.LET_KEYWORD;
            case TEMPLATE_END:
            case TEMPLATE_START:
                return SyntaxKind.BACKTICK_TOKEN;
            case LT_TOKEN:
                return SyntaxKind.LT_TOKEN;
            case GT_TOKEN:
                return SyntaxKind.GT_TOKEN;
            case INTERPOLATION_START_TOKEN:
                return SyntaxKind.INTERPOLATION_START_TOKEN;
            case XML_KEYWORD:
                return SyntaxKind.XML_KEYWORD;
            case XML_NAME:
                return SyntaxKind.IDENTIFIER_TOKEN;
            case STRING_KEYWORD:
                return SyntaxKind.STRING_KEYWORD;
            case SELECT_KEYWORD:
                return SyntaxKind.SELECT_KEYWORD;
            case WHERE_KEYWORD:
                return SyntaxKind.WHERE_KEYWORD;
            case FROM_KEYWORD:
                return SyntaxKind.FROM_KEYWORD;
            case EXPR_FUNC_BODY_START:
                return SyntaxKind.RIGHT_DOUBLE_ARROW;
<<<<<<< HEAD
            case STATEMENT:
            case STATEMENT_WITHOUT_ANNOTS:
                return SyntaxKind.CLOSE_BRACE_TOKEN;
=======
            case START_KEYWORD:
                return SyntaxKind.START_KEYWORD;
            case FLUSH_KEYWORD:
                return SyntaxKind.FLUSH_KEYWORD;
            case DEFAULT_KEYWORD:
            case PEER_WORKER:
                return SyntaxKind.DEFAULT_KEYWORD;
>>>>>>> 4335ea30

            // TODO:
            case COMP_UNIT:
            case TOP_LEVEL_NODE:
            case TOP_LEVEL_NODE_WITHOUT_METADATA:
            case TOP_LEVEL_NODE_WITHOUT_MODIFIER:
            case ANNOTATIONS:
            case PARAM_LIST:
            case PARAMETER_NAME_RHS:
            case FIELD_OR_REST_DESCIPTOR_RHS:
            case MODULE_TYPE_DEFINITION:
            case RECORD_TYPE_DESCRIPTOR:
            case EOF:
            case FUNC_CALL:
            case NAMED_OR_POSITIONAL_ARG_RHS:
            case OBJECT_FUNC_OR_FIELD:
            case OBJECT_FUNC_OR_FIELD_WITHOUT_VISIBILITY:
            case OBJECT_MEMBER:
            case OBJECT_METHOD_START:
            case OBJECT_TYPE_DESCRIPTOR:
            case OBJECT_TYPE_DESCRIPTOR_START:
            case AFTER_IMPORT_MODULE_NAME:
            case ASSIGNMENT_OR_VAR_DECL_STMT_RHS:
            case BLOCK_STMT:
            case CALL_STMT:
            case CALL_STMT_START:
            case DECIMAL_INTEGER_LITERAL:
            case ELSE_BLOCK:
            case ELSE_BODY:
            case IF_BLOCK:
            case IMPORT_DECL:
            case IMPORT_PREFIX_DECL:
            case MAJOR_MINOR_VERSION_END:
            case WHILE_BLOCK:
            case ACCESS_EXPRESSION:
            case IMPORT_VERSION_DECL:
            case MAPPING_CONSTRUCTOR:
            case PANIC_STMT:
            case SPECIFIC_FIELD_RHS:
            case COMPUTED_FIELD_NAME:
            case LISTENERS_LIST:
            case RESOURCE_DEF:
            case RETURN_STMT:
            case RETURN_STMT_RHS:
            case SERVICE_DECL:
            case OPTIONAL_SERVICE_NAME:
            case BREAK_STATEMENT:
            case CONTINUE_STATEMENT:
            case LISTENER_DECL:
            case CONSTANT_DECL:
            case ANNOT_REFERENCE:
            case DOC_STRING:
            case COMPOUND_ASSIGNMENT_STMT:
            case PARAMETER_START:
            case STMT_START_WITH_IDENTIFIER:
            case LOCAL_TYPE_DEFINITION_STMT:
            case LOCK_STMT:
            case FORK_STMT:
            case ANNOTATION_DECL:
            case ANNOT_ATTACH_POINTS_LIST:
            case ANNOT_OPTIONAL_ATTACH_POINTS:
            case EXPRESSION_STATEMENT:
            case EXPRESSION_STATEMENT_START:
            case RECORD_FIELD_START:
            case ATTACH_POINT:
            case DEFAULT_WORKER:
            case DEFAULT_WORKER_INIT:
            case LIST_CONSTRUCTOR:
            case FOREACH_STMT:
            case TYPE_CAST:
            case TABLE_CONSTRUCTOR:
            case KEY_SPECIFIER:
            case LET_EXPR_LET_VAR_DECL:
            case LET_CLAUSE_LET_VAR_DECL:
            case LET_EXPRESSION:
            case TABLE_CONSTRUCTOR_OR_QUERY_EXPRESSION:
            case TABLE_CONSTRUCTOR_OR_QUERY_START:
            case TABLE_CONSTRUCTOR_OR_QUERY_RHS:
            case QUERY_EXPRESSION_RHS:
            default:
                break;
        }

        return SyntaxKind.NONE;
    }

    /**
     * Check whether a token kind is a basic literal.
     * 
     * @param kind Token kind to check
     * @return <code>true</code> if the given token kind belongs to a basic literal.<code>false</code> otherwise
     */
    private boolean isBasicLiteral(SyntaxKind kind) {
        switch (kind) {
            case DECIMAL_INTEGER_LITERAL:
            case HEX_INTEGER_LITERAL:
            case STRING_LITERAL:
            case TRUE_KEYWORD:
            case FALSE_KEYWORD:
            case NULL_KEYWORD:
            case DECIMAL_FLOATING_POINT_LITERAL:
            case HEX_FLOATING_POINT_LITERAL:
                return true;
            default:
                return false;
        }
    }

    /**
     * Check whether the given token refers to a unary operator.
     *
     * @param token Token to check
     * @return <code>true</code> if the given token refers to a unary operator. <code>false</code> otherwise
     */
    private boolean isUnaryOperator(STToken token) {
        switch (token.kind) {
            case PLUS_TOKEN:
            case MINUS_TOKEN:
            case NEGATION_TOKEN:
            case EXCLAMATION_MARK_TOKEN:
                return true;
            default:
                return false;
        }
    }

    private boolean isSingleKeywordAttachPointIdent(SyntaxKind tokenKind) {
        switch (tokenKind) {
            case ANNOTATION_KEYWORD:
            case EXTERNAL_KEYWORD:
            case VAR_KEYWORD:
            case CONST_KEYWORD:
            case LISTENER_KEYWORD:
            case WORKER_KEYWORD:
            case TYPE_KEYWORD:
            case FUNCTION_KEYWORD:
            case PARAMETER_KEYWORD:
            case RETURN_KEYWORD:
            case SERVICE_KEYWORD:
            case FIELD_KEYWORD:
                return true;
            default:
                return false;
        }
    }

    /**
     * Check whether the given token is a parameterized type keyword.
     *
     * @param tokenKind Token to check
     * @return <code>true</code> if the given token is a parameterized type keyword. <code>false</code> otherwise
     */
    public boolean isParameterizedTypeToken(SyntaxKind tokenKind) {
        switch (tokenKind) {
            case MAP_KEYWORD:
            case FUTURE_KEYWORD:
            case TYPEDESC_KEYWORD:
                return true;
            default:
                return false;
        }
    }
}<|MERGE_RESOLUTION|>--- conflicted
+++ resolved
@@ -213,25 +213,15 @@
 
     private static final ParserRuleContext[] EXPRESSION_START = { ParserRuleContext.BASIC_LITERAL,
             ParserRuleContext.NIL_LITERAL, ParserRuleContext.VARIABLE_REF, ParserRuleContext.ACCESS_EXPRESSION,
-<<<<<<< HEAD
-            ParserRuleContext.TYPEOF_EXPRESSION, ParserRuleContext.TRAP_EXPRESSION, ParserRuleContext.UNARY_EXPRESSION,
+            ParserRuleContext.TYPEOF_EXPRESSION, ParserRuleContext.TRAP_KEYWORD, ParserRuleContext.UNARY_EXPRESSION,
             ParserRuleContext.CHECKING_KEYWORD, ParserRuleContext.LIST_CONSTRUCTOR, ParserRuleContext.TYPE_CAST,
             ParserRuleContext.OPEN_PARENTHESIS, ParserRuleContext.TABLE_CONSTRUCTOR_OR_QUERY_EXPRESSION,
             ParserRuleContext.LET_EXPRESSION, ParserRuleContext.TEMPLATE_START, ParserRuleContext.XML_KEYWORD,
             ParserRuleContext.STRING_KEYWORD, ParserRuleContext.ANON_FUNC_EXPRESSION, ParserRuleContext.ERROR_KEYWORD,
-            ParserRuleContext.NEW_KEYWORD };
+            ParserRuleContext.NEW_KEYWORD, ParserRuleContext.START_KEYWORD, ParserRuleContext.FLUSH_KEYWORD };
 
     private static final ParserRuleContext[] FIRST_MAPPING_FIELD_START =
             { ParserRuleContext.MAPPING_FIELD, ParserRuleContext.CLOSE_BRACE };
-=======
-            ParserRuleContext.TYPEOF_EXPRESSION, ParserRuleContext.TRAP_KEYWORD, ParserRuleContext.UNARY_EXPRESSION,
-            ParserRuleContext.CHECKING_KEYWORD, ParserRuleContext.LIST_CONSTRUCTOR,
-            ParserRuleContext.TYPE_CAST_EXPRESSION, ParserRuleContext.OPEN_PARENTHESIS,
-            ParserRuleContext.TABLE_CONSTRUCTOR_OR_QUERY_EXPRESSION, ParserRuleContext.LET_EXPRESSION,
-            ParserRuleContext.TEMPLATE_START, ParserRuleContext.XML_KEYWORD, ParserRuleContext.STRING_KEYWORD,
-            ParserRuleContext.ANON_FUNC_EXPRESSION, ParserRuleContext.ERROR_KEYWORD, ParserRuleContext.NEW_KEYWORD,
-            ParserRuleContext.START_KEYWORD, ParserRuleContext.FLUSH_KEYWORD };
->>>>>>> 4335ea30
 
     private static final ParserRuleContext[] MAPPING_FIELD_START = { ParserRuleContext.MAPPING_FIELD_NAME,
             ParserRuleContext.STRING_LITERAL, ParserRuleContext.COMPUTED_FIELD_NAME, ParserRuleContext.ELLIPSIS };
@@ -374,16 +364,14 @@
     private static final ParserRuleContext[] BRACED_EXPR_OR_ANON_FUNC_PARAM_RHS =
             { ParserRuleContext.CLOSE_PARENTHESIS, ParserRuleContext.COMMA };
 
-<<<<<<< HEAD
     private static final ParserRuleContext[] ANNOTATION_REF_RHS =
             { ParserRuleContext.OPEN_PARENTHESIS, ParserRuleContext.ANNOTATION_END };
 
     private static final ParserRuleContext[] INFER_PARAM_END_OR_PARENTHESIS_END =
             { ParserRuleContext.CLOSE_PARENTHESIS, ParserRuleContext.EXPR_FUNC_BODY_START };
-=======
+
     private static final ParserRuleContext[] PEER_WORKER = { ParserRuleContext.FLUSH_WORKER_NAME,
             ParserRuleContext.DEFAULT_KEYWORD, ParserRuleContext.EXPRESSION_RHS };
->>>>>>> 4335ea30
 
     public BallerinaParserErrorHandler(AbstractTokenReader tokenReader) {
         super(tokenReader);
@@ -1110,7 +1098,6 @@
                 case BRACED_EXPR_OR_ANON_FUNC_PARAM_RHS:
                     return seekInAlternativesPaths(lookahead, currentDepth, matchingRulesCount,
                             BRACED_EXPR_OR_ANON_FUNC_PARAM_RHS, isEntryPoint);
-<<<<<<< HEAD
                 case PARAM_END:
                     return seekInAlternativesPaths(lookahead, currentDepth, matchingRulesCount, PARAM_END,
                             isEntryPoint);
@@ -1120,7 +1107,6 @@
                 case INFER_PARAM_END_OR_PARENTHESIS_END:
                     return seekInAlternativesPaths(lookahead, currentDepth, matchingRulesCount,
                             INFER_PARAM_END_OR_PARENTHESIS_END, isEntryPoint);
-=======
                 case START_KEYWORD:
                     hasMatch = nextToken.kind == SyntaxKind.START_KEYWORD;
                     break;
@@ -1133,7 +1119,6 @@
                 case DEFAULT_KEYWORD:
                     hasMatch = nextToken.kind == SyntaxKind.DEFAULT_KEYWORD;
                     break;
->>>>>>> 4335ea30
 
                 case COMP_UNIT:
                 case FUNC_DEF_OR_FUNC_TYPE:
@@ -2052,12 +2037,10 @@
             case EXPLICIT_ANON_FUNC_EXPR_BODY_START:
                 endContext(); // end explicit anon-func
                 return ParserRuleContext.EXPR_FUNC_BODY_START;
-<<<<<<< HEAD
             case OBJECT_MEMBER:
                 return ParserRuleContext.OBJECT_MEMBER_START;
             case ANNOTATION_END:
                 return getNextRuleForAnnotationEnd(nextLookahead);
-=======
             case START_KEYWORD:
                 return ParserRuleContext.EXPRESSION;
             case FLUSH_KEYWORD:
@@ -2065,7 +2048,6 @@
             case FLUSH_WORKER_NAME:
             case DEFAULT_KEYWORD:
                 return ParserRuleContext.EXPRESSION_RHS;
->>>>>>> 4335ea30
 
             case FUNC_BODY_OR_TYPE_DESC_RHS:
             case OBJECT_FUNC_OR_FIELD:
@@ -3255,11 +3237,9 @@
                 return SyntaxKind.FROM_KEYWORD;
             case EXPR_FUNC_BODY_START:
                 return SyntaxKind.RIGHT_DOUBLE_ARROW;
-<<<<<<< HEAD
             case STATEMENT:
             case STATEMENT_WITHOUT_ANNOTS:
                 return SyntaxKind.CLOSE_BRACE_TOKEN;
-=======
             case START_KEYWORD:
                 return SyntaxKind.START_KEYWORD;
             case FLUSH_KEYWORD:
@@ -3267,7 +3247,6 @@
             case DEFAULT_KEYWORD:
             case PEER_WORKER:
                 return SyntaxKind.DEFAULT_KEYWORD;
->>>>>>> 4335ea30
 
             // TODO:
             case COMP_UNIT:
