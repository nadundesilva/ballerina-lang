/*
 * Copyright (c) 2020, WSO2 Inc. (http://www.wso2.org) All Rights Reserved.
 *
 * WSO2 Inc. licenses this file to you under the Apache License,
 * Version 2.0 (the "License"); you may not use this file except
 * in compliance with the License.
 * You may obtain a copy of the License at
 *
 *   http://www.apache.org/licenses/LICENSE-2.0
 *
 * Unless required by applicable law or agreed to in writing,
 * software distributed under the License is distributed on an
 * "AS IS" BASIS, WITHOUT WARRANTIES OR CONDITIONS OF ANY
 * KIND, either express or implied.  See the License for the
 * specific language governing permissions and limitations
 * under the License.
 */
package io.ballerinalang.compiler.internal.parser;

import io.ballerinalang.compiler.internal.parser.tree.STToken;
import io.ballerinalang.compiler.syntax.tree.SyntaxKind;

import java.util.ArrayDeque;

/**
 * <p>
 * Responsible for recovering from a parser error.
 *
 * When an unexpected token is reached, error handler will try inserting/removing a token from the current head, and see
 * how far the parser can successfully progress. After fixing the current head and trying to progress, if it encounters
 * more errors, then it will try to fix those as well. All possible combinations of insertions and deletions will be
 * tried out for such errors. Once all possible paths are discovered, pick the optimal combination that leads to the
 * best recovery. Finally, apply the best solution and continue the parsing.
 * </p>
 * e.g.:
 * If the best combination of fixes was <code>[insert, insert, remove, remove]</code>, then apply only the first
 * fix and continue.
 * <ul>
 * <li>
 * If the fix was a ‘remove’ - then consume the token stream once, and continue from the same rule again.
 * </li>
 * <li>
 * If the fix was an ‘insert’ - then insert the missing node, and continue from the next rule, without consuming the
 * token stream.
 * </li>
 * </ul>
 *
 * @since 1.2.0
 */
public class BallerinaParserErrorHandler extends AbstractParserErrorHandler {

    /**
     * Two or more rules which's left side of the production is same (has alternative paths).
     * eg : FUNC_BODIES --> FUNC_BODY_BLOCK
     * FUNC_BODIES --> EXTERNAL_FUNC_BODY
     */
    private static final ParserRuleContext[] FUNC_BODIES =
            { ParserRuleContext.FUNC_BODY_BLOCK, ParserRuleContext.EXTERNAL_FUNC_BODY };

    // We add named-worker-decl also as a statement. This is because we let having a named-worker
    // in all places a statement can be added during parsing, but then validates it based on the
    // context after the parsing the node is complete. This is to provide bertter error messages.
    private static final ParserRuleContext[] STATEMENTS = { ParserRuleContext.CLOSE_BRACE,
            ParserRuleContext.ASSIGNMENT_STMT, ParserRuleContext.VAR_DECL_STMT, ParserRuleContext.IF_BLOCK,
            ParserRuleContext.WHILE_BLOCK, ParserRuleContext.CALL_STMT, ParserRuleContext.PANIC_STMT,
            ParserRuleContext.CONTINUE_STATEMENT, ParserRuleContext.BREAK_STATEMENT, ParserRuleContext.RETURN_STMT,
            ParserRuleContext.COMPOUND_ASSIGNMENT_STMT, ParserRuleContext.LOCAL_TYPE_DEFINITION_STMT,
            ParserRuleContext.EXPRESSION_STATEMENT, ParserRuleContext.LOCK_STMT, ParserRuleContext.BLOCK_STMT,
            ParserRuleContext.NAMED_WORKER_DECL, ParserRuleContext.FORK_STMT, ParserRuleContext.FOREACH_STMT };

    private static final ParserRuleContext[] VAR_DECL_RHS =
            { ParserRuleContext.ASSIGN_OP, ParserRuleContext.SEMICOLON };

    private static final ParserRuleContext[] PARAMETER_RHS = { ParserRuleContext.COMMA, ParserRuleContext.ASSIGN_OP };

    private static final ParserRuleContext[] TOP_LEVEL_NODE = { ParserRuleContext.DOC_STRING,
            ParserRuleContext.ANNOTATIONS, ParserRuleContext.PUBLIC_KEYWORD, ParserRuleContext.FUNC_DEFINITION,
            ParserRuleContext.MODULE_TYPE_DEFINITION, ParserRuleContext.IMPORT_DECL, ParserRuleContext.LISTENER_DECL,
            ParserRuleContext.CONSTANT_DECL, ParserRuleContext.VAR_DECL_STMT, ParserRuleContext.SERVICE_DECL,
            ParserRuleContext.ANNOTATION_DECL, ParserRuleContext.XML_NAMESPACE_DECLARATION, ParserRuleContext.EOF };

    private static final ParserRuleContext[] TOP_LEVEL_NODE_WITHOUT_METADATA = new ParserRuleContext[] {
            ParserRuleContext.PUBLIC_KEYWORD, ParserRuleContext.FUNC_DEFINITION,
            ParserRuleContext.MODULE_TYPE_DEFINITION, ParserRuleContext.IMPORT_DECL, ParserRuleContext.SERVICE_DECL,
            ParserRuleContext.LISTENER_DECL, ParserRuleContext.CONSTANT_DECL, ParserRuleContext.VAR_DECL_STMT,
            ParserRuleContext.ANNOTATION_DECL, ParserRuleContext.XML_NAMESPACE_DECLARATION, ParserRuleContext.EOF };

    private static final ParserRuleContext[] TOP_LEVEL_NODE_WITHOUT_MODIFIER = { ParserRuleContext.FUNC_DEFINITION,
            ParserRuleContext.MODULE_TYPE_DEFINITION, ParserRuleContext.IMPORT_DECL, ParserRuleContext.SERVICE_DECL,
            ParserRuleContext.LISTENER_DECL, ParserRuleContext.CONSTANT_DECL, ParserRuleContext.ANNOTATION_DECL,
            ParserRuleContext.VAR_DECL_STMT, ParserRuleContext.XML_NAMESPACE_DECLARATION, ParserRuleContext.EOF };

    private static final ParserRuleContext[] TYPE_OR_VAR_NAME =
            { ParserRuleContext.VARIABLE_NAME, ParserRuleContext.SIMPLE_TYPE_DESCRIPTOR };

    private static final ParserRuleContext[] ASSIGNMENT_OR_VAR_DECL_SECOND_TOKEN =
            { ParserRuleContext.ASSIGN_OP, ParserRuleContext.VARIABLE_NAME };

    private static final ParserRuleContext[] FIELD_DESCRIPTOR_RHS =
            { ParserRuleContext.SEMICOLON, ParserRuleContext.QUESTION_MARK, ParserRuleContext.ASSIGN_OP };

    private static final ParserRuleContext[] FIELD_OR_REST_DESCIPTOR_RHS =
            { ParserRuleContext.ELLIPSIS, ParserRuleContext.VARIABLE_NAME };

    private static final ParserRuleContext[] RECORD_BODY_START =
            { ParserRuleContext.CLOSED_RECORD_BODY_START, ParserRuleContext.OPEN_BRACE };

    private static final ParserRuleContext[] RECORD_BODY_END =
            { ParserRuleContext.CLOSED_RECORD_BODY_END, ParserRuleContext.CLOSE_BRACE };

    // Give object the higher priority over records, since record body is a subset of object body.
    // Array, optional and union type descriptors are not added to the list since they are left recursive.
    private static final ParserRuleContext[] TYPE_DESCRIPTORS =
            { ParserRuleContext.SIMPLE_TYPE_DESCRIPTOR, ParserRuleContext.OBJECT_TYPE_DESCRIPTOR,
                    ParserRuleContext.RECORD_TYPE_DESCRIPTOR, ParserRuleContext.NIL_TYPE_DESCRIPTOR,
                    ParserRuleContext.PARAMETERIZED_TYPE_DESCRIPTOR, ParserRuleContext.ERROR_TYPE_DESCRIPTOR };

    private static final ParserRuleContext[] RECORD_FIELD_OR_RECORD_END =
            { ParserRuleContext.RECORD_FIELD, ParserRuleContext.RECORD_BODY_END };

    private static final ParserRuleContext[] RECORD_FIELD_START =
            { ParserRuleContext.ANNOTATIONS, ParserRuleContext.ASTERISK, ParserRuleContext.TYPE_DESCRIPTOR };

    private static final ParserRuleContext[] RECORD_FIELD_WITHOUT_METADATA =
            { ParserRuleContext.ASTERISK, ParserRuleContext.TYPE_DESCRIPTOR };

    private static final ParserRuleContext[] ARG_START =
            { ParserRuleContext.VARIABLE_NAME, ParserRuleContext.ELLIPSIS, ParserRuleContext.EXPRESSION };

    private static final ParserRuleContext[] NAMED_OR_POSITIONAL_ARG_RHS =
            { ParserRuleContext.COMMA, ParserRuleContext.ASSIGN_OP };

    private static final ParserRuleContext[] PARAM_LIST =
            { ParserRuleContext.CLOSE_PARENTHESIS, ParserRuleContext.REQUIRED_PARAM };

    private static final ParserRuleContext[] OBJECT_FIELD_RHS =
            { ParserRuleContext.SEMICOLON, ParserRuleContext.ASSIGN_OP };

    private static final ParserRuleContext[] OBJECT_MEMBER_START =
            { ParserRuleContext.DOC_STRING, ParserRuleContext.ANNOTATIONS, ParserRuleContext.ASTERISK,
                    ParserRuleContext.OBJECT_FUNC_OR_FIELD, ParserRuleContext.CLOSE_BRACE };

    private static final ParserRuleContext[] OBJECT_MEMBER_WITHOUT_METADATA =
            { ParserRuleContext.ASTERISK, ParserRuleContext.OBJECT_FUNC_OR_FIELD, ParserRuleContext.CLOSE_BRACE };

    private static final ParserRuleContext[] OBJECT_FUNC_OR_FIELD = { ParserRuleContext.PUBLIC_KEYWORD,
            ParserRuleContext.PRIVATE_KEYWORD, ParserRuleContext.OBJECT_FUNC_OR_FIELD_WITHOUT_VISIBILITY };

    private static final ParserRuleContext[] OBJECT_FUNC_OR_FIELD_WITHOUT_VISIBILITY =
            { ParserRuleContext.TYPE_DESCRIPTOR, ParserRuleContext.OBJECT_METHOD_START };

    private static final ParserRuleContext[] OBJECT_METHOD_START =
            { ParserRuleContext.REMOTE_KEYWORD, ParserRuleContext.FUNCTION_KEYWORD };

    private static final ParserRuleContext[] OBJECT_TYPE_DESCRIPTOR_START =
            { ParserRuleContext.OBJECT_TYPE_FIRST_QUALIFIER, ParserRuleContext.OBJECT_KEYWORD };

    private static final ParserRuleContext[] ELSE_BODY = { ParserRuleContext.IF_BLOCK, ParserRuleContext.OPEN_BRACE };

    private static final ParserRuleContext[] ELSE_BLOCK =
            { ParserRuleContext.ELSE_KEYWORD, ParserRuleContext.STATEMENT };

    private static final ParserRuleContext[] CALL_STATEMENT =
            { ParserRuleContext.CHECKING_KEYWORD, ParserRuleContext.VARIABLE_NAME };

    private static final ParserRuleContext[] IMPORT_PREFIX_DECL =
            { ParserRuleContext.AS_KEYWORD, ParserRuleContext.SEMICOLON };

    private static final ParserRuleContext[] IMPORT_VERSION =
            { ParserRuleContext.VERSION_KEYWORD, ParserRuleContext.AS_KEYWORD, ParserRuleContext.SEMICOLON };

    private static final ParserRuleContext[] IMPORT_DECL_RHS = { ParserRuleContext.SLASH, ParserRuleContext.DOT,
            ParserRuleContext.VERSION_KEYWORD, ParserRuleContext.AS_KEYWORD, ParserRuleContext.SEMICOLON };

    private static final ParserRuleContext[] AFTER_IMPORT_MODULE_NAME = { ParserRuleContext.DOT,
            ParserRuleContext.VERSION_KEYWORD, ParserRuleContext.AS_KEYWORD, ParserRuleContext.SEMICOLON };

    private static final ParserRuleContext[] MAJOR_MINOR_VERSION_END =
            { ParserRuleContext.DOT, ParserRuleContext.AS_KEYWORD, ParserRuleContext.SEMICOLON };

    private static final ParserRuleContext[] RETURN_RHS = { ParserRuleContext.SEMICOLON, ParserRuleContext.EXPRESSION };

    private static final ParserRuleContext[] EXPRESSION_START = { ParserRuleContext.BASIC_LITERAL,
            ParserRuleContext.NIL_LITERAL, ParserRuleContext.VARIABLE_REF, ParserRuleContext.ACCESS_EXPRESSION,
            ParserRuleContext.TYPEOF_EXPRESSION, ParserRuleContext.TRAP_EXPRESSION, ParserRuleContext.UNARY_EXPRESSION,
            ParserRuleContext.TYPE_TEST_EXPRESSION, ParserRuleContext.CHECKING_KEYWORD,
            ParserRuleContext.LIST_CONSTRUCTOR, ParserRuleContext.TYPE_CAST_EXPRESSION,
            ParserRuleContext.OPEN_PARENTHESIS, ParserRuleContext.TABLE_CONSTRUCTOR, ParserRuleContext.LET_EXPRESSION,
            ParserRuleContext.TEMPLATE_START, ParserRuleContext.XML_KEYWORD, ParserRuleContext.STRING_KEYWORD,
            ParserRuleContext.NEW_KEYWORD };

    private static final ParserRuleContext[] MAPPING_FIELD_START = { ParserRuleContext.MAPPING_FIELD_NAME,
            ParserRuleContext.STRING_LITERAL, ParserRuleContext.COMPUTED_FIELD_NAME, ParserRuleContext.ELLIPSIS };

    private static final ParserRuleContext[] SPECIFIC_FIELD_RHS =
            { ParserRuleContext.COLON, ParserRuleContext.COMMA, ParserRuleContext.CLOSE_PARENTHESIS };

    private static final ParserRuleContext[] OPTIONAL_SERVICE_NAME =
            { ParserRuleContext.SERVICE_NAME, ParserRuleContext.ON_KEYWORD };

    private static final ParserRuleContext[] RESOURCE_DEF_START =
            { ParserRuleContext.RESOURCE_KEYWORD, ParserRuleContext.FUNC_DEFINITION, ParserRuleContext.CLOSE_BRACE };

    private static final ParserRuleContext[] CONST_DECL_RHS =
            { ParserRuleContext.STATEMENT_START_IDENTIFIER, ParserRuleContext.ASSIGN_OP };

    private static final ParserRuleContext[] ARRAY_LENGTH =
            { ParserRuleContext.CLOSE_BRACKET, ParserRuleContext.DECIMAL_INTEGER_LITERAL,
                    ParserRuleContext.HEX_INTEGER_LITERAL, ParserRuleContext.ASTERISK, ParserRuleContext.VARIABLE_REF };

    private static final ParserRuleContext[] PARAMETER =
            { ParserRuleContext.ANNOTATIONS, ParserRuleContext.PUBLIC_KEYWORD, ParserRuleContext.TYPE_DESCRIPTOR };

    private static final ParserRuleContext[] PARAMETER_WITHOUT_ANNOTS =
            { ParserRuleContext.PUBLIC_KEYWORD, ParserRuleContext.TYPE_DESCRIPTOR };

    private static final ParserRuleContext[] STMT_START_WITH_EXPR_RHS = { ParserRuleContext.ASSIGN_OP,
            ParserRuleContext.RIGHT_ARROW, ParserRuleContext.COMPOUND_BINARY_OPERATOR, ParserRuleContext.SEMICOLON };

    private static final ParserRuleContext[] STMT_START_WITH_IDENTIFIER = { ParserRuleContext.ASSIGN_OP,
            ParserRuleContext.VARIABLE_NAME, ParserRuleContext.EXPRESSION_RHS, ParserRuleContext.TYPEDESC_RHS };

    private static final ParserRuleContext[] EXPRESSION_STATEMENT_START =
            { ParserRuleContext.VARIABLE_REF, ParserRuleContext.CHECKING_KEYWORD, ParserRuleContext.OPEN_PARENTHESIS };

    private static final ParserRuleContext[] ANNOT_DECL_OPTIONAL_TYPE =
            { ParserRuleContext.TYPE_DESCRIPTOR, ParserRuleContext.ANNOTATION_TAG };

    private static final ParserRuleContext[] CONST_DECL_TYPE =
            { ParserRuleContext.TYPE_DESCRIPTOR, ParserRuleContext.VARIABLE_NAME };

    private static final ParserRuleContext[] ANNOT_DECL_RHS =
            { ParserRuleContext.ANNOTATION_TAG, ParserRuleContext.ON_KEYWORD, ParserRuleContext.SEMICOLON };

    private static final ParserRuleContext[] ANNOT_OPTIONAL_ATTACH_POINTS =
            { ParserRuleContext.ON_KEYWORD, ParserRuleContext.SEMICOLON };

    private static final ParserRuleContext[] ATTACH_POINT =
            { ParserRuleContext.SOURCE_KEYWORD, ParserRuleContext.ATTACH_POINT_IDENT };

    private static final ParserRuleContext[] ATTACH_POINT_IDENT = { ParserRuleContext.SINGLE_KEYWORD_ATTACH_POINT_IDENT,
            ParserRuleContext.OBJECT_IDENT, ParserRuleContext.RESOURCE_IDENT, ParserRuleContext.RECORD_IDENT };

    private static final ParserRuleContext[] ATTACH_POINT_END =
            { ParserRuleContext.COMMA, ParserRuleContext.SEMICOLON };

    private static final ParserRuleContext[] XML_NAMESPACE_PREFIX_DECL =
            { ParserRuleContext.AS_KEYWORD, ParserRuleContext.SEMICOLON };

    private static final ParserRuleContext[] CONSTANT_EXPRESSION =
            { ParserRuleContext.BASIC_LITERAL, ParserRuleContext.VARIABLE_REF };

    // ParserRuleContext.PIPE is to detect union type descriptor
    private static final ParserRuleContext[] TYPEDESC_RHS =
            { ParserRuleContext.NON_RECURSIVE_TYPE, ParserRuleContext.ARRAY_TYPE_DESCRIPTOR,
                    ParserRuleContext.OPTIONAL_TYPE_DESCRIPTOR, ParserRuleContext.PIPE };

    private static final ParserRuleContext[] LIST_CONSTRUCTOR_RHS =
            { ParserRuleContext.CLOSE_BRACKET, ParserRuleContext.EXPRESSION };

    private static final ParserRuleContext[] TYPE_CAST_PARAM =
            { ParserRuleContext.TYPE_DESCRIPTOR, ParserRuleContext.ANNOTATIONS };

    private static final ParserRuleContext[] TYPE_CAST_PARAM_RHS =
            { ParserRuleContext.TYPE_DESCRIPTOR, ParserRuleContext.GT };

    private static final ParserRuleContext[] TABLE_KEYWORD_RHS =
            { ParserRuleContext.KEY_SPECIFIER, ParserRuleContext.OPEN_BRACKET };

    private static final ParserRuleContext[] ROW_LIST_RHS =
            { ParserRuleContext.CLOSE_BRACKET, ParserRuleContext.MAPPING_CONSTRUCTOR };

    private static final ParserRuleContext[] TABLE_ROW_END =
            { ParserRuleContext.COMMA, ParserRuleContext.CLOSE_BRACKET };

    private static final ParserRuleContext[] KEY_SPECIFIER_RHS =
            { ParserRuleContext.CLOSE_PARENTHESIS, ParserRuleContext.VARIABLE_NAME };

    private static final ParserRuleContext[] TABLE_KEY_RHS =
            { ParserRuleContext.COMMA, ParserRuleContext.CLOSE_PARENTHESIS };

    private static final ParserRuleContext[] ERROR_TYPE_PARAMS =
            { ParserRuleContext.ASTERISK, ParserRuleContext.TYPE_DESCRIPTOR };

    private static final ParserRuleContext[] LET_VAR_DECL_START =
            { ParserRuleContext.TYPE_DESCRIPTOR, ParserRuleContext.ANNOTATIONS };

    private static final ParserRuleContext[] TEMPLATE_MEMBER = { ParserRuleContext.TEMPLATE_STRING,
            ParserRuleContext.INTERPOLATION_START_TOKEN, ParserRuleContext.TEMPLATE_END };

    private static final ParserRuleContext[] TEMPLATE_STRING_RHS =
            { ParserRuleContext.INTERPOLATION_START_TOKEN, ParserRuleContext.TEMPLATE_END };

    private static final ParserRuleContext[] NEW_EXPR =
            { ParserRuleContext.NEW_EXPR_ARGS, ParserRuleContext.EXPLICIT_NEW_RHS };

    public BallerinaParserErrorHandler(AbstractTokenReader tokenReader) {
        super(tokenReader);
    }

    @Override
    protected boolean isProductionWithAlternatives(ParserRuleContext currentCtx) {
        switch (currentCtx) {
            case TOP_LEVEL_NODE:
            case TOP_LEVEL_NODE_WITHOUT_MODIFIER:
            case TOP_LEVEL_NODE_WITHOUT_METADATA:
            case STATEMENT:
            case STATEMENT_WITHOUT_ANNOTS:
            case FUNC_BODY:
            case VAR_DECL_STMT_RHS:
            case EXPRESSION_RHS:
            case PARAMETER_RHS:
            case ASSIGNMENT_OR_VAR_DECL_STMT:
            case AFTER_PARAMETER_TYPE:
            case FIELD_DESCRIPTOR_RHS:
            case RECORD_BODY_START:
            case RECORD_BODY_END:
            case TYPE_DESCRIPTOR:
            case NAMED_OR_POSITIONAL_ARG_RHS:
            case OBJECT_FIELD_RHS:
            case OBJECT_FUNC_OR_FIELD_WITHOUT_VISIBILITY:
            case OBJECT_MEMBER:
            case OBJECT_TYPE_FIRST_QUALIFIER:
            case OBJECT_TYPE_SECOND_QUALIFIER:
            case ELSE_BODY:
            case IMPORT_DECL_RHS:
            case IMPORT_SUB_VERSION:
            case VERSION_NUMBER:
            case IMPORT_VERSION_DECL:
            case IMPORT_PREFIX_DECL:
            case MAPPING_FIELD:
            case SPECIFIC_FIELD_RHS:
            case RESOURCE_DEF:
            case PARAMETER_WITHOUT_ANNOTS:
            case PARAMETER:
            case STMT_START_WITH_IDENTIFIER:
            case STMT_START_WITH_EXPR_RHS:
            case RECORD_FIELD_OR_RECORD_END:
            case CONST_DECL_TYPE:
            case CONST_DECL_RHS:
            case ANNOT_OPTIONAL_ATTACH_POINTS:
            case XML_NAMESPACE_PREFIX_DECL:
            case ANNOT_DECL_OPTIONAL_TYPE:
            case ANNOT_DECL_RHS:
            case LIST_CONSTRUCTOR_RHS:
            case TYPE_CAST_PARAM:
            case TYPE_CAST_PARAM_RHS:
            case TABLE_KEYWORD_RHS:
            case ROW_LIST_RHS:
            case TABLE_ROW_END:
            case KEY_SPECIFIER_RHS:
            case TABLE_KEY_RHS:
            case ARRAY_LENGTH:
            case TYPEDESC_RHS:
            case ERROR_TYPE_PARAMS:
            case LET_VAR_DECL_START:
                return true;
            default:
                return false;
        }
    }

    /**
     * TODO: This is a duplicate method. Same as {@link BallerinaParser#isEndOfBlock}.
     *
     * @param token
     * @return
     */
    private boolean isEndOfBlock(STToken token) {
        ParserRuleContext enclosingContext = getParentContext();
        switch (enclosingContext) {
            case OBJECT_TYPE_DESCRIPTOR:
            case SERVICE_DECL:
                switch (token.kind) {
                    case CLOSE_BRACE_TOKEN:
                    case EOF_TOKEN:
                    case CLOSE_BRACE_PIPE_TOKEN:
                    case TYPE_KEYWORD:
                        return true;
                    default:
                        return false;
                }
            case BLOCK_STMT:
                switch (token.kind) {
                    case CLOSE_BRACE_TOKEN:
                    case EOF_TOKEN:
                    case CLOSE_BRACE_PIPE_TOKEN:
                    case ELSE_KEYWORD:
                        return true;
                    default:
                        return false;
                }
            default:
                switch (token.kind) {
                    case CLOSE_BRACE_TOKEN:
                    case EOF_TOKEN:
                    case CLOSE_BRACE_PIPE_TOKEN:
                    case TYPE_KEYWORD:
                    case RESOURCE_KEYWORD:
                        return true;
                    default:
                        return false;
                }
        }
    }

    private boolean isEndOfObjectTypeNode(int nextLookahead) {
        STToken nextToken = this.tokenReader.peek(nextLookahead);
        switch (nextToken.kind) {
            case CLOSE_BRACE_TOKEN:
            case EOF_TOKEN:
            case CLOSE_BRACE_PIPE_TOKEN:
            case TYPE_KEYWORD:
            case SERVICE_KEYWORD:
                return true;
            default:
                STToken nextNextToken = this.tokenReader.peek(nextLookahead + 1);
                switch (nextNextToken.kind) {
                    case CLOSE_BRACE_TOKEN:
                    case EOF_TOKEN:
                    case CLOSE_BRACE_PIPE_TOKEN:
                    case TYPE_KEYWORD:
                    case SERVICE_KEYWORD:
                        return true;
                    default:
                        return false;
                }
        }
    }

    private boolean isEndOfParametersList(STToken token) {
        switch (token.kind) {
            case OPEN_BRACE_TOKEN:
            case CLOSE_BRACE_TOKEN:
            case CLOSE_PAREN_TOKEN:
            case CLOSE_BRACKET_TOKEN:
            case SEMICOLON_TOKEN:
            case PUBLIC_KEYWORD:
            case FUNCTION_KEYWORD:
            case EOF_TOKEN:
            case RETURNS_KEYWORD:
                return true;
            default:
                return false;
        }
    }

    private boolean isEndOfParameter(STToken token) {
        switch (token.kind) {
            case OPEN_BRACE_TOKEN:
            case CLOSE_BRACE_TOKEN:
            case CLOSE_PAREN_TOKEN:
            case CLOSE_BRACKET_TOKEN:
            case SEMICOLON_TOKEN:
            case COMMA_TOKEN:
            case PUBLIC_KEYWORD:
            case FUNCTION_KEYWORD:
            case EOF_TOKEN:
            case RETURNS_KEYWORD:
                return true;
            default:
                return false;
        }
    }

    /**
     * Search for a solution.
     * Terminals are directly matched and Non-terminals which have alternative productions are seekInAlternativesPaths()
     *
     * @param currentCtx Current context
     * @param lookahead Position of the next token to consider, relative to the position of the original error.
     * @param currentDepth Amount of distance traveled so far.
     * @return Recovery result
     */
    @Override
    protected Result seekMatch(ParserRuleContext currentCtx, int lookahead, int currentDepth, boolean isEntryPoint) {
        boolean hasMatch;
        boolean skipRule;
        int matchingRulesCount = 0;

        while (currentDepth < lookaheadLimit) {
            hasMatch = true;
            skipRule = false;

            STToken nextToken = this.tokenReader.peek(lookahead);
            switch (currentCtx) {
                case EOF:
                    hasMatch = nextToken.kind == SyntaxKind.EOF_TOKEN;
                    break;
                case PUBLIC_KEYWORD:
                    hasMatch = nextToken.kind == SyntaxKind.PUBLIC_KEYWORD;
                    break;
                case PRIVATE_KEYWORD:
                    hasMatch = nextToken.kind == SyntaxKind.PRIVATE_KEYWORD;
                    break;
                case REMOTE_KEYWORD:
                    hasMatch = nextToken.kind == SyntaxKind.REMOTE_KEYWORD;
                    break;
                case TOP_LEVEL_NODE:
                    return seekInAlternativesPaths(lookahead, currentDepth, matchingRulesCount, TOP_LEVEL_NODE,
                            isEntryPoint);
                case TOP_LEVEL_NODE_WITHOUT_MODIFIER:
                    return seekInAlternativesPaths(lookahead, currentDepth, matchingRulesCount,
                            TOP_LEVEL_NODE_WITHOUT_MODIFIER, isEntryPoint);
                case TOP_LEVEL_NODE_WITHOUT_METADATA:
                    return seekInAlternativesPaths(lookahead, currentDepth, matchingRulesCount,
                            TOP_LEVEL_NODE_WITHOUT_METADATA, isEntryPoint);
                case FUNCTION_KEYWORD:
                    hasMatch = nextToken.kind == SyntaxKind.FUNCTION_KEYWORD;
                    break;
                case FUNC_NAME:
                case VARIABLE_NAME:
                case TYPE_NAME:
                case FIELD_OR_FUNC_NAME:
                case IMPORT_ORG_OR_MODULE_NAME:
                case IMPORT_MODULE_NAME:
                case IMPORT_PREFIX:
                case MAPPING_FIELD_NAME:
                case SERVICE_NAME:
                case QUALIFIED_IDENTIFIER:
                case IDENTIFIER:
                case ANNOTATION_TAG:
                case NAMESPACE_PREFIX:
                case WORKER_NAME:
                    hasMatch = nextToken.kind == SyntaxKind.IDENTIFIER_TOKEN;
                    break;
                case OPEN_PARENTHESIS:
                    hasMatch = nextToken.kind == SyntaxKind.OPEN_PAREN_TOKEN;
                    break;
                case CLOSE_PARENTHESIS:
                    hasMatch = nextToken.kind == SyntaxKind.CLOSE_PAREN_TOKEN;
                    break;
                case RETURNS_KEYWORD:
                    hasMatch = nextToken.kind == SyntaxKind.RETURNS_KEYWORD;
                    if (!hasMatch) {
                        // If there are no matches in the optional rule, then continue from the
                        // next immediate rule without changing the state
                        skipRule = true;
                    }
                    break;
                case SIMPLE_TYPE_DESCRIPTOR:
                    hasMatch = BallerinaParser.isSimpleType(nextToken.kind) ||
                            nextToken.kind == SyntaxKind.IDENTIFIER_TOKEN;
                    break;
                case FUNC_BODY:
                    return seekInAlternativesPaths(lookahead, currentDepth, matchingRulesCount, FUNC_BODIES,
                            isEntryPoint);
                case OPEN_BRACE:
                    hasMatch = nextToken.kind == SyntaxKind.OPEN_BRACE_TOKEN;
                    break;
                case CLOSE_BRACE:
                    hasMatch = nextToken.kind == SyntaxKind.CLOSE_BRACE_TOKEN;
                    break;
                case ASSIGN_OP:
                    hasMatch = nextToken.kind == SyntaxKind.EQUAL_TOKEN;
                    break;
                case EXTERNAL_KEYWORD:
                    hasMatch = nextToken.kind == SyntaxKind.EXTERNAL_KEYWORD;
                    break;
                case SEMICOLON:
                    hasMatch = nextToken.kind == SyntaxKind.SEMICOLON_TOKEN;
                    break;
                case STATEMENT:
                case STATEMENT_WITHOUT_ANNOTS:
                    if (isEndOfBlock(nextToken)) {
                        // If we reach end of statements, then skip processing statements anymore,
                        // and move on to the next rule. This is done to avoid getting stuck on
                        // processing statements forever.
                        skipRule = true;
                        break;
                    }
                    return seekInStatements(currentCtx, nextToken, lookahead, currentDepth, matchingRulesCount,
                            isEntryPoint);
                case BINARY_OPERATOR:
                    hasMatch = isBinaryOperator(nextToken);
                    break;
                case EXPRESSION:
                case TERMINAL_EXPRESSION:
                    return seekInAlternativesPaths(lookahead, currentDepth, matchingRulesCount, EXPRESSION_START,
                            isEntryPoint);
                case VAR_DECL_STMT_RHS:
                    return seekInAlternativesPaths(lookahead, currentDepth, matchingRulesCount, VAR_DECL_RHS,
                            isEntryPoint);
                case EXPRESSION_RHS:
                    return seekMatchInExpressionRhs(nextToken, lookahead, currentDepth, matchingRulesCount,
                            isEntryPoint);
                case COMMA:
                    hasMatch = nextToken.kind == SyntaxKind.COMMA_TOKEN;
                    break;
                case PARAM_LIST:
                    return seekInAlternativesPaths(lookahead, currentDepth, matchingRulesCount, PARAM_LIST,
                            isEntryPoint);
                case PARAMETER_RHS:
                    ParserRuleContext parentCtx = getParentContext();
                    switch (parentCtx) {
                        case REQUIRED_PARAM:
                            return seekInAlternativesPaths(lookahead, currentDepth, matchingRulesCount, PARAMETER_RHS,
                                    isEntryPoint);
                        case DEFAULTABLE_PARAM:
                        case REST_PARAM:
                            skipRule = true;
                            break;
                        default:
                            throw new IllegalStateException();
                    }
                    break;
                case STATEMENT_START_IDENTIFIER:
                    return seekInAlternativesPaths(lookahead, currentDepth, matchingRulesCount, TYPE_OR_VAR_NAME,
                            isEntryPoint);
                case ASSIGNMENT_OR_VAR_DECL_STMT_RHS:
                    return seekInAlternativesPaths(lookahead, currentDepth, matchingRulesCount,
                            ASSIGNMENT_OR_VAR_DECL_SECOND_TOKEN, isEntryPoint);

                case CLOSED_RECORD_BODY_END:
                    hasMatch = nextToken.kind == SyntaxKind.CLOSE_BRACE_PIPE_TOKEN;
                    break;
                case CLOSED_RECORD_BODY_START:
                    hasMatch = nextToken.kind == SyntaxKind.OPEN_BRACE_PIPE_TOKEN;
                    break;
                case ELLIPSIS:
                    hasMatch = nextToken.kind == SyntaxKind.ELLIPSIS_TOKEN;
                    break;
                case QUESTION_MARK:
                    hasMatch = nextToken.kind == SyntaxKind.QUESTION_MARK_TOKEN;
                    break;
                case RECORD_KEYWORD:
                    hasMatch = nextToken.kind == SyntaxKind.RECORD_KEYWORD;
                    break;
                case TYPE_KEYWORD:
                    hasMatch = nextToken.kind == SyntaxKind.TYPE_KEYWORD;
                    break;
                case FIELD_DESCRIPTOR_RHS:
                    return seekInAlternativesPaths(lookahead, currentDepth, matchingRulesCount, FIELD_DESCRIPTOR_RHS,
                            isEntryPoint);
                case FIELD_OR_REST_DESCIPTOR_RHS:
                    return seekInAlternativesPaths(lookahead, currentDepth, matchingRulesCount,
                            FIELD_OR_REST_DESCIPTOR_RHS, isEntryPoint);
                case RECORD_BODY_END:
                    return seekInAlternativesPaths(lookahead, currentDepth, matchingRulesCount, RECORD_BODY_END,
                            isEntryPoint);
                case RECORD_BODY_START:
                    return seekInAlternativesPaths(lookahead, currentDepth, matchingRulesCount, RECORD_BODY_START,
                            isEntryPoint);
                case TYPE_DESCRIPTOR:
                    return seekInAlternativesPaths(lookahead, currentDepth, matchingRulesCount, TYPE_DESCRIPTORS,
                            isEntryPoint);
                case RECORD_FIELD_OR_RECORD_END:
                    return seekInAlternativesPaths(lookahead, currentDepth, matchingRulesCount,
                            RECORD_FIELD_OR_RECORD_END, isEntryPoint);
                case RECORD_FIELD_START:
                    return seekInAlternativesPaths(lookahead, currentDepth, matchingRulesCount, RECORD_FIELD_START,
                            isEntryPoint);
                case RECORD_FIELD_WITHOUT_METADATA:
                    return seekInAlternativesPaths(lookahead, currentDepth, matchingRulesCount,
                            RECORD_FIELD_WITHOUT_METADATA, isEntryPoint);
                case ARG_START:
                    return seekInAlternativesPaths(lookahead, currentDepth, matchingRulesCount, ARG_START,
                            isEntryPoint);
                case NAMED_OR_POSITIONAL_ARG_RHS:
                    return seekInAlternativesPaths(lookahead, currentDepth, matchingRulesCount,
                            NAMED_OR_POSITIONAL_ARG_RHS, isEntryPoint);
                case OBJECT_MEMBER:
                    return seekInAlternativesPaths(lookahead, currentDepth, matchingRulesCount, OBJECT_MEMBER_START,
                            isEntryPoint);
                case OBJECT_MEMBER_WITHOUT_METADATA:
                    return seekInAlternativesPaths(lookahead, currentDepth, matchingRulesCount,
                            OBJECT_MEMBER_WITHOUT_METADATA, isEntryPoint);
                case OBJECT_FIELD_RHS:
                    return seekInAlternativesPaths(lookahead, currentDepth, matchingRulesCount, OBJECT_FIELD_RHS,
                            isEntryPoint);
                case OBJECT_METHOD_START:
                    return seekInAlternativesPaths(lookahead, currentDepth, matchingRulesCount, OBJECT_METHOD_START,
                            isEntryPoint);
                case OBJECT_KEYWORD:
                    hasMatch = nextToken.kind == SyntaxKind.OBJECT_KEYWORD;
                    break;
                case OBJECT_FUNC_OR_FIELD:
                    return seekInAlternativesPaths(lookahead, currentDepth, matchingRulesCount, OBJECT_FUNC_OR_FIELD,
                            isEntryPoint);
                case OBJECT_FUNC_OR_FIELD_WITHOUT_VISIBILITY:
                    return seekInAlternativesPaths(lookahead, currentDepth, matchingRulesCount,
                            OBJECT_FUNC_OR_FIELD_WITHOUT_VISIBILITY, isEntryPoint);
                case OBJECT_TYPE_DESCRIPTOR_START:
                    return seekInAlternativesPaths(lookahead, currentDepth, matchingRulesCount,
                            OBJECT_TYPE_DESCRIPTOR_START, isEntryPoint);
                case OBJECT_TYPE_FIRST_QUALIFIER:
                case OBJECT_TYPE_SECOND_QUALIFIER:
                    // If currentDepth == 0 means its the very next token after the error. If that erroneous
                    // token is a correct match, then that means we have reached here because of a duplicate
                    // modifier. Therefore treat it as a mismatch.
                    if (currentDepth == 0) {
                        hasMatch = false;
                        break;
                    }

                    hasMatch = nextToken.kind == SyntaxKind.ABSTRACT_KEYWORD ||
                            nextToken.kind == SyntaxKind.CLIENT_KEYWORD;
                    break;
                case ABSTRACT_KEYWORD:
                    hasMatch = nextToken.kind == SyntaxKind.ABSTRACT_KEYWORD;
                    break;
                case CLIENT_KEYWORD:
                    hasMatch = nextToken.kind == SyntaxKind.CLIENT_KEYWORD;
                    break;
                case OPEN_BRACKET:
                    hasMatch = nextToken.kind == SyntaxKind.OPEN_BRACKET_TOKEN;
                    break;
                case CLOSE_BRACKET:
                    hasMatch = nextToken.kind == SyntaxKind.CLOSE_BRACKET_TOKEN;
                    break;
                case DOT:
                    hasMatch = nextToken.kind == SyntaxKind.DOT_TOKEN;
                    break;
                case IF_KEYWORD:
                    hasMatch = nextToken.kind == SyntaxKind.IF_KEYWORD;
                    break;
                case ELSE_KEYWORD:
                    hasMatch = nextToken.kind == SyntaxKind.ELSE_KEYWORD;
                    break;
                case ELSE_BLOCK:
                    return seekInAlternativesPaths(lookahead, currentDepth, matchingRulesCount, ELSE_BLOCK,
                            isEntryPoint);
                case ELSE_BODY:
                    return seekInAlternativesPaths(lookahead, currentDepth, matchingRulesCount, ELSE_BODY,
                            isEntryPoint);
                case WHILE_KEYWORD:
                    hasMatch = nextToken.kind == SyntaxKind.WHILE_KEYWORD;
                    break;
                case CHECKING_KEYWORD:
                    hasMatch = nextToken.kind == SyntaxKind.CHECK_KEYWORD ||
                            nextToken.kind == SyntaxKind.CHECKPANIC_KEYWORD;
                    break;
                case CALL_STMT_START:
                    return seekInAlternativesPaths(lookahead, currentDepth, matchingRulesCount, CALL_STATEMENT,
                            isEntryPoint);
                case PANIC_KEYWORD:
                    hasMatch = nextToken.kind == SyntaxKind.PANIC_KEYWORD;
                    break;
                case AS_KEYWORD:
                    hasMatch = nextToken.kind == SyntaxKind.AS_KEYWORD;
                    break;
                case LOCK_KEYWORD:
                    hasMatch = nextToken.kind == SyntaxKind.LOCK_KEYWORD;
                    break;
                case BOOLEAN_LITERAL:
                    hasMatch = nextToken.kind == SyntaxKind.TRUE_KEYWORD || nextToken.kind == SyntaxKind.FALSE_KEYWORD;
                    break;
                case DECIMAL_INTEGER_LITERAL:
                case MAJOR_VERSION:
                case MINOR_VERSION:
                case PATCH_VERSION:
                    hasMatch = nextToken.kind == SyntaxKind.DECIMAL_INTEGER_LITERAL;
                    break;
                case IMPORT_KEYWORD:
                    hasMatch = nextToken.kind == SyntaxKind.IMPORT_KEYWORD;
                    break;
                case SLASH:
                    hasMatch = nextToken.kind == SyntaxKind.SLASH_TOKEN;
                    break;
                case VERSION_KEYWORD:
                    hasMatch = nextToken.kind == SyntaxKind.VERSION_KEYWORD;
                    break;
                case CONTINUE_KEYWORD:
                    hasMatch = nextToken.kind == SyntaxKind.CONTINUE_KEYWORD;
                    break;
                case BREAK_KEYWORD:
                    hasMatch = nextToken.kind == SyntaxKind.BREAK_KEYWORD;
                    break;
                case IMPORT_PREFIX_DECL:
                    return seekInAlternativesPaths(lookahead, currentDepth, matchingRulesCount, IMPORT_PREFIX_DECL,
                            isEntryPoint);
                case IMPORT_VERSION_DECL:
                    return seekInAlternativesPaths(lookahead, currentDepth, matchingRulesCount, IMPORT_VERSION,
                            isEntryPoint);
                case IMPORT_DECL_RHS:
                    return seekInAlternativesPaths(lookahead, currentDepth, matchingRulesCount, IMPORT_DECL_RHS,
                            isEntryPoint);
                case AFTER_IMPORT_MODULE_NAME:
                    return seekInAlternativesPaths(lookahead, currentDepth, matchingRulesCount,
                            AFTER_IMPORT_MODULE_NAME, isEntryPoint);
                case MAJOR_MINOR_VERSION_END:
                    return seekInAlternativesPaths(lookahead, currentDepth, matchingRulesCount, MAJOR_MINOR_VERSION_END,
                            isEntryPoint);
                case RETURN_KEYWORD:
                    hasMatch = nextToken.kind == SyntaxKind.RETURN_KEYWORD;
                    break;
                case RETURN_STMT_RHS:
                    return seekInAlternativesPaths(lookahead, currentDepth, matchingRulesCount, RETURN_RHS,
                            isEntryPoint);
                case ACCESS_EXPRESSION:
                    return seekInAccessExpression(currentCtx, lookahead, currentDepth, matchingRulesCount,
                            isEntryPoint);
                case BASIC_LITERAL:
                    hasMatch = isBasicLiteral(nextToken.kind);
                    break;
                case COLON:
                    hasMatch = nextToken.kind == SyntaxKind.COLON_TOKEN;
                    break;
                case STRING_LITERAL:
                    hasMatch = nextToken.kind == SyntaxKind.STRING_LITERAL;
                    break;
                case MAPPING_FIELD:
                    return seekInAlternativesPaths(lookahead, currentDepth, matchingRulesCount, MAPPING_FIELD_START,
                            isEntryPoint);
                case SPECIFIC_FIELD_RHS:
                    return seekInAlternativesPaths(lookahead, currentDepth, matchingRulesCount, SPECIFIC_FIELD_RHS,
                            isEntryPoint);
                case SERVICE_KEYWORD:
                    hasMatch = nextToken.kind == SyntaxKind.SERVICE_KEYWORD;
                    break;
                case ON_KEYWORD:
                    hasMatch = nextToken.kind == SyntaxKind.ON_KEYWORD;
                    break;
                case OPTIONAL_SERVICE_NAME:
                    return seekInAlternativesPaths(lookahead, currentDepth, matchingRulesCount, OPTIONAL_SERVICE_NAME,
                            isEntryPoint);
                case RESOURCE_DEF:
                    return seekInAlternativesPaths(lookahead, currentDepth, matchingRulesCount, RESOURCE_DEF_START,
                            isEntryPoint);
                case RESOURCE_KEYWORD:
                    hasMatch = nextToken.kind == SyntaxKind.RESOURCE_KEYWORD;
                    break;
                case LISTENER_KEYWORD:
                    hasMatch = nextToken.kind == SyntaxKind.LISTENER_KEYWORD;
                    break;
                case CONST_KEYWORD:
                    hasMatch = nextToken.kind == SyntaxKind.CONST_KEYWORD;
                    break;
                case FINAL_KEYWORD:
                    hasMatch = nextToken.kind == SyntaxKind.FINAL_KEYWORD;
                    break;
                case CONST_DECL_TYPE:
                    return seekInAlternativesPaths(lookahead, currentDepth, matchingRulesCount, CONST_DECL_TYPE,
                            isEntryPoint);
                case CONST_DECL_RHS:
                    return seekInAlternativesPaths(lookahead, currentDepth, matchingRulesCount, CONST_DECL_RHS,
                            isEntryPoint);
                case TYPEOF_KEYWORD:
                    hasMatch = nextToken.kind == SyntaxKind.TYPEOF_KEYWORD;
                    break;
                case UNARY_OPERATOR:
                    hasMatch = isUnaryOperator(nextToken);
                    break;
                case ARRAY_LENGTH:
                    return seekInAlternativesPaths(lookahead, currentDepth, matchingRulesCount, ARRAY_LENGTH,
                            isEntryPoint);
                case HEX_INTEGER_LITERAL:
                    hasMatch = nextToken.kind == SyntaxKind.HEX_INTEGER_LITERAL;
                    break;
                case AT:
                    hasMatch = nextToken.kind == SyntaxKind.AT_TOKEN;
                    break;
                case PARAMETER:
                    return seekInAlternativesPaths(lookahead, currentDepth, matchingRulesCount, PARAMETER,
                            isEntryPoint);
                case PARAMETER_WITHOUT_ANNOTS:
                    return seekInAlternativesPaths(lookahead, currentDepth, matchingRulesCount,
                            PARAMETER_WITHOUT_ANNOTS, isEntryPoint);
                case IS_KEYWORD:
                    hasMatch = nextToken.kind == SyntaxKind.IS_KEYWORD;
                    break;
                case TYPE_TEST_EXPRESSION:
                    return seekInIsExpression(currentCtx, lookahead, currentDepth, matchingRulesCount, isEntryPoint);
                case STMT_START_WITH_EXPR_RHS:
                    return seekInAlternativesPaths(lookahead, currentDepth, matchingRulesCount,
                            STMT_START_WITH_EXPR_RHS, isEntryPoint);
                case RIGHT_ARROW:
                    hasMatch = nextToken.kind == SyntaxKind.RIGHT_ARROW_TOKEN;
                    break;
                case STMT_START_WITH_IDENTIFIER:
                    return seekInAlternativesPaths(lookahead, currentDepth, matchingRulesCount,
                            STMT_START_WITH_IDENTIFIER, isEntryPoint);
                case EXPRESSION_STATEMENT_START:
                    return seekInAlternativesPaths(lookahead, currentDepth, matchingRulesCount,
                            EXPRESSION_STATEMENT_START, isEntryPoint);
                case PARAMETERIZED_TYPE:
                    hasMatch = isParameterizedTypeToken(nextToken.kind);
                    break;
                case LT:
                    hasMatch = nextToken.kind == SyntaxKind.LT_TOKEN;
                    break;
                case GT:
                    hasMatch = nextToken.kind == SyntaxKind.GT_TOKEN;
                    break;
                case NULL_KEYWORD:
                    hasMatch = nextToken.kind == SyntaxKind.NULL_KEYWORD;
                    break;
                case ANNOTATION_KEYWORD:
                    hasMatch = nextToken.kind == SyntaxKind.ANNOTATION_KEYWORD;
                    break;
                case FIELD_IDENT:
                    hasMatch = nextToken.kind == SyntaxKind.FIELD_KEYWORD;
                    break;
                case FUNCTION_IDENT:
                    hasMatch = nextToken.kind == SyntaxKind.FUNCTION_KEYWORD;
                    break;
                case IDENT_AFTER_OBJECT_IDENT:
                    hasMatch = nextToken.kind == SyntaxKind.TYPE_KEYWORD ||
                            nextToken.kind == SyntaxKind.FUNCTION_KEYWORD || nextToken.kind == SyntaxKind.FIELD_KEYWORD;
                    break;
                case SOURCE_KEYWORD:
                    hasMatch = nextToken.kind == SyntaxKind.SOURCE_KEYWORD;
                    break;
                case ANNOT_DECL_OPTIONAL_TYPE:
                    return seekInAlternativesPaths(lookahead, currentDepth, matchingRulesCount,
                            ANNOT_DECL_OPTIONAL_TYPE, isEntryPoint);
                case ANNOT_DECL_RHS:
                    return seekInAlternativesPaths(lookahead, currentDepth, matchingRulesCount, ANNOT_DECL_RHS,
                            isEntryPoint);
                case ANNOT_OPTIONAL_ATTACH_POINTS:
                    return seekInAlternativesPaths(lookahead, currentDepth, matchingRulesCount,
                            ANNOT_OPTIONAL_ATTACH_POINTS, isEntryPoint);
                case ATTACH_POINT:
                    return seekInAlternativesPaths(lookahead, currentDepth, matchingRulesCount, ATTACH_POINT,
                            isEntryPoint);
                case ATTACH_POINT_IDENT:
                    return seekInAlternativesPaths(lookahead, currentDepth, matchingRulesCount, ATTACH_POINT_IDENT,
                            isEntryPoint);
                case SINGLE_KEYWORD_ATTACH_POINT_IDENT:
                    hasMatch = isSingleKeywordAttachPointIdent(nextToken.kind);
                    break;
                case OBJECT_IDENT:
                    hasMatch = nextToken.kind == SyntaxKind.OBJECT_KEYWORD;
                    break;
                case RECORD_IDENT:
                    hasMatch = nextToken.kind == SyntaxKind.RECORD_KEYWORD;
                    break;
                case RESOURCE_IDENT:
                    hasMatch = nextToken.kind == SyntaxKind.RESOURCE_KEYWORD;
                    break;
                case ATTACH_POINT_END:
                    return seekInAlternativesPaths(lookahead, currentDepth, matchingRulesCount, ATTACH_POINT_END,
                            isEntryPoint);
                case XML_NAMESPACE_PREFIX_DECL:
                    return seekInAlternativesPaths(lookahead, currentDepth, matchingRulesCount,
                            XML_NAMESPACE_PREFIX_DECL, isEntryPoint);
                case CONSTANT_EXPRESSION_START:
                    return seekInAlternativesPaths(lookahead, currentDepth, matchingRulesCount, CONSTANT_EXPRESSION,
                            isEntryPoint);
                case XMLNS_KEYWORD:
                    hasMatch = nextToken.kind == SyntaxKind.XMLNS_KEYWORD;
                    break;
                case WORKER_KEYWORD:
                    hasMatch = nextToken.kind == SyntaxKind.WORKER_KEYWORD;
                    break;
                case FORK_KEYWORD:
                    hasMatch = nextToken.kind == SyntaxKind.FORK_KEYWORD;
                    break;
                case DECIMAL_FLOATING_POINT_LITERAL:
                    hasMatch = nextToken.kind == SyntaxKind.DECIMAL_FLOATING_POINT_LITERAL;
                    break;
                case HEX_FLOATING_POINT_LITERAL:
                    hasMatch = nextToken.kind == SyntaxKind.HEX_FLOATING_POINT_LITERAL;
                    break;
                case TYPEDESC_RHS:
                    return seekInAlternativesPaths(lookahead, currentDepth, matchingRulesCount, TYPEDESC_RHS,
                            isEntryPoint);
                case TRAP_KEYWORD:
                    hasMatch = nextToken.kind == SyntaxKind.TRAP_KEYWORD;
                    break;
                case LIST_CONSTRUCTOR_RHS:
                    return seekInAlternativesPaths(lookahead, currentDepth, matchingRulesCount, LIST_CONSTRUCTOR_RHS,
                            isEntryPoint);
                case FOREACH_KEYWORD:
                    hasMatch = nextToken.kind == SyntaxKind.FOREACH_KEYWORD;
                    break;
                case IN_KEYWORD:
                    hasMatch = nextToken.kind == SyntaxKind.IN_KEYWORD;
                    break;
                case TYPE_CAST_PARAM:
                    return seekInAlternativesPaths(lookahead, currentDepth, matchingRulesCount, TYPE_CAST_PARAM,
                            isEntryPoint);
                case TYPE_CAST_PARAM_RHS:
                    return seekInAlternativesPaths(lookahead, currentDepth, matchingRulesCount, TYPE_CAST_PARAM_RHS,
                            isEntryPoint);
                case PIPE:
                    hasMatch = nextToken.kind == SyntaxKind.PIPE_TOKEN;
                    break;
                case TABLE_KEYWORD:
                    hasMatch = nextToken.kind == SyntaxKind.TABLE_KEYWORD;
                    break;
                case KEY_KEYWORD:
                    hasMatch = nextToken.kind == SyntaxKind.KEY_KEYWORD;
                    break;
                case TABLE_KEYWORD_RHS:
                    return seekInAlternativesPaths(lookahead, currentDepth, matchingRulesCount, TABLE_KEYWORD_RHS,
                            isEntryPoint);
                case ROW_LIST_RHS:
                    return seekInAlternativesPaths(lookahead, currentDepth, matchingRulesCount, ROW_LIST_RHS,
                            isEntryPoint);
                case TABLE_ROW_END:
                    return seekInAlternativesPaths(lookahead, currentDepth, matchingRulesCount, TABLE_ROW_END,
                            isEntryPoint);
                case KEY_SPECIFIER_RHS:
                    return seekInAlternativesPaths(lookahead, currentDepth, matchingRulesCount, KEY_SPECIFIER_RHS,
                            isEntryPoint);
                case TABLE_KEY_RHS:
                    return seekInAlternativesPaths(lookahead, currentDepth, matchingRulesCount, TABLE_KEY_RHS,
                            isEntryPoint);
                case ERROR_KEYWORD:
                    hasMatch = nextToken.kind == SyntaxKind.ERROR_KEYWORD;
                    break;
                case ERROR_TYPE_PARAMS:
                    return seekInAlternativesPaths(lookahead, currentDepth, matchingRulesCount, ERROR_TYPE_PARAMS,
                            isEntryPoint);
                case LET_KEYWORD:
                    hasMatch = nextToken.kind == SyntaxKind.LET_KEYWORD;
                    break;
                case LET_VAR_DECL_START:
                    return seekInAlternativesPaths(lookahead, currentDepth, matchingRulesCount, LET_VAR_DECL_START,
                            isEntryPoint);
                case TEMPLATE_START:
                case TEMPLATE_END:
                    hasMatch = nextToken.kind == SyntaxKind.BACKTICK_TOKEN;
                    break;
                case TEMPLATE_MEMBER:
                    return seekInAlternativesPaths(lookahead, currentDepth, matchingRulesCount, TEMPLATE_MEMBER,
                            isEntryPoint);
                case TEMPLATE_STRING_RHS:
                    return seekInAlternativesPaths(lookahead, currentDepth, matchingRulesCount, TEMPLATE_STRING_RHS,
                            isEntryPoint);
                case XML_KEYWORD:
                    hasMatch = nextToken.kind == SyntaxKind.XML_KEYWORD;
                    break;
                case STRING_KEYWORD:
                    hasMatch = nextToken.kind == SyntaxKind.XML_KEYWORD;
                    break;
<<<<<<< HEAD
                case NEW_KEYWORD:
                    hasMatch = nextToken.kind == SyntaxKind.NEW_KEYWORD;
                    break;
                case NEW_KEYWORD_RHS:
                    return seekInAlternativesPaths(lookahead, currentDepth, matchingRulesCount, NEW_EXPR, isEntryPoint);
=======
                case ARG_LIST_START:
                    hasMatch = nextToken.kind == SyntaxKind.OPEN_PAREN_TOKEN;
                    break;
>>>>>>> ed6d60a4

                // Productions (Non-terminals which doesn't have alternative paths)
                case COMP_UNIT:
                case FUNC_DEFINITION:
                case RETURN_TYPE_DESCRIPTOR:
                case EXTERNAL_FUNC_BODY:
                case FUNC_BODY_BLOCK:
                case ASSIGNMENT_STMT:
                case VAR_DECL_STMT:
                case REQUIRED_PARAM:
                case AFTER_PARAMETER_TYPE:
                case DEFAULTABLE_PARAM:
                case REST_PARAM:
                case MODULE_TYPE_DEFINITION:
                case ASTERISK:
                case FUNC_CALL:
                case RECORD_TYPE_DESCRIPTOR:
                case OBJECT_TYPE_DESCRIPTOR:
                case ASSIGNMENT_OR_VAR_DECL_STMT:
                case CALL_STMT:
                case IF_BLOCK:
                case BLOCK_STMT:
                case WHILE_BLOCK:
                case VERSION_NUMBER:
                case IMPORT_DECL:
                case IMPORT_SUB_VERSION:
                case MAPPING_CONSTRUCTOR:
                case PANIC_STMT:
                case COMPUTED_FIELD_NAME:
                case RETURN_STMT:
                case LISTENERS_LIST:
                case SERVICE_DECL:
                case BREAK_STATEMENT:
                case CONTINUE_STATEMENT:
                case LISTENER_DECL:
                case CONSTANT_DECL:
                case NIL_TYPE_DESCRIPTOR:
                case OPTIONAL_TYPE_DESCRIPTOR:
                case ARRAY_TYPE_DESCRIPTOR:
                case LOCAL_TYPE_DEFINITION_STMT:
                case ANNOTATIONS:
                case DOC_STRING:
                case ANNOTATION_DECL:
                case ANNOT_ATTACH_POINTS_LIST:
                case COMPOUND_ASSIGNMENT_STMT:
                case COMPOUND_BINARY_OPERATOR:
                case EXPRESSION_STATEMENT:
                case RECORD_FIELD:
                case TYPEOF_EXPRESSION:
                case UNARY_EXPRESSION:
                case CONSTANT_EXPRESSION:
                case XML_NAMESPACE_DECLARATION:
                case DEFAULT_WORKER_INIT:
                case DEFAULT_WORKER:
                case NAMED_WORKERS:
                case NAMED_WORKER_DECL:
                case TEMPLATE_BODY:
                case NIL_LITERAL:
                case LOCK_STMT:
                case PARAMETERIZED_TYPE_DESCRIPTOR:
                case NON_RECURSIVE_TYPE:
                case FORK_STMT:
                case TRAP_EXPRESSION:
                case LIST_CONSTRUCTOR:
                case FOREACH_STMT:
                case TYPE_CAST_EXPRESSION:
                case TABLE_CONSTRUCTOR:
                case KEY_SPECIFIER:
                case NEW_EXPR_ARGS:
                case EXPLICIT_NEW_RHS:
                case ERROR_TYPE_DESCRIPTOR:
                case LET_VAR_DECL:
                case LET_EXPRESSION:

                    // start a context, so that we know where to fall back, and continue
                    // having the qualified-identifier as the next rule.
                case VARIABLE_REF:
                case TYPE_REFERENCE:
                case ANNOT_REFERENCE:
                default:
                    // Stay at the same place
                    skipRule = true;
                    hasMatch = true;
                    break;
            }

            if (!hasMatch) {
                return fixAndContinue(currentCtx, lookahead, currentDepth, matchingRulesCount, isEntryPoint);
            }

            currentCtx = getNextRule(currentCtx, lookahead + 1);
            if (!skipRule) {
                // Try the next token with the next rule
                currentDepth++;
                matchingRulesCount++;
                lookahead++;
                isEntryPoint = false;
            }
        }

        Result result = new Result(new ArrayDeque<>(), matchingRulesCount, currentCtx);
        result.solution = new Solution(Action.KEEP, currentCtx, SyntaxKind.NONE, currentCtx.toString());
        return result;
    }

    /**
     * Search for matching token sequences within different kinds of statements and returns the most optimal solution.
     * 
     * @param currentCtx Current context
     * @param nextToken Next token in the token stream
     * @param lookahead Position of the next token to consider, relative to the position of the original error
     * @param currentDepth Amount of distance traveled so far
     * @param currentMatches Matching tokens found so far
     * @param fixes Fixes made so far
     * @return Recovery result
     */
    private Result seekInStatements(ParserRuleContext currentCtx, STToken nextToken, int lookahead, int currentDepth,
                                    int currentMatches, boolean isEntryPoint) {
        if (nextToken.kind == SyntaxKind.SEMICOLON_TOKEN) {
            // Semicolon at the start of a statement is a special case. This is equivalent to an empty
            // statement. So assume the fix for this is a REMOVE operation and continue from the next token.
            Result result = seekMatchInSubTree(ParserRuleContext.STATEMENT, lookahead + 1, currentDepth, isEntryPoint);
            result.fixes.push(new Solution(Action.REMOVE, currentCtx, nextToken.kind, nextToken.toString()));
            return getFinalResult(currentMatches, result);
        }

        return seekInAlternativesPaths(lookahead, currentDepth, currentMatches, STATEMENTS, isEntryPoint);
    }

    /**
     * Search for matching token sequences within access expressions and returns the most optimal solution.
     * Access expression can be one of: method-call, field-access, member-access.
     * 
     * @param currentCtx Current context
     * @param lookahead Position of the next token to consider, relative to the position of the original error
     * @param currentDepth Amount of distance traveled so far
     * @param currentMatches Matching tokens found so far
     * @param fixes Fixes made so far
     * @param isEntryPoint
     * @return Recovery result
     */
    private Result seekInAccessExpression(ParserRuleContext currentCtx, int lookahead, int currentDepth,
                                          int currentMatches, boolean isEntryPoint) {
        STToken nextToken = this.tokenReader.peek(lookahead);
        currentDepth++;
        if (nextToken.kind != SyntaxKind.IDENTIFIER_TOKEN) {
            Result fixedPathResult = fixAndContinue(currentCtx, lookahead, currentDepth);
            return getFinalResult(currentMatches, fixedPathResult);
        }

        ParserRuleContext nextContext;
        STToken nextNextToken = this.tokenReader.peek(lookahead + 1);
        switch (nextNextToken.kind) {
            case OPEN_PAREN_TOKEN:
                nextContext = ParserRuleContext.OPEN_PARENTHESIS;
                break;
            case DOT_TOKEN:
                nextContext = ParserRuleContext.DOT;
                break;
            case OPEN_BRACKET_TOKEN:
                nextContext = ParserRuleContext.OPEN_BRACKET;
                break;
            default:
                nextContext = getNextRuleForExpr();
                break;
        }

        currentMatches++;
        lookahead++;
        Result result = seekMatch(nextContext, lookahead, currentDepth, isEntryPoint);
        result.ctx = currentCtx;
        return getFinalResult(currentMatches, result);
    }

    /**
     * Search for a match in rhs of an expression. RHS of an expression can be the end
     * of the expression or the rhs of a binary expression.
     * 
     * @param nextToken
     * @param lookahead Position of the next token to consider, relative to the position of the original error
     * @param currentDepth Amount of distance traveled so far
     * @param currentMatches Matching tokens found so far
     * @param isEntryPoint
     * @return Recovery result
     */
    private Result seekMatchInExpressionRhs(STToken nextToken, int lookahead, int currentDepth, int currentMatches,
                                            boolean isEntryPoint) {
        ParserRuleContext parentCtx = getParentContext();
        ParserRuleContext[] next;
        switch (parentCtx) {
            case ARG_LIST:
                next = new ParserRuleContext[] { ParserRuleContext.BINARY_OPERATOR, ParserRuleContext.DOT,
                        ParserRuleContext.OPEN_BRACKET, ParserRuleContext.COMMA, ParserRuleContext.ARG_LIST_START };
                return seekInAlternativesPaths(lookahead, currentDepth, currentMatches, next, isEntryPoint);
            case MAPPING_CONSTRUCTOR:
                next = new ParserRuleContext[] { ParserRuleContext.BINARY_OPERATOR, ParserRuleContext.DOT,
                        ParserRuleContext.OPEN_BRACKET, ParserRuleContext.COMMA, ParserRuleContext.CLOSE_BRACE,
                        ParserRuleContext.ARG_LIST_START };
                return seekInAlternativesPaths(lookahead, currentDepth, currentMatches, next, isEntryPoint);
            case COMPUTED_FIELD_NAME:
                // Here we give high priority to the comma. Therefore order of the below array matters.
                next = new ParserRuleContext[] { ParserRuleContext.CLOSE_BRACKET, ParserRuleContext.BINARY_OPERATOR,
                        ParserRuleContext.DOT, ParserRuleContext.OPEN_BRACKET, ParserRuleContext.ARG_LIST_START };
                return seekInAlternativesPaths(lookahead, currentDepth, currentMatches, next, isEntryPoint);
            case LISTENERS_LIST:
                next = new ParserRuleContext[] { ParserRuleContext.COMMA, ParserRuleContext.BINARY_OPERATOR,
                        ParserRuleContext.DOT, ParserRuleContext.OPEN_BRACKET, ParserRuleContext.OPEN_BRACE,
                        ParserRuleContext.ARG_LIST_START };
                return seekInAlternativesPaths(lookahead, currentDepth, currentMatches, next, isEntryPoint);
            case LIST_CONSTRUCTOR:
                next = new ParserRuleContext[] { ParserRuleContext.COMMA, ParserRuleContext.BINARY_OPERATOR,
                        ParserRuleContext.DOT, ParserRuleContext.OPEN_BRACKET, ParserRuleContext.CLOSE_BRACKET,
                        ParserRuleContext.ARG_LIST_START };
                return seekInAlternativesPaths(lookahead, currentDepth, currentMatches, next, isEntryPoint);
            case LET_VAR_DECL:
                next = new ParserRuleContext[] { ParserRuleContext.COMMA, ParserRuleContext.BINARY_OPERATOR,
                        ParserRuleContext.DOT, ParserRuleContext.OPEN_BRACKET, ParserRuleContext.IN_KEYWORD,
                        ParserRuleContext.ARG_LIST_START };
                return seekInAlternativesPaths(lookahead, currentDepth, currentMatches, next, isEntryPoint);
            default:
                if (isParameter(parentCtx)) {
                    next = new ParserRuleContext[] { ParserRuleContext.BINARY_OPERATOR, ParserRuleContext.DOT,
                            ParserRuleContext.OPEN_BRACKET, ParserRuleContext.COMMA, ParserRuleContext.ARG_LIST_START };
                    return seekInAlternativesPaths(lookahead, currentDepth, currentMatches, next, isEntryPoint);
                }
                break;
        }

        ParserRuleContext nextContext;
        if (parentCtx == ParserRuleContext.IF_BLOCK || parentCtx == ParserRuleContext.WHILE_BLOCK ||
                parentCtx == ParserRuleContext.FOREACH_STMT) {
            nextContext = ParserRuleContext.BLOCK_STMT;
        } else if (isStatement(parentCtx) || parentCtx == ParserRuleContext.RECORD_FIELD ||
                parentCtx == ParserRuleContext.OBJECT_MEMBER || parentCtx == ParserRuleContext.LISTENER_DECL ||
                parentCtx == ParserRuleContext.CONSTANT_DECL) {
            nextContext = ParserRuleContext.SEMICOLON;
        } else if (parentCtx == ParserRuleContext.ANNOTATIONS) {
            nextContext = ParserRuleContext.TOP_LEVEL_NODE;
        } else if (parentCtx == ParserRuleContext.ARRAY_TYPE_DESCRIPTOR) {
            nextContext = ParserRuleContext.CLOSE_BRACKET;
        } else if (parentCtx == ParserRuleContext.INTERPOLATION) {
            nextContext = ParserRuleContext.CLOSE_BRACE;
        } else {
            throw new IllegalStateException();
        }

        ParserRuleContext[] alternatives = { ParserRuleContext.BINARY_OPERATOR, ParserRuleContext.IS_KEYWORD,
                ParserRuleContext.DOT, ParserRuleContext.OPEN_BRACKET, ParserRuleContext.ARG_LIST_START,
                ParserRuleContext.IS_KEYWORD, nextContext };
        return seekInAlternativesPaths(lookahead, currentDepth, currentMatches, alternatives, isEntryPoint);
    }

    /**
     * Get the next parser rule/context given the current parser context.
     * 
     * @param currentCtx Current parser context
     * @param nextLookahead Position of the next token to consider, relative to the position of the original error
     * @return Next parser context
     */
    @Override
    protected ParserRuleContext getNextRule(ParserRuleContext currentCtx, int nextLookahead) {
        // If this is a production, then push the context to the stack.
        // We can do this within the same switch-case that follows after this one.
        // But doing it separately for the sake of readability/maintainability.
        switch (currentCtx) {
            case COMP_UNIT:
            case FUNC_DEFINITION:
            case RETURN_TYPE_DESCRIPTOR:
            case EXTERNAL_FUNC_BODY:
            case FUNC_BODY_BLOCK:
            case STATEMENT:
            case STATEMENT_WITHOUT_ANNOTS:
            case VAR_DECL_STMT:
            case ASSIGNMENT_STMT:
            case REQUIRED_PARAM:
            case DEFAULTABLE_PARAM:
            case REST_PARAM:
            case MODULE_TYPE_DEFINITION:
            case RECORD_FIELD:
            case RECORD_TYPE_DESCRIPTOR:
            case OBJECT_TYPE_DESCRIPTOR:
            case ARG_LIST:
            case OBJECT_FUNC_OR_FIELD:
            case IF_BLOCK:
            case BLOCK_STMT:
            case WHILE_BLOCK:
            case PANIC_STMT:
            case CALL_STMT:
            case IMPORT_DECL:
            case CONTINUE_STATEMENT:
            case BREAK_STATEMENT:
            case RETURN_STMT:
            case COMPUTED_FIELD_NAME:
            case LISTENERS_LIST:
            case SERVICE_DECL:
            case LISTENER_DECL:
            case CONSTANT_DECL:
            case NIL_TYPE_DESCRIPTOR:
            case COMPOUND_ASSIGNMENT_STMT:
            case OPTIONAL_TYPE_DESCRIPTOR:
            case ARRAY_TYPE_DESCRIPTOR:
            case ANNOTATIONS:
            case VARIABLE_REF:
            case TYPE_REFERENCE:
            case ANNOT_REFERENCE:
            case MAPPING_CONSTRUCTOR:
            case LOCAL_TYPE_DEFINITION_STMT:
            case EXPRESSION_STATEMENT:
            case NIL_LITERAL:
            case LOCK_STMT:
            case ANNOTATION_DECL:
            case ANNOT_ATTACH_POINTS_LIST:
            case XML_NAMESPACE_DECLARATION:
            case CONSTANT_EXPRESSION:
            case NAMED_WORKER_DECL:
            case FORK_STMT:
            case FOREACH_STMT:
            case PARAMETERIZED_TYPE_DESCRIPTOR:
            case LIST_CONSTRUCTOR:
            case TYPE_CAST_EXPRESSION:
            case TABLE_CONSTRUCTOR:
            case KEY_SPECIFIER:
            case ERROR_TYPE_DESCRIPTOR:
            case LET_VAR_DECL:
            case NEW_EXPR_ARGS:
            case EXPLICIT_NEW_RHS:
                startContext(currentCtx);
                break;
            default:
                break;
        }

        ParserRuleContext parentCtx;
        STToken nextToken;
        switch (currentCtx) {
            case EOF:
                return ParserRuleContext.EOF;
            case COMP_UNIT:
                return ParserRuleContext.TOP_LEVEL_NODE;
            case PUBLIC_KEYWORD:
                parentCtx = getParentContext();
                if (parentCtx == ParserRuleContext.OBJECT_TYPE_DESCRIPTOR) {
                    return ParserRuleContext.OBJECT_FUNC_OR_FIELD;
                } else if (isParameter(parentCtx)) {
                    return ParserRuleContext.TYPE_DESCRIPTOR;
                }
                return ParserRuleContext.TOP_LEVEL_NODE_WITHOUT_MODIFIER;
            case PRIVATE_KEYWORD:
                return ParserRuleContext.OBJECT_FUNC_OR_FIELD;
            case FUNC_DEFINITION:
                return ParserRuleContext.FUNCTION_KEYWORD;
            case RETURN_TYPE_DESCRIPTOR:
                return ParserRuleContext.RETURNS_KEYWORD;
            case EXTERNAL_FUNC_BODY:
                return ParserRuleContext.ASSIGN_OP;
            case FUNC_BODY_BLOCK:
                return ParserRuleContext.OPEN_BRACE;
            case STATEMENT:
            case STATEMENT_WITHOUT_ANNOTS:
                // We reach here only if an end of a block is reached.
                endContext(); // end statement
                return ParserRuleContext.CLOSE_BRACE;
            case ASSIGN_OP:
                return getNextRuleForEqualOp();
            case COMPOUND_BINARY_OPERATOR:
                return ParserRuleContext.ASSIGN_OP;
            case CLOSE_BRACE:
                return getNextRuleForCloseBrace(nextLookahead);
            case CLOSE_PARENTHESIS:
                parentCtx = getParentContext();
                if (isParameter(parentCtx)) {
                    endContext(); // end parameter
                }
                if (parentCtx == ParserRuleContext.NIL_TYPE_DESCRIPTOR) {
                    endContext();
                    // After parsing nil type descriptor all the other parsing is same as next rule of simple type
                    return ParserRuleContext.TYPEDESC_RHS;
                }
                if (parentCtx == ParserRuleContext.NIL_LITERAL) {
                    endContext();
                    return ParserRuleContext.EXPRESSION_RHS;
                }
                if (parentCtx == ParserRuleContext.KEY_SPECIFIER) {
                    endContext(); // end key-specifier
                    // For now key-specifier ctx is only referred inside table-constructor ctx
                    return ParserRuleContext.OPEN_BRACKET;
                }
                if (parentCtx == ParserRuleContext.NEW_EXPR_ARGS) {
                    endContext();
                    ParserRuleContext parentsParentCtx = getParentContext();
                    if (parentsParentCtx == ParserRuleContext.EXPLICIT_NEW_RHS) {
                        endContext();
                    }
                    return ParserRuleContext.FUNC_BODY;
                }
                // endContext(); // end func signature
                return ParserRuleContext.FUNC_BODY;
            case EXPRESSION:
            case BASIC_LITERAL:
            case TERMINAL_EXPRESSION:
                return getNextRuleForExpr();
            case EXTERNAL_KEYWORD:
                return ParserRuleContext.SEMICOLON;
            case FUNCTION_KEYWORD:
                return ParserRuleContext.FUNC_NAME;
            case FUNC_NAME:
                return ParserRuleContext.OPEN_PARENTHESIS;
            case OPEN_BRACE:
                // If an error occurs in the function definition signature, then only search
                // within the function signature. Do not search within the function body.
                // This is done to avoid the parser misinterpreting tokens in the signature
                // as part of the body, and vice-versa.
                // return ParserRuleContext.CLOSE_BRACE;

                parentCtx = getParentContext();
                if (parentCtx == ParserRuleContext.LISTENERS_LIST) {
                    endContext();
                }

                if (isEndOfBlock(this.tokenReader.peek(nextLookahead))) {
                    return ParserRuleContext.CLOSE_BRACE;
                }

                if (parentCtx == ParserRuleContext.MAPPING_CONSTRUCTOR) {
                    return ParserRuleContext.MAPPING_FIELD;
                }

                if (parentCtx == ParserRuleContext.FORK_STMT) {
                    return ParserRuleContext.NAMED_WORKER_DECL;
                }

                return ParserRuleContext.STATEMENT;
            case OPEN_PARENTHESIS:
                parentCtx = getParentContext();
                if (parentCtx == ParserRuleContext.EXPRESSION_STATEMENT) {
                    return ParserRuleContext.EXPRESSION_STATEMENT_START;
                } else if (isExpressionContext(parentCtx) || parentCtx == ParserRuleContext.ARRAY_TYPE_DESCRIPTOR) {
                    return ParserRuleContext.EXPRESSION;
                } else if (parentCtx == ParserRuleContext.FUNC_DEFINITION ||
                        parentCtx == ParserRuleContext.NEW_EXPR_ARGS) {
                    return ParserRuleContext.PARAM_LIST;
                } else if (parentCtx == ParserRuleContext.NIL_TYPE_DESCRIPTOR ||
                        parentCtx == ParserRuleContext.NIL_LITERAL) {
                    return ParserRuleContext.CLOSE_PARENTHESIS;
                } else if (parentCtx == ParserRuleContext.KEY_SPECIFIER) {
                    return ParserRuleContext.KEY_SPECIFIER_RHS;
                } else if (isParameter(parentCtx)) {
                    return ParserRuleContext.EXPRESSION;
                }
                return ParserRuleContext.EXPRESSION;
            case RETURNS_KEYWORD:
                if (this.tokenReader.peek(nextLookahead).kind != SyntaxKind.RETURNS_KEYWORD) {
                    // If there are no matches in the optional rule, then continue from the
                    // next immediate rule without changing the state
                    return ParserRuleContext.FUNC_BODY;
                }
                return ParserRuleContext.TYPE_DESCRIPTOR;
            case SEMICOLON:
                return getNextRuleForSemicolon(nextLookahead);
            case SIMPLE_TYPE_DESCRIPTOR:
                return ParserRuleContext.TYPEDESC_RHS;
            case VARIABLE_NAME:
            case PARAMETER_RHS:
                return getNextRuleForVarName(nextLookahead);
            case TOP_LEVEL_NODE_WITHOUT_MODIFIER:
                return ParserRuleContext.FUNC_DEFINITION;
            case FUNC_BODY:
                return ParserRuleContext.TOP_LEVEL_NODE;
            case REQUIRED_PARAM:
            case DEFAULTABLE_PARAM:
            case REST_PARAM:
                nextToken = this.tokenReader.peek(nextLookahead);
                if (isEndOfParametersList(nextToken)) {
                    endContext();
                    return ParserRuleContext.CLOSE_PARENTHESIS;
                }
                return ParserRuleContext.TYPE_DESCRIPTOR;
            case ASSIGNMENT_STMT:
                return ParserRuleContext.VARIABLE_NAME;
            case COMPOUND_ASSIGNMENT_STMT:
                return ParserRuleContext.VARIABLE_NAME;
            case VAR_DECL_STMT:
                return ParserRuleContext.TYPE_DESCRIPTOR;
            case EXPRESSION_RHS:
                return ParserRuleContext.BINARY_OPERATOR;
            case BINARY_OPERATOR:
                return ParserRuleContext.EXPRESSION;
            case COMMA:
                return getNextRuleForComma();
            case AFTER_PARAMETER_TYPE:
                return getNextRuleForParamType();
            case MODULE_TYPE_DEFINITION:
                return ParserRuleContext.TYPE_KEYWORD;
            case CLOSED_RECORD_BODY_END:
                endContext();
                nextToken = this.tokenReader.peek(nextLookahead);
                if (nextToken.kind == SyntaxKind.EOF_TOKEN) {
                    return ParserRuleContext.EOF;
                }
                return ParserRuleContext.TYPEDESC_RHS;
            case CLOSED_RECORD_BODY_START:
                return ParserRuleContext.RECORD_FIELD_OR_RECORD_END;
            case ELLIPSIS:
                parentCtx = getParentContext();
                if (parentCtx == ParserRuleContext.MAPPING_CONSTRUCTOR || parentCtx == ParserRuleContext.ARG_LIST) {
                    return ParserRuleContext.EXPRESSION;
                }
                return ParserRuleContext.VARIABLE_NAME;
            case QUESTION_MARK:
                return getNextRuleForQuestionMark();
            case RECORD_KEYWORD:
                return ParserRuleContext.RECORD_BODY_START;
            case TYPE_KEYWORD:
                return ParserRuleContext.TYPE_NAME;
            case RECORD_TYPE_DESCRIPTOR:
                return ParserRuleContext.RECORD_KEYWORD;
            case ASTERISK:
                parentCtx = getParentContext();
                if (parentCtx == ParserRuleContext.ARRAY_TYPE_DESCRIPTOR) {
                    return ParserRuleContext.CLOSE_BRACKET;
                }
                if (parentCtx == ParserRuleContext.ERROR_TYPE_DESCRIPTOR) {
                    return ParserRuleContext.GT;
                }
                return ParserRuleContext.TYPE_REFERENCE;
            case TYPE_NAME:
                return ParserRuleContext.TYPE_DESCRIPTOR;
            case EXPLICIT_NEW_RHS:
                return ParserRuleContext.OBJECT_TYPE_DESCRIPTOR;
            case OBJECT_KEYWORD:
                return ParserRuleContext.OPEN_BRACE;
            case REMOTE_KEYWORD:
                return ParserRuleContext.FUNCTION_KEYWORD;
            case OBJECT_TYPE_DESCRIPTOR:
                return ParserRuleContext.OBJECT_TYPE_DESCRIPTOR_START;
            case OBJECT_TYPE_FIRST_QUALIFIER:
            case OBJECT_TYPE_SECOND_QUALIFIER:
                return ParserRuleContext.OBJECT_KEYWORD;
            case ABSTRACT_KEYWORD:
            case CLIENT_KEYWORD:
                return ParserRuleContext.OBJECT_KEYWORD;
            case OPEN_BRACKET:
                return getNextRuleForOpenBracket();
            case CLOSE_BRACKET:
                return getNextRuleForCloseBracket();
            case FIELD_OR_FUNC_NAME:
                return ParserRuleContext.EXPRESSION_RHS;
            case DOT:
                return getNextRuleForDot();
            case IF_KEYWORD:
                return ParserRuleContext.EXPRESSION;
            case ELSE_KEYWORD:
                return ParserRuleContext.ELSE_BODY;
            case BLOCK_STMT:
                return ParserRuleContext.OPEN_BRACE;
            case IF_BLOCK:
                return ParserRuleContext.IF_KEYWORD;
            case WHILE_BLOCK:
                return ParserRuleContext.WHILE_KEYWORD;
            case WHILE_KEYWORD:
                return ParserRuleContext.EXPRESSION;
            case CHECKING_KEYWORD:
                return ParserRuleContext.EXPRESSION;
            case CALL_STMT:
                return ParserRuleContext.CALL_STMT_START;
            case PANIC_STMT:
                return ParserRuleContext.PANIC_KEYWORD;
            case PANIC_KEYWORD:
                return ParserRuleContext.EXPRESSION;
            case FUNC_CALL:
                // TODO: check this again
                return ParserRuleContext.IMPORT_PREFIX;
            case IMPORT_KEYWORD:
                return ParserRuleContext.IMPORT_ORG_OR_MODULE_NAME;
            case IMPORT_PREFIX:
            case NAMESPACE_PREFIX:
                return ParserRuleContext.SEMICOLON;
            case VERSION_NUMBER:
            case VERSION_KEYWORD:
                return ParserRuleContext.MAJOR_VERSION;
            case SLASH:
                return ParserRuleContext.IMPORT_MODULE_NAME;
            case IMPORT_ORG_OR_MODULE_NAME:
                return ParserRuleContext.IMPORT_DECL_RHS;
            case IMPORT_MODULE_NAME:
                return ParserRuleContext.AFTER_IMPORT_MODULE_NAME;
            case AS_KEYWORD:
                parentCtx = getParentContext();
                if (parentCtx == ParserRuleContext.IMPORT_DECL) {
                    return ParserRuleContext.IMPORT_PREFIX;
                } else if (parentCtx == ParserRuleContext.XML_NAMESPACE_DECLARATION) {
                    return ParserRuleContext.NAMESPACE_PREFIX;
                }
                throw new IllegalStateException();
            case MAJOR_VERSION:
            case MINOR_VERSION:
            case IMPORT_SUB_VERSION:
                return ParserRuleContext.MAJOR_MINOR_VERSION_END;
            case PATCH_VERSION:
                return ParserRuleContext.IMPORT_PREFIX_DECL;
            case IMPORT_DECL:
                return ParserRuleContext.IMPORT_KEYWORD;
            case CONTINUE_STATEMENT:
                return ParserRuleContext.CONTINUE_KEYWORD;
            case BREAK_STATEMENT:
                return ParserRuleContext.BREAK_KEYWORD;
            case CONTINUE_KEYWORD:
            case BREAK_KEYWORD:
                return ParserRuleContext.SEMICOLON;
            case RETURN_STMT:
                return ParserRuleContext.RETURN_KEYWORD;
            case RETURN_KEYWORD:
                return ParserRuleContext.RETURN_STMT_RHS;
            case ACCESS_EXPRESSION:
                return ParserRuleContext.VARIABLE_REF;
            case MAPPING_FIELD_NAME:
                return ParserRuleContext.SPECIFIC_FIELD_RHS;
            case COLON:
                parentCtx = getParentContext();
                if (parentCtx == ParserRuleContext.MAPPING_CONSTRUCTOR) {
                    return ParserRuleContext.EXPRESSION;
                }

                return ParserRuleContext.IDENTIFIER;
            case STRING_LITERAL:
                // We assume string literal is specifically used only in the mapping constructor key.
                return ParserRuleContext.COLON;
            case COMPUTED_FIELD_NAME:
                return ParserRuleContext.OPEN_BRACKET;
            case LISTENERS_LIST:
                return ParserRuleContext.EXPRESSION;
            case ON_KEYWORD:
                parentCtx = getParentContext();
                if (parentCtx == ParserRuleContext.ANNOTATION_DECL) {
                    return ParserRuleContext.ANNOT_ATTACH_POINTS_LIST;
                }
                return ParserRuleContext.LISTENERS_LIST;
            case RESOURCE_KEYWORD:
                return ParserRuleContext.FUNC_DEFINITION;
            case SERVICE_DECL:
                return ParserRuleContext.SERVICE_KEYWORD;
            case SERVICE_KEYWORD:
                return ParserRuleContext.OPTIONAL_SERVICE_NAME;
            case SERVICE_NAME:
                return ParserRuleContext.ON_KEYWORD;
            case LISTENER_KEYWORD:
                return ParserRuleContext.TYPE_DESCRIPTOR;
            case LISTENER_DECL:
                return ParserRuleContext.LISTENER_KEYWORD;
            case FINAL_KEYWORD:
                return ParserRuleContext.TYPE_DESCRIPTOR;
            case CONSTANT_DECL:
                return ParserRuleContext.CONST_KEYWORD;
            case CONST_KEYWORD:
                return ParserRuleContext.CONST_DECL_TYPE;
            case CONST_DECL_TYPE:
                return ParserRuleContext.CONST_DECL_RHS;
            case NIL_TYPE_DESCRIPTOR:
                return ParserRuleContext.OPEN_PARENTHESIS;
            case TYPEOF_EXPRESSION:
                return ParserRuleContext.TYPEOF_KEYWORD;
            case TYPEOF_KEYWORD:
                return ParserRuleContext.EXPRESSION;
            case OPTIONAL_TYPE_DESCRIPTOR:
                return ParserRuleContext.QUESTION_MARK;
            case UNARY_EXPRESSION:
                return ParserRuleContext.UNARY_OPERATOR;
            case UNARY_OPERATOR:
                return ParserRuleContext.EXPRESSION;
            case ARRAY_TYPE_DESCRIPTOR:
                return ParserRuleContext.OPEN_BRACKET;
            case ARRAY_LENGTH:
                return ParserRuleContext.CLOSE_BRACKET;
            case AT:
                return ParserRuleContext.ANNOT_REFERENCE;
            case DOC_STRING:
                return ParserRuleContext.ANNOTATIONS;
            case ANNOTATIONS:
                return ParserRuleContext.AT;
            case MAPPING_CONSTRUCTOR:
                return ParserRuleContext.OPEN_BRACE;
            case VARIABLE_REF:
            case TYPE_REFERENCE:
            case ANNOT_REFERENCE:
                return ParserRuleContext.QUALIFIED_IDENTIFIER;
            case QUALIFIED_IDENTIFIER:
                nextToken = this.tokenReader.peek(nextLookahead);
                if (nextToken.kind == SyntaxKind.COLON_TOKEN) {
                    return ParserRuleContext.COLON;
                }
                // Else this is a simple identifier. Hence fall through.
            case IDENTIFIER:
                parentCtx = getParentContext();
                switch (parentCtx) {
                    case VARIABLE_REF:
                        endContext();
                        return getNextRuleForExpr();
                    case TYPE_REFERENCE:
                        endContext();
                        return ParserRuleContext.SEMICOLON;
                    case ANNOT_REFERENCE:
                        endContext();
                        return ParserRuleContext.MAPPING_CONSTRUCTOR;
                    case ANNOTATION_DECL:
                        return ParserRuleContext.ANNOT_OPTIONAL_ATTACH_POINTS;
                    default:
                        throw new IllegalStateException();
                }
            case IS_KEYWORD:
                return ParserRuleContext.TYPE_DESCRIPTOR;
            case NULL_KEYWORD:
                return ParserRuleContext.EXPRESSION_RHS;
            case NIL_LITERAL:
                return ParserRuleContext.OPEN_PARENTHESIS;
            case TYPE_TEST_EXPRESSION:
                return ParserRuleContext.EXPRESSION_RHS;
            case LOCAL_TYPE_DEFINITION_STMT:
                return ParserRuleContext.TYPE_KEYWORD;
            case RIGHT_ARROW:
                return ParserRuleContext.EXPRESSION;
            case DECIMAL_INTEGER_LITERAL:
            case HEX_INTEGER_LITERAL:
            case STATEMENT_START_IDENTIFIER:
                return getNextRuleForDecimalIntegerLiteral();
            case EXPRESSION_STATEMENT:
                return ParserRuleContext.EXPRESSION_STATEMENT_START;
            case MAP_KEYWORD:
            case FUTURE_KEYWORD:
            case LOCK_STMT:
                return ParserRuleContext.LOCK_KEYWORD;
            case LOCK_KEYWORD:
                return ParserRuleContext.BLOCK_STMT;
            case RECORD_FIELD:
                return ParserRuleContext.RECORD_FIELD_START;
            case ANNOTATION_TAG:
                return ParserRuleContext.ANNOT_OPTIONAL_ATTACH_POINTS;
            case ANNOTATION_KEYWORD:
                return ParserRuleContext.ANNOT_DECL_OPTIONAL_TYPE;
            case ANNOT_ATTACH_POINTS_LIST:
                return ParserRuleContext.ATTACH_POINT;
            case FIELD_IDENT:
            case FUNCTION_IDENT:
            case IDENT_AFTER_OBJECT_IDENT:
            case SINGLE_KEYWORD_ATTACH_POINT_IDENT:
            case ATTACH_POINT:
                return ParserRuleContext.ATTACH_POINT_END;
            case RECORD_FIELD_OR_RECORD_END:
                return ParserRuleContext.RECORD_BODY_END;
            case SOURCE_KEYWORD:
                return ParserRuleContext.ATTACH_POINT_IDENT;
            case OBJECT_IDENT:
                return ParserRuleContext.IDENT_AFTER_OBJECT_IDENT;
            case RECORD_IDENT:
                return ParserRuleContext.FIELD_IDENT;
            case RESOURCE_IDENT:
                return ParserRuleContext.FUNCTION_IDENT;
            case ANNOTATION_DECL:
                return ParserRuleContext.ANNOTATION_KEYWORD;
            case XML_NAMESPACE_DECLARATION:
                return ParserRuleContext.XMLNS_KEYWORD;
            case XMLNS_KEYWORD:
                return ParserRuleContext.CONSTANT_EXPRESSION;
            case CONSTANT_EXPRESSION:
                return ParserRuleContext.CONSTANT_EXPRESSION_START;
            case XML_NAMESPACE_PREFIX_DECL:
                return ParserRuleContext.SEMICOLON;
            case NAMED_WORKER_DECL:
                return ParserRuleContext.WORKER_KEYWORD;
            case WORKER_KEYWORD:
                return ParserRuleContext.WORKER_NAME;
            case WORKER_NAME:
                return ParserRuleContext.RETURN_TYPE_DESCRIPTOR;
            case FORK_STMT:
                return ParserRuleContext.FORK_KEYWORD;
            case FORK_KEYWORD:
                return ParserRuleContext.OPEN_BRACE;
            case TRAP_EXPRESSION:
                return ParserRuleContext.TRAP_KEYWORD;
            case TRAP_KEYWORD:
                return ParserRuleContext.EXPRESSION;
            case LIST_CONSTRUCTOR:
                return ParserRuleContext.OPEN_BRACKET;
            case FOREACH_STMT:
                return ParserRuleContext.FOREACH_KEYWORD;
            case FOREACH_KEYWORD:
                return ParserRuleContext.TYPE_DESCRIPTOR;
            case IN_KEYWORD:
                parentCtx = getParentContext();
                if (parentCtx == ParserRuleContext.LET_VAR_DECL) {
                    endContext(); // end let-var-decl
                }
                return ParserRuleContext.EXPRESSION;
            case TYPE_CAST_EXPRESSION:
                return ParserRuleContext.LT;
            case PIPE:
                return ParserRuleContext.TYPE_DESCRIPTOR;
            case TABLE_CONSTRUCTOR:
                return ParserRuleContext.TABLE_KEYWORD;
            case TABLE_KEYWORD:
                return ParserRuleContext.TABLE_KEYWORD_RHS;
            case KEY_SPECIFIER:
                return ParserRuleContext.KEY_KEYWORD;
            case KEY_KEYWORD:
                return ParserRuleContext.OPEN_PARENTHESIS;
            case ERROR_TYPE_DESCRIPTOR:
                return ParserRuleContext.ERROR_KEYWORD;
            case ERROR_KEYWORD:
                return ParserRuleContext.LT;
            case LET_EXPRESSION:
                return ParserRuleContext.LET_KEYWORD;
            case LET_KEYWORD:
                return ParserRuleContext.LET_VAR_DECL;
            case LET_VAR_DECL:
                return ParserRuleContext.LET_VAR_DECL_START;
            case NON_RECURSIVE_TYPE:
                return getNextRuleForTypeDescriptor();
            case PARAMETERIZED_TYPE_DESCRIPTOR:
                return ParserRuleContext.PARAMETERIZED_TYPE;
            case PARAMETERIZED_TYPE:
                endContext();
                return ParserRuleContext.LT;
            case NEW_KEYWORD:
                return ParserRuleContext.NEW_KEYWORD_RHS;
            case NEW_EXPR_ARGS:
                return ParserRuleContext.OPEN_PARENTHESIS;
            case LT:
                parentCtx = getParentContext();
                if (parentCtx == ParserRuleContext.TYPE_CAST_EXPRESSION) {
                    return ParserRuleContext.TYPE_CAST_PARAM;
                }
                if (parentCtx == ParserRuleContext.ERROR_TYPE_DESCRIPTOR) {
                    return ParserRuleContext.ERROR_TYPE_PARAMS;
                }
                return ParserRuleContext.TYPE_DESCRIPTOR;
            case GT:
                parentCtx = getParentContext();
                if (parentCtx == ParserRuleContext.PARAMETERIZED_TYPE_DESCRIPTOR ||
                        parentCtx == ParserRuleContext.ERROR_TYPE_DESCRIPTOR) {
                    endContext();
                    return ParserRuleContext.TYPEDESC_RHS;
                }
                if (parentCtx == ParserRuleContext.TYPE_CAST_EXPRESSION) {
                    endContext();
                    return ParserRuleContext.EXPRESSION;
                }

                throw new IllegalStateException();
            case TEMPLATE_END:
                return ParserRuleContext.EXPRESSION_RHS;
            case TEMPLATE_START:
                return ParserRuleContext.TEMPLATE_BODY;
            case TEMPLATE_BODY:
                return ParserRuleContext.TEMPLATE_MEMBER;
            case TEMPLATE_STRING:
                return ParserRuleContext.TEMPLATE_STRING_RHS;
            case INTERPOLATION_START_TOKEN:
                return ParserRuleContext.EXPRESSION;
            case XML_KEYWORD:
            case STRING_KEYWORD:
                return ParserRuleContext.TEMPLATE_START;
            case ARG_LIST_START:
                return ParserRuleContext.ARG_LIST;
            case ARG_LIST:
                return ParserRuleContext.ARG_START;

            case OBJECT_FUNC_OR_FIELD:
            case OBJECT_METHOD_START:
            case OBJECT_FUNC_OR_FIELD_WITHOUT_VISIBILITY:
            case OBJECT_FIELD_RHS:
            case PARAM_LIST:
            case ASSIGNMENT_OR_VAR_DECL_STMT:
            case ASSIGNMENT_OR_VAR_DECL_STMT_RHS:
            case BOOLEAN_LITERAL:
            case CALL_STMT_START:
            case ELSE_BLOCK:
            case ELSE_BODY:
            case FIELD_DESCRIPTOR_RHS:
            case FIELD_OR_REST_DESCIPTOR_RHS:
            case IMPORT_PREFIX_DECL:
            case NAMED_OR_POSITIONAL_ARG_RHS:
            case OBJECT_MEMBER:
            case OBJECT_TYPE_DESCRIPTOR_START:
            case RECORD_BODY_END:
            case RECORD_BODY_START:
            case TOP_LEVEL_NODE_WITHOUT_METADATA:
            case TYPE_DESCRIPTOR:
            case VAR_DECL_STMT_RHS:
            case AFTER_IMPORT_MODULE_NAME:
            case IMPORT_DECL_RHS:
            case IMPORT_VERSION_DECL:
            case MAJOR_MINOR_VERSION_END:
            case MAPPING_FIELD:
            case SPECIFIC_FIELD_RHS:
            case RETURN_STMT_RHS:
            case OPTIONAL_SERVICE_NAME:
            case RESOURCE_DEF:
            case CONST_DECL_RHS:
            case OBJECT_MEMBER_WITHOUT_METADATA:
            case TOP_LEVEL_NODE:
            case PARAMETER:
            case PARAMETER_WITHOUT_ANNOTS:
            case RECORD_FIELD_WITHOUT_METADATA:
            case STMT_START_WITH_IDENTIFIER:
            case STMT_START_WITH_EXPR_RHS:
            case EXPRESSION_STATEMENT_START:
            case RECORD_FIELD_START:
            case ANNOT_DECL_OPTIONAL_TYPE:
            case ANNOT_DECL_RHS:
            case ANNOT_OPTIONAL_ATTACH_POINTS:
            case ATTACH_POINT_IDENT:
            case ATTACH_POINT_END:
            case CONSTANT_EXPRESSION_START:
            case DEFAULT_WORKER:
            case DEFAULT_WORKER_INIT:
            case NAMED_WORKERS:
            case LIST_CONSTRUCTOR_RHS:
            case TYPE_CAST_PARAM:
            case TYPE_CAST_PARAM_RHS:
            case TABLE_KEYWORD_RHS:
            case ROW_LIST_RHS:
            case TABLE_ROW_END:
            case KEY_SPECIFIER_RHS:
            case TABLE_KEY_RHS:
            case LET_VAR_DECL_START:
            default:
                throw new IllegalStateException("cannot find the next rule for: " + currentCtx);
        }
    }

    private boolean isExpressionContext(ParserRuleContext ctx) {
        switch (ctx) {
            case LISTENERS_LIST:
            case MAPPING_CONSTRUCTOR:
            case COMPUTED_FIELD_NAME:
            case LIST_CONSTRUCTOR:
            case INTERPOLATION:
            case ARG_LIST:
            case LET_VAR_DECL:
                return true;
            default:
                return isStatement(ctx);
        }
    }

    /**
     * Get the next parser context to visit after a {@link ParserRuleContext#AFTER_PARAMETER_TYPE}.
     * 
     * @return Next parser context
     */
    private ParserRuleContext getNextRuleForParamType() {
        ParserRuleContext parentCtx;
        parentCtx = getParentContext();
        if (parentCtx == ParserRuleContext.REQUIRED_PARAM || parentCtx == ParserRuleContext.DEFAULTABLE_PARAM) {
            return ParserRuleContext.VARIABLE_NAME;
        } else if (parentCtx == ParserRuleContext.REST_PARAM) {
            return ParserRuleContext.ELLIPSIS;
        } else {
            throw new IllegalStateException();
        }
    }

    /**
     * Get the next parser context to visit after a {@link ParserRuleContext#COMMA}.
     * 
     * @return Next parser context
     */
    private ParserRuleContext getNextRuleForComma() {
        ParserRuleContext parentCtx = getParentContext();
        switch (parentCtx) {
            case PARAM_LIST:
            case REQUIRED_PARAM:
            case DEFAULTABLE_PARAM:
            case REST_PARAM:
                endContext();
                return parentCtx;
            case ARG_LIST:
                return ParserRuleContext.ARG_START;
            case MAPPING_CONSTRUCTOR:
                return ParserRuleContext.MAPPING_FIELD;
            case LISTENERS_LIST:
            case LIST_CONSTRUCTOR:
                return ParserRuleContext.EXPRESSION;
            case ANNOT_ATTACH_POINTS_LIST:
                return ParserRuleContext.ATTACH_POINT;
            case TABLE_CONSTRUCTOR:
                return ParserRuleContext.MAPPING_CONSTRUCTOR;
            case KEY_SPECIFIER:
                return ParserRuleContext.VARIABLE_NAME;
            case LET_VAR_DECL:
                return ParserRuleContext.LET_VAR_DECL_START;
            default:
                throw new IllegalStateException();
        }
    }

    /**
     * Get the next parser context to visit after a type descriptor.
     *
     * @return Next parser context
     */
    private ParserRuleContext getNextRuleForTypeDescriptor() {
        ParserRuleContext parentCtx = getParentContext();
        switch (parentCtx) {
            case RECORD_FIELD:
            case OBJECT_MEMBER:
            case LISTENER_DECL:
            case CONSTANT_DECL:
            case LET_VAR_DECL:
                return ParserRuleContext.VARIABLE_NAME;
            case MODULE_TYPE_DEFINITION:
                return ParserRuleContext.SEMICOLON;
            case RETURN_TYPE_DESCRIPTOR:
                endContext();
                parentCtx = getParentContext();
                if (parentCtx == ParserRuleContext.NAMED_WORKER_DECL) {
                    return ParserRuleContext.BLOCK_STMT;
                } else if (parentCtx == ParserRuleContext.FUNC_DEFINITION) {
                    return ParserRuleContext.FUNC_BODY;
                }
                throw new IllegalStateException();
            case OPTIONAL_TYPE_DESCRIPTOR:
                return ParserRuleContext.QUESTION_MARK;
            case ARRAY_TYPE_DESCRIPTOR:
                return ParserRuleContext.OPEN_BRACKET;
            case TYPE_TEST_EXPRESSION:
                endContext();
                return getNextRuleForExpr();
            case ANNOTATION_DECL:
                return ParserRuleContext.IDENTIFIER;
            case PARAMETERIZED_TYPE_DESCRIPTOR:
            case TYPE_CAST_EXPRESSION:
            case ERROR_TYPE_DESCRIPTOR:
                return ParserRuleContext.GT;
            case EXPLICIT_NEW_RHS:
                return ParserRuleContext.NEW_EXPR_ARGS;
            default:
                if (isStatement(parentCtx) || isParameter(parentCtx)) {
                    return ParserRuleContext.VARIABLE_NAME;
                } else if (isExpressionContext(parentCtx)) {
                    return getNextRuleForExpr();
                }
        }
        throw new IllegalStateException(parentCtx.toString());
    }

    /**
     * Get the next parser context to visit after a {@link ParserRuleContext#ASSIGN_OP}.
     * 
     * @return Next parser context
     */
    private ParserRuleContext getNextRuleForEqualOp() {
        ParserRuleContext parentCtx = getParentContext();
        switch (parentCtx) {
            case EXTERNAL_FUNC_BODY:
                return ParserRuleContext.EXTERNAL_KEYWORD;
            case REQUIRED_PARAM:
            case DEFAULTABLE_PARAM:
            case RECORD_FIELD:
            case ARG_LIST:
            case OBJECT_MEMBER:
            case LISTENER_DECL:
            case CONSTANT_DECL:
            case LET_VAR_DECL:
                return ParserRuleContext.EXPRESSION;
            default:
                if (parentCtx == ParserRuleContext.STMT_START_WITH_IDENTIFIER) {
                    switchContext(ParserRuleContext.ASSIGNMENT_OR_VAR_DECL_STMT);
                    return ParserRuleContext.EXPRESSION;
                }

                if (isStatement(parentCtx)) {
                    return ParserRuleContext.EXPRESSION;
                }
                throw new IllegalStateException("equal op cannot exist in a " + parentCtx);
        }
    }

    /**
     * Get the next parser context to visit after a {@link ParserRuleContext#CLOSE_BRACE}.
     *
     * @param nextLookahead Position of the next token to consider, relative to the position of the original error
     * @return Next parser context
     */
    private ParserRuleContext getNextRuleForCloseBrace(int nextLookahead) {
        ParserRuleContext parentCtx = getParentContext();
        switch (parentCtx) {
            case FUNC_BODY_BLOCK:
                endContext(); // end body block
                endContext();
                STToken nextToken = this.tokenReader.peek(nextLookahead);
                if (nextToken.kind == SyntaxKind.EOF_TOKEN) {
                    return ParserRuleContext.EOF;
                }

                parentCtx = getParentContext();
                if (parentCtx == ParserRuleContext.SERVICE_DECL) {
                    return ParserRuleContext.RESOURCE_DEF;
                } else if (parentCtx == ParserRuleContext.OBJECT_TYPE_DESCRIPTOR) {
                    return ParserRuleContext.OBJECT_MEMBER;
                } else {
                    return ParserRuleContext.TOP_LEVEL_NODE;
                }
            case SERVICE_DECL:
                endContext();
                nextToken = this.tokenReader.peek(nextLookahead);
                if (nextToken.kind == SyntaxKind.EOF_TOKEN) {
                    return ParserRuleContext.EOF;
                }
                return ParserRuleContext.TOP_LEVEL_NODE;
            case OBJECT_MEMBER:
                endContext(); // end object member
                // fall through
            case RECORD_TYPE_DESCRIPTOR:
            case OBJECT_TYPE_DESCRIPTOR:
                endContext(); // end record/object type def
                return ParserRuleContext.TYPEDESC_RHS;
            case BLOCK_STMT:
                endContext(); // end block stmt
                parentCtx = getParentContext();
                if (parentCtx == ParserRuleContext.IF_BLOCK) {
                    endContext(); // end if-block
                    return ParserRuleContext.ELSE_BLOCK;
                } else if (parentCtx == ParserRuleContext.WHILE_BLOCK) {
                    endContext(); // end while-block
                    return ParserRuleContext.STATEMENT;
                } else if (parentCtx == ParserRuleContext.NAMED_WORKER_DECL) {
                    endContext(); // end named-worker
                    parentCtx = getParentContext();
                    if (parentCtx == ParserRuleContext.FORK_STMT) {
                        nextToken = this.tokenReader.peek(nextLookahead);
                        switch (nextToken.kind) {
                            case CLOSE_BRACE_TOKEN:
                                return ParserRuleContext.CLOSE_BRACE;
                            default:
                                return ParserRuleContext.STATEMENT;
                        }
                    } else {
                        return ParserRuleContext.STATEMENT;
                    }
                } else if (parentCtx == ParserRuleContext.LOCK_STMT) {
                    endContext();
                    return ParserRuleContext.STATEMENT;
                } else if (parentCtx == ParserRuleContext.FOREACH_STMT) {
                    endContext();
                    return ParserRuleContext.STATEMENT;
                }
                return ParserRuleContext.STATEMENT;
            case MAPPING_CONSTRUCTOR:
                endContext(); // end mapping constructor
                parentCtx = getParentContext();
                if (parentCtx == ParserRuleContext.TABLE_CONSTRUCTOR) {
                    return ParserRuleContext.TABLE_ROW_END;
                }

                if (parentCtx != ParserRuleContext.ANNOTATIONS) {
                    return getNextRuleForExpr();
                }

                nextToken = this.tokenReader.peek(nextLookahead);
                if (nextToken.kind == SyntaxKind.AT_TOKEN) {
                    return ParserRuleContext.AT;
                }

                endContext(); // end annotations
                parentCtx = getParentContext();
                switch (parentCtx) {
                    case COMP_UNIT:
                        return ParserRuleContext.TOP_LEVEL_NODE_WITHOUT_METADATA;
                    case RETURN_TYPE_DESCRIPTOR:
                    case LET_VAR_DECL:
                        return ParserRuleContext.TYPE_DESCRIPTOR;
                    case RECORD_FIELD:
                        return ParserRuleContext.RECORD_FIELD_WITHOUT_METADATA;
                    case OBJECT_MEMBER:
                        return ParserRuleContext.OBJECT_MEMBER_WITHOUT_METADATA;
                    case SERVICE_DECL:
                        return ParserRuleContext.RESOURCE_DEF;
                    case FUNC_BODY_BLOCK:
                        return ParserRuleContext.STATEMENT_WITHOUT_ANNOTS;
                    case EXTERNAL_FUNC_BODY:
                        return ParserRuleContext.EXTERNAL_KEYWORD;
                    case TYPE_CAST_EXPRESSION:
                        return ParserRuleContext.TYPE_CAST_PARAM_RHS;
                    default:
                        if (isParameter(parentCtx)) {
                            return ParserRuleContext.REQUIRED_PARAM;
                        }
                        throw new IllegalStateException("annotation is ending inside a " + parentCtx);
                }
            case FORK_STMT:
                endContext(); // end fork-statement
                return ParserRuleContext.STATEMENT;
            case INTERPOLATION:
                endContext();
                return ParserRuleContext.TEMPLATE_MEMBER;
            case EXPLICIT_NEW_RHS:
                return ParserRuleContext.OPEN_PARENTHESIS;
            default:
                throw new IllegalStateException("found close-brace in: " + parentCtx);
        }
    }

    /**
     * Get the next parser context to visit after a variable/parameter name.
     * 
     * @param nextLookahead Position of the next token to consider, relative to the position of the original error
     * @return Next parser context
     */
    private ParserRuleContext getNextRuleForVarName(int nextLookahead) {
        STToken nextToken = this.tokenReader.peek(nextLookahead);
        ParserRuleContext parentCtx = getParentContext();
        if (parentCtx == ParserRuleContext.REQUIRED_PARAM) {
            if (isEndOfParametersList(nextToken)) {
                return ParserRuleContext.CLOSE_PARENTHESIS;
            } else if (isEndOfParameter(nextToken)) {
                return ParserRuleContext.COMMA;
            } else {
                // Currently processing a required param, but now switch
                // to a defaultable param
                switchContext(ParserRuleContext.DEFAULTABLE_PARAM);
                if (isCompoundBinaryOperator(nextToken.kind)) {
                    return ParserRuleContext.COMPOUND_BINARY_OPERATOR;
                } else {
                    return ParserRuleContext.ASSIGN_OP;
                }
            }
        } else if (parentCtx == ParserRuleContext.DEFAULTABLE_PARAM) {
            if (isEndOfParametersList(nextToken)) {
                return ParserRuleContext.CLOSE_PARENTHESIS;
            } else {
                return ParserRuleContext.ASSIGN_OP;
            }
        } else if (parentCtx == ParserRuleContext.FOREACH_STMT) {
            return ParserRuleContext.IN_KEYWORD;
        } else if (isStatement(parentCtx) || parentCtx == ParserRuleContext.LISTENER_DECL ||
                parentCtx == ParserRuleContext.CONSTANT_DECL) {
            return ParserRuleContext.VAR_DECL_STMT_RHS;
        } else if (parentCtx == ParserRuleContext.RECORD_FIELD) {
            return ParserRuleContext.FIELD_DESCRIPTOR_RHS;
        } else if (parentCtx == ParserRuleContext.ARG_LIST) {
            return ParserRuleContext.NAMED_OR_POSITIONAL_ARG_RHS;
        } else if (parentCtx == ParserRuleContext.OBJECT_MEMBER) {
            return ParserRuleContext.OBJECT_FIELD_RHS;
        } else if (parentCtx == ParserRuleContext.ARRAY_TYPE_DESCRIPTOR) {
            return ParserRuleContext.CLOSE_BRACKET;
        } else if (parentCtx == ParserRuleContext.KEY_SPECIFIER) {
            return ParserRuleContext.TABLE_KEY_RHS;
        } else if (parentCtx == ParserRuleContext.LET_VAR_DECL) {
            return ParserRuleContext.ASSIGN_OP;
        } else {
            throw new IllegalStateException();
        }
    }

    /**
     * Check whether the given token kind is a compound binary operator.
     * 
     * @param kind STToken kind
     * @return <code>true</code> if the token kind refers to a binary operator. <code>false</code> otherwise
     */
    private boolean isCompoundBinaryOperator(SyntaxKind kind) {
        switch (kind) {
            case PLUS_TOKEN:
            case MINUS_TOKEN:
            case SLASH_TOKEN:
            case ASTERISK_TOKEN:
                return true;
            default:
                return false;
        }
    }

    /**
     * Get the next parser context to visit after a {@link ParserRuleContext#SEMICOLON}.
     *
     * @param nextLookahead Position of the next token to consider, relative to the position of the original error
     * @return Next parser context
     */
    private ParserRuleContext getNextRuleForSemicolon(int nextLookahead) {
        STToken nextToken;
        ParserRuleContext parentCtx = getParentContext();
        if (parentCtx == ParserRuleContext.EXTERNAL_FUNC_BODY) {
            endContext(); // end external func-body
            endContext(); // func def
            nextToken = this.tokenReader.peek(nextLookahead);
            if (nextToken.kind == SyntaxKind.EOF_TOKEN) {
                return ParserRuleContext.EOF;
            }
            return ParserRuleContext.TOP_LEVEL_NODE;
        } else if (isExpression(parentCtx)) {
            // A semicolon after an expression also means its an end of a statement/field, Hence pop the ctx.
            endContext(); // end statement
            if (isEndOfBlock(this.tokenReader.peek(nextLookahead))) {
                return ParserRuleContext.CLOSE_BRACE;
            }
            return ParserRuleContext.STATEMENT;
        } else if (parentCtx == ParserRuleContext.VAR_DECL_STMT) {
            endContext(); // end var-decl
            parentCtx = getParentContext();
            if (parentCtx == ParserRuleContext.COMP_UNIT) {
                return ParserRuleContext.TOP_LEVEL_NODE;
            }
            return ParserRuleContext.STATEMENT;
        } else if (isStatement(parentCtx)) {
            endContext(); // end statement
            if (isEndOfBlock(this.tokenReader.peek(nextLookahead))) {
                return ParserRuleContext.CLOSE_BRACE;
            }
            return ParserRuleContext.STATEMENT;
        } else if (parentCtx == ParserRuleContext.RECORD_FIELD) {
            endContext(); // end record field
            if (isEndOfBlock(this.tokenReader.peek(nextLookahead))) {
                return ParserRuleContext.RECORD_BODY_END;
            }
            return ParserRuleContext.RECORD_FIELD_OR_RECORD_END;
        } else if (parentCtx == ParserRuleContext.MODULE_TYPE_DEFINITION ||
                parentCtx == ParserRuleContext.LISTENER_DECL || parentCtx == ParserRuleContext.CONSTANT_DECL ||
                parentCtx == ParserRuleContext.ANNOTATION_DECL ||
                parentCtx == ParserRuleContext.XML_NAMESPACE_DECLARATION) {
            endContext(); // end declaration
            nextToken = this.tokenReader.peek(nextLookahead);
            if (nextToken.kind == SyntaxKind.EOF_TOKEN) {
                return ParserRuleContext.EOF;
            }
            return ParserRuleContext.TOP_LEVEL_NODE;
        } else if (parentCtx == ParserRuleContext.OBJECT_MEMBER) {
            if (isEndOfObjectTypeNode(nextLookahead)) {
                endContext(); // end object member
                return ParserRuleContext.CLOSE_BRACE;
            }
            return ParserRuleContext.OBJECT_MEMBER;
        } else if (parentCtx == ParserRuleContext.IMPORT_DECL) {
            endContext(); // end object member
            nextToken = this.tokenReader.peek(nextLookahead);
            if (nextToken.kind == SyntaxKind.EOF_TOKEN) {
                return ParserRuleContext.EOF;
            }
            return ParserRuleContext.TOP_LEVEL_NODE;
        } else if (parentCtx == ParserRuleContext.ANNOT_ATTACH_POINTS_LIST) {
            endContext(); // end annot attach points list
            endContext(); // end annot declaration
            nextToken = this.tokenReader.peek(nextLookahead);
            if (nextToken.kind == SyntaxKind.EOF_TOKEN) {
                return ParserRuleContext.EOF;
            }
            return ParserRuleContext.TOP_LEVEL_NODE;
        } else {
            throw new IllegalStateException();
        }
    }

    private ParserRuleContext getNextRuleForDot() {
        ParserRuleContext parentCtx = getParentContext();
        if (parentCtx == ParserRuleContext.IMPORT_DECL) {
            return ParserRuleContext.IMPORT_MODULE_NAME;
        }
        return ParserRuleContext.FIELD_OR_FUNC_NAME;
    }

    /**
     * Get the next parser context to visit after a {@link ParserRuleContext#QUESTION_MARK}.
     *
     * @return Next parser context
     */
    private ParserRuleContext getNextRuleForQuestionMark() {
        ParserRuleContext parentCtx = getParentContext();
        switch (parentCtx) {
            case OPTIONAL_TYPE_DESCRIPTOR:
                endContext();
                return ParserRuleContext.TYPEDESC_RHS;
            default:
                return ParserRuleContext.SEMICOLON;
        }
    }

    /**
     * Get the next parser context to visit after a {@link ParserRuleContext#OPEN_BRACKET}.
     *
     * @return Next parser context
     */
    private ParserRuleContext getNextRuleForOpenBracket() {
        ParserRuleContext parentCtx = getParentContext();
        switch (parentCtx) {
            case ARRAY_TYPE_DESCRIPTOR:
                return ParserRuleContext.ARRAY_LENGTH;
            case LIST_CONSTRUCTOR:
                return ParserRuleContext.LIST_CONSTRUCTOR_RHS;
            case TABLE_CONSTRUCTOR:
                return ParserRuleContext.ROW_LIST_RHS;
            default:
                return ParserRuleContext.EXPRESSION;
        }
    }

    /**
     * Get the next parser context to visit after a {@link ParserRuleContext#CLOSE_BRACKET}.
     *
     * @return Next parser context
     */
    private ParserRuleContext getNextRuleForCloseBracket() {
        ParserRuleContext parentCtx = getParentContext();
        switch (parentCtx) {
            case ARRAY_TYPE_DESCRIPTOR:
                endContext(); // End array type descriptor context
                return ParserRuleContext.TYPEDESC_RHS;
            case COMPUTED_FIELD_NAME:
                endContext(); // end computed-field-name
                return ParserRuleContext.COLON;
            case LIST_CONSTRUCTOR:
            case TABLE_CONSTRUCTOR:
                endContext();
                return getNextRuleForExpr();
            default:
                return getNextRuleForExpr();
        }
    }

    /**
     * Get the next parser context to visit after a {@link ParserRuleContext#DECIMAL_INTEGER_LITERAL}.
     *
     * @return Next parser context
     */
    private ParserRuleContext getNextRuleForDecimalIntegerLiteral() {
        ParserRuleContext parentCtx = getParentContext();
        switch (parentCtx) {
            case ARRAY_TYPE_DESCRIPTOR:
            default:
                return ParserRuleContext.CLOSE_BRACKET;
        }
    }

    private ParserRuleContext getNextRuleForExpr() {
        ParserRuleContext parentCtx;
        parentCtx = getParentContext();
        if (parentCtx == ParserRuleContext.CONSTANT_EXPRESSION) {
            endContext();
            return getNextRuleForConstExpr();
        }
        return ParserRuleContext.EXPRESSION_RHS;
    }

    private ParserRuleContext getNextRuleForConstExpr() {
        ParserRuleContext parentCtx = getParentContext();
        switch (parentCtx) {
            case XML_NAMESPACE_DECLARATION:
                return ParserRuleContext.XML_NAMESPACE_PREFIX_DECL;
            default:
                throw new IllegalStateException();
        }
    }

    /**
     * Check whether the given context is a statement.
     * 
     * @param ctx Parser context to check
     * @return <code>true</code> if the given context is a statement. <code>false</code> otherwise
     */
    private boolean isStatement(ParserRuleContext parentCtx) {
        switch (parentCtx) {
            case STATEMENT:
            case STATEMENT_WITHOUT_ANNOTS:
            case VAR_DECL_STMT:
            case ASSIGNMENT_STMT:
            case ASSIGNMENT_OR_VAR_DECL_STMT:
            case IF_BLOCK:
            case BLOCK_STMT:
            case WHILE_BLOCK:
            case CALL_STMT:
            case PANIC_STMT:
            case CONTINUE_STATEMENT:
            case BREAK_STATEMENT:
            case RETURN_STMT:
            case COMPOUND_ASSIGNMENT_STMT:
            case LOCAL_TYPE_DEFINITION_STMT:
            case STMT_START_WITH_IDENTIFIER:
            case EXPRESSION_STATEMENT:
            case LOCK_STMT:
            case FORK_STMT:
            case FOREACH_STMT:
                return true;
            default:
                return false;
        }
    }

    /**
     * Check whether the given context is an expression.
     * 
     * @param ctx Parser context to check
     * @return <code>true</code> if the given context is an expression. <code>false</code> otherwise
     */
    private boolean isExpression(ParserRuleContext ctx) {
        return ctx == ParserRuleContext.EXPRESSION || ctx == ParserRuleContext.TERMINAL_EXPRESSION;
    }

    /**
     * Check whether the given token refers to a binary operator.
     * 
     * @param token Token to check
     * @return <code>true</code> if the given token refers to a binary operator. <code>false</code> otherwise
     */
    private boolean isBinaryOperator(STToken token) {
        switch (token.kind) {
            case PLUS_TOKEN:
            case MINUS_TOKEN:
            case SLASH_TOKEN:
            case ASTERISK_TOKEN:
            case GT_TOKEN:
            case LT_TOKEN:
            case EQUAL_GT_TOKEN:
            case DOUBLE_EQUAL_TOKEN:
            case TRIPPLE_EQUAL_TOKEN:
            case LT_EQUAL_TOKEN:
            case GT_EQUAL_TOKEN:
            case NOT_EQUAL_TOKEN:
            case NOT_DOUBLE_EQUAL_TOKEN:
            case BITWISE_AND_TOKEN:
            case BITWISE_XOR_TOKEN:
            case PIPE_TOKEN:
            case LOGICAL_AND_TOKEN:
            case LOGICAL_OR_TOKEN:
                return true;

            // Treat these also as binary operators.
            case RIGHT_ARROW_TOKEN:
                return true;
            default:
                return false;
        }
    }

    private boolean isParameter(ParserRuleContext ctx) {
        switch (ctx) {
            case REQUIRED_PARAM:
            case DEFAULTABLE_PARAM:
            case REST_PARAM:
                return true;
            default:
                return false;
        }
    }

    /**
     * Get the expected token kind at the given parser rule context. If the parser rule is a terminal,
     * then the corresponding terminal token kind is returned. If the parser rule is a production,
     * then {@link SyntaxKind#NONE} is returned.
     * 
     * @param ctx Parser rule context
     * @return Token kind expected at the given parser rule
     */
    @Override
    protected SyntaxKind getExpectedTokenKind(ParserRuleContext ctx) {
        switch (ctx) {
            case ASSIGN_OP:
                return SyntaxKind.EQUAL_TOKEN;
            case BINARY_OPERATOR:
                return SyntaxKind.PLUS_TOKEN;
            case CLOSE_BRACE:
                return SyntaxKind.CLOSE_BRACE_TOKEN;
            case CLOSE_PARENTHESIS:
                return SyntaxKind.CLOSE_PAREN_TOKEN;
            case COMMA:
                return SyntaxKind.COMMA_TOKEN;
            case EXTERNAL_KEYWORD:
                return SyntaxKind.EXTERNAL_KEYWORD;
            case FUNCTION_KEYWORD:
                return SyntaxKind.FUNCTION_KEYWORD;
            case FUNC_NAME:
                return SyntaxKind.IDENTIFIER_TOKEN;
            case OPEN_BRACE:
                return SyntaxKind.OPEN_BRACE_TOKEN;
            case OPEN_PARENTHESIS:
            case ARG_LIST_START:
                return SyntaxKind.OPEN_PAREN_TOKEN;
            case RETURN_TYPE_DESCRIPTOR:
            case RETURNS_KEYWORD:
                return SyntaxKind.RETURNS_KEYWORD;
            case SEMICOLON:
                return SyntaxKind.SEMICOLON_TOKEN;
            case VARIABLE_NAME:
            case STATEMENT_START_IDENTIFIER:
                return SyntaxKind.IDENTIFIER_TOKEN;
            case PUBLIC_KEYWORD:
                return SyntaxKind.PUBLIC_KEYWORD;
            case ASSIGNMENT_STMT:
                return SyntaxKind.IDENTIFIER_TOKEN;
            case EXPRESSION_RHS:
                return SyntaxKind.PLUS_TOKEN;
            case EXPRESSION:
            case TERMINAL_EXPRESSION:
                return SyntaxKind.IDENTIFIER_TOKEN;
            case EXTERNAL_FUNC_BODY:
                return SyntaxKind.EQUAL_TOKEN;
            case FUNC_BODY:
            case FUNC_BODY_BLOCK:
                return SyntaxKind.OPEN_BRACE_TOKEN;
            case FUNC_DEFINITION:
                return SyntaxKind.FUNCTION_KEYWORD;
            case VAR_DECL_STMT_RHS:
                return SyntaxKind.SEMICOLON_TOKEN;
            case SIMPLE_TYPE_DESCRIPTOR:
            case REQUIRED_PARAM:
            case VAR_DECL_STMT:
            case ASSIGNMENT_OR_VAR_DECL_STMT:
            case DEFAULTABLE_PARAM:
            case REST_PARAM:
                return SyntaxKind.TYPE_DESC;
            case ASTERISK:
                return SyntaxKind.ASTERISK_TOKEN;
            case CLOSED_RECORD_BODY_END:
                return SyntaxKind.CLOSE_BRACE_PIPE_TOKEN;
            case CLOSED_RECORD_BODY_START:
                return SyntaxKind.OPEN_BRACE_PIPE_TOKEN;
            case ELLIPSIS:
                return SyntaxKind.ELLIPSIS_TOKEN;
            case QUESTION_MARK:
                return SyntaxKind.QUESTION_MARK_TOKEN;
            case RECORD_BODY_START:
                return SyntaxKind.OPEN_BRACE_PIPE_TOKEN;
            case RECORD_FIELD:
            case RECORD_KEYWORD:
                return SyntaxKind.RECORD_KEYWORD;
            case TYPE_KEYWORD:
                return SyntaxKind.TYPE_KEYWORD;
            case TYPE_NAME:
                return SyntaxKind.IDENTIFIER_TOKEN;
            case TYPE_REFERENCE:
                return SyntaxKind.IDENTIFIER_TOKEN;
            case RECORD_BODY_END:
                return SyntaxKind.CLOSE_BRACE_TOKEN;
            case OBJECT_KEYWORD:
                return SyntaxKind.OBJECT_KEYWORD;
            case PRIVATE_KEYWORD:
                return SyntaxKind.PRIVATE_KEYWORD;
            case REMOTE_KEYWORD:
                return SyntaxKind.REMOTE_KEYWORD;
            case OBJECT_FIELD_RHS:
                return SyntaxKind.SEMICOLON_TOKEN;
            case ABSTRACT_KEYWORD:
                return SyntaxKind.ABSTRACT_KEYWORD;
            case CLIENT_KEYWORD:
                return SyntaxKind.CLIENT_KEYWORD;
            case OBJECT_TYPE_FIRST_QUALIFIER:
            case OBJECT_TYPE_SECOND_QUALIFIER:
                return SyntaxKind.OBJECT_KEYWORD;
            case CLOSE_BRACKET:
                return SyntaxKind.CLOSE_BRACKET_TOKEN;
            case DOT:
                return SyntaxKind.DOT_TOKEN;
            case FIELD_OR_FUNC_NAME:
                return SyntaxKind.IDENTIFIER_TOKEN;
            case OPEN_BRACKET:
                return SyntaxKind.OPEN_BRACKET_TOKEN;
            case IF_KEYWORD:
                return SyntaxKind.IF_KEYWORD;
            case ELSE_KEYWORD:
                return SyntaxKind.ELSE_KEYWORD;
            case WHILE_KEYWORD:
                return SyntaxKind.WHILE_KEYWORD;
            case CHECKING_KEYWORD:
                return SyntaxKind.CHECK_KEYWORD;
            case AS_KEYWORD:
                return SyntaxKind.AS_KEYWORD;
            case BOOLEAN_LITERAL:
                return SyntaxKind.TRUE_KEYWORD;
            case IMPORT_KEYWORD:
                return SyntaxKind.IMPORT_KEYWORD;
            case IMPORT_MODULE_NAME:
            case IMPORT_ORG_OR_MODULE_NAME:
            case IMPORT_PREFIX:
            case VARIABLE_REF:
            case BASIC_LITERAL: // return var-ref for any kind of terminal expression
            case SERVICE_NAME:
            case IDENTIFIER:
            case QUALIFIED_IDENTIFIER:
            case NAMESPACE_PREFIX:
                return SyntaxKind.IDENTIFIER_TOKEN;
            case VERSION_NUMBER:
            case MAJOR_VERSION:
            case MINOR_VERSION:
            case PATCH_VERSION:
                return SyntaxKind.DECIMAL_INTEGER_LITERAL;
            case SLASH:
                return SyntaxKind.SLASH_TOKEN;
            case VERSION_KEYWORD:
                return SyntaxKind.VERSION_KEYWORD;
            case IMPORT_DECL_RHS:
                return SyntaxKind.SEMICOLON_TOKEN;
            case IMPORT_SUB_VERSION:
                return SyntaxKind.SEMICOLON_TOKEN;
            case COLON:
                return SyntaxKind.COLON_TOKEN;
            case MAPPING_FIELD_NAME:
            case MAPPING_FIELD:
                return SyntaxKind.IDENTIFIER_TOKEN;
            case PANIC_KEYWORD:
                return SyntaxKind.PANIC_KEYWORD;
            case STRING_LITERAL:
                return SyntaxKind.STRING_LITERAL;
            case ON_KEYWORD:
                return SyntaxKind.ON_KEYWORD;
            case RESOURCE_KEYWORD:
                return SyntaxKind.RESOURCE_KEYWORD;
            case RETURN_KEYWORD:
                return SyntaxKind.RETURN_KEYWORD;
            case SERVICE_KEYWORD:
                return SyntaxKind.SERVICE_KEYWORD;
            case BREAK_KEYWORD:
                return SyntaxKind.BREAK_KEYWORD;
            case LISTENER_KEYWORD:
                return SyntaxKind.CONST_KEYWORD;
            case CONTINUE_KEYWORD:
                return SyntaxKind.CONTINUE_KEYWORD;
            case CONST_KEYWORD:
                return SyntaxKind.CONST_KEYWORD;
            case FINAL_KEYWORD:
                return SyntaxKind.FINAL_KEYWORD;
            case CONST_DECL_TYPE:
                return SyntaxKind.IDENTIFIER_TOKEN;
            case NIL_TYPE_DESCRIPTOR:
                return SyntaxKind.NIL_TYPE_DESC;
            case TYPEOF_KEYWORD:
                return SyntaxKind.TYPEOF_KEYWORD;
            case OPTIONAL_TYPE_DESCRIPTOR:
                return SyntaxKind.OPTIONAL_TYPE_DESC;
            case UNARY_OPERATOR:
                return SyntaxKind.PLUS_TOKEN;
            case ARRAY_TYPE_DESCRIPTOR:
                return SyntaxKind.ARRAY_TYPE_DESC;
            case AT:
                return SyntaxKind.AT_TOKEN;
            case FIELD_DESCRIPTOR_RHS:
                return SyntaxKind.SEMICOLON_TOKEN;
            case AFTER_PARAMETER_TYPE:
                return SyntaxKind.IDENTIFIER_TOKEN;
            case CONST_DECL_RHS:
                return SyntaxKind.EQUAL_TOKEN;
            case IS_KEYWORD:
                return SyntaxKind.IS_KEYWORD;
            case OBJECT_MEMBER_WITHOUT_METADATA:
            case RECORD_FIELD_WITHOUT_METADATA:
            case PARAMETER_WITHOUT_ANNOTS:
            case TYPE_DESCRIPTOR:
                return SyntaxKind.TYPE_DESC;
            case TYPEOF_EXPRESSION:
                return SyntaxKind.TYPEOF_KEYWORD;
            case RIGHT_ARROW:
                return SyntaxKind.RIGHT_ARROW_TOKEN;
            case STMT_START_WITH_EXPR_RHS:
                return SyntaxKind.EQUAL_TOKEN;
            case COMPOUND_BINARY_OPERATOR:
                return SyntaxKind.PLUS_TOKEN;
            case UNARY_EXPRESSION:
                return SyntaxKind.PLUS_TOKEN;
            case MAP_KEYWORD:
                return SyntaxKind.MAP_KEYWORD;
            case FUTURE_KEYWORD:
                return SyntaxKind.FUTURE_KEYWORD;
            case TYPEDESC_KEYWORD:
                return SyntaxKind.TYPEDESC_KEYWORD;
            case GT:
                return SyntaxKind.GT_TOKEN;
            case LT:
                return SyntaxKind.LT_TOKEN;
            case NULL_KEYWORD:
                return SyntaxKind.NULL_KEYWORD;
            case LOCK_KEYWORD:
                return SyntaxKind.LOCK_KEYWORD;
            case ANNOTATION_KEYWORD:
                return SyntaxKind.ANNOTATION_KEYWORD;
            case ANNOT_DECL_OPTIONAL_TYPE:
                return SyntaxKind.IDENTIFIER_TOKEN;
            case ANNOT_DECL_RHS:
                return SyntaxKind.ON_KEYWORD;
            case ARRAY_LENGTH:
                return SyntaxKind.DECIMAL_INTEGER_LITERAL;
            case ATTACH_POINT_IDENT:
            case IDENT_AFTER_OBJECT_IDENT:
            case SINGLE_KEYWORD_ATTACH_POINT_IDENT:
                return SyntaxKind.TYPE_KEYWORD;
            case FIELD_IDENT:
                return SyntaxKind.FIELD_KEYWORD;
            case FUNCTION_IDENT:
                return SyntaxKind.FUNCTION_KEYWORD;
            case HEX_INTEGER_LITERAL:
                return SyntaxKind.HEX_INTEGER_LITERAL;
            case RECORD_FIELD_OR_RECORD_END:
                return SyntaxKind.CLOSE_BRACE_TOKEN;
            case SOURCE_KEYWORD:
                return SyntaxKind.SOURCE_KEYWORD;
            case ATTACH_POINT_END:
                return SyntaxKind.SEMICOLON_TOKEN;
            case CONSTANT_EXPRESSION:
                return SyntaxKind.STRING_LITERAL;
            case CONSTANT_EXPRESSION_START:
            case OBJECT_IDENT:
                return SyntaxKind.OBJECT_KEYWORD;
            case RECORD_IDENT:
                return SyntaxKind.RECORD_KEYWORD;
            case RESOURCE_IDENT:
                return SyntaxKind.RESOURCE_KEYWORD;
            case XMLNS_KEYWORD:
            case XML_NAMESPACE_DECLARATION:
                return SyntaxKind.XMLNS_KEYWORD;
            case XML_NAMESPACE_PREFIX_DECL:
                return SyntaxKind.SEMICOLON_TOKEN;
            case NAMED_WORKER_DECL:
            case WORKER_KEYWORD:
                return SyntaxKind.WORKER_KEYWORD;
            case WORKER_NAME:
            case NAMED_WORKERS:
            case ANNOTATION_TAG:
                return SyntaxKind.IDENTIFIER_TOKEN;
            case NIL_LITERAL:
                return SyntaxKind.OPEN_PAREN_TOKEN;
            case FORK_KEYWORD:
                return SyntaxKind.FORK_KEYWORD;
            case DECIMAL_FLOATING_POINT_LITERAL:
                return SyntaxKind.DECIMAL_FLOATING_POINT_LITERAL;
            case HEX_FLOATING_POINT_LITERAL:
                return SyntaxKind.HEX_FLOATING_POINT_LITERAL;
            case PARAMETERIZED_TYPE:
                return SyntaxKind.MAP_KEYWORD;
            case TRAP_KEYWORD:
                return SyntaxKind.TRAP_KEYWORD;
            case FOREACH_KEYWORD:
                return SyntaxKind.FOREACH_KEYWORD;
            case IN_KEYWORD:
                return SyntaxKind.IN_KEYWORD;
            case PIPE:
                return SyntaxKind.PIPE_TOKEN;
            case TABLE_KEYWORD:
                return SyntaxKind.TABLE_KEYWORD;
            case KEY_KEYWORD:
                return SyntaxKind.KEY_KEYWORD;
            case ERROR_KEYWORD:
                return SyntaxKind.ERROR_KEYWORD;
            case LET_KEYWORD:
                return SyntaxKind.LET_KEYWORD;
            case TEMPLATE_END:
            case TEMPLATE_START:
                return SyntaxKind.BACKTICK_TOKEN;
            case LT_TOKEN:
                return SyntaxKind.LT_TOKEN;
            case GT_TOKEN:
                return SyntaxKind.GT_TOKEN;
            case INTERPOLATION_START_TOKEN:
                return SyntaxKind.INTERPOLATION_START_TOKEN;
            case XML_KEYWORD:
                return SyntaxKind.XML_KEYWORD;
            case XML_NAME:
                return SyntaxKind.IDENTIFIER_TOKEN;
            case STRING_KEYWORD:
                return SyntaxKind.STRING_KEYWORD;

            // TODO:
            case COMP_UNIT:
            case TOP_LEVEL_NODE:
            case TOP_LEVEL_NODE_WITHOUT_METADATA:
            case TOP_LEVEL_NODE_WITHOUT_MODIFIER:
            case ANNOTATIONS:
            case PARAM_LIST:
            case PARAMETER_RHS:
            case STATEMENT:
            case STATEMENT_WITHOUT_ANNOTS:
            case FIELD_OR_REST_DESCIPTOR_RHS:
            case MODULE_TYPE_DEFINITION:
            case RECORD_TYPE_DESCRIPTOR:
            case EOF:
            case FUNC_CALL:
            case NAMED_OR_POSITIONAL_ARG_RHS:
            case OBJECT_FUNC_OR_FIELD:
            case OBJECT_FUNC_OR_FIELD_WITHOUT_VISIBILITY:
            case OBJECT_MEMBER:
            case OBJECT_METHOD_START:
            case OBJECT_TYPE_DESCRIPTOR:
            case OBJECT_TYPE_DESCRIPTOR_START:
            case AFTER_IMPORT_MODULE_NAME:
            case ASSIGNMENT_OR_VAR_DECL_STMT_RHS:
            case BLOCK_STMT:
            case CALL_STMT:
            case CALL_STMT_START:
            case DECIMAL_INTEGER_LITERAL:
            case ELSE_BLOCK:
            case ELSE_BODY:
            case IF_BLOCK:
            case IMPORT_DECL:
            case IMPORT_PREFIX_DECL:
            case MAJOR_MINOR_VERSION_END:
            case WHILE_BLOCK:
            case ACCESS_EXPRESSION:
            case IMPORT_VERSION_DECL:
            case MAPPING_CONSTRUCTOR:
            case PANIC_STMT:
            case SPECIFIC_FIELD_RHS:
            case COMPUTED_FIELD_NAME:
            case LISTENERS_LIST:
            case RESOURCE_DEF:
            case RETURN_STMT:
            case RETURN_STMT_RHS:
            case SERVICE_DECL:
            case OPTIONAL_SERVICE_NAME:
            case BREAK_STATEMENT:
            case CONTINUE_STATEMENT:
            case LISTENER_DECL:
            case CONSTANT_DECL:
            case ANNOT_REFERENCE:
            case DOC_STRING:
            case COMPOUND_ASSIGNMENT_STMT:
            case PARAMETER:
            case STMT_START_WITH_IDENTIFIER:
            case TYPE_TEST_EXPRESSION:
            case LOCAL_TYPE_DEFINITION_STMT:
            case LOCK_STMT:
            case FORK_STMT:
            case ANNOTATION_DECL:
            case ANNOT_ATTACH_POINTS_LIST:
            case ANNOT_OPTIONAL_ATTACH_POINTS:
            case EXPRESSION_STATEMENT:
            case EXPRESSION_STATEMENT_START:
            case RECORD_FIELD_START:
            case ATTACH_POINT:
            case DEFAULT_WORKER:
            case DEFAULT_WORKER_INIT:
            case TRAP_EXPRESSION:
            case LIST_CONSTRUCTOR:
            case FOREACH_STMT:
            case TYPE_CAST_EXPRESSION:
            case TABLE_CONSTRUCTOR:
            case KEY_SPECIFIER:
            case LET_VAR_DECL:
            case LET_EXPRESSION:
            default:
                break;
        }

        return SyntaxKind.NONE;
    }

    /**
     * Check whether a token kind is a basic literal.
     * 
     * @param kind Token kind to check
     * @return <code>true</code> if the given token kind belongs to a basic literal.<code>false</code> otherwise
     */
    private boolean isBasicLiteral(SyntaxKind kind) {
        switch (kind) {
            case DECIMAL_INTEGER_LITERAL:
            case HEX_INTEGER_LITERAL:
            case STRING_LITERAL:
            case TRUE_KEYWORD:
            case FALSE_KEYWORD:
            case NULL_KEYWORD:
            case DECIMAL_FLOATING_POINT_LITERAL:
            case HEX_FLOATING_POINT_LITERAL:
                return true;
            default:
                return false;
        }
    }

    /**
     * Check whether the given token refers to a unary operator.
     *
     * @param token Token to check
     * @return <code>true</code> if the given token refers to a unary operator. <code>false</code> otherwise
     */
    private boolean isUnaryOperator(STToken token) {
        switch (token.kind) {
            case PLUS_TOKEN:
            case MINUS_TOKEN:
            case NEGATION_TOKEN:
            case EXCLAMATION_MARK_TOKEN:
                return true;
            default:
                return false;
        }
    }

    private boolean isSingleKeywordAttachPointIdent(SyntaxKind tokenKind) {
        switch (tokenKind) {
            case ANNOTATION_KEYWORD:
            case EXTERNAL_KEYWORD:
            case VAR_KEYWORD:
            case CONST_KEYWORD:
            case LISTENER_KEYWORD:
            case WORKER_KEYWORD:
            case TYPE_KEYWORD:
            case FUNCTION_KEYWORD:
            case PARAMETER_KEYWORD:
            case RETURN_KEYWORD:
            case SERVICE_KEYWORD:
            case FIELD_KEYWORD:
                return true;
            default:
                return false;
        }
    }

    /**
     * Search for matching token sequences within is expression and returns the most optimal solution.
     *
     * @param currentCtx Current context
     * @param lookahead Position of the next token to consider, relative to the position of the original error
     * @param currentDepth Amount of distance traveled so far
     * @param currentMatches Matching tokens found so far
     * @param isEntryPoint
     * @return Recovery result
     */
    private Result seekInIsExpression(ParserRuleContext currentCtx, int lookahead, int currentDepth, int currentMatches,
                                      boolean isEntryPoint) {
        STToken nextToken = this.tokenReader.peek(lookahead);
        currentDepth++;
        if (nextToken.kind != SyntaxKind.IDENTIFIER_TOKEN) {
            Result fixedPathResult = fixAndContinue(currentCtx, lookahead, currentDepth);
            return getFinalResult(currentMatches, fixedPathResult);
        }

        ParserRuleContext nextContext;
        STToken nextNextToken = this.tokenReader.peek(lookahead + 1);
        switch (nextNextToken.kind) {
            case IS_KEYWORD:
                startContext(ParserRuleContext.TYPE_TEST_EXPRESSION);
                nextContext = ParserRuleContext.IS_KEYWORD;
                break;
            default:
                nextContext = getNextRuleForExpr();
                break;
        }

        currentMatches++;
        lookahead++;
        Result result = seekMatch(nextContext, lookahead, currentDepth, isEntryPoint);
        result.ctx = currentCtx;
        return getFinalResult(currentMatches, result);
    }

    /**
     * Check whether the given token is a parameterized type keyword.
     *
     * @param tokenKind Token to check
     * @return <code>true</code> if the given token is a parameterized type keyword. <code>false</code> otherwise
     */
    public boolean isParameterizedTypeToken(SyntaxKind tokenKind) {
        switch (tokenKind) {
            case MAP_KEYWORD:
            case FUTURE_KEYWORD:
            case TYPEDESC_KEYWORD:
                return true;
            default:
                return false;
        }
    }

    public ParserRuleContext findBestPath(ParserRuleContext context) {
        // We reach here to break ambiguity. Hence increase the lookahead limit
        // to get better results. Since this is an erroneous scenario, the overhead
        // of increasing the lookahead is acceptable.
        int prevLookahead = lookaheadLimit;
        lookaheadLimit = (int) (lookaheadLimit * 1.5);
        ParserRuleContext[] alternatives;
        switch (context) {
            case STATEMENT:
                alternatives = STATEMENTS;
                break;
            case TOP_LEVEL_NODE:
                alternatives = TOP_LEVEL_NODE;
                break;
            case OBJECT_MEMBER:
                alternatives = OBJECT_MEMBER_START;
                break;
            default:
                throw new IllegalStateException();
        }

        Result result = seekInAlternativesPaths(1, 0, 0, alternatives, true);
        lookaheadLimit = prevLookahead;
        return result.ctx;
    }
}<|MERGE_RESOLUTION|>--- conflicted
+++ resolved
@@ -1025,17 +1025,14 @@
                 case STRING_KEYWORD:
                     hasMatch = nextToken.kind == SyntaxKind.XML_KEYWORD;
                     break;
-<<<<<<< HEAD
+                case ARG_LIST_START:
+                    hasMatch = nextToken.kind == SyntaxKind.OPEN_PAREN_TOKEN;
+                    break;
                 case NEW_KEYWORD:
                     hasMatch = nextToken.kind == SyntaxKind.NEW_KEYWORD;
                     break;
                 case NEW_KEYWORD_RHS:
                     return seekInAlternativesPaths(lookahead, currentDepth, matchingRulesCount, NEW_EXPR, isEntryPoint);
-=======
-                case ARG_LIST_START:
-                    hasMatch = nextToken.kind == SyntaxKind.OPEN_PAREN_TOKEN;
-                    break;
->>>>>>> ed6d60a4
 
                 // Productions (Non-terminals which doesn't have alternative paths)
                 case COMP_UNIT:
