/*
 * Copyright (c) 2020, WSO2 Inc. (http://www.wso2.org) All Rights Reserved.
 *
 * WSO2 Inc. licenses this file to you under the Apache License,
 * Version 2.0 (the "License"); you may not use this file except
 * in compliance with the License.
 * You may obtain a copy of the License at
 *
 *   http://www.apache.org/licenses/LICENSE-2.0
 *
 * Unless required by applicable law or agreed to in writing,
 * software distributed under the License is distributed on an
 * "AS IS" BASIS, WITHOUT WARRANTIES OR CONDITIONS OF ANY
 * KIND, either express or implied.  See the License for the
 * specific language governing permissions and limitations
 * under the License.
 */
package io.ballerinalang.compiler.internal.parser;

import io.ballerinalang.compiler.internal.parser.tree.STNode;
import io.ballerinalang.compiler.internal.parser.tree.STNodeFactory;
import io.ballerinalang.compiler.internal.parser.tree.STToken;
import io.ballerinalang.compiler.syntax.tree.SyntaxKind;

import java.util.ArrayDeque;
import java.util.ArrayList;
import java.util.List;

/**
 * <p>
 * Responsible for recovering from a parser error.
 *
 * When an unexpected token is reached, error handler will try inserting/removing a token from the current head, and see
 * how far the parser can successfully progress. After fixing the current head and trying to progress, if it encounters
 * more errors, then it will try to fix those as well. All possible combinations of insertions and deletions will be
 * tried out for such errors. Once all possible paths are discovered, pick the optimal combination that leads to the
 * best recovery. Finally, apply the best solution and continue the parsing.
 * </p>
 * e.g.:
 * If the best combination of fixes was <code>[insert, insert, remove, remove]</code>, then apply only the first
 * fix and continue.
 * <ul>
 * <li>
 * If the fix was a ‘remove’ - then consume the token stream once, and continue from the same rule again.
 * </li>
 * <li>
 * If the fix was an ‘insert’ - then insert the missing node, and continue from the next rule, without consuming the
 * token stream.
 * </li>
 * </ul>
 *
 * @since 1.2.0
 */
public class BallerinaParserErrorHandler {

    private final AbstractTokenReader tokenReader;
    private final BallerinaParserErrorListener errorListener;
    private final BallerinaParser parser;
    private ArrayDeque<ParserRuleContext> ctxStack = new ArrayDeque<>();

    /**
     * Two or more rules which's left side of the production is same (has alternative paths).
     * eg : FUNC_BODIES --> FUNC_BODY_BLOCK
     * FUNC_BODIES --> EXTERNAL_FUNC_BODY
     */

    private static final ParserRuleContext[] FUNC_BODIES =
            { ParserRuleContext.FUNC_BODY_BLOCK, ParserRuleContext.EXTERNAL_FUNC_BODY };

    // We add named-worker-decl also as a statement. This is because we let having a named-worker
    // in all places a statement can be added during parsing, but then validates it based on the
    // context after the parsing the node is complete. This is to provide bertter error messages.
    private static final ParserRuleContext[] STATEMENTS = { ParserRuleContext.CLOSE_BRACE,
            ParserRuleContext.ASSIGNMENT_STMT, ParserRuleContext.VAR_DECL_STMT, ParserRuleContext.IF_BLOCK,
            ParserRuleContext.WHILE_BLOCK, ParserRuleContext.CALL_STMT, ParserRuleContext.PANIC_STMT,
            ParserRuleContext.CONTINUE_STATEMENT, ParserRuleContext.BREAK_STATEMENT, ParserRuleContext.RETURN_STMT,
            ParserRuleContext.COMPOUND_ASSIGNMENT_STMT, ParserRuleContext.LOCAL_TYPE_DEFINITION_STMT,
            ParserRuleContext.EXPRESSION_STATEMENT, ParserRuleContext.LOCK_STMT, ParserRuleContext.BLOCK_STMT,
            ParserRuleContext.NAMED_WORKER_DECL, ParserRuleContext.FORK_STMT };

    private static final ParserRuleContext[] VAR_DECL_RHS =
            { ParserRuleContext.SEMICOLON, ParserRuleContext.ASSIGN_OP };

    private static final ParserRuleContext[] PARAMETER_RHS = { ParserRuleContext.COMMA, ParserRuleContext.ASSIGN_OP };

    private static final ParserRuleContext[] TOP_LEVEL_NODE = { ParserRuleContext.DOC_STRING,
            ParserRuleContext.ANNOTATIONS, ParserRuleContext.PUBLIC_KEYWORD, ParserRuleContext.FUNC_DEFINITION,
            ParserRuleContext.MODULE_TYPE_DEFINITION, ParserRuleContext.IMPORT_DECL, ParserRuleContext.SERVICE_DECL,
            ParserRuleContext.LISTENER_DECL, ParserRuleContext.CONSTANT_DECL, ParserRuleContext.VAR_DECL_STMT,
            ParserRuleContext.ANNOTATION_DECL, ParserRuleContext.XML_NAMESPACE_DECLARATION, ParserRuleContext.EOF };

    private static final ParserRuleContext[] TOP_LEVEL_NODE_WITHOUT_METADATA = new ParserRuleContext[] {
            ParserRuleContext.PUBLIC_KEYWORD, ParserRuleContext.FUNC_DEFINITION,
            ParserRuleContext.MODULE_TYPE_DEFINITION, ParserRuleContext.IMPORT_DECL, ParserRuleContext.SERVICE_DECL,
            ParserRuleContext.LISTENER_DECL, ParserRuleContext.CONSTANT_DECL, ParserRuleContext.VAR_DECL_STMT,
            ParserRuleContext.ANNOTATION_DECL, ParserRuleContext.XML_NAMESPACE_DECLARATION, ParserRuleContext.EOF };

    private static final ParserRuleContext[] TOP_LEVEL_NODE_WITHOUT_MODIFIER = { ParserRuleContext.FUNC_DEFINITION,
            ParserRuleContext.MODULE_TYPE_DEFINITION, ParserRuleContext.IMPORT_DECL, ParserRuleContext.SERVICE_DECL,
            ParserRuleContext.LISTENER_DECL, ParserRuleContext.CONSTANT_DECL, ParserRuleContext.ANNOTATION_DECL,
            ParserRuleContext.VAR_DECL_STMT, ParserRuleContext.XML_NAMESPACE_DECLARATION, ParserRuleContext.EOF };

    private static final ParserRuleContext[] TYPE_OR_VAR_NAME =
            { ParserRuleContext.VARIABLE_NAME, ParserRuleContext.SIMPLE_TYPE_DESCRIPTOR };

    private static final ParserRuleContext[] ASSIGNMENT_OR_VAR_DECL_SECOND_TOKEN =
            { ParserRuleContext.ASSIGN_OP, ParserRuleContext.VARIABLE_NAME };

    private static final ParserRuleContext[] FIELD_DESCRIPTOR_RHS =
            { ParserRuleContext.SEMICOLON, ParserRuleContext.QUESTION_MARK, ParserRuleContext.ASSIGN_OP };

    private static final ParserRuleContext[] FIELD_OR_REST_DESCIPTOR_RHS =
            { ParserRuleContext.ELLIPSIS, ParserRuleContext.VARIABLE_NAME };

    private static final ParserRuleContext[] RECORD_BODY_START =
            { ParserRuleContext.CLOSED_RECORD_BODY_START, ParserRuleContext.OPEN_BRACE };

    private static final ParserRuleContext[] RECORD_BODY_END =
            { ParserRuleContext.CLOSED_RECORD_BODY_END, ParserRuleContext.CLOSE_BRACE };

    // Give object the higher priority over records, since record body is a subset of object body.
    // Array, optional and union type descriptors are not added to the list since they are left recursive.
    private static final ParserRuleContext[] TYPE_DESCRIPTORS =
            { ParserRuleContext.SIMPLE_TYPE_DESCRIPTOR, ParserRuleContext.OBJECT_TYPE_DESCRIPTOR,
                    ParserRuleContext.RECORD_TYPE_DESCRIPTOR, ParserRuleContext.NIL_TYPE_DESCRIPTOR,
                    ParserRuleContext.PARAMETERIZED_TYPE_DESCRIPTOR};

    private static final ParserRuleContext[] RECORD_FIELD_OR_RECORD_END =
            { ParserRuleContext.RECORD_FIELD, ParserRuleContext.RECORD_BODY_END };

    private static final ParserRuleContext[] RECORD_FIELD_START =
            { ParserRuleContext.ANNOTATIONS, ParserRuleContext.ASTERISK, ParserRuleContext.TYPE_DESCRIPTOR };

    private static final ParserRuleContext[] RECORD_FIELD_WITHOUT_METADATA =
            { ParserRuleContext.ASTERISK, ParserRuleContext.TYPE_DESCRIPTOR };

    private static final ParserRuleContext[] ARG_START =
            { ParserRuleContext.VARIABLE_NAME, ParserRuleContext.ELLIPSIS, ParserRuleContext.EXPRESSION };

    private static final ParserRuleContext[] NAMED_OR_POSITIONAL_ARG_RHS =
            { ParserRuleContext.COMMA, ParserRuleContext.ASSIGN_OP };

    private static final ParserRuleContext[] PARAM_LIST =
            { ParserRuleContext.CLOSE_PARENTHESIS, ParserRuleContext.REQUIRED_PARAM };

    private static final ParserRuleContext[] OBJECT_FIELD_RHS =
            { ParserRuleContext.SEMICOLON, ParserRuleContext.ASSIGN_OP };

    private static final ParserRuleContext[] OBJECT_MEMBER_START =
            { ParserRuleContext.DOC_STRING, ParserRuleContext.ANNOTATIONS, ParserRuleContext.ASTERISK,
                    ParserRuleContext.OBJECT_FUNC_OR_FIELD, ParserRuleContext.CLOSE_BRACE };

    private static final ParserRuleContext[] OBJECT_MEMBER_WITHOUT_METADATA =
            { ParserRuleContext.ASTERISK, ParserRuleContext.OBJECT_FUNC_OR_FIELD, ParserRuleContext.CLOSE_BRACE };

    private static final ParserRuleContext[] OBJECT_FUNC_OR_FIELD = { ParserRuleContext.PUBLIC_KEYWORD,
            ParserRuleContext.PRIVATE_KEYWORD, ParserRuleContext.OBJECT_FUNC_OR_FIELD_WITHOUT_VISIBILITY };

    private static final ParserRuleContext[] OBJECT_FUNC_OR_FIELD_WITHOUT_VISIBILITY =
            { ParserRuleContext.TYPE_DESCRIPTOR, ParserRuleContext.OBJECT_METHOD_START };

    private static final ParserRuleContext[] OBJECT_METHOD_START =
            { ParserRuleContext.REMOTE_KEYWORD, ParserRuleContext.FUNCTION_KEYWORD };

    private static final ParserRuleContext[] OBJECT_TYPE_DESCRIPTOR_START =
            { ParserRuleContext.OBJECT_TYPE_FIRST_QUALIFIER, ParserRuleContext.OBJECT_KEYWORD };

    private static final ParserRuleContext[] ELSE_BODY = { ParserRuleContext.IF_BLOCK, ParserRuleContext.OPEN_BRACE };

    private static final ParserRuleContext[] ELSE_BLOCK =
            { ParserRuleContext.ELSE_KEYWORD, ParserRuleContext.STATEMENT };

    private static final ParserRuleContext[] CALL_STATEMENT =
            { ParserRuleContext.CHECKING_KEYWORD, ParserRuleContext.VARIABLE_NAME };

    private static final ParserRuleContext[] IMPORT_PREFIX_DECL =
            { ParserRuleContext.AS_KEYWORD, ParserRuleContext.SEMICOLON };

    private static final ParserRuleContext[] IMPORT_VERSION =
            { ParserRuleContext.VERSION_KEYWORD, ParserRuleContext.AS_KEYWORD, ParserRuleContext.SEMICOLON };

    private static final ParserRuleContext[] IMPORT_DECL_RHS = { ParserRuleContext.SLASH, ParserRuleContext.DOT,
            ParserRuleContext.VERSION_KEYWORD, ParserRuleContext.AS_KEYWORD, ParserRuleContext.SEMICOLON };

    private static final ParserRuleContext[] AFTER_IMPORT_MODULE_NAME = { ParserRuleContext.DOT,
            ParserRuleContext.VERSION_KEYWORD, ParserRuleContext.AS_KEYWORD, ParserRuleContext.SEMICOLON };

    private static final ParserRuleContext[] MAJOR_MINOR_VERSION_END =
            { ParserRuleContext.DOT, ParserRuleContext.AS_KEYWORD, ParserRuleContext.SEMICOLON };

    private static final ParserRuleContext[] RETURN_RHS = { ParserRuleContext.SEMICOLON, ParserRuleContext.EXPRESSION };

    private static final ParserRuleContext[] EXPRESSION_START =
            { ParserRuleContext.BASIC_LITERAL, ParserRuleContext.NIL_LITERAL, ParserRuleContext.VARIABLE_REF,
                    ParserRuleContext.ACCESS_EXPRESSION, ParserRuleContext.TYPEOF_EXPRESSION,
                    ParserRuleContext.UNARY_EXPRESSION, ParserRuleContext.TYPE_TEST_EXPRESSION,
                    ParserRuleContext.CHECKING_KEYWORD, ParserRuleContext.OPEN_PARENTHESIS,
                    ParserRuleContext.TRAP_EXPRESSION };

    private static final ParserRuleContext[] MAPPING_FIELD_START = { ParserRuleContext.MAPPING_FIELD_NAME,
            ParserRuleContext.STRING_LITERAL, ParserRuleContext.COMPUTED_FIELD_NAME, ParserRuleContext.ELLIPSIS };

    private static final ParserRuleContext[] SPECIFIC_FIELD_RHS =
            { ParserRuleContext.COLON, ParserRuleContext.COMMA, ParserRuleContext.CLOSE_PARENTHESIS };

    private static final ParserRuleContext[] OPTIONAL_SERVICE_NAME =
            { ParserRuleContext.SERVICE_NAME, ParserRuleContext.ON_KEYWORD };

    private static final ParserRuleContext[] RESOURCE_DEF_START =
            { ParserRuleContext.RESOURCE_KEYWORD, ParserRuleContext.FUNC_DEFINITION, ParserRuleContext.CLOSE_BRACE };

    private static final ParserRuleContext[] CONST_DECL_RHS =
            { ParserRuleContext.STATEMENT_START_IDENTIFIER, ParserRuleContext.ASSIGN_OP };

    private static final ParserRuleContext[] ARRAY_LENGTH =
            { ParserRuleContext.CLOSE_BRACKET, ParserRuleContext.DECIMAL_INTEGER_LITERAL,
                    ParserRuleContext.HEX_INTEGER_LITERAL, ParserRuleContext.ASTERISK, ParserRuleContext.VARIABLE_REF };

    private static final ParserRuleContext[] PARAMETER =
            { ParserRuleContext.ANNOTATIONS, ParserRuleContext.PUBLIC_KEYWORD, ParserRuleContext.TYPE_DESCRIPTOR };

    private static final ParserRuleContext[] PARAMETER_WITHOUT_ANNOTS =
            { ParserRuleContext.PUBLIC_KEYWORD, ParserRuleContext.TYPE_DESCRIPTOR };

    private static final ParserRuleContext[] STMT_START_WITH_EXPR_RHS = { ParserRuleContext.ASSIGN_OP,
            ParserRuleContext.RIGHT_ARROW, ParserRuleContext.COMPOUND_BINARY_OPERATOR, ParserRuleContext.SEMICOLON };

    private static final ParserRuleContext[] STMT_START_WITH_IDENTIFIER =
            { ParserRuleContext.ASSIGN_OP, ParserRuleContext.VARIABLE_NAME, ParserRuleContext.EXPRESSION_RHS };

    private static final ParserRuleContext[] EXPRESSION_STATEMENT_START =
            { ParserRuleContext.VARIABLE_REF, ParserRuleContext.CHECKING_KEYWORD, ParserRuleContext.OPEN_PARENTHESIS };

    private static final ParserRuleContext[] ANNOT_DECL_OPTIONAL_TYPE =
            { ParserRuleContext.TYPE_DESCRIPTOR, ParserRuleContext.ANNOTATION_TAG };

    private static final ParserRuleContext[] CONST_DECL_TYPE =
            { ParserRuleContext.TYPE_DESCRIPTOR, ParserRuleContext.VARIABLE_NAME };

    private static final ParserRuleContext[] ANNOT_DECL_RHS =
            { ParserRuleContext.ANNOTATION_TAG, ParserRuleContext.ON_KEYWORD, ParserRuleContext.SEMICOLON };

    private static final ParserRuleContext[] ANNOT_OPTIONAL_ATTACH_POINTS =
            { ParserRuleContext.ON_KEYWORD, ParserRuleContext.SEMICOLON };

    private static final ParserRuleContext[] ATTACH_POINT =
            { ParserRuleContext.SOURCE_KEYWORD, ParserRuleContext.ATTACH_POINT_IDENT };

    private static final ParserRuleContext[] ATTACH_POINT_IDENT = { ParserRuleContext.SINGLE_KEYWORD_ATTACH_POINT_IDENT,
            ParserRuleContext.OBJECT_IDENT, ParserRuleContext.RESOURCE_IDENT, ParserRuleContext.RECORD_IDENT };

    private static final ParserRuleContext[] ATTACH_POINT_END =
            { ParserRuleContext.COMMA, ParserRuleContext.SEMICOLON };

    private static final ParserRuleContext[] XML_NAMESPACE_PREFIX_DECL =
            { ParserRuleContext.AS_KEYWORD, ParserRuleContext.SEMICOLON };

    private static final ParserRuleContext[] CONSTANT_EXPRESSION =
            { ParserRuleContext.BASIC_LITERAL, ParserRuleContext.VARIABLE_REF };

    private static final ParserRuleContext[] TYPEDESC_RHS = {ParserRuleContext.NON_RECURSIVE_TYPE,
            ParserRuleContext.ARRAY_TYPE_DESCRIPTOR, ParserRuleContext.OPTIONAL_TYPE_DESCRIPTOR };

    /**
     * Limit for the distance to travel, to determine a successful lookahead.
     */
    private int lookaheadLimit = 5;

    public BallerinaParserErrorHandler(AbstractTokenReader tokenReader, BallerinaParser parser) {
        this.tokenReader = tokenReader;
        this.parser = parser;
        this.errorListener = new BallerinaParserErrorListener();
    }

    public void startContext(ParserRuleContext context) {
        this.ctxStack.push(context);
    }

    public void endContext() {
        this.ctxStack.pop();
    }

    public void switchContext(ParserRuleContext context) {
        this.ctxStack.pop();
        this.ctxStack.push(context);
    }

    public void reportInvalidNode(STToken startingToken, String message) {
        this.errorListener.reportInvalidNodeError(startingToken, message);
    }

    public void reportMissingTokenError(String message) {
        STToken currentToken = this.tokenReader.head();
        this.errorListener.reportMissingTokenError(currentToken, message);
    }

    private ParserRuleContext getParentContext() {
        return this.ctxStack.peek();
    }

    /*
     * -------------- Error recovering --------------
     */

    /**
     * Recover from current context. Returns the action needs to be taken with respect
     * to the next token, in order to recover. This method will search for the most
     * optimal action, that will result the parser to proceed the farthest distance.
     *
     * @param nextToken Next token of the input where the error occurred
     * @param currentCtx Current parser context
     * @param args Arguments that requires to continue parsing from the given parser context
     * @return The action needs to be taken for the next token, in order to recover
     */
    public Solution recover(ParserRuleContext currentCtx, STToken nextToken, Object... args) {
        // Assumption: always comes here after a peek()

        if (nextToken.kind == SyntaxKind.EOF_TOKEN) {
            SyntaxKind expectedTokenKind = getExpectedTokenKind(currentCtx);
            Solution fix = new Solution(Action.INSERT, currentCtx, expectedTokenKind, currentCtx.toString());
            applyFix(currentCtx, fix, args);
            return fix;
        }

        Result bestMatch = seekMatch(currentCtx);
        if (bestMatch.matches > 0) {
            Solution sol = bestMatch.solution;
            applyFix(currentCtx, sol, args);
            return sol;
        } else {
            // Fail safe. This means we can't find a path to recover.
            removeInvalidToken();
            Solution sol = new Solution(Action.REMOVE, currentCtx, nextToken.kind, nextToken.toString());
            sol.recoveredNode = this.parser.resumeParsing(currentCtx, args);
            return sol;
        }
    }

    /**
     * Remove the invalid token. This method assumes that the next immediate token
     * of the token input stream is the culprit.
     */
    public void removeInvalidToken() {
        STToken invalidToken = this.tokenReader.read();
        // This means no match is found for the current token.
        // Then consume it and return an error node
        this.errorListener.reportInvalidToken(invalidToken);

        // TODO: add this error node to the tree
    }

    /**
     * Apply the fix to the current context.
     *
     * @param currentCtx Current context
     * @param fix Fix to apply
     * @param args Arguments that requires to continue parsing from the given parser context
     */
    private void applyFix(ParserRuleContext currentCtx, Solution fix, Object... args) {
        if (fix.action == Action.REMOVE) {
            removeInvalidToken();
            fix.recoveredNode = this.parser.resumeParsing(currentCtx, args);
        } else {
            fix.recoveredNode = handleMissingToken(currentCtx, fix);
        }
    }

    /**
     * Handle a missing token scenario.
     *
     * @param currentCtx Current context
     * @param fix Solution to recover from the missing token
     */
    private STNode handleMissingToken(ParserRuleContext currentCtx, Solution fix) {
        // If the original issues was at a production where there are alternatives,
        // then do not report any errors. Parser will try to re-parse the best-matching
        // alternative again. Errors will be reported at the next try.
        if (!isProductionWithAlternatives(currentCtx)) {
            reportMissingTokenError("missing " + fix.ctx);
        }

        return STNodeFactory.createMissingToken(fix.tokenKind);
    }

    /**
     * Get a snapshot of the current context stack.
     *
     * @return Snapshot of the current context stack
     */
    private ArrayDeque<ParserRuleContext> getCtxStackSnapshot() {
        // Using ArraDeque#clone() here since it has better performance, than manually
        // creating a clone. ArraDeque#clone() method internally copies the value array
        // and avoids all the checks that is there when calling add()/addAll() methods.
        // Therefore has better performance.
        return this.ctxStack.clone();
    }

    private boolean isProductionWithAlternatives(ParserRuleContext currentCtx) {
        switch (currentCtx) {
            case TOP_LEVEL_NODE:
            case TOP_LEVEL_NODE_WITHOUT_MODIFIER:
            case TOP_LEVEL_NODE_WITHOUT_METADATA:
            case STATEMENT:
            case STATEMENT_WITHOUT_ANNOTS:
            case FUNC_BODY:
            case VAR_DECL_STMT_RHS:
            case EXPRESSION_RHS:
            case PARAMETER_RHS:
            case ASSIGNMENT_OR_VAR_DECL_STMT:
            case AFTER_PARAMETER_TYPE:
            case FIELD_DESCRIPTOR_RHS:
            case RECORD_BODY_START:
            case RECORD_BODY_END:
            case TYPE_DESCRIPTOR:
            case NAMED_OR_POSITIONAL_ARG_RHS:
            case OBJECT_FIELD_RHS:
            case OBJECT_FUNC_OR_FIELD_WITHOUT_VISIBILITY:
            case OBJECT_MEMBER:
            case OBJECT_TYPE_FIRST_QUALIFIER:
            case OBJECT_TYPE_SECOND_QUALIFIER:
            case ELSE_BODY:
            case IMPORT_DECL_RHS:
            case IMPORT_SUB_VERSION:
            case VERSION_NUMBER:
            case IMPORT_VERSION_DECL:
            case IMPORT_PREFIX_DECL:
            case MAPPING_FIELD:
            case SPECIFIC_FIELD_RHS:
            case RESOURCE_DEF:
            case PARAMETER_WITHOUT_ANNOTS:
            case PARAMETER:
            case STMT_START_WITH_IDENTIFIER:
            case STMT_START_WITH_EXPR_RHS:
            case RECORD_FIELD_OR_RECORD_END:
            case CONST_DECL_TYPE:
            case CONST_DECL_RHS:
            case ANNOT_OPTIONAL_ATTACH_POINTS:
            case XML_NAMESPACE_PREFIX_DECL:
            case ANNOT_DECL_OPTIONAL_TYPE:
            case ANNOT_DECL_RHS:
                return true;
            default:
                return false;
        }
    }

    /*
     * seekMatch methods
     */

    /**
     * Start a fresh search for a way to recover with the next immediate token (peek(1), and the current context).
     *
     * @param currentCtx Current parser context
     * @return Recovery result
     */
    private Result seekMatch(ParserRuleContext currentCtx) {
        return seekMatchInSubTree(currentCtx, 1, 0, true);
    }

    /**
     * Search for a solution in a sub-tree/sub-path. This will take a snapshot of the current context stack
     * and will operate on top of it, so that the original state of the parser will not be disturbed. On return
     * the previous state of the parser contexts will be restored.
     *
     * @param currentCtx Current context
     * @param lookahead Position of the next token to consider, from the position of the original error.
     * @param currentDepth Amount of distance traveled so far.
     * @return Recovery result
     */
    private Result seekMatchInSubTree(ParserRuleContext currentCtx, int lookahead, int currentDepth,
                                      boolean isEntryPoint) {
        ArrayDeque<ParserRuleContext> tempCtxStack = this.ctxStack;
        this.ctxStack = getCtxStackSnapshot();
        Result result = seekMatch(currentCtx, lookahead, currentDepth, isEntryPoint);
        result.ctx = currentCtx;
        this.ctxStack = tempCtxStack;
        return result;
    }

    /**
     * TODO: This is a duplicate method. Same as {@link BallerinaParser#isEndOfBlock}.
     *
     * @param token
     * @return
     */
    private boolean isEndOfBlock(STToken token) {
        ParserRuleContext enclosingContext = getParentContext();
        switch (enclosingContext) {
            case OBJECT_TYPE_DESCRIPTOR:
            case SERVICE_DECL:
                switch (token.kind) {
                    case CLOSE_BRACE_TOKEN:
                    case EOF_TOKEN:
                    case CLOSE_BRACE_PIPE_TOKEN:
                    case TYPE_KEYWORD:
                        return true;
                    default:
                        return false;
                }
            case BLOCK_STMT:
                switch (token.kind) {
                    case CLOSE_BRACE_TOKEN:
                    case EOF_TOKEN:
                    case CLOSE_BRACE_PIPE_TOKEN:
                    case ELSE_KEYWORD:
                        return true;
                    default:
                        return false;
                }
            default:
                switch (token.kind) {
                    case CLOSE_BRACE_TOKEN:
                    case EOF_TOKEN:
                    case CLOSE_BRACE_PIPE_TOKEN:
                    case TYPE_KEYWORD:
                    case RESOURCE_KEYWORD:
                        return true;
                    default:
                        return false;
                }
        }
    }

    private boolean isEndOfObjectTypeNode(int nextLookahead) {
        STToken nextToken = this.tokenReader.peek(nextLookahead);
        switch (nextToken.kind) {
            case CLOSE_BRACE_TOKEN:
            case EOF_TOKEN:
            case CLOSE_BRACE_PIPE_TOKEN:
            case TYPE_KEYWORD:
            case SERVICE_KEYWORD:
                return true;
            default:
                STToken nextNextToken = this.tokenReader.peek(nextLookahead + 1);
                switch (nextNextToken.kind) {
                    case CLOSE_BRACE_TOKEN:
                    case EOF_TOKEN:
                    case CLOSE_BRACE_PIPE_TOKEN:
                    case TYPE_KEYWORD:
                    case SERVICE_KEYWORD:
                        return true;
                    default:
                        return false;
                }
        }
    }

    private boolean isEndOfParametersList(STToken token) {
        switch (token.kind) {
            case OPEN_BRACE_TOKEN:
            case CLOSE_BRACE_TOKEN:
            case CLOSE_PAREN_TOKEN:
            case CLOSE_BRACKET_TOKEN:
            case SEMICOLON_TOKEN:
            case PUBLIC_KEYWORD:
            case FUNCTION_KEYWORD:
            case EOF_TOKEN:
            case RETURNS_KEYWORD:
                return true;
            default:
                return false;
        }
    }

    private boolean isEndOfParameter(STToken token) {
        switch (token.kind) {
            case OPEN_BRACE_TOKEN:
            case CLOSE_BRACE_TOKEN:
            case CLOSE_PAREN_TOKEN:
            case CLOSE_BRACKET_TOKEN:
            case SEMICOLON_TOKEN:
            case COMMA_TOKEN:
            case PUBLIC_KEYWORD:
            case FUNCTION_KEYWORD:
            case EOF_TOKEN:
            case RETURNS_KEYWORD:
                return true;
            default:
                return false;
        }
    }

    /**
     * Search for a solution.
     * Terminals are directly matched and Non-terminals which have alternative productions are seekInAlternativesPaths()
     *
     * @param currentCtx Current context
     * @param lookahead Position of the next token to consider, relative to the position of the original error.
     * @param currentDepth Amount of distance traveled so far.
     * @return Recovery result
     */
    private Result seekMatch(ParserRuleContext currentCtx, int lookahead, int currentDepth, boolean isEntryPoint) {
        boolean hasMatch;
        boolean skipRule;
        int matchingRulesCount = 0;

        // boolean isEntryPoint = true;

        while (currentDepth < lookaheadLimit) {
            hasMatch = true;
            skipRule = false;

            STToken nextToken = this.tokenReader.peek(lookahead);
            switch (currentCtx) {
                case EOF:
                    hasMatch = nextToken.kind == SyntaxKind.EOF_TOKEN;
                    break;
                case PUBLIC_KEYWORD:
                    hasMatch = nextToken.kind == SyntaxKind.PUBLIC_KEYWORD;
                    break;
                case PRIVATE_KEYWORD:
                    hasMatch = nextToken.kind == SyntaxKind.PRIVATE_KEYWORD;
                    break;
                case REMOTE_KEYWORD:
                    hasMatch = nextToken.kind == SyntaxKind.REMOTE_KEYWORD;
                    break;
                case TOP_LEVEL_NODE:
                    return seekInAlternativesPaths(lookahead, currentDepth, matchingRulesCount, TOP_LEVEL_NODE,
                            isEntryPoint);
                case TOP_LEVEL_NODE_WITHOUT_MODIFIER:
                    return seekInAlternativesPaths(lookahead, currentDepth, matchingRulesCount,
                            TOP_LEVEL_NODE_WITHOUT_MODIFIER, isEntryPoint);
                case TOP_LEVEL_NODE_WITHOUT_METADATA:
                    return seekInAlternativesPaths(lookahead, currentDepth, matchingRulesCount,
                            TOP_LEVEL_NODE_WITHOUT_METADATA, isEntryPoint);
                case FUNCTION_KEYWORD:
                    hasMatch = nextToken.kind == SyntaxKind.FUNCTION_KEYWORD;
                    break;
                case FUNC_NAME:
                case VARIABLE_NAME:
                case TYPE_NAME:
                case FIELD_OR_FUNC_NAME:
                case IMPORT_ORG_OR_MODULE_NAME:
                case IMPORT_MODULE_NAME:
                case IMPORT_PREFIX:
                case MAPPING_FIELD_NAME:
                case SERVICE_NAME:
                case QUALIFIED_IDENTIFIER:
                case IDENTIFIER:
                case ANNOTATION_TAG:
                case NAMESPACE_PREFIX:
                case WORKER_NAME:
                    hasMatch = nextToken.kind == SyntaxKind.IDENTIFIER_TOKEN;
                    break;
                case OPEN_PARENTHESIS:
                    hasMatch = nextToken.kind == SyntaxKind.OPEN_PAREN_TOKEN;
                    break;
                case CLOSE_PARENTHESIS:
                    hasMatch = nextToken.kind == SyntaxKind.CLOSE_PAREN_TOKEN;
                    break;
                case RETURNS_KEYWORD:
                    hasMatch = nextToken.kind == SyntaxKind.RETURNS_KEYWORD;
                    if (!hasMatch) {
                        // If there are no matches in the optional rule, then continue from the
                        // next immediate rule without changing the state
                        skipRule = true;
                    }
                    break;
                case SIMPLE_TYPE_DESCRIPTOR:
                    hasMatch = BallerinaParser.isSimpleType(nextToken.kind) ||
                            nextToken.kind == SyntaxKind.IDENTIFIER_TOKEN;
                    break;
                case FUNC_BODY:
                    return seekInFuncBodies(lookahead, currentDepth, matchingRulesCount, isEntryPoint);
                case OPEN_BRACE:
                    hasMatch = nextToken.kind == SyntaxKind.OPEN_BRACE_TOKEN;
                    break;
                case CLOSE_BRACE:
                    hasMatch = nextToken.kind == SyntaxKind.CLOSE_BRACE_TOKEN;
                    break;
                case ASSIGN_OP:
                    hasMatch = nextToken.kind == SyntaxKind.EQUAL_TOKEN;
                    break;
                case EXTERNAL_KEYWORD:
                    hasMatch = nextToken.kind == SyntaxKind.EXTERNAL_KEYWORD;
                    break;
                case SEMICOLON:
                    hasMatch = nextToken.kind == SyntaxKind.SEMICOLON_TOKEN;
                    break;
                case STATEMENT:
                case STATEMENT_WITHOUT_ANNOTS:
                    if (isEndOfBlock(nextToken)) {
                        // If we reach end of statements, then skip processing statements anymore,
                        // and move on to the next rule. This is done to avoid getting stuck on
                        // processing statements forever.
                        skipRule = true;
                        break;
                    }
                    return seekInStatements(currentCtx, nextToken, lookahead, currentDepth, matchingRulesCount,
                            isEntryPoint);
                case BINARY_OPERATOR:
                    hasMatch = isBinaryOperator(nextToken);
                    break;
                case EXPRESSION:
                case TERMINAL_EXPRESSION:
                    return seekInAlternativesPaths(lookahead, currentDepth, matchingRulesCount, EXPRESSION_START,
                            isEntryPoint);
                case VAR_DECL_STMT_RHS:
                    return seekInAlternativesPaths(lookahead, currentDepth, matchingRulesCount, VAR_DECL_RHS,
                            isEntryPoint);
                case EXPRESSION_RHS:
                    return seekMatchInExpressionRhs(nextToken, lookahead, currentDepth, matchingRulesCount,
                            isEntryPoint);
                case COMMA:
                    hasMatch = nextToken.kind == SyntaxKind.COMMA_TOKEN;
                    break;
                case PARAM_LIST:
                    return seekInAlternativesPaths(lookahead, currentDepth, matchingRulesCount, PARAM_LIST,
                            isEntryPoint);
                case PARAMETER_RHS:
                    ParserRuleContext parentCtx = getParentContext();
                    switch (parentCtx) {
                        case REQUIRED_PARAM:
                            return seekInAlternativesPaths(lookahead, currentDepth, matchingRulesCount, PARAMETER_RHS,
                                    isEntryPoint);
                        case DEFAULTABLE_PARAM:
                        case REST_PARAM:
                            skipRule = true;
                            break;
                        default:
                            throw new IllegalStateException();
                    }
                    break;
                case STATEMENT_START_IDENTIFIER:
                    return seekInAlternativesPaths(lookahead, currentDepth, matchingRulesCount, TYPE_OR_VAR_NAME,
                            isEntryPoint);
                case ASSIGNMENT_OR_VAR_DECL_STMT_RHS:
                    return seekInAlternativesPaths(lookahead, currentDepth, matchingRulesCount,
                            ASSIGNMENT_OR_VAR_DECL_SECOND_TOKEN, isEntryPoint);

                case CLOSED_RECORD_BODY_END:
                    hasMatch = nextToken.kind == SyntaxKind.CLOSE_BRACE_PIPE_TOKEN;
                    break;
                case CLOSED_RECORD_BODY_START:
                    hasMatch = nextToken.kind == SyntaxKind.OPEN_BRACE_PIPE_TOKEN;
                    break;
                case ELLIPSIS:
                    hasMatch = nextToken.kind == SyntaxKind.ELLIPSIS_TOKEN;
                    break;
                case QUESTION_MARK:
                    hasMatch = nextToken.kind == SyntaxKind.QUESTION_MARK_TOKEN;
                    break;
                case RECORD_KEYWORD:
                    hasMatch = nextToken.kind == SyntaxKind.RECORD_KEYWORD;
                    break;
                case TYPE_KEYWORD:
                    hasMatch = nextToken.kind == SyntaxKind.TYPE_KEYWORD;
                    break;
                case FIELD_DESCRIPTOR_RHS:
                    return seekInAlternativesPaths(lookahead, currentDepth, matchingRulesCount, FIELD_DESCRIPTOR_RHS,
                            isEntryPoint);
                case FIELD_OR_REST_DESCIPTOR_RHS:
                    return seekInAlternativesPaths(lookahead, currentDepth, matchingRulesCount,
                            FIELD_OR_REST_DESCIPTOR_RHS, isEntryPoint);
                case RECORD_BODY_END:
                    return seekInAlternativesPaths(lookahead, currentDepth, matchingRulesCount, RECORD_BODY_END,
                            isEntryPoint);
                case RECORD_BODY_START:
                    return seekInAlternativesPaths(lookahead, currentDepth, matchingRulesCount, RECORD_BODY_START,
                            isEntryPoint);
                case TYPE_DESCRIPTOR:
                    return seekInAlternativesPaths(lookahead, currentDepth, matchingRulesCount,
                            TYPE_DESCRIPTORS, isEntryPoint);
                case RECORD_FIELD_OR_RECORD_END:
                    return seekInAlternativesPaths(lookahead, currentDepth, matchingRulesCount,
                            RECORD_FIELD_OR_RECORD_END, isEntryPoint);
                case RECORD_FIELD_START:
                    return seekInAlternativesPaths(lookahead, currentDepth, matchingRulesCount, RECORD_FIELD_START,
                            isEntryPoint);
                case RECORD_FIELD_WITHOUT_METADATA:
                    return seekInAlternativesPaths(lookahead, currentDepth, matchingRulesCount,
                            RECORD_FIELD_WITHOUT_METADATA, isEntryPoint);
                case ARG:
                    return seekInAlternativesPaths(lookahead, currentDepth, matchingRulesCount, ARG_START,
                            isEntryPoint);
                case NAMED_OR_POSITIONAL_ARG_RHS:
                    return seekInAlternativesPaths(lookahead, currentDepth, matchingRulesCount,
                            NAMED_OR_POSITIONAL_ARG_RHS, isEntryPoint);
                case OBJECT_MEMBER:
                    return seekInAlternativesPaths(lookahead, currentDepth, matchingRulesCount, OBJECT_MEMBER_START,
                            isEntryPoint);
                case OBJECT_MEMBER_WITHOUT_METADATA:
                    return seekInAlternativesPaths(lookahead, currentDepth, matchingRulesCount,
                            OBJECT_MEMBER_WITHOUT_METADATA, isEntryPoint);
                case OBJECT_FIELD_RHS:
                    return seekInAlternativesPaths(lookahead, currentDepth, matchingRulesCount, OBJECT_FIELD_RHS,
                            isEntryPoint);
                case OBJECT_METHOD_START:
                    return seekInAlternativesPaths(lookahead, currentDepth, matchingRulesCount, OBJECT_METHOD_START,
                            isEntryPoint);
                case OBJECT_KEYWORD:
                    hasMatch = nextToken.kind == SyntaxKind.OBJECT_KEYWORD;
                    break;
                case OBJECT_FUNC_OR_FIELD:
                    return seekInAlternativesPaths(lookahead, currentDepth, matchingRulesCount, OBJECT_FUNC_OR_FIELD,
                            isEntryPoint);
                case OBJECT_FUNC_OR_FIELD_WITHOUT_VISIBILITY:
                    return seekInAlternativesPaths(lookahead, currentDepth, matchingRulesCount,
                            OBJECT_FUNC_OR_FIELD_WITHOUT_VISIBILITY, isEntryPoint);
                case OBJECT_TYPE_DESCRIPTOR_START:
                    return seekInAlternativesPaths(lookahead, currentDepth, matchingRulesCount,
                            OBJECT_TYPE_DESCRIPTOR_START, isEntryPoint);
                case OBJECT_TYPE_FIRST_QUALIFIER:
                case OBJECT_TYPE_SECOND_QUALIFIER:
                    // If currentDepth == 0 means its the very next token after the error. If that erroneous
                    // token is a correct match, then that means we have reached here because of a duplicate
                    // modifier. Therefore treat it as a mismatch.
                    if (currentDepth == 0) {
                        hasMatch = false;
                        break;
                    }

                    hasMatch = nextToken.kind == SyntaxKind.ABSTRACT_KEYWORD ||
                            nextToken.kind == SyntaxKind.CLIENT_KEYWORD;
                    break;
                case ABSTRACT_KEYWORD:
                    hasMatch = nextToken.kind == SyntaxKind.ABSTRACT_KEYWORD;
                    break;
                case CLIENT_KEYWORD:
                    hasMatch = nextToken.kind == SyntaxKind.CLIENT_KEYWORD;
                    break;
                case OPEN_BRACKET:
                    hasMatch = nextToken.kind == SyntaxKind.OPEN_BRACKET_TOKEN;
                    break;
                case CLOSE_BRACKET:
                    hasMatch = nextToken.kind == SyntaxKind.CLOSE_BRACKET_TOKEN;
                    break;
                case DOT:
                    hasMatch = nextToken.kind == SyntaxKind.DOT_TOKEN;
                    break;
                case IF_KEYWORD:
                    hasMatch = nextToken.kind == SyntaxKind.IF_KEYWORD;
                    break;
                case ELSE_KEYWORD:
                    hasMatch = nextToken.kind == SyntaxKind.ELSE_KEYWORD;
                    break;
                case ELSE_BLOCK:
                    return seekInAlternativesPaths(lookahead, currentDepth, matchingRulesCount, ELSE_BLOCK,
                            isEntryPoint);
                case ELSE_BODY:
                    return seekInAlternativesPaths(lookahead, currentDepth, matchingRulesCount, ELSE_BODY,
                            isEntryPoint);
                case WHILE_KEYWORD:
                    hasMatch = nextToken.kind == SyntaxKind.WHILE_KEYWORD;
                    break;
                case CHECKING_KEYWORD:
                    hasMatch = nextToken.kind == SyntaxKind.CHECK_KEYWORD ||
                            nextToken.kind == SyntaxKind.CHECKPANIC_KEYWORD;
                    break;
                case CALL_STMT_START:
                    return seekInAlternativesPaths(lookahead, currentDepth, matchingRulesCount, CALL_STATEMENT,
                            isEntryPoint);
                case PANIC_KEYWORD:
                    hasMatch = nextToken.kind == SyntaxKind.PANIC_KEYWORD;
                    break;
                case AS_KEYWORD:
                    hasMatch = nextToken.kind == SyntaxKind.AS_KEYWORD;
                    break;
                case LOCK_KEYWORD:
                    hasMatch = nextToken.kind == SyntaxKind.LOCK_KEYWORD;
                    break;
                case BOOLEAN_LITERAL:
                    hasMatch = nextToken.kind == SyntaxKind.TRUE_KEYWORD || nextToken.kind == SyntaxKind.FALSE_KEYWORD;
                    break;
                case DECIMAL_INTEGER_LITERAL:
                case MAJOR_VERSION:
                case MINOR_VERSION:
                case PATCH_VERSION:
                    hasMatch = nextToken.kind == SyntaxKind.DECIMAL_INTEGER_LITERAL;
                    break;
                case IMPORT_KEYWORD:
                    hasMatch = nextToken.kind == SyntaxKind.IMPORT_KEYWORD;
                    break;
                case SLASH:
                    hasMatch = nextToken.kind == SyntaxKind.SLASH_TOKEN;
                    break;
                case VERSION_KEYWORD:
                    hasMatch = nextToken.kind == SyntaxKind.VERSION_KEYWORD;
                    break;
                case CONTINUE_KEYWORD:
                    hasMatch = nextToken.kind == SyntaxKind.CONTINUE_KEYWORD;
                    break;
                case BREAK_KEYWORD:
                    hasMatch = nextToken.kind == SyntaxKind.BREAK_KEYWORD;
                    break;
                case IMPORT_PREFIX_DECL:
                    return seekInAlternativesPaths(lookahead, currentDepth, matchingRulesCount, IMPORT_PREFIX_DECL,
                            isEntryPoint);
                case IMPORT_VERSION_DECL:
                    return seekInAlternativesPaths(lookahead, currentDepth, matchingRulesCount, IMPORT_VERSION,
                            isEntryPoint);
                case IMPORT_DECL_RHS:
                    return seekInAlternativesPaths(lookahead, currentDepth, matchingRulesCount, IMPORT_DECL_RHS,
                            isEntryPoint);
                case AFTER_IMPORT_MODULE_NAME:
                    return seekInAlternativesPaths(lookahead, currentDepth, matchingRulesCount,
                            AFTER_IMPORT_MODULE_NAME, isEntryPoint);
                case MAJOR_MINOR_VERSION_END:
                    return seekInAlternativesPaths(lookahead, currentDepth, matchingRulesCount, MAJOR_MINOR_VERSION_END,
                            isEntryPoint);
                case RETURN_KEYWORD:
                    hasMatch = nextToken.kind == SyntaxKind.RETURN_KEYWORD;
                    break;
                case RETURN_STMT_RHS:
                    return seekInAlternativesPaths(lookahead, currentDepth, matchingRulesCount, RETURN_RHS,
                            isEntryPoint);
                case ACCESS_EXPRESSION:
                    return seekInAccessExpression(currentCtx, lookahead, currentDepth, matchingRulesCount,
                            isEntryPoint);
                case BASIC_LITERAL:
                    hasMatch = isBasicLiteral(nextToken.kind);
                    break;
                case COLON:
                    hasMatch = nextToken.kind == SyntaxKind.COLON_TOKEN;
                    break;
                case STRING_LITERAL:
                    hasMatch = nextToken.kind == SyntaxKind.STRING_LITERAL;
                    break;
                case MAPPING_FIELD:
                    return seekInAlternativesPaths(lookahead, currentDepth, matchingRulesCount, MAPPING_FIELD_START,
                            isEntryPoint);
                case SPECIFIC_FIELD_RHS:
                    return seekInAlternativesPaths(lookahead, currentDepth, matchingRulesCount, SPECIFIC_FIELD_RHS,
                            isEntryPoint);
                case SERVICE_KEYWORD:
                    hasMatch = nextToken.kind == SyntaxKind.SERVICE_KEYWORD;
                    break;
                case ON_KEYWORD:
                    hasMatch = nextToken.kind == SyntaxKind.ON_KEYWORD;
                    break;
                case OPTIONAL_SERVICE_NAME:
                    return seekInAlternativesPaths(lookahead, currentDepth, matchingRulesCount, OPTIONAL_SERVICE_NAME,
                            isEntryPoint);
                case RESOURCE_DEF:
                    return seekInAlternativesPaths(lookahead, currentDepth, matchingRulesCount, RESOURCE_DEF_START,
                            isEntryPoint);
                case RESOURCE_KEYWORD:
                    hasMatch = nextToken.kind == SyntaxKind.RESOURCE_KEYWORD;
                    break;
                case LISTENER_KEYWORD:
                    hasMatch = nextToken.kind == SyntaxKind.LISTENER_KEYWORD;
                    break;
                case CONST_KEYWORD:
                    hasMatch = nextToken.kind == SyntaxKind.CONST_KEYWORD;
                    break;
                case FINAL_KEYWORD:
                    hasMatch = nextToken.kind == SyntaxKind.FINAL_KEYWORD;
                    break;
                case CONST_DECL_TYPE:
                    return seekInAlternativesPaths(lookahead, currentDepth, matchingRulesCount, CONST_DECL_TYPE,
                            isEntryPoint);
                case CONST_DECL_RHS:
                    return seekInAlternativesPaths(lookahead, currentDepth, matchingRulesCount, CONST_DECL_RHS,
                            isEntryPoint);
                case TYPEOF_KEYWORD:
                    hasMatch = nextToken.kind == SyntaxKind.TYPEOF_KEYWORD;
                    break;
                case UNARY_OPERATOR:
                    hasMatch = isUnaryOperator(nextToken);
                    break;
                case ARRAY_LENGTH:
                    return seekInAlternativesPaths(lookahead, currentDepth, matchingRulesCount, ARRAY_LENGTH,
                            isEntryPoint);
                case HEX_INTEGER_LITERAL:
                    hasMatch = nextToken.kind == SyntaxKind.HEX_INTEGER_LITERAL;
                    break;
                case AT:
                    hasMatch = nextToken.kind == SyntaxKind.AT_TOKEN;
                    break;
                case PARAMETER:
                    return seekInAlternativesPaths(lookahead, currentDepth, matchingRulesCount, PARAMETER,
                            isEntryPoint);
                case PARAMETER_WITHOUT_ANNOTS:
                    return seekInAlternativesPaths(lookahead, currentDepth, matchingRulesCount,
                            PARAMETER_WITHOUT_ANNOTS, isEntryPoint);
                case IS_KEYWORD:
                    hasMatch = nextToken.kind == SyntaxKind.IS_KEYWORD;
                    break;
                case TYPE_TEST_EXPRESSION:
                    return seekInIsExpression(currentCtx, lookahead, currentDepth, matchingRulesCount, isEntryPoint);
                case STMT_START_WITH_EXPR_RHS:
                    return seekInAlternativesPaths(lookahead, currentDepth, matchingRulesCount,
                            STMT_START_WITH_EXPR_RHS, isEntryPoint);
                case RIGHT_ARROW:
                    hasMatch = nextToken.kind == SyntaxKind.RIGHT_ARROW_TOKEN;
                    break;
                case STMT_START_WITH_IDENTIFIER:
                    return seekInAlternativesPaths(lookahead, currentDepth, matchingRulesCount,
                            STMT_START_WITH_IDENTIFIER, isEntryPoint);
                case EXPRESSION_STATEMENT_START:
                    return seekInAlternativesPaths(lookahead, currentDepth, matchingRulesCount,
                            EXPRESSION_STATEMENT_START, isEntryPoint);
                case PARAMETERIZED_TYPE:
                    hasMatch = isParameterizedTypeToken(nextToken.kind);
                    break;
                case LT:
                    hasMatch = nextToken.kind == SyntaxKind.LT_TOKEN;
                    break;
                case GT:
                    hasMatch = nextToken.kind == SyntaxKind.GT_TOKEN;
                    break;
                case NULL_KEYWORD:
                    hasMatch = nextToken.kind == SyntaxKind.NULL_KEYWORD;
                    break;
                case ANNOTATION_KEYWORD:
                    hasMatch = nextToken.kind == SyntaxKind.ANNOTATION_KEYWORD;
                    break;
                case FIELD_IDENT:
                    hasMatch = nextToken.kind == SyntaxKind.FIELD_KEYWORD;
                    break;
                case FUNCTION_IDENT:
                    hasMatch = nextToken.kind == SyntaxKind.FUNCTION_KEYWORD;
                    break;
                case IDENT_AFTER_OBJECT_IDENT:
                    hasMatch = nextToken.kind == SyntaxKind.TYPE_KEYWORD ||
                            nextToken.kind == SyntaxKind.FUNCTION_KEYWORD || nextToken.kind == SyntaxKind.FIELD_KEYWORD;
                    break;
                case SOURCE_KEYWORD:
                    hasMatch = nextToken.kind == SyntaxKind.SOURCE_KEYWORD;
                    break;
                case ANNOT_DECL_OPTIONAL_TYPE:
                    return seekInAlternativesPaths(lookahead, currentDepth, matchingRulesCount,
                            ANNOT_DECL_OPTIONAL_TYPE, isEntryPoint);
                case ANNOT_DECL_RHS:
                    return seekInAlternativesPaths(lookahead, currentDepth, matchingRulesCount, ANNOT_DECL_RHS,
                            isEntryPoint);
                case ANNOT_OPTIONAL_ATTACH_POINTS:
                    return seekInAlternativesPaths(lookahead, currentDepth, matchingRulesCount,
                            ANNOT_OPTIONAL_ATTACH_POINTS, isEntryPoint);
                case ATTACH_POINT:
                    return seekInAlternativesPaths(lookahead, currentDepth, matchingRulesCount, ATTACH_POINT,
                            isEntryPoint);
                case ATTACH_POINT_IDENT:
                    return seekInAlternativesPaths(lookahead, currentDepth, matchingRulesCount, ATTACH_POINT_IDENT,
                            isEntryPoint);
                case SINGLE_KEYWORD_ATTACH_POINT_IDENT:
                    hasMatch = isSingleKeywordAttachPointIdent(nextToken.kind);
                    break;
                case OBJECT_IDENT:
                    hasMatch = nextToken.kind == SyntaxKind.OBJECT_KEYWORD;
                    break;
                case RECORD_IDENT:
                    hasMatch = nextToken.kind == SyntaxKind.RECORD_KEYWORD;
                    break;
                case RESOURCE_IDENT:
                    hasMatch = nextToken.kind == SyntaxKind.RESOURCE_KEYWORD;
                    break;
                case ATTACH_POINT_END:
                    return seekInAlternativesPaths(lookahead, currentDepth, matchingRulesCount, ATTACH_POINT_END,
                            isEntryPoint);
                case XML_NAMESPACE_PREFIX_DECL:
                    return seekInAlternativesPaths(lookahead, currentDepth, matchingRulesCount,
                            XML_NAMESPACE_PREFIX_DECL, isEntryPoint);
                case CONSTANT_EXPRESSION_START:
                    return seekInAlternativesPaths(lookahead, currentDepth, matchingRulesCount, CONSTANT_EXPRESSION,
                            isEntryPoint);
                case XMLNS_KEYWORD:
                    hasMatch = nextToken.kind == SyntaxKind.XMLNS_KEYWORD;
                    break;
                case WORKER_KEYWORD:
                    hasMatch = nextToken.kind == SyntaxKind.WORKER_KEYWORD;
                    break;
                case FORK_KEYWORD:
                    hasMatch = nextToken.kind == SyntaxKind.FORK_KEYWORD;
                    break;
                case DECIMAL_FLOATING_POINT_LITERAL:
                    hasMatch = nextToken.kind == SyntaxKind.DECIMAL_FLOATING_POINT_LITERAL;
                    break;
                case HEX_FLOATING_POINT_LITERAL:
                    hasMatch = nextToken.kind == SyntaxKind.HEX_FLOATING_POINT_LITERAL;
                    break;
<<<<<<< HEAD
                case TRAP_KEYWORD:
                    hasMatch = nextToken.kind == SyntaxKind.TRAP_KEYWORD;
                    break;
=======
                case TYPEDESC_RHS:
                    return seekInAlternativesPaths(lookahead, currentDepth, matchingRulesCount, TYPEDESC_RHS,
                            isEntryPoint);
>>>>>>> cd2a1a5f

                // Productions (Non-terminals which doesn't have alternative paths)
                case COMP_UNIT:
                case FUNC_DEFINITION:
                case RETURN_TYPE_DESCRIPTOR:
                case EXTERNAL_FUNC_BODY:
                case FUNC_BODY_BLOCK:
                case ASSIGNMENT_STMT:
                case VAR_DECL_STMT:
                case REQUIRED_PARAM:
                case AFTER_PARAMETER_TYPE:
                case DEFAULTABLE_PARAM:
                case REST_PARAM:
                case MODULE_TYPE_DEFINITION:
                case ARG_LIST:
                case ASTERISK:
                case FUNC_CALL:
                case RECORD_TYPE_DESCRIPTOR:
                case OBJECT_TYPE_DESCRIPTOR:
                case ASSIGNMENT_OR_VAR_DECL_STMT:
                case CALL_STMT:
                case IF_BLOCK:
                case BLOCK_STMT:
                case WHILE_BLOCK:
                case VERSION_NUMBER:
                case IMPORT_DECL:
                case IMPORT_SUB_VERSION:
                case MAPPING_CONSTRUCTOR:
                case PANIC_STMT:
                case COMPUTED_FIELD_NAME:
                case RETURN_STMT:
                case LISTENERS_LIST:
                case SERVICE_DECL:
                case BREAK_STATEMENT:
                case CONTINUE_STATEMENT:
                case LISTENER_DECL:
                case CONSTANT_DECL:
                case NIL_TYPE_DESCRIPTOR:
                case OPTIONAL_TYPE_DESCRIPTOR:
                case ARRAY_TYPE_DESCRIPTOR:
                case LOCAL_TYPE_DEFINITION_STMT:
                case ANNOTATIONS:
                case DOC_STRING:
                case ANNOTATION_DECL:
                case ANNOT_ATTACH_POINTS_LIST:
                case COMPOUND_ASSIGNMENT_STMT:
                case COMPOUND_BINARY_OPERATOR:
                case EXPRESSION_STATEMENT:
                case RECORD_FIELD:
                case TYPEOF_EXPRESSION:
                case UNARY_EXPRESSION:
                case CONSTANT_EXPRESSION:
                case XML_NAMESPACE_DECLARATION:
                case DEFAULT_WORKER_INIT:
                case DEFAULT_WORKER:
                case NAMED_WORKERS:
                case NAMED_WORKER_DECL:
<<<<<<< HEAD
                case TRAP_EXPRESSION:

=======
                case PARAMETERIZED_TYPE_DESCRIPTOR:
                case NON_RECURSIVE_TYPE:
>>>>>>> cd2a1a5f
                    // start a context, so that we know where to fall back, and continue
                    // having the qualified-identifier as the next rule.
                case VARIABLE_REF:
                case TYPE_REFERENCE:
                case ANNOT_REFERENCE:
                case NIL_LITERAL:
                case LOCK_STMT:
                case FORK_STMT:
                default:
                    // Stay at the same place
                    skipRule = true;
                    hasMatch = true;
                    break;
            }

            if (!hasMatch) {
                Result fixedPathResult = fixAndContinue(currentCtx, lookahead, currentDepth + 1);
                // Do not consider the current rule as match, since we had to fix it.
                // i.e: do not increment the match count by 1;

                if (isEntryPoint) {
                    fixedPathResult.solution = fixedPathResult.fixes.peek();
                } else {
                    fixedPathResult.solution = new Solution(Action.KEEP, currentCtx, getExpectedTokenKind(currentCtx),
                            currentCtx.toString());
                }
                return getFinalResult(matchingRulesCount, fixedPathResult);
            }

            currentCtx = getNextRule(currentCtx, lookahead + 1);
            if (!skipRule) {
                // Try the next token with the next rule
                currentDepth++;
                matchingRulesCount++;
                lookahead++;
                isEntryPoint = false;
            }

        }

        Result result = new Result(new ArrayDeque<>(), matchingRulesCount, currentCtx);
        result.solution =
                new Solution(Action.KEEP, currentCtx, getExpectedTokenKind(currentCtx), currentCtx.toString());
        return result;
    }

    /**
     * Search for matching token sequences within the function body signatures and returns the most optimal solution.
     * This will check whether the token stream best matches to a 'function-body-block' or a 'external-function-body'.
     *
     * @param lookahead Position of the next token to consider, relative to the position of the original error
     * @param currentDepth Amount of distance traveled so far
     * @param currentMatches Matching tokens found so far
     * @param fixes Fixes made so far
     * @return Recovery result
     */
    private Result seekInFuncBodies(int lookahead, int currentDepth, int currentMatches, boolean isEntryPoint) {
        return seekInAlternativesPaths(lookahead, currentDepth, currentMatches, FUNC_BODIES, isEntryPoint);
    }

    /**
     * Search for matching token sequences within different kinds of statements and returns the most optimal solution.
     *
     * @param currentCtx Current context
     * @param nextToken Next token in the token stream
     * @param lookahead Position of the next token to consider, relative to the position of the original error
     * @param currentDepth Amount of distance traveled so far
     * @param currentMatches Matching tokens found so far
     * @param fixes Fixes made so far
     * @return Recovery result
     */
    private Result seekInStatements(ParserRuleContext currentCtx, STToken nextToken, int lookahead, int currentDepth,
                                    int currentMatches, boolean isEntryPoint) {
        if (nextToken.kind == SyntaxKind.SEMICOLON_TOKEN) {
            // Semicolon at the start of a statement is a special case. This is equivalent to an empty
            // statement. So assume the fix for this is a REMOVE operation and continue from the next token.
            Result result = seekMatchInSubTree(ParserRuleContext.STATEMENT, lookahead + 1, currentDepth, isEntryPoint);
            result.fixes.push(new Solution(Action.REMOVE, currentCtx, nextToken.kind, nextToken.toString()));
            return getFinalResult(currentMatches, result);
        }

        return seekInAlternativesPaths(lookahead, currentDepth, currentMatches, STATEMENTS, isEntryPoint);
    }

    /**
     * Search for matching token sequences within access expressions and returns the most optimal solution.
     * Access expression can be one of: method-call, field-access, member-access.
     *
     * @param currentCtx Current context
     * @param lookahead Position of the next token to consider, relative to the position of the original error
     * @param currentDepth Amount of distance traveled so far
     * @param currentMatches Matching tokens found so far
     * @param fixes Fixes made so far
     * @param isEntryPoint
     * @return Recovery result
     */
    private Result seekInAccessExpression(ParserRuleContext currentCtx, int lookahead, int currentDepth,
                                          int currentMatches, boolean isEntryPoint) {
        STToken nextToken = this.tokenReader.peek(lookahead);
        currentDepth++;
        if (nextToken.kind != SyntaxKind.IDENTIFIER_TOKEN) {
            Result fixedPathResult = fixAndContinue(currentCtx, lookahead, currentDepth);
            return getFinalResult(currentMatches, fixedPathResult);
        }

        ParserRuleContext nextContext;
        STToken nextNextToken = this.tokenReader.peek(lookahead + 1);
        switch (nextNextToken.kind) {
            case OPEN_PAREN_TOKEN:
                nextContext = ParserRuleContext.OPEN_PARENTHESIS;
                break;
            case DOT_TOKEN:
                nextContext = ParserRuleContext.DOT;
                break;
            case OPEN_BRACKET_TOKEN:
                nextContext = ParserRuleContext.OPEN_BRACKET;
                break;
            default:
                nextContext = getNextRuleForExpr();
                break;
        }

        currentMatches++;
        lookahead++;
        Result result = seekMatch(nextContext, lookahead, currentDepth, isEntryPoint);
        result.ctx = currentCtx;
        return getFinalResult(currentMatches, result);
    }

    /**
     * Search for a match in rhs of an expression. RHS of an expression can be the end
     * of the expression or the rhs of a binary expression.
     *
     * @param nextToken
     * @param lookahead Position of the next token to consider, relative to the position of the original error
     * @param currentDepth Amount of distance traveled so far
     * @param currentMatches Matching tokens found so far
     * @param isEntryPoint
     * @return Recovery result
     */
    private Result seekMatchInExpressionRhs(STToken nextToken, int lookahead, int currentDepth, int currentMatches,
                                            boolean isEntryPoint) {
        ParserRuleContext parentCtx = getParentContext();

        // Expression in a parameter-rhs can be terminated by a comma or a the closing parenthesis.
        if (isParameter(parentCtx) || parentCtx == ParserRuleContext.ARG) {
            ParserRuleContext[] next = { ParserRuleContext.BINARY_OPERATOR, ParserRuleContext.DOT,
                    ParserRuleContext.OPEN_BRACKET, ParserRuleContext.COMMA, ParserRuleContext.CLOSE_PARENTHESIS };
            return seekInAlternativesPaths(lookahead, currentDepth, currentMatches, next, isEntryPoint);
        }

        if (parentCtx == ParserRuleContext.MAPPING_CONSTRUCTOR) {
            ParserRuleContext[] next = { ParserRuleContext.BINARY_OPERATOR, ParserRuleContext.DOT,
                    ParserRuleContext.OPEN_BRACKET, ParserRuleContext.COMMA, ParserRuleContext.CLOSE_BRACE };
            return seekInAlternativesPaths(lookahead, currentDepth, currentMatches, next, isEntryPoint);
        }

        if (parentCtx == ParserRuleContext.COMPUTED_FIELD_NAME) {
            // Here we give high priority to the comma. Therefore order of the below array matters.
            ParserRuleContext[] next = { ParserRuleContext.CLOSE_BRACKET, ParserRuleContext.BINARY_OPERATOR,
                    ParserRuleContext.DOT, ParserRuleContext.OPEN_BRACKET };
            return seekInAlternativesPaths(lookahead, currentDepth, currentMatches, next, isEntryPoint);
        }

        if (parentCtx == ParserRuleContext.LISTENERS_LIST) {
            ParserRuleContext[] next = { ParserRuleContext.COMMA, ParserRuleContext.BINARY_OPERATOR,
                    ParserRuleContext.DOT, ParserRuleContext.OPEN_BRACKET, ParserRuleContext.OPEN_BRACE };
            return seekInAlternativesPaths(lookahead, currentDepth, currentMatches, next, isEntryPoint);
        }

        ParserRuleContext nextContext;
        if (parentCtx == ParserRuleContext.IF_BLOCK || parentCtx == ParserRuleContext.WHILE_BLOCK) {
            nextContext = ParserRuleContext.BLOCK_STMT;
        } else if (isStatement(parentCtx) || parentCtx == ParserRuleContext.RECORD_FIELD ||
                parentCtx == ParserRuleContext.OBJECT_MEMBER || parentCtx == ParserRuleContext.LISTENER_DECL ||
                parentCtx == ParserRuleContext.CONSTANT_DECL) {
            nextContext = ParserRuleContext.SEMICOLON;
        } else if (parentCtx == ParserRuleContext.ANNOTATIONS) {
            nextContext = ParserRuleContext.TOP_LEVEL_NODE;
        } else if (parentCtx == ParserRuleContext.ARRAY_TYPE_DESCRIPTOR) {
            nextContext = ParserRuleContext.CLOSE_BRACKET;
        } else {
            throw new IllegalStateException();
        }

        ParserRuleContext[] alternatives =
                { ParserRuleContext.BINARY_OPERATOR, ParserRuleContext.DOT, ParserRuleContext.OPEN_BRACKET,
                        ParserRuleContext.OPEN_PARENTHESIS, ParserRuleContext.IS_KEYWORD, nextContext };
        return seekInAlternativesPaths(lookahead, currentDepth, currentMatches, alternatives, isEntryPoint);
    }

    /**
     * Search for matching token sequences within the given alternative paths, and find the most optimal solution.
     *
     * @param lookahead Position of the next token to consider, relative to the position of the original error
     * @param currentDepth Amount of distance traveled so far
     * @param currentMatches Matching tokens found so far
     * @param fixes Fixes made so far
     * @return Recovery result
     */
    private Result seekInAlternativesPaths(int lookahead, int currentDepth, int currentMatches,
                                           ParserRuleContext[] alternativeRules, boolean isEntryPoint) {

        @SuppressWarnings("unchecked")
        List<Result>[] results = new List[lookaheadLimit];
        int bestMatchIndex = 0;

        // Visit all the alternative rules and get their results. Arrange them in way
        // such that results with the same number of matches are put together. This is
        // done so that we can easily pick the best, without iterating through them.
        for (ParserRuleContext rule : alternativeRules) {
            Result result = seekMatchInSubTree(rule, lookahead, currentDepth, isEntryPoint);
            List<Result> similarResutls = results[result.matches];
            if (similarResutls == null) {
                similarResutls = new ArrayList<>(lookaheadLimit);
                results[result.matches] = similarResutls;
                if (bestMatchIndex < result.matches) {
                    bestMatchIndex = result.matches;
                }
            }
            similarResutls.add(result);
        }

        // This means there are no matches for any of the statements
        if (bestMatchIndex == 0) {
            return new Result(new ArrayDeque<>(), currentMatches, alternativeRules[0]);
        }

        // If there is only one 'best' match, then return it. If there are more than one
        // 'best' match, then we need to do a tie-break. For that, pick the path with the
        // lowest number of fixes. If it again results in more than one match, then return
        // the based on the precedence (order of occurrence).

        List<Result> bestMatches = results[bestMatchIndex];
        Result bestMatch = bestMatches.get(0);
        Result currentMatch;
        for (int i = 1; i < bestMatches.size(); i++) {
            currentMatch = bestMatches.get(i);

            // If a tie is found, give priority to the one that 'insert'.
            // If that is also a tie, then give priority to the order.
            int currentMatchFixesSize = currentMatch.fixes.size();
            int bestmatchFixesSize = bestMatch.fixes.size();
            if (currentMatchFixesSize == bestmatchFixesSize) {
                // If both are zero continue;
                if (bestmatchFixesSize == 0) {
                    continue;
                }
                Solution currentSol = bestMatch.fixes.peek();
                Solution foundSol = currentMatch.fixes.peek();
                if (currentSol.action == Action.REMOVE && foundSol.action == Action.INSERT) {
                    bestMatch = currentMatch;
                }
            }

            if (currentMatchFixesSize < bestmatchFixesSize) {
                bestMatch = currentMatch;
            }
        }

        return getFinalResult(currentMatches, bestMatch);
    }

    /**
     * Combine a given result with the current results, and get the final result.
     *
     * @param currentMatches Matches found so far
     * @param bestMatch Result found in the sub-tree, that requires to be merged with the current results
     * @return Final result
     */
    private Result getFinalResult(int currentMatches, Result bestMatch) {
        bestMatch.matches += currentMatches;
        return bestMatch;
    }

    /**
     * <p>
     * Fix the error at the current position and continue forward to find the best path. This method
     * tries to fix the parser error using following steps:
     * <ol>
     * <li>
     * Insert a token and see how far the parser can proceed.
     * </li>
     * <li>
     * Delete a token and see how far the parser can proceed.
     * </li>
     * </ol>
     *
     * Then decides the best action to perform (whether to insert or remove a token), using the result
     * of the above two steps, based on the following criteria:
     * <ol>
     * <li>
     * Pick the solution with the longest matching sequence.
     * </li>
     * <li>
     * If there's a tie, then check for the solution which requires the lowest number of 'fixes'.
     * </li>
     * <li>
     * If there's a tie, then give priority for the 'insertion' as that doesn't require removing
     * an input a user has given.
     * </li>
     * </ol>
     * </p>
     *
     * @param currentCtx Current parser context
     * @param lookahead Position of the next token to consider, relative to the position of the original error
     * @param currentDepth Amount of distance traveled so far
     * @return Recovery result
     */
    private Result fixAndContinue(ParserRuleContext currentCtx, int lookahead, int currentDepth) {
        // NOTE: Below order is important. We have to visit the current context first, before
        // getting and visiting the nextContext. Because getting the next context is a stateful
        // operation, as it could update (push/pop) the current context stack.

        // Remove current token. That means continue with the NEXT token, with the CURRENT context
        Result deletionResult = seekMatchInSubTree(currentCtx, lookahead + 1, currentDepth, false);

        // Insert the missing token. That means continue the CURRENT token, with the NEXT context.
        // At this point 'lookahead' refers to the next token position, since there is a missing
        // token at the current position. Hence we don't need to increment the 'lookahead' when
        // calling 'getNextRule'.
        ParserRuleContext nextCtx = getNextRule(currentCtx, lookahead);
        Result insertionResult = seekMatchInSubTree(nextCtx, lookahead, currentDepth, false);

        Result fixedPathResult;
        Solution action;
        if (insertionResult.matches == 0 && deletionResult.matches == 0) {
            fixedPathResult = insertionResult;
        } else if (insertionResult.matches == deletionResult.matches) {
            if (insertionResult.fixes.size() <= deletionResult.fixes.size()) {
                action = new Solution(Action.INSERT, currentCtx, getExpectedTokenKind(currentCtx),
                        currentCtx.toString());
                insertionResult.fixes.push(action);
                fixedPathResult = insertionResult;
            } else {
                STToken token = this.tokenReader.peek(lookahead);
                action = new Solution(Action.REMOVE, currentCtx, token.kind, token.toString());
                deletionResult.fixes.push(action);
                fixedPathResult = deletionResult;
            }
        } else if (insertionResult.matches > deletionResult.matches) {
            action = new Solution(Action.INSERT, currentCtx, getExpectedTokenKind(currentCtx), currentCtx.toString());
            insertionResult.fixes.push(action);
            fixedPathResult = insertionResult;
        } else {
            STToken token = this.tokenReader.peek(lookahead);
            action = new Solution(Action.REMOVE, currentCtx, token.kind, token.toString());
            deletionResult.fixes.push(action);
            fixedPathResult = deletionResult;
        }
        return fixedPathResult;
    }

    /**
     * Get the next parser rule/context given the current parser context.
     *
     * @param currentCtx Current parser context
     * @param nextLookahead Position of the next token to consider, relative to the position of the original error
     * @return Next parser context
     */
    private ParserRuleContext getNextRule(ParserRuleContext currentCtx, int nextLookahead) {
        // If this is a production, then push the context to the stack.
        // We can do this within the same switch-case that follows after this one.
        // But doing it separately for the sake of readability/maintainability.
        switch (currentCtx) {
            case COMP_UNIT:
            case FUNC_DEFINITION:
            case RETURN_TYPE_DESCRIPTOR:
            case EXTERNAL_FUNC_BODY:
            case FUNC_BODY_BLOCK:
            case STATEMENT:
            case STATEMENT_WITHOUT_ANNOTS:
            case VAR_DECL_STMT:
            case ASSIGNMENT_STMT:
            case REQUIRED_PARAM:
            case DEFAULTABLE_PARAM:
            case REST_PARAM:
            case MODULE_TYPE_DEFINITION:
            case RECORD_FIELD:
            case RECORD_TYPE_DESCRIPTOR:
            case OBJECT_TYPE_DESCRIPTOR:
            case ARG:
            case ARG_LIST:
            case OBJECT_FUNC_OR_FIELD:
            case IF_BLOCK:
            case BLOCK_STMT:
            case WHILE_BLOCK:
            case PANIC_STMT:
            case CALL_STMT:
            case IMPORT_DECL:
            case CONTINUE_STATEMENT:
            case BREAK_STATEMENT:
            case RETURN_STMT:
            case COMPUTED_FIELD_NAME:
            case LISTENERS_LIST:
            case SERVICE_DECL:
            case LISTENER_DECL:
            case CONSTANT_DECL:
            case NIL_TYPE_DESCRIPTOR:
            case COMPOUND_ASSIGNMENT_STMT:
            case OPTIONAL_TYPE_DESCRIPTOR:
            case ARRAY_TYPE_DESCRIPTOR:
            case ANNOTATIONS:
            case VARIABLE_REF:
            case TYPE_REFERENCE:
            case ANNOT_REFERENCE:
            case MAPPING_CONSTRUCTOR:
            case LOCAL_TYPE_DEFINITION_STMT:
            case EXPRESSION_STATEMENT:
            case NIL_LITERAL:
            case LOCK_STMT:
            case ANNOTATION_DECL:
            case ANNOT_ATTACH_POINTS_LIST:
            case XML_NAMESPACE_DECLARATION:
            case CONSTANT_EXPRESSION:
            case NAMED_WORKER_DECL:
            case FORK_STMT:
            case PARAMETERIZED_TYPE_DESCRIPTOR:
                startContext(currentCtx);
                break;
            default:
                break;
        }

        ParserRuleContext parentCtx;
        STToken nextToken;
        switch (currentCtx) {
            case EOF:
                return ParserRuleContext.EOF;
            case COMP_UNIT:
                return ParserRuleContext.TOP_LEVEL_NODE;
            case PUBLIC_KEYWORD:
                parentCtx = getParentContext();
                if (parentCtx == ParserRuleContext.OBJECT_TYPE_DESCRIPTOR) {
                    return ParserRuleContext.OBJECT_FUNC_OR_FIELD;
                } else if (isParameter(parentCtx)) {
                    return ParserRuleContext.TYPE_DESCRIPTOR;
                }
                return ParserRuleContext.TOP_LEVEL_NODE_WITHOUT_MODIFIER;
            case PRIVATE_KEYWORD:
                return ParserRuleContext.OBJECT_FUNC_OR_FIELD;
            case FUNC_DEFINITION:
                return ParserRuleContext.FUNCTION_KEYWORD;
            case RETURN_TYPE_DESCRIPTOR:
                return ParserRuleContext.RETURNS_KEYWORD;
            case EXTERNAL_FUNC_BODY:
                return ParserRuleContext.ASSIGN_OP;
            case FUNC_BODY_BLOCK:
                return ParserRuleContext.OPEN_BRACE;
            case STATEMENT:
            case STATEMENT_WITHOUT_ANNOTS:
                // We reach here only if an end of a block is reached.
                endContext(); // end statement
                return ParserRuleContext.CLOSE_BRACE;
            case ASSIGN_OP:
                return getNextRuleForEqualOp();
            case COMPOUND_BINARY_OPERATOR:
                return ParserRuleContext.ASSIGN_OP;
            case CLOSE_BRACE:
                return getNextRuleForCloseBrace(nextLookahead);
            case CLOSE_PARENTHESIS:
                parentCtx = getParentContext();
                if (isParameter(parentCtx)) {
                    endContext(); // end parameter
                    endContext(); // end parameter-list
                }
                if (parentCtx == ParserRuleContext.NIL_TYPE_DESCRIPTOR) {
                    endContext();
                    // After parsing nil type descriptor all the other parsing is same as next rule of simple type
                    return ParserRuleContext.TYPEDESC_RHS;
                }
                if (parentCtx == ParserRuleContext.NIL_LITERAL) {
                    endContext();
                    return ParserRuleContext.EXPRESSION_RHS;
                }
                // endContext(); // end func signature
                return ParserRuleContext.FUNC_BODY;
            case EXPRESSION:
            case BASIC_LITERAL:
            case TERMINAL_EXPRESSION:
                return getNextRuleForExpr();
            case EXTERNAL_KEYWORD:
                return ParserRuleContext.SEMICOLON;
            case FUNCTION_KEYWORD:
                return ParserRuleContext.FUNC_NAME;
            case FUNC_NAME:
                return ParserRuleContext.OPEN_PARENTHESIS;
            case OPEN_BRACE:
                // If an error occurs in the function definition signature, then only search
                // within the function signature. Do not search within the function body.
                // This is done to avoid the parser misinterpreting tokens in the signature
                // as part of the body, and vice-versa.
                // return ParserRuleContext.CLOSE_BRACE;

                parentCtx = getParentContext();
                if (parentCtx == ParserRuleContext.LISTENERS_LIST) {
                    endContext();
                }

                if (isEndOfBlock(this.tokenReader.peek(nextLookahead))) {
                    return ParserRuleContext.CLOSE_BRACE;
                }

                if (parentCtx == ParserRuleContext.MAPPING_CONSTRUCTOR) {
                    return ParserRuleContext.MAPPING_FIELD;
                }

                if (parentCtx == ParserRuleContext.FORK_STMT) {
                    return ParserRuleContext.NAMED_WORKER_DECL;
                }

                return ParserRuleContext.STATEMENT;
            case OPEN_PARENTHESIS:
                parentCtx = getParentContext();
                if (parentCtx == ParserRuleContext.EXPRESSION_STATEMENT) {
                    return ParserRuleContext.EXPRESSION_STATEMENT_START;
                } else if (isExpressionContext(parentCtx)) {
                    return ParserRuleContext.EXPRESSION;
                } else if (parentCtx == ParserRuleContext.FUNC_DEFINITION) {
                    return ParserRuleContext.PARAM_LIST;
                } else if (parentCtx == ParserRuleContext.NIL_TYPE_DESCRIPTOR ||
                        parentCtx == ParserRuleContext.NIL_LITERAL) {
                    return ParserRuleContext.CLOSE_PARENTHESIS;
                }
                return ParserRuleContext.ARG;
            case RETURNS_KEYWORD:
                if (this.tokenReader.peek(nextLookahead).kind != SyntaxKind.RETURNS_KEYWORD) {
                    // If there are no matches in the optional rule, then continue from the
                    // next immediate rule without changing the state
                    return ParserRuleContext.FUNC_BODY;
                }
                return ParserRuleContext.TYPE_DESCRIPTOR;
            case SEMICOLON:
                return getNextRuleForSemicolon(nextLookahead);
            case SIMPLE_TYPE_DESCRIPTOR:
                return ParserRuleContext.TYPEDESC_RHS;
            case VARIABLE_NAME:
            case PARAMETER_RHS:
                return getNextRuleForVarName(nextLookahead);
            case TOP_LEVEL_NODE_WITHOUT_MODIFIER:
                return ParserRuleContext.FUNC_DEFINITION;
            case FUNC_BODY:
                return ParserRuleContext.TOP_LEVEL_NODE;
            case REQUIRED_PARAM:
            case DEFAULTABLE_PARAM:
            case REST_PARAM:
                nextToken = this.tokenReader.peek(nextLookahead);
                if (isEndOfParametersList(nextToken)) {
                    endContext();
                    return ParserRuleContext.CLOSE_PARENTHESIS;
                }
                return ParserRuleContext.TYPE_DESCRIPTOR;
            case ASSIGNMENT_STMT:
                return ParserRuleContext.VARIABLE_NAME;
            case COMPOUND_ASSIGNMENT_STMT:
                return ParserRuleContext.VARIABLE_NAME;
            case VAR_DECL_STMT:
                return ParserRuleContext.TYPE_DESCRIPTOR;
            case EXPRESSION_RHS:
                return ParserRuleContext.BINARY_OPERATOR;
            case BINARY_OPERATOR:
                return ParserRuleContext.EXPRESSION;
            case COMMA:
                return getNextRuleForComma();
            case AFTER_PARAMETER_TYPE:
                return getNextRuleForParamType();
            case MODULE_TYPE_DEFINITION:
                return ParserRuleContext.TYPE_KEYWORD;
            case CLOSED_RECORD_BODY_END:
                endContext();
                nextToken = this.tokenReader.peek(nextLookahead);
                if (nextToken.kind == SyntaxKind.EOF_TOKEN) {
                    return ParserRuleContext.EOF;
                }
                return ParserRuleContext.TYPEDESC_RHS;
            case CLOSED_RECORD_BODY_START:
                return ParserRuleContext.RECORD_FIELD_OR_RECORD_END;
            case ELLIPSIS:
                parentCtx = getParentContext();
                if (parentCtx == ParserRuleContext.MAPPING_CONSTRUCTOR || parentCtx == ParserRuleContext.ARG) {
                    return ParserRuleContext.EXPRESSION;
                }
                return ParserRuleContext.VARIABLE_NAME;
            case QUESTION_MARK:
                return getNextRuleForQuestionMark();
            case RECORD_KEYWORD:
                return ParserRuleContext.RECORD_BODY_START;
            case TYPE_KEYWORD:
                return ParserRuleContext.TYPE_NAME;
            case RECORD_TYPE_DESCRIPTOR:
                return ParserRuleContext.RECORD_KEYWORD;
            case ASTERISK:
                parentCtx = getParentContext();
                if (parentCtx == ParserRuleContext.ARRAY_TYPE_DESCRIPTOR) {
                    return ParserRuleContext.CLOSE_BRACKET;
                }
                return ParserRuleContext.TYPE_REFERENCE;
            case TYPE_NAME:
                return ParserRuleContext.TYPE_DESCRIPTOR;
            case OBJECT_KEYWORD:
                return ParserRuleContext.OPEN_BRACE;
            case REMOTE_KEYWORD:
                return ParserRuleContext.FUNCTION_KEYWORD;
            case OBJECT_TYPE_DESCRIPTOR:
                return ParserRuleContext.OBJECT_TYPE_DESCRIPTOR_START;
            case OBJECT_TYPE_FIRST_QUALIFIER:
            case OBJECT_TYPE_SECOND_QUALIFIER:
                return ParserRuleContext.OBJECT_KEYWORD;
            case ABSTRACT_KEYWORD:
            case CLIENT_KEYWORD:
                return ParserRuleContext.OBJECT_KEYWORD;
            case OPEN_BRACKET:
                return getNextRuleForOpenBracket();
            case CLOSE_BRACKET:
                return getNextRuleForCloseBracket();
            case FIELD_OR_FUNC_NAME:
                return ParserRuleContext.EXPRESSION_RHS;
            case DOT:
                return getNextRuleForDot();
            case IF_KEYWORD:
                return ParserRuleContext.EXPRESSION;
            case ELSE_KEYWORD:
                return ParserRuleContext.ELSE_BODY;
            case BLOCK_STMT:
                return ParserRuleContext.OPEN_BRACE;
            case IF_BLOCK:
                return ParserRuleContext.IF_KEYWORD;
            case WHILE_BLOCK:
                return ParserRuleContext.WHILE_KEYWORD;
            case WHILE_KEYWORD:
                return ParserRuleContext.EXPRESSION;
            case CHECKING_KEYWORD:
                return ParserRuleContext.EXPRESSION;
            case CALL_STMT:
                return ParserRuleContext.CALL_STMT_START;
            case PANIC_STMT:
                return ParserRuleContext.PANIC_KEYWORD;
            case PANIC_KEYWORD:
                return ParserRuleContext.EXPRESSION;
            case FUNC_CALL:
                // TODO: check this again
                return ParserRuleContext.IMPORT_PREFIX;
            case IMPORT_KEYWORD:
                return ParserRuleContext.IMPORT_ORG_OR_MODULE_NAME;
            case IMPORT_PREFIX:
            case NAMESPACE_PREFIX:
                return ParserRuleContext.SEMICOLON;
            case VERSION_NUMBER:
            case VERSION_KEYWORD:
                return ParserRuleContext.MAJOR_VERSION;
            case SLASH:
                return ParserRuleContext.IMPORT_MODULE_NAME;
            case IMPORT_ORG_OR_MODULE_NAME:
                return ParserRuleContext.IMPORT_DECL_RHS;
            case IMPORT_MODULE_NAME:
                return ParserRuleContext.AFTER_IMPORT_MODULE_NAME;
            case AS_KEYWORD:
                parentCtx = getParentContext();
                if (parentCtx == ParserRuleContext.IMPORT_DECL) {
                    return ParserRuleContext.IMPORT_PREFIX;
                } else if (parentCtx == ParserRuleContext.XML_NAMESPACE_DECLARATION) {
                    return ParserRuleContext.NAMESPACE_PREFIX;
                }
                throw new IllegalStateException();
            case MAJOR_VERSION:
            case MINOR_VERSION:
            case IMPORT_SUB_VERSION:
                return ParserRuleContext.MAJOR_MINOR_VERSION_END;
            case PATCH_VERSION:
                return ParserRuleContext.IMPORT_PREFIX_DECL;
            case IMPORT_DECL:
                return ParserRuleContext.IMPORT_KEYWORD;
            case CONTINUE_STATEMENT:
                return ParserRuleContext.CONTINUE_KEYWORD;
            case BREAK_STATEMENT:
                return ParserRuleContext.BREAK_KEYWORD;
            case CONTINUE_KEYWORD:
            case BREAK_KEYWORD:
                return ParserRuleContext.SEMICOLON;
            case RETURN_STMT:
                return ParserRuleContext.RETURN_KEYWORD;
            case RETURN_KEYWORD:
                return ParserRuleContext.RETURN_STMT_RHS;
            case ACCESS_EXPRESSION:
                return ParserRuleContext.VARIABLE_REF;
            // case BASIC_LITERAL:
            // case STRING_LITERAL:
            case MAPPING_FIELD_NAME:
                return ParserRuleContext.SPECIFIC_FIELD_RHS;
            case COLON:
                parentCtx = getParentContext();
                if (parentCtx == ParserRuleContext.MAPPING_CONSTRUCTOR) {
                    return ParserRuleContext.EXPRESSION;
                }

                return ParserRuleContext.IDENTIFIER;
            case STRING_LITERAL:
                // We assume string literal is specifically used only in the mapping constructor key.
                return ParserRuleContext.COLON;
            case COMPUTED_FIELD_NAME:
                return ParserRuleContext.OPEN_BRACKET;
            case LISTENERS_LIST:
                return ParserRuleContext.EXPRESSION;
            case ON_KEYWORD:
                parentCtx = getParentContext();
                if (parentCtx == ParserRuleContext.ANNOTATION_DECL) {
                    return ParserRuleContext.ANNOT_ATTACH_POINTS_LIST;
                }
                return ParserRuleContext.LISTENERS_LIST;
            case RESOURCE_KEYWORD:
                return ParserRuleContext.FUNC_DEFINITION;
            case SERVICE_DECL:
                return ParserRuleContext.SERVICE_KEYWORD;
            case SERVICE_KEYWORD:
                return ParserRuleContext.OPTIONAL_SERVICE_NAME;
            case SERVICE_NAME:
                return ParserRuleContext.ON_KEYWORD;
            case LISTENER_KEYWORD:
                return ParserRuleContext.TYPE_DESCRIPTOR;
            case LISTENER_DECL:
                return ParserRuleContext.LISTENER_KEYWORD;
            case FINAL_KEYWORD:
                return ParserRuleContext.TYPE_DESCRIPTOR;
            case CONSTANT_DECL:
                return ParserRuleContext.CONST_KEYWORD;
            case CONST_KEYWORD:
                return ParserRuleContext.CONST_DECL_TYPE;
            case CONST_DECL_TYPE:
                return ParserRuleContext.CONST_DECL_RHS;
            case NIL_TYPE_DESCRIPTOR:
                return ParserRuleContext.OPEN_PARENTHESIS;
            case TYPEOF_EXPRESSION:
                return ParserRuleContext.TYPEOF_KEYWORD;
            case TYPEOF_KEYWORD:
                return ParserRuleContext.EXPRESSION;
            case OPTIONAL_TYPE_DESCRIPTOR:
                return ParserRuleContext.QUESTION_MARK;
            case UNARY_EXPRESSION:
                return ParserRuleContext.UNARY_OPERATOR;
            case UNARY_OPERATOR:
                return ParserRuleContext.EXPRESSION;
            case ARRAY_TYPE_DESCRIPTOR:
                return ParserRuleContext.OPEN_BRACKET;
            case ARRAY_LENGTH:
                return ParserRuleContext.CLOSE_BRACKET;
            case AT:
                return ParserRuleContext.ANNOT_REFERENCE;
            case DOC_STRING:
                return ParserRuleContext.ANNOTATIONS;
            case ANNOTATIONS:
                return ParserRuleContext.AT;
            case MAPPING_CONSTRUCTOR:
                return ParserRuleContext.OPEN_BRACE;
            case VARIABLE_REF:
            case TYPE_REFERENCE:
            case ANNOT_REFERENCE:
                return ParserRuleContext.QUALIFIED_IDENTIFIER;
            case QUALIFIED_IDENTIFIER:
                nextToken = this.tokenReader.peek(nextLookahead);
                if (nextToken.kind == SyntaxKind.COLON_TOKEN) {
                    return ParserRuleContext.COLON;
                }
                // Else this is a simple identifier. Hence fall through.
            case IDENTIFIER:
                parentCtx = getParentContext();
                switch (parentCtx) {
                    case VARIABLE_REF:
                        endContext();
                        return getNextRuleForExpr();
                    case TYPE_REFERENCE:
                        endContext();
                        return ParserRuleContext.SEMICOLON;
                    case ANNOT_REFERENCE:
                        endContext();
                        return ParserRuleContext.MAPPING_CONSTRUCTOR;
                    case ANNOTATION_DECL:
                        return ParserRuleContext.ANNOT_OPTIONAL_ATTACH_POINTS;
                    default:
                        throw new IllegalStateException();
                }
            case IS_KEYWORD:
                return ParserRuleContext.TYPE_DESCRIPTOR;
            case NULL_KEYWORD:
                return ParserRuleContext.EXPRESSION_RHS;
            case NIL_LITERAL:
                return ParserRuleContext.OPEN_PARENTHESIS;
            case TYPE_TEST_EXPRESSION:
                return ParserRuleContext.EXPRESSION_RHS;
            case LOCAL_TYPE_DEFINITION_STMT:
                return ParserRuleContext.TYPE_KEYWORD;
            case RIGHT_ARROW:
                return ParserRuleContext.EXPRESSION;
            case DECIMAL_INTEGER_LITERAL:
            case HEX_INTEGER_LITERAL:
            case STATEMENT_START_IDENTIFIER:
                return getNextRuleForDecimalIntegerLiteral();
            case EXPRESSION_STATEMENT:
                return ParserRuleContext.EXPRESSION_STATEMENT_START;
            case MAP_KEYWORD:
            case FUTURE_KEYWORD:
            case LOCK_STMT:
                return ParserRuleContext.LOCK_KEYWORD;
            case LOCK_KEYWORD:
                return ParserRuleContext.BLOCK_STMT;
            case RECORD_FIELD:
                return ParserRuleContext.RECORD_FIELD_START;
            case ANNOTATION_TAG:
                return ParserRuleContext.ANNOT_OPTIONAL_ATTACH_POINTS;
            case ANNOTATION_KEYWORD:
                return ParserRuleContext.ANNOT_DECL_OPTIONAL_TYPE;
            case ANNOT_ATTACH_POINTS_LIST:
                return ParserRuleContext.ATTACH_POINT;
            case FIELD_IDENT:
            case FUNCTION_IDENT:
            case IDENT_AFTER_OBJECT_IDENT:
            case SINGLE_KEYWORD_ATTACH_POINT_IDENT:
            case ATTACH_POINT:
                return ParserRuleContext.ATTACH_POINT_END;
            case RECORD_FIELD_OR_RECORD_END:
                return ParserRuleContext.RECORD_BODY_END;
            case SOURCE_KEYWORD:
                return ParserRuleContext.ATTACH_POINT_IDENT;
            case OBJECT_IDENT:
                return ParserRuleContext.IDENT_AFTER_OBJECT_IDENT;
            case RECORD_IDENT:
                return ParserRuleContext.FIELD_IDENT;
            case RESOURCE_IDENT:
                return ParserRuleContext.FUNCTION_IDENT;
            case ANNOTATION_DECL:
                return ParserRuleContext.ANNOTATION_KEYWORD;
            case XML_NAMESPACE_DECLARATION:
                return ParserRuleContext.XMLNS_KEYWORD;
            case XMLNS_KEYWORD:
                return ParserRuleContext.CONSTANT_EXPRESSION;
            case CONSTANT_EXPRESSION:
                return ParserRuleContext.CONSTANT_EXPRESSION_START;
            case XML_NAMESPACE_PREFIX_DECL:
                return ParserRuleContext.SEMICOLON;
            case NAMED_WORKER_DECL:
                return ParserRuleContext.WORKER_KEYWORD;
            case WORKER_KEYWORD:
                return ParserRuleContext.WORKER_NAME;
            case WORKER_NAME:
                return ParserRuleContext.RETURN_TYPE_DESCRIPTOR;
<<<<<<< HEAD
            case TRAP_EXPRESSION:
                return ParserRuleContext.TRAP_KEYWORD;
            case TRAP_KEYWORD:
                return ParserRuleContext.EXPRESSION;
=======
            case FORK_STMT:
                return ParserRuleContext.FORK_KEYWORD;
            case FORK_KEYWORD:
                return ParserRuleContext.OPEN_BRACE;
            case NON_RECURSIVE_TYPE:
                return getNextRuleForTypeDescriptor();
            case PARAMETERIZED_TYPE_DESCRIPTOR:
                return ParserRuleContext.PARAMETERIZED_TYPE;
            case PARAMETERIZED_TYPE:
                endContext();
                return ParserRuleContext.LT;
            case LT:
                return ParserRuleContext.TYPE_DESCRIPTOR;
            case GT:
                parentCtx = getParentContext();
                if (parentCtx == ParserRuleContext.PARAMETERIZED_TYPE_DESCRIPTOR) {
                    endContext();
                    return ParserRuleContext.TYPEDESC_RHS;
                }
                // fall through
>>>>>>> cd2a1a5f

            case OBJECT_FUNC_OR_FIELD:
            case OBJECT_METHOD_START:
            case OBJECT_FUNC_OR_FIELD_WITHOUT_VISIBILITY:
            case OBJECT_FIELD_RHS:
            case PARAM_LIST:
            case ARG:
            case ARG_LIST:
            case ASSIGNMENT_OR_VAR_DECL_STMT:
            case ASSIGNMENT_OR_VAR_DECL_STMT_RHS:
            case BOOLEAN_LITERAL:
            case CALL_STMT_START:
            case ELSE_BLOCK:
            case ELSE_BODY:
            case FIELD_DESCRIPTOR_RHS:
            case FIELD_OR_REST_DESCIPTOR_RHS:
            case IMPORT_PREFIX_DECL:
            case NAMED_OR_POSITIONAL_ARG_RHS:
            case OBJECT_MEMBER:
            case OBJECT_TYPE_DESCRIPTOR_START:
            case RECORD_BODY_END:
            case RECORD_BODY_START:
            case TOP_LEVEL_NODE_WITHOUT_METADATA:
            case TYPE_DESCRIPTOR:
            case VAR_DECL_STMT_RHS:
            case AFTER_IMPORT_MODULE_NAME:
            case IMPORT_DECL_RHS:
            case IMPORT_VERSION_DECL:
            case MAJOR_MINOR_VERSION_END:
            case MAPPING_FIELD:
            case SPECIFIC_FIELD_RHS:
            case RETURN_STMT_RHS:
            case OPTIONAL_SERVICE_NAME:
            case RESOURCE_DEF:
            case CONST_DECL_RHS:
            case OBJECT_MEMBER_WITHOUT_METADATA:
            case TOP_LEVEL_NODE:
            case PARAMETER:
            case PARAMETER_WITHOUT_ANNOTS:
            case RECORD_FIELD_WITHOUT_METADATA:
            case STMT_START_WITH_IDENTIFIER:
            case STMT_START_WITH_EXPR_RHS:
            case EXPRESSION_STATEMENT_START:
            case RECORD_FIELD_START:
            case ANNOT_DECL_OPTIONAL_TYPE:
            case ANNOT_DECL_RHS:
            case ANNOT_OPTIONAL_ATTACH_POINTS:

            case ATTACH_POINT_IDENT:
            case ATTACH_POINT_END:
            case CONSTANT_EXPRESSION_START:
            case DEFAULT_WORKER:
            case DEFAULT_WORKER_INIT:
            case NAMED_WORKERS:
            default:
                throw new IllegalStateException("cannot find the next rule for: " + currentCtx);
        }
    }

    private boolean isExpressionContext(ParserRuleContext ctx) {
        switch (ctx) {
            case LISTENERS_LIST:
            case MAPPING_CONSTRUCTOR:
            case COMPUTED_FIELD_NAME:
                return true;
            default:
                return isStatement(ctx);
        }
    }

    /**
     * Get the next parser context to visit after a {@link ParserRuleContext#AFTER_PARAMETER_TYPE}.
     *
     * @return Next parser context
     */
    private ParserRuleContext getNextRuleForParamType() {
        ParserRuleContext parentCtx;
        parentCtx = getParentContext();
        if (parentCtx == ParserRuleContext.REQUIRED_PARAM || parentCtx == ParserRuleContext.DEFAULTABLE_PARAM) {
            return ParserRuleContext.VARIABLE_NAME;
        } else if (parentCtx == ParserRuleContext.REST_PARAM) {
            return ParserRuleContext.ELLIPSIS;
        } else {
            throw new IllegalStateException();
        }
    }

    /**
     * Get the next parser context to visit after a {@link ParserRuleContext#COMMA}.
     *
     * @return Next parser context
     */
    private ParserRuleContext getNextRuleForComma() {
        ParserRuleContext parentCtx = getParentContext();
        switch (parentCtx) {
            case PARAM_LIST:
            case REQUIRED_PARAM:
            case DEFAULTABLE_PARAM:
            case REST_PARAM:
                endContext();
                return parentCtx;
            case ARG:
                return parentCtx;
            case MAPPING_CONSTRUCTOR:
                return ParserRuleContext.MAPPING_FIELD;
            case LISTENERS_LIST:
                return ParserRuleContext.EXPRESSION;
            case ANNOT_ATTACH_POINTS_LIST:
                return ParserRuleContext.ATTACH_POINT;
            default:
                throw new IllegalStateException();
        }
    }

    /**
     * Get the next parser context to visit after a type descriptor.
     *
     * @return Next parser context
     */
    private ParserRuleContext getNextRuleForTypeDescriptor() {
        ParserRuleContext parentCtx = getParentContext();
        switch (parentCtx) {
            case RECORD_FIELD:
            case OBJECT_MEMBER:
            case LISTENER_DECL:
            case CONSTANT_DECL:
                return ParserRuleContext.VARIABLE_NAME;
            case MODULE_TYPE_DEFINITION:
                return ParserRuleContext.SEMICOLON;
            case RETURN_TYPE_DESCRIPTOR:
                endContext();
                parentCtx = getParentContext();
                if (parentCtx == ParserRuleContext.NAMED_WORKER_DECL) {
                    return ParserRuleContext.BLOCK_STMT;
                } else if (parentCtx == ParserRuleContext.FUNC_DEFINITION) {
                    return ParserRuleContext.FUNC_BODY;
                }
                throw new IllegalStateException();
            case OPTIONAL_TYPE_DESCRIPTOR:
                return ParserRuleContext.QUESTION_MARK;
            case ARRAY_TYPE_DESCRIPTOR:
                return ParserRuleContext.OPEN_BRACKET;
            case TYPE_TEST_EXPRESSION:
                endContext();
                return getNextRuleForExpr();
            case ANNOTATION_DECL:
                return ParserRuleContext.IDENTIFIER;
            case PARAMETERIZED_TYPE_DESCRIPTOR:
                return ParserRuleContext.GT;
            default:
                if (isStatement(parentCtx) || isParameter(parentCtx)) {
                    return ParserRuleContext.VARIABLE_NAME;
                }
        }
        throw new IllegalStateException(parentCtx.toString());
    }

    /**
     * Get the next parser context to visit after a {@link ParserRuleContext#ASSIGN_OP}.
     *
     * @return Next parser context
     */
    private ParserRuleContext getNextRuleForEqualOp() {
        ParserRuleContext parentCtx = getParentContext();
        switch (parentCtx) {
            case EXTERNAL_FUNC_BODY:
                return ParserRuleContext.EXTERNAL_KEYWORD;
            case REQUIRED_PARAM:
            case DEFAULTABLE_PARAM:
            case RECORD_FIELD:
            case ARG:
            case OBJECT_MEMBER:
            case LISTENER_DECL:
            case CONSTANT_DECL:
                return ParserRuleContext.EXPRESSION;
            default:
                if (parentCtx == ParserRuleContext.STMT_START_WITH_IDENTIFIER) {
                    switchContext(ParserRuleContext.ASSIGNMENT_OR_VAR_DECL_STMT);
                    return ParserRuleContext.EXPRESSION;
                }

                if (isStatement(parentCtx)) {
                    return ParserRuleContext.EXPRESSION;
                }
                throw new IllegalStateException("equal op cannot exist in a " + parentCtx);
        }
    }

    /**
     * Get the next parser context to visit after a {@link ParserRuleContext#CLOSE_BRACE}.
     *
     * @param nextLookahead Position of the next token to consider, relative to the position of the original error
     * @return Next parser context
     */
    private ParserRuleContext getNextRuleForCloseBrace(int nextLookahead) {
        ParserRuleContext parentCtx = getParentContext();
        switch (parentCtx) {
            case FUNC_BODY_BLOCK:
                endContext(); // end body block
                endContext();
                STToken nextToken = this.tokenReader.peek(nextLookahead);
                if (nextToken.kind == SyntaxKind.EOF_TOKEN) {
                    return ParserRuleContext.EOF;
                }

                parentCtx = getParentContext();
                if (parentCtx == ParserRuleContext.SERVICE_DECL) {
                    return ParserRuleContext.RESOURCE_DEF;
                } else if (parentCtx == ParserRuleContext.OBJECT_TYPE_DESCRIPTOR) {
                    return ParserRuleContext.OBJECT_MEMBER;
                } else {
                    return ParserRuleContext.TOP_LEVEL_NODE;
                }
            case SERVICE_DECL:
                endContext();
                nextToken = this.tokenReader.peek(nextLookahead);
                if (nextToken.kind == SyntaxKind.EOF_TOKEN) {
                    return ParserRuleContext.EOF;
                }
                return ParserRuleContext.TOP_LEVEL_NODE;
            case OBJECT_MEMBER:
                endContext(); // end object member
                // fall through
            case RECORD_TYPE_DESCRIPTOR:
            case OBJECT_TYPE_DESCRIPTOR:
                endContext(); // end record/object type def
                return ParserRuleContext.TYPEDESC_RHS;
            case BLOCK_STMT:
                endContext(); // end block stmt
                parentCtx = getParentContext();
                if (parentCtx == ParserRuleContext.IF_BLOCK) {
                    endContext(); // end if-block
                    return ParserRuleContext.ELSE_BLOCK;
                } else if (parentCtx == ParserRuleContext.WHILE_BLOCK) {
                    endContext(); // end while-block
                    return ParserRuleContext.STATEMENT;
                } else if (parentCtx == ParserRuleContext.NAMED_WORKER_DECL) {
                    endContext(); // end named-worker
                    parentCtx = getParentContext();
                    if (parentCtx == ParserRuleContext.FORK_STMT) {
                        nextToken = this.tokenReader.peek(nextLookahead);
                        switch (nextToken.kind) {
                            case CLOSE_BRACE_TOKEN:
                                return ParserRuleContext.CLOSE_BRACE;
                            default:
                                return ParserRuleContext.STATEMENT;
                        }
                    } else {
                        return ParserRuleContext.STATEMENT;
                    }
                } else if (parentCtx == ParserRuleContext.LOCK_STMT) {
                    endContext();
                    return ParserRuleContext.STATEMENT;
                }
                return ParserRuleContext.STATEMENT;
            case MAPPING_CONSTRUCTOR:
                endContext(); // end mapping constructor
                parentCtx = getParentContext();
                if (parentCtx != ParserRuleContext.ANNOTATIONS) {
                    return getNextRuleForExpr();
                }

                nextToken = this.tokenReader.peek(nextLookahead);
                if (nextToken.kind == SyntaxKind.AT_TOKEN) {
                    return ParserRuleContext.AT;
                }

                endContext(); // end annotations
                parentCtx = getParentContext();
                switch (parentCtx) {
                    case COMP_UNIT:
                        return ParserRuleContext.TOP_LEVEL_NODE_WITHOUT_METADATA;
                    case RETURN_TYPE_DESCRIPTOR:
                        return ParserRuleContext.TYPE_DESCRIPTOR;
                    case RECORD_FIELD:
                        return ParserRuleContext.RECORD_FIELD_WITHOUT_METADATA;
                    case OBJECT_MEMBER:
                        return ParserRuleContext.OBJECT_MEMBER_WITHOUT_METADATA;
                    case SERVICE_DECL:
                        return ParserRuleContext.RESOURCE_DEF;
                    case FUNC_BODY_BLOCK:
                        return ParserRuleContext.STATEMENT_WITHOUT_ANNOTS;
                    case EXTERNAL_FUNC_BODY:
                        return ParserRuleContext.EXTERNAL_KEYWORD;
                    default:
                        if (isParameter(parentCtx)) {
                            return ParserRuleContext.REQUIRED_PARAM;
                        }
                        throw new IllegalStateException("annotation is ending inside a " + parentCtx);
                }
            case FORK_STMT:
                endContext(); // end fork-statement
                return ParserRuleContext.STATEMENT;
            default:
                throw new IllegalStateException("found close-brace in: " + parentCtx);
        }
    }

    /**
     * Get the next parser context to visit after a variable/parameter name.
     *
     * @param nextLookahead Position of the next token to consider, relative to the position of the original error
     * @return Next parser context
     */
    private ParserRuleContext getNextRuleForVarName(int nextLookahead) {
        STToken nextToken = this.tokenReader.peek(nextLookahead);
        ParserRuleContext parentCtx = getParentContext();
        if (parentCtx == ParserRuleContext.REQUIRED_PARAM) {
            if (isEndOfParametersList(nextToken)) {
                return ParserRuleContext.CLOSE_PARENTHESIS;
            } else if (isEndOfParameter(nextToken)) {
                return ParserRuleContext.COMMA;
            } else {
                // Currently processing a required param, but now switch
                // to a defaultable param
                switchContext(ParserRuleContext.DEFAULTABLE_PARAM);
                if (isCompoundBinaryOperator(nextToken.kind)) {
                    return ParserRuleContext.COMPOUND_BINARY_OPERATOR;
                } else {
                    return ParserRuleContext.ASSIGN_OP;
                }
            }
        } else if (parentCtx == ParserRuleContext.DEFAULTABLE_PARAM) {
            if (isEndOfParametersList(nextToken)) {
                return ParserRuleContext.CLOSE_PARENTHESIS;
            } else {
                return ParserRuleContext.ASSIGN_OP;
            }
        } else if (isStatement(parentCtx) || parentCtx == ParserRuleContext.LISTENER_DECL ||
                parentCtx == ParserRuleContext.CONSTANT_DECL) {
            return ParserRuleContext.VAR_DECL_STMT_RHS;
        } else if (parentCtx == ParserRuleContext.RECORD_FIELD) {
            return ParserRuleContext.FIELD_DESCRIPTOR_RHS;
        } else if (parentCtx == ParserRuleContext.ARG) {
            return ParserRuleContext.NAMED_OR_POSITIONAL_ARG_RHS;
        } else if (parentCtx == ParserRuleContext.OBJECT_MEMBER) {
            return ParserRuleContext.OBJECT_FIELD_RHS;
        } else if (parentCtx == ParserRuleContext.ARRAY_TYPE_DESCRIPTOR) {
            return ParserRuleContext.CLOSE_BRACKET;
        } else {
            throw new IllegalStateException();
        }
    }

    /**
     * Check whether the given token kind is a compound binary operator.
     *
     * @param kind STToken kind
     * @return <code>true</code> if the token kind refers to a binary operator. <code>false</code> otherwise
     */
    private boolean isCompoundBinaryOperator(SyntaxKind kind) {
        switch (kind) {
            case PLUS_TOKEN:
            case MINUS_TOKEN:
            case SLASH_TOKEN:
            case ASTERISK_TOKEN:
                return true;
            default:
                return false;
        }
    }

    /**
     * Get the next parser context to visit after a {@link ParserRuleContext#SEMICOLON}.
     *
     * @param nextLookahead Position of the next token to consider, relative to the position of the original error
     * @return Next parser context
     */
    private ParserRuleContext getNextRuleForSemicolon(int nextLookahead) {
        STToken nextToken;
        ParserRuleContext parentCtx = getParentContext();
        if (parentCtx == ParserRuleContext.EXTERNAL_FUNC_BODY) {
            endContext(); // end external func-body
            endContext(); // func def
            nextToken = this.tokenReader.peek(nextLookahead);
            if (nextToken.kind == SyntaxKind.EOF_TOKEN) {
                return ParserRuleContext.EOF;
            }
            return ParserRuleContext.TOP_LEVEL_NODE;
        } else if (isExpression(parentCtx)) {
            // A semicolon after an expression also means its an end of a statement/field, Hence pop the ctx.
            endContext(); // end statement
            if (isEndOfBlock(this.tokenReader.peek(nextLookahead))) {
                return ParserRuleContext.CLOSE_BRACE;
            }
            return ParserRuleContext.STATEMENT;
        } else if (parentCtx == ParserRuleContext.VAR_DECL_STMT) {
            endContext(); // end var-decl
            parentCtx = getParentContext();
            if (parentCtx == ParserRuleContext.COMP_UNIT) {
                return ParserRuleContext.TOP_LEVEL_NODE;
            }
            return ParserRuleContext.STATEMENT;
        } else if (isStatement(parentCtx)) {
            endContext(); // end statement
            if (isEndOfBlock(this.tokenReader.peek(nextLookahead))) {
                return ParserRuleContext.CLOSE_BRACE;
            }
            return ParserRuleContext.STATEMENT;
        } else if (parentCtx == ParserRuleContext.RECORD_FIELD) {
            endContext(); // end record field
            if (isEndOfBlock(this.tokenReader.peek(nextLookahead))) {
                return ParserRuleContext.RECORD_BODY_END;
            }
            return ParserRuleContext.RECORD_FIELD_OR_RECORD_END;
        } else if (parentCtx == ParserRuleContext.MODULE_TYPE_DEFINITION ||
                parentCtx == ParserRuleContext.LISTENER_DECL || parentCtx == ParserRuleContext.CONSTANT_DECL ||
                parentCtx == ParserRuleContext.ANNOTATION_DECL ||
                parentCtx == ParserRuleContext.XML_NAMESPACE_DECLARATION) {
            endContext(); // end declaration
            nextToken = this.tokenReader.peek(nextLookahead);
            if (nextToken.kind == SyntaxKind.EOF_TOKEN) {
                return ParserRuleContext.EOF;
            }
            return ParserRuleContext.TOP_LEVEL_NODE;
        } else if (parentCtx == ParserRuleContext.OBJECT_MEMBER) {
            if (isEndOfObjectTypeNode(nextLookahead)) {
                endContext(); // end object member
                return ParserRuleContext.CLOSE_BRACE;
            }
            return ParserRuleContext.OBJECT_MEMBER;
        } else if (parentCtx == ParserRuleContext.IMPORT_DECL) {
            endContext(); // end object member
            nextToken = this.tokenReader.peek(nextLookahead);
            if (nextToken.kind == SyntaxKind.EOF_TOKEN) {
                return ParserRuleContext.EOF;
            }
            return ParserRuleContext.TOP_LEVEL_NODE;
        } else if (parentCtx == ParserRuleContext.ANNOT_ATTACH_POINTS_LIST) {
            endContext(); // end annot attach points list
            endContext(); // end annot declaration
            nextToken = this.tokenReader.peek(nextLookahead);
            if (nextToken.kind == SyntaxKind.EOF_TOKEN) {
                return ParserRuleContext.EOF;
            }
            return ParserRuleContext.TOP_LEVEL_NODE;
        } else {
            throw new IllegalStateException();
        }
    }

    private ParserRuleContext getNextRuleForDot() {
        ParserRuleContext parentCtx = getParentContext();
        if (parentCtx == ParserRuleContext.IMPORT_DECL) {
            return ParserRuleContext.IMPORT_MODULE_NAME;
        }
        return ParserRuleContext.FIELD_OR_FUNC_NAME;
    }

    /**
     * Get the next parser context to visit after a {@link ParserRuleContext#QUESTION_MARK}.
     *
     * @return Next parser context
     */
    private ParserRuleContext getNextRuleForQuestionMark() {
        ParserRuleContext parentCtx = getParentContext();
        switch (parentCtx) {
            case OPTIONAL_TYPE_DESCRIPTOR:
                endContext();
                return ParserRuleContext.TYPEDESC_RHS;
            default:
                return ParserRuleContext.SEMICOLON;
        }
    }

    /**
     * Get the next parser context to visit after a {@link ParserRuleContext#OPEN_BRACKET}.
     *
     * @return Next parser context
     */
    private ParserRuleContext getNextRuleForOpenBracket() {
        ParserRuleContext parentCtx = getParentContext();
        switch (parentCtx) {
            case ARRAY_TYPE_DESCRIPTOR:
                return ParserRuleContext.ARRAY_LENGTH;
            default:
                return ParserRuleContext.EXPRESSION;
        }
    }

    /**
     * Get the next parser context to visit after a {@link ParserRuleContext#CLOSE_BRACKET}.
     *
     * @return Next parser context
     */
    private ParserRuleContext getNextRuleForCloseBracket() {
        ParserRuleContext parentCtx = getParentContext();
        switch (parentCtx) {
            case ARRAY_TYPE_DESCRIPTOR:
                endContext(); // End array type descriptor context
                return ParserRuleContext.TYPEDESC_RHS;
            case COMPUTED_FIELD_NAME:
            default:
                endContext(); // end computed-field-name
                return getNextRuleForExpr();
        }
    }

    /**
     * Get the next parser context to visit after a {@link ParserRuleContext#DECIMAL_INTEGER_LITERAL}.
     *
     * @return Next parser context
     */
    private ParserRuleContext getNextRuleForDecimalIntegerLiteral() {
        ParserRuleContext parentCtx = getParentContext();
        switch (parentCtx) {
            case ARRAY_TYPE_DESCRIPTOR:
            default:
                return ParserRuleContext.CLOSE_BRACKET;
        }
    }

    private ParserRuleContext getNextRuleForExpr() {
        ParserRuleContext parentCtx;
        parentCtx = getParentContext();
        if (parentCtx == ParserRuleContext.CONSTANT_EXPRESSION) {
            endContext();
            return getNextRuleForConstExpr();
        }
        return ParserRuleContext.EXPRESSION_RHS;
    }

    private ParserRuleContext getNextRuleForConstExpr() {
        ParserRuleContext parentCtx = getParentContext();
        switch (parentCtx) {
            case XML_NAMESPACE_DECLARATION:
                return ParserRuleContext.XML_NAMESPACE_PREFIX_DECL;
            default:
                throw new IllegalStateException();
        }
    }

    /**
     * Check whether the given context is a statement.
     *
     * @param ctx Parser context to check
     * @return <code>true</code> if the given context is a statement. <code>false</code> otherwise
     */
    private boolean isStatement(ParserRuleContext parentCtx) {
        switch (parentCtx) {
            case STATEMENT:
            case STATEMENT_WITHOUT_ANNOTS:
            case VAR_DECL_STMT:
            case ASSIGNMENT_STMT:
            case ASSIGNMENT_OR_VAR_DECL_STMT:
            case IF_BLOCK:
            case BLOCK_STMT:
            case WHILE_BLOCK:
            case CALL_STMT:
            case PANIC_STMT:
            case CONTINUE_STATEMENT:
            case BREAK_STATEMENT:
            case RETURN_STMT:
            case COMPOUND_ASSIGNMENT_STMT:
            case LOCAL_TYPE_DEFINITION_STMT:
            case STMT_START_WITH_IDENTIFIER:
            case EXPRESSION_STATEMENT:
            case LOCK_STMT:
            case FORK_STMT:
                return true;
            default:
                return false;
        }
    }

    /**
     * Check whether the given context is an expression.
     *
     * @param ctx Parser context to check
     * @return <code>true</code> if the given context is an expression. <code>false</code> otherwise
     */
    private boolean isExpression(ParserRuleContext ctx) {
        return ctx == ParserRuleContext.EXPRESSION || ctx == ParserRuleContext.TERMINAL_EXPRESSION;
    }

    /**
     * Check whether the given token refers to a binary operator.
     *
     * @param token Token to check
     * @return <code>true</code> if the given token refers to a binary operator. <code>false</code> otherwise
     */
    private boolean isBinaryOperator(STToken token) {
        switch (token.kind) {
            case PLUS_TOKEN:
            case MINUS_TOKEN:
            case SLASH_TOKEN:
            case ASTERISK_TOKEN:
            case GT_TOKEN:
            case LT_TOKEN:
            case EQUAL_GT_TOKEN:
            case DOUBLE_EQUAL_TOKEN:
            case TRIPPLE_EQUAL_TOKEN:
            case LT_EQUAL_TOKEN:
            case GT_EQUAL_TOKEN:
            case NOT_EQUAL_TOKEN:
            case NOT_DOUBLE_EQUAL_TOKEN:
            case BITWISE_AND_TOKEN:
            case BITWISE_XOR_TOKEN:
            case PIPE_TOKEN:
            case LOGICAL_AND_TOKEN:
            case LOGICAL_OR_TOKEN:
                return true;

            // Treat these also as binary operators.
            case RIGHT_ARROW_TOKEN:
                return true;
            default:
                return false;
        }
    }

    private boolean isParameter(ParserRuleContext ctx) {
        switch (ctx) {
            case REQUIRED_PARAM:
            case DEFAULTABLE_PARAM:
            case REST_PARAM:
                return true;
            default:
                return false;
        }
    }

    /**
     * Get the expected token kind at the given parser rule context. If the parser rule is a terminal,
     * then the corresponding terminal token kind is returned. If the parser rule is a production,
     * then {@link SyntaxKind#NONE} is returned.
     *
     * @param ctx Parser rule context
     * @return Token kind expected at the given parser rule
     */
    private SyntaxKind getExpectedTokenKind(ParserRuleContext ctx) {
        switch (ctx) {
            case ASSIGN_OP:
                return SyntaxKind.EQUAL_TOKEN;
            case BINARY_OPERATOR:
                return SyntaxKind.PLUS_TOKEN;
            case CLOSE_BRACE:
                return SyntaxKind.CLOSE_BRACE_TOKEN;
            case CLOSE_PARENTHESIS:
                return SyntaxKind.CLOSE_PAREN_TOKEN;
            case COMMA:
                return SyntaxKind.COMMA_TOKEN;
            case EXTERNAL_KEYWORD:
                return SyntaxKind.EXTERNAL_KEYWORD;
            case FUNCTION_KEYWORD:
                return SyntaxKind.FUNCTION_KEYWORD;
            case FUNC_NAME:
                return SyntaxKind.IDENTIFIER_TOKEN;
            case OPEN_BRACE:
                return SyntaxKind.OPEN_BRACE_TOKEN;
            case OPEN_PARENTHESIS:
                return SyntaxKind.OPEN_PAREN_TOKEN;
            case RETURN_TYPE_DESCRIPTOR:
            case RETURNS_KEYWORD:
                return SyntaxKind.RETURNS_KEYWORD;
            case SEMICOLON:
                return SyntaxKind.SEMICOLON_TOKEN;
            case VARIABLE_NAME:
            case STATEMENT_START_IDENTIFIER:
                return SyntaxKind.IDENTIFIER_TOKEN;
            case PUBLIC_KEYWORD:
                return SyntaxKind.PUBLIC_KEYWORD;
            case ASSIGNMENT_STMT:
                return SyntaxKind.IDENTIFIER_TOKEN;
            case EXPRESSION_RHS:
                return SyntaxKind.PLUS_TOKEN;
            case EXPRESSION:
            case TERMINAL_EXPRESSION:
                return SyntaxKind.IDENTIFIER_TOKEN;
            case EXTERNAL_FUNC_BODY:
                return SyntaxKind.EQUAL_TOKEN;
            case FUNC_BODY:
            case FUNC_BODY_BLOCK:
                return SyntaxKind.OPEN_BRACE_TOKEN;
            case FUNC_DEFINITION:
                return SyntaxKind.FUNCTION_KEYWORD;
            case VAR_DECL_STMT_RHS:
                return SyntaxKind.SEMICOLON_TOKEN;
            case SIMPLE_TYPE_DESCRIPTOR:
            case REQUIRED_PARAM:
            case VAR_DECL_STMT:
            case ASSIGNMENT_OR_VAR_DECL_STMT:
            case DEFAULTABLE_PARAM:
            case REST_PARAM:
                return SyntaxKind.TYPE_DESC;
            case ASTERISK:
                return SyntaxKind.ASTERISK_TOKEN;
            case CLOSED_RECORD_BODY_END:
                return SyntaxKind.CLOSE_BRACE_PIPE_TOKEN;
            case CLOSED_RECORD_BODY_START:
                return SyntaxKind.OPEN_BRACE_PIPE_TOKEN;
            case ELLIPSIS:
                return SyntaxKind.ELLIPSIS_TOKEN;
            case QUESTION_MARK:
                return SyntaxKind.QUESTION_MARK_TOKEN;
            case RECORD_BODY_START:
                return SyntaxKind.OPEN_BRACE_PIPE_TOKEN;
            case RECORD_FIELD:
            case RECORD_KEYWORD:
                return SyntaxKind.RECORD_KEYWORD;
            case TYPE_KEYWORD:
                return SyntaxKind.TYPE_KEYWORD;
            case TYPE_NAME:
                return SyntaxKind.IDENTIFIER_TOKEN;
            case TYPE_REFERENCE:
                return SyntaxKind.IDENTIFIER_TOKEN;
            case RECORD_BODY_END:
                return SyntaxKind.CLOSE_BRACE_TOKEN;
            case OBJECT_KEYWORD:
                return SyntaxKind.OBJECT_KEYWORD;
            case PRIVATE_KEYWORD:
                return SyntaxKind.PRIVATE_KEYWORD;
            case REMOTE_KEYWORD:
                return SyntaxKind.REMOTE_KEYWORD;
            case OBJECT_FIELD_RHS:
                return SyntaxKind.SEMICOLON_TOKEN;
            case ABSTRACT_KEYWORD:
                return SyntaxKind.ABSTRACT_KEYWORD;
            case CLIENT_KEYWORD:
                return SyntaxKind.CLIENT_KEYWORD;
            case OBJECT_TYPE_FIRST_QUALIFIER:
            case OBJECT_TYPE_SECOND_QUALIFIER:
                return SyntaxKind.OBJECT_KEYWORD;
            case CLOSE_BRACKET:
                return SyntaxKind.CLOSE_BRACKET_TOKEN;
            case DOT:
                return SyntaxKind.DOT_TOKEN;
            case FIELD_OR_FUNC_NAME:
                return SyntaxKind.IDENTIFIER_TOKEN;
            case OPEN_BRACKET:
                return SyntaxKind.OPEN_BRACKET_TOKEN;
            case IF_KEYWORD:
                return SyntaxKind.IF_KEYWORD;
            case ELSE_KEYWORD:
                return SyntaxKind.ELSE_KEYWORD;
            case WHILE_KEYWORD:
                return SyntaxKind.WHILE_KEYWORD;
            case CHECKING_KEYWORD:
                return SyntaxKind.CHECK_KEYWORD;
            case AS_KEYWORD:
                return SyntaxKind.AS_KEYWORD;
            case BOOLEAN_LITERAL:
                return SyntaxKind.TRUE_KEYWORD;
            case IMPORT_KEYWORD:
                return SyntaxKind.IMPORT_KEYWORD;
            case IMPORT_MODULE_NAME:
            case IMPORT_ORG_OR_MODULE_NAME:
            case IMPORT_PREFIX:
            case VARIABLE_REF:
            case BASIC_LITERAL: // return var-ref for any kind of terminal expression
            case SERVICE_NAME:
            case IDENTIFIER:
            case QUALIFIED_IDENTIFIER:
            case NAMESPACE_PREFIX:
                return SyntaxKind.IDENTIFIER_TOKEN;
            case VERSION_NUMBER:
            case MAJOR_VERSION:
            case MINOR_VERSION:
            case PATCH_VERSION:
                return SyntaxKind.DECIMAL_INTEGER_LITERAL;
            case SLASH:
                return SyntaxKind.SLASH_TOKEN;
            case VERSION_KEYWORD:
                return SyntaxKind.VERSION_KEYWORD;
            case IMPORT_DECL_RHS:
                return SyntaxKind.SEMICOLON_TOKEN;
            case IMPORT_SUB_VERSION:
                return SyntaxKind.SEMICOLON_TOKEN;
            case COLON:
                return SyntaxKind.COLON_TOKEN;
            case MAPPING_FIELD_NAME:
            case MAPPING_FIELD:
                return SyntaxKind.IDENTIFIER_TOKEN;
            case PANIC_KEYWORD:
                return SyntaxKind.PANIC_KEYWORD;
            case STRING_LITERAL:
                return SyntaxKind.STRING_LITERAL;
            case ON_KEYWORD:
                return SyntaxKind.ON_KEYWORD;
            case RESOURCE_KEYWORD:
                return SyntaxKind.RESOURCE_KEYWORD;
            case RETURN_KEYWORD:
                return SyntaxKind.RETURN_KEYWORD;
            case SERVICE_KEYWORD:
                return SyntaxKind.SERVICE_KEYWORD;
            case BREAK_KEYWORD:
                return SyntaxKind.BREAK_KEYWORD;
            case LISTENER_KEYWORD:
                return SyntaxKind.CONST_KEYWORD;
            case CONTINUE_KEYWORD:
                return SyntaxKind.CONTINUE_KEYWORD;
            case CONST_KEYWORD:
                return SyntaxKind.CONST_KEYWORD;
            case FINAL_KEYWORD:
                return SyntaxKind.FINAL_KEYWORD;
            case CONST_DECL_TYPE:
                return SyntaxKind.IDENTIFIER_TOKEN;
            case NIL_TYPE_DESCRIPTOR:
                return SyntaxKind.NIL_TYPE_DESC;
            case TYPEOF_KEYWORD:
                return SyntaxKind.TYPEOF_KEYWORD;
            case OPTIONAL_TYPE_DESCRIPTOR:
                return SyntaxKind.OPTIONAL_TYPE_DESC;
            case UNARY_OPERATOR:
                return SyntaxKind.PLUS_TOKEN;
            case ARRAY_TYPE_DESCRIPTOR:
                return SyntaxKind.ARRAY_TYPE_DESC;
            case AT:
                return SyntaxKind.AT_TOKEN;
            case FIELD_DESCRIPTOR_RHS:
                return SyntaxKind.SEMICOLON_TOKEN;
            case AFTER_PARAMETER_TYPE:
                return SyntaxKind.IDENTIFIER_TOKEN;
            case CONST_DECL_RHS:
                return SyntaxKind.EQUAL_TOKEN;
            case IS_KEYWORD:
                return SyntaxKind.IS_KEYWORD;
            case OBJECT_MEMBER_WITHOUT_METADATA:
            case RECORD_FIELD_WITHOUT_METADATA:
            case PARAMETER_WITHOUT_ANNOTS:
            case TYPE_DESCRIPTOR:
                return SyntaxKind.TYPE_DESC;
            case TYPEOF_EXPRESSION:
                return SyntaxKind.TYPEOF_KEYWORD;
            case RIGHT_ARROW:
                return SyntaxKind.RIGHT_ARROW_TOKEN;
            case STMT_START_WITH_EXPR_RHS:
                return SyntaxKind.EQUAL_TOKEN;
            case COMPOUND_BINARY_OPERATOR:
                return SyntaxKind.PLUS_TOKEN;
            case UNARY_EXPRESSION:
                return SyntaxKind.PLUS_TOKEN;
            case MAP_KEYWORD:
                return SyntaxKind.MAP_KEYWORD;
            case FUTURE_KEYWORD:
                return SyntaxKind.FUTURE_KEYWORD;
            case TYPEDESC_KEYWORD:
                return SyntaxKind.TYPEDESC_KEYWORD;
            case GT:
                return SyntaxKind.GT_TOKEN;
            case LT:
                return SyntaxKind.LT_TOKEN;
            case NULL_KEYWORD:
                return SyntaxKind.NULL_KEYWORD;
            case LOCK_KEYWORD:
                return SyntaxKind.LOCK_KEYWORD;
            case ANNOTATION_KEYWORD:
                return SyntaxKind.ANNOTATION_KEYWORD;
            case ANNOT_DECL_OPTIONAL_TYPE:
                return SyntaxKind.IDENTIFIER_TOKEN;
            case ANNOT_DECL_RHS:
                return SyntaxKind.ON_KEYWORD;
            case ARRAY_LENGTH:
                return SyntaxKind.DECIMAL_INTEGER_LITERAL;
            case ATTACH_POINT_IDENT:
            case IDENT_AFTER_OBJECT_IDENT:
            case SINGLE_KEYWORD_ATTACH_POINT_IDENT:
                return SyntaxKind.TYPE_KEYWORD;
            case FIELD_IDENT:
                return SyntaxKind.FIELD_KEYWORD;
            case FUNCTION_IDENT:
                return SyntaxKind.FUNCTION_KEYWORD;
            case HEX_INTEGER_LITERAL:
                return SyntaxKind.HEX_INTEGER_LITERAL;
            case RECORD_FIELD_OR_RECORD_END:
                return SyntaxKind.CLOSE_BRACE_TOKEN;
            case SOURCE_KEYWORD:
                return SyntaxKind.SOURCE_KEYWORD;
            case ATTACH_POINT_END:
                return SyntaxKind.SEMICOLON_TOKEN;
            case CONSTANT_EXPRESSION:
                return SyntaxKind.STRING_LITERAL;
            case CONSTANT_EXPRESSION_START:
            case OBJECT_IDENT:
                return SyntaxKind.OBJECT_KEYWORD;
            case RECORD_IDENT:
                return SyntaxKind.RECORD_KEYWORD;
            case RESOURCE_IDENT:
                return SyntaxKind.RESOURCE_KEYWORD;
            case XMLNS_KEYWORD:
            case XML_NAMESPACE_DECLARATION:
                return SyntaxKind.XMLNS_KEYWORD;
            case XML_NAMESPACE_PREFIX_DECL:
                return SyntaxKind.SEMICOLON_TOKEN;
            case NAMED_WORKER_DECL:
            case WORKER_KEYWORD:
                return SyntaxKind.WORKER_KEYWORD;
            case WORKER_NAME:
            case NAMED_WORKERS:
            case ANNOTATION_TAG:
                return SyntaxKind.IDENTIFIER_TOKEN;
            case NIL_LITERAL:
                return SyntaxKind.OPEN_PAREN_TOKEN;
            case FORK_KEYWORD:
                return SyntaxKind.FORK_KEYWORD;
            case DECIMAL_FLOATING_POINT_LITERAL:
                return SyntaxKind.DECIMAL_FLOATING_POINT_LITERAL;
            case HEX_FLOATING_POINT_LITERAL:
                return SyntaxKind.HEX_FLOATING_POINT_LITERAL;
<<<<<<< HEAD
            case TRAP_KEYWORD:
                return SyntaxKind.TRAP_KEYWORD;
=======
            case PARAMETERIZED_TYPE:
                return SyntaxKind.MAP_KEYWORD;
>>>>>>> cd2a1a5f

            // TODO:
            case COMP_UNIT:
            case TOP_LEVEL_NODE:
            case TOP_LEVEL_NODE_WITHOUT_METADATA:
            case TOP_LEVEL_NODE_WITHOUT_MODIFIER:
            case ANNOTATIONS:
            case PARAM_LIST:
            case PARAMETER_RHS:
            case STATEMENT:
            case STATEMENT_WITHOUT_ANNOTS:
            case FIELD_OR_REST_DESCIPTOR_RHS:
            case MODULE_TYPE_DEFINITION:
            case RECORD_TYPE_DESCRIPTOR:
            case ARG:
            case ARG_LIST:
            case EOF:
            case FUNC_CALL:
            case NAMED_OR_POSITIONAL_ARG_RHS:
            case OBJECT_FUNC_OR_FIELD:
            case OBJECT_FUNC_OR_FIELD_WITHOUT_VISIBILITY:
            case OBJECT_MEMBER:
            case OBJECT_METHOD_START:
            case OBJECT_TYPE_DESCRIPTOR:
            case OBJECT_TYPE_DESCRIPTOR_START:
            case AFTER_IMPORT_MODULE_NAME:
            case ASSIGNMENT_OR_VAR_DECL_STMT_RHS:
            case BLOCK_STMT:
            case CALL_STMT:
            case CALL_STMT_START:
            case DECIMAL_INTEGER_LITERAL:
            case ELSE_BLOCK:
            case ELSE_BODY:
            case IF_BLOCK:
            case IMPORT_DECL:
            case IMPORT_PREFIX_DECL:
            case MAJOR_MINOR_VERSION_END:
            case WHILE_BLOCK:
            case ACCESS_EXPRESSION:
            case IMPORT_VERSION_DECL:
            case MAPPING_CONSTRUCTOR:
            case PANIC_STMT:
            case SPECIFIC_FIELD_RHS:
            case COMPUTED_FIELD_NAME:
            case LISTENERS_LIST:
            case RESOURCE_DEF:
            case RETURN_STMT:
            case RETURN_STMT_RHS:
            case SERVICE_DECL:
            case OPTIONAL_SERVICE_NAME:
            case BREAK_STATEMENT:
            case CONTINUE_STATEMENT:
            case LISTENER_DECL:
            case CONSTANT_DECL:
            case ANNOT_REFERENCE:
            case DOC_STRING:
            case COMPOUND_ASSIGNMENT_STMT:
            case PARAMETER:
            case STMT_START_WITH_IDENTIFIER:
            case TYPE_TEST_EXPRESSION:
            case LOCAL_TYPE_DEFINITION_STMT:
            case LOCK_STMT:
            case FORK_STMT:
            case ANNOTATION_DECL:
            case ANNOT_ATTACH_POINTS_LIST:
            case ANNOT_OPTIONAL_ATTACH_POINTS:
            case EXPRESSION_STATEMENT:
            case EXPRESSION_STATEMENT_START:
            case RECORD_FIELD_START:
            case ATTACH_POINT:
            case DEFAULT_WORKER:
            case DEFAULT_WORKER_INIT:
            case TRAP_EXPRESSION:
            default:
                break;
        }

        return SyntaxKind.NONE;
    }

    /**
     * Check whether a token kind is a basic literal.
     *
     * @param kind Token kind to check
     * @return <code>true</code> if the given token kind belongs to a basic literal.<code>false</code> otherwise
     */
    private boolean isBasicLiteral(SyntaxKind kind) {
        switch (kind) {
            case DECIMAL_INTEGER_LITERAL:
            case HEX_INTEGER_LITERAL:
            case STRING_LITERAL:
            case TRUE_KEYWORD:
            case FALSE_KEYWORD:
            case NULL_KEYWORD:
            case DECIMAL_FLOATING_POINT_LITERAL:
            case HEX_FLOATING_POINT_LITERAL:
                return true;
            default:
                return false;
        }
    }

    /**
     * Check whether the given token refers to a unary operator.
     *
     * @param token Token to check
     * @return <code>true</code> if the given token refers to a unary operator. <code>false</code> otherwise
     */
    private boolean isUnaryOperator(STToken token) {
        switch (token.kind) {
            case PLUS_TOKEN:
            case MINUS_TOKEN:
            case NEGATION_TOKEN:
            case EXCLAMATION_MARK_TOKEN:
                return true;
            default:
                return false;
        }
    }

    private boolean isSingleKeywordAttachPointIdent(SyntaxKind tokenKind) {
        switch (tokenKind) {
            case ANNOTATION_KEYWORD:
            case EXTERNAL_KEYWORD:
            case VAR_KEYWORD:
            case CONST_KEYWORD:
            case LISTENER_KEYWORD:
            case WORKER_KEYWORD:
            case TYPE_KEYWORD:
            case FUNCTION_KEYWORD:
            case PARAMETER_KEYWORD:
            case RETURN_KEYWORD:
            case SERVICE_KEYWORD:
            case FIELD_KEYWORD:
                return true;
            default:
                return false;
        }
    }

    /**
     * Search for matching token sequences within is expression and returns the most optimal solution.
     *
     * @param currentCtx Current context
     * @param lookahead Position of the next token to consider, relative to the position of the original error
     * @param currentDepth Amount of distance traveled so far
     * @param currentMatches Matching tokens found so far
     * @param isEntryPoint
     * @return Recovery result
     */
    private Result seekInIsExpression(ParserRuleContext currentCtx, int lookahead, int currentDepth, int currentMatches,
                                      boolean isEntryPoint) {
        STToken nextToken = this.tokenReader.peek(lookahead);
        currentDepth++;
        if (nextToken.kind != SyntaxKind.IDENTIFIER_TOKEN) {
            Result fixedPathResult = fixAndContinue(currentCtx, lookahead, currentDepth);
            return getFinalResult(currentMatches, fixedPathResult);
        }

        ParserRuleContext nextContext;
        STToken nextNextToken = this.tokenReader.peek(lookahead + 1);
        switch (nextNextToken.kind) {
            case IS_KEYWORD:
                startContext(ParserRuleContext.TYPE_TEST_EXPRESSION);
                nextContext = ParserRuleContext.IS_KEYWORD;
                break;
            default:
                nextContext = getNextRuleForExpr();
                break;
        }

        currentMatches++;
        lookahead++;
        Result result = seekMatch(nextContext, lookahead, currentDepth, isEntryPoint);
        result.ctx = currentCtx;
        return getFinalResult(currentMatches, result);
    }

    /**
     * Check whether the given token is a parameterized type keyword.
     *
     * @param tokenKind Token to check
     * @return <code>true</code> if the given token is a parameterized type keyword. <code>false</code> otherwise
     */
    public boolean isParameterizedTypeToken(SyntaxKind tokenKind) {
        switch (tokenKind) {
            case MAP_KEYWORD:
            case FUTURE_KEYWORD:
            case TYPEDESC_KEYWORD:
                return true;
            default:
                return false;
        }
    }

    public ParserRuleContext findBestPath(ParserRuleContext context) {
        // We reach here to break ambiguity. Hence increase the lookahead limit
        // to get better results. Since this is an erroneous scenario, the overhead
        // of increasing the lookahead is acceptable.
        int prevLookahead = lookaheadLimit;
        lookaheadLimit = (int) (lookaheadLimit * 1.5);
        ParserRuleContext[] alternatives;
        switch (context) {
            case STATEMENT:
                alternatives = STATEMENTS;
                break;
            case TOP_LEVEL_NODE:
                alternatives = TOP_LEVEL_NODE;
                break;
            case OBJECT_MEMBER:
                alternatives = OBJECT_MEMBER_START;
                break;
            default:
                throw new IllegalStateException();
        }

        Result result = seekInAlternativesPaths(1, 0, 0, alternatives, true);
        lookaheadLimit = prevLookahead;
        return result.ctx;
    }

    /**
     * Represents a solution/fix for a parser error. A {@link Solution} consists of the parser context where the error
     * was encountered, the enclosing parser context at the same point, the token with the error, and the {@link Action}
     * required to recover from the error.
     *
     * @since 1.2.0
     */
    public static class Solution {

        public ParserRuleContext ctx;
        public Action action;
        public String tokenText;
        public SyntaxKind tokenKind;
        public STNode recoveredNode;

        public Solution(Action action, ParserRuleContext ctx, SyntaxKind tokenKind, String tokenText) {
            this.action = action;
            this.ctx = ctx;
            this.tokenText = tokenText;
            this.tokenKind = tokenKind;
        }

        @Override
        public String toString() {
            return action.toString() + "'" + tokenText + "'";
        }
    }

    /**
     * Represent a result of a token-sequence-search in a sub-tree. The result will contain the fixes required to
     * traverse in that sub-tree, and the number of matching tokens it found, without the fixed tokens.
     */
    public static class Result {

        private int matches;
        private ArrayDeque<Solution> fixes;

        /**
         * Represent the end solution to be applied to the next immediate token, to recover from the error.
         * If the solution is to insert/remove next immediate token, then this is equivalent to the
         * <code>fixes.peek()</code>. Else, if the solution is to insert/remove a token that is not the
         * immediate next token, then this will have a solution with {@link Action#KEEP} as the action.
         */
        private Solution solution;

        // Rule which produced this result
        private ParserRuleContext ctx;

        public Result(ArrayDeque<Solution> fixes, int matches, ParserRuleContext ctx) {
            this.fixes = fixes;
            this.matches = matches;
            this.ctx = ctx;
        }
    }

    /**
     * Represents the actions that can be taken to recover from a parser error.
     *
     * @since 1.2.0
     */
    enum Action {
        INSERT, REMOVE, KEEP;
    }
}<|MERGE_RESOLUTION|>--- conflicted
+++ resolved
@@ -193,9 +193,9 @@
     private static final ParserRuleContext[] EXPRESSION_START =
             { ParserRuleContext.BASIC_LITERAL, ParserRuleContext.NIL_LITERAL, ParserRuleContext.VARIABLE_REF,
                     ParserRuleContext.ACCESS_EXPRESSION, ParserRuleContext.TYPEOF_EXPRESSION,
-                    ParserRuleContext.UNARY_EXPRESSION, ParserRuleContext.TYPE_TEST_EXPRESSION,
-                    ParserRuleContext.CHECKING_KEYWORD, ParserRuleContext.OPEN_PARENTHESIS,
-                    ParserRuleContext.TRAP_EXPRESSION };
+                    ParserRuleContext.TRAP_EXPRESSION, ParserRuleContext.UNARY_EXPRESSION,
+                    ParserRuleContext.TYPE_TEST_EXPRESSION, ParserRuleContext.CHECKING_KEYWORD,
+                    ParserRuleContext.OPEN_PARENTHESIS };
 
     private static final ParserRuleContext[] MAPPING_FIELD_START = { ParserRuleContext.MAPPING_FIELD_NAME,
             ParserRuleContext.STRING_LITERAL, ParserRuleContext.COMPUTED_FIELD_NAME, ParserRuleContext.ELLIPSIS };
@@ -1070,15 +1070,12 @@
                 case HEX_FLOATING_POINT_LITERAL:
                     hasMatch = nextToken.kind == SyntaxKind.HEX_FLOATING_POINT_LITERAL;
                     break;
-<<<<<<< HEAD
+                case TYPEDESC_RHS:
+                    return seekInAlternativesPaths(lookahead, currentDepth, matchingRulesCount, TYPEDESC_RHS,
+                            isEntryPoint);
                 case TRAP_KEYWORD:
                     hasMatch = nextToken.kind == SyntaxKind.TRAP_KEYWORD;
                     break;
-=======
-                case TYPEDESC_RHS:
-                    return seekInAlternativesPaths(lookahead, currentDepth, matchingRulesCount, TYPEDESC_RHS,
-                            isEntryPoint);
->>>>>>> cd2a1a5f
 
                 // Productions (Non-terminals which doesn't have alternative paths)
                 case COMP_UNIT:
@@ -1136,13 +1133,8 @@
                 case DEFAULT_WORKER:
                 case NAMED_WORKERS:
                 case NAMED_WORKER_DECL:
-<<<<<<< HEAD
-                case TRAP_EXPRESSION:
-
-=======
                 case PARAMETERIZED_TYPE_DESCRIPTOR:
                 case NON_RECURSIVE_TYPE:
->>>>>>> cd2a1a5f
                     // start a context, so that we know where to fall back, and continue
                     // having the qualified-identifier as the next rule.
                 case VARIABLE_REF:
@@ -1151,6 +1143,7 @@
                 case NIL_LITERAL:
                 case LOCK_STMT:
                 case FORK_STMT:
+                case TRAP_EXPRESSION:
                 default:
                     // Stay at the same place
                     skipRule = true;
@@ -1987,12 +1980,6 @@
                 return ParserRuleContext.WORKER_NAME;
             case WORKER_NAME:
                 return ParserRuleContext.RETURN_TYPE_DESCRIPTOR;
-<<<<<<< HEAD
-            case TRAP_EXPRESSION:
-                return ParserRuleContext.TRAP_KEYWORD;
-            case TRAP_KEYWORD:
-                return ParserRuleContext.EXPRESSION;
-=======
             case FORK_STMT:
                 return ParserRuleContext.FORK_KEYWORD;
             case FORK_KEYWORD:
@@ -2012,8 +1999,11 @@
                     endContext();
                     return ParserRuleContext.TYPEDESC_RHS;
                 }
+            case TRAP_EXPRESSION:
+                return ParserRuleContext.TRAP_KEYWORD;
+            case TRAP_KEYWORD:
+                return ParserRuleContext.EXPRESSION;
                 // fall through
->>>>>>> cd2a1a5f
 
             case OBJECT_FUNC_OR_FIELD:
             case OBJECT_METHOD_START:
@@ -2913,13 +2903,10 @@
                 return SyntaxKind.DECIMAL_FLOATING_POINT_LITERAL;
             case HEX_FLOATING_POINT_LITERAL:
                 return SyntaxKind.HEX_FLOATING_POINT_LITERAL;
-<<<<<<< HEAD
+            case PARAMETERIZED_TYPE:
+                return SyntaxKind.MAP_KEYWORD;
             case TRAP_KEYWORD:
                 return SyntaxKind.TRAP_KEYWORD;
-=======
-            case PARAMETERIZED_TYPE:
-                return SyntaxKind.MAP_KEYWORD;
->>>>>>> cd2a1a5f
 
             // TODO:
             case COMP_UNIT:
