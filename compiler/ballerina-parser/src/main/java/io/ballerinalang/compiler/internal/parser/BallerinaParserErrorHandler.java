/*
 * Copyright (c) 2020, WSO2 Inc. (http://www.wso2.org) All Rights Reserved.
 *
 * WSO2 Inc. licenses this file to you under the Apache License,
 * Version 2.0 (the "License"); you may not use this file except
 * in compliance with the License.
 * You may obtain a copy of the License at
 *
 *   http://www.apache.org/licenses/LICENSE-2.0
 *
 * Unless required by applicable law or agreed to in writing,
 * software distributed under the License is distributed on an
 * "AS IS" BASIS, WITHOUT WARRANTIES OR CONDITIONS OF ANY
 * KIND, either express or implied.  See the License for the
 * specific language governing permissions and limitations
 * under the License.
 */
package io.ballerinalang.compiler.internal.parser;

import io.ballerinalang.compiler.internal.parser.tree.STNode;
import io.ballerinalang.compiler.internal.parser.tree.STNodeFactory;
import io.ballerinalang.compiler.internal.parser.tree.STToken;
import io.ballerinalang.compiler.syntax.tree.SyntaxKind;

import java.util.ArrayDeque;
import java.util.ArrayList;
import java.util.List;

/**
 * <p>
 * Responsible for recovering from a parser error.
 *
 * When an unexpected token is reached, error handler will try inserting/removing a token from the current head, and see
 * how far the parser can successfully progress. After fixing the current head and trying to progress, if it encounters
 * more errors, then it will try to fix those as well. All possible combinations of insertions and deletions will be
 * tried out for such errors. Once all possible paths are discovered, pick the optimal combination that leads to the
 * best recovery. Finally, apply the best solution and continue the parsing.
 * </p>
 * e.g.:
 * If the best combination of fixes was <code>[insert, insert, remove, remove]</code>, then apply only the first
 * fix and continue.
 * <ul>
 * <li>
 * If the fix was a ‘remove’ - then consume the token stream once, and continue from the same rule again.
 * </li>
 * <li>
 * If the fix was an ‘insert’ - then insert the missing node, and continue from the next rule, without consuming the
 * token stream.
 * </li>
 * </ul>
 *
 * @since 1.2.0
 */
public class BallerinaParserErrorHandler {

    private final AbstractTokenReader tokenReader;
    private final BallerinaParserErrorListener errorListener;
    private final BallerinaParser parser;
    private ArrayDeque<ParserRuleContext> ctxStack = new ArrayDeque<>();

    /**
     * Two or more rules which's left side of the production is same (has alternative paths).
     * eg : FUNC_BODIES --> FUNC_BODY_BLOCK
     * FUNC_BODIES --> EXTERNAL_FUNC_BODY
     */

    private static final ParserRuleContext[] FUNC_BODIES =
            { ParserRuleContext.FUNC_BODY_BLOCK, ParserRuleContext.EXTERNAL_FUNC_BODY };

    // We add named-worker-decl also as a statement. This is because we let having a named-worker
    // in all places a statement can be added during parsing, but then validates it based on the
    // context after the parsing the node is complete. This is to provide bertter error messages.
    private static final ParserRuleContext[] STATEMENTS = { ParserRuleContext.CLOSE_BRACE,
            ParserRuleContext.ASSIGNMENT_STMT, ParserRuleContext.VAR_DECL_STMT, ParserRuleContext.IF_BLOCK,
            ParserRuleContext.WHILE_BLOCK, ParserRuleContext.CALL_STMT, ParserRuleContext.PANIC_STMT,
            ParserRuleContext.CONTINUE_STATEMENT, ParserRuleContext.BREAK_STATEMENT, ParserRuleContext.RETURN_STMT,
            ParserRuleContext.COMPOUND_ASSIGNMENT_STMT, ParserRuleContext.LOCAL_TYPE_DEFINITION_STMT,
            ParserRuleContext.EXPRESSION_STATEMENT, ParserRuleContext.LOCK_STMT, ParserRuleContext.BLOCK_STMT,
            ParserRuleContext.NAMED_WORKER_DECL, ParserRuleContext.FORK_STMT, ParserRuleContext.FOREACH_STMT };

    private static final ParserRuleContext[] VAR_DECL_RHS =
            { ParserRuleContext.SEMICOLON, ParserRuleContext.ASSIGN_OP };

    private static final ParserRuleContext[] PARAMETER_RHS = { ParserRuleContext.COMMA, ParserRuleContext.ASSIGN_OP };

    private static final ParserRuleContext[] TOP_LEVEL_NODE = { ParserRuleContext.DOC_STRING,
            ParserRuleContext.ANNOTATIONS, ParserRuleContext.PUBLIC_KEYWORD, ParserRuleContext.FUNC_DEFINITION,
            ParserRuleContext.MODULE_TYPE_DEFINITION, ParserRuleContext.IMPORT_DECL, ParserRuleContext.LISTENER_DECL,
            ParserRuleContext.CONSTANT_DECL, ParserRuleContext.VAR_DECL_STMT, ParserRuleContext.SERVICE_DECL,
            ParserRuleContext.ANNOTATION_DECL, ParserRuleContext.XML_NAMESPACE_DECLARATION, ParserRuleContext.EOF };

    private static final ParserRuleContext[] TOP_LEVEL_NODE_WITHOUT_METADATA = new ParserRuleContext[] {
            ParserRuleContext.PUBLIC_KEYWORD, ParserRuleContext.FUNC_DEFINITION,
            ParserRuleContext.MODULE_TYPE_DEFINITION, ParserRuleContext.IMPORT_DECL, ParserRuleContext.SERVICE_DECL,
            ParserRuleContext.LISTENER_DECL, ParserRuleContext.CONSTANT_DECL, ParserRuleContext.VAR_DECL_STMT,
            ParserRuleContext.ANNOTATION_DECL, ParserRuleContext.XML_NAMESPACE_DECLARATION, ParserRuleContext.EOF };

    private static final ParserRuleContext[] TOP_LEVEL_NODE_WITHOUT_MODIFIER = { ParserRuleContext.FUNC_DEFINITION,
            ParserRuleContext.MODULE_TYPE_DEFINITION, ParserRuleContext.IMPORT_DECL, ParserRuleContext.SERVICE_DECL,
            ParserRuleContext.LISTENER_DECL, ParserRuleContext.CONSTANT_DECL, ParserRuleContext.ANNOTATION_DECL,
            ParserRuleContext.VAR_DECL_STMT, ParserRuleContext.XML_NAMESPACE_DECLARATION, ParserRuleContext.EOF };

    private static final ParserRuleContext[] TYPE_OR_VAR_NAME =
            { ParserRuleContext.VARIABLE_NAME, ParserRuleContext.SIMPLE_TYPE_DESCRIPTOR };

    private static final ParserRuleContext[] ASSIGNMENT_OR_VAR_DECL_SECOND_TOKEN =
            { ParserRuleContext.ASSIGN_OP, ParserRuleContext.VARIABLE_NAME };

    private static final ParserRuleContext[] FIELD_DESCRIPTOR_RHS =
            { ParserRuleContext.SEMICOLON, ParserRuleContext.QUESTION_MARK, ParserRuleContext.ASSIGN_OP };

    private static final ParserRuleContext[] FIELD_OR_REST_DESCIPTOR_RHS =
            { ParserRuleContext.ELLIPSIS, ParserRuleContext.VARIABLE_NAME };

    private static final ParserRuleContext[] RECORD_BODY_START =
            { ParserRuleContext.CLOSED_RECORD_BODY_START, ParserRuleContext.OPEN_BRACE };

    private static final ParserRuleContext[] RECORD_BODY_END =
            { ParserRuleContext.CLOSED_RECORD_BODY_END, ParserRuleContext.CLOSE_BRACE };

    // Give object the higher priority over records, since record body is a subset of object body.
    // Array, optional and union type descriptors are not added to the list since they are left recursive.
    private static final ParserRuleContext[] TYPE_DESCRIPTORS =
            { ParserRuleContext.SIMPLE_TYPE_DESCRIPTOR, ParserRuleContext.OBJECT_TYPE_DESCRIPTOR,
                    ParserRuleContext.RECORD_TYPE_DESCRIPTOR, ParserRuleContext.NIL_TYPE_DESCRIPTOR,
                    ParserRuleContext.PARAMETERIZED_TYPE_DESCRIPTOR };

    private static final ParserRuleContext[] RECORD_FIELD_OR_RECORD_END =
            { ParserRuleContext.RECORD_FIELD, ParserRuleContext.RECORD_BODY_END };

    private static final ParserRuleContext[] RECORD_FIELD_START =
            { ParserRuleContext.ANNOTATIONS, ParserRuleContext.ASTERISK, ParserRuleContext.TYPE_DESCRIPTOR };

    private static final ParserRuleContext[] RECORD_FIELD_WITHOUT_METADATA =
            { ParserRuleContext.ASTERISK, ParserRuleContext.TYPE_DESCRIPTOR };

    private static final ParserRuleContext[] ARG_START =
            { ParserRuleContext.VARIABLE_NAME, ParserRuleContext.ELLIPSIS, ParserRuleContext.EXPRESSION };

    private static final ParserRuleContext[] NAMED_OR_POSITIONAL_ARG_RHS =
            { ParserRuleContext.COMMA, ParserRuleContext.ASSIGN_OP };

    private static final ParserRuleContext[] PARAM_LIST =
            { ParserRuleContext.CLOSE_PARENTHESIS, ParserRuleContext.REQUIRED_PARAM };

    private static final ParserRuleContext[] OBJECT_FIELD_RHS =
            { ParserRuleContext.SEMICOLON, ParserRuleContext.ASSIGN_OP };

    private static final ParserRuleContext[] OBJECT_MEMBER_START =
            { ParserRuleContext.DOC_STRING, ParserRuleContext.ANNOTATIONS, ParserRuleContext.ASTERISK,
                    ParserRuleContext.OBJECT_FUNC_OR_FIELD, ParserRuleContext.CLOSE_BRACE };

    private static final ParserRuleContext[] OBJECT_MEMBER_WITHOUT_METADATA =
            { ParserRuleContext.ASTERISK, ParserRuleContext.OBJECT_FUNC_OR_FIELD, ParserRuleContext.CLOSE_BRACE };

    private static final ParserRuleContext[] OBJECT_FUNC_OR_FIELD = { ParserRuleContext.PUBLIC_KEYWORD,
            ParserRuleContext.PRIVATE_KEYWORD, ParserRuleContext.OBJECT_FUNC_OR_FIELD_WITHOUT_VISIBILITY };

    private static final ParserRuleContext[] OBJECT_FUNC_OR_FIELD_WITHOUT_VISIBILITY =
            { ParserRuleContext.TYPE_DESCRIPTOR, ParserRuleContext.OBJECT_METHOD_START };

    private static final ParserRuleContext[] OBJECT_METHOD_START =
            { ParserRuleContext.REMOTE_KEYWORD, ParserRuleContext.FUNCTION_KEYWORD };

    private static final ParserRuleContext[] OBJECT_TYPE_DESCRIPTOR_START =
            { ParserRuleContext.OBJECT_TYPE_FIRST_QUALIFIER, ParserRuleContext.OBJECT_KEYWORD };

    private static final ParserRuleContext[] ELSE_BODY = { ParserRuleContext.IF_BLOCK, ParserRuleContext.OPEN_BRACE };

    private static final ParserRuleContext[] ELSE_BLOCK =
            { ParserRuleContext.ELSE_KEYWORD, ParserRuleContext.STATEMENT };

    private static final ParserRuleContext[] CALL_STATEMENT =
            { ParserRuleContext.CHECKING_KEYWORD, ParserRuleContext.VARIABLE_NAME };

    private static final ParserRuleContext[] IMPORT_PREFIX_DECL =
            { ParserRuleContext.AS_KEYWORD, ParserRuleContext.SEMICOLON };

    private static final ParserRuleContext[] IMPORT_VERSION =
            { ParserRuleContext.VERSION_KEYWORD, ParserRuleContext.AS_KEYWORD, ParserRuleContext.SEMICOLON };

    private static final ParserRuleContext[] IMPORT_DECL_RHS = { ParserRuleContext.SLASH, ParserRuleContext.DOT,
            ParserRuleContext.VERSION_KEYWORD, ParserRuleContext.AS_KEYWORD, ParserRuleContext.SEMICOLON };

    private static final ParserRuleContext[] AFTER_IMPORT_MODULE_NAME = { ParserRuleContext.DOT,
            ParserRuleContext.VERSION_KEYWORD, ParserRuleContext.AS_KEYWORD, ParserRuleContext.SEMICOLON };

    private static final ParserRuleContext[] MAJOR_MINOR_VERSION_END =
            { ParserRuleContext.DOT, ParserRuleContext.AS_KEYWORD, ParserRuleContext.SEMICOLON };

    private static final ParserRuleContext[] RETURN_RHS = { ParserRuleContext.SEMICOLON, ParserRuleContext.EXPRESSION };

    private static final ParserRuleContext[] EXPRESSION_START =
            { ParserRuleContext.BASIC_LITERAL, ParserRuleContext.NIL_LITERAL, ParserRuleContext.VARIABLE_REF,
                    ParserRuleContext.ACCESS_EXPRESSION, ParserRuleContext.TYPEOF_EXPRESSION,
                    ParserRuleContext.TRAP_EXPRESSION, ParserRuleContext.UNARY_EXPRESSION,
                    ParserRuleContext.TYPE_TEST_EXPRESSION, ParserRuleContext.CHECKING_KEYWORD,
                    ParserRuleContext.LIST_CONSTRUCTOR, ParserRuleContext.TYPE_CAST_EXPRESSION,
                    ParserRuleContext.OPEN_PARENTHESIS };

    private static final ParserRuleContext[] MAPPING_FIELD_START = { ParserRuleContext.MAPPING_FIELD_NAME,
            ParserRuleContext.STRING_LITERAL, ParserRuleContext.COMPUTED_FIELD_NAME, ParserRuleContext.ELLIPSIS };

    private static final ParserRuleContext[] SPECIFIC_FIELD_RHS =
            { ParserRuleContext.COLON, ParserRuleContext.COMMA, ParserRuleContext.CLOSE_PARENTHESIS };

    private static final ParserRuleContext[] OPTIONAL_SERVICE_NAME =
            { ParserRuleContext.SERVICE_NAME, ParserRuleContext.ON_KEYWORD };

    private static final ParserRuleContext[] RESOURCE_DEF_START =
            { ParserRuleContext.RESOURCE_KEYWORD, ParserRuleContext.FUNC_DEFINITION, ParserRuleContext.CLOSE_BRACE };

    private static final ParserRuleContext[] CONST_DECL_RHS =
            { ParserRuleContext.STATEMENT_START_IDENTIFIER, ParserRuleContext.ASSIGN_OP };

    private static final ParserRuleContext[] ARRAY_LENGTH =
            { ParserRuleContext.CLOSE_BRACKET, ParserRuleContext.DECIMAL_INTEGER_LITERAL,
                    ParserRuleContext.HEX_INTEGER_LITERAL, ParserRuleContext.ASTERISK, ParserRuleContext.VARIABLE_REF };

    private static final ParserRuleContext[] PARAMETER =
            { ParserRuleContext.ANNOTATIONS, ParserRuleContext.PUBLIC_KEYWORD, ParserRuleContext.TYPE_DESCRIPTOR };

    private static final ParserRuleContext[] PARAMETER_WITHOUT_ANNOTS =
            { ParserRuleContext.PUBLIC_KEYWORD, ParserRuleContext.TYPE_DESCRIPTOR };

    private static final ParserRuleContext[] STMT_START_WITH_EXPR_RHS = { ParserRuleContext.ASSIGN_OP,
            ParserRuleContext.RIGHT_ARROW, ParserRuleContext.COMPOUND_BINARY_OPERATOR, ParserRuleContext.SEMICOLON };

    private static final ParserRuleContext[] STMT_START_WITH_IDENTIFIER =
            { ParserRuleContext.ASSIGN_OP, ParserRuleContext.VARIABLE_NAME, ParserRuleContext.EXPRESSION_RHS };

    private static final ParserRuleContext[] EXPRESSION_STATEMENT_START =
            { ParserRuleContext.VARIABLE_REF, ParserRuleContext.CHECKING_KEYWORD, ParserRuleContext.OPEN_PARENTHESIS };

    private static final ParserRuleContext[] ANNOT_DECL_OPTIONAL_TYPE =
            { ParserRuleContext.TYPE_DESCRIPTOR, ParserRuleContext.ANNOTATION_TAG };

    private static final ParserRuleContext[] CONST_DECL_TYPE =
            { ParserRuleContext.TYPE_DESCRIPTOR, ParserRuleContext.VARIABLE_NAME };

    private static final ParserRuleContext[] ANNOT_DECL_RHS =
            { ParserRuleContext.ANNOTATION_TAG, ParserRuleContext.ON_KEYWORD, ParserRuleContext.SEMICOLON };

    private static final ParserRuleContext[] ANNOT_OPTIONAL_ATTACH_POINTS =
            { ParserRuleContext.ON_KEYWORD, ParserRuleContext.SEMICOLON };

    private static final ParserRuleContext[] ATTACH_POINT =
            { ParserRuleContext.SOURCE_KEYWORD, ParserRuleContext.ATTACH_POINT_IDENT };

    private static final ParserRuleContext[] ATTACH_POINT_IDENT = { ParserRuleContext.SINGLE_KEYWORD_ATTACH_POINT_IDENT,
            ParserRuleContext.OBJECT_IDENT, ParserRuleContext.RESOURCE_IDENT, ParserRuleContext.RECORD_IDENT };

    private static final ParserRuleContext[] ATTACH_POINT_END =
            { ParserRuleContext.COMMA, ParserRuleContext.SEMICOLON };

    private static final ParserRuleContext[] XML_NAMESPACE_PREFIX_DECL =
            { ParserRuleContext.AS_KEYWORD, ParserRuleContext.SEMICOLON };

    private static final ParserRuleContext[] CONSTANT_EXPRESSION =
            { ParserRuleContext.BASIC_LITERAL, ParserRuleContext.VARIABLE_REF };
    // ParserRuleContext.PIPE is to detect union type descriptor
    private static final ParserRuleContext[] TYPEDESC_RHS = {ParserRuleContext.NON_RECURSIVE_TYPE,
            ParserRuleContext.ARRAY_TYPE_DESCRIPTOR, ParserRuleContext.OPTIONAL_TYPE_DESCRIPTOR,
            ParserRuleContext.PIPE };

    private static final ParserRuleContext[] LIST_CONSTRUCTOR_RHS =
            { ParserRuleContext.CLOSE_BRACKET, ParserRuleContext.EXPRESSION };

    private static final ParserRuleContext[] TYPE_CAST_PARAM =
            { ParserRuleContext.TYPE_DESCRIPTOR, ParserRuleContext.ANNOTATIONS };

    private static final ParserRuleContext[] TYPE_CAST_PARAM_RHS =
            { ParserRuleContext.TYPE_DESCRIPTOR, ParserRuleContext.GT };

    /**
     * Limit for the distance to travel, to determine a successful lookahead.
     */
    private int lookaheadLimit = 5;

    public BallerinaParserErrorHandler(AbstractTokenReader tokenReader, BallerinaParser parser) {
        this.tokenReader = tokenReader;
        this.parser = parser;
        this.errorListener = new BallerinaParserErrorListener();
    }

    public void startContext(ParserRuleContext context) {
        this.ctxStack.push(context);
    }

    public void endContext() {
        this.ctxStack.pop();
    }

    public void switchContext(ParserRuleContext context) {
        this.ctxStack.pop();
        this.ctxStack.push(context);
    }

    public void reportInvalidNode(STToken startingToken, String message) {
        this.errorListener.reportInvalidNodeError(startingToken, message);
    }

    public void reportMissingTokenError(String message) {
        STToken currentToken = this.tokenReader.head();
        this.errorListener.reportMissingTokenError(currentToken, message);
    }

    private ParserRuleContext getParentContext() {
        return this.ctxStack.peek();
    }

    /*
     * -------------- Error recovering --------------
     */

    /**
     * Recover from current context. Returns the action needs to be taken with respect
     * to the next token, in order to recover. This method will search for the most
     * optimal action, that will result the parser to proceed the farthest distance.
     *
     * @param nextToken Next token of the input where the error occurred
     * @param currentCtx Current parser context
     * @param args Arguments that requires to continue parsing from the given parser context
     * @return The action needs to be taken for the next token, in order to recover
     */
    public Solution recover(ParserRuleContext currentCtx, STToken nextToken, Object... args) {
        // Assumption: always comes here after a peek()

        if (nextToken.kind == SyntaxKind.EOF_TOKEN) {
            SyntaxKind expectedTokenKind = getExpectedTokenKind(currentCtx);
            Solution fix = new Solution(Action.INSERT, currentCtx, expectedTokenKind, currentCtx.toString());
            applyFix(currentCtx, fix, args);
            return fix;
        }

        Result bestMatch = seekMatch(currentCtx);
        if (bestMatch.matches > 0) {
            Solution sol = bestMatch.solution;
            applyFix(currentCtx, sol, args);
            return sol;
        } else {
            // Fail safe. This means we can't find a path to recover.
            removeInvalidToken();
            Solution sol = new Solution(Action.REMOVE, currentCtx, nextToken.kind, nextToken.toString());
            sol.recoveredNode = this.parser.resumeParsing(currentCtx, args);
            return sol;
        }
    }

    /**
     * Remove the invalid token. This method assumes that the next immediate token
     * of the token input stream is the culprit.
     */
    public void removeInvalidToken() {
        STToken invalidToken = this.tokenReader.read();
        // This means no match is found for the current token.
        // Then consume it and return an error node
        this.errorListener.reportInvalidToken(invalidToken);

        // TODO: add this error node to the tree
    }

    /**
     * Apply the fix to the current context.
     *
     * @param currentCtx Current context
     * @param fix Fix to apply
     * @param args Arguments that requires to continue parsing from the given parser context
     */
    private void applyFix(ParserRuleContext currentCtx, Solution fix, Object... args) {
        if (fix.action == Action.REMOVE) {
            removeInvalidToken();
            fix.recoveredNode = this.parser.resumeParsing(currentCtx, args);
        } else {
            fix.recoveredNode = handleMissingToken(currentCtx, fix);
        }
    }

    /**
     * Handle a missing token scenario.
     * 
     * @param currentCtx Current context
     * @param fix Solution to recover from the missing token
     */
    private STNode handleMissingToken(ParserRuleContext currentCtx, Solution fix) {
        // If the original issues was at a production where there are alternatives,
        // then do not report any errors. Parser will try to re-parse the best-matching
        // alternative again. Errors will be reported at the next try.
        if (!isProductionWithAlternatives(currentCtx)) {
            reportMissingTokenError("missing " + fix.ctx);
        }

        return STNodeFactory.createMissingToken(fix.tokenKind);
    }

    /**
     * Get a snapshot of the current context stack.
     * 
     * @return Snapshot of the current context stack
     */
    private ArrayDeque<ParserRuleContext> getCtxStackSnapshot() {
        // Using ArraDeque#clone() here since it has better performance, than manually
        // creating a clone. ArraDeque#clone() method internally copies the value array
        // and avoids all the checks that is there when calling add()/addAll() methods.
        // Therefore has better performance.
        return this.ctxStack.clone();
    }

    private boolean isProductionWithAlternatives(ParserRuleContext currentCtx) {
        switch (currentCtx) {
            case TOP_LEVEL_NODE:
            case TOP_LEVEL_NODE_WITHOUT_MODIFIER:
            case TOP_LEVEL_NODE_WITHOUT_METADATA:
            case STATEMENT:
            case STATEMENT_WITHOUT_ANNOTS:
            case FUNC_BODY:
            case VAR_DECL_STMT_RHS:
            case EXPRESSION_RHS:
            case PARAMETER_RHS:
            case ASSIGNMENT_OR_VAR_DECL_STMT:
            case AFTER_PARAMETER_TYPE:
            case FIELD_DESCRIPTOR_RHS:
            case RECORD_BODY_START:
            case RECORD_BODY_END:
            case TYPE_DESCRIPTOR:
            case NAMED_OR_POSITIONAL_ARG_RHS:
            case OBJECT_FIELD_RHS:
            case OBJECT_FUNC_OR_FIELD_WITHOUT_VISIBILITY:
            case OBJECT_MEMBER:
            case OBJECT_TYPE_FIRST_QUALIFIER:
            case OBJECT_TYPE_SECOND_QUALIFIER:
            case ELSE_BODY:
            case IMPORT_DECL_RHS:
            case IMPORT_SUB_VERSION:
            case VERSION_NUMBER:
            case IMPORT_VERSION_DECL:
            case IMPORT_PREFIX_DECL:
            case MAPPING_FIELD:
            case SPECIFIC_FIELD_RHS:
            case RESOURCE_DEF:
            case PARAMETER_WITHOUT_ANNOTS:
            case PARAMETER:
            case STMT_START_WITH_IDENTIFIER:
            case STMT_START_WITH_EXPR_RHS:
            case RECORD_FIELD_OR_RECORD_END:
            case CONST_DECL_TYPE:
            case CONST_DECL_RHS:
            case ANNOT_OPTIONAL_ATTACH_POINTS:
            case XML_NAMESPACE_PREFIX_DECL:
            case ANNOT_DECL_OPTIONAL_TYPE:
            case ANNOT_DECL_RHS:
            case LIST_CONSTRUCTOR_RHS:
            case TYPE_CAST_PARAM:
            case TYPE_CAST_PARAM_RHS:
                return true;
            default:
                return false;
        }
    }

    /*
     * seekMatch methods
     */

    /**
     * Start a fresh search for a way to recover with the next immediate token (peek(1), and the current context).
     * 
     * @param currentCtx Current parser context
     * @return Recovery result
     */
    private Result seekMatch(ParserRuleContext currentCtx) {
        return seekMatchInSubTree(currentCtx, 1, 0, true);
    }

    /**
     * Search for a solution in a sub-tree/sub-path. This will take a snapshot of the current context stack
     * and will operate on top of it, so that the original state of the parser will not be disturbed. On return
     * the previous state of the parser contexts will be restored.
     * 
     * @param currentCtx Current context
     * @param lookahead Position of the next token to consider, from the position of the original error.
     * @param currentDepth Amount of distance traveled so far.
     * @return Recovery result
     */
    private Result seekMatchInSubTree(ParserRuleContext currentCtx, int lookahead, int currentDepth,
                                      boolean isEntryPoint) {
        ArrayDeque<ParserRuleContext> tempCtxStack = this.ctxStack;
        this.ctxStack = getCtxStackSnapshot();
        Result result = seekMatch(currentCtx, lookahead, currentDepth, isEntryPoint);
        result.ctx = currentCtx;
        this.ctxStack = tempCtxStack;
        return result;
    }

    /**
     * TODO: This is a duplicate method. Same as {@link BallerinaParser#isEndOfBlock}.
     *
     * @param token
     * @return
     */
    private boolean isEndOfBlock(STToken token) {
        ParserRuleContext enclosingContext = getParentContext();
        switch (enclosingContext) {
            case OBJECT_TYPE_DESCRIPTOR:
            case SERVICE_DECL:
                switch (token.kind) {
                    case CLOSE_BRACE_TOKEN:
                    case EOF_TOKEN:
                    case CLOSE_BRACE_PIPE_TOKEN:
                    case TYPE_KEYWORD:
                        return true;
                    default:
                        return false;
                }
            case BLOCK_STMT:
                switch (token.kind) {
                    case CLOSE_BRACE_TOKEN:
                    case EOF_TOKEN:
                    case CLOSE_BRACE_PIPE_TOKEN:
                    case ELSE_KEYWORD:
                        return true;
                    default:
                        return false;
                }
            default:
                switch (token.kind) {
                    case CLOSE_BRACE_TOKEN:
                    case EOF_TOKEN:
                    case CLOSE_BRACE_PIPE_TOKEN:
                    case TYPE_KEYWORD:
                    case RESOURCE_KEYWORD:
                        return true;
                    default:
                        return false;
                }
        }
    }

    private boolean isEndOfObjectTypeNode(int nextLookahead) {
        STToken nextToken = this.tokenReader.peek(nextLookahead);
        switch (nextToken.kind) {
            case CLOSE_BRACE_TOKEN:
            case EOF_TOKEN:
            case CLOSE_BRACE_PIPE_TOKEN:
            case TYPE_KEYWORD:
            case SERVICE_KEYWORD:
                return true;
            default:
                STToken nextNextToken = this.tokenReader.peek(nextLookahead + 1);
                switch (nextNextToken.kind) {
                    case CLOSE_BRACE_TOKEN:
                    case EOF_TOKEN:
                    case CLOSE_BRACE_PIPE_TOKEN:
                    case TYPE_KEYWORD:
                    case SERVICE_KEYWORD:
                        return true;
                    default:
                        return false;
                }
        }
    }

    private boolean isEndOfParametersList(STToken token) {
        switch (token.kind) {
            case OPEN_BRACE_TOKEN:
            case CLOSE_BRACE_TOKEN:
            case CLOSE_PAREN_TOKEN:
            case CLOSE_BRACKET_TOKEN:
            case SEMICOLON_TOKEN:
            case PUBLIC_KEYWORD:
            case FUNCTION_KEYWORD:
            case EOF_TOKEN:
            case RETURNS_KEYWORD:
                return true;
            default:
                return false;
        }
    }

    private boolean isEndOfParameter(STToken token) {
        switch (token.kind) {
            case OPEN_BRACE_TOKEN:
            case CLOSE_BRACE_TOKEN:
            case CLOSE_PAREN_TOKEN:
            case CLOSE_BRACKET_TOKEN:
            case SEMICOLON_TOKEN:
            case COMMA_TOKEN:
            case PUBLIC_KEYWORD:
            case FUNCTION_KEYWORD:
            case EOF_TOKEN:
            case RETURNS_KEYWORD:
                return true;
            default:
                return false;
        }
    }

    /**
     * Search for a solution.
     * Terminals are directly matched and Non-terminals which have alternative productions are seekInAlternativesPaths()
     *
     * @param currentCtx Current context
     * @param lookahead Position of the next token to consider, relative to the position of the original error.
     * @param currentDepth Amount of distance traveled so far.
     * @return Recovery result
     */
    private Result seekMatch(ParserRuleContext currentCtx, int lookahead, int currentDepth, boolean isEntryPoint) {
        boolean hasMatch;
        boolean skipRule;
        int matchingRulesCount = 0;

        // boolean isEntryPoint = true;

        while (currentDepth < lookaheadLimit) {
            hasMatch = true;
            skipRule = false;

            STToken nextToken = this.tokenReader.peek(lookahead);
            switch (currentCtx) {
                case EOF:
                    hasMatch = nextToken.kind == SyntaxKind.EOF_TOKEN;
                    break;
                case PUBLIC_KEYWORD:
                    hasMatch = nextToken.kind == SyntaxKind.PUBLIC_KEYWORD;
                    break;
                case PRIVATE_KEYWORD:
                    hasMatch = nextToken.kind == SyntaxKind.PRIVATE_KEYWORD;
                    break;
                case REMOTE_KEYWORD:
                    hasMatch = nextToken.kind == SyntaxKind.REMOTE_KEYWORD;
                    break;
                case TOP_LEVEL_NODE:
                    return seekInAlternativesPaths(lookahead, currentDepth, matchingRulesCount, TOP_LEVEL_NODE,
                            isEntryPoint);
                case TOP_LEVEL_NODE_WITHOUT_MODIFIER:
                    return seekInAlternativesPaths(lookahead, currentDepth, matchingRulesCount,
                            TOP_LEVEL_NODE_WITHOUT_MODIFIER, isEntryPoint);
                case TOP_LEVEL_NODE_WITHOUT_METADATA:
                    return seekInAlternativesPaths(lookahead, currentDepth, matchingRulesCount,
                            TOP_LEVEL_NODE_WITHOUT_METADATA, isEntryPoint);
                case FUNCTION_KEYWORD:
                    hasMatch = nextToken.kind == SyntaxKind.FUNCTION_KEYWORD;
                    break;
                case FUNC_NAME:
                case VARIABLE_NAME:
                case TYPE_NAME:
                case FIELD_OR_FUNC_NAME:
                case IMPORT_ORG_OR_MODULE_NAME:
                case IMPORT_MODULE_NAME:
                case IMPORT_PREFIX:
                case MAPPING_FIELD_NAME:
                case SERVICE_NAME:
                case QUALIFIED_IDENTIFIER:
                case IDENTIFIER:
                case ANNOTATION_TAG:
                case NAMESPACE_PREFIX:
                case WORKER_NAME:
                    hasMatch = nextToken.kind == SyntaxKind.IDENTIFIER_TOKEN;
                    break;
                case OPEN_PARENTHESIS:
                    hasMatch = nextToken.kind == SyntaxKind.OPEN_PAREN_TOKEN;
                    break;
                case CLOSE_PARENTHESIS:
                    hasMatch = nextToken.kind == SyntaxKind.CLOSE_PAREN_TOKEN;
                    break;
                case RETURNS_KEYWORD:
                    hasMatch = nextToken.kind == SyntaxKind.RETURNS_KEYWORD;
                    if (!hasMatch) {
                        // If there are no matches in the optional rule, then continue from the
                        // next immediate rule without changing the state
                        skipRule = true;
                    }
                    break;
                case SIMPLE_TYPE_DESCRIPTOR:
                    hasMatch = BallerinaParser.isSimpleType(nextToken.kind) ||
                            nextToken.kind == SyntaxKind.IDENTIFIER_TOKEN;
                    break;
                case FUNC_BODY:
                    return seekInFuncBodies(lookahead, currentDepth, matchingRulesCount, isEntryPoint);
                case OPEN_BRACE:
                    hasMatch = nextToken.kind == SyntaxKind.OPEN_BRACE_TOKEN;
                    break;
                case CLOSE_BRACE:
                    hasMatch = nextToken.kind == SyntaxKind.CLOSE_BRACE_TOKEN;
                    break;
                case ASSIGN_OP:
                    hasMatch = nextToken.kind == SyntaxKind.EQUAL_TOKEN;
                    break;
                case EXTERNAL_KEYWORD:
                    hasMatch = nextToken.kind == SyntaxKind.EXTERNAL_KEYWORD;
                    break;
                case SEMICOLON:
                    hasMatch = nextToken.kind == SyntaxKind.SEMICOLON_TOKEN;
                    break;
                case STATEMENT:
                case STATEMENT_WITHOUT_ANNOTS:
                    if (isEndOfBlock(nextToken)) {
                        // If we reach end of statements, then skip processing statements anymore,
                        // and move on to the next rule. This is done to avoid getting stuck on
                        // processing statements forever.
                        skipRule = true;
                        break;
                    }
                    return seekInStatements(currentCtx, nextToken, lookahead, currentDepth, matchingRulesCount,
                            isEntryPoint);
                case BINARY_OPERATOR:
                    hasMatch = isBinaryOperator(nextToken);
                    break;
                case EXPRESSION:
                case TERMINAL_EXPRESSION:
                    return seekInAlternativesPaths(lookahead, currentDepth, matchingRulesCount, EXPRESSION_START,
                            isEntryPoint);
                case VAR_DECL_STMT_RHS:
                    return seekInAlternativesPaths(lookahead, currentDepth, matchingRulesCount, VAR_DECL_RHS,
                            isEntryPoint);
                case EXPRESSION_RHS:
                    return seekMatchInExpressionRhs(nextToken, lookahead, currentDepth, matchingRulesCount,
                            isEntryPoint);
                case COMMA:
                    hasMatch = nextToken.kind == SyntaxKind.COMMA_TOKEN;
                    break;
                case PARAM_LIST:
                    return seekInAlternativesPaths(lookahead, currentDepth, matchingRulesCount, PARAM_LIST,
                            isEntryPoint);
                case PARAMETER_RHS:
                    ParserRuleContext parentCtx = getParentContext();
                    switch (parentCtx) {
                        case REQUIRED_PARAM:
                            return seekInAlternativesPaths(lookahead, currentDepth, matchingRulesCount, PARAMETER_RHS,
                                    isEntryPoint);
                        case DEFAULTABLE_PARAM:
                        case REST_PARAM:
                            skipRule = true;
                            break;
                        default:
                            throw new IllegalStateException();
                    }
                    break;
                case STATEMENT_START_IDENTIFIER:
                    return seekInAlternativesPaths(lookahead, currentDepth, matchingRulesCount, TYPE_OR_VAR_NAME,
                            isEntryPoint);
                case ASSIGNMENT_OR_VAR_DECL_STMT_RHS:
                    return seekInAlternativesPaths(lookahead, currentDepth, matchingRulesCount,
                            ASSIGNMENT_OR_VAR_DECL_SECOND_TOKEN, isEntryPoint);

                case CLOSED_RECORD_BODY_END:
                    hasMatch = nextToken.kind == SyntaxKind.CLOSE_BRACE_PIPE_TOKEN;
                    break;
                case CLOSED_RECORD_BODY_START:
                    hasMatch = nextToken.kind == SyntaxKind.OPEN_BRACE_PIPE_TOKEN;
                    break;
                case ELLIPSIS:
                    hasMatch = nextToken.kind == SyntaxKind.ELLIPSIS_TOKEN;
                    break;
                case QUESTION_MARK:
                    hasMatch = nextToken.kind == SyntaxKind.QUESTION_MARK_TOKEN;
                    break;
                case RECORD_KEYWORD:
                    hasMatch = nextToken.kind == SyntaxKind.RECORD_KEYWORD;
                    break;
                case TYPE_KEYWORD:
                    hasMatch = nextToken.kind == SyntaxKind.TYPE_KEYWORD;
                    break;
                case FIELD_DESCRIPTOR_RHS:
                    return seekInAlternativesPaths(lookahead, currentDepth, matchingRulesCount, FIELD_DESCRIPTOR_RHS,
                            isEntryPoint);
                case FIELD_OR_REST_DESCIPTOR_RHS:
                    return seekInAlternativesPaths(lookahead, currentDepth, matchingRulesCount,
                            FIELD_OR_REST_DESCIPTOR_RHS, isEntryPoint);
                case RECORD_BODY_END:
                    return seekInAlternativesPaths(lookahead, currentDepth, matchingRulesCount, RECORD_BODY_END,
                            isEntryPoint);
                case RECORD_BODY_START:
                    return seekInAlternativesPaths(lookahead, currentDepth, matchingRulesCount, RECORD_BODY_START,
                            isEntryPoint);
                case TYPE_DESCRIPTOR:
                    return seekInAlternativesPaths(lookahead, currentDepth, matchingRulesCount,
                            TYPE_DESCRIPTORS, isEntryPoint);
                case RECORD_FIELD_OR_RECORD_END:
                    return seekInAlternativesPaths(lookahead, currentDepth, matchingRulesCount,
                            RECORD_FIELD_OR_RECORD_END, isEntryPoint);
                case RECORD_FIELD_START:
                    return seekInAlternativesPaths(lookahead, currentDepth, matchingRulesCount, RECORD_FIELD_START,
                            isEntryPoint);
                case RECORD_FIELD_WITHOUT_METADATA:
                    return seekInAlternativesPaths(lookahead, currentDepth, matchingRulesCount,
                            RECORD_FIELD_WITHOUT_METADATA, isEntryPoint);
                case ARG:
                    return seekInAlternativesPaths(lookahead, currentDepth, matchingRulesCount, ARG_START,
                            isEntryPoint);
                case NAMED_OR_POSITIONAL_ARG_RHS:
                    return seekInAlternativesPaths(lookahead, currentDepth, matchingRulesCount,
                            NAMED_OR_POSITIONAL_ARG_RHS, isEntryPoint);
                case OBJECT_MEMBER:
                    return seekInAlternativesPaths(lookahead, currentDepth, matchingRulesCount, OBJECT_MEMBER_START,
                            isEntryPoint);
                case OBJECT_MEMBER_WITHOUT_METADATA:
                    return seekInAlternativesPaths(lookahead, currentDepth, matchingRulesCount,
                            OBJECT_MEMBER_WITHOUT_METADATA, isEntryPoint);
                case OBJECT_FIELD_RHS:
                    return seekInAlternativesPaths(lookahead, currentDepth, matchingRulesCount, OBJECT_FIELD_RHS,
                            isEntryPoint);
                case OBJECT_METHOD_START:
                    return seekInAlternativesPaths(lookahead, currentDepth, matchingRulesCount, OBJECT_METHOD_START,
                            isEntryPoint);
                case OBJECT_KEYWORD:
                    hasMatch = nextToken.kind == SyntaxKind.OBJECT_KEYWORD;
                    break;
                case OBJECT_FUNC_OR_FIELD:
                    return seekInAlternativesPaths(lookahead, currentDepth, matchingRulesCount, OBJECT_FUNC_OR_FIELD,
                            isEntryPoint);
                case OBJECT_FUNC_OR_FIELD_WITHOUT_VISIBILITY:
                    return seekInAlternativesPaths(lookahead, currentDepth, matchingRulesCount,
                            OBJECT_FUNC_OR_FIELD_WITHOUT_VISIBILITY, isEntryPoint);
                case OBJECT_TYPE_DESCRIPTOR_START:
                    return seekInAlternativesPaths(lookahead, currentDepth, matchingRulesCount,
                            OBJECT_TYPE_DESCRIPTOR_START, isEntryPoint);
                case OBJECT_TYPE_FIRST_QUALIFIER:
                case OBJECT_TYPE_SECOND_QUALIFIER:
                    // If currentDepth == 0 means its the very next token after the error. If that erroneous
                    // token is a correct match, then that means we have reached here because of a duplicate
                    // modifier. Therefore treat it as a mismatch.
                    if (currentDepth == 0) {
                        hasMatch = false;
                        break;
                    }

                    hasMatch = nextToken.kind == SyntaxKind.ABSTRACT_KEYWORD ||
                            nextToken.kind == SyntaxKind.CLIENT_KEYWORD;
                    break;
                case ABSTRACT_KEYWORD:
                    hasMatch = nextToken.kind == SyntaxKind.ABSTRACT_KEYWORD;
                    break;
                case CLIENT_KEYWORD:
                    hasMatch = nextToken.kind == SyntaxKind.CLIENT_KEYWORD;
                    break;
                case OPEN_BRACKET:
                    hasMatch = nextToken.kind == SyntaxKind.OPEN_BRACKET_TOKEN;
                    break;
                case CLOSE_BRACKET:
                    hasMatch = nextToken.kind == SyntaxKind.CLOSE_BRACKET_TOKEN;
                    break;
                case DOT:
                    hasMatch = nextToken.kind == SyntaxKind.DOT_TOKEN;
                    break;
                case IF_KEYWORD:
                    hasMatch = nextToken.kind == SyntaxKind.IF_KEYWORD;
                    break;
                case ELSE_KEYWORD:
                    hasMatch = nextToken.kind == SyntaxKind.ELSE_KEYWORD;
                    break;
                case ELSE_BLOCK:
                    return seekInAlternativesPaths(lookahead, currentDepth, matchingRulesCount, ELSE_BLOCK,
                            isEntryPoint);
                case ELSE_BODY:
                    return seekInAlternativesPaths(lookahead, currentDepth, matchingRulesCount, ELSE_BODY,
                            isEntryPoint);
                case WHILE_KEYWORD:
                    hasMatch = nextToken.kind == SyntaxKind.WHILE_KEYWORD;
                    break;
                case CHECKING_KEYWORD:
                    hasMatch = nextToken.kind == SyntaxKind.CHECK_KEYWORD ||
                            nextToken.kind == SyntaxKind.CHECKPANIC_KEYWORD;
                    break;
                case CALL_STMT_START:
                    return seekInAlternativesPaths(lookahead, currentDepth, matchingRulesCount, CALL_STATEMENT,
                            isEntryPoint);
                case PANIC_KEYWORD:
                    hasMatch = nextToken.kind == SyntaxKind.PANIC_KEYWORD;
                    break;
                case AS_KEYWORD:
                    hasMatch = nextToken.kind == SyntaxKind.AS_KEYWORD;
                    break;
                case LOCK_KEYWORD:
                    hasMatch = nextToken.kind == SyntaxKind.LOCK_KEYWORD;
                    break;
                case BOOLEAN_LITERAL:
                    hasMatch = nextToken.kind == SyntaxKind.TRUE_KEYWORD || nextToken.kind == SyntaxKind.FALSE_KEYWORD;
                    break;
                case DECIMAL_INTEGER_LITERAL:
                case MAJOR_VERSION:
                case MINOR_VERSION:
                case PATCH_VERSION:
                    hasMatch = nextToken.kind == SyntaxKind.DECIMAL_INTEGER_LITERAL;
                    break;
                case IMPORT_KEYWORD:
                    hasMatch = nextToken.kind == SyntaxKind.IMPORT_KEYWORD;
                    break;
                case SLASH:
                    hasMatch = nextToken.kind == SyntaxKind.SLASH_TOKEN;
                    break;
                case VERSION_KEYWORD:
                    hasMatch = nextToken.kind == SyntaxKind.VERSION_KEYWORD;
                    break;
                case CONTINUE_KEYWORD:
                    hasMatch = nextToken.kind == SyntaxKind.CONTINUE_KEYWORD;
                    break;
                case BREAK_KEYWORD:
                    hasMatch = nextToken.kind == SyntaxKind.BREAK_KEYWORD;
                    break;
                case IMPORT_PREFIX_DECL:
                    return seekInAlternativesPaths(lookahead, currentDepth, matchingRulesCount, IMPORT_PREFIX_DECL,
                            isEntryPoint);
                case IMPORT_VERSION_DECL:
                    return seekInAlternativesPaths(lookahead, currentDepth, matchingRulesCount, IMPORT_VERSION,
                            isEntryPoint);
                case IMPORT_DECL_RHS:
                    return seekInAlternativesPaths(lookahead, currentDepth, matchingRulesCount, IMPORT_DECL_RHS,
                            isEntryPoint);
                case AFTER_IMPORT_MODULE_NAME:
                    return seekInAlternativesPaths(lookahead, currentDepth, matchingRulesCount,
                            AFTER_IMPORT_MODULE_NAME, isEntryPoint);
                case MAJOR_MINOR_VERSION_END:
                    return seekInAlternativesPaths(lookahead, currentDepth, matchingRulesCount, MAJOR_MINOR_VERSION_END,
                            isEntryPoint);
                case RETURN_KEYWORD:
                    hasMatch = nextToken.kind == SyntaxKind.RETURN_KEYWORD;
                    break;
                case RETURN_STMT_RHS:
                    return seekInAlternativesPaths(lookahead, currentDepth, matchingRulesCount, RETURN_RHS,
                            isEntryPoint);
                case ACCESS_EXPRESSION:
                    return seekInAccessExpression(currentCtx, lookahead, currentDepth, matchingRulesCount,
                            isEntryPoint);
                case BASIC_LITERAL:
                    hasMatch = isBasicLiteral(nextToken.kind);
                    break;
                case COLON:
                    hasMatch = nextToken.kind == SyntaxKind.COLON_TOKEN;
                    break;
                case STRING_LITERAL:
                    hasMatch = nextToken.kind == SyntaxKind.STRING_LITERAL;
                    break;
                case MAPPING_FIELD:
                    return seekInAlternativesPaths(lookahead, currentDepth, matchingRulesCount, MAPPING_FIELD_START,
                            isEntryPoint);
                case SPECIFIC_FIELD_RHS:
                    return seekInAlternativesPaths(lookahead, currentDepth, matchingRulesCount, SPECIFIC_FIELD_RHS,
                            isEntryPoint);
                case SERVICE_KEYWORD:
                    hasMatch = nextToken.kind == SyntaxKind.SERVICE_KEYWORD;
                    break;
                case ON_KEYWORD:
                    hasMatch = nextToken.kind == SyntaxKind.ON_KEYWORD;
                    break;
                case OPTIONAL_SERVICE_NAME:
                    return seekInAlternativesPaths(lookahead, currentDepth, matchingRulesCount, OPTIONAL_SERVICE_NAME,
                            isEntryPoint);
                case RESOURCE_DEF:
                    return seekInAlternativesPaths(lookahead, currentDepth, matchingRulesCount, RESOURCE_DEF_START,
                            isEntryPoint);
                case RESOURCE_KEYWORD:
                    hasMatch = nextToken.kind == SyntaxKind.RESOURCE_KEYWORD;
                    break;
                case LISTENER_KEYWORD:
                    hasMatch = nextToken.kind == SyntaxKind.LISTENER_KEYWORD;
                    break;
                case CONST_KEYWORD:
                    hasMatch = nextToken.kind == SyntaxKind.CONST_KEYWORD;
                    break;
                case FINAL_KEYWORD:
                    hasMatch = nextToken.kind == SyntaxKind.FINAL_KEYWORD;
                    break;
                case CONST_DECL_TYPE:
                    return seekInAlternativesPaths(lookahead, currentDepth, matchingRulesCount, CONST_DECL_TYPE,
                            isEntryPoint);
                case CONST_DECL_RHS:
                    return seekInAlternativesPaths(lookahead, currentDepth, matchingRulesCount, CONST_DECL_RHS,
                            isEntryPoint);
                case TYPEOF_KEYWORD:
                    hasMatch = nextToken.kind == SyntaxKind.TYPEOF_KEYWORD;
                    break;
                case UNARY_OPERATOR:
                    hasMatch = isUnaryOperator(nextToken);
                    break;
                case ARRAY_LENGTH:
                    return seekInAlternativesPaths(lookahead, currentDepth, matchingRulesCount, ARRAY_LENGTH,
                            isEntryPoint);
                case HEX_INTEGER_LITERAL:
                    hasMatch = nextToken.kind == SyntaxKind.HEX_INTEGER_LITERAL;
                    break;
                case AT:
                    hasMatch = nextToken.kind == SyntaxKind.AT_TOKEN;
                    break;
                case PARAMETER:
                    return seekInAlternativesPaths(lookahead, currentDepth, matchingRulesCount, PARAMETER,
                            isEntryPoint);
                case PARAMETER_WITHOUT_ANNOTS:
                    return seekInAlternativesPaths(lookahead, currentDepth, matchingRulesCount,
                            PARAMETER_WITHOUT_ANNOTS, isEntryPoint);
                case IS_KEYWORD:
                    hasMatch = nextToken.kind == SyntaxKind.IS_KEYWORD;
                    break;
                case TYPE_TEST_EXPRESSION:
                    return seekInIsExpression(currentCtx, lookahead, currentDepth, matchingRulesCount, isEntryPoint);
                case STMT_START_WITH_EXPR_RHS:
                    return seekInAlternativesPaths(lookahead, currentDepth, matchingRulesCount,
                            STMT_START_WITH_EXPR_RHS, isEntryPoint);
                case RIGHT_ARROW:
                    hasMatch = nextToken.kind == SyntaxKind.RIGHT_ARROW_TOKEN;
                    break;
                case STMT_START_WITH_IDENTIFIER:
                    return seekInAlternativesPaths(lookahead, currentDepth, matchingRulesCount,
                            STMT_START_WITH_IDENTIFIER, isEntryPoint);
                case EXPRESSION_STATEMENT_START:
                    return seekInAlternativesPaths(lookahead, currentDepth, matchingRulesCount,
                            EXPRESSION_STATEMENT_START, isEntryPoint);
                case PARAMETERIZED_TYPE:
                    hasMatch = isParameterizedTypeToken(nextToken.kind);
                    break;
                case LT:
                    hasMatch = nextToken.kind == SyntaxKind.LT_TOKEN;
                    break;
                case GT:
                    hasMatch = nextToken.kind == SyntaxKind.GT_TOKEN;
                    break;
                case NULL_KEYWORD:
                    hasMatch = nextToken.kind == SyntaxKind.NULL_KEYWORD;
                    break;
                case ANNOTATION_KEYWORD:
                    hasMatch = nextToken.kind == SyntaxKind.ANNOTATION_KEYWORD;
                    break;
                case FIELD_IDENT:
                    hasMatch = nextToken.kind == SyntaxKind.FIELD_KEYWORD;
                    break;
                case FUNCTION_IDENT:
                    hasMatch = nextToken.kind == SyntaxKind.FUNCTION_KEYWORD;
                    break;
                case IDENT_AFTER_OBJECT_IDENT:
                    hasMatch = nextToken.kind == SyntaxKind.TYPE_KEYWORD ||
                            nextToken.kind == SyntaxKind.FUNCTION_KEYWORD || nextToken.kind == SyntaxKind.FIELD_KEYWORD;
                    break;
                case SOURCE_KEYWORD:
                    hasMatch = nextToken.kind == SyntaxKind.SOURCE_KEYWORD;
                    break;
                case ANNOT_DECL_OPTIONAL_TYPE:
                    return seekInAlternativesPaths(lookahead, currentDepth, matchingRulesCount,
                            ANNOT_DECL_OPTIONAL_TYPE, isEntryPoint);
                case ANNOT_DECL_RHS:
                    return seekInAlternativesPaths(lookahead, currentDepth, matchingRulesCount, ANNOT_DECL_RHS,
                            isEntryPoint);
                case ANNOT_OPTIONAL_ATTACH_POINTS:
                    return seekInAlternativesPaths(lookahead, currentDepth, matchingRulesCount,
                            ANNOT_OPTIONAL_ATTACH_POINTS, isEntryPoint);
                case ATTACH_POINT:
                    return seekInAlternativesPaths(lookahead, currentDepth, matchingRulesCount, ATTACH_POINT,
                            isEntryPoint);
                case ATTACH_POINT_IDENT:
                    return seekInAlternativesPaths(lookahead, currentDepth, matchingRulesCount, ATTACH_POINT_IDENT,
                            isEntryPoint);
                case SINGLE_KEYWORD_ATTACH_POINT_IDENT:
                    hasMatch = isSingleKeywordAttachPointIdent(nextToken.kind);
                    break;
                case OBJECT_IDENT:
                    hasMatch = nextToken.kind == SyntaxKind.OBJECT_KEYWORD;
                    break;
                case RECORD_IDENT:
                    hasMatch = nextToken.kind == SyntaxKind.RECORD_KEYWORD;
                    break;
                case RESOURCE_IDENT:
                    hasMatch = nextToken.kind == SyntaxKind.RESOURCE_KEYWORD;
                    break;
                case ATTACH_POINT_END:
                    return seekInAlternativesPaths(lookahead, currentDepth, matchingRulesCount, ATTACH_POINT_END,
                            isEntryPoint);
                case XML_NAMESPACE_PREFIX_DECL:
                    return seekInAlternativesPaths(lookahead, currentDepth, matchingRulesCount,
                            XML_NAMESPACE_PREFIX_DECL, isEntryPoint);
                case CONSTANT_EXPRESSION_START:
                    return seekInAlternativesPaths(lookahead, currentDepth, matchingRulesCount, CONSTANT_EXPRESSION,
                            isEntryPoint);
                case XMLNS_KEYWORD:
                    hasMatch = nextToken.kind == SyntaxKind.XMLNS_KEYWORD;
                    break;
                case WORKER_KEYWORD:
                    hasMatch = nextToken.kind == SyntaxKind.WORKER_KEYWORD;
                    break;
                case FORK_KEYWORD:
                    hasMatch = nextToken.kind == SyntaxKind.FORK_KEYWORD;
                    break;
                case DECIMAL_FLOATING_POINT_LITERAL:
                    hasMatch = nextToken.kind == SyntaxKind.DECIMAL_FLOATING_POINT_LITERAL;
                    break;
                case HEX_FLOATING_POINT_LITERAL:
                    hasMatch = nextToken.kind == SyntaxKind.HEX_FLOATING_POINT_LITERAL;
                    break;
                case TYPEDESC_RHS:
                    return seekInAlternativesPaths(lookahead, currentDepth, matchingRulesCount, TYPEDESC_RHS,
                            isEntryPoint);
                case TRAP_KEYWORD:
                    hasMatch = nextToken.kind == SyntaxKind.TRAP_KEYWORD;
                    break;
                case LIST_CONSTRUCTOR_RHS:
                    return seekInAlternativesPaths(lookahead, currentDepth, matchingRulesCount, LIST_CONSTRUCTOR_RHS,
                            isEntryPoint);
<<<<<<< HEAD
                case PIPE:
                    hasMatch = nextToken.kind == SyntaxKind.PIPE_TOKEN;
                    break;

=======
                case FOREACH_KEYWORD:
                    hasMatch = nextToken.kind == SyntaxKind.FOREACH_KEYWORD;
                    break;
                case IN_KEYWORD:
                    hasMatch = nextToken.kind == SyntaxKind.IN_KEYWORD;
                    break;
                case TYPE_CAST_PARAM:
                    return seekInAlternativesPaths(lookahead, currentDepth, matchingRulesCount, TYPE_CAST_PARAM,
                            isEntryPoint);
                case TYPE_CAST_PARAM_RHS:
                    return seekInAlternativesPaths(lookahead, currentDepth, matchingRulesCount, TYPE_CAST_PARAM_RHS,
                            isEntryPoint);
>>>>>>> 2a27ad2a

                // Productions (Non-terminals which doesn't have alternative paths)
                case COMP_UNIT:
                case FUNC_DEFINITION:
                case RETURN_TYPE_DESCRIPTOR:
                case EXTERNAL_FUNC_BODY:
                case FUNC_BODY_BLOCK:
                case ASSIGNMENT_STMT:
                case VAR_DECL_STMT:
                case REQUIRED_PARAM:
                case AFTER_PARAMETER_TYPE:
                case DEFAULTABLE_PARAM:
                case REST_PARAM:
                case MODULE_TYPE_DEFINITION:
                case ARG_LIST:
                case ASTERISK:
                case FUNC_CALL:
                case RECORD_TYPE_DESCRIPTOR:
                case OBJECT_TYPE_DESCRIPTOR:
                case ASSIGNMENT_OR_VAR_DECL_STMT:
                case CALL_STMT:
                case IF_BLOCK:
                case BLOCK_STMT:
                case WHILE_BLOCK:
                case VERSION_NUMBER:
                case IMPORT_DECL:
                case IMPORT_SUB_VERSION:
                case MAPPING_CONSTRUCTOR:
                case PANIC_STMT:
                case COMPUTED_FIELD_NAME:
                case RETURN_STMT:
                case LISTENERS_LIST:
                case SERVICE_DECL:
                case BREAK_STATEMENT:
                case CONTINUE_STATEMENT:
                case LISTENER_DECL:
                case CONSTANT_DECL:
                case NIL_TYPE_DESCRIPTOR:
                case OPTIONAL_TYPE_DESCRIPTOR:
                case ARRAY_TYPE_DESCRIPTOR:
                case LOCAL_TYPE_DEFINITION_STMT:
                case ANNOTATIONS:
                case DOC_STRING:
                case ANNOTATION_DECL:
                case ANNOT_ATTACH_POINTS_LIST:
                case COMPOUND_ASSIGNMENT_STMT:
                case COMPOUND_BINARY_OPERATOR:
                case EXPRESSION_STATEMENT:
                case RECORD_FIELD:
                case TYPEOF_EXPRESSION:
                case UNARY_EXPRESSION:
                case CONSTANT_EXPRESSION:
                case XML_NAMESPACE_DECLARATION:
                case DEFAULT_WORKER_INIT:
                case DEFAULT_WORKER:
                case NAMED_WORKERS:
                case NAMED_WORKER_DECL:
                case PARAMETERIZED_TYPE_DESCRIPTOR:
                case NON_RECURSIVE_TYPE:
                    // start a context, so that we know where to fall back, and continue
                    // having the qualified-identifier as the next rule.
                case VARIABLE_REF:
                case TYPE_REFERENCE:
                case ANNOT_REFERENCE:
                case NIL_LITERAL:
                case LOCK_STMT:
                case FORK_STMT:
                case TRAP_EXPRESSION:
                case LIST_CONSTRUCTOR:
                case FOREACH_STMT:
                case TYPE_CAST_EXPRESSION:
                default:
                    // Stay at the same place
                    skipRule = true;
                    hasMatch = true;
                    break;
            }

            if (!hasMatch) {
                Result fixedPathResult = fixAndContinue(currentCtx, lookahead, currentDepth + 1);
                // Do not consider the current rule as match, since we had to fix it.
                // i.e: do not increment the match count by 1;

                if (isEntryPoint) {
                    fixedPathResult.solution = fixedPathResult.fixes.peek();
                } else {
                    fixedPathResult.solution = new Solution(Action.KEEP, currentCtx, SyntaxKind.NONE,
                            currentCtx.toString());
                }
                return getFinalResult(matchingRulesCount, fixedPathResult);
            }

            currentCtx = getNextRule(currentCtx, lookahead + 1);
            if (!skipRule) {
                // Try the next token with the next rule
                currentDepth++;
                matchingRulesCount++;
                lookahead++;
                isEntryPoint = false;
            }

        }

        Result result = new Result(new ArrayDeque<>(), matchingRulesCount, currentCtx);
        result.solution =
                new Solution(Action.KEEP, currentCtx, SyntaxKind.NONE, currentCtx.toString());
        return result;
    }

    /**
     * Search for matching token sequences within the function body signatures and returns the most optimal solution.
     * This will check whether the token stream best matches to a 'function-body-block' or a 'external-function-body'.
     * 
     * @param lookahead Position of the next token to consider, relative to the position of the original error
     * @param currentDepth Amount of distance traveled so far
     * @param currentMatches Matching tokens found so far
     * @param fixes Fixes made so far
     * @return Recovery result
     */
    private Result seekInFuncBodies(int lookahead, int currentDepth, int currentMatches, boolean isEntryPoint) {
        return seekInAlternativesPaths(lookahead, currentDepth, currentMatches, FUNC_BODIES, isEntryPoint);
    }

    /**
     * Search for matching token sequences within different kinds of statements and returns the most optimal solution.
     * 
     * @param currentCtx Current context
     * @param nextToken Next token in the token stream
     * @param lookahead Position of the next token to consider, relative to the position of the original error
     * @param currentDepth Amount of distance traveled so far
     * @param currentMatches Matching tokens found so far
     * @param fixes Fixes made so far
     * @return Recovery result
     */
    private Result seekInStatements(ParserRuleContext currentCtx, STToken nextToken, int lookahead, int currentDepth,
                                    int currentMatches, boolean isEntryPoint) {
        if (nextToken.kind == SyntaxKind.SEMICOLON_TOKEN) {
            // Semicolon at the start of a statement is a special case. This is equivalent to an empty
            // statement. So assume the fix for this is a REMOVE operation and continue from the next token.
            Result result = seekMatchInSubTree(ParserRuleContext.STATEMENT, lookahead + 1, currentDepth, isEntryPoint);
            result.fixes.push(new Solution(Action.REMOVE, currentCtx, nextToken.kind, nextToken.toString()));
            return getFinalResult(currentMatches, result);
        }

        return seekInAlternativesPaths(lookahead, currentDepth, currentMatches, STATEMENTS, isEntryPoint);
    }

    /**
     * Search for matching token sequences within access expressions and returns the most optimal solution.
     * Access expression can be one of: method-call, field-access, member-access.
     * 
     * @param currentCtx Current context
     * @param lookahead Position of the next token to consider, relative to the position of the original error
     * @param currentDepth Amount of distance traveled so far
     * @param currentMatches Matching tokens found so far
     * @param fixes Fixes made so far
     * @param isEntryPoint
     * @return Recovery result
     */
    private Result seekInAccessExpression(ParserRuleContext currentCtx, int lookahead, int currentDepth,
                                          int currentMatches, boolean isEntryPoint) {
        STToken nextToken = this.tokenReader.peek(lookahead);
        currentDepth++;
        if (nextToken.kind != SyntaxKind.IDENTIFIER_TOKEN) {
            Result fixedPathResult = fixAndContinue(currentCtx, lookahead, currentDepth);
            return getFinalResult(currentMatches, fixedPathResult);
        }

        ParserRuleContext nextContext;
        STToken nextNextToken = this.tokenReader.peek(lookahead + 1);
        switch (nextNextToken.kind) {
            case OPEN_PAREN_TOKEN:
                nextContext = ParserRuleContext.OPEN_PARENTHESIS;
                break;
            case DOT_TOKEN:
                nextContext = ParserRuleContext.DOT;
                break;
            case OPEN_BRACKET_TOKEN:
                nextContext = ParserRuleContext.OPEN_BRACKET;
                break;
            default:
                nextContext = getNextRuleForExpr();
                break;
        }

        currentMatches++;
        lookahead++;
        Result result = seekMatch(nextContext, lookahead, currentDepth, isEntryPoint);
        result.ctx = currentCtx;
        return getFinalResult(currentMatches, result);
    }

    /**
     * Search for a match in rhs of an expression. RHS of an expression can be the end
     * of the expression or the rhs of a binary expression.
     * 
     * @param nextToken
     * @param lookahead Position of the next token to consider, relative to the position of the original error
     * @param currentDepth Amount of distance traveled so far
     * @param currentMatches Matching tokens found so far
     * @param isEntryPoint
     * @return Recovery result
     */
    private Result seekMatchInExpressionRhs(STToken nextToken, int lookahead, int currentDepth, int currentMatches,
                                            boolean isEntryPoint) {
        ParserRuleContext parentCtx = getParentContext();

        // Expression in a parameter-rhs can be terminated by a comma or a the closing parenthesis.
        if (isParameter(parentCtx) || parentCtx == ParserRuleContext.ARG) {
            ParserRuleContext[] next = { ParserRuleContext.BINARY_OPERATOR, ParserRuleContext.DOT,
                    ParserRuleContext.OPEN_BRACKET, ParserRuleContext.COMMA, ParserRuleContext.CLOSE_PARENTHESIS };
            return seekInAlternativesPaths(lookahead, currentDepth, currentMatches, next, isEntryPoint);
        }

        if (parentCtx == ParserRuleContext.MAPPING_CONSTRUCTOR) {
            ParserRuleContext[] next = { ParserRuleContext.BINARY_OPERATOR, ParserRuleContext.DOT,
                    ParserRuleContext.OPEN_BRACKET, ParserRuleContext.COMMA, ParserRuleContext.CLOSE_BRACE };
            return seekInAlternativesPaths(lookahead, currentDepth, currentMatches, next, isEntryPoint);
        }

        if (parentCtx == ParserRuleContext.COMPUTED_FIELD_NAME) {
            // Here we give high priority to the comma. Therefore order of the below array matters.
            ParserRuleContext[] next = { ParserRuleContext.CLOSE_BRACKET, ParserRuleContext.BINARY_OPERATOR,
                    ParserRuleContext.DOT, ParserRuleContext.OPEN_BRACKET };
            return seekInAlternativesPaths(lookahead, currentDepth, currentMatches, next, isEntryPoint);
        }

        if (parentCtx == ParserRuleContext.LISTENERS_LIST) {
            ParserRuleContext[] next = { ParserRuleContext.COMMA, ParserRuleContext.BINARY_OPERATOR,
                    ParserRuleContext.DOT, ParserRuleContext.OPEN_BRACKET, ParserRuleContext.OPEN_BRACE };
            return seekInAlternativesPaths(lookahead, currentDepth, currentMatches, next, isEntryPoint);
        }

        if (parentCtx == ParserRuleContext.LIST_CONSTRUCTOR) {
            ParserRuleContext[] next = { ParserRuleContext.COMMA, ParserRuleContext.BINARY_OPERATOR,
                    ParserRuleContext.DOT, ParserRuleContext.OPEN_BRACKET, ParserRuleContext.CLOSE_BRACKET };
            return seekInAlternativesPaths(lookahead, currentDepth, currentMatches, next, isEntryPoint);
        }

        ParserRuleContext nextContext;
        if (parentCtx == ParserRuleContext.IF_BLOCK || parentCtx == ParserRuleContext.WHILE_BLOCK ||
                parentCtx == ParserRuleContext.FOREACH_STMT) {
            nextContext = ParserRuleContext.BLOCK_STMT;
        } else if (isStatement(parentCtx) || parentCtx == ParserRuleContext.RECORD_FIELD ||
                parentCtx == ParserRuleContext.OBJECT_MEMBER || parentCtx == ParserRuleContext.LISTENER_DECL ||
                parentCtx == ParserRuleContext.CONSTANT_DECL) {
            nextContext = ParserRuleContext.SEMICOLON;
        } else if (parentCtx == ParserRuleContext.ANNOTATIONS) {
            nextContext = ParserRuleContext.TOP_LEVEL_NODE;
        } else if (parentCtx == ParserRuleContext.ARRAY_TYPE_DESCRIPTOR) {
            nextContext = ParserRuleContext.CLOSE_BRACKET;
        } else {
            throw new IllegalStateException();
        }

        ParserRuleContext[] alternatives =
                { ParserRuleContext.BINARY_OPERATOR, ParserRuleContext.DOT, ParserRuleContext.OPEN_BRACKET,
                        ParserRuleContext.OPEN_PARENTHESIS, ParserRuleContext.IS_KEYWORD, nextContext };
        return seekInAlternativesPaths(lookahead, currentDepth, currentMatches, alternatives, isEntryPoint);
    }

    /**
     * Search for matching token sequences within the given alternative paths, and find the most optimal solution.
     * 
     * @param lookahead Position of the next token to consider, relative to the position of the original error
     * @param currentDepth Amount of distance traveled so far
     * @param currentMatches Matching tokens found so far
     * @param fixes Fixes made so far
     * @return Recovery result
     */
    private Result seekInAlternativesPaths(int lookahead, int currentDepth, int currentMatches,
                                           ParserRuleContext[] alternativeRules, boolean isEntryPoint) {

        @SuppressWarnings("unchecked")
        List<Result>[] results = new List[lookaheadLimit];
        int bestMatchIndex = 0;

        // Visit all the alternative rules and get their results. Arrange them in way
        // such that results with the same number of matches are put together. This is
        // done so that we can easily pick the best, without iterating through them.
        for (ParserRuleContext rule : alternativeRules) {
            Result result = seekMatchInSubTree(rule, lookahead, currentDepth, isEntryPoint);
            List<Result> similarResutls = results[result.matches];
            if (similarResutls == null) {
                similarResutls = new ArrayList<>(lookaheadLimit);
                results[result.matches] = similarResutls;
                if (bestMatchIndex < result.matches) {
                    bestMatchIndex = result.matches;
                }
            }
            similarResutls.add(result);
        }

        // This means there are no matches for any of the statements
        if (bestMatchIndex == 0) {
            return new Result(new ArrayDeque<>(), currentMatches, alternativeRules[0]);
        }

        // If there is only one 'best' match, then return it. If there are more than one
        // 'best' match, then we need to do a tie-break. For that, pick the path with the
        // lowest number of fixes. If it again results in more than one match, then return
        // the based on the precedence (order of occurrence).

        List<Result> bestMatches = results[bestMatchIndex];
        Result bestMatch = bestMatches.get(0);
        Result currentMatch;
        for (int i = 1; i < bestMatches.size(); i++) {
            currentMatch = bestMatches.get(i);

            // If a tie is found, give priority to the one that 'insert'.
            // If that is also a tie, then give priority to the order.
            int currentMatchFixesSize = currentMatch.fixes.size();
            int bestmatchFixesSize = bestMatch.fixes.size();
            if (currentMatchFixesSize == bestmatchFixesSize) {
                // If both are zero continue;
                if (bestmatchFixesSize == 0) {
                    continue;
                }
                Solution currentSol = bestMatch.fixes.peek();
                Solution foundSol = currentMatch.fixes.peek();
                if (currentSol.action == Action.REMOVE && foundSol.action == Action.INSERT) {
                    bestMatch = currentMatch;
                }
            }

            if (currentMatchFixesSize < bestmatchFixesSize) {
                bestMatch = currentMatch;
            }
        }

        return getFinalResult(currentMatches, bestMatch);
    }

    /**
     * Combine a given result with the current results, and get the final result.
     * 
     * @param currentMatches Matches found so far
     * @param bestMatch Result found in the sub-tree, that requires to be merged with the current results
     * @return Final result
     */
    private Result getFinalResult(int currentMatches, Result bestMatch) {
        bestMatch.matches += currentMatches;
        return bestMatch;
    }

    /**
     * <p>
     * Fix the error at the current position and continue forward to find the best path. This method
     * tries to fix the parser error using following steps:
     * <ol>
     * <li>
     * Insert a token and see how far the parser can proceed.
     * </li>
     * <li>
     * Delete a token and see how far the parser can proceed.
     * </li>
     * </ol>
     * 
     * Then decides the best action to perform (whether to insert or remove a token), using the result
     * of the above two steps, based on the following criteria:
     * <ol>
     * <li>
     * Pick the solution with the longest matching sequence.
     * </li>
     * <li>
     * If there's a tie, then check for the solution which requires the lowest number of 'fixes'.
     * </li>
     * <li>
     * If there's a tie, then give priority for the 'insertion' as that doesn't require removing
     * an input a user has given.
     * </li>
     * </ol>
     * </p>
     * 
     * @param currentCtx Current parser context
     * @param lookahead Position of the next token to consider, relative to the position of the original error
     * @param currentDepth Amount of distance traveled so far
     * @return Recovery result
     */
    private Result fixAndContinue(ParserRuleContext currentCtx, int lookahead, int currentDepth) {
        // NOTE: Below order is important. We have to visit the current context first, before
        // getting and visiting the nextContext. Because getting the next context is a stateful
        // operation, as it could update (push/pop) the current context stack.

        // Remove current token. That means continue with the NEXT token, with the CURRENT context
        Result deletionResult = seekMatchInSubTree(currentCtx, lookahead + 1, currentDepth, false);

        // Insert the missing token. That means continue the CURRENT token, with the NEXT context.
        // At this point 'lookahead' refers to the next token position, since there is a missing
        // token at the current position. Hence we don't need to increment the 'lookahead' when
        // calling 'getNextRule'.
        ParserRuleContext nextCtx = getNextRule(currentCtx, lookahead);
        Result insertionResult = seekMatchInSubTree(nextCtx, lookahead, currentDepth, false);

        Result fixedPathResult;
        Solution action;
        if (insertionResult.matches == 0 && deletionResult.matches == 0) {
            fixedPathResult = insertionResult;
        } else if (insertionResult.matches == deletionResult.matches) {
            if (insertionResult.fixes.size() <= deletionResult.fixes.size()) {
                action = new Solution(Action.INSERT, currentCtx, getExpectedTokenKind(currentCtx),
                        currentCtx.toString());
                insertionResult.fixes.push(action);
                fixedPathResult = insertionResult;
            } else {
                STToken token = this.tokenReader.peek(lookahead);
                action = new Solution(Action.REMOVE, currentCtx, token.kind, token.toString());
                deletionResult.fixes.push(action);
                fixedPathResult = deletionResult;
            }
        } else if (insertionResult.matches > deletionResult.matches) {
            action = new Solution(Action.INSERT, currentCtx, getExpectedTokenKind(currentCtx), currentCtx.toString());
            insertionResult.fixes.push(action);
            fixedPathResult = insertionResult;
        } else {
            STToken token = this.tokenReader.peek(lookahead);
            action = new Solution(Action.REMOVE, currentCtx, token.kind, token.toString());
            deletionResult.fixes.push(action);
            fixedPathResult = deletionResult;
        }
        return fixedPathResult;
    }

    /**
     * Get the next parser rule/context given the current parser context.
     * 
     * @param currentCtx Current parser context
     * @param nextLookahead Position of the next token to consider, relative to the position of the original error
     * @return Next parser context
     */
    private ParserRuleContext getNextRule(ParserRuleContext currentCtx, int nextLookahead) {
        // If this is a production, then push the context to the stack.
        // We can do this within the same switch-case that follows after this one.
        // But doing it separately for the sake of readability/maintainability.
        switch (currentCtx) {
            case COMP_UNIT:
            case FUNC_DEFINITION:
            case RETURN_TYPE_DESCRIPTOR:
            case EXTERNAL_FUNC_BODY:
            case FUNC_BODY_BLOCK:
            case STATEMENT:
            case STATEMENT_WITHOUT_ANNOTS:
            case VAR_DECL_STMT:
            case ASSIGNMENT_STMT:
            case REQUIRED_PARAM:
            case DEFAULTABLE_PARAM:
            case REST_PARAM:
            case MODULE_TYPE_DEFINITION:
            case RECORD_FIELD:
            case RECORD_TYPE_DESCRIPTOR:
            case OBJECT_TYPE_DESCRIPTOR:
            case ARG:
            case ARG_LIST:
            case OBJECT_FUNC_OR_FIELD:
            case IF_BLOCK:
            case BLOCK_STMT:
            case WHILE_BLOCK:
            case PANIC_STMT:
            case CALL_STMT:
            case IMPORT_DECL:
            case CONTINUE_STATEMENT:
            case BREAK_STATEMENT:
            case RETURN_STMT:
            case COMPUTED_FIELD_NAME:
            case LISTENERS_LIST:
            case SERVICE_DECL:
            case LISTENER_DECL:
            case CONSTANT_DECL:
            case NIL_TYPE_DESCRIPTOR:
            case COMPOUND_ASSIGNMENT_STMT:
            case OPTIONAL_TYPE_DESCRIPTOR:
            case ARRAY_TYPE_DESCRIPTOR:
            case ANNOTATIONS:
            case VARIABLE_REF:
            case TYPE_REFERENCE:
            case ANNOT_REFERENCE:
            case MAPPING_CONSTRUCTOR:
            case LOCAL_TYPE_DEFINITION_STMT:
            case EXPRESSION_STATEMENT:
            case NIL_LITERAL:
            case LOCK_STMT:
            case ANNOTATION_DECL:
            case ANNOT_ATTACH_POINTS_LIST:
            case XML_NAMESPACE_DECLARATION:
            case CONSTANT_EXPRESSION:
            case NAMED_WORKER_DECL:
            case FORK_STMT:
            case FOREACH_STMT:
            case PARAMETERIZED_TYPE_DESCRIPTOR:
            case LIST_CONSTRUCTOR:
            case TYPE_CAST_EXPRESSION:
                startContext(currentCtx);
                break;
            default:
                break;
        }

        ParserRuleContext parentCtx;
        STToken nextToken;
        switch (currentCtx) {
            case EOF:
                return ParserRuleContext.EOF;
            case COMP_UNIT:
                return ParserRuleContext.TOP_LEVEL_NODE;
            case PUBLIC_KEYWORD:
                parentCtx = getParentContext();
                if (parentCtx == ParserRuleContext.OBJECT_TYPE_DESCRIPTOR) {
                    return ParserRuleContext.OBJECT_FUNC_OR_FIELD;
                } else if (isParameter(parentCtx)) {
                    return ParserRuleContext.TYPE_DESCRIPTOR;
                }
                return ParserRuleContext.TOP_LEVEL_NODE_WITHOUT_MODIFIER;
            case PRIVATE_KEYWORD:
                return ParserRuleContext.OBJECT_FUNC_OR_FIELD;
            case FUNC_DEFINITION:
                return ParserRuleContext.FUNCTION_KEYWORD;
            case RETURN_TYPE_DESCRIPTOR:
                return ParserRuleContext.RETURNS_KEYWORD;
            case EXTERNAL_FUNC_BODY:
                return ParserRuleContext.ASSIGN_OP;
            case FUNC_BODY_BLOCK:
                return ParserRuleContext.OPEN_BRACE;
            case STATEMENT:
            case STATEMENT_WITHOUT_ANNOTS:
                // We reach here only if an end of a block is reached.
                endContext(); // end statement
                return ParserRuleContext.CLOSE_BRACE;
            case ASSIGN_OP:
                return getNextRuleForEqualOp();
            case COMPOUND_BINARY_OPERATOR:
                return ParserRuleContext.ASSIGN_OP;
            case CLOSE_BRACE:
                return getNextRuleForCloseBrace(nextLookahead);
            case CLOSE_PARENTHESIS:
                parentCtx = getParentContext();
                if (isParameter(parentCtx)) {
                    endContext(); // end parameter
                    endContext(); // end parameter-list
                }
                if (parentCtx == ParserRuleContext.NIL_TYPE_DESCRIPTOR) {
                    endContext();
                    // After parsing nil type descriptor all the other parsing is same as next rule of simple type
                    return ParserRuleContext.TYPEDESC_RHS;
                }
                if (parentCtx == ParserRuleContext.NIL_LITERAL) {
                    endContext();
                    return ParserRuleContext.EXPRESSION_RHS;
                }
                // endContext(); // end func signature
                return ParserRuleContext.FUNC_BODY;
            case EXPRESSION:
            case BASIC_LITERAL:
            case TERMINAL_EXPRESSION:
                return getNextRuleForExpr();
            case EXTERNAL_KEYWORD:
                return ParserRuleContext.SEMICOLON;
            case FUNCTION_KEYWORD:
                return ParserRuleContext.FUNC_NAME;
            case FUNC_NAME:
                return ParserRuleContext.OPEN_PARENTHESIS;
            case OPEN_BRACE:
                // If an error occurs in the function definition signature, then only search
                // within the function signature. Do not search within the function body.
                // This is done to avoid the parser misinterpreting tokens in the signature
                // as part of the body, and vice-versa.
                // return ParserRuleContext.CLOSE_BRACE;

                parentCtx = getParentContext();
                if (parentCtx == ParserRuleContext.LISTENERS_LIST) {
                    endContext();
                }

                if (isEndOfBlock(this.tokenReader.peek(nextLookahead))) {
                    return ParserRuleContext.CLOSE_BRACE;
                }

                if (parentCtx == ParserRuleContext.MAPPING_CONSTRUCTOR) {
                    return ParserRuleContext.MAPPING_FIELD;
                }

                if (parentCtx == ParserRuleContext.FORK_STMT) {
                    return ParserRuleContext.NAMED_WORKER_DECL;
                }

                return ParserRuleContext.STATEMENT;
            case OPEN_PARENTHESIS:
                parentCtx = getParentContext();
                if (parentCtx == ParserRuleContext.EXPRESSION_STATEMENT) {
                    return ParserRuleContext.EXPRESSION_STATEMENT_START;
                } else if (isExpressionContext(parentCtx)) {
                    return ParserRuleContext.EXPRESSION;
                } else if (parentCtx == ParserRuleContext.FUNC_DEFINITION) {
                    return ParserRuleContext.PARAM_LIST;
                } else if (parentCtx == ParserRuleContext.NIL_TYPE_DESCRIPTOR ||
                        parentCtx == ParserRuleContext.NIL_LITERAL) {
                    return ParserRuleContext.CLOSE_PARENTHESIS;
                }
                return ParserRuleContext.ARG;
            case RETURNS_KEYWORD:
                if (this.tokenReader.peek(nextLookahead).kind != SyntaxKind.RETURNS_KEYWORD) {
                    // If there are no matches in the optional rule, then continue from the
                    // next immediate rule without changing the state
                    return ParserRuleContext.FUNC_BODY;
                }
                return ParserRuleContext.TYPE_DESCRIPTOR;
            case SEMICOLON:
                return getNextRuleForSemicolon(nextLookahead);
            case SIMPLE_TYPE_DESCRIPTOR:
                return ParserRuleContext.TYPEDESC_RHS;
            case VARIABLE_NAME:
            case PARAMETER_RHS:
                return getNextRuleForVarName(nextLookahead);
            case TOP_LEVEL_NODE_WITHOUT_MODIFIER:
                return ParserRuleContext.FUNC_DEFINITION;
            case FUNC_BODY:
                return ParserRuleContext.TOP_LEVEL_NODE;
            case REQUIRED_PARAM:
            case DEFAULTABLE_PARAM:
            case REST_PARAM:
                nextToken = this.tokenReader.peek(nextLookahead);
                if (isEndOfParametersList(nextToken)) {
                    endContext();
                    return ParserRuleContext.CLOSE_PARENTHESIS;
                }
                return ParserRuleContext.TYPE_DESCRIPTOR;
            case ASSIGNMENT_STMT:
                return ParserRuleContext.VARIABLE_NAME;
            case COMPOUND_ASSIGNMENT_STMT:
                return ParserRuleContext.VARIABLE_NAME;
            case VAR_DECL_STMT:
                return ParserRuleContext.TYPE_DESCRIPTOR;
            case EXPRESSION_RHS:
                return ParserRuleContext.BINARY_OPERATOR;
            case BINARY_OPERATOR:
                return ParserRuleContext.EXPRESSION;
            case COMMA:
                return getNextRuleForComma();
            case AFTER_PARAMETER_TYPE:
                return getNextRuleForParamType();
            case MODULE_TYPE_DEFINITION:
                return ParserRuleContext.TYPE_KEYWORD;
            case CLOSED_RECORD_BODY_END:
                endContext();
                nextToken = this.tokenReader.peek(nextLookahead);
                if (nextToken.kind == SyntaxKind.EOF_TOKEN) {
                    return ParserRuleContext.EOF;
                }
                return ParserRuleContext.TYPEDESC_RHS;
            case CLOSED_RECORD_BODY_START:
                return ParserRuleContext.RECORD_FIELD_OR_RECORD_END;
            case ELLIPSIS:
                parentCtx = getParentContext();
                if (parentCtx == ParserRuleContext.MAPPING_CONSTRUCTOR || parentCtx == ParserRuleContext.ARG) {
                    return ParserRuleContext.EXPRESSION;
                }
                return ParserRuleContext.VARIABLE_NAME;
            case QUESTION_MARK:
                return getNextRuleForQuestionMark();
            case RECORD_KEYWORD:
                return ParserRuleContext.RECORD_BODY_START;
            case TYPE_KEYWORD:
                return ParserRuleContext.TYPE_NAME;
            case RECORD_TYPE_DESCRIPTOR:
                return ParserRuleContext.RECORD_KEYWORD;
            case ASTERISK:
                parentCtx = getParentContext();
                if (parentCtx == ParserRuleContext.ARRAY_TYPE_DESCRIPTOR) {
                    return ParserRuleContext.CLOSE_BRACKET;
                }
                return ParserRuleContext.TYPE_REFERENCE;
            case TYPE_NAME:
                return ParserRuleContext.TYPE_DESCRIPTOR;
            case OBJECT_KEYWORD:
                return ParserRuleContext.OPEN_BRACE;
            case REMOTE_KEYWORD:
                return ParserRuleContext.FUNCTION_KEYWORD;
            case OBJECT_TYPE_DESCRIPTOR:
                return ParserRuleContext.OBJECT_TYPE_DESCRIPTOR_START;
            case OBJECT_TYPE_FIRST_QUALIFIER:
            case OBJECT_TYPE_SECOND_QUALIFIER:
                return ParserRuleContext.OBJECT_KEYWORD;
            case ABSTRACT_KEYWORD:
            case CLIENT_KEYWORD:
                return ParserRuleContext.OBJECT_KEYWORD;
            case OPEN_BRACKET:
                return getNextRuleForOpenBracket();
            case CLOSE_BRACKET:
                return getNextRuleForCloseBracket();
            case FIELD_OR_FUNC_NAME:
                return ParserRuleContext.EXPRESSION_RHS;
            case DOT:
                return getNextRuleForDot();
            case IF_KEYWORD:
                return ParserRuleContext.EXPRESSION;
            case ELSE_KEYWORD:
                return ParserRuleContext.ELSE_BODY;
            case BLOCK_STMT:
                return ParserRuleContext.OPEN_BRACE;
            case IF_BLOCK:
                return ParserRuleContext.IF_KEYWORD;
            case WHILE_BLOCK:
                return ParserRuleContext.WHILE_KEYWORD;
            case WHILE_KEYWORD:
                return ParserRuleContext.EXPRESSION;
            case CHECKING_KEYWORD:
                return ParserRuleContext.EXPRESSION;
            case CALL_STMT:
                return ParserRuleContext.CALL_STMT_START;
            case PANIC_STMT:
                return ParserRuleContext.PANIC_KEYWORD;
            case PANIC_KEYWORD:
                return ParserRuleContext.EXPRESSION;
            case FUNC_CALL:
                // TODO: check this again
                return ParserRuleContext.IMPORT_PREFIX;
            case IMPORT_KEYWORD:
                return ParserRuleContext.IMPORT_ORG_OR_MODULE_NAME;
            case IMPORT_PREFIX:
            case NAMESPACE_PREFIX:
                return ParserRuleContext.SEMICOLON;
            case VERSION_NUMBER:
            case VERSION_KEYWORD:
                return ParserRuleContext.MAJOR_VERSION;
            case SLASH:
                return ParserRuleContext.IMPORT_MODULE_NAME;
            case IMPORT_ORG_OR_MODULE_NAME:
                return ParserRuleContext.IMPORT_DECL_RHS;
            case IMPORT_MODULE_NAME:
                return ParserRuleContext.AFTER_IMPORT_MODULE_NAME;
            case AS_KEYWORD:
                parentCtx = getParentContext();
                if (parentCtx == ParserRuleContext.IMPORT_DECL) {
                    return ParserRuleContext.IMPORT_PREFIX;
                } else if (parentCtx == ParserRuleContext.XML_NAMESPACE_DECLARATION) {
                    return ParserRuleContext.NAMESPACE_PREFIX;
                }
                throw new IllegalStateException();
            case MAJOR_VERSION:
            case MINOR_VERSION:
            case IMPORT_SUB_VERSION:
                return ParserRuleContext.MAJOR_MINOR_VERSION_END;
            case PATCH_VERSION:
                return ParserRuleContext.IMPORT_PREFIX_DECL;
            case IMPORT_DECL:
                return ParserRuleContext.IMPORT_KEYWORD;
            case CONTINUE_STATEMENT:
                return ParserRuleContext.CONTINUE_KEYWORD;
            case BREAK_STATEMENT:
                return ParserRuleContext.BREAK_KEYWORD;
            case CONTINUE_KEYWORD:
            case BREAK_KEYWORD:
                return ParserRuleContext.SEMICOLON;
            case RETURN_STMT:
                return ParserRuleContext.RETURN_KEYWORD;
            case RETURN_KEYWORD:
                return ParserRuleContext.RETURN_STMT_RHS;
            case ACCESS_EXPRESSION:
                return ParserRuleContext.VARIABLE_REF;
            // case BASIC_LITERAL:
            // case STRING_LITERAL:
            case MAPPING_FIELD_NAME:
                return ParserRuleContext.SPECIFIC_FIELD_RHS;
            case COLON:
                parentCtx = getParentContext();
                if (parentCtx == ParserRuleContext.MAPPING_CONSTRUCTOR) {
                    return ParserRuleContext.EXPRESSION;
                }

                return ParserRuleContext.IDENTIFIER;
            case STRING_LITERAL:
                // We assume string literal is specifically used only in the mapping constructor key.
                return ParserRuleContext.COLON;
            case COMPUTED_FIELD_NAME:
                return ParserRuleContext.OPEN_BRACKET;
            case LISTENERS_LIST:
                return ParserRuleContext.EXPRESSION;
            case ON_KEYWORD:
                parentCtx = getParentContext();
                if (parentCtx == ParserRuleContext.ANNOTATION_DECL) {
                    return ParserRuleContext.ANNOT_ATTACH_POINTS_LIST;
                }
                return ParserRuleContext.LISTENERS_LIST;
            case RESOURCE_KEYWORD:
                return ParserRuleContext.FUNC_DEFINITION;
            case SERVICE_DECL:
                return ParserRuleContext.SERVICE_KEYWORD;
            case SERVICE_KEYWORD:
                return ParserRuleContext.OPTIONAL_SERVICE_NAME;
            case SERVICE_NAME:
                return ParserRuleContext.ON_KEYWORD;
            case LISTENER_KEYWORD:
                return ParserRuleContext.TYPE_DESCRIPTOR;
            case LISTENER_DECL:
                return ParserRuleContext.LISTENER_KEYWORD;
            case FINAL_KEYWORD:
                return ParserRuleContext.TYPE_DESCRIPTOR;
            case CONSTANT_DECL:
                return ParserRuleContext.CONST_KEYWORD;
            case CONST_KEYWORD:
                return ParserRuleContext.CONST_DECL_TYPE;
            case CONST_DECL_TYPE:
                return ParserRuleContext.CONST_DECL_RHS;
            case NIL_TYPE_DESCRIPTOR:
                return ParserRuleContext.OPEN_PARENTHESIS;
            case TYPEOF_EXPRESSION:
                return ParserRuleContext.TYPEOF_KEYWORD;
            case TYPEOF_KEYWORD:
                return ParserRuleContext.EXPRESSION;
            case OPTIONAL_TYPE_DESCRIPTOR:
                return ParserRuleContext.QUESTION_MARK;
            case UNARY_EXPRESSION:
                return ParserRuleContext.UNARY_OPERATOR;
            case UNARY_OPERATOR:
                return ParserRuleContext.EXPRESSION;
            case ARRAY_TYPE_DESCRIPTOR:
                return ParserRuleContext.OPEN_BRACKET;
            case ARRAY_LENGTH:
                return ParserRuleContext.CLOSE_BRACKET;
            case AT:
                return ParserRuleContext.ANNOT_REFERENCE;
            case DOC_STRING:
                return ParserRuleContext.ANNOTATIONS;
            case ANNOTATIONS:
                return ParserRuleContext.AT;
            case MAPPING_CONSTRUCTOR:
                return ParserRuleContext.OPEN_BRACE;
            case VARIABLE_REF:
            case TYPE_REFERENCE:
            case ANNOT_REFERENCE:
                return ParserRuleContext.QUALIFIED_IDENTIFIER;
            case QUALIFIED_IDENTIFIER:
                nextToken = this.tokenReader.peek(nextLookahead);
                if (nextToken.kind == SyntaxKind.COLON_TOKEN) {
                    return ParserRuleContext.COLON;
                }
                // Else this is a simple identifier. Hence fall through.
            case IDENTIFIER:
                parentCtx = getParentContext();
                switch (parentCtx) {
                    case VARIABLE_REF:
                        endContext();
                        return getNextRuleForExpr();
                    case TYPE_REFERENCE:
                        endContext();
                        return ParserRuleContext.SEMICOLON;
                    case ANNOT_REFERENCE:
                        endContext();
                        return ParserRuleContext.MAPPING_CONSTRUCTOR;
                    case ANNOTATION_DECL:
                        return ParserRuleContext.ANNOT_OPTIONAL_ATTACH_POINTS;
                    default:
                        throw new IllegalStateException();
                }
            case IS_KEYWORD:
                return ParserRuleContext.TYPE_DESCRIPTOR;
            case NULL_KEYWORD:
                return ParserRuleContext.EXPRESSION_RHS;
            case NIL_LITERAL:
                return ParserRuleContext.OPEN_PARENTHESIS;
            case TYPE_TEST_EXPRESSION:
                return ParserRuleContext.EXPRESSION_RHS;
            case LOCAL_TYPE_DEFINITION_STMT:
                return ParserRuleContext.TYPE_KEYWORD;
            case RIGHT_ARROW:
                return ParserRuleContext.EXPRESSION;
            case DECIMAL_INTEGER_LITERAL:
            case HEX_INTEGER_LITERAL:
            case STATEMENT_START_IDENTIFIER:
                return getNextRuleForDecimalIntegerLiteral();
            case EXPRESSION_STATEMENT:
                return ParserRuleContext.EXPRESSION_STATEMENT_START;
            case MAP_KEYWORD:
            case FUTURE_KEYWORD:
            case LOCK_STMT:
                return ParserRuleContext.LOCK_KEYWORD;
            case LOCK_KEYWORD:
                return ParserRuleContext.BLOCK_STMT;
            case RECORD_FIELD:
                return ParserRuleContext.RECORD_FIELD_START;
            case ANNOTATION_TAG:
                return ParserRuleContext.ANNOT_OPTIONAL_ATTACH_POINTS;
            case ANNOTATION_KEYWORD:
                return ParserRuleContext.ANNOT_DECL_OPTIONAL_TYPE;
            case ANNOT_ATTACH_POINTS_LIST:
                return ParserRuleContext.ATTACH_POINT;
            case FIELD_IDENT:
            case FUNCTION_IDENT:
            case IDENT_AFTER_OBJECT_IDENT:
            case SINGLE_KEYWORD_ATTACH_POINT_IDENT:
            case ATTACH_POINT:
                return ParserRuleContext.ATTACH_POINT_END;
            case RECORD_FIELD_OR_RECORD_END:
                return ParserRuleContext.RECORD_BODY_END;
            case SOURCE_KEYWORD:
                return ParserRuleContext.ATTACH_POINT_IDENT;
            case OBJECT_IDENT:
                return ParserRuleContext.IDENT_AFTER_OBJECT_IDENT;
            case RECORD_IDENT:
                return ParserRuleContext.FIELD_IDENT;
            case RESOURCE_IDENT:
                return ParserRuleContext.FUNCTION_IDENT;
            case ANNOTATION_DECL:
                return ParserRuleContext.ANNOTATION_KEYWORD;
            case XML_NAMESPACE_DECLARATION:
                return ParserRuleContext.XMLNS_KEYWORD;
            case XMLNS_KEYWORD:
                return ParserRuleContext.CONSTANT_EXPRESSION;
            case CONSTANT_EXPRESSION:
                return ParserRuleContext.CONSTANT_EXPRESSION_START;
            case XML_NAMESPACE_PREFIX_DECL:
                return ParserRuleContext.SEMICOLON;
            case NAMED_WORKER_DECL:
                return ParserRuleContext.WORKER_KEYWORD;
            case WORKER_KEYWORD:
                return ParserRuleContext.WORKER_NAME;
            case WORKER_NAME:
                return ParserRuleContext.RETURN_TYPE_DESCRIPTOR;
            case FORK_STMT:
                return ParserRuleContext.FORK_KEYWORD;
            case FORK_KEYWORD:
                return ParserRuleContext.OPEN_BRACE;
            case TRAP_EXPRESSION:
                return ParserRuleContext.TRAP_KEYWORD;
            case TRAP_KEYWORD:
                return ParserRuleContext.EXPRESSION;
            case LIST_CONSTRUCTOR:
                return ParserRuleContext.OPEN_BRACKET;
<<<<<<< HEAD
            case PIPE:
                return ParserRuleContext.TYPE_DESCRIPTOR;
=======
            case FOREACH_STMT:
                return ParserRuleContext.FOREACH_KEYWORD;
            case FOREACH_KEYWORD:
                return ParserRuleContext.TYPE_DESCRIPTOR;
            case IN_KEYWORD:
                return ParserRuleContext.EXPRESSION;
            case TYPE_CAST_EXPRESSION:
                return ParserRuleContext.LT;
>>>>>>> 2a27ad2a
            case NON_RECURSIVE_TYPE:
                return getNextRuleForTypeDescriptor();
            case PARAMETERIZED_TYPE_DESCRIPTOR:
                return ParserRuleContext.PARAMETERIZED_TYPE;
            case PARAMETERIZED_TYPE:
                endContext();
                return ParserRuleContext.LT;
            case LT:
                parentCtx = getParentContext();
                if (parentCtx == ParserRuleContext.TYPE_CAST_EXPRESSION) {
                    return ParserRuleContext.TYPE_CAST_PARAM;
                }
                return ParserRuleContext.TYPE_DESCRIPTOR;
            case GT:
                parentCtx = getParentContext();
                if (parentCtx == ParserRuleContext.PARAMETERIZED_TYPE_DESCRIPTOR) {
                    endContext();
                    return ParserRuleContext.TYPEDESC_RHS;
                }
                if (parentCtx == ParserRuleContext.TYPE_CAST_EXPRESSION) {
                    endContext();
                    return ParserRuleContext.EXPRESSION;
                }
                // fall through

            case OBJECT_FUNC_OR_FIELD:
            case OBJECT_METHOD_START:
            case OBJECT_FUNC_OR_FIELD_WITHOUT_VISIBILITY:
            case OBJECT_FIELD_RHS:
            case PARAM_LIST:
            case ARG:
            case ARG_LIST:
            case ASSIGNMENT_OR_VAR_DECL_STMT:
            case ASSIGNMENT_OR_VAR_DECL_STMT_RHS:
            case BOOLEAN_LITERAL:
            case CALL_STMT_START:
            case ELSE_BLOCK:
            case ELSE_BODY:
            case FIELD_DESCRIPTOR_RHS:
            case FIELD_OR_REST_DESCIPTOR_RHS:
            case IMPORT_PREFIX_DECL:
            case NAMED_OR_POSITIONAL_ARG_RHS:
            case OBJECT_MEMBER:
            case OBJECT_TYPE_DESCRIPTOR_START:
            case RECORD_BODY_END:
            case RECORD_BODY_START:
            case TOP_LEVEL_NODE_WITHOUT_METADATA:
            case TYPE_DESCRIPTOR:
            case VAR_DECL_STMT_RHS:
            case AFTER_IMPORT_MODULE_NAME:
            case IMPORT_DECL_RHS:
            case IMPORT_VERSION_DECL:
            case MAJOR_MINOR_VERSION_END:
            case MAPPING_FIELD:
            case SPECIFIC_FIELD_RHS:
            case RETURN_STMT_RHS:
            case OPTIONAL_SERVICE_NAME:
            case RESOURCE_DEF:
            case CONST_DECL_RHS:
            case OBJECT_MEMBER_WITHOUT_METADATA:
            case TOP_LEVEL_NODE:
            case PARAMETER:
            case PARAMETER_WITHOUT_ANNOTS:
            case RECORD_FIELD_WITHOUT_METADATA:
            case STMT_START_WITH_IDENTIFIER:
            case STMT_START_WITH_EXPR_RHS:
            case EXPRESSION_STATEMENT_START:
            case RECORD_FIELD_START:
            case ANNOT_DECL_OPTIONAL_TYPE:
            case ANNOT_DECL_RHS:
            case ANNOT_OPTIONAL_ATTACH_POINTS:
            case ATTACH_POINT_IDENT:
            case ATTACH_POINT_END:
            case CONSTANT_EXPRESSION_START:
            case DEFAULT_WORKER:
            case DEFAULT_WORKER_INIT:
            case NAMED_WORKERS:
            case LIST_CONSTRUCTOR_RHS:
            case TYPE_CAST_PARAM:
            case TYPE_CAST_PARAM_RHS:
            default:
                throw new IllegalStateException("cannot find the next rule for: " + currentCtx);
        }
    }

    private boolean isExpressionContext(ParserRuleContext ctx) {
        switch (ctx) {
            case LISTENERS_LIST:
            case MAPPING_CONSTRUCTOR:
            case COMPUTED_FIELD_NAME:
            case LIST_CONSTRUCTOR:
                return true;
            default:
                return isStatement(ctx);
        }
    }

    /**
     * Get the next parser context to visit after a {@link ParserRuleContext#AFTER_PARAMETER_TYPE}.
     * 
     * @return Next parser context
     */
    private ParserRuleContext getNextRuleForParamType() {
        ParserRuleContext parentCtx;
        parentCtx = getParentContext();
        if (parentCtx == ParserRuleContext.REQUIRED_PARAM || parentCtx == ParserRuleContext.DEFAULTABLE_PARAM) {
            return ParserRuleContext.VARIABLE_NAME;
        } else if (parentCtx == ParserRuleContext.REST_PARAM) {
            return ParserRuleContext.ELLIPSIS;
        } else {
            throw new IllegalStateException();
        }
    }

    /**
     * Get the next parser context to visit after a {@link ParserRuleContext#COMMA}.
     * 
     * @return Next parser context
     */
    private ParserRuleContext getNextRuleForComma() {
        ParserRuleContext parentCtx = getParentContext();
        switch (parentCtx) {
            case PARAM_LIST:
            case REQUIRED_PARAM:
            case DEFAULTABLE_PARAM:
            case REST_PARAM:
                endContext();
                return parentCtx;
            case ARG:
                return parentCtx;
            case MAPPING_CONSTRUCTOR:
                return ParserRuleContext.MAPPING_FIELD;
            case LISTENERS_LIST:
            case LIST_CONSTRUCTOR:
                return ParserRuleContext.EXPRESSION;
            case ANNOT_ATTACH_POINTS_LIST:
                return ParserRuleContext.ATTACH_POINT;
            default:
                throw new IllegalStateException();
        }
    }

    /**
     * Get the next parser context to visit after a type descriptor.
     *
     * @return Next parser context
     */
    private ParserRuleContext getNextRuleForTypeDescriptor() {
        ParserRuleContext parentCtx = getParentContext();
        switch (parentCtx) {
            case RECORD_FIELD:
            case OBJECT_MEMBER:
            case LISTENER_DECL:
            case CONSTANT_DECL:
                return ParserRuleContext.VARIABLE_NAME;
            case MODULE_TYPE_DEFINITION:
                return ParserRuleContext.SEMICOLON;
            case RETURN_TYPE_DESCRIPTOR:
                endContext();
                parentCtx = getParentContext();
                if (parentCtx == ParserRuleContext.NAMED_WORKER_DECL) {
                    return ParserRuleContext.BLOCK_STMT;
                } else if (parentCtx == ParserRuleContext.FUNC_DEFINITION) {
                    return ParserRuleContext.FUNC_BODY;
                }
                throw new IllegalStateException();
            case OPTIONAL_TYPE_DESCRIPTOR:
                return ParserRuleContext.QUESTION_MARK;
            case ARRAY_TYPE_DESCRIPTOR:
                return ParserRuleContext.OPEN_BRACKET;
            case TYPE_TEST_EXPRESSION:
                endContext();
                return getNextRuleForExpr();
            case ANNOTATION_DECL:
                return ParserRuleContext.IDENTIFIER;
            case PARAMETERIZED_TYPE_DESCRIPTOR:
            case TYPE_CAST_EXPRESSION:
                return ParserRuleContext.GT;
            default:
                if (isStatement(parentCtx) || isParameter(parentCtx)) {
                    return ParserRuleContext.VARIABLE_NAME;
                }
        }
        throw new IllegalStateException(parentCtx.toString());
    }

    /**
     * Get the next parser context to visit after a {@link ParserRuleContext#ASSIGN_OP}.
     * 
     * @return Next parser context
     */
    private ParserRuleContext getNextRuleForEqualOp() {
        ParserRuleContext parentCtx = getParentContext();
        switch (parentCtx) {
            case EXTERNAL_FUNC_BODY:
                return ParserRuleContext.EXTERNAL_KEYWORD;
            case REQUIRED_PARAM:
            case DEFAULTABLE_PARAM:
            case RECORD_FIELD:
            case ARG:
            case OBJECT_MEMBER:
            case LISTENER_DECL:
            case CONSTANT_DECL:
                return ParserRuleContext.EXPRESSION;
            default:
                if (parentCtx == ParserRuleContext.STMT_START_WITH_IDENTIFIER) {
                    switchContext(ParserRuleContext.ASSIGNMENT_OR_VAR_DECL_STMT);
                    return ParserRuleContext.EXPRESSION;
                }

                if (isStatement(parentCtx)) {
                    return ParserRuleContext.EXPRESSION;
                }
                throw new IllegalStateException("equal op cannot exist in a " + parentCtx);
        }
    }

    /**
     * Get the next parser context to visit after a {@link ParserRuleContext#CLOSE_BRACE}.
     *
     * @param nextLookahead Position of the next token to consider, relative to the position of the original error
     * @return Next parser context
     */
    private ParserRuleContext getNextRuleForCloseBrace(int nextLookahead) {
        ParserRuleContext parentCtx = getParentContext();
        switch (parentCtx) {
            case FUNC_BODY_BLOCK:
                endContext(); // end body block
                endContext();
                STToken nextToken = this.tokenReader.peek(nextLookahead);
                if (nextToken.kind == SyntaxKind.EOF_TOKEN) {
                    return ParserRuleContext.EOF;
                }

                parentCtx = getParentContext();
                if (parentCtx == ParserRuleContext.SERVICE_DECL) {
                    return ParserRuleContext.RESOURCE_DEF;
                } else if (parentCtx == ParserRuleContext.OBJECT_TYPE_DESCRIPTOR) {
                    return ParserRuleContext.OBJECT_MEMBER;
                } else {
                    return ParserRuleContext.TOP_LEVEL_NODE;
                }
            case SERVICE_DECL:
                endContext();
                nextToken = this.tokenReader.peek(nextLookahead);
                if (nextToken.kind == SyntaxKind.EOF_TOKEN) {
                    return ParserRuleContext.EOF;
                }
                return ParserRuleContext.TOP_LEVEL_NODE;
            case OBJECT_MEMBER:
                endContext(); // end object member
                // fall through
            case RECORD_TYPE_DESCRIPTOR:
            case OBJECT_TYPE_DESCRIPTOR:
                endContext(); // end record/object type def
                return ParserRuleContext.TYPEDESC_RHS;
            case BLOCK_STMT:
                endContext(); // end block stmt
                parentCtx = getParentContext();
                if (parentCtx == ParserRuleContext.IF_BLOCK) {
                    endContext(); // end if-block
                    return ParserRuleContext.ELSE_BLOCK;
                } else if (parentCtx == ParserRuleContext.WHILE_BLOCK) {
                    endContext(); // end while-block
                    return ParserRuleContext.STATEMENT;
                } else if (parentCtx == ParserRuleContext.NAMED_WORKER_DECL) {
                    endContext(); // end named-worker
                    parentCtx = getParentContext();
                    if (parentCtx == ParserRuleContext.FORK_STMT) {
                        nextToken = this.tokenReader.peek(nextLookahead);
                        switch (nextToken.kind) {
                            case CLOSE_BRACE_TOKEN:
                                return ParserRuleContext.CLOSE_BRACE;
                            default:
                                return ParserRuleContext.STATEMENT;
                        }
                    } else {
                        return ParserRuleContext.STATEMENT;
                    }
                } else if (parentCtx == ParserRuleContext.LOCK_STMT) {
                    endContext();
                    return ParserRuleContext.STATEMENT;
                } else if (parentCtx == ParserRuleContext.FOREACH_STMT) {
                    endContext();
                    return ParserRuleContext.STATEMENT;
                }
                return ParserRuleContext.STATEMENT;
            case MAPPING_CONSTRUCTOR:
                endContext(); // end mapping constructor
                parentCtx = getParentContext();
                if (parentCtx != ParserRuleContext.ANNOTATIONS) {
                    return getNextRuleForExpr();
                }

                nextToken = this.tokenReader.peek(nextLookahead);
                if (nextToken.kind == SyntaxKind.AT_TOKEN) {
                    return ParserRuleContext.AT;
                }

                endContext(); // end annotations
                parentCtx = getParentContext();
                switch (parentCtx) {
                    case COMP_UNIT:
                        return ParserRuleContext.TOP_LEVEL_NODE_WITHOUT_METADATA;
                    case RETURN_TYPE_DESCRIPTOR:
                        return ParserRuleContext.TYPE_DESCRIPTOR;
                    case RECORD_FIELD:
                        return ParserRuleContext.RECORD_FIELD_WITHOUT_METADATA;
                    case OBJECT_MEMBER:
                        return ParserRuleContext.OBJECT_MEMBER_WITHOUT_METADATA;
                    case SERVICE_DECL:
                        return ParserRuleContext.RESOURCE_DEF;
                    case FUNC_BODY_BLOCK:
                        return ParserRuleContext.STATEMENT_WITHOUT_ANNOTS;
                    case EXTERNAL_FUNC_BODY:
                        return ParserRuleContext.EXTERNAL_KEYWORD;
                    case TYPE_CAST_EXPRESSION:
                        return ParserRuleContext.TYPE_CAST_PARAM_RHS;
                    default:
                        if (isParameter(parentCtx)) {
                            return ParserRuleContext.REQUIRED_PARAM;
                        }
                        throw new IllegalStateException("annotation is ending inside a " + parentCtx);
                }
            case FORK_STMT:
                endContext(); // end fork-statement
                return ParserRuleContext.STATEMENT;
            default:
                throw new IllegalStateException("found close-brace in: " + parentCtx);
        }
    }

    /**
     * Get the next parser context to visit after a variable/parameter name.
     * 
     * @param nextLookahead Position of the next token to consider, relative to the position of the original error
     * @return Next parser context
     */
    private ParserRuleContext getNextRuleForVarName(int nextLookahead) {
        STToken nextToken = this.tokenReader.peek(nextLookahead);
        ParserRuleContext parentCtx = getParentContext();
        if (parentCtx == ParserRuleContext.REQUIRED_PARAM) {
            if (isEndOfParametersList(nextToken)) {
                return ParserRuleContext.CLOSE_PARENTHESIS;
            } else if (isEndOfParameter(nextToken)) {
                return ParserRuleContext.COMMA;
            } else {
                // Currently processing a required param, but now switch
                // to a defaultable param
                switchContext(ParserRuleContext.DEFAULTABLE_PARAM);
                if (isCompoundBinaryOperator(nextToken.kind)) {
                    return ParserRuleContext.COMPOUND_BINARY_OPERATOR;
                } else {
                    return ParserRuleContext.ASSIGN_OP;
                }
            }
        } else if (parentCtx == ParserRuleContext.DEFAULTABLE_PARAM) {
            if (isEndOfParametersList(nextToken)) {
                return ParserRuleContext.CLOSE_PARENTHESIS;
            } else {
                return ParserRuleContext.ASSIGN_OP;
            }
        } else if (parentCtx == ParserRuleContext.FOREACH_STMT) {
            return ParserRuleContext.IN_KEYWORD;
        } else if (isStatement(parentCtx) || parentCtx == ParserRuleContext.LISTENER_DECL ||
                parentCtx == ParserRuleContext.CONSTANT_DECL) {
            return ParserRuleContext.VAR_DECL_STMT_RHS;
        } else if (parentCtx == ParserRuleContext.RECORD_FIELD) {
            return ParserRuleContext.FIELD_DESCRIPTOR_RHS;
        } else if (parentCtx == ParserRuleContext.ARG) {
            return ParserRuleContext.NAMED_OR_POSITIONAL_ARG_RHS;
        } else if (parentCtx == ParserRuleContext.OBJECT_MEMBER) {
            return ParserRuleContext.OBJECT_FIELD_RHS;
        } else if (parentCtx == ParserRuleContext.ARRAY_TYPE_DESCRIPTOR) {
            return ParserRuleContext.CLOSE_BRACKET;
        } else {
            throw new IllegalStateException();
        }
    }

    /**
     * Check whether the given token kind is a compound binary operator.
     * 
     * @param kind STToken kind
     * @return <code>true</code> if the token kind refers to a binary operator. <code>false</code> otherwise
     */
    private boolean isCompoundBinaryOperator(SyntaxKind kind) {
        switch (kind) {
            case PLUS_TOKEN:
            case MINUS_TOKEN:
            case SLASH_TOKEN:
            case ASTERISK_TOKEN:
                return true;
            default:
                return false;
        }
    }

    /**
     * Get the next parser context to visit after a {@link ParserRuleContext#SEMICOLON}.
     *
     * @param nextLookahead Position of the next token to consider, relative to the position of the original error
     * @return Next parser context
     */
    private ParserRuleContext getNextRuleForSemicolon(int nextLookahead) {
        STToken nextToken;
        ParserRuleContext parentCtx = getParentContext();
        if (parentCtx == ParserRuleContext.EXTERNAL_FUNC_BODY) {
            endContext(); // end external func-body
            endContext(); // func def
            nextToken = this.tokenReader.peek(nextLookahead);
            if (nextToken.kind == SyntaxKind.EOF_TOKEN) {
                return ParserRuleContext.EOF;
            }
            return ParserRuleContext.TOP_LEVEL_NODE;
        } else if (isExpression(parentCtx)) {
            // A semicolon after an expression also means its an end of a statement/field, Hence pop the ctx.
            endContext(); // end statement
            if (isEndOfBlock(this.tokenReader.peek(nextLookahead))) {
                return ParserRuleContext.CLOSE_BRACE;
            }
            return ParserRuleContext.STATEMENT;
        } else if (parentCtx == ParserRuleContext.VAR_DECL_STMT) {
            endContext(); // end var-decl
            parentCtx = getParentContext();
            if (parentCtx == ParserRuleContext.COMP_UNIT) {
                return ParserRuleContext.TOP_LEVEL_NODE;
            }
            return ParserRuleContext.STATEMENT;
        } else if (isStatement(parentCtx)) {
            endContext(); // end statement
            if (isEndOfBlock(this.tokenReader.peek(nextLookahead))) {
                return ParserRuleContext.CLOSE_BRACE;
            }
            return ParserRuleContext.STATEMENT;
        } else if (parentCtx == ParserRuleContext.RECORD_FIELD) {
            endContext(); // end record field
            if (isEndOfBlock(this.tokenReader.peek(nextLookahead))) {
                return ParserRuleContext.RECORD_BODY_END;
            }
            return ParserRuleContext.RECORD_FIELD_OR_RECORD_END;
        } else if (parentCtx == ParserRuleContext.MODULE_TYPE_DEFINITION ||
                parentCtx == ParserRuleContext.LISTENER_DECL || parentCtx == ParserRuleContext.CONSTANT_DECL ||
                parentCtx == ParserRuleContext.ANNOTATION_DECL ||
                parentCtx == ParserRuleContext.XML_NAMESPACE_DECLARATION) {
            endContext(); // end declaration
            nextToken = this.tokenReader.peek(nextLookahead);
            if (nextToken.kind == SyntaxKind.EOF_TOKEN) {
                return ParserRuleContext.EOF;
            }
            return ParserRuleContext.TOP_LEVEL_NODE;
        } else if (parentCtx == ParserRuleContext.OBJECT_MEMBER) {
            if (isEndOfObjectTypeNode(nextLookahead)) {
                endContext(); // end object member
                return ParserRuleContext.CLOSE_BRACE;
            }
            return ParserRuleContext.OBJECT_MEMBER;
        } else if (parentCtx == ParserRuleContext.IMPORT_DECL) {
            endContext(); // end object member
            nextToken = this.tokenReader.peek(nextLookahead);
            if (nextToken.kind == SyntaxKind.EOF_TOKEN) {
                return ParserRuleContext.EOF;
            }
            return ParserRuleContext.TOP_LEVEL_NODE;
        } else if (parentCtx == ParserRuleContext.ANNOT_ATTACH_POINTS_LIST) {
            endContext(); // end annot attach points list
            endContext(); // end annot declaration
            nextToken = this.tokenReader.peek(nextLookahead);
            if (nextToken.kind == SyntaxKind.EOF_TOKEN) {
                return ParserRuleContext.EOF;
            }
            return ParserRuleContext.TOP_LEVEL_NODE;
        } else {
            throw new IllegalStateException();
        }
    }

    private ParserRuleContext getNextRuleForDot() {
        ParserRuleContext parentCtx = getParentContext();
        if (parentCtx == ParserRuleContext.IMPORT_DECL) {
            return ParserRuleContext.IMPORT_MODULE_NAME;
        }
        return ParserRuleContext.FIELD_OR_FUNC_NAME;
    }

    /**
     * Get the next parser context to visit after a {@link ParserRuleContext#QUESTION_MARK}.
     *
     * @return Next parser context
     */
    private ParserRuleContext getNextRuleForQuestionMark() {
        ParserRuleContext parentCtx = getParentContext();
        switch (parentCtx) {
            case OPTIONAL_TYPE_DESCRIPTOR:
                endContext();
                return ParserRuleContext.TYPEDESC_RHS;
            default:
                return ParserRuleContext.SEMICOLON;
        }
    }

    /**
     * Get the next parser context to visit after a {@link ParserRuleContext#OPEN_BRACKET}.
     *
     * @return Next parser context
     */
    private ParserRuleContext getNextRuleForOpenBracket() {
        ParserRuleContext parentCtx = getParentContext();
        switch (parentCtx) {
            case ARRAY_TYPE_DESCRIPTOR:
                return ParserRuleContext.ARRAY_LENGTH;
            case LIST_CONSTRUCTOR:
                return ParserRuleContext.LIST_CONSTRUCTOR_RHS;
            default:
                return ParserRuleContext.EXPRESSION;
        }
    }

    /**
     * Get the next parser context to visit after a {@link ParserRuleContext#CLOSE_BRACKET}.
     *
     * @return Next parser context
     */
    private ParserRuleContext getNextRuleForCloseBracket() {
        ParserRuleContext parentCtx = getParentContext();
        switch (parentCtx) {
            case ARRAY_TYPE_DESCRIPTOR:
                endContext(); // End array type descriptor context
                return ParserRuleContext.TYPEDESC_RHS;
            case LIST_CONSTRUCTOR:
            case COMPUTED_FIELD_NAME:
            default:
                endContext(); // end computed-field-name or list-constructor
                return getNextRuleForExpr();
        }
    }

    /**
     * Get the next parser context to visit after a {@link ParserRuleContext#DECIMAL_INTEGER_LITERAL}.
     *
     * @return Next parser context
     */
    private ParserRuleContext getNextRuleForDecimalIntegerLiteral() {
        ParserRuleContext parentCtx = getParentContext();
        switch (parentCtx) {
            case ARRAY_TYPE_DESCRIPTOR:
            default:
                return ParserRuleContext.CLOSE_BRACKET;
        }
    }

    private ParserRuleContext getNextRuleForExpr() {
        ParserRuleContext parentCtx;
        parentCtx = getParentContext();
        if (parentCtx == ParserRuleContext.CONSTANT_EXPRESSION) {
            endContext();
            return getNextRuleForConstExpr();
        }
        return ParserRuleContext.EXPRESSION_RHS;
    }

    private ParserRuleContext getNextRuleForConstExpr() {
        ParserRuleContext parentCtx = getParentContext();
        switch (parentCtx) {
            case XML_NAMESPACE_DECLARATION:
                return ParserRuleContext.XML_NAMESPACE_PREFIX_DECL;
            default:
                throw new IllegalStateException();
        }
    }

    /**
     * Check whether the given context is a statement.
     * 
     * @param ctx Parser context to check
     * @return <code>true</code> if the given context is a statement. <code>false</code> otherwise
     */
    private boolean isStatement(ParserRuleContext parentCtx) {
        switch (parentCtx) {
            case STATEMENT:
            case STATEMENT_WITHOUT_ANNOTS:
            case VAR_DECL_STMT:
            case ASSIGNMENT_STMT:
            case ASSIGNMENT_OR_VAR_DECL_STMT:
            case IF_BLOCK:
            case BLOCK_STMT:
            case WHILE_BLOCK:
            case CALL_STMT:
            case PANIC_STMT:
            case CONTINUE_STATEMENT:
            case BREAK_STATEMENT:
            case RETURN_STMT:
            case COMPOUND_ASSIGNMENT_STMT:
            case LOCAL_TYPE_DEFINITION_STMT:
            case STMT_START_WITH_IDENTIFIER:
            case EXPRESSION_STATEMENT:
            case LOCK_STMT:
            case FORK_STMT:
            case FOREACH_STMT:
                return true;
            default:
                return false;
        }
    }

    /**
     * Check whether the given context is an expression.
     * 
     * @param ctx Parser context to check
     * @return <code>true</code> if the given context is an expression. <code>false</code> otherwise
     */
    private boolean isExpression(ParserRuleContext ctx) {
        return ctx == ParserRuleContext.EXPRESSION || ctx == ParserRuleContext.TERMINAL_EXPRESSION;
    }

    /**
     * Check whether the given token refers to a binary operator.
     * 
     * @param token Token to check
     * @return <code>true</code> if the given token refers to a binary operator. <code>false</code> otherwise
     */
    private boolean isBinaryOperator(STToken token) {
        switch (token.kind) {
            case PLUS_TOKEN:
            case MINUS_TOKEN:
            case SLASH_TOKEN:
            case ASTERISK_TOKEN:
            case GT_TOKEN:
            case LT_TOKEN:
            case EQUAL_GT_TOKEN:
            case DOUBLE_EQUAL_TOKEN:
            case TRIPPLE_EQUAL_TOKEN:
            case LT_EQUAL_TOKEN:
            case GT_EQUAL_TOKEN:
            case NOT_EQUAL_TOKEN:
            case NOT_DOUBLE_EQUAL_TOKEN:
            case BITWISE_AND_TOKEN:
            case BITWISE_XOR_TOKEN:
            case PIPE_TOKEN:
            case LOGICAL_AND_TOKEN:
            case LOGICAL_OR_TOKEN:
                return true;

            // Treat these also as binary operators.
            case RIGHT_ARROW_TOKEN:
                return true;
            default:
                return false;
        }
    }

    private boolean isParameter(ParserRuleContext ctx) {
        switch (ctx) {
            case REQUIRED_PARAM:
            case DEFAULTABLE_PARAM:
            case REST_PARAM:
                return true;
            default:
                return false;
        }
    }

    /**
     * Get the expected token kind at the given parser rule context. If the parser rule is a terminal,
     * then the corresponding terminal token kind is returned. If the parser rule is a production,
     * then {@link SyntaxKind#NONE} is returned.
     * 
     * @param ctx Parser rule context
     * @return Token kind expected at the given parser rule
     */
    private SyntaxKind getExpectedTokenKind(ParserRuleContext ctx) {
        switch (ctx) {
            case ASSIGN_OP:
                return SyntaxKind.EQUAL_TOKEN;
            case BINARY_OPERATOR:
                return SyntaxKind.PLUS_TOKEN;
            case CLOSE_BRACE:
                return SyntaxKind.CLOSE_BRACE_TOKEN;
            case CLOSE_PARENTHESIS:
                return SyntaxKind.CLOSE_PAREN_TOKEN;
            case COMMA:
                return SyntaxKind.COMMA_TOKEN;
            case EXTERNAL_KEYWORD:
                return SyntaxKind.EXTERNAL_KEYWORD;
            case FUNCTION_KEYWORD:
                return SyntaxKind.FUNCTION_KEYWORD;
            case FUNC_NAME:
                return SyntaxKind.IDENTIFIER_TOKEN;
            case OPEN_BRACE:
                return SyntaxKind.OPEN_BRACE_TOKEN;
            case OPEN_PARENTHESIS:
                return SyntaxKind.OPEN_PAREN_TOKEN;
            case RETURN_TYPE_DESCRIPTOR:
            case RETURNS_KEYWORD:
                return SyntaxKind.RETURNS_KEYWORD;
            case SEMICOLON:
                return SyntaxKind.SEMICOLON_TOKEN;
            case VARIABLE_NAME:
            case STATEMENT_START_IDENTIFIER:
                return SyntaxKind.IDENTIFIER_TOKEN;
            case PUBLIC_KEYWORD:
                return SyntaxKind.PUBLIC_KEYWORD;
            case ASSIGNMENT_STMT:
                return SyntaxKind.IDENTIFIER_TOKEN;
            case EXPRESSION_RHS:
                return SyntaxKind.PLUS_TOKEN;
            case EXPRESSION:
            case TERMINAL_EXPRESSION:
                return SyntaxKind.IDENTIFIER_TOKEN;
            case EXTERNAL_FUNC_BODY:
                return SyntaxKind.EQUAL_TOKEN;
            case FUNC_BODY:
            case FUNC_BODY_BLOCK:
                return SyntaxKind.OPEN_BRACE_TOKEN;
            case FUNC_DEFINITION:
                return SyntaxKind.FUNCTION_KEYWORD;
            case VAR_DECL_STMT_RHS:
                return SyntaxKind.SEMICOLON_TOKEN;
            case SIMPLE_TYPE_DESCRIPTOR:
            case REQUIRED_PARAM:
            case VAR_DECL_STMT:
            case ASSIGNMENT_OR_VAR_DECL_STMT:
            case DEFAULTABLE_PARAM:
            case REST_PARAM:
                return SyntaxKind.TYPE_DESC;
            case ASTERISK:
                return SyntaxKind.ASTERISK_TOKEN;
            case CLOSED_RECORD_BODY_END:
                return SyntaxKind.CLOSE_BRACE_PIPE_TOKEN;
            case CLOSED_RECORD_BODY_START:
                return SyntaxKind.OPEN_BRACE_PIPE_TOKEN;
            case ELLIPSIS:
                return SyntaxKind.ELLIPSIS_TOKEN;
            case QUESTION_MARK:
                return SyntaxKind.QUESTION_MARK_TOKEN;
            case RECORD_BODY_START:
                return SyntaxKind.OPEN_BRACE_PIPE_TOKEN;
            case RECORD_FIELD:
            case RECORD_KEYWORD:
                return SyntaxKind.RECORD_KEYWORD;
            case TYPE_KEYWORD:
                return SyntaxKind.TYPE_KEYWORD;
            case TYPE_NAME:
                return SyntaxKind.IDENTIFIER_TOKEN;
            case TYPE_REFERENCE:
                return SyntaxKind.IDENTIFIER_TOKEN;
            case RECORD_BODY_END:
                return SyntaxKind.CLOSE_BRACE_TOKEN;
            case OBJECT_KEYWORD:
                return SyntaxKind.OBJECT_KEYWORD;
            case PRIVATE_KEYWORD:
                return SyntaxKind.PRIVATE_KEYWORD;
            case REMOTE_KEYWORD:
                return SyntaxKind.REMOTE_KEYWORD;
            case OBJECT_FIELD_RHS:
                return SyntaxKind.SEMICOLON_TOKEN;
            case ABSTRACT_KEYWORD:
                return SyntaxKind.ABSTRACT_KEYWORD;
            case CLIENT_KEYWORD:
                return SyntaxKind.CLIENT_KEYWORD;
            case OBJECT_TYPE_FIRST_QUALIFIER:
            case OBJECT_TYPE_SECOND_QUALIFIER:
                return SyntaxKind.OBJECT_KEYWORD;
            case CLOSE_BRACKET:
                return SyntaxKind.CLOSE_BRACKET_TOKEN;
            case DOT:
                return SyntaxKind.DOT_TOKEN;
            case FIELD_OR_FUNC_NAME:
                return SyntaxKind.IDENTIFIER_TOKEN;
            case OPEN_BRACKET:
                return SyntaxKind.OPEN_BRACKET_TOKEN;
            case IF_KEYWORD:
                return SyntaxKind.IF_KEYWORD;
            case ELSE_KEYWORD:
                return SyntaxKind.ELSE_KEYWORD;
            case WHILE_KEYWORD:
                return SyntaxKind.WHILE_KEYWORD;
            case CHECKING_KEYWORD:
                return SyntaxKind.CHECK_KEYWORD;
            case AS_KEYWORD:
                return SyntaxKind.AS_KEYWORD;
            case BOOLEAN_LITERAL:
                return SyntaxKind.TRUE_KEYWORD;
            case IMPORT_KEYWORD:
                return SyntaxKind.IMPORT_KEYWORD;
            case IMPORT_MODULE_NAME:
            case IMPORT_ORG_OR_MODULE_NAME:
            case IMPORT_PREFIX:
            case VARIABLE_REF:
            case BASIC_LITERAL: // return var-ref for any kind of terminal expression
            case SERVICE_NAME:
            case IDENTIFIER:
            case QUALIFIED_IDENTIFIER:
            case NAMESPACE_PREFIX:
                return SyntaxKind.IDENTIFIER_TOKEN;
            case VERSION_NUMBER:
            case MAJOR_VERSION:
            case MINOR_VERSION:
            case PATCH_VERSION:
                return SyntaxKind.DECIMAL_INTEGER_LITERAL;
            case SLASH:
                return SyntaxKind.SLASH_TOKEN;
            case VERSION_KEYWORD:
                return SyntaxKind.VERSION_KEYWORD;
            case IMPORT_DECL_RHS:
                return SyntaxKind.SEMICOLON_TOKEN;
            case IMPORT_SUB_VERSION:
                return SyntaxKind.SEMICOLON_TOKEN;
            case COLON:
                return SyntaxKind.COLON_TOKEN;
            case MAPPING_FIELD_NAME:
            case MAPPING_FIELD:
                return SyntaxKind.IDENTIFIER_TOKEN;
            case PANIC_KEYWORD:
                return SyntaxKind.PANIC_KEYWORD;
            case STRING_LITERAL:
                return SyntaxKind.STRING_LITERAL;
            case ON_KEYWORD:
                return SyntaxKind.ON_KEYWORD;
            case RESOURCE_KEYWORD:
                return SyntaxKind.RESOURCE_KEYWORD;
            case RETURN_KEYWORD:
                return SyntaxKind.RETURN_KEYWORD;
            case SERVICE_KEYWORD:
                return SyntaxKind.SERVICE_KEYWORD;
            case BREAK_KEYWORD:
                return SyntaxKind.BREAK_KEYWORD;
            case LISTENER_KEYWORD:
                return SyntaxKind.CONST_KEYWORD;
            case CONTINUE_KEYWORD:
                return SyntaxKind.CONTINUE_KEYWORD;
            case CONST_KEYWORD:
                return SyntaxKind.CONST_KEYWORD;
            case FINAL_KEYWORD:
                return SyntaxKind.FINAL_KEYWORD;
            case CONST_DECL_TYPE:
                return SyntaxKind.IDENTIFIER_TOKEN;
            case NIL_TYPE_DESCRIPTOR:
                return SyntaxKind.NIL_TYPE_DESC;
            case TYPEOF_KEYWORD:
                return SyntaxKind.TYPEOF_KEYWORD;
            case OPTIONAL_TYPE_DESCRIPTOR:
                return SyntaxKind.OPTIONAL_TYPE_DESC;
            case UNARY_OPERATOR:
                return SyntaxKind.PLUS_TOKEN;
            case ARRAY_TYPE_DESCRIPTOR:
                return SyntaxKind.ARRAY_TYPE_DESC;
            case AT:
                return SyntaxKind.AT_TOKEN;
            case FIELD_DESCRIPTOR_RHS:
                return SyntaxKind.SEMICOLON_TOKEN;
            case AFTER_PARAMETER_TYPE:
                return SyntaxKind.IDENTIFIER_TOKEN;
            case CONST_DECL_RHS:
                return SyntaxKind.EQUAL_TOKEN;
            case IS_KEYWORD:
                return SyntaxKind.IS_KEYWORD;
            case OBJECT_MEMBER_WITHOUT_METADATA:
            case RECORD_FIELD_WITHOUT_METADATA:
            case PARAMETER_WITHOUT_ANNOTS:
            case TYPE_DESCRIPTOR:
                return SyntaxKind.TYPE_DESC;
            case TYPEOF_EXPRESSION:
                return SyntaxKind.TYPEOF_KEYWORD;
            case RIGHT_ARROW:
                return SyntaxKind.RIGHT_ARROW_TOKEN;
            case STMT_START_WITH_EXPR_RHS:
                return SyntaxKind.EQUAL_TOKEN;
            case COMPOUND_BINARY_OPERATOR:
                return SyntaxKind.PLUS_TOKEN;
            case UNARY_EXPRESSION:
                return SyntaxKind.PLUS_TOKEN;
            case MAP_KEYWORD:
                return SyntaxKind.MAP_KEYWORD;
            case FUTURE_KEYWORD:
                return SyntaxKind.FUTURE_KEYWORD;
            case TYPEDESC_KEYWORD:
                return SyntaxKind.TYPEDESC_KEYWORD;
            case GT:
                return SyntaxKind.GT_TOKEN;
            case LT:
                return SyntaxKind.LT_TOKEN;
            case NULL_KEYWORD:
                return SyntaxKind.NULL_KEYWORD;
            case LOCK_KEYWORD:
                return SyntaxKind.LOCK_KEYWORD;
            case ANNOTATION_KEYWORD:
                return SyntaxKind.ANNOTATION_KEYWORD;
            case ANNOT_DECL_OPTIONAL_TYPE:
                return SyntaxKind.IDENTIFIER_TOKEN;
            case ANNOT_DECL_RHS:
                return SyntaxKind.ON_KEYWORD;
            case ARRAY_LENGTH:
                return SyntaxKind.DECIMAL_INTEGER_LITERAL;
            case ATTACH_POINT_IDENT:
            case IDENT_AFTER_OBJECT_IDENT:
            case SINGLE_KEYWORD_ATTACH_POINT_IDENT:
                return SyntaxKind.TYPE_KEYWORD;
            case FIELD_IDENT:
                return SyntaxKind.FIELD_KEYWORD;
            case FUNCTION_IDENT:
                return SyntaxKind.FUNCTION_KEYWORD;
            case HEX_INTEGER_LITERAL:
                return SyntaxKind.HEX_INTEGER_LITERAL;
            case RECORD_FIELD_OR_RECORD_END:
                return SyntaxKind.CLOSE_BRACE_TOKEN;
            case SOURCE_KEYWORD:
                return SyntaxKind.SOURCE_KEYWORD;
            case ATTACH_POINT_END:
                return SyntaxKind.SEMICOLON_TOKEN;
            case CONSTANT_EXPRESSION:
                return SyntaxKind.STRING_LITERAL;
            case CONSTANT_EXPRESSION_START:
            case OBJECT_IDENT:
                return SyntaxKind.OBJECT_KEYWORD;
            case RECORD_IDENT:
                return SyntaxKind.RECORD_KEYWORD;
            case RESOURCE_IDENT:
                return SyntaxKind.RESOURCE_KEYWORD;
            case XMLNS_KEYWORD:
            case XML_NAMESPACE_DECLARATION:
                return SyntaxKind.XMLNS_KEYWORD;
            case XML_NAMESPACE_PREFIX_DECL:
                return SyntaxKind.SEMICOLON_TOKEN;
            case NAMED_WORKER_DECL:
            case WORKER_KEYWORD:
                return SyntaxKind.WORKER_KEYWORD;
            case WORKER_NAME:
            case NAMED_WORKERS:
            case ANNOTATION_TAG:
                return SyntaxKind.IDENTIFIER_TOKEN;
            case NIL_LITERAL:
                return SyntaxKind.OPEN_PAREN_TOKEN;
            case FORK_KEYWORD:
                return SyntaxKind.FORK_KEYWORD;
            case DECIMAL_FLOATING_POINT_LITERAL:
                return SyntaxKind.DECIMAL_FLOATING_POINT_LITERAL;
            case HEX_FLOATING_POINT_LITERAL:
                return SyntaxKind.HEX_FLOATING_POINT_LITERAL;
            case PARAMETERIZED_TYPE:
                return SyntaxKind.MAP_KEYWORD;
            case TRAP_KEYWORD:
                return SyntaxKind.TRAP_KEYWORD;
<<<<<<< HEAD
            case PIPE:
                return SyntaxKind.PIPE_TOKEN;
=======
            case FOREACH_KEYWORD:
                return SyntaxKind.FOREACH_KEYWORD;
            case IN_KEYWORD:
                return SyntaxKind.IN_KEYWORD;
>>>>>>> 2a27ad2a

            // TODO:
            case COMP_UNIT:
            case TOP_LEVEL_NODE:
            case TOP_LEVEL_NODE_WITHOUT_METADATA:
            case TOP_LEVEL_NODE_WITHOUT_MODIFIER:
            case ANNOTATIONS:
            case PARAM_LIST:
            case PARAMETER_RHS:
            case STATEMENT:
            case STATEMENT_WITHOUT_ANNOTS:
            case FIELD_OR_REST_DESCIPTOR_RHS:
            case MODULE_TYPE_DEFINITION:
            case RECORD_TYPE_DESCRIPTOR:
            case ARG:
            case ARG_LIST:
            case EOF:
            case FUNC_CALL:
            case NAMED_OR_POSITIONAL_ARG_RHS:
            case OBJECT_FUNC_OR_FIELD:
            case OBJECT_FUNC_OR_FIELD_WITHOUT_VISIBILITY:
            case OBJECT_MEMBER:
            case OBJECT_METHOD_START:
            case OBJECT_TYPE_DESCRIPTOR:
            case OBJECT_TYPE_DESCRIPTOR_START:
            case AFTER_IMPORT_MODULE_NAME:
            case ASSIGNMENT_OR_VAR_DECL_STMT_RHS:
            case BLOCK_STMT:
            case CALL_STMT:
            case CALL_STMT_START:
            case DECIMAL_INTEGER_LITERAL:
            case ELSE_BLOCK:
            case ELSE_BODY:
            case IF_BLOCK:
            case IMPORT_DECL:
            case IMPORT_PREFIX_DECL:
            case MAJOR_MINOR_VERSION_END:
            case WHILE_BLOCK:
            case ACCESS_EXPRESSION:
            case IMPORT_VERSION_DECL:
            case MAPPING_CONSTRUCTOR:
            case PANIC_STMT:
            case SPECIFIC_FIELD_RHS:
            case COMPUTED_FIELD_NAME:
            case LISTENERS_LIST:
            case RESOURCE_DEF:
            case RETURN_STMT:
            case RETURN_STMT_RHS:
            case SERVICE_DECL:
            case OPTIONAL_SERVICE_NAME:
            case BREAK_STATEMENT:
            case CONTINUE_STATEMENT:
            case LISTENER_DECL:
            case CONSTANT_DECL:
            case ANNOT_REFERENCE:
            case DOC_STRING:
            case COMPOUND_ASSIGNMENT_STMT:
            case PARAMETER:
            case STMT_START_WITH_IDENTIFIER:
            case TYPE_TEST_EXPRESSION:
            case LOCAL_TYPE_DEFINITION_STMT:
            case LOCK_STMT:
            case FORK_STMT:
            case ANNOTATION_DECL:
            case ANNOT_ATTACH_POINTS_LIST:
            case ANNOT_OPTIONAL_ATTACH_POINTS:
            case EXPRESSION_STATEMENT:
            case EXPRESSION_STATEMENT_START:
            case RECORD_FIELD_START:
            case ATTACH_POINT:
            case DEFAULT_WORKER:
            case DEFAULT_WORKER_INIT:
            case TRAP_EXPRESSION:
            case LIST_CONSTRUCTOR:
            case FOREACH_STMT:
            case TYPE_CAST_EXPRESSION:
            default:
                break;
        }

        return SyntaxKind.NONE;
    }

    /**
     * Check whether a token kind is a basic literal.
     * 
     * @param kind Token kind to check
     * @return <code>true</code> if the given token kind belongs to a basic literal.<code>false</code> otherwise
     */
    private boolean isBasicLiteral(SyntaxKind kind) {
        switch (kind) {
            case DECIMAL_INTEGER_LITERAL:
            case HEX_INTEGER_LITERAL:
            case STRING_LITERAL:
            case TRUE_KEYWORD:
            case FALSE_KEYWORD:
            case NULL_KEYWORD:
            case DECIMAL_FLOATING_POINT_LITERAL:
            case HEX_FLOATING_POINT_LITERAL:
                return true;
            default:
                return false;
        }
    }

    /**
     * Check whether the given token refers to a unary operator.
     *
     * @param token Token to check
     * @return <code>true</code> if the given token refers to a unary operator. <code>false</code> otherwise
     */
    private boolean isUnaryOperator(STToken token) {
        switch (token.kind) {
            case PLUS_TOKEN:
            case MINUS_TOKEN:
            case NEGATION_TOKEN:
            case EXCLAMATION_MARK_TOKEN:
                return true;
            default:
                return false;
        }
    }

    private boolean isSingleKeywordAttachPointIdent(SyntaxKind tokenKind) {
        switch (tokenKind) {
            case ANNOTATION_KEYWORD:
            case EXTERNAL_KEYWORD:
            case VAR_KEYWORD:
            case CONST_KEYWORD:
            case LISTENER_KEYWORD:
            case WORKER_KEYWORD:
            case TYPE_KEYWORD:
            case FUNCTION_KEYWORD:
            case PARAMETER_KEYWORD:
            case RETURN_KEYWORD:
            case SERVICE_KEYWORD:
            case FIELD_KEYWORD:
                return true;
            default:
                return false;
        }
    }

    /**
     * Search for matching token sequences within is expression and returns the most optimal solution.
     *
     * @param currentCtx Current context
     * @param lookahead Position of the next token to consider, relative to the position of the original error
     * @param currentDepth Amount of distance traveled so far
     * @param currentMatches Matching tokens found so far
     * @param isEntryPoint
     * @return Recovery result
     */
    private Result seekInIsExpression(ParserRuleContext currentCtx, int lookahead, int currentDepth, int currentMatches,
                                      boolean isEntryPoint) {
        STToken nextToken = this.tokenReader.peek(lookahead);
        currentDepth++;
        if (nextToken.kind != SyntaxKind.IDENTIFIER_TOKEN) {
            Result fixedPathResult = fixAndContinue(currentCtx, lookahead, currentDepth);
            return getFinalResult(currentMatches, fixedPathResult);
        }

        ParserRuleContext nextContext;
        STToken nextNextToken = this.tokenReader.peek(lookahead + 1);
        switch (nextNextToken.kind) {
            case IS_KEYWORD:
                startContext(ParserRuleContext.TYPE_TEST_EXPRESSION);
                nextContext = ParserRuleContext.IS_KEYWORD;
                break;
            default:
                nextContext = getNextRuleForExpr();
                break;
        }

        currentMatches++;
        lookahead++;
        Result result = seekMatch(nextContext, lookahead, currentDepth, isEntryPoint);
        result.ctx = currentCtx;
        return getFinalResult(currentMatches, result);
    }

    /**
     * Check whether the given token is a parameterized type keyword.
     *
     * @param tokenKind Token to check
     * @return <code>true</code> if the given token is a parameterized type keyword. <code>false</code> otherwise
     */
    public boolean isParameterizedTypeToken(SyntaxKind tokenKind) {
        switch (tokenKind) {
            case MAP_KEYWORD:
            case FUTURE_KEYWORD:
            case TYPEDESC_KEYWORD:
                return true;
            default:
                return false;
        }
    }

    public ParserRuleContext findBestPath(ParserRuleContext context) {
        // We reach here to break ambiguity. Hence increase the lookahead limit
        // to get better results. Since this is an erroneous scenario, the overhead
        // of increasing the lookahead is acceptable.
        int prevLookahead = lookaheadLimit;
        lookaheadLimit = (int) (lookaheadLimit * 1.5);
        ParserRuleContext[] alternatives;
        switch (context) {
            case STATEMENT:
                alternatives = STATEMENTS;
                break;
            case TOP_LEVEL_NODE:
                alternatives = TOP_LEVEL_NODE;
                break;
            case OBJECT_MEMBER:
                alternatives = OBJECT_MEMBER_START;
                break;
            default:
                throw new IllegalStateException();
        }

        Result result = seekInAlternativesPaths(1, 0, 0, alternatives, true);
        lookaheadLimit = prevLookahead;
        return result.ctx;
    }

    /**
     * Represents a solution/fix for a parser error. A {@link Solution} consists of the parser context where the error
     * was encountered, the enclosing parser context at the same point, the token with the error, and the {@link Action}
     * required to recover from the error.
     * 
     * @since 1.2.0
     */
    public static class Solution {

        public ParserRuleContext ctx;
        public Action action;
        public String tokenText;
        public SyntaxKind tokenKind;
        public STNode recoveredNode;

        public Solution(Action action, ParserRuleContext ctx, SyntaxKind tokenKind, String tokenText) {
            this.action = action;
            this.ctx = ctx;
            this.tokenText = tokenText;
            this.tokenKind = tokenKind;
        }

        @Override
        public String toString() {
            return action.toString() + "'" + tokenText + "'";
        }
    }

    /**
     * Represent a result of a token-sequence-search in a sub-tree. The result will contain the fixes required to
     * traverse in that sub-tree, and the number of matching tokens it found, without the fixed tokens.
     */
    public static class Result {

        private int matches;
        private ArrayDeque<Solution> fixes;

        /**
         * Represent the end solution to be applied to the next immediate token, to recover from the error.
         * If the solution is to insert/remove next immediate token, then this is equivalent to the
         * <code>fixes.peek()</code>. Else, if the solution is to insert/remove a token that is not the
         * immediate next token, then this will have a solution with {@link Action#KEEP} as the action.
         */
        private Solution solution;

        // Rule which produced this result
        private ParserRuleContext ctx;

        public Result(ArrayDeque<Solution> fixes, int matches, ParserRuleContext ctx) {
            this.fixes = fixes;
            this.matches = matches;
            this.ctx = ctx;
        }
    }

    /**
     * Represents the actions that can be taken to recover from a parser error.
     *
     * @since 1.2.0
     */
    enum Action {
        INSERT, REMOVE, KEEP;
    }
}<|MERGE_RESOLUTION|>--- conflicted
+++ resolved
@@ -1093,25 +1093,21 @@
                 case LIST_CONSTRUCTOR_RHS:
                     return seekInAlternativesPaths(lookahead, currentDepth, matchingRulesCount, LIST_CONSTRUCTOR_RHS,
                             isEntryPoint);
-<<<<<<< HEAD
+                case FOREACH_KEYWORD:
+                    hasMatch = nextToken.kind == SyntaxKind.FOREACH_KEYWORD;
+                    break;
+                case IN_KEYWORD:
+                    hasMatch = nextToken.kind == SyntaxKind.IN_KEYWORD;
+                    break;
+                case TYPE_CAST_PARAM:
+                    return seekInAlternativesPaths(lookahead, currentDepth, matchingRulesCount, TYPE_CAST_PARAM,
+                            isEntryPoint);
+                case TYPE_CAST_PARAM_RHS:
+                    return seekInAlternativesPaths(lookahead, currentDepth, matchingRulesCount, TYPE_CAST_PARAM_RHS,
+                            isEntryPoint);
                 case PIPE:
                     hasMatch = nextToken.kind == SyntaxKind.PIPE_TOKEN;
                     break;
-
-=======
-                case FOREACH_KEYWORD:
-                    hasMatch = nextToken.kind == SyntaxKind.FOREACH_KEYWORD;
-                    break;
-                case IN_KEYWORD:
-                    hasMatch = nextToken.kind == SyntaxKind.IN_KEYWORD;
-                    break;
-                case TYPE_CAST_PARAM:
-                    return seekInAlternativesPaths(lookahead, currentDepth, matchingRulesCount, TYPE_CAST_PARAM,
-                            isEntryPoint);
-                case TYPE_CAST_PARAM_RHS:
-                    return seekInAlternativesPaths(lookahead, currentDepth, matchingRulesCount, TYPE_CAST_PARAM_RHS,
-                            isEntryPoint);
->>>>>>> 2a27ad2a
 
                 // Productions (Non-terminals which doesn't have alternative paths)
                 case COMP_UNIT:
@@ -2039,10 +2035,6 @@
                 return ParserRuleContext.EXPRESSION;
             case LIST_CONSTRUCTOR:
                 return ParserRuleContext.OPEN_BRACKET;
-<<<<<<< HEAD
-            case PIPE:
-                return ParserRuleContext.TYPE_DESCRIPTOR;
-=======
             case FOREACH_STMT:
                 return ParserRuleContext.FOREACH_KEYWORD;
             case FOREACH_KEYWORD:
@@ -2051,7 +2043,8 @@
                 return ParserRuleContext.EXPRESSION;
             case TYPE_CAST_EXPRESSION:
                 return ParserRuleContext.LT;
->>>>>>> 2a27ad2a
+            case PIPE:
+                return ParserRuleContext.TYPE_DESCRIPTOR;
             case NON_RECURSIVE_TYPE:
                 return getNextRuleForTypeDescriptor();
             case PARAMETERIZED_TYPE_DESCRIPTOR:
@@ -2995,15 +2988,12 @@
                 return SyntaxKind.MAP_KEYWORD;
             case TRAP_KEYWORD:
                 return SyntaxKind.TRAP_KEYWORD;
-<<<<<<< HEAD
-            case PIPE:
-                return SyntaxKind.PIPE_TOKEN;
-=======
             case FOREACH_KEYWORD:
                 return SyntaxKind.FOREACH_KEYWORD;
             case IN_KEYWORD:
                 return SyntaxKind.IN_KEYWORD;
->>>>>>> 2a27ad2a
+            case PIPE:
+                return SyntaxKind.PIPE_TOKEN;
 
             // TODO:
             case COMP_UNIT:
