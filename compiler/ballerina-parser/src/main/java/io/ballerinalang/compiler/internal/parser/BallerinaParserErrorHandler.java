/*
 * Copyright (c) 2020, WSO2 Inc. (http://www.wso2.org) All Rights Reserved.
 *
 * WSO2 Inc. licenses this file to you under the Apache License,
 * Version 2.0 (the "License"); you may not use this file except
 * in compliance with the License.
 * You may obtain a copy of the License at
 *
 *   http://www.apache.org/licenses/LICENSE-2.0
 *
 * Unless required by applicable law or agreed to in writing,
 * software distributed under the License is distributed on an
 * "AS IS" BASIS, WITHOUT WARRANTIES OR CONDITIONS OF ANY
 * KIND, either express or implied.  See the License for the
 * specific language governing permissions and limitations
 * under the License.
 */
package io.ballerinalang.compiler.internal.parser;

import io.ballerinalang.compiler.internal.parser.tree.STToken;
import io.ballerinalang.compiler.syntax.tree.SyntaxKind;

import java.util.ArrayDeque;

/**
 * <p>
 * Responsible for recovering from a parser error.
 *
 * When an unexpected token is reached, error handler will try inserting/removing a token from the current head, and see
 * how far the parser can successfully progress. After fixing the current head and trying to progress, if it encounters
 * more errors, then it will try to fix those as well. All possible combinations of insertions and deletions will be
 * tried out for such errors. Once all possible paths are discovered, pick the optimal combination that leads to the
 * best recovery. Finally, apply the best solution and continue the parsing.
 * </p>
 * e.g.:
 * If the best combination of fixes was <code>[insert, insert, remove, remove]</code>, then apply only the first
 * fix and continue.
 * <ul>
 * <li>
 * If the fix was a ‘remove’ - then consume the token stream once, and continue from the same rule again.
 * </li>
 * <li>
 * If the fix was an ‘insert’ - then insert the missing node, and continue from the next rule, without consuming the
 * token stream.
 * </li>
 * </ul>
 *
 * @since 1.2.0
 */
public class BallerinaParserErrorHandler extends AbstractParserErrorHandler {

    /**
     * FUNC_DEF_OR_FUNC_TYPE --> When a func-def and func-type-desc are possible.
     * e.g: start of a module level construct that starts with 'function' keyword.
     */
    private static final ParserRuleContext[] FUNC_TYPE_OR_DEF_OPTIONAL_RETURNS =
            { ParserRuleContext.RETURNS_KEYWORD, ParserRuleContext.FUNC_BODY_OR_TYPE_DESC_RHS };

    private static final ParserRuleContext[] FUNC_BODY_OR_TYPE_DESC_RHS =
            { ParserRuleContext.FUNC_BODY, ParserRuleContext.MODULE_LEVEL_AMBIGUOUS_FUNC_TYPE_DESC_RHS };

    /**
     * FUNC_DEF --> When only function definitions are possible. eg: resource function.
     */
    private static final ParserRuleContext[] FUNC_DEF_OPTIONAL_RETURNS =
            { ParserRuleContext.RETURNS_KEYWORD, ParserRuleContext.FUNC_BODY };

    private static final ParserRuleContext[] FUNC_BODY =
            { ParserRuleContext.FUNC_BODY_BLOCK, ParserRuleContext.EXTERNAL_FUNC_BODY };

    private static final ParserRuleContext[] OBJECT_FUNC_BODY =
            { ParserRuleContext.SEMICOLON, ParserRuleContext.EXTERNAL_FUNC_BODY };

    private static final ParserRuleContext[] EXTERNAL_FUNC_BODY_OPTIONAL_ANNOTS =
            { ParserRuleContext.EXTERNAL_KEYWORD, ParserRuleContext.ANNOTATIONS };

    /**
     * ANNON_FUNC--> When a anonymous function is possible.
     */
    private static final ParserRuleContext[] ANNON_FUNC_OPTIONAL_RETURNS =
            { ParserRuleContext.RETURNS_KEYWORD, ParserRuleContext.ANON_FUNC_BODY };

    private static final ParserRuleContext[] ANON_FUNC_BODY =
            { ParserRuleContext.FUNC_BODY_BLOCK, ParserRuleContext.EXPLICIT_ANON_FUNC_EXPR_BODY_START };

    /**
     * FUNC_TYPE --> When a only function type is possible.
     */
    private static final ParserRuleContext[] FUNC_TYPE_OPTIONAL_RETURNS =
            { ParserRuleContext.RETURNS_KEYWORD, ParserRuleContext.FUNC_TYPE_DESC_END };

    private static final ParserRuleContext[] FUNC_TYPE_OR_ANON_FUNC_OPTIONAL_RETURNS =
            { ParserRuleContext.RETURNS_KEYWORD, ParserRuleContext.FUNC_TYPE_DESC_RHS_OR_ANON_FUNC_BODY };

    private static final ParserRuleContext[] FUNC_TYPE_DESC_RHS_OR_ANON_FUNC_BODY =
            { ParserRuleContext.ANON_FUNC_BODY, ParserRuleContext.STMT_LEVEL_AMBIGUOUS_FUNC_TYPE_DESC_RHS };

    private static final ParserRuleContext[] WORKER_NAME_RHS =
            { ParserRuleContext.RETURNS_KEYWORD, ParserRuleContext.BLOCK_STMT };

    // We add named-worker-decl also as a statement. This is because we let having a named-worker
    // in all places a statement can be added during parsing, but then validates it based on the
    // context after the parsing the node is complete. This is to provide better error messages.
    private static final ParserRuleContext[] STATEMENTS = { ParserRuleContext.CLOSE_BRACE,
            ParserRuleContext.ASSIGNMENT_STMT, ParserRuleContext.VAR_DECL_STMT, ParserRuleContext.IF_BLOCK,
            ParserRuleContext.WHILE_BLOCK, ParserRuleContext.CALL_STMT, ParserRuleContext.PANIC_STMT,
            ParserRuleContext.CONTINUE_STATEMENT, ParserRuleContext.BREAK_STATEMENT, ParserRuleContext.RETURN_STMT,
            ParserRuleContext.COMPOUND_ASSIGNMENT_STMT, ParserRuleContext.LOCAL_TYPE_DEFINITION_STMT,
            ParserRuleContext.EXPRESSION_STATEMENT, ParserRuleContext.LOCK_STMT, ParserRuleContext.BLOCK_STMT,
            ParserRuleContext.NAMED_WORKER_DECL, ParserRuleContext.FORK_STMT, ParserRuleContext.FOREACH_STMT,
            ParserRuleContext.XML_NAMESPACE_DECLARATION, ParserRuleContext.TRANSACTION_STMT,
            ParserRuleContext.RETRY_STMT, ParserRuleContext.ROLLBACK_STMT, ParserRuleContext.MATCH_STMT };

    private static final ParserRuleContext[] VAR_DECL_RHS =
            { ParserRuleContext.ASSIGN_OP, ParserRuleContext.SEMICOLON };

    private static final ParserRuleContext[] TOP_LEVEL_NODE = { ParserRuleContext.EOF, ParserRuleContext.DOC_STRING,
            ParserRuleContext.ANNOTATIONS, ParserRuleContext.TOP_LEVEL_NODE_WITHOUT_METADATA };

    private static final ParserRuleContext[] TOP_LEVEL_NODE_WITHOUT_METADATA = { ParserRuleContext.EOF,
            ParserRuleContext.PUBLIC_KEYWORD, ParserRuleContext.TOP_LEVEL_NODE_WITHOUT_MODIFIER };

    private static final ParserRuleContext[] TOP_LEVEL_NODE_WITHOUT_MODIFIER =
            { ParserRuleContext.EOF, ParserRuleContext.VAR_DECL_STMT,
                    ParserRuleContext.TOP_LEVEL_FUNC_DEF_OR_FUNC_TYPE_DESC,
                    ParserRuleContext.MODULE_TYPE_DEFINITION, ParserRuleContext.SERVICE_DECL,
                    ParserRuleContext.LISTENER_DECL, ParserRuleContext.CONSTANT_DECL, ParserRuleContext.ANNOTATION_DECL,
                    ParserRuleContext.VAR_DECL_STMT, ParserRuleContext.XML_NAMESPACE_DECLARATION,
                    ParserRuleContext.MODULE_ENUM_DECLARATION, ParserRuleContext.IMPORT_DECL };

    private static final ParserRuleContext[] TOP_LEVEL_FUNC_DEF_OR_FUNC_TYPE_DESC =
            { ParserRuleContext.FUNC_DEF_OR_FUNC_TYPE, ParserRuleContext.TRANSACTIONAL_KEYWORD };

    private static final ParserRuleContext[] TYPE_OR_VAR_NAME =
            { ParserRuleContext.VARIABLE_NAME, ParserRuleContext.TYPE_DESC_IN_TYPE_BINDING_PATTERN };

    private static final ParserRuleContext[] ASSIGNMENT_OR_VAR_DECL_SECOND_TOKEN =
            { ParserRuleContext.ASSIGN_OP, ParserRuleContext.VARIABLE_NAME };

    private static final ParserRuleContext[] FIELD_DESCRIPTOR_RHS =
            { ParserRuleContext.SEMICOLON, ParserRuleContext.QUESTION_MARK, ParserRuleContext.ASSIGN_OP };

    private static final ParserRuleContext[] FIELD_OR_REST_DESCIPTOR_RHS =
            { ParserRuleContext.ELLIPSIS, ParserRuleContext.VARIABLE_NAME };

    private static final ParserRuleContext[] RECORD_BODY_START =
            { ParserRuleContext.CLOSED_RECORD_BODY_START, ParserRuleContext.OPEN_BRACE };

    private static final ParserRuleContext[] RECORD_BODY_END =
            { ParserRuleContext.CLOSED_RECORD_BODY_END, ParserRuleContext.CLOSE_BRACE };

    // Give object the higher priority over records, since record body is a subset of object body.
    // Array, optional and union type descriptors are not added to the list since they are left recursive.
    private static final ParserRuleContext[] TYPE_DESCRIPTORS = { ParserRuleContext.SIMPLE_TYPE_DESCRIPTOR,
            ParserRuleContext.OBJECT_TYPE_DESCRIPTOR, ParserRuleContext.RECORD_TYPE_DESCRIPTOR,
            ParserRuleContext.NIL_TYPE_DESCRIPTOR, ParserRuleContext.PARAMETERIZED_TYPE,
            ParserRuleContext.ERROR_KEYWORD, ParserRuleContext.STREAM_KEYWORD, ParserRuleContext.TABLE_KEYWORD,
            ParserRuleContext.FUNC_TYPE_DESC, ParserRuleContext.PARENTHESISED_TYPE_DESC_START,
            ParserRuleContext.CONSTANT_EXPRESSION, ParserRuleContext.TUPLE_TYPE_DESC_START };

    private static final ParserRuleContext[] RECORD_FIELD_OR_RECORD_END =
            { ParserRuleContext.RECORD_BODY_END, ParserRuleContext.RECORD_FIELD };

    private static final ParserRuleContext[] RECORD_FIELD_START =
            { ParserRuleContext.ANNOTATIONS, ParserRuleContext.ASTERISK, ParserRuleContext.TYPE_DESC_IN_RECORD_FIELD };

    private static final ParserRuleContext[] RECORD_FIELD_WITHOUT_METADATA =
            { ParserRuleContext.ASTERISK, ParserRuleContext.TYPE_DESC_IN_RECORD_FIELD };

    private static final ParserRuleContext[] ARG_START_OR_ARG_LIST_END =
            { ParserRuleContext.ARG_LIST_END, ParserRuleContext.ARG_START };

    private static final ParserRuleContext[] ARG_START =
            { ParserRuleContext.VARIABLE_NAME, ParserRuleContext.ELLIPSIS, ParserRuleContext.EXPRESSION };

    private static final ParserRuleContext[] ARG_END = { ParserRuleContext.CLOSE_PARENTHESIS, ParserRuleContext.COMMA };

    private static final ParserRuleContext[] NAMED_OR_POSITIONAL_ARG_RHS =
            { ParserRuleContext.ARG_END, ParserRuleContext.ASSIGN_OP };

    private static final ParserRuleContext[] OBJECT_FIELD_RHS =
            { ParserRuleContext.SEMICOLON, ParserRuleContext.ASSIGN_OP };

    private static final ParserRuleContext[] OBJECT_MEMBER_START =
            { ParserRuleContext.DOC_STRING, ParserRuleContext.ANNOTATIONS, ParserRuleContext.ASTERISK,
                    ParserRuleContext.OBJECT_FUNC_OR_FIELD, ParserRuleContext.CLOSE_BRACE };

    private static final ParserRuleContext[] OBJECT_MEMBER_WITHOUT_METADATA =
            { ParserRuleContext.ASTERISK, ParserRuleContext.OBJECT_FUNC_OR_FIELD, ParserRuleContext.CLOSE_BRACE };

    private static final ParserRuleContext[] OBJECT_FUNC_OR_FIELD = { ParserRuleContext.PUBLIC_KEYWORD,
            ParserRuleContext.PRIVATE_KEYWORD, ParserRuleContext.OBJECT_FUNC_OR_FIELD_WITHOUT_VISIBILITY };

    private static final ParserRuleContext[] OBJECT_FUNC_OR_FIELD_WITHOUT_VISIBILITY =
            { ParserRuleContext.TYPE_DESC_BEFORE_IDENTIFIER, ParserRuleContext.OBJECT_METHOD_START };

    private static final ParserRuleContext[] OBJECT_METHOD_START =
            { ParserRuleContext.REMOTE_KEYWORD, ParserRuleContext.FUNCTION_KEYWORD,
                    ParserRuleContext.TRANSACTIONAL_KEYWORD };

    private static final ParserRuleContext[] OBJECT_METHOD_WITHOUT_REMOTE =
            { ParserRuleContext.TRANSACTIONAL_KEYWORD, ParserRuleContext.FUNCTION_KEYWORD };

    private static final ParserRuleContext[] OBJECT_METHOD_WITHOUT_TRANSACTIONAL =
            { ParserRuleContext.REMOTE_KEYWORD, ParserRuleContext.FUNCTION_KEYWORD };

    private static final ParserRuleContext[] OBJECT_TYPE_DESCRIPTOR_START =
            { ParserRuleContext.OBJECT_TYPE_QUALIFIER, ParserRuleContext.OBJECT_KEYWORD };

    private static final ParserRuleContext[] ELSE_BODY = { ParserRuleContext.IF_BLOCK, ParserRuleContext.OPEN_BRACE };

    private static final ParserRuleContext[] ELSE_BLOCK =
            { ParserRuleContext.ELSE_KEYWORD, ParserRuleContext.STATEMENT };

    private static final ParserRuleContext[] CALL_STATEMENT =
            { ParserRuleContext.CHECKING_KEYWORD, ParserRuleContext.VARIABLE_NAME };

    private static final ParserRuleContext[] IMPORT_PREFIX_DECL =
            { ParserRuleContext.AS_KEYWORD, ParserRuleContext.SEMICOLON };

    private static final ParserRuleContext[] IMPORT_VERSION =
            { ParserRuleContext.VERSION_KEYWORD, ParserRuleContext.AS_KEYWORD, ParserRuleContext.SEMICOLON };

    private static final ParserRuleContext[] IMPORT_DECL_RHS = { ParserRuleContext.SLASH, ParserRuleContext.DOT,
            ParserRuleContext.VERSION_KEYWORD, ParserRuleContext.AS_KEYWORD, ParserRuleContext.SEMICOLON };

    private static final ParserRuleContext[] AFTER_IMPORT_MODULE_NAME = { ParserRuleContext.DOT,
            ParserRuleContext.VERSION_KEYWORD, ParserRuleContext.AS_KEYWORD, ParserRuleContext.SEMICOLON };

    private static final ParserRuleContext[] MAJOR_MINOR_VERSION_END =
            { ParserRuleContext.DOT, ParserRuleContext.AS_KEYWORD, ParserRuleContext.SEMICOLON };

    private static final ParserRuleContext[] RETURN_RHS = { ParserRuleContext.SEMICOLON, ParserRuleContext.EXPRESSION };

    private static final ParserRuleContext[] EXPRESSION_START = { ParserRuleContext.BASIC_LITERAL,
            ParserRuleContext.NIL_LITERAL, ParserRuleContext.VARIABLE_REF, ParserRuleContext.ACCESS_EXPRESSION,
            ParserRuleContext.TYPEOF_EXPRESSION, ParserRuleContext.TRAP_KEYWORD, ParserRuleContext.UNARY_EXPRESSION,
            ParserRuleContext.CHECKING_KEYWORD, ParserRuleContext.LIST_CONSTRUCTOR, ParserRuleContext.TYPE_CAST,
            ParserRuleContext.OPEN_PARENTHESIS, ParserRuleContext.TABLE_CONSTRUCTOR_OR_QUERY_EXPRESSION,
            ParserRuleContext.LET_EXPRESSION, ParserRuleContext.TEMPLATE_START, ParserRuleContext.XML_KEYWORD,
            ParserRuleContext.STRING_KEYWORD, ParserRuleContext.BASE64_KEYWORD, ParserRuleContext.BASE64_KEYWORD,
            ParserRuleContext.ANON_FUNC_EXPRESSION, ParserRuleContext.ERROR_KEYWORD, ParserRuleContext.NEW_KEYWORD,
            ParserRuleContext.START_KEYWORD, ParserRuleContext.FLUSH_KEYWORD, ParserRuleContext.LEFT_ARROW_TOKEN,
            ParserRuleContext.WAIT_KEYWORD, ParserRuleContext.COMMIT_KEYWORD, ParserRuleContext.TRANSACTIONAL_KEYWORD,
            ParserRuleContext.SERVICE_CONSTRUCTOR_EXPRESSION, ParserRuleContext.FAIL_KEYWORD };

    private static final ParserRuleContext[] FIRST_MAPPING_FIELD_START =
            { ParserRuleContext.MAPPING_FIELD, ParserRuleContext.CLOSE_BRACE };

    private static final ParserRuleContext[] MAPPING_FIELD_START = { ParserRuleContext.SPECIFIC_FIELD,
            ParserRuleContext.COMPUTED_FIELD_NAME, ParserRuleContext.ELLIPSIS, ParserRuleContext.READONLY_KEYWORD };

    private static final ParserRuleContext[] SPECIFIC_FIELD =
            { ParserRuleContext.MAPPING_FIELD_NAME, ParserRuleContext.STRING_LITERAL };

    private static final ParserRuleContext[] SPECIFIC_FIELD_RHS =
            { ParserRuleContext.COLON, ParserRuleContext.MAPPING_FIELD_END };

    private static final ParserRuleContext[] MAPPING_FIELD_END =
            { ParserRuleContext.CLOSE_BRACE, ParserRuleContext.COMMA };

    private static final ParserRuleContext[] OPTIONAL_SERVICE_NAME =
            { ParserRuleContext.SERVICE_NAME, ParserRuleContext.ON_KEYWORD };

    private static final ParserRuleContext[] RESOURCE_DEF_START =
            { ParserRuleContext.RESOURCE_KEYWORD, ParserRuleContext.TRANSACTIONAL_KEYWORD, ParserRuleContext.FUNC_DEF,
                    ParserRuleContext.CLOSE_BRACE };

    private static final ParserRuleContext[] RESOURCE_DEF_START_WITHOUT_RESOURCE =
            { ParserRuleContext.TRANSACTIONAL_KEYWORD, ParserRuleContext.FUNC_DEF };

    private static final ParserRuleContext[] RESOURCE_DEF_START_WITHOUT_TRANSACTIONAL =
            { ParserRuleContext.RESOURCE_KEYWORD, ParserRuleContext.FUNC_DEF };

    private static final ParserRuleContext[] CONST_DECL_RHS =
            { ParserRuleContext.TYPE_NAME_OR_VAR_NAME, ParserRuleContext.ASSIGN_OP };

    private static final ParserRuleContext[] ARRAY_LENGTH =
            { ParserRuleContext.CLOSE_BRACKET, ParserRuleContext.DECIMAL_INTEGER_LITERAL,
                    ParserRuleContext.HEX_INTEGER_LITERAL, ParserRuleContext.ASTERISK, ParserRuleContext.VARIABLE_REF };

    private static final ParserRuleContext[] PARAM_LIST =
            { ParserRuleContext.CLOSE_PARENTHESIS, ParserRuleContext.REQUIRED_PARAM };

    private static final ParserRuleContext[] PARAMETER_START =
            { ParserRuleContext.ANNOTATIONS, ParserRuleContext.PUBLIC_KEYWORD, ParserRuleContext.TYPE_DESC_IN_PARAM };

    private static final ParserRuleContext[] PARAMETER_WITHOUT_ANNOTS =
            { ParserRuleContext.PUBLIC_KEYWORD, ParserRuleContext.TYPE_DESC_IN_PARAM };

    private static final ParserRuleContext[] REQUIRED_PARAM_NAME_RHS =
            { ParserRuleContext.PARAM_END, ParserRuleContext.ASSIGN_OP };

    private static final ParserRuleContext[] PARAM_END =
            { ParserRuleContext.COMMA, ParserRuleContext.CLOSE_PARENTHESIS };

    private static final ParserRuleContext[] STMT_START_WITH_EXPR_RHS = { ParserRuleContext.ASSIGN_OP,
            ParserRuleContext.RIGHT_ARROW, ParserRuleContext.COMPOUND_BINARY_OPERATOR, ParserRuleContext.SEMICOLON };

    private static final ParserRuleContext[] EXPR_STMT_RHS = { ParserRuleContext.SEMICOLON, ParserRuleContext.ASSIGN_OP,
            ParserRuleContext.RIGHT_ARROW, ParserRuleContext.COMPOUND_BINARY_OPERATOR };

    private static final ParserRuleContext[] EXPRESSION_STATEMENT_START =
            { ParserRuleContext.VARIABLE_REF, ParserRuleContext.CHECKING_KEYWORD, ParserRuleContext.OPEN_PARENTHESIS,
                    ParserRuleContext.START_KEYWORD, ParserRuleContext.FLUSH_KEYWORD };

    private static final ParserRuleContext[] ANNOT_DECL_OPTIONAL_TYPE =
            { ParserRuleContext.TYPE_DESC_BEFORE_IDENTIFIER, ParserRuleContext.ANNOTATION_TAG };

    private static final ParserRuleContext[] CONST_DECL_TYPE =
            { ParserRuleContext.TYPE_DESC_BEFORE_IDENTIFIER, ParserRuleContext.VARIABLE_NAME };

    private static final ParserRuleContext[] ANNOT_DECL_RHS =
            { ParserRuleContext.ANNOTATION_TAG, ParserRuleContext.ON_KEYWORD, ParserRuleContext.SEMICOLON };

    private static final ParserRuleContext[] ANNOT_OPTIONAL_ATTACH_POINTS =
            { ParserRuleContext.ON_KEYWORD, ParserRuleContext.SEMICOLON };

    private static final ParserRuleContext[] ATTACH_POINT =
            { ParserRuleContext.SOURCE_KEYWORD, ParserRuleContext.ATTACH_POINT_IDENT };

    private static final ParserRuleContext[] ATTACH_POINT_IDENT = { ParserRuleContext.SINGLE_KEYWORD_ATTACH_POINT_IDENT,
            ParserRuleContext.OBJECT_IDENT, ParserRuleContext.RESOURCE_IDENT, ParserRuleContext.RECORD_IDENT };

    private static final ParserRuleContext[] ATTACH_POINT_END =
            { ParserRuleContext.COMMA, ParserRuleContext.SEMICOLON };

    private static final ParserRuleContext[] XML_NAMESPACE_PREFIX_DECL =
            { ParserRuleContext.AS_KEYWORD, ParserRuleContext.SEMICOLON };

    private static final ParserRuleContext[] CONSTANT_EXPRESSION =
            { ParserRuleContext.BASIC_LITERAL, ParserRuleContext.VARIABLE_REF, ParserRuleContext.PLUS_TOKEN,
                    ParserRuleContext.MINUS_TOKEN, ParserRuleContext.NIL_LITERAL };

    private static final ParserRuleContext[] LIST_CONSTRUCTOR_RHS =
            { ParserRuleContext.CLOSE_BRACKET, ParserRuleContext.EXPRESSION };

    private static final ParserRuleContext[] TYPE_CAST_PARAM =
            { ParserRuleContext.TYPE_DESC_IN_ANGLE_BRACKETS, ParserRuleContext.ANNOTATIONS };

    private static final ParserRuleContext[] TYPE_CAST_PARAM_RHS =
            { ParserRuleContext.TYPE_DESC_IN_ANGLE_BRACKETS, ParserRuleContext.GT };

    private static final ParserRuleContext[] TABLE_KEYWORD_RHS =
            { ParserRuleContext.KEY_SPECIFIER, ParserRuleContext.TABLE_CONSTRUCTOR };

    private static final ParserRuleContext[] ROW_LIST_RHS =
            { ParserRuleContext.CLOSE_BRACKET, ParserRuleContext.MAPPING_CONSTRUCTOR };

    private static final ParserRuleContext[] TABLE_ROW_END =
            { ParserRuleContext.COMMA, ParserRuleContext.CLOSE_BRACKET };

    private static final ParserRuleContext[] KEY_SPECIFIER_RHS =
            { ParserRuleContext.CLOSE_PARENTHESIS, ParserRuleContext.VARIABLE_NAME };

    private static final ParserRuleContext[] TABLE_KEY_RHS =
            { ParserRuleContext.COMMA, ParserRuleContext.CLOSE_PARENTHESIS };

    private static final ParserRuleContext[] ERROR_TYPE_PARAMS =
            { ParserRuleContext.INFERRED_TYPE_DESC, ParserRuleContext.TYPE_DESC_IN_ANGLE_BRACKETS };

    private static final ParserRuleContext[] LET_VAR_DECL_START =
            { ParserRuleContext.TYPE_DESC_IN_TYPE_BINDING_PATTERN, ParserRuleContext.ANNOTATIONS };

    private static final ParserRuleContext[] STREAM_TYPE_FIRST_PARAM_RHS =
            { ParserRuleContext.COMMA, ParserRuleContext.GT };

    private static final ParserRuleContext[] TEMPLATE_MEMBER = { ParserRuleContext.TEMPLATE_STRING,
            ParserRuleContext.INTERPOLATION_START_TOKEN, ParserRuleContext.TEMPLATE_END };

    private static final ParserRuleContext[] TEMPLATE_STRING_RHS =
            { ParserRuleContext.INTERPOLATION_START_TOKEN, ParserRuleContext.TEMPLATE_END };

    private static final ParserRuleContext[] KEY_CONSTRAINTS_RHS =
            { ParserRuleContext.OPEN_PARENTHESIS, ParserRuleContext.LT };

    private static final ParserRuleContext[] FUNCTION_KEYWORD_RHS =
            { ParserRuleContext.FUNC_NAME, ParserRuleContext.OPEN_PARENTHESIS };

    private static final ParserRuleContext[] TYPEDESC_RHS = { ParserRuleContext.END_OF_TYPE_DESC,
            ParserRuleContext.ARRAY_TYPE_DESCRIPTOR, ParserRuleContext.OPTIONAL_TYPE_DESCRIPTOR, ParserRuleContext.PIPE,
            ParserRuleContext.BITWISE_AND_OPERATOR };

    private static final ParserRuleContext[] TABLE_TYPE_DESC_RHS =
            { ParserRuleContext.KEY_KEYWORD, ParserRuleContext.TYPEDESC_RHS };

    private static final ParserRuleContext[] NEW_KEYWORD_RHS =
            { ParserRuleContext.TYPE_DESC_IN_NEW_EXPR, ParserRuleContext.EXPRESSION_RHS };

    private static final ParserRuleContext[] TABLE_CONSTRUCTOR_OR_QUERY_START =
            { ParserRuleContext.TABLE_KEYWORD, ParserRuleContext.STREAM_KEYWORD, ParserRuleContext.QUERY_EXPRESSION };

    private static final ParserRuleContext[] TABLE_CONSTRUCTOR_OR_QUERY_RHS =
            { ParserRuleContext.TABLE_CONSTRUCTOR, ParserRuleContext.QUERY_EXPRESSION };

    private static final ParserRuleContext[] QUERY_PIPELINE_RHS =
            { ParserRuleContext.QUERY_EXPRESSION_RHS, ParserRuleContext.INTERMEDIATE_CLAUSE,
                    ParserRuleContext.QUERY_ACTION_RHS };

    private static final ParserRuleContext[] INTERMEDIATE_CLAUSE_START =
            { ParserRuleContext.WHERE_CLAUSE, ParserRuleContext.FROM_CLAUSE, ParserRuleContext.LET_CLAUSE,
            ParserRuleContext.JOIN_CLAUSE, ParserRuleContext.ORDER_BY_CLAUSE };

    private static final ParserRuleContext[] BRACED_EXPR_OR_ANON_FUNC_PARAM_RHS =
            { ParserRuleContext.CLOSE_PARENTHESIS, ParserRuleContext.COMMA };

    private static final ParserRuleContext[] ANNOTATION_REF_RHS =
            { ParserRuleContext.OPEN_PARENTHESIS, ParserRuleContext.ANNOTATION_END };

    private static final ParserRuleContext[] INFER_PARAM_END_OR_PARENTHESIS_END =
            { ParserRuleContext.CLOSE_PARENTHESIS, ParserRuleContext.EXPR_FUNC_BODY_START };

    private static final ParserRuleContext[] OPTIONAL_PEER_WORKER =
            { ParserRuleContext.PEER_WORKER_NAME, ParserRuleContext.EXPRESSION_RHS };

    private static final ParserRuleContext[] TYPE_DESC_IN_TUPLE_RHS =
            { ParserRuleContext.CLOSE_BRACKET, ParserRuleContext.COMMA, ParserRuleContext.ELLIPSIS };

    private static final ParserRuleContext[] LIST_CONSTRUCTOR_MEMBER_END =
            { ParserRuleContext.CLOSE_BRACKET, ParserRuleContext.COMMA };

    private static final ParserRuleContext[] NIL_OR_PARENTHESISED_TYPE_DESC_RHS =
            { ParserRuleContext.CLOSE_PARENTHESIS, ParserRuleContext.TYPE_DESCRIPTOR };

    private static final ParserRuleContext[] BINDING_PATTERN =
            { ParserRuleContext.BINDING_PATTERN_STARTING_IDENTIFIER, ParserRuleContext.LIST_BINDING_PATTERN,
                    ParserRuleContext.MAPPING_BINDING_PATTERN, ParserRuleContext.FUNCTIONAL_BINDING_PATTERN };

    private static final ParserRuleContext[] LIST_BINDING_PATTERN_CONTENTS =
            { ParserRuleContext.REST_BINDING_PATTERN, ParserRuleContext.BINDING_PATTERN };

    private static final ParserRuleContext[] LIST_BINDING_PATTERN_MEMBER_END =
            { ParserRuleContext.COMMA, ParserRuleContext.CLOSE_BRACKET };

    private static final ParserRuleContext[] MAPPING_BINDING_PATTERN_MEMBER =
            { ParserRuleContext.REST_BINDING_PATTERN, ParserRuleContext.FIELD_BINDING_PATTERN };

    private static final ParserRuleContext[] MAPPING_BINDING_PATTERN_END =
            { ParserRuleContext.COMMA, ParserRuleContext.CLOSE_BRACE };

    private static final ParserRuleContext[] FIELD_BINDING_PATTERN_END =
            { ParserRuleContext.COMMA, ParserRuleContext.COLON, ParserRuleContext.CLOSE_BRACE };

    private static final ParserRuleContext[] ARG_BINDING_PATTERN = { ParserRuleContext.BINDING_PATTERN,
            ParserRuleContext.NAMED_ARG_BINDING_PATTERN, ParserRuleContext.REST_BINDING_PATTERN };

    private static final ParserRuleContext[] ARG_BINDING_PATTERN_END =
            { ParserRuleContext.COMMA, ParserRuleContext.CLOSE_PARENTHESIS };

    private static final ParserRuleContext[] ARG_BINDING_PATTERN_START_IDENT =
            { ParserRuleContext.NAMED_ARG_BINDING_PATTERN, ParserRuleContext.BINDING_PATTERN_STARTING_IDENTIFIER };

    private static final ParserRuleContext[] REMOTE_CALL_OR_ASYNC_SEND_RHS =
            { ParserRuleContext.WORKER_NAME_OR_METHOD_NAME, ParserRuleContext.DEFAULT_WORKER_NAME_IN_ASYNC_SEND };

    private static final ParserRuleContext[] REMOTE_CALL_OR_ASYNC_SEND_END =
            { ParserRuleContext.ARG_LIST_START, ParserRuleContext.SEMICOLON };

    private static final ParserRuleContext[] RECEIVE_WORKERS =
            { ParserRuleContext.PEER_WORKER_NAME, ParserRuleContext.MULTI_RECEIVE_WORKERS };

    private static final ParserRuleContext[] RECEIVE_FIELD =
            { ParserRuleContext.PEER_WORKER_NAME, ParserRuleContext.RECEIVE_FIELD_NAME };

    private static final ParserRuleContext[] RECEIVE_FIELD_END =
            { ParserRuleContext.CLOSE_BRACE, ParserRuleContext.COMMA };

    private static final ParserRuleContext[] WAIT_KEYWORD_RHS =
            { ParserRuleContext.MULTI_WAIT_FIELDS, ParserRuleContext.ALTERNATE_WAIT_EXPRS };

    private static final ParserRuleContext[] WAIT_FIELD_NAME_RHS =
            { ParserRuleContext.COLON, ParserRuleContext.WAIT_FIELD_END };

    private static final ParserRuleContext[] WAIT_FIELD_END =
            { ParserRuleContext.CLOSE_BRACE, ParserRuleContext.COMMA };

    private static final ParserRuleContext[] WAIT_FUTURE_EXPR_END =
            { ParserRuleContext.ALTERNATE_WAIT_EXPR_LIST_END, ParserRuleContext.PIPE };

    private static final ParserRuleContext[] ENUM_MEMBER_START =
            { ParserRuleContext.DOC_STRING, ParserRuleContext.ANNOTATIONS, ParserRuleContext.ENUM_MEMBER_NAME };

    private static final ParserRuleContext[] ENUM_MEMBER_RHS =
            { ParserRuleContext.ASSIGN_OP, ParserRuleContext.ENUM_MEMBER_END };

    private static final ParserRuleContext[] ENUM_MEMBER_END =
            { ParserRuleContext.COMMA, ParserRuleContext.CLOSE_BRACE };

    private static final ParserRuleContext[] MEMBER_ACCESS_KEY_EXPR_END =
            { ParserRuleContext.COMMA, ParserRuleContext.CLOSE_BRACKET };

    private static final ParserRuleContext[] ROLLBACK_RHS =
            { ParserRuleContext.SEMICOLON, ParserRuleContext.EXPRESSION };

    private static final ParserRuleContext[] RETRY_KEYWORD_RHS =
            { ParserRuleContext.LT, ParserRuleContext.RETRY_TYPE_PARAM_RHS };

    private static final ParserRuleContext[] RETRY_TYPE_PARAM_RHS =
            { ParserRuleContext.ARG_LIST_START, ParserRuleContext.RETRY_BODY };

    private static final ParserRuleContext[] RETRY_BODY =
            { ParserRuleContext.BLOCK_STMT, ParserRuleContext.TRANSACTION_STMT };

    private static final ParserRuleContext[] LIST_BP_OR_TUPLE_TYPE_MEMBER =
            { ParserRuleContext.TYPE_DESCRIPTOR, ParserRuleContext.LIST_BINDING_PATTERN_MEMBER };

    private static final ParserRuleContext[] LIST_BP_OR_TUPLE_TYPE_DESC_RHS =
            { ParserRuleContext.ASSIGN_OP, ParserRuleContext.VARIABLE_NAME };

    private static final ParserRuleContext[] BRACKETED_LIST_MEMBER_END =
            { ParserRuleContext.COMMA, ParserRuleContext.CLOSE_BRACKET };

    private static final ParserRuleContext[] BRACKETED_LIST_MEMBER =
            // array length is also an expression
            { ParserRuleContext.EXPRESSION, ParserRuleContext.BINDING_PATTERN };

    private static final ParserRuleContext[] LIST_BINDING_MEMBER_OR_ARRAY_LENGTH =
            { ParserRuleContext.ARRAY_LENGTH, ParserRuleContext.BINDING_PATTERN };

    private static final ParserRuleContext[] BRACKETED_LIST_RHS = { ParserRuleContext.ASSIGN_OP,
            ParserRuleContext.VARIABLE_NAME, ParserRuleContext.BINDING_PATTERN, ParserRuleContext.EXPRESSION_RHS };

    private static final ParserRuleContext[] XML_NAVIGATE_EXPR =
            { ParserRuleContext.XML_FILTER_EXPR, ParserRuleContext.XML_STEP_EXPR };

    private static final ParserRuleContext[] XML_NAME_PATTERN_RHS = { ParserRuleContext.GT, ParserRuleContext.PIPE };

    private static final ParserRuleContext[] XML_ATOMIC_NAME_PATTERN_START =
            { ParserRuleContext.ASTERISK, ParserRuleContext.XML_ATOMIC_NAME_IDENTIFIER };

    private static final ParserRuleContext[] XML_ATOMIC_NAME_IDENTIFIER_RHS =
            { ParserRuleContext.ASTERISK, ParserRuleContext.IDENTIFIER };

    private static final ParserRuleContext[] XML_STEP_START = { ParserRuleContext.SLASH_ASTERISK_TOKEN,
            ParserRuleContext.DOUBLE_SLASH_DOUBLE_ASTERISK_LT_TOKEN, ParserRuleContext.SLASH_LT_TOKEN };

    private static final ParserRuleContext[] MATCH_PATTERN_RHS =
            { ParserRuleContext.PIPE, ParserRuleContext.MATCH_PATTERN_END };

    private static final ParserRuleContext[] OPTIONAL_MATCH_GUARD =
            { ParserRuleContext.IF_KEYWORD, ParserRuleContext.RIGHT_DOUBLE_ARROW };

    private static final ParserRuleContext[] MATCH_PATTERN_START = { ParserRuleContext.CONSTANT_EXPRESSION,
            ParserRuleContext.VAR_KEYWORD, ParserRuleContext.LIST_MATCH_PATTERN,
            ParserRuleContext.MAPPING_MATCH_PATTERN, ParserRuleContext.FUNCTIONAL_MATCH_PATTERN };

    private static final ParserRuleContext[] LIST_MATCH_PATTERNS_START =
            { ParserRuleContext.LIST_MATCH_PATTERN_MEMBER, ParserRuleContext.CLOSE_BRACKET };

    private static final ParserRuleContext[] LIST_MATCH_PATTERN_MEMBER =
            { ParserRuleContext.MATCH_PATTERN_START, ParserRuleContext.REST_MATCH_PATTERN };

    private static final ParserRuleContext[] LIST_MATCH_PATTERN_MEMBER_RHS =
            { ParserRuleContext.COMMA, ParserRuleContext.CLOSE_BRACKET };

    private static final ParserRuleContext[] FIELD_MATCH_PATTERNS_START =
            { ParserRuleContext.FIELD_MATCH_PATTERN_MEMBER, ParserRuleContext.CLOSE_BRACE };

    private static final ParserRuleContext[] FIELD_MATCH_PATTERN_MEMBER =
            { ParserRuleContext.VARIABLE_NAME, ParserRuleContext.REST_MATCH_PATTERN };

    private static final ParserRuleContext[] FIELD_MATCH_PATTERN_MEMBER_RHS =
            { ParserRuleContext.COMMA, ParserRuleContext.CLOSE_BRACE };

    private static final ParserRuleContext[] FUNC_MATCH_PATTERN_OR_CONST_PATTERN =
            { ParserRuleContext.OPEN_PARENTHESIS, ParserRuleContext.MATCH_PATTERN_END };

    private static final ParserRuleContext[] FUNCTIONAL_MATCH_PATTERN_START =
            { ParserRuleContext.ERROR_KEYWORD, ParserRuleContext.TYPE_REFERENCE };

    private static final ParserRuleContext[] ARG_LIST_MATCH_PATTERN_START =
            { ParserRuleContext.ARG_MATCH_PATTERN, ParserRuleContext.CLOSE_PARENTHESIS };

    private static final ParserRuleContext[] ARG_MATCH_PATTERN = { ParserRuleContext.MATCH_PATTERN,
            ParserRuleContext.NAMED_ARG_MATCH_PATTERN, ParserRuleContext.REST_MATCH_PATTERN };

    private static final ParserRuleContext[] ARG_MATCH_PATTERN_RHS =
            { ParserRuleContext.COMMA, ParserRuleContext.CLOSE_PARENTHESIS };

    private static final ParserRuleContext[] NAMED_ARG_MATCH_PATTERN_RHS =
            { ParserRuleContext.NAMED_ARG_MATCH_PATTERN, ParserRuleContext.REST_MATCH_PATTERN };

    private static final ParserRuleContext[] ORDER_KEY_LIST_END =
            { ParserRuleContext.COMMA, ParserRuleContext.ORDER_CLAUSE_END };

    private static final ParserRuleContext[] LIST_BP_OR_LIST_CONSTRUCTOR_MEMBER =
            { ParserRuleContext.LIST_BINDING_PATTERN_MEMBER, ParserRuleContext.LIST_CONSTRUCTOR_FIRST_MEMBER };

    private static final ParserRuleContext[] TUPLE_TYPE_DESC_OR_LIST_CONST_MEMBER =
            { ParserRuleContext.TYPE_DESCRIPTOR, ParserRuleContext.LIST_CONSTRUCTOR_FIRST_MEMBER };

    private static final ParserRuleContext[] JOIN_CLAUSE_START =
            { ParserRuleContext.JOIN_KEYWORD, ParserRuleContext.OUTER_KEYWORD };

    public BallerinaParserErrorHandler(AbstractTokenReader tokenReader) {
        super(tokenReader);
    }

    @Override
    protected boolean isProductionWithAlternatives(ParserRuleContext currentCtx) {
        switch (currentCtx) {
            case TOP_LEVEL_NODE:
            case TOP_LEVEL_NODE_WITHOUT_MODIFIER:
            case TOP_LEVEL_NODE_WITHOUT_METADATA:
            case STATEMENT:
            case STATEMENT_WITHOUT_ANNOTS:
            case FUNC_BODY_OR_TYPE_DESC_RHS:
            case VAR_DECL_STMT_RHS:
            case EXPRESSION_RHS:
            case PARAMETER_NAME_RHS:
            case ASSIGNMENT_OR_VAR_DECL_STMT:
            case AFTER_PARAMETER_TYPE:
            case FIELD_DESCRIPTOR_RHS:
            case RECORD_BODY_START:
            case RECORD_BODY_END:
            case TYPE_DESCRIPTOR:
            case NAMED_OR_POSITIONAL_ARG_RHS:
            case OBJECT_FIELD_RHS:
            case OBJECT_FUNC_OR_FIELD_WITHOUT_VISIBILITY:
            case OBJECT_MEMBER:
            case OBJECT_TYPE_QUALIFIER:
            case ELSE_BODY:
            case IMPORT_DECL_RHS:
            case IMPORT_SUB_VERSION:
            case VERSION_NUMBER:
            case IMPORT_VERSION_DECL:
            case IMPORT_PREFIX_DECL:
            case MAPPING_FIELD:
            case FIRST_MAPPING_FIELD:
            case SPECIFIC_FIELD_RHS:
            case RESOURCE_DEF:
            case RESOURCE_DEF_QUALIFIERS:
            case RESOURCE_DEF_START_WITHOUT_RESOURCE:
            case RESOURCE_DEF_START_WITHOUT_TRANSACTIONAL:
            case PARAMETER_WITHOUT_ANNOTS:
            case PARAMETER_START:
            case STMT_START_WITH_EXPR_RHS:
            case EXPR_STMT_RHS:
            case RECORD_FIELD_OR_RECORD_END:
            case CONST_DECL_TYPE:
            case CONST_DECL_RHS:
            case ANNOT_OPTIONAL_ATTACH_POINTS:
            case XML_NAMESPACE_PREFIX_DECL:
            case ANNOT_DECL_OPTIONAL_TYPE:
            case ANNOT_DECL_RHS:
            case TABLE_KEYWORD_RHS:
            case ARRAY_LENGTH:
            case TYPEDESC_RHS:
            case ERROR_TYPE_PARAMS:
            case STREAM_TYPE_FIRST_PARAM_RHS:
            case KEY_CONSTRAINTS_RHS:
            case TABLE_TYPE_DESC_RHS:
            case FUNC_BODY:
            case FUNC_OPTIONAL_RETURNS:
            case TERMINAL_EXPRESSION:
            case TABLE_CONSTRUCTOR_OR_QUERY_START:
            case TABLE_CONSTRUCTOR_OR_QUERY_RHS:
            case QUERY_PIPELINE_RHS:
            case ANON_FUNC_BODY:
            case BINDING_PATTERN:
            case LIST_BINDING_PATTERN_MEMBER:
            case LIST_BINDING_PATTERN_MEMBER_END:
            case MAPPING_BINDING_PATTERN_MEMBER:
            case MAPPING_BINDING_PATTERN_END:
            case FIELD_BINDING_PATTERN_END:
            case ARG_BINDING_PATTERN:
            case ARG_BINDING_PATTERN_END:
            case ARG_BINDING_PATTERN_START_IDENT:
            case REMOTE_CALL_OR_ASYNC_SEND_RHS:
            case REMOTE_CALL_OR_ASYNC_SEND_END:
            case RECEIVE_FIELD_END:
            case RECEIVE_WORKERS:
            case WAIT_FIELD_NAME:
            case WAIT_FIELD_NAME_RHS:
            case WAIT_FIELD_END:
            case WAIT_FUTURE_EXPR_END:
            case MAPPING_FIELD_END:
            case ENUM_MEMBER_START:
            case ENUM_MEMBER_RHS:
            case STMT_START_BRACKETED_LIST_MEMBER:
            case STMT_START_BRACKETED_LIST_RHS:
            case ENUM_MEMBER_END:
            case BINDING_PATTERN_OR_EXPR_RHS:
            case BRACKETED_LIST_RHS:
            case BRACKETED_LIST_MEMBER:
            case BRACKETED_LIST_MEMBER_END:
            case AMBIGUOUS_STMT:
            case TYPED_BINDING_PATTERN_TYPE_RHS:
            case TYPE_DESC_IN_TUPLE_RHS:
            case LIST_BINDING_MEMBER_OR_ARRAY_LENGTH:
            case FUNC_TYPE_DESC_RHS_OR_ANON_FUNC_BODY:
            case OPTIONAL_MATCH_GUARD:
            case MATCH_PATTERN_RHS:
            case MATCH_PATTERN_START:
            case LIST_MATCH_PATTERNS_START:
            case LIST_MATCH_PATTERN_MEMBER:
            case LIST_MATCH_PATTERN_MEMBER_RHS:
            case FIELD_MATCH_PATTERNS_START:
            case FIELD_MATCH_PATTERN_MEMBER:
            case FIELD_MATCH_PATTERN_MEMBER_RHS:
            case FUNC_MATCH_PATTERN_OR_CONST_PATTERN:
            case FUNCTIONAL_MATCH_PATTERN_START:
            case ARG_LIST_MATCH_PATTERN_START:
            case ARG_MATCH_PATTERN:
            case ARG_MATCH_PATTERN_RHS:
            case NAMED_ARG_MATCH_PATTERN_RHS:
            case EXTERNAL_FUNC_BODY_OPTIONAL_ANNOTS:
            case LIST_BP_OR_LIST_CONSTRUCTOR_MEMBER:
            case TUPLE_TYPE_DESC_OR_LIST_CONST_MEMBER:
            case OBJECT_METHOD_WITHOUT_REMOTE:
            case OBJECT_METHOD_WITHOUT_TRANSACTIONAL:
            case TOP_LEVEL_FUNC_DEF_OR_FUNC_TYPE_DESC:
                return true;
            default:
                return false;
        }
    }

    private boolean isEndOfObjectTypeNode(int nextLookahead) {
        STToken nextToken = this.tokenReader.peek(nextLookahead);
        switch (nextToken.kind) {
            case CLOSE_BRACE_TOKEN:
            case EOF_TOKEN:
            case CLOSE_BRACE_PIPE_TOKEN:
            case TYPE_KEYWORD:
            case SERVICE_KEYWORD:
                return true;
            default:
                STToken nextNextToken = this.tokenReader.peek(nextLookahead + 1);
                switch (nextNextToken.kind) {
                    case CLOSE_BRACE_TOKEN:
                    case EOF_TOKEN:
                    case CLOSE_BRACE_PIPE_TOKEN:
                    case TYPE_KEYWORD:
                    case SERVICE_KEYWORD:
                        return true;
                    default:
                        return false;
                }
        }
    }

    /**
     * Search for a solution.
     * Terminals are directly matched and Non-terminals which have alternative productions are seekInAlternativesPaths()
     *
     * @param currentCtx Current context
     * @param lookahead Position of the next token to consider, relative to the position of the original error.
     * @param currentDepth Amount of distance traveled so far.
     * @return Recovery result
     */
    @Override
    protected Result seekMatch(ParserRuleContext currentCtx, int lookahead, int currentDepth, boolean isEntryPoint) {
        boolean hasMatch;
        boolean skipRule;
        int matchingRulesCount = 0;

        while (currentDepth < LOOKAHEAD_LIMIT) {
            hasMatch = true;
            skipRule = false;
            STToken nextToken = this.tokenReader.peek(lookahead);

            switch (currentCtx) {
                case EOF:
                    hasMatch = nextToken.kind == SyntaxKind.EOF_TOKEN;
                    break;
                case FUNC_NAME:
                case VARIABLE_NAME:
                case TYPE_NAME:
                case IMPORT_ORG_OR_MODULE_NAME:
                case IMPORT_MODULE_NAME:
                case IMPORT_PREFIX:
                case MAPPING_FIELD_NAME:
                case SERVICE_NAME:
                case QUALIFIED_IDENTIFIER:
                case IDENTIFIER:
                case ANNOTATION_TAG:
                case NAMESPACE_PREFIX:
                case WORKER_NAME:
                case IMPLICIT_ANON_FUNC_PARAM:
                case WORKER_NAME_OR_METHOD_NAME:
                case RECEIVE_FIELD_NAME:
                case WAIT_FIELD_NAME:
                case FIELD_BINDING_PATTERN_NAME:
                case XML_ATOMIC_NAME_IDENTIFIER:
                    hasMatch = nextToken.kind == SyntaxKind.IDENTIFIER_TOKEN;
                    break;
                case OPEN_PARENTHESIS:
                case PARENTHESISED_TYPE_DESC_START:
                    hasMatch = nextToken.kind == SyntaxKind.OPEN_PAREN_TOKEN;
                    break;
                case CLOSE_PARENTHESIS:
                    hasMatch = nextToken.kind == SyntaxKind.CLOSE_PAREN_TOKEN;
                    break;
                case SIMPLE_TYPE_DESCRIPTOR:
                    hasMatch = BallerinaParser.isSimpleType(nextToken.kind) ||
                            nextToken.kind == SyntaxKind.IDENTIFIER_TOKEN;
                    break;
                case OPEN_BRACE:
                    hasMatch = nextToken.kind == SyntaxKind.OPEN_BRACE_TOKEN;
                    break;
                case CLOSE_BRACE:
                    hasMatch = nextToken.kind == SyntaxKind.CLOSE_BRACE_TOKEN;
                    break;
                case ASSIGN_OP:
                    hasMatch = nextToken.kind == SyntaxKind.EQUAL_TOKEN;
                    break;
                case SEMICOLON:
                    hasMatch = nextToken.kind == SyntaxKind.SEMICOLON_TOKEN;
                    break;
                case BINARY_OPERATOR:
                    hasMatch = isBinaryOperator(nextToken);
                    break;
                case COMMA:
                    hasMatch = nextToken.kind == SyntaxKind.COMMA_TOKEN;
                    break;
                case CLOSED_RECORD_BODY_END:
                    hasMatch = nextToken.kind == SyntaxKind.CLOSE_BRACE_PIPE_TOKEN;
                    break;
                case CLOSED_RECORD_BODY_START:
                    hasMatch = nextToken.kind == SyntaxKind.OPEN_BRACE_PIPE_TOKEN;
                    break;
                case ELLIPSIS:
                    hasMatch = nextToken.kind == SyntaxKind.ELLIPSIS_TOKEN;
                    break;
                case QUESTION_MARK:
                    hasMatch = nextToken.kind == SyntaxKind.QUESTION_MARK_TOKEN;
                    break;
                case ARG_LIST_START:
                    hasMatch = nextToken.kind == SyntaxKind.OPEN_PAREN_TOKEN;
                    break;
                case ARG_LIST_END:
                    hasMatch = nextToken.kind == SyntaxKind.CLOSE_PAREN_TOKEN;
                    break;
                case OBJECT_TYPE_QUALIFIER:
                    hasMatch = nextToken.kind == SyntaxKind.ABSTRACT_KEYWORD ||
                            nextToken.kind == SyntaxKind.CLIENT_KEYWORD ||
                            nextToken.kind == SyntaxKind.READONLY_KEYWORD;
                    break;
                case OPEN_BRACKET:
                case TUPLE_TYPE_DESC_START:
                    hasMatch = nextToken.kind == SyntaxKind.OPEN_BRACKET_TOKEN;
                    break;
                case CLOSE_BRACKET:
                    hasMatch = nextToken.kind == SyntaxKind.CLOSE_BRACKET_TOKEN;
                    break;
                case DOT:
                    hasMatch = nextToken.kind == SyntaxKind.DOT_TOKEN;
                    break;
                case BOOLEAN_LITERAL:
                    hasMatch = nextToken.kind == SyntaxKind.TRUE_KEYWORD || nextToken.kind == SyntaxKind.FALSE_KEYWORD;
                    break;
                case DECIMAL_INTEGER_LITERAL:
                case MAJOR_VERSION:
                case MINOR_VERSION:
                case PATCH_VERSION:
                    hasMatch = nextToken.kind == SyntaxKind.DECIMAL_INTEGER_LITERAL;
                    break;
                case SLASH:
                    hasMatch = nextToken.kind == SyntaxKind.SLASH_TOKEN;
                    break;
                case BASIC_LITERAL:
                    hasMatch = isBasicLiteral(nextToken.kind);
                    break;
                case COLON:
                    hasMatch = nextToken.kind == SyntaxKind.COLON_TOKEN;
                    break;
                case STRING_LITERAL:
                    hasMatch = nextToken.kind == SyntaxKind.STRING_LITERAL;
                    break;
                case UNARY_OPERATOR:
                    hasMatch = isUnaryOperator(nextToken);
                    break;
                case HEX_INTEGER_LITERAL:
                    hasMatch = nextToken.kind == SyntaxKind.HEX_INTEGER_LITERAL;
                    break;
                case AT:
                    hasMatch = nextToken.kind == SyntaxKind.AT_TOKEN;
                    break;
                case RIGHT_ARROW:
                    hasMatch = nextToken.kind == SyntaxKind.RIGHT_ARROW_TOKEN;
                    break;
                case PARAMETERIZED_TYPE:
                    hasMatch = isParameterizedTypeToken(nextToken.kind);
                    break;
                case LT:
                    hasMatch = nextToken.kind == SyntaxKind.LT_TOKEN;
                    break;
                case GT:
                    hasMatch = nextToken.kind == SyntaxKind.GT_TOKEN;
                    break;
                case FIELD_IDENT:
                    hasMatch = nextToken.kind == SyntaxKind.FIELD_KEYWORD;
                    break;
                case FUNCTION_IDENT:
                    hasMatch = nextToken.kind == SyntaxKind.FUNCTION_KEYWORD;
                    break;
                case IDENT_AFTER_OBJECT_IDENT:
                    hasMatch = nextToken.kind == SyntaxKind.TYPE_KEYWORD ||
                            nextToken.kind == SyntaxKind.FUNCTION_KEYWORD || nextToken.kind == SyntaxKind.FIELD_KEYWORD;
                    break;
                case SINGLE_KEYWORD_ATTACH_POINT_IDENT:
                    hasMatch = isSingleKeywordAttachPointIdent(nextToken.kind);
                    break;
                case OBJECT_IDENT:
                    hasMatch = nextToken.kind == SyntaxKind.OBJECT_KEYWORD;
                    break;
                case RECORD_IDENT:
                    hasMatch = nextToken.kind == SyntaxKind.RECORD_KEYWORD;
                    break;
                case RESOURCE_IDENT:
                    hasMatch = nextToken.kind == SyntaxKind.RESOURCE_KEYWORD;
                    break;
                case DECIMAL_FLOATING_POINT_LITERAL:
                    hasMatch = nextToken.kind == SyntaxKind.DECIMAL_FLOATING_POINT_LITERAL;
                    break;
                case HEX_FLOATING_POINT_LITERAL:
                    hasMatch = nextToken.kind == SyntaxKind.HEX_FLOATING_POINT_LITERAL;
                    break;
                case PIPE:
                    hasMatch = nextToken.kind == SyntaxKind.PIPE_TOKEN;
                    break;
                case TEMPLATE_START:
                case TEMPLATE_END:
                    hasMatch = nextToken.kind == SyntaxKind.BACKTICK_TOKEN;
                    break;
                case ASTERISK:
                case INFERRED_TYPE_DESC:
                    hasMatch = nextToken.kind == SyntaxKind.ASTERISK_TOKEN;
                    break;
                case BITWISE_AND_OPERATOR:
                    hasMatch = nextToken.kind == SyntaxKind.BITWISE_AND_TOKEN;
                    break;
                case EXPR_FUNC_BODY_START:
                case RIGHT_DOUBLE_ARROW:
                    hasMatch = nextToken.kind == SyntaxKind.RIGHT_DOUBLE_ARROW_TOKEN;
                    break;
                case PLUS_TOKEN:
                    hasMatch = nextToken.kind == SyntaxKind.PLUS_TOKEN;
                    break;
                case MINUS_TOKEN:
                    hasMatch = nextToken.kind == SyntaxKind.MINUS_TOKEN;
                    break;
                case SIGNED_INT_OR_FLOAT_RHS:
                    hasMatch = BallerinaParser.isIntOrFloat(nextToken);
                    break;
                case SYNC_SEND_TOKEN:
                    hasMatch = nextToken.kind == SyntaxKind.SYNC_SEND_TOKEN;
                    break;
                case PEER_WORKER_NAME:
                    hasMatch = nextToken.kind == SyntaxKind.DEFAULT_KEYWORD ||
                            nextToken.kind == SyntaxKind.IDENTIFIER_TOKEN;
                    break;
                case LEFT_ARROW_TOKEN:
                    hasMatch = nextToken.kind == SyntaxKind.LEFT_ARROW_TOKEN;
                    break;
                case ANNOT_CHAINING_TOKEN:
                    hasMatch = nextToken.kind == SyntaxKind.ANNOT_CHAINING_TOKEN;
                    break;
                case OPTIONAL_CHAINING_TOKEN:
                    hasMatch = nextToken.kind == SyntaxKind.OPTIONAL_CHAINING_TOKEN;
                    break;
                case TRANSACTIONAL_KEYWORD:
                    hasMatch = nextToken.kind == SyntaxKind.TRANSACTIONAL_KEYWORD;
                    break;
                case MODULE_ENUM_NAME:
                case ENUM_MEMBER_NAME:
                case NAMED_ARG_BINDING_PATTERN:
                    hasMatch = nextToken.kind == SyntaxKind.IDENTIFIER_TOKEN;
                    break;
                case UNION_OR_INTERSECTION_TOKEN:
                    hasMatch =
                            nextToken.kind == SyntaxKind.PIPE_TOKEN || nextToken.kind == SyntaxKind.BITWISE_AND_TOKEN;
                    break;
                case DOT_LT_TOKEN:
                    hasMatch = nextToken.kind == SyntaxKind.DOT_LT_TOKEN;
                    break;
                case SLASH_LT_TOKEN:
                    hasMatch = nextToken.kind == SyntaxKind.SLASH_LT_TOKEN;
                    break;
                case DOUBLE_SLASH_DOUBLE_ASTERISK_LT_TOKEN:
                    hasMatch = nextToken.kind == SyntaxKind.SLASH_ASTERISK_TOKEN;
                    break;
                case SLASH_ASTERISK_TOKEN:
                    hasMatch = nextToken.kind == SyntaxKind.SLASH_ASTERISK_TOKEN;
                    break;
                case KEY_KEYWORD:
                    hasMatch = BallerinaParser.isKeyKeyword(nextToken);
                    break;
                case VAR_KEYWORD:
                    hasMatch = nextToken.kind == SyntaxKind.VAR_KEYWORD;
                    break;
                case FUNCTIONAL_BINDING_PATTERN:
                    hasMatch =
                            nextToken.kind == SyntaxKind.IDENTIFIER_TOKEN || nextToken.kind == SyntaxKind.ERROR_KEYWORD;
                    break;
                case ORDER_DIRECTION:
                    hasMatch = nextToken.kind == SyntaxKind.ASCENDING_KEYWORD ||
                            nextToken.kind == SyntaxKind.DESCENDING_KEYWORD;
                    break;

                // start a context, so that we know where to fall back, and continue
                // having the qualified-identifier as the next rule.
                case VARIABLE_REF:
                case TYPE_REFERENCE:
                case ANNOT_REFERENCE:
                case FIELD_ACCESS_IDENTIFIER:

                    // Contexts that expect a type
                case TYPE_DESC_IN_ANNOTATION_DECL:
                case TYPE_DESC_BEFORE_IDENTIFIER:
                case TYPE_DESC_IN_RECORD_FIELD:
                case TYPE_DESC_IN_PARAM:
                case TYPE_DESC_IN_TYPE_BINDING_PATTERN:
                case TYPE_DESC_IN_TYPE_DEF:
                case TYPE_DESC_IN_ANGLE_BRACKETS:
                case TYPE_DESC_IN_RETURN_TYPE_DESC:
                case TYPE_DESC_IN_EXPRESSION:
                case TYPE_DESC_IN_STREAM_TYPE_DESC:
                case TYPE_DESC_IN_PARENTHESIS:
                case TYPE_DESC_IN_NEW_EXPR:
                default:
                    if (isKeyword(currentCtx)) {
                        SyntaxKind expectedToken = getExpectedKeywordKind(currentCtx);
                        hasMatch = nextToken.kind == expectedToken;
                        break;
                    }

                    if (hasAlternativePaths(currentCtx)) {
                        return seekMatchInAlternativePaths(currentCtx, lookahead, currentDepth, matchingRulesCount,
                                isEntryPoint);
                    }

                    // Stay at the same place
                    skipRule = true;
                    hasMatch = true;
                    break;
            }

            if (!hasMatch) {
                return fixAndContinue(currentCtx, lookahead, currentDepth, matchingRulesCount, isEntryPoint);
            }

            currentCtx = getNextRule(currentCtx, lookahead + 1);
            if (!skipRule) {
                // Try the next token with the next rule
                currentDepth++;
                matchingRulesCount++;
                lookahead++;
                isEntryPoint = false;
            }
        }

        Result result = new Result(new ArrayDeque<>(), matchingRulesCount);
        result.solution = new Solution(Action.KEEP, currentCtx, SyntaxKind.NONE, currentCtx.toString());
        return result;
    }

    /**
     * @param currentCtx
     * @return
     */
    private boolean isKeyword(ParserRuleContext currentCtx) {
        switch (currentCtx) {
            case EOF:
            case PUBLIC_KEYWORD:
            case PRIVATE_KEYWORD:
            case REMOTE_KEYWORD:
            case FUNCTION_KEYWORD:
            case NEW_KEYWORD:
            case SELECT_KEYWORD:
            case WHERE_KEYWORD:
            case FROM_KEYWORD:
            case ORDER_KEYWORD:
            case BY_KEYWORD:
            case START_KEYWORD:
            case FLUSH_KEYWORD:
            case DEFAULT_KEYWORD:
            case DEFAULT_WORKER_NAME_IN_ASYNC_SEND:
            case WAIT_KEYWORD:
            case CHECKING_KEYWORD:
            case FAIL_KEYWORD:
            case DO_KEYWORD:
            case TRANSACTION_KEYWORD:
            case TRANSACTIONAL_KEYWORD:
            case COMMIT_KEYWORD:
            case RETRY_KEYWORD:
            case ROLLBACK_KEYWORD:
            case ENUM_KEYWORD:
            case MATCH_KEYWORD:
            case RETURNS_KEYWORD:
            case EXTERNAL_KEYWORD:
            case RECORD_KEYWORD:
            case TYPE_KEYWORD:
            case OBJECT_KEYWORD:
            case ABSTRACT_KEYWORD:
            case CLIENT_KEYWORD:
            case IF_KEYWORD:
            case ELSE_KEYWORD:
            case WHILE_KEYWORD:
            case PANIC_KEYWORD:
            case AS_KEYWORD:
            case LOCK_KEYWORD:
            case IMPORT_KEYWORD:
            case VERSION_KEYWORD:
            case CONTINUE_KEYWORD:
            case BREAK_KEYWORD:
            case RETURN_KEYWORD:
            case SERVICE_KEYWORD:
            case ON_KEYWORD:
            case RESOURCE_KEYWORD:
            case LISTENER_KEYWORD:
            case CONST_KEYWORD:
            case FINAL_KEYWORD:
            case TYPEOF_KEYWORD:
            case IS_KEYWORD:
            case NULL_KEYWORD:
            case ANNOTATION_KEYWORD:
            case SOURCE_KEYWORD:
            case XMLNS_KEYWORD:
            case WORKER_KEYWORD:
            case FORK_KEYWORD:
            case TRAP_KEYWORD:
            case FOREACH_KEYWORD:
            case IN_KEYWORD:
            case TABLE_KEYWORD:
            case KEY_KEYWORD:
            case ERROR_KEYWORD:
            case LET_KEYWORD:
            case STREAM_KEYWORD:
            case XML_KEYWORD:
            case STRING_KEYWORD:
            case BASE16_KEYWORD:
            case BASE64_KEYWORD:
            case DISTINCT_KEYWORD:
            case CONFLICT_KEYWORD:
            case LIMIT_KEYWORD:
            case EQUALS_KEYWORD:
            case JOIN_KEYWORD:
            case OUTER_KEYWORD:
                return true;
            default:
                return false;
        }
    }

    private boolean hasAlternativePaths(ParserRuleContext currentCtx) {
        switch (currentCtx) {
            case TOP_LEVEL_NODE:
            case TOP_LEVEL_NODE_WITHOUT_MODIFIER:
            case TOP_LEVEL_NODE_WITHOUT_METADATA:
            case FUNC_OPTIONAL_RETURNS:
            case FUNC_BODY_OR_TYPE_DESC_RHS:
            case ANON_FUNC_BODY:
            case FUNC_BODY:
            case OBJECT_FUNC_BODY:
            case EXPRESSION:
            case TERMINAL_EXPRESSION:
            case VAR_DECL_STMT_RHS:
            case EXPRESSION_RHS:
            case VARIABLE_REF_RHS:
            case STATEMENT:
            case STATEMENT_WITHOUT_ANNOTS:
            case PARAM_LIST:
            case REQUIRED_PARAM_NAME_RHS:
            case TYPE_NAME_OR_VAR_NAME:
            case ASSIGNMENT_OR_VAR_DECL_STMT_RHS:
            case FIELD_DESCRIPTOR_RHS:
            case FIELD_OR_REST_DESCIPTOR_RHS:
            case RECORD_BODY_END:
            case RECORD_BODY_START:
            case TYPE_DESCRIPTOR:
            case RECORD_FIELD_OR_RECORD_END:
            case RECORD_FIELD_START:
            case RECORD_FIELD_WITHOUT_METADATA:
            case ARG_START:
            case ARG_START_OR_ARG_LIST_END:
            case NAMED_OR_POSITIONAL_ARG_RHS:
            case ARG_END:
            case OBJECT_MEMBER_START:
            case OBJECT_MEMBER_WITHOUT_METADATA:
            case OBJECT_FIELD_RHS:
            case OBJECT_METHOD_START:
            case OBJECT_FUNC_OR_FIELD:
            case OBJECT_FUNC_OR_FIELD_WITHOUT_VISIBILITY:
            case OBJECT_TYPE_DESCRIPTOR_START:
            case ELSE_BLOCK:
            case ELSE_BODY:
            case CALL_STMT_START:
            case IMPORT_PREFIX_DECL:
            case IMPORT_VERSION_DECL:
            case IMPORT_DECL_RHS:
            case AFTER_IMPORT_MODULE_NAME:
            case MAJOR_MINOR_VERSION_END:
            case RETURN_STMT_RHS:
            case ACCESS_EXPRESSION:
            case FIRST_MAPPING_FIELD:
            case MAPPING_FIELD:
            case SPECIFIC_FIELD:
            case SPECIFIC_FIELD_RHS:
            case MAPPING_FIELD_END:
            case OPTIONAL_SERVICE_NAME:
            case RESOURCE_DEF:
            case RESOURCE_DEF_QUALIFIERS:
            case RESOURCE_DEF_START_WITHOUT_RESOURCE:
            case RESOURCE_DEF_START_WITHOUT_TRANSACTIONAL:
            case CONST_DECL_TYPE:
            case CONST_DECL_RHS:
            case ARRAY_LENGTH:
            case PARAMETER_START:
            case PARAMETER_WITHOUT_ANNOTS:
            case STMT_START_WITH_EXPR_RHS:
            case EXPR_STMT_RHS:
            case EXPRESSION_STATEMENT_START:
            case ANNOT_DECL_OPTIONAL_TYPE:
            case ANNOT_DECL_RHS:
            case ANNOT_OPTIONAL_ATTACH_POINTS:
            case ATTACH_POINT:
            case ATTACH_POINT_IDENT:
            case ATTACH_POINT_END:
            case XML_NAMESPACE_PREFIX_DECL:
            case CONSTANT_EXPRESSION_START:
            case TYPEDESC_RHS:
            case LIST_CONSTRUCTOR_FIRST_MEMBER:
            case TYPE_CAST_PARAM:
            case TYPE_CAST_PARAM_RHS:
            case TABLE_KEYWORD_RHS:
            case ROW_LIST_RHS:
            case TABLE_ROW_END:
            case KEY_SPECIFIER_RHS:
            case TABLE_KEY_RHS:
            case ERROR_TYPE_PARAMS:
            case LET_VAR_DECL_START:
            case ORDER_KEY_LIST_END:
            case STREAM_TYPE_FIRST_PARAM_RHS:
            case TEMPLATE_MEMBER:
            case TEMPLATE_STRING_RHS:
            case FUNCTION_KEYWORD_RHS:
            case WORKER_NAME_RHS:
            case BINDING_PATTERN:
            case LIST_BINDING_PATTERN_MEMBER_END:
            case FIELD_BINDING_PATTERN_END:
            case LIST_BINDING_PATTERN_MEMBER:
            case MAPPING_BINDING_PATTERN_END:
            case MAPPING_BINDING_PATTERN_MEMBER:
            case KEY_CONSTRAINTS_RHS:
            case TABLE_TYPE_DESC_RHS:
            case NEW_KEYWORD_RHS:
            case TABLE_CONSTRUCTOR_OR_QUERY_START:
            case TABLE_CONSTRUCTOR_OR_QUERY_RHS:
            case QUERY_PIPELINE_RHS:
            case BRACED_EXPR_OR_ANON_FUNC_PARAM_RHS:
            case ANON_FUNC_PARAM_RHS:
            case PARAM_END:
            case ANNOTATION_REF_RHS:
            case INFER_PARAM_END_OR_PARENTHESIS_END:
            case TYPE_DESC_IN_TUPLE_RHS:
            case LIST_CONSTRUCTOR_MEMBER_END:
            case NIL_OR_PARENTHESISED_TYPE_DESC_RHS:
            case REMOTE_CALL_OR_ASYNC_SEND_RHS:
            case REMOTE_CALL_OR_ASYNC_SEND_END:
            case RECEIVE_WORKERS:
            case RECEIVE_FIELD:
            case RECEIVE_FIELD_END:
            case WAIT_KEYWORD_RHS:
            case WAIT_FIELD_NAME_RHS:
            case WAIT_FIELD_END:
            case WAIT_FUTURE_EXPR_END:
            case OPTIONAL_PEER_WORKER:
            case ENUM_MEMBER_START:
            case ENUM_MEMBER_RHS:
            case ENUM_MEMBER_END:
            case MEMBER_ACCESS_KEY_EXPR_END:
            case ROLLBACK_RHS:
            case RETRY_KEYWORD_RHS:
            case RETRY_TYPE_PARAM_RHS:
            case RETRY_BODY:
            case STMT_START_BRACKETED_LIST_MEMBER:
            case STMT_START_BRACKETED_LIST_RHS:
            case BINDING_PATTERN_OR_EXPR_RHS:
            case BRACKETED_LIST_RHS:
            case BRACKETED_LIST_MEMBER:
            case BRACKETED_LIST_MEMBER_END:
            case AMBIGUOUS_STMT:
            case LIST_BINDING_MEMBER_OR_ARRAY_LENGTH:
            case XML_NAVIGATE_EXPR:
            case XML_NAME_PATTERN_RHS:
            case XML_ATOMIC_NAME_PATTERN_START:
            case XML_ATOMIC_NAME_IDENTIFIER_RHS:
            case XML_STEP_START:
            case FUNC_TYPE_DESC_RHS_OR_ANON_FUNC_BODY:
            case OPTIONAL_MATCH_GUARD:
            case MATCH_PATTERN_RHS:
            case MATCH_PATTERN_START:
            case LIST_MATCH_PATTERNS_START:
            case LIST_MATCH_PATTERN_MEMBER:
            case LIST_MATCH_PATTERN_MEMBER_RHS:
            case ARG_BINDING_PATTERN:
            case ARG_BINDING_PATTERN_END:
            case ARG_BINDING_PATTERN_START_IDENT:
            case FIELD_MATCH_PATTERNS_START:
            case FIELD_MATCH_PATTERN_MEMBER:
            case FIELD_MATCH_PATTERN_MEMBER_RHS:
            case FUNC_MATCH_PATTERN_OR_CONST_PATTERN:
            case FUNCTIONAL_MATCH_PATTERN_START:
            case ARG_LIST_MATCH_PATTERN_START:
            case ARG_MATCH_PATTERN:
            case ARG_MATCH_PATTERN_RHS:
            case NAMED_ARG_MATCH_PATTERN_RHS:
            case EXTERNAL_FUNC_BODY_OPTIONAL_ANNOTS:
            case LIST_BP_OR_LIST_CONSTRUCTOR_MEMBER:
            case TUPLE_TYPE_DESC_OR_LIST_CONST_MEMBER:
<<<<<<< HEAD
            case OBJECT_METHOD_WITHOUT_REMOTE:
            case OBJECT_METHOD_WITHOUT_TRANSACTIONAL:
            case TOP_LEVEL_FUNC_DEF_OR_FUNC_TYPE_DESC:
=======
            case JOIN_CLAUSE_START:
            case INTERMEDIATE_CLAUSE_START:
>>>>>>> 91b18984
                return true;
            default:
                return false;
        }
    }

    private Result seekMatchInAlternativePaths(ParserRuleContext currentCtx, int lookahead, int currentDepth,
                                               int matchingRulesCount, boolean isEntryPoint) {
        ParserRuleContext[] alternativeRules;
        switch (currentCtx) {
            case TOP_LEVEL_NODE:
                alternativeRules = TOP_LEVEL_NODE;
                break;
            case TOP_LEVEL_NODE_WITHOUT_MODIFIER:
                alternativeRules = TOP_LEVEL_NODE_WITHOUT_MODIFIER;
                break;
            case TOP_LEVEL_NODE_WITHOUT_METADATA:
                alternativeRules = TOP_LEVEL_NODE_WITHOUT_METADATA;
                break;
            case TOP_LEVEL_FUNC_DEF_OR_FUNC_TYPE_DESC:
                alternativeRules = TOP_LEVEL_FUNC_DEF_OR_FUNC_TYPE_DESC;
                break;
            case FUNC_OPTIONAL_RETURNS:
                ParserRuleContext parentCtx = getParentContext();
                ParserRuleContext[] alternatives;
                if (parentCtx == ParserRuleContext.FUNC_DEF) {
                    alternatives = FUNC_DEF_OPTIONAL_RETURNS;
                } else if (parentCtx == ParserRuleContext.ANON_FUNC_EXPRESSION) {
                    alternatives = ANNON_FUNC_OPTIONAL_RETURNS;
                } else if (parentCtx == ParserRuleContext.FUNC_TYPE_DESC) {
                    alternatives = FUNC_TYPE_OPTIONAL_RETURNS;
                } else if (parentCtx == ParserRuleContext.FUNC_TYPE_DESC_OR_ANON_FUNC) {
                    alternatives = FUNC_TYPE_OR_ANON_FUNC_OPTIONAL_RETURNS;
                } else {
                    alternatives = FUNC_TYPE_OR_DEF_OPTIONAL_RETURNS;
                }

                alternativeRules = alternatives;
                break;
            case FUNC_BODY_OR_TYPE_DESC_RHS:
                alternativeRules = FUNC_BODY_OR_TYPE_DESC_RHS;
                break;
            case FUNC_TYPE_DESC_RHS_OR_ANON_FUNC_BODY:
                alternativeRules = FUNC_TYPE_DESC_RHS_OR_ANON_FUNC_BODY;
                break;
            case ANON_FUNC_BODY:
                alternativeRules = ANON_FUNC_BODY;
                break;
            case FUNC_BODY:
            case OBJECT_FUNC_BODY:
                if (getGrandParentContext() == ParserRuleContext.OBJECT_MEMBER) {
                    alternativeRules = OBJECT_FUNC_BODY;
                } else {
                    alternativeRules = FUNC_BODY;
                }
                break;
            case PARAM_LIST:
                alternativeRules = PARAM_LIST;
                break;
            case REQUIRED_PARAM_NAME_RHS:
                alternativeRules = REQUIRED_PARAM_NAME_RHS;
                break;
            case FIELD_DESCRIPTOR_RHS:
                alternativeRules = FIELD_DESCRIPTOR_RHS;
                break;
            case FIELD_OR_REST_DESCIPTOR_RHS:
                alternativeRules = FIELD_OR_REST_DESCIPTOR_RHS;
                break;
            case RECORD_BODY_END:
                alternativeRules = RECORD_BODY_END;
                break;
            case RECORD_BODY_START:
                alternativeRules = RECORD_BODY_START;
                break;
            case TYPE_DESCRIPTOR:
                alternativeRules = TYPE_DESCRIPTORS;
                break;
            case RECORD_FIELD_OR_RECORD_END:
                alternativeRules = RECORD_FIELD_OR_RECORD_END;
                break;
            case RECORD_FIELD_START:
                alternativeRules = RECORD_FIELD_START;
                break;
            case RECORD_FIELD_WITHOUT_METADATA:
                alternativeRules = RECORD_FIELD_WITHOUT_METADATA;
                break;
            case OBJECT_MEMBER_START:
                alternativeRules = OBJECT_MEMBER_START;
                break;
            case OBJECT_MEMBER_WITHOUT_METADATA:
                alternativeRules = OBJECT_MEMBER_WITHOUT_METADATA;
                break;
            case OBJECT_FIELD_RHS:
                alternativeRules = OBJECT_FIELD_RHS;
                break;
            case OBJECT_METHOD_START:
                alternativeRules = OBJECT_METHOD_START;
                break;
            case OBJECT_METHOD_WITHOUT_REMOTE:
                alternativeRules = OBJECT_METHOD_WITHOUT_REMOTE;
                break;
            case OBJECT_METHOD_WITHOUT_TRANSACTIONAL:
                alternativeRules = OBJECT_METHOD_WITHOUT_TRANSACTIONAL;
                break;
            case OBJECT_FUNC_OR_FIELD:
                alternativeRules = OBJECT_FUNC_OR_FIELD;
                break;
            case OBJECT_FUNC_OR_FIELD_WITHOUT_VISIBILITY:
                alternativeRules = OBJECT_FUNC_OR_FIELD_WITHOUT_VISIBILITY;
                break;
            case OBJECT_TYPE_DESCRIPTOR_START:
                alternativeRules = OBJECT_TYPE_DESCRIPTOR_START;
                break;
            case IMPORT_PREFIX_DECL:
                alternativeRules = IMPORT_PREFIX_DECL;
                break;
            case IMPORT_VERSION_DECL:
                alternativeRules = IMPORT_VERSION;
                break;
            case IMPORT_DECL_RHS:
                alternativeRules = IMPORT_DECL_RHS;
                break;
            case AFTER_IMPORT_MODULE_NAME:
                alternativeRules = AFTER_IMPORT_MODULE_NAME;
                break;
            case MAJOR_MINOR_VERSION_END:
                alternativeRules = MAJOR_MINOR_VERSION_END;
                break;
            case OPTIONAL_SERVICE_NAME:
                alternativeRules = OPTIONAL_SERVICE_NAME;
                break;
            case RESOURCE_DEF:
            case RESOURCE_DEF_QUALIFIERS:
                alternativeRules = RESOURCE_DEF_START;
                break;
            case RESOURCE_DEF_START_WITHOUT_RESOURCE:
                alternativeRules = RESOURCE_DEF_START_WITHOUT_RESOURCE;
                break;
            case RESOURCE_DEF_START_WITHOUT_TRANSACTIONAL:
                alternativeRules = RESOURCE_DEF_START_WITHOUT_TRANSACTIONAL;
                break;
            case CONST_DECL_TYPE:
                alternativeRules = CONST_DECL_TYPE;
                break;
            case CONST_DECL_RHS:
                alternativeRules = CONST_DECL_RHS;
                break;
            case PARAMETER_START:
                alternativeRules = PARAMETER_START;
                break;
            case PARAMETER_WITHOUT_ANNOTS:
                alternativeRules = PARAMETER_WITHOUT_ANNOTS;
                break;
            case ANNOT_DECL_OPTIONAL_TYPE:
                alternativeRules = ANNOT_DECL_OPTIONAL_TYPE;
                break;
            case ANNOT_DECL_RHS:
                alternativeRules = ANNOT_DECL_RHS;
                break;
            case ANNOT_OPTIONAL_ATTACH_POINTS:
                alternativeRules = ANNOT_OPTIONAL_ATTACH_POINTS;
                break;
            case ATTACH_POINT:
                alternativeRules = ATTACH_POINT;
                break;
            case ATTACH_POINT_IDENT:
                alternativeRules = ATTACH_POINT_IDENT;
                break;
            case ATTACH_POINT_END:
                alternativeRules = ATTACH_POINT_END;
                break;
            case XML_NAMESPACE_PREFIX_DECL:
                alternativeRules = XML_NAMESPACE_PREFIX_DECL;
                break;
            case ENUM_MEMBER_START:
                alternativeRules = ENUM_MEMBER_START;
                break;
            case ENUM_MEMBER_RHS:
                alternativeRules = ENUM_MEMBER_RHS;
                break;
            case ENUM_MEMBER_END:
                alternativeRules = ENUM_MEMBER_END;
                break;
            case EXTERNAL_FUNC_BODY_OPTIONAL_ANNOTS:
                alternativeRules = EXTERNAL_FUNC_BODY_OPTIONAL_ANNOTS;
                break;
            case LIST_BP_OR_LIST_CONSTRUCTOR_MEMBER:
                alternativeRules = LIST_BP_OR_LIST_CONSTRUCTOR_MEMBER;
                break;
            case TUPLE_TYPE_DESC_OR_LIST_CONST_MEMBER:
                alternativeRules = TUPLE_TYPE_DESC_OR_LIST_CONST_MEMBER;
                break;
            default:
                return seekMatchInStmtRelatedAlternativePaths(currentCtx, lookahead, currentDepth, matchingRulesCount,
                        isEntryPoint);
        }

        return seekInAlternativesPaths(lookahead, currentDepth, matchingRulesCount, alternativeRules, isEntryPoint);
    }

    private Result seekMatchInStmtRelatedAlternativePaths(ParserRuleContext currentCtx, int lookahead, int currentDepth,
                                                          int matchingRulesCount, boolean isEntryPoint) {
        ParserRuleContext[] alternativeRules;
        switch (currentCtx) {
            case VAR_DECL_STMT_RHS:
                alternativeRules = VAR_DECL_RHS;
                break;
            case STATEMENT:
            case STATEMENT_WITHOUT_ANNOTS:
                return seekInStatements(currentCtx, lookahead, currentDepth, matchingRulesCount, isEntryPoint);
            case TYPE_NAME_OR_VAR_NAME:
                alternativeRules = TYPE_OR_VAR_NAME;
                break;
            case ASSIGNMENT_OR_VAR_DECL_STMT_RHS:
                alternativeRules = ASSIGNMENT_OR_VAR_DECL_SECOND_TOKEN;
                break;
            case ELSE_BLOCK:
                alternativeRules = ELSE_BLOCK;
                break;
            case ELSE_BODY:
                alternativeRules = ELSE_BODY;
                break;
            case CALL_STMT_START:
                alternativeRules = CALL_STATEMENT;
                break;
            case RETURN_STMT_RHS:
                alternativeRules = RETURN_RHS;
                break;
            case ARRAY_LENGTH:
                alternativeRules = ARRAY_LENGTH;
                break;
            case STMT_START_WITH_EXPR_RHS:
                alternativeRules = STMT_START_WITH_EXPR_RHS;
                break;
            case EXPR_STMT_RHS:
                alternativeRules = EXPR_STMT_RHS;
                break;
            case EXPRESSION_STATEMENT_START:
                alternativeRules = EXPRESSION_STATEMENT_START;
                break;
            case TYPEDESC_RHS:
                alternativeRules = TYPEDESC_RHS;
                break;
            case ERROR_TYPE_PARAMS:
                alternativeRules = ERROR_TYPE_PARAMS;
                break;
            case STREAM_TYPE_FIRST_PARAM_RHS:
                alternativeRules = STREAM_TYPE_FIRST_PARAM_RHS;
                break;
            case FUNCTION_KEYWORD_RHS:
                alternativeRules = FUNCTION_KEYWORD_RHS;
                break;
            case WORKER_NAME_RHS:
                alternativeRules = WORKER_NAME_RHS;
                break;
            case BINDING_PATTERN:
                alternativeRules = BINDING_PATTERN;
                break;
            case LIST_BINDING_PATTERN_MEMBER_END:
                alternativeRules = LIST_BINDING_PATTERN_MEMBER_END;
                break;
            case LIST_BINDING_PATTERN_MEMBER:
                alternativeRules = LIST_BINDING_PATTERN_CONTENTS;
                break;
            case MAPPING_BINDING_PATTERN_END:
                alternativeRules = MAPPING_BINDING_PATTERN_END;
                break;
            case FIELD_BINDING_PATTERN_END:
                alternativeRules = FIELD_BINDING_PATTERN_END;
                break;
            case MAPPING_BINDING_PATTERN_MEMBER:
                alternativeRules = MAPPING_BINDING_PATTERN_MEMBER;
                break;
            case ARG_BINDING_PATTERN:
                alternativeRules = ARG_BINDING_PATTERN;
                break;
            case ARG_BINDING_PATTERN_END:
                alternativeRules = ARG_BINDING_PATTERN_END;
                break;
            case ARG_BINDING_PATTERN_START_IDENT:
                alternativeRules = ARG_BINDING_PATTERN_START_IDENT;
                break;
            case KEY_CONSTRAINTS_RHS:
                alternativeRules = KEY_CONSTRAINTS_RHS;
                break;
            case TABLE_TYPE_DESC_RHS:
                alternativeRules = TABLE_TYPE_DESC_RHS;
                break;
            case TYPE_DESC_IN_TUPLE_RHS:
                alternativeRules = TYPE_DESC_IN_TUPLE_RHS;
                break;
            case LIST_CONSTRUCTOR_MEMBER_END:
                alternativeRules = LIST_CONSTRUCTOR_MEMBER_END;
                break;
            case NIL_OR_PARENTHESISED_TYPE_DESC_RHS:
                alternativeRules = NIL_OR_PARENTHESISED_TYPE_DESC_RHS;
                break;
            case REMOTE_CALL_OR_ASYNC_SEND_RHS:
                alternativeRules = REMOTE_CALL_OR_ASYNC_SEND_RHS;
                break;
            case REMOTE_CALL_OR_ASYNC_SEND_END:
                alternativeRules = REMOTE_CALL_OR_ASYNC_SEND_END;
                break;
            case RECEIVE_WORKERS:
                alternativeRules = RECEIVE_WORKERS;
                break;
            case RECEIVE_FIELD:
                alternativeRules = RECEIVE_FIELD;
                break;
            case RECEIVE_FIELD_END:
                alternativeRules = RECEIVE_FIELD_END;
                break;
            case WAIT_KEYWORD_RHS:
                alternativeRules = WAIT_KEYWORD_RHS;
                break;
            case WAIT_FIELD_NAME_RHS:
                alternativeRules = WAIT_FIELD_NAME_RHS;
                break;
            case WAIT_FIELD_END:
                alternativeRules = WAIT_FIELD_END;
                break;
            case WAIT_FUTURE_EXPR_END:
                alternativeRules = WAIT_FUTURE_EXPR_END;
                break;
            case OPTIONAL_PEER_WORKER:
                alternativeRules = OPTIONAL_PEER_WORKER;
                break;
            case ROLLBACK_RHS:
                alternativeRules = ROLLBACK_RHS;
                break;
            case RETRY_KEYWORD_RHS:
                alternativeRules = RETRY_KEYWORD_RHS;
                break;
            case RETRY_TYPE_PARAM_RHS:
                alternativeRules = RETRY_TYPE_PARAM_RHS;
                break;
            case RETRY_BODY:
                alternativeRules = RETRY_BODY;
                break;
            case STMT_START_BRACKETED_LIST_MEMBER:
                alternativeRules = LIST_BP_OR_TUPLE_TYPE_MEMBER;
                break;
            case STMT_START_BRACKETED_LIST_RHS:
                alternativeRules = LIST_BP_OR_TUPLE_TYPE_DESC_RHS;
                break;
            case BRACKETED_LIST_MEMBER_END:
                alternativeRules = BRACKETED_LIST_MEMBER_END;
                break;
            case BRACKETED_LIST_MEMBER:
                alternativeRules = BRACKETED_LIST_MEMBER;
                break;
            case BRACKETED_LIST_RHS:
            case BINDING_PATTERN_OR_EXPR_RHS:
                alternativeRules = BRACKETED_LIST_RHS;
                break;
            case LIST_BINDING_MEMBER_OR_ARRAY_LENGTH:
                alternativeRules = LIST_BINDING_MEMBER_OR_ARRAY_LENGTH;
                break;
            case MATCH_PATTERN_RHS:
                alternativeRules = MATCH_PATTERN_RHS;
                break;
            case MATCH_PATTERN_START:
                alternativeRules = MATCH_PATTERN_START;
                break;
            case LIST_MATCH_PATTERNS_START:
                alternativeRules = LIST_MATCH_PATTERNS_START;
                break;
            case LIST_MATCH_PATTERN_MEMBER:
                alternativeRules = LIST_MATCH_PATTERN_MEMBER;
                break;
            case LIST_MATCH_PATTERN_MEMBER_RHS:
                alternativeRules = LIST_MATCH_PATTERN_MEMBER_RHS;
                break;
            case FIELD_MATCH_PATTERNS_START:
                alternativeRules = FIELD_MATCH_PATTERNS_START;
                break;
            case FIELD_MATCH_PATTERN_MEMBER:
                alternativeRules = FIELD_MATCH_PATTERN_MEMBER;
                break;
            case FIELD_MATCH_PATTERN_MEMBER_RHS:
                alternativeRules = FIELD_MATCH_PATTERN_MEMBER_RHS;
                break;
            case FUNC_MATCH_PATTERN_OR_CONST_PATTERN:
                alternativeRules = FUNC_MATCH_PATTERN_OR_CONST_PATTERN;
                break;
            case FUNCTIONAL_MATCH_PATTERN_START:
                alternativeRules = FUNCTIONAL_MATCH_PATTERN_START;
                break;
            case ARG_LIST_MATCH_PATTERN_START:
                alternativeRules = ARG_LIST_MATCH_PATTERN_START;
                break;
            case ARG_MATCH_PATTERN:
                alternativeRules = ARG_MATCH_PATTERN;
                break;
            case ARG_MATCH_PATTERN_RHS:
                alternativeRules = ARG_MATCH_PATTERN_RHS;
                break;
            case NAMED_ARG_MATCH_PATTERN_RHS:
                alternativeRules = NAMED_ARG_MATCH_PATTERN_RHS;
                break;
            case JOIN_CLAUSE_START:
                alternativeRules = JOIN_CLAUSE_START;
                break;
            case INTERMEDIATE_CLAUSE_START:
                alternativeRules = INTERMEDIATE_CLAUSE_START;
                break;
            default:
                return seekMatchInExprRelatedAlternativePaths(currentCtx, lookahead, currentDepth, matchingRulesCount,
                        isEntryPoint);
        }

        return seekInAlternativesPaths(lookahead, currentDepth, matchingRulesCount, alternativeRules, isEntryPoint);
    }

    private Result seekMatchInExprRelatedAlternativePaths(ParserRuleContext currentCtx, int lookahead, int currentDepth,
                                                          int matchingRulesCount, boolean isEntryPoint) {
        ParserRuleContext[] alternativeRules;
        switch (currentCtx) {
            case EXPRESSION:
            case TERMINAL_EXPRESSION:
                alternativeRules = EXPRESSION_START;
                break;
            case ARG_START:
                alternativeRules = ARG_START;
                break;
            case ARG_START_OR_ARG_LIST_END:
                alternativeRules = ARG_START_OR_ARG_LIST_END;
                break;
            case NAMED_OR_POSITIONAL_ARG_RHS:
                alternativeRules = NAMED_OR_POSITIONAL_ARG_RHS;
                break;
            case ARG_END:
                alternativeRules = ARG_END;
                break;
            case ACCESS_EXPRESSION:
                return seekInAccessExpression(currentCtx, lookahead, currentDepth, matchingRulesCount, isEntryPoint);
            case FIRST_MAPPING_FIELD:
                alternativeRules = FIRST_MAPPING_FIELD_START;
                break;
            case MAPPING_FIELD:
                alternativeRules = MAPPING_FIELD_START;
                break;
            case SPECIFIC_FIELD:
                alternativeRules = SPECIFIC_FIELD;
                break;
            case SPECIFIC_FIELD_RHS:
                alternativeRules = SPECIFIC_FIELD_RHS;
                break;
            case MAPPING_FIELD_END:
                alternativeRules = MAPPING_FIELD_END;
                break;
            case LET_VAR_DECL_START:
                alternativeRules = LET_VAR_DECL_START;
                break;
            case ORDER_KEY_LIST_END:
                alternativeRules = ORDER_KEY_LIST_END;
                break;
            case TEMPLATE_MEMBER:
                alternativeRules = TEMPLATE_MEMBER;
                break;
            case TEMPLATE_STRING_RHS:
                alternativeRules = TEMPLATE_STRING_RHS;
                break;
            case CONSTANT_EXPRESSION_START:
                alternativeRules = CONSTANT_EXPRESSION;
                break;
            case LIST_CONSTRUCTOR_FIRST_MEMBER:
                alternativeRules = LIST_CONSTRUCTOR_RHS;
                break;
            case TYPE_CAST_PARAM:
                alternativeRules = TYPE_CAST_PARAM;
                break;
            case TYPE_CAST_PARAM_RHS:
                alternativeRules = TYPE_CAST_PARAM_RHS;
                break;
            case TABLE_KEYWORD_RHS:
                alternativeRules = TABLE_KEYWORD_RHS;
                break;
            case ROW_LIST_RHS:
                alternativeRules = ROW_LIST_RHS;
                break;
            case TABLE_ROW_END:
                alternativeRules = TABLE_ROW_END;
                break;
            case KEY_SPECIFIER_RHS:
                alternativeRules = KEY_SPECIFIER_RHS;
                break;
            case TABLE_KEY_RHS:
                alternativeRules = TABLE_KEY_RHS;
                break;
            case NEW_KEYWORD_RHS:
                alternativeRules = NEW_KEYWORD_RHS;
                break;
            case TABLE_CONSTRUCTOR_OR_QUERY_START:
                alternativeRules = TABLE_CONSTRUCTOR_OR_QUERY_START;
                break;
            case TABLE_CONSTRUCTOR_OR_QUERY_RHS:
                alternativeRules = TABLE_CONSTRUCTOR_OR_QUERY_RHS;
                break;
            case QUERY_PIPELINE_RHS:
                alternativeRules = QUERY_PIPELINE_RHS;
                break;
            case BRACED_EXPR_OR_ANON_FUNC_PARAM_RHS:
            case ANON_FUNC_PARAM_RHS:
                alternativeRules = BRACED_EXPR_OR_ANON_FUNC_PARAM_RHS;
                break;
            case PARAM_END:
                alternativeRules = PARAM_END;
                break;
            case ANNOTATION_REF_RHS:
                alternativeRules = ANNOTATION_REF_RHS;
                break;
            case INFER_PARAM_END_OR_PARENTHESIS_END:
                alternativeRules = INFER_PARAM_END_OR_PARENTHESIS_END;
                break;
            case XML_NAVIGATE_EXPR:
                alternativeRules = XML_NAVIGATE_EXPR;
                break;
            case XML_NAME_PATTERN_RHS:
                alternativeRules = XML_NAME_PATTERN_RHS;
                break;
            case XML_ATOMIC_NAME_PATTERN_START:
                alternativeRules = XML_ATOMIC_NAME_PATTERN_START;
                break;
            case XML_ATOMIC_NAME_IDENTIFIER_RHS:
                alternativeRules = XML_ATOMIC_NAME_IDENTIFIER_RHS;
                break;
            case XML_STEP_START:
                alternativeRules = XML_STEP_START;
                break;
            case OPTIONAL_MATCH_GUARD:
                alternativeRules = OPTIONAL_MATCH_GUARD;
                break;
            case MEMBER_ACCESS_KEY_EXPR_END:
                alternativeRules = MEMBER_ACCESS_KEY_EXPR_END;
                break;
            case EXPRESSION_RHS:
                return seekMatchInExpressionRhs(lookahead, currentDepth, matchingRulesCount, isEntryPoint, false);
            case VARIABLE_REF_RHS:
                return seekMatchInExpressionRhs(lookahead, currentDepth, matchingRulesCount, isEntryPoint, true);
            default:
                throw new IllegalStateException(currentCtx.toString());
        }

        return seekInAlternativesPaths(lookahead, currentDepth, matchingRulesCount, alternativeRules, isEntryPoint);
    }

    /**
     * Search for matching token sequences within different kinds of statements and returns the most optimal solution.
     *
     * @param currentCtx Current context
     * @param lookahead Position of the next token to consider, relative to the position of the original error
     * @param currentDepth Amount of distance traveled so far
     * @param currentMatches Matching tokens found so far
     * @param fixes Fixes made so far
     * @return Recovery result
     */
    private Result seekInStatements(ParserRuleContext currentCtx, int lookahead, int currentDepth, int currentMatches,
                                    boolean isEntryPoint) {
        STToken nextToken = this.tokenReader.peek(lookahead);
        if (nextToken.kind == SyntaxKind.SEMICOLON_TOKEN) {
            // Semicolon at the start of a statement is a special case. This is equivalent to an empty
            // statement. So assume the fix for this is a REMOVE operation and continue from the next token.
            Result result = seekMatchInSubTree(ParserRuleContext.STATEMENT, lookahead + 1, currentDepth, isEntryPoint);
            result.fixes.push(new Solution(Action.REMOVE, currentCtx, nextToken.kind, nextToken.toString()));
            return getFinalResult(currentMatches, result);
        }

        return seekInAlternativesPaths(lookahead, currentDepth, currentMatches, STATEMENTS, isEntryPoint);
    }

    /**
     * Search for matching token sequences within access expressions and returns the most optimal solution.
     * Access expression can be one of: method-call, field-access, member-access.
     *
     * @param currentCtx Current context
     * @param lookahead Position of the next token to consider, relative to the position of the original error
     * @param currentDepth Amount of distance traveled so far
     * @param currentMatches Matching tokens found so far
     * @param fixes Fixes made so far
     * @param isEntryPoint
     * @return Recovery result
     */
    private Result seekInAccessExpression(ParserRuleContext currentCtx, int lookahead, int currentDepth,
                                          int currentMatches, boolean isEntryPoint) {
        // TODO: Remove this method
        STToken nextToken = this.tokenReader.peek(lookahead);
        currentDepth++;
        if (nextToken.kind != SyntaxKind.IDENTIFIER_TOKEN) {
            return fixAndContinue(currentCtx, lookahead, currentDepth, currentMatches, isEntryPoint);
        }

        ParserRuleContext nextContext;
        STToken nextNextToken = this.tokenReader.peek(lookahead + 1);
        switch (nextNextToken.kind) {
            case OPEN_PAREN_TOKEN:
                nextContext = ParserRuleContext.OPEN_PARENTHESIS;
                break;
            case DOT_TOKEN:
                nextContext = ParserRuleContext.DOT;
                break;
            case OPEN_BRACKET_TOKEN:
                nextContext = ParserRuleContext.MEMBER_ACCESS_KEY_EXPR;
                break;
            default:
                nextContext = getNextRuleForExpr();
                break;
        }

        currentMatches++;
        lookahead++;
        Result result = seekMatch(nextContext, lookahead, currentDepth, isEntryPoint);
        return getFinalResult(currentMatches, result);
    }

    /**
     * Search for a match in rhs of an expression. RHS of an expression can be the end
     * of the expression or the rhs of a binary expression.
     *
     * @param lookahead Position of the next token to consider, relative to the position of the original error
     * @param currentDepth Amount of distance traveled so far
     * @param currentMatches Matching tokens found so far
     * @param isEntryPoint
     * @param allowFuncCall Whether function call is allowed or not
     * @return Recovery result
     */
    private Result seekMatchInExpressionRhs(int lookahead, int currentDepth, int currentMatches, boolean isEntryPoint,
                                            boolean allowFuncCall) {
        ParserRuleContext parentCtx = getParentContext();
        ParserRuleContext[] alternatives = null;
        switch (parentCtx) {
            case ARG_LIST:
                alternatives = new ParserRuleContext[] { ParserRuleContext.COMMA, ParserRuleContext.BINARY_OPERATOR,
                        ParserRuleContext.DOT, ParserRuleContext.ANNOT_CHAINING_TOKEN,
                        ParserRuleContext.OPTIONAL_CHAINING_TOKEN, ParserRuleContext.CONDITIONAL_EXPRESSION,
                        ParserRuleContext.XML_NAVIGATE_EXPR, ParserRuleContext.MEMBER_ACCESS_KEY_EXPR,
                        ParserRuleContext.ARG_LIST_END };
                break;
            case MAPPING_CONSTRUCTOR:
            case MULTI_WAIT_FIELDS:
            case MAPPING_BP_OR_MAPPING_CONSTRUCTOR:
                alternatives = new ParserRuleContext[] { ParserRuleContext.CLOSE_BRACE, ParserRuleContext.COMMA,
                        ParserRuleContext.BINARY_OPERATOR, ParserRuleContext.DOT,
                        ParserRuleContext.ANNOT_CHAINING_TOKEN, ParserRuleContext.OPTIONAL_CHAINING_TOKEN,
                        ParserRuleContext.CONDITIONAL_EXPRESSION, ParserRuleContext.XML_NAVIGATE_EXPR,
                        ParserRuleContext.MEMBER_ACCESS_KEY_EXPR };
                break;
            case COMPUTED_FIELD_NAME:
                // Here we give high priority to the comma. Therefore order of the below array matters.
                alternatives = new ParserRuleContext[] { ParserRuleContext.CLOSE_BRACKET,
                        ParserRuleContext.BINARY_OPERATOR, ParserRuleContext.DOT,
                        ParserRuleContext.ANNOT_CHAINING_TOKEN, ParserRuleContext.OPTIONAL_CHAINING_TOKEN,
                        ParserRuleContext.CONDITIONAL_EXPRESSION, ParserRuleContext.XML_NAVIGATE_EXPR,
                        ParserRuleContext.MEMBER_ACCESS_KEY_EXPR, ParserRuleContext.OPEN_BRACKET };
                break;
            case LISTENERS_LIST:
                alternatives = new ParserRuleContext[] { ParserRuleContext.COMMA, ParserRuleContext.BINARY_OPERATOR,
                        ParserRuleContext.DOT, ParserRuleContext.ANNOT_CHAINING_TOKEN,
                        ParserRuleContext.OPTIONAL_CHAINING_TOKEN, ParserRuleContext.CONDITIONAL_EXPRESSION,
                        ParserRuleContext.XML_NAVIGATE_EXPR, ParserRuleContext.MEMBER_ACCESS_KEY_EXPR,
                        ParserRuleContext.OPEN_BRACE };
                break;
            case LIST_CONSTRUCTOR:
            case MEMBER_ACCESS_KEY_EXPR:
            case BRACKETED_LIST:
            case STMT_START_BRACKETED_LIST:
                alternatives = new ParserRuleContext[] { ParserRuleContext.COMMA, ParserRuleContext.BINARY_OPERATOR,
                        ParserRuleContext.DOT, ParserRuleContext.ANNOT_CHAINING_TOKEN,
                        ParserRuleContext.OPTIONAL_CHAINING_TOKEN, ParserRuleContext.CONDITIONAL_EXPRESSION,
                        ParserRuleContext.XML_NAVIGATE_EXPR, ParserRuleContext.MEMBER_ACCESS_KEY_EXPR,
                        ParserRuleContext.CLOSE_BRACKET };
                break;
            case LET_EXPR_LET_VAR_DECL:
                alternatives = new ParserRuleContext[] { ParserRuleContext.COMMA, ParserRuleContext.BINARY_OPERATOR,
                        ParserRuleContext.DOT, ParserRuleContext.ANNOT_CHAINING_TOKEN,
                        ParserRuleContext.OPTIONAL_CHAINING_TOKEN, ParserRuleContext.CONDITIONAL_EXPRESSION,
                        ParserRuleContext.XML_NAVIGATE_EXPR, ParserRuleContext.MEMBER_ACCESS_KEY_EXPR,
                        ParserRuleContext.IN_KEYWORD };
                break;
            case LET_CLAUSE_LET_VAR_DECL:
                alternatives = new ParserRuleContext[] { ParserRuleContext.COMMA, ParserRuleContext.BINARY_OPERATOR,
                        ParserRuleContext.DOT, ParserRuleContext.ANNOT_CHAINING_TOKEN,
                        ParserRuleContext.OPTIONAL_CHAINING_TOKEN, ParserRuleContext.CONDITIONAL_EXPRESSION,
                        ParserRuleContext.XML_NAVIGATE_EXPR, ParserRuleContext.MEMBER_ACCESS_KEY_EXPR,
                        ParserRuleContext.LET_CLAUSE_END };
                break;
            case ORDER_KEY_LIST:
                alternatives = new ParserRuleContext[] {ParserRuleContext.ORDER_DIRECTION,
                        ParserRuleContext.ORDER_KEY_LIST_END, ParserRuleContext.BINARY_OPERATOR, ParserRuleContext.DOT,
                        ParserRuleContext.ANNOT_CHAINING_TOKEN, ParserRuleContext.OPTIONAL_CHAINING_TOKEN,
                        ParserRuleContext.CONDITIONAL_EXPRESSION, ParserRuleContext.XML_NAVIGATE_EXPR,
                        ParserRuleContext.MEMBER_ACCESS_KEY_EXPR };
                break;
            case QUERY_EXPRESSION:
                alternatives = new ParserRuleContext[] { ParserRuleContext.BINARY_OPERATOR, ParserRuleContext.DOT,
                        ParserRuleContext.ANNOT_CHAINING_TOKEN, ParserRuleContext.OPTIONAL_CHAINING_TOKEN,
                        ParserRuleContext.CONDITIONAL_EXPRESSION, ParserRuleContext.XML_NAVIGATE_EXPR,
                        ParserRuleContext.MEMBER_ACCESS_KEY_EXPR, ParserRuleContext.QUERY_PIPELINE_RHS };
                break;
            default:
                if (isParameter(parentCtx)) {
                    alternatives = new ParserRuleContext[] { ParserRuleContext.CLOSE_PARENTHESIS,
                            ParserRuleContext.BINARY_OPERATOR, ParserRuleContext.DOT,
                            ParserRuleContext.ANNOT_CHAINING_TOKEN, ParserRuleContext.OPTIONAL_CHAINING_TOKEN,
                            ParserRuleContext.CONDITIONAL_EXPRESSION, ParserRuleContext.XML_NAVIGATE_EXPR,
                            ParserRuleContext.MEMBER_ACCESS_KEY_EXPR, ParserRuleContext.COMMA };
                }
                break;
        }

        if (alternatives != null) {
            if (allowFuncCall) {
                alternatives = modifyAlternativesWithArgListStart(alternatives);
            }
            return seekInAlternativesPaths(lookahead, currentDepth, currentMatches, alternatives, isEntryPoint);
        }

        ParserRuleContext nextContext;
        if (parentCtx == ParserRuleContext.IF_BLOCK || parentCtx == ParserRuleContext.WHILE_BLOCK ||
                parentCtx == ParserRuleContext.FOREACH_STMT) {
            nextContext = ParserRuleContext.BLOCK_STMT;
        } else if (isStatement(parentCtx) || parentCtx == ParserRuleContext.RECORD_FIELD ||
                parentCtx == ParserRuleContext.OBJECT_MEMBER || parentCtx == ParserRuleContext.LISTENER_DECL ||
                parentCtx == ParserRuleContext.CONSTANT_DECL) {
            nextContext = ParserRuleContext.SEMICOLON;
        } else if (parentCtx == ParserRuleContext.ANNOTATIONS) {
            nextContext = ParserRuleContext.ANNOTATION_END;
        } else if (parentCtx == ParserRuleContext.ARRAY_TYPE_DESCRIPTOR) {
            nextContext = ParserRuleContext.CLOSE_BRACKET;
        } else if (parentCtx == ParserRuleContext.INTERPOLATION) {
            nextContext = ParserRuleContext.CLOSE_BRACE;
        } else if (parentCtx == ParserRuleContext.BRACED_EXPR_OR_ANON_FUNC_PARAMS) {
            nextContext = ParserRuleContext.CLOSE_PARENTHESIS;
        } else if (parentCtx == ParserRuleContext.FUNC_DEF) {
            // expression bodied func in module level
            nextContext = ParserRuleContext.SEMICOLON;
        } else if (parentCtx == ParserRuleContext.ALTERNATE_WAIT_EXPRS) {
            nextContext = ParserRuleContext.ALTERNATE_WAIT_EXPR_LIST_END;
        } else if (parentCtx == ParserRuleContext.CONDITIONAL_EXPRESSION) {
            nextContext = ParserRuleContext.COLON;
        } else if (parentCtx == ParserRuleContext.ENUM_MEMBER_LIST) {
            nextContext = ParserRuleContext.ENUM_MEMBER_END;
        } else if (parentCtx == ParserRuleContext.MATCH_STMT) {
            nextContext = ParserRuleContext.MATCH_BODY;
        } else if (parentCtx == ParserRuleContext.MATCH_BODY) {
            nextContext = ParserRuleContext.RIGHT_DOUBLE_ARROW;
        } else if (parentCtx == ParserRuleContext.SELECT_CLAUSE) {
            STToken nextToken = this.tokenReader.peek(lookahead);
            switch (nextToken.kind) {
                case ON_KEYWORD:
                case CONFLICT_KEYWORD:
                    nextContext = ParserRuleContext.ON_CONFLICT_CLAUSE;
                    break;
                case LIMIT_KEYWORD:
                    nextContext = ParserRuleContext.LIMIT_CLAUSE;
                    break;
                default:
                    nextContext = ParserRuleContext.QUERY_EXPRESSION_END;
            }
        } else if (parentCtx == ParserRuleContext.ON_CONFLICT_CLAUSE) {
            STToken nextToken = this.tokenReader.peek(lookahead);
            if (nextToken.kind == SyntaxKind.LIMIT_KEYWORD) {
                nextContext = ParserRuleContext.LIMIT_CLAUSE;
            } else {
                nextContext = ParserRuleContext.QUERY_EXPRESSION_END;
            }
        } else if (parentCtx == ParserRuleContext.JOIN_CLAUSE) {
            STToken nextToken = this.tokenReader.peek(lookahead);
            if (nextToken.kind == SyntaxKind.ON_KEYWORD) {
                nextContext = ParserRuleContext.ON_CLAUSE;
            } else {
                nextContext = ParserRuleContext.JOIN_CLAUSE_END;
            }
        } else {
            throw new IllegalStateException(parentCtx.toString());
        }

        alternatives = new ParserRuleContext[] { ParserRuleContext.BINARY_OPERATOR, ParserRuleContext.IS_KEYWORD,
                ParserRuleContext.DOT, ParserRuleContext.ANNOT_CHAINING_TOKEN,
                ParserRuleContext.OPTIONAL_CHAINING_TOKEN, ParserRuleContext.CONDITIONAL_EXPRESSION,
                ParserRuleContext.XML_NAVIGATE_EXPR, ParserRuleContext.MEMBER_ACCESS_KEY_EXPR,
                ParserRuleContext.RIGHT_ARROW, ParserRuleContext.SYNC_SEND_TOKEN, nextContext };

        if (allowFuncCall) {
            alternatives = modifyAlternativesWithArgListStart(alternatives);
        }
        return seekInAlternativesPaths(lookahead, currentDepth, currentMatches, alternatives, isEntryPoint);
    }

    private ParserRuleContext[] modifyAlternativesWithArgListStart(ParserRuleContext[] alternatives) {
        ParserRuleContext[] newAlternatives = new ParserRuleContext[alternatives.length + 1];
        System.arraycopy(alternatives, 0, newAlternatives, 0, alternatives.length);
        newAlternatives[alternatives.length] = ParserRuleContext.ARG_LIST_START;
        return newAlternatives;
    }

    /**
     * Get the next parser rule/context given the current parser context.
     *
     * @param currentCtx Current parser context
     * @param nextLookahead Position of the next token to consider, relative to the position of the original error
     * @return Next parser context
     */
    @Override
    protected ParserRuleContext getNextRule(ParserRuleContext currentCtx, int nextLookahead) {
        // If this is a production, then push the context to the stack.
        // We can do this within the same switch-case that follows after this one.
        // But doing it separately for the sake of readability/maintainability.
        startContextIfRequired(currentCtx);

        ParserRuleContext parentCtx;
        STToken nextToken;
        switch (currentCtx) {
            case EOF:
                return ParserRuleContext.EOF;
            case COMP_UNIT:
                return ParserRuleContext.TOP_LEVEL_NODE;
            case FUNC_DEF:
            case FUNC_DEF_OR_FUNC_TYPE:
            case FUNC_TYPE_DESC:
            case ANON_FUNC_EXPRESSION:
                return ParserRuleContext.FUNCTION_KEYWORD;
            case EXTERNAL_FUNC_BODY:
                return ParserRuleContext.ASSIGN_OP;
            case FUNC_BODY_BLOCK:
                return ParserRuleContext.OPEN_BRACE;
            case STATEMENT:
            case STATEMENT_WITHOUT_ANNOTS:
                // We reach here only if an end of a block is reached.
                endContext(); // end statement
                return ParserRuleContext.CLOSE_BRACE;
            case ASSIGN_OP:
                return getNextRuleForEqualOp();
            case COMPOUND_BINARY_OPERATOR:
                return ParserRuleContext.ASSIGN_OP;
            case CLOSE_BRACE:
                return getNextRuleForCloseBrace(nextLookahead);
            case CLOSE_PARENTHESIS:
                return getNextRuleForCloseParenthsis();
            case EXPRESSION:
            case BASIC_LITERAL:
            case TERMINAL_EXPRESSION:
                return getNextRuleForExpr();
            case FUNC_NAME:
                return ParserRuleContext.OPEN_PARENTHESIS;
            case OPEN_BRACE:
                return getNextRuleForOpenBrace(nextLookahead);
            case OPEN_PARENTHESIS:
                return getNextRuleForOpenParenthesis();
            case SEMICOLON:
                return getNextRuleForSemicolon(nextLookahead);
            case SIMPLE_TYPE_DESCRIPTOR:
                return ParserRuleContext.TYPEDESC_RHS;
            case VARIABLE_NAME:
            case PARAMETER_NAME_RHS:
                return getNextRuleForVarName();
            case TOP_LEVEL_NODE_WITHOUT_MODIFIER:
                return ParserRuleContext.FUNC_DEF_OR_FUNC_TYPE;
            case REQUIRED_PARAM:
            case DEFAULTABLE_PARAM:
            case REST_PARAM:
                return ParserRuleContext.TYPE_DESC_IN_PARAM;
            case ASSIGNMENT_STMT:
                return ParserRuleContext.VARIABLE_NAME;
            case COMPOUND_ASSIGNMENT_STMT:
                return ParserRuleContext.VARIABLE_NAME;
            case VAR_DECL_STMT:
                return ParserRuleContext.TYPE_DESC_IN_TYPE_BINDING_PATTERN;
            case EXPRESSION_RHS:
                return ParserRuleContext.BINARY_OPERATOR;
            case BINARY_OPERATOR:
                return ParserRuleContext.EXPRESSION;
            case COMMA:
                return getNextRuleForComma();
            case AFTER_PARAMETER_TYPE:
                return getNextRuleForParamType();
            case MODULE_TYPE_DEFINITION:
                return ParserRuleContext.TYPE_KEYWORD;
            case CLOSED_RECORD_BODY_END:
                endContext();
                nextToken = this.tokenReader.peek(nextLookahead);
                if (nextToken.kind == SyntaxKind.EOF_TOKEN) {
                    return ParserRuleContext.EOF;
                }
                return ParserRuleContext.TYPEDESC_RHS;
            case CLOSED_RECORD_BODY_START:
                return ParserRuleContext.RECORD_FIELD_OR_RECORD_END;
            case ELLIPSIS:
                parentCtx = getParentContext();
                switch (parentCtx) {
                    case MAPPING_CONSTRUCTOR:
                    case ARG_LIST:
                        return ParserRuleContext.EXPRESSION;
                    case TYPE_DESC_IN_TUPLE:
                    case STMT_START_BRACKETED_LIST:
                    case BRACKETED_LIST:
                        return ParserRuleContext.CLOSE_BRACKET;
                    case REST_MATCH_PATTERN:
                        return ParserRuleContext.VAR_KEYWORD;
                    default:
                        return ParserRuleContext.VARIABLE_NAME;
                }
            case QUESTION_MARK:
                return getNextRuleForQuestionMark();
            case RECORD_TYPE_DESCRIPTOR:
                return ParserRuleContext.RECORD_KEYWORD;
            case ASTERISK:
                parentCtx = getParentContext();
                if (parentCtx == ParserRuleContext.ARRAY_TYPE_DESCRIPTOR) {
                    return ParserRuleContext.CLOSE_BRACKET;
                } else if (parentCtx == ParserRuleContext.XML_ATOMIC_NAME_PATTERN) {
                    endContext();
                    return ParserRuleContext.XML_NAME_PATTERN_RHS;
                }
                return ParserRuleContext.TYPE_REFERENCE;
            case TYPE_NAME:
                return ParserRuleContext.TYPE_DESC_IN_TYPE_DEF;
            case OBJECT_TYPE_DESCRIPTOR:
                return ParserRuleContext.OBJECT_TYPE_DESCRIPTOR_START;
            case OBJECT_TYPE_QUALIFIER:
                return ParserRuleContext.OBJECT_KEYWORD;
            case OPEN_BRACKET:
                return getNextRuleForOpenBracket();
            case CLOSE_BRACKET:
                return getNextRuleForCloseBracket();
            case DOT:
                return getNextRuleForDot();
            case BLOCK_STMT:
                return ParserRuleContext.OPEN_BRACE;
            case IF_BLOCK:
                return ParserRuleContext.IF_KEYWORD;
            case WHILE_BLOCK:
                return ParserRuleContext.WHILE_KEYWORD;
            case CALL_STMT:
                return ParserRuleContext.CALL_STMT_START;
            case PANIC_STMT:
                return ParserRuleContext.PANIC_KEYWORD;
            case FUNC_CALL:
                // TODO: check this again
                return ParserRuleContext.IMPORT_PREFIX;
            case IMPORT_PREFIX:
            case NAMESPACE_PREFIX:
                return ParserRuleContext.SEMICOLON;
            case VERSION_NUMBER:
            case VERSION_KEYWORD:
                return ParserRuleContext.MAJOR_VERSION;
            case SLASH:
                return ParserRuleContext.IMPORT_MODULE_NAME;
            case IMPORT_ORG_OR_MODULE_NAME:
                return ParserRuleContext.IMPORT_DECL_RHS;
            case IMPORT_MODULE_NAME:
                return ParserRuleContext.AFTER_IMPORT_MODULE_NAME;
            case MAJOR_VERSION:
            case MINOR_VERSION:
            case IMPORT_SUB_VERSION:
                return ParserRuleContext.MAJOR_MINOR_VERSION_END;
            case PATCH_VERSION:
                return ParserRuleContext.IMPORT_PREFIX_DECL;
            case IMPORT_DECL:
                return ParserRuleContext.IMPORT_KEYWORD;
            case CONTINUE_STATEMENT:
                return ParserRuleContext.CONTINUE_KEYWORD;
            case BREAK_STATEMENT:
                return ParserRuleContext.BREAK_KEYWORD;
            case RETURN_STMT:
                return ParserRuleContext.RETURN_KEYWORD;
            case ACCESS_EXPRESSION:
                return ParserRuleContext.VARIABLE_REF;
            case MAPPING_FIELD_NAME:
                return ParserRuleContext.SPECIFIC_FIELD_RHS;
            case COLON:
                return getNextRuleForColon();
            case STRING_LITERAL:
                // We assume string literal is specifically used only in the mapping constructor key.
                return ParserRuleContext.COLON;
            case COMPUTED_FIELD_NAME:
                return ParserRuleContext.OPEN_BRACKET;
            case LISTENERS_LIST:
                return ParserRuleContext.EXPRESSION;
            case SERVICE_DECL:
                return ParserRuleContext.SERVICE_KEYWORD;
            case SERVICE_NAME:
                return ParserRuleContext.ON_KEYWORD;
            case LISTENER_DECL:
                return ParserRuleContext.LISTENER_KEYWORD;
            case CONSTANT_DECL:
                return ParserRuleContext.CONST_KEYWORD;
            case CONST_DECL_TYPE:
                return ParserRuleContext.CONST_DECL_RHS;
            case NIL_TYPE_DESCRIPTOR:
                return ParserRuleContext.OPEN_PARENTHESIS;
            case TYPEOF_EXPRESSION:
                return ParserRuleContext.TYPEOF_KEYWORD;
            case OPTIONAL_TYPE_DESCRIPTOR:
                return ParserRuleContext.QUESTION_MARK;
            case UNARY_EXPRESSION:
                return ParserRuleContext.UNARY_OPERATOR;
            case UNARY_OPERATOR:
                return ParserRuleContext.EXPRESSION;
            case ARRAY_TYPE_DESCRIPTOR:
                return ParserRuleContext.OPEN_BRACKET;
            case ARRAY_LENGTH:
                return ParserRuleContext.CLOSE_BRACKET;
            case AT:
                return ParserRuleContext.ANNOT_REFERENCE;
            case DOC_STRING:
                return ParserRuleContext.ANNOTATIONS;
            case ANNOTATIONS:
                return ParserRuleContext.AT;
            case MAPPING_CONSTRUCTOR:
                return ParserRuleContext.OPEN_BRACE;
            case VARIABLE_REF:
            case TYPE_REFERENCE:
            case ANNOT_REFERENCE:
            case FIELD_ACCESS_IDENTIFIER:
                return ParserRuleContext.QUALIFIED_IDENTIFIER;
            case QUALIFIED_IDENTIFIER:
            case XML_ATOMIC_NAME_IDENTIFIER:
                nextToken = this.tokenReader.peek(nextLookahead);
                if (nextToken.kind == SyntaxKind.COLON_TOKEN) {
                    return ParserRuleContext.COLON;
                }
                // Else this is a simple identifier. Hence fall through.
            case IDENTIFIER:
                return getNextRuleForIdentifier();
            case NIL_LITERAL:
                return ParserRuleContext.OPEN_PARENTHESIS;
            case LOCAL_TYPE_DEFINITION_STMT:
                return ParserRuleContext.TYPE_KEYWORD;
            case RIGHT_ARROW:
                return ParserRuleContext.EXPRESSION;
            case DECIMAL_INTEGER_LITERAL:
            case HEX_INTEGER_LITERAL:
            case TYPE_NAME_OR_VAR_NAME:
                return getNextRuleForDecimalIntegerLiteral();
            case EXPRESSION_STATEMENT:
                return ParserRuleContext.EXPRESSION_STATEMENT_START;
            case MAP_KEYWORD:
            case FUTURE_KEYWORD:
            case LOCK_STMT:
                return ParserRuleContext.LOCK_KEYWORD;
            case LOCK_KEYWORD:
                return ParserRuleContext.BLOCK_STMT;
            case RECORD_FIELD:
                return ParserRuleContext.RECORD_FIELD_START;
            case ANNOTATION_TAG:
                return ParserRuleContext.ANNOT_OPTIONAL_ATTACH_POINTS;
            case ANNOT_ATTACH_POINTS_LIST:
                return ParserRuleContext.ATTACH_POINT;
            case FIELD_IDENT:
            case FUNCTION_IDENT:
            case IDENT_AFTER_OBJECT_IDENT:
            case SINGLE_KEYWORD_ATTACH_POINT_IDENT:
            case ATTACH_POINT:
                return ParserRuleContext.ATTACH_POINT_END;
            case RECORD_FIELD_OR_RECORD_END:
                return ParserRuleContext.RECORD_BODY_END;
            case OBJECT_IDENT:
                return ParserRuleContext.IDENT_AFTER_OBJECT_IDENT;
            case RECORD_IDENT:
                return ParserRuleContext.FIELD_IDENT;
            case RESOURCE_IDENT:
                return ParserRuleContext.FUNCTION_IDENT;
            case ANNOTATION_DECL:
                return ParserRuleContext.ANNOTATION_KEYWORD;
            case XML_NAMESPACE_DECLARATION:
                return ParserRuleContext.XMLNS_KEYWORD;
            case CONSTANT_EXPRESSION:
                return ParserRuleContext.CONSTANT_EXPRESSION_START;
            case XML_NAMESPACE_PREFIX_DECL:
                return ParserRuleContext.SEMICOLON;
            case NAMED_WORKER_DECL:
                return ParserRuleContext.WORKER_KEYWORD;
            case WORKER_NAME:
                return ParserRuleContext.WORKER_NAME_RHS;
            case FORK_STMT:
                return ParserRuleContext.FORK_KEYWORD;
            case SERVICE_CONSTRUCTOR_EXPRESSION:
                return ParserRuleContext.SERVICE_KEYWORD;
            case XML_FILTER_EXPR:
                return ParserRuleContext.DOT_LT_TOKEN;
            case DOT_LT_TOKEN:
                return ParserRuleContext.XML_NAME_PATTERN;
            case XML_NAME_PATTERN:
                return ParserRuleContext.XML_ATOMIC_NAME_PATTERN;
            case XML_ATOMIC_NAME_PATTERN:
                return ParserRuleContext.XML_ATOMIC_NAME_PATTERN_START;
            case XML_STEP_EXPR:
                return ParserRuleContext.XML_STEP_START;
            case SLASH_ASTERISK_TOKEN:
                return ParserRuleContext.EXPRESSION_RHS;
            case DOUBLE_SLASH_DOUBLE_ASTERISK_LT_TOKEN:
            case SLASH_LT_TOKEN:
                return ParserRuleContext.XML_NAME_PATTERN;
            default:
                return getNextRuleInternal(currentCtx, nextLookahead);

        }
    }

    private ParserRuleContext getNextRuleInternal(ParserRuleContext currentCtx, int nextLookahead) {
        ParserRuleContext parentCtx;
        switch (currentCtx) {
            case LIST_CONSTRUCTOR:
                return ParserRuleContext.OPEN_BRACKET;
            case FOREACH_STMT:
                return ParserRuleContext.FOREACH_KEYWORD;
            case TYPE_CAST:
                return ParserRuleContext.LT;
            case PIPE:
                parentCtx = getParentContext();
                if (parentCtx == ParserRuleContext.ALTERNATE_WAIT_EXPRS) {
                    return ParserRuleContext.EXPRESSION;
                } else if (parentCtx == ParserRuleContext.XML_NAME_PATTERN) {
                    return ParserRuleContext.XML_ATOMIC_NAME_PATTERN;
                } else if (parentCtx == ParserRuleContext.MATCH_PATTERN) {
                    return ParserRuleContext.MATCH_PATTERN_START;
                }
                return ParserRuleContext.TYPE_DESCRIPTOR;
            case TABLE_CONSTRUCTOR:
                return ParserRuleContext.OPEN_BRACKET;
            case KEY_SPECIFIER:
                return ParserRuleContext.KEY_KEYWORD;
            case ERROR_TYPE_PARAM_START:
                return ParserRuleContext.ERROR_TYPE_PARAMS;
            case LET_EXPRESSION:
                return ParserRuleContext.LET_KEYWORD;
            case LET_EXPR_LET_VAR_DECL:
            case LET_CLAUSE_LET_VAR_DECL:
                return ParserRuleContext.LET_VAR_DECL_START;
            case ORDER_KEY_LIST:
                return ParserRuleContext.EXPRESSION;
            case END_OF_TYPE_DESC:
                return getNextRuleForTypeDescriptor();
            case TYPED_BINDING_PATTERN:
                return ParserRuleContext.TYPE_DESCRIPTOR;
            case BINDING_PATTERN_STARTING_IDENTIFIER:
                return ParserRuleContext.VARIABLE_NAME;
            case REST_BINDING_PATTERN:
                return ParserRuleContext.ELLIPSIS;
            case LIST_BINDING_PATTERN:
                return ParserRuleContext.OPEN_BRACKET;
            case MAPPING_BINDING_PATTERN:
                return ParserRuleContext.OPEN_BRACE;
            case FIELD_BINDING_PATTERN:
                return ParserRuleContext.FIELD_BINDING_PATTERN_NAME;
            case FIELD_BINDING_PATTERN_NAME:
                return ParserRuleContext.FIELD_BINDING_PATTERN_END;
            case PARAMETERIZED_TYPE:
                return ParserRuleContext.LT;
            case LT:
                return getNextRuleForLt();
            case GT:
                return getNextRuleForGt(nextLookahead);
            case TEMPLATE_END:
                return ParserRuleContext.EXPRESSION_RHS;
            case TEMPLATE_START:
                return ParserRuleContext.TEMPLATE_BODY;
            case TEMPLATE_BODY:
                return ParserRuleContext.TEMPLATE_MEMBER;
            case TEMPLATE_STRING:
                return ParserRuleContext.TEMPLATE_STRING_RHS;
            case INTERPOLATION_START_TOKEN:
                return ParserRuleContext.EXPRESSION;
            case ARG_LIST_START:
                return ParserRuleContext.ARG_LIST;
            case ARG_LIST_END:
                endContext();
                return ParserRuleContext.EXPRESSION_RHS;
            case ARG_LIST:
                return ParserRuleContext.ARG_START_OR_ARG_LIST_END;
            case QUERY_EXPRESSION_END:
                endContext(); // end select, on-conflict, limit or do-clause ctx
                endContext(); // end query-expr ctx
                return ParserRuleContext.EXPRESSION_RHS;
            case TYPE_DESC_IN_ANNOTATION_DECL:
            case TYPE_DESC_BEFORE_IDENTIFIER:
            case TYPE_DESC_IN_RECORD_FIELD:
            case TYPE_DESC_IN_PARAM:
            case TYPE_DESC_IN_TYPE_BINDING_PATTERN:
            case TYPE_DESC_IN_TYPE_DEF:
            case TYPE_DESC_IN_ANGLE_BRACKETS:
            case TYPE_DESC_IN_RETURN_TYPE_DESC:
            case TYPE_DESC_IN_EXPRESSION:
            case TYPE_DESC_IN_STREAM_TYPE_DESC:
            case TYPE_DESC_IN_PARENTHESIS:
            case TYPE_DESC_IN_NEW_EXPR:
            case TYPE_DESC_IN_TUPLE:
                return ParserRuleContext.TYPE_DESCRIPTOR;
            case VAR_DECL_STARTED_WITH_DENTIFIER:
                // We come here trying to recover statement started with identifier,
                // and trying to match it against a var-decl. Since this wasn't a var-decl
                // originally, a context for type hasn't started yet. Therefore start a
                // a context manually here.
                startContext(ParserRuleContext.TYPE_DESC_IN_TYPE_BINDING_PATTERN);
                return ParserRuleContext.TYPEDESC_RHS;
            case INFERRED_TYPE_DESC:
                return ParserRuleContext.GT;
            case ROW_TYPE_PARAM:
                return ParserRuleContext.LT;
            case PARENTHESISED_TYPE_DESC_START:
                return ParserRuleContext.TYPE_DESC_IN_PARENTHESIS;
            case SELECT_CLAUSE:
                return ParserRuleContext.SELECT_KEYWORD;
            case WHERE_CLAUSE:
                return ParserRuleContext.WHERE_KEYWORD;
            case FROM_CLAUSE:
                return ParserRuleContext.FROM_KEYWORD;
            case LET_CLAUSE:
                return ParserRuleContext.LET_KEYWORD;
            case ORDER_BY_CLAUSE:
                return ParserRuleContext.ORDER_KEYWORD;
            case ON_CONFLICT_CLAUSE:
                return ParserRuleContext.ON_KEYWORD;
            case LIMIT_CLAUSE:
                // We assume limit-clause is only used in query-action-or-expr
                endContext(); // end select-clause, on-conflict-clause or do-clause
                endContext(); // end query-expr
                return ParserRuleContext.LIMIT_KEYWORD;
            case JOIN_CLAUSE:
                return ParserRuleContext.JOIN_CLAUSE_START;
            case ON_CLAUSE:
                // We assume on-clause is only used in join-clause
                endContext(); // end join-clause
                return ParserRuleContext.ON_KEYWORD;
            case QUERY_EXPRESSION:
                return ParserRuleContext.FROM_CLAUSE;
            case QUERY_EXPRESSION_RHS:
                parentCtx = getParentContext();
                if (parentCtx == ParserRuleContext.LET_CLAUSE_LET_VAR_DECL) {
                    endContext();
                }
                return ParserRuleContext.SELECT_CLAUSE;
            case INTERMEDIATE_CLAUSE:
                parentCtx = getParentContext();
                if (parentCtx == ParserRuleContext.LET_CLAUSE_LET_VAR_DECL) {
                    endContext();
                }
                return ParserRuleContext.INTERMEDIATE_CLAUSE_START;
            case QUERY_ACTION_RHS:
                return ParserRuleContext.DO_CLAUSE;
            case TABLE_CONSTRUCTOR_OR_QUERY_EXPRESSION:
                return ParserRuleContext.TABLE_CONSTRUCTOR_OR_QUERY_START;
            case BITWISE_AND_OPERATOR:
                return ParserRuleContext.TYPE_DESCRIPTOR;
            case EXPR_FUNC_BODY_START:
                return ParserRuleContext.EXPRESSION;
            case MODULE_LEVEL_AMBIGUOUS_FUNC_TYPE_DESC_RHS:
                endContext();
                // We come here trying to recover module-var-decl/object-member started with function,
                // keyword and trying to match it against a var-decl. Since this wasn't a var-decl
                // originally, a context for type hasn't started yet. Therefore start a
                // a context manually here.
                startContext(ParserRuleContext.VAR_DECL_STMT);
                startContext(ParserRuleContext.TYPE_DESC_IN_TYPE_BINDING_PATTERN);
                return ParserRuleContext.TYPEDESC_RHS;
            case STMT_LEVEL_AMBIGUOUS_FUNC_TYPE_DESC_RHS:
                endContext();
                // We come here trying to recover statement started with function-keyword,
                // and trying to match it against a var-decl. Since this wasn't a var-decl
                // originally, a context for type hasn't started yet. Therefore switch to
                // var-decl context
                switchContext(ParserRuleContext.VAR_DECL_STMT);
                startContext(ParserRuleContext.TYPE_DESC_IN_TYPE_BINDING_PATTERN);
                return ParserRuleContext.TYPEDESC_RHS;
            case FUNC_TYPE_DESC_END:
                endContext();
                return ParserRuleContext.TYPEDESC_RHS;
            case IMPLICIT_ANON_FUNC_PARAM:
                return ParserRuleContext.BRACED_EXPR_OR_ANON_FUNC_PARAM_RHS;
            case EXPLICIT_ANON_FUNC_EXPR_BODY_START:
                endContext(); // end explicit anon-func
                return ParserRuleContext.EXPR_FUNC_BODY_START;
            case OBJECT_MEMBER:
                return ParserRuleContext.OBJECT_MEMBER_START;
            case ANNOTATION_END:
                return getNextRuleForAnnotationEnd(nextLookahead);
            case PLUS_TOKEN:
            case MINUS_TOKEN:
                return ParserRuleContext.SIGNED_INT_OR_FLOAT_RHS;
            case SIGNED_INT_OR_FLOAT_RHS:
                return getNextRuleForExpr();
            case TUPLE_TYPE_DESC_START:
                return ParserRuleContext.TYPE_DESC_IN_TUPLE;
            case TYPE_DESC_IN_TUPLE_RHS:
                return ParserRuleContext.OPEN_BRACKET;
            case WORKER_NAME_OR_METHOD_NAME:
                return ParserRuleContext.WORKER_NAME_OR_METHOD_NAME;
            case DEFAULT_WORKER_NAME_IN_ASYNC_SEND:
                return ParserRuleContext.SEMICOLON;
            case SYNC_SEND_TOKEN:
                return ParserRuleContext.PEER_WORKER_NAME;
            case LEFT_ARROW_TOKEN:
                return ParserRuleContext.RECEIVE_WORKERS;
            case MULTI_RECEIVE_WORKERS:
                return ParserRuleContext.OPEN_BRACE;
            case RECEIVE_FIELD_NAME:
                return ParserRuleContext.COLON;

            case WAIT_FIELD_NAME:
                return ParserRuleContext.WAIT_FIELD_NAME_RHS;
            case ALTERNATE_WAIT_EXPR_LIST_END:
                return getNextRuleForWaitExprListEnd();
            case MULTI_WAIT_FIELDS:
                return ParserRuleContext.OPEN_BRACE;
            case ALTERNATE_WAIT_EXPRS:
                return ParserRuleContext.EXPRESSION;
            case ANNOT_CHAINING_TOKEN:
                return ParserRuleContext.FIELD_ACCESS_IDENTIFIER;
            case DO_CLAUSE:
                return ParserRuleContext.DO_KEYWORD;
            case LET_CLAUSE_END:
            case ORDER_CLAUSE_END:
            case JOIN_CLAUSE_END:
                endContext();
                return ParserRuleContext.QUERY_PIPELINE_RHS;
            case MEMBER_ACCESS_KEY_EXPR:
                return ParserRuleContext.OPEN_BRACKET;
            case OPTIONAL_CHAINING_TOKEN:
                return ParserRuleContext.FIELD_ACCESS_IDENTIFIER;
            case CONDITIONAL_EXPRESSION:
                return ParserRuleContext.QUESTION_MARK;
            case TRANSACTION_STMT:
                return ParserRuleContext.TRANSACTION_KEYWORD;
            case RETRY_STMT:
                return ParserRuleContext.RETRY_KEYWORD;
            case ROLLBACK_STMT:
                return ParserRuleContext.ROLLBACK_KEYWORD;

            case MODULE_ENUM_DECLARATION:
                return ParserRuleContext.ENUM_KEYWORD;
            case MODULE_ENUM_NAME:
                return ParserRuleContext.OPEN_BRACE;
            case ENUM_MEMBER_LIST:
                return ParserRuleContext.ENUM_MEMBER_START;
            case ENUM_MEMBER_NAME:
                return ParserRuleContext.ENUM_MEMBER_RHS;
            case TYPED_BINDING_PATTERN_TYPE_RHS:
                return ParserRuleContext.BINDING_PATTERN;
            case UNION_OR_INTERSECTION_TOKEN:
                return ParserRuleContext.TYPE_DESCRIPTOR;
            case MATCH_STMT:
                return ParserRuleContext.MATCH_KEYWORD;
            case MATCH_BODY:
                return ParserRuleContext.OPEN_BRACE;
            case MATCH_PATTERN:
                return ParserRuleContext.MATCH_PATTERN_START;
            case MATCH_PATTERN_END:
                endContext(); // End match pattern context
                return getNextRuleForMatchPattern();
            case RIGHT_DOUBLE_ARROW:
                // Assumption: RIGHT_DOUBLE_ARROW is only occurs in match clauses
                // in expr-func-body, it is used by a different alias.
                return ParserRuleContext.BLOCK_STMT;
            case LIST_MATCH_PATTERN:
                return ParserRuleContext.OPEN_BRACKET;
            case REST_MATCH_PATTERN:
                return ParserRuleContext.ELLIPSIS;
            case FUNCTIONAL_BINDING_PATTERN:
                return ParserRuleContext.OPEN_PARENTHESIS;
            case NAMED_ARG_BINDING_PATTERN:
                return ParserRuleContext.ASSIGN_OP;
            case MAPPING_MATCH_PATTERN:
                return ParserRuleContext.OPEN_BRACE;
            case FUNCTIONAL_MATCH_PATTERN:
                return ParserRuleContext.FUNCTIONAL_MATCH_PATTERN_START;
            case NAMED_ARG_MATCH_PATTERN:
                return ParserRuleContext.IDENTIFIER;
            default:
                return getNextRuleForKeywords(currentCtx, nextLookahead);
        }
    }

    private ParserRuleContext getNextRuleForKeywords(ParserRuleContext currentCtx, int nextLookahead) {
        ParserRuleContext parentCtx;
        switch (currentCtx) {
            case PUBLIC_KEYWORD:
                parentCtx = getParentContext();
                if (parentCtx == ParserRuleContext.OBJECT_TYPE_DESCRIPTOR ||
                        parentCtx == ParserRuleContext.OBJECT_MEMBER) {
                    return ParserRuleContext.OBJECT_FUNC_OR_FIELD_WITHOUT_VISIBILITY;
                } else if (isParameter(parentCtx)) {
                    return ParserRuleContext.TYPE_DESC_IN_PARAM;
                }
                return ParserRuleContext.TOP_LEVEL_NODE_WITHOUT_MODIFIER;
            case PRIVATE_KEYWORD:
                return ParserRuleContext.OBJECT_FUNC_OR_FIELD_WITHOUT_VISIBILITY;
            case ON_KEYWORD:
                parentCtx = getParentContext();
                if (parentCtx == ParserRuleContext.ANNOTATION_DECL) {
                    return ParserRuleContext.ANNOT_ATTACH_POINTS_LIST;
                } else if (parentCtx == ParserRuleContext.ON_CONFLICT_CLAUSE) {
                    return ParserRuleContext.CONFLICT_KEYWORD;
                } else if (parentCtx == ParserRuleContext.QUERY_EXPRESSION) {
                    return ParserRuleContext.EXPRESSION;
                }
                return ParserRuleContext.LISTENERS_LIST;
            case RESOURCE_KEYWORD:
                return ParserRuleContext.RESOURCE_DEF_START_WITHOUT_RESOURCE;
            case SERVICE_KEYWORD:
                parentCtx = getParentContext();
                if (parentCtx == ParserRuleContext.SERVICE_CONSTRUCTOR_EXPRESSION) {
                    return ParserRuleContext.LISTENERS_LIST;
                }
                return ParserRuleContext.OPTIONAL_SERVICE_NAME;
            case LISTENER_KEYWORD:
                return ParserRuleContext.TYPE_DESC_BEFORE_IDENTIFIER;
            case FINAL_KEYWORD:
                // Assume the final keyword is only used in var-decl.
                return ParserRuleContext.TYPE_DESC_IN_TYPE_BINDING_PATTERN;
            case CONST_KEYWORD:
                return ParserRuleContext.CONST_DECL_TYPE;
            case TYPEOF_KEYWORD:
                return ParserRuleContext.EXPRESSION;
            case IS_KEYWORD:
                return ParserRuleContext.TYPE_DESC_IN_EXPRESSION;
            case NULL_KEYWORD:
                return ParserRuleContext.EXPRESSION_RHS;
            case ANNOTATION_KEYWORD:
                return ParserRuleContext.ANNOT_DECL_OPTIONAL_TYPE;
            case SOURCE_KEYWORD:
                return ParserRuleContext.ATTACH_POINT_IDENT;
            case XMLNS_KEYWORD:
                return ParserRuleContext.CONSTANT_EXPRESSION;
            case WORKER_KEYWORD:
                return ParserRuleContext.WORKER_NAME;
            case IF_KEYWORD:
                return ParserRuleContext.EXPRESSION;
            case ELSE_KEYWORD:
                return ParserRuleContext.ELSE_BODY;
            case WHILE_KEYWORD:
                return ParserRuleContext.EXPRESSION;
            case CHECKING_KEYWORD:
                return ParserRuleContext.EXPRESSION;
            case FAIL_KEYWORD:
                return ParserRuleContext.EXPRESSION;
            case PANIC_KEYWORD:
                return ParserRuleContext.EXPRESSION;
            case IMPORT_KEYWORD:
                return ParserRuleContext.IMPORT_ORG_OR_MODULE_NAME;
            case AS_KEYWORD:
                parentCtx = getParentContext();
                if (parentCtx == ParserRuleContext.IMPORT_DECL) {
                    return ParserRuleContext.IMPORT_PREFIX;
                } else if (parentCtx == ParserRuleContext.XML_NAMESPACE_DECLARATION) {
                    return ParserRuleContext.NAMESPACE_PREFIX;
                }
                throw new IllegalStateException();
            case CONTINUE_KEYWORD:
            case BREAK_KEYWORD:
                return ParserRuleContext.SEMICOLON;
            case RETURN_KEYWORD:
                return ParserRuleContext.RETURN_STMT_RHS;
            case EXTERNAL_KEYWORD:
                return ParserRuleContext.SEMICOLON;
            case FUNCTION_KEYWORD:
                parentCtx = getParentContext();
                if (parentCtx == ParserRuleContext.ANON_FUNC_EXPRESSION ||
                        parentCtx == ParserRuleContext.FUNC_TYPE_DESC) {
                    return ParserRuleContext.OPEN_PARENTHESIS;
                }
                return ParserRuleContext.FUNCTION_KEYWORD_RHS;
            case RETURNS_KEYWORD:
                return ParserRuleContext.TYPE_DESC_IN_RETURN_TYPE_DESC;
            case RECORD_KEYWORD:
                return ParserRuleContext.RECORD_BODY_START;
            case TYPE_KEYWORD:
                return ParserRuleContext.TYPE_NAME;
            case OBJECT_KEYWORD:
                return ParserRuleContext.OPEN_BRACE;
            case REMOTE_KEYWORD:
                return ParserRuleContext.OBJECT_METHOD_WITHOUT_REMOTE;
            case ABSTRACT_KEYWORD:
            case CLIENT_KEYWORD:
                return ParserRuleContext.OBJECT_KEYWORD;
            case FORK_KEYWORD:
                return ParserRuleContext.OPEN_BRACE;
            case TRAP_KEYWORD:
                return ParserRuleContext.EXPRESSION;
            case FOREACH_KEYWORD:
                return ParserRuleContext.TYPE_DESC_IN_TYPE_BINDING_PATTERN;
            case IN_KEYWORD:
                parentCtx = getParentContext();
                if (parentCtx == ParserRuleContext.LET_EXPR_LET_VAR_DECL) {
                    endContext(); // end let-expr-let-var-decl
                }
                return ParserRuleContext.EXPRESSION;
            case KEY_KEYWORD:
                if (isInTypeDescContext()) {
                    return ParserRuleContext.KEY_CONSTRAINTS_RHS;
                }
                return ParserRuleContext.OPEN_PARENTHESIS;
            case ERROR_KEYWORD:
                if (isInTypeDescContext()) {
                    return ParserRuleContext.ERROR_TYPE_PARAM_START;
                }
                if (getParentContext() == ParserRuleContext.FUNCTIONAL_MATCH_PATTERN) {
                    return ParserRuleContext.OPEN_PARENTHESIS;
                }
                return ParserRuleContext.ARG_LIST_START;
            case LET_KEYWORD:
                parentCtx = getParentContext();
                if (parentCtx == ParserRuleContext.QUERY_EXPRESSION) {
                    return ParserRuleContext.LET_CLAUSE_LET_VAR_DECL;
                } else if (parentCtx == ParserRuleContext.LET_CLAUSE_LET_VAR_DECL) {
                    endContext(); // end let-clause-let-var-decl
                    return ParserRuleContext.LET_CLAUSE_LET_VAR_DECL;
                }
                return ParserRuleContext.LET_EXPR_LET_VAR_DECL;
            case TABLE_KEYWORD:
                if (isInTypeDescContext()) {
                    return ParserRuleContext.ROW_TYPE_PARAM;
                }
                return ParserRuleContext.TABLE_KEYWORD_RHS;
            case STREAM_KEYWORD:
                parentCtx = getParentContext();
                if (parentCtx == ParserRuleContext.TABLE_CONSTRUCTOR_OR_QUERY_EXPRESSION) {
                    return ParserRuleContext.QUERY_EXPRESSION;
                }
                return ParserRuleContext.LT;
            case NEW_KEYWORD:
                return ParserRuleContext.NEW_KEYWORD_RHS;
            case XML_KEYWORD:
            case STRING_KEYWORD:
            case BASE16_KEYWORD:
            case BASE64_KEYWORD:
                return ParserRuleContext.TEMPLATE_START;
            case SELECT_KEYWORD:
                return ParserRuleContext.EXPRESSION;
            case WHERE_KEYWORD:
                parentCtx = getParentContext();
                if (parentCtx == ParserRuleContext.LET_CLAUSE_LET_VAR_DECL) {
                    endContext(); // end let-clause-let-var-decl
                }
                return ParserRuleContext.EXPRESSION;
            case ORDER_KEYWORD:
                return ParserRuleContext.BY_KEYWORD;
            case BY_KEYWORD:
                return ParserRuleContext.ORDER_KEY_LIST;
            case ORDER_DIRECTION:
                return ParserRuleContext.ORDER_KEY_LIST_END;
            case FROM_KEYWORD:
                parentCtx = getParentContext();
                if (parentCtx == ParserRuleContext.LET_CLAUSE_LET_VAR_DECL) {
                    endContext(); // end let-clause-let-var-decl
                }
                return ParserRuleContext.TYPE_DESC_IN_TYPE_BINDING_PATTERN;
            case JOIN_KEYWORD:
                return ParserRuleContext.TYPE_DESC_IN_TYPE_BINDING_PATTERN;
            case START_KEYWORD:
                return ParserRuleContext.EXPRESSION;
            case FLUSH_KEYWORD:
                return ParserRuleContext.OPTIONAL_PEER_WORKER;
            case PEER_WORKER_NAME:
            case DEFAULT_KEYWORD:
                if (getParentContext() == ParserRuleContext.MULTI_RECEIVE_WORKERS) {
                    return ParserRuleContext.RECEIVE_FIELD_END;
                }
                return ParserRuleContext.EXPRESSION_RHS;
            case WAIT_KEYWORD:
                return ParserRuleContext.WAIT_KEYWORD_RHS;
            case DO_KEYWORD:
                return ParserRuleContext.OPEN_BRACE;
            case TRANSACTION_KEYWORD:
                return ParserRuleContext.BLOCK_STMT;
            case COMMIT_KEYWORD:
                return ParserRuleContext.EXPRESSION_RHS;
            case ROLLBACK_KEYWORD:
                return ParserRuleContext.ROLLBACK_RHS;
            case RETRY_KEYWORD:
                return ParserRuleContext.RETRY_KEYWORD_RHS;
            case TRANSACTIONAL_KEYWORD:
                parentCtx = getParentContext();
                switch (parentCtx) {
                    case COMP_UNIT:
                        return ParserRuleContext.FUNC_DEF_OR_FUNC_TYPE;
                    case OBJECT_MEMBER:
                        return ParserRuleContext.OBJECT_METHOD_WITHOUT_TRANSACTIONAL;
                    case SERVICE_CONSTRUCTOR_EXPRESSION:
                    case SERVICE_DECL:
                        return ParserRuleContext.RESOURCE_DEF_START_WITHOUT_TRANSACTIONAL;
                    default:
                        return ParserRuleContext.EXPRESSION_RHS;
                }
            case ENUM_KEYWORD:
                return ParserRuleContext.MODULE_ENUM_NAME;
            case MATCH_KEYWORD:
                return ParserRuleContext.EXPRESSION;
            case READONLY_KEYWORD:
                parentCtx = getParentContext();
                if (parentCtx == ParserRuleContext.MAPPING_CONSTRUCTOR ||
                        parentCtx == ParserRuleContext.MAPPING_FIELD) {
                    return ParserRuleContext.SPECIFIC_FIELD;
                }
                throw new IllegalStateException("cannot find the next rule for: " + currentCtx);
            case DISTINCT_KEYWORD:
                return ParserRuleContext.TYPE_DESCRIPTOR;
            case VAR_KEYWORD:
                parentCtx = getParentContext();
                if (parentCtx == ParserRuleContext.REST_MATCH_PATTERN) {
                    return ParserRuleContext.VARIABLE_NAME;
                }
                return ParserRuleContext.BINDING_PATTERN;
            case CONFLICT_KEYWORD:
            case LIMIT_KEYWORD:
                return ParserRuleContext.EXPRESSION;
            case OUTER_KEYWORD:
                return ParserRuleContext.JOIN_KEYWORD;
            default:
                throw new IllegalStateException("cannot find the next rule for: " + currentCtx);
        }
    }

    private void startContextIfRequired(ParserRuleContext currentCtx) {
        switch (currentCtx) {
            case COMP_UNIT:
            case FUNC_DEF_OR_FUNC_TYPE:
            case ANON_FUNC_EXPRESSION:
            case FUNC_DEF:
            case FUNC_TYPE_DESC:
            case EXTERNAL_FUNC_BODY:
            case FUNC_BODY_BLOCK:
            case STATEMENT:
            case STATEMENT_WITHOUT_ANNOTS:
            case VAR_DECL_STMT:
            case ASSIGNMENT_STMT:
            case REQUIRED_PARAM:
            case DEFAULTABLE_PARAM:
            case REST_PARAM:
            case MODULE_TYPE_DEFINITION:
            case RECORD_FIELD:
            case RECORD_TYPE_DESCRIPTOR:
            case OBJECT_TYPE_DESCRIPTOR:
            case ARG_LIST:
            case OBJECT_FUNC_OR_FIELD:
            case IF_BLOCK:
            case BLOCK_STMT:
            case WHILE_BLOCK:
            case PANIC_STMT:
            case CALL_STMT:
            case IMPORT_DECL:
            case CONTINUE_STATEMENT:
            case BREAK_STATEMENT:
            case RETURN_STMT:
            case COMPUTED_FIELD_NAME:
            case LISTENERS_LIST:
            case SERVICE_DECL:
            case LISTENER_DECL:
            case CONSTANT_DECL:
            case NIL_TYPE_DESCRIPTOR:
            case COMPOUND_ASSIGNMENT_STMT:
            case OPTIONAL_TYPE_DESCRIPTOR:
            case ARRAY_TYPE_DESCRIPTOR:
            case ANNOTATIONS:
            case VARIABLE_REF:
            case TYPE_REFERENCE:
            case ANNOT_REFERENCE:
            case FIELD_ACCESS_IDENTIFIER:
            case MAPPING_CONSTRUCTOR:
            case LOCAL_TYPE_DEFINITION_STMT:
            case EXPRESSION_STATEMENT:
            case NIL_LITERAL:
            case LOCK_STMT:
            case ANNOTATION_DECL:
            case ANNOT_ATTACH_POINTS_LIST:
            case XML_NAMESPACE_DECLARATION:
            case CONSTANT_EXPRESSION:
            case NAMED_WORKER_DECL:
            case FORK_STMT:
            case FOREACH_STMT:
            case LIST_CONSTRUCTOR:
            case TYPE_CAST:
            case KEY_SPECIFIER:
            case LET_EXPR_LET_VAR_DECL:
            case LET_CLAUSE_LET_VAR_DECL:
            case ORDER_KEY_LIST:
            case ROW_TYPE_PARAM:
            case TABLE_CONSTRUCTOR_OR_QUERY_EXPRESSION:
            case OBJECT_MEMBER:
            case LIST_BINDING_PATTERN:
            case MAPPING_BINDING_PATTERN:
            case REST_BINDING_PATTERN:
            case TYPED_BINDING_PATTERN:
            case BINDING_PATTERN_STARTING_IDENTIFIER:
            case MULTI_RECEIVE_WORKERS:
            case MULTI_WAIT_FIELDS:
            case ALTERNATE_WAIT_EXPRS:
            case DO_CLAUSE:
            case MEMBER_ACCESS_KEY_EXPR:
            case CONDITIONAL_EXPRESSION:
            case TRANSACTION_STMT:
            case RETRY_STMT:
            case ROLLBACK_STMT:
            case MODULE_ENUM_DECLARATION:
            case ENUM_MEMBER_LIST:
            case SERVICE_CONSTRUCTOR_EXPRESSION:
            case XML_NAME_PATTERN:
            case XML_ATOMIC_NAME_PATTERN:
            case MATCH_STMT:
            case MATCH_BODY:
            case MATCH_PATTERN:
            case LIST_MATCH_PATTERN:
            case REST_MATCH_PATTERN:
            case FUNCTIONAL_BINDING_PATTERN:
            case MAPPING_MATCH_PATTERN:
            case FUNCTIONAL_MATCH_PATTERN:
            case NAMED_ARG_MATCH_PATTERN:
            case SELECT_CLAUSE:
            case JOIN_CLAUSE:

                // Contexts that expect a type
            case TYPE_DESC_IN_ANNOTATION_DECL:
            case TYPE_DESC_BEFORE_IDENTIFIER:
            case TYPE_DESC_IN_RECORD_FIELD:
            case TYPE_DESC_IN_PARAM:
            case TYPE_DESC_IN_TYPE_BINDING_PATTERN:
            case TYPE_DESC_IN_TYPE_DEF:
            case TYPE_DESC_IN_ANGLE_BRACKETS:
            case TYPE_DESC_IN_RETURN_TYPE_DESC:
            case TYPE_DESC_IN_EXPRESSION:
            case TYPE_DESC_IN_STREAM_TYPE_DESC:
            case TYPE_DESC_IN_PARENTHESIS:
            case TYPE_DESC_IN_NEW_EXPR:
            case TYPE_DESC_IN_TUPLE:
                startContext(currentCtx);
                break;
            default:
                break;
        }

        switch (currentCtx) {
            case TABLE_CONSTRUCTOR:
            case QUERY_EXPRESSION:
            case ON_CONFLICT_CLAUSE:
                switchContext(currentCtx);
                break;
            default:
                break;
        }
    }

    private ParserRuleContext getNextRuleForCloseParenthsis() {
        ParserRuleContext parentCtx;
        parentCtx = getParentContext();
        if (parentCtx == ParserRuleContext.PARAM_LIST) {
            endContext(); // end parameters
            return ParserRuleContext.FUNC_OPTIONAL_RETURNS;
        } else if (isParameter(parentCtx)) {
            endContext(); // end parameters
            endContext(); // end parameter
            return ParserRuleContext.FUNC_OPTIONAL_RETURNS;
        } else if (parentCtx == ParserRuleContext.NIL_TYPE_DESCRIPTOR) {
            endContext();
            // After parsing nil type descriptor all the other parsing is same as next rule of simple type
            return ParserRuleContext.TYPEDESC_RHS;
        } else if (parentCtx == ParserRuleContext.NIL_LITERAL) {
            endContext();
            return getNextRuleForExpr();
        } else if (parentCtx == ParserRuleContext.KEY_SPECIFIER) {
            endContext(); // end key-specifier
            if (isInTypeDescContext()) {
                return ParserRuleContext.TYPEDESC_RHS;
            }
            return ParserRuleContext.TABLE_CONSTRUCTOR_OR_QUERY_RHS;
        } else if (isInTypeDescContext()) {
            return ParserRuleContext.TYPEDESC_RHS;
        } else if (parentCtx == ParserRuleContext.BRACED_EXPR_OR_ANON_FUNC_PARAMS) {
            endContext(); // end infered-param/parenthesised-expr context
            return ParserRuleContext.INFER_PARAM_END_OR_PARENTHESIS_END;
        } else if (parentCtx == ParserRuleContext.FUNCTIONAL_MATCH_PATTERN) {
            endContext();
            return getNextRuleForMatchPattern();
        } else if (parentCtx == ParserRuleContext.NAMED_ARG_MATCH_PATTERN) {
            endContext(); // end named arg math pattern context
            endContext(); // end functional match pattern context
            return getNextRuleForMatchPattern();
        } else if (parentCtx == ParserRuleContext.FUNCTIONAL_BINDING_PATTERN) {
            endContext(); // end functional-binding-pattern
            return getNextRuleForBindingPattern();
        }
        return ParserRuleContext.EXPRESSION_RHS;
    }

    private ParserRuleContext getNextRuleForOpenParenthesis() {
        ParserRuleContext parentCtx = getParentContext();
        if (parentCtx == ParserRuleContext.EXPRESSION_STATEMENT) {
            return ParserRuleContext.EXPRESSION_STATEMENT_START;
        } else if (isStatement(parentCtx) || isExpressionContext(parentCtx) ||
                parentCtx == ParserRuleContext.ARRAY_TYPE_DESCRIPTOR) {
            return ParserRuleContext.EXPRESSION;
        } else if (parentCtx == ParserRuleContext.FUNC_DEF_OR_FUNC_TYPE ||
                parentCtx == ParserRuleContext.FUNC_TYPE_DESC || parentCtx == ParserRuleContext.FUNC_DEF ||
                parentCtx == ParserRuleContext.ANON_FUNC_EXPRESSION ||
                parentCtx == ParserRuleContext.FUNC_TYPE_DESC_OR_ANON_FUNC) {
            // TODO: find a better way
            startContext(ParserRuleContext.PARAM_LIST);
            return ParserRuleContext.PARAM_LIST;
        } else if (parentCtx == ParserRuleContext.NIL_TYPE_DESCRIPTOR || parentCtx == ParserRuleContext.NIL_LITERAL) {
            return ParserRuleContext.CLOSE_PARENTHESIS;
        } else if (parentCtx == ParserRuleContext.KEY_SPECIFIER) {
            return ParserRuleContext.KEY_SPECIFIER_RHS;
        } else if (isInTypeDescContext()) {
            // if the parent context is table type desc then we are in key specifier context.hence start context
            startContext(ParserRuleContext.KEY_SPECIFIER);
            return ParserRuleContext.KEY_SPECIFIER_RHS;
        } else if (isParameter(parentCtx)) {
            return ParserRuleContext.EXPRESSION;
        } else if (parentCtx == ParserRuleContext.FUNCTIONAL_MATCH_PATTERN) {
            return ParserRuleContext.ARG_LIST_MATCH_PATTERN_START;
        } else if (isInMatchPatternCtx(parentCtx)) {
            // This is a special case which occurs because of FUNC_MATCH_PATTERN_OR_CONST_PATTERN context,
            // If this is the case we are in a functional match pattern but the context is not started, hence
            // start the context.
            startContext(ParserRuleContext.FUNCTIONAL_MATCH_PATTERN);
            return ParserRuleContext.ARG_LIST_MATCH_PATTERN_START;
        } else if (parentCtx == ParserRuleContext.FUNCTIONAL_BINDING_PATTERN) {
            return ParserRuleContext.ARG_BINDING_PATTERN;
        }
        return ParserRuleContext.EXPRESSION;
    }

    private boolean isInMatchPatternCtx(ParserRuleContext context) {
        switch (context) {
            case MATCH_PATTERN:
            case LIST_MATCH_PATTERN:
            case MAPPING_MATCH_PATTERN:
            case FUNCTIONAL_MATCH_PATTERN:
            case NAMED_ARG_MATCH_PATTERN:
                return true;
            default:
                return false;
        }
    }

    private ParserRuleContext getNextRuleForOpenBrace(int nextLookahead) {
        ParserRuleContext parentCtx = getParentContext();
        if (parentCtx == ParserRuleContext.LISTENERS_LIST) {
            endContext();
        }

        switch (parentCtx) {
            case OBJECT_TYPE_DESCRIPTOR:
                return ParserRuleContext.OBJECT_MEMBER;
            case RECORD_TYPE_DESCRIPTOR:
                return ParserRuleContext.RECORD_FIELD;
            case MAPPING_CONSTRUCTOR:
                return ParserRuleContext.FIRST_MAPPING_FIELD;
            case FORK_STMT:
                return ParserRuleContext.NAMED_WORKER_DECL;
            case MULTI_RECEIVE_WORKERS:
                return ParserRuleContext.RECEIVE_FIELD;
            case MULTI_WAIT_FIELDS:
                return ParserRuleContext.WAIT_FIELD_NAME;
            case MODULE_ENUM_DECLARATION:
                return ParserRuleContext.ENUM_MEMBER_LIST;
            case MAPPING_BINDING_PATTERN:
                return ParserRuleContext.MAPPING_BINDING_PATTERN_MEMBER;
            case MAPPING_MATCH_PATTERN:
                return ParserRuleContext.FIELD_MATCH_PATTERNS_START;
            default:
                return ParserRuleContext.STATEMENT;
        }
    }

    private boolean isExpressionContext(ParserRuleContext ctx) {
        switch (ctx) {
            case LISTENERS_LIST:
            case MAPPING_CONSTRUCTOR:
            case COMPUTED_FIELD_NAME:
            case LIST_CONSTRUCTOR:
            case INTERPOLATION:
            case ARG_LIST:
            case LET_EXPR_LET_VAR_DECL:
            case LET_CLAUSE_LET_VAR_DECL:
            case TABLE_CONSTRUCTOR:
            case QUERY_EXPRESSION:
            case TABLE_CONSTRUCTOR_OR_QUERY_EXPRESSION:
            case SERVICE_CONSTRUCTOR_EXPRESSION:
            case ORDER_KEY_LIST:
            case SELECT_CLAUSE:
            case JOIN_CLAUSE:
            case ON_CONFLICT_CLAUSE:
                return true;
            default:
                return false;
        }
    }

    /**
     * Get the next parser context to visit after a {@link ParserRuleContext#AFTER_PARAMETER_TYPE}.
     *
     * @return Next parser context
     */
    private ParserRuleContext getNextRuleForParamType() {
        ParserRuleContext parentCtx;
        parentCtx = getParentContext();
        if (parentCtx == ParserRuleContext.REQUIRED_PARAM || parentCtx == ParserRuleContext.DEFAULTABLE_PARAM) {
            return ParserRuleContext.VARIABLE_NAME;
        } else if (parentCtx == ParserRuleContext.REST_PARAM) {
            return ParserRuleContext.ELLIPSIS;
        } else {
            throw new IllegalStateException();
        }
    }

    /**
     * Get the next parser context to visit after a {@link ParserRuleContext#COMMA}.
     *
     * @return Next parser context
     */
    private ParserRuleContext getNextRuleForComma() {
        ParserRuleContext parentCtx = getParentContext();
        switch (parentCtx) {
            case PARAM_LIST:
            case REQUIRED_PARAM:
            case DEFAULTABLE_PARAM:
            case REST_PARAM:
                endContext();
                return parentCtx;
            case ARG_LIST:
                return ParserRuleContext.ARG_START;
            case MAPPING_CONSTRUCTOR:
                return ParserRuleContext.MAPPING_FIELD;
            case LISTENERS_LIST:
            case LIST_CONSTRUCTOR:
            case ORDER_KEY_LIST:
                return ParserRuleContext.EXPRESSION;
            case ANNOT_ATTACH_POINTS_LIST:
                return ParserRuleContext.ATTACH_POINT;
            case TABLE_CONSTRUCTOR:
                return ParserRuleContext.MAPPING_CONSTRUCTOR;
            case KEY_SPECIFIER:
                return ParserRuleContext.VARIABLE_NAME;
            case LET_EXPR_LET_VAR_DECL:
            case LET_CLAUSE_LET_VAR_DECL:
                return ParserRuleContext.LET_VAR_DECL_START;
            case TYPE_DESC_IN_STREAM_TYPE_DESC:
                return ParserRuleContext.TYPE_DESCRIPTOR;
            case BRACED_EXPR_OR_ANON_FUNC_PARAMS:
                return ParserRuleContext.IMPLICIT_ANON_FUNC_PARAM;
            case TYPE_DESC_IN_TUPLE:
                return ParserRuleContext.TYPE_DESCRIPTOR;
            case LIST_BINDING_PATTERN:
                return ParserRuleContext.LIST_BINDING_PATTERN_MEMBER;
            case MAPPING_BINDING_PATTERN:
            case MAPPING_BP_OR_MAPPING_CONSTRUCTOR:
                return ParserRuleContext.MAPPING_BINDING_PATTERN_MEMBER;
            case MULTI_RECEIVE_WORKERS:
                return ParserRuleContext.RECEIVE_FIELD;
            case MULTI_WAIT_FIELDS:
                return ParserRuleContext.WAIT_FIELD_NAME;
            case ENUM_MEMBER_LIST:
                return ParserRuleContext.ENUM_MEMBER_START;
            case MEMBER_ACCESS_KEY_EXPR:
                return ParserRuleContext.MEMBER_ACCESS_KEY_EXPR_END;
            case STMT_START_BRACKETED_LIST:
                return ParserRuleContext.STMT_START_BRACKETED_LIST_MEMBER;
            case BRACKETED_LIST:
                return ParserRuleContext.BRACKETED_LIST_MEMBER;
            case LIST_MATCH_PATTERN:
                return ParserRuleContext.LIST_MATCH_PATTERN_MEMBER;
            case FUNCTIONAL_BINDING_PATTERN:
                return ParserRuleContext.ARG_BINDING_PATTERN;
            case MAPPING_MATCH_PATTERN:
                return ParserRuleContext.FIELD_MATCH_PATTERN_MEMBER;
            case FUNCTIONAL_MATCH_PATTERN:
                return ParserRuleContext.ARG_MATCH_PATTERN;
            case NAMED_ARG_MATCH_PATTERN:
                endContext();
                return ParserRuleContext.NAMED_ARG_MATCH_PATTERN_RHS;
            default:
                throw new IllegalStateException(parentCtx.toString());
        }
    }

    /**
     * Get the next parser context to visit after a type descriptor.
     *
     * @return Next parser context
     */
    private ParserRuleContext getNextRuleForTypeDescriptor() {
        ParserRuleContext parentCtx = getParentContext();
        switch (parentCtx) {
            // Contexts that expect a type
            case TYPE_DESC_IN_ANNOTATION_DECL:
                endContext();
                if (isInTypeDescContext()) {
                    return ParserRuleContext.TYPEDESC_RHS;
                }
                return ParserRuleContext.ANNOTATION_TAG;
            case TYPE_DESC_BEFORE_IDENTIFIER:
            case TYPE_DESC_IN_RECORD_FIELD:
                endContext();
                if (isInTypeDescContext()) {
                    return ParserRuleContext.TYPEDESC_RHS;
                }
                return ParserRuleContext.VARIABLE_NAME;
            case TYPE_DESC_IN_TYPE_BINDING_PATTERN:
                endContext();
                if (isInTypeDescContext()) {
                    return ParserRuleContext.TYPEDESC_RHS;
                }
                if (getParentContext() == ParserRuleContext.FOREACH_STMT) {
                    return ParserRuleContext.BINDING_PATTERN;
                }
                return ParserRuleContext.VARIABLE_NAME;
            case TYPE_DESC_IN_PARAM:
                endContext();
                if (isInTypeDescContext()) {
                    return ParserRuleContext.TYPEDESC_RHS;
                }
                return ParserRuleContext.AFTER_PARAMETER_TYPE;
            case TYPE_DESC_IN_TYPE_DEF:
                endContext();
                if (isInTypeDescContext()) {
                    return ParserRuleContext.TYPEDESC_RHS;
                }
                return ParserRuleContext.SEMICOLON;
            case TYPE_DESC_IN_ANGLE_BRACKETS:
                endContext();
                return ParserRuleContext.GT;
            case TYPE_DESC_IN_RETURN_TYPE_DESC:
                endContext();
                if (isInTypeDescContext()) {
                    return ParserRuleContext.TYPEDESC_RHS;
                }

                parentCtx = getParentContext();
                switch (parentCtx) {
                    case FUNC_TYPE_DESC:
                        endContext();
                        return ParserRuleContext.TYPEDESC_RHS;
                    case FUNC_DEF_OR_FUNC_TYPE:
                        return ParserRuleContext.FUNC_BODY_OR_TYPE_DESC_RHS;
                    case FUNC_TYPE_DESC_OR_ANON_FUNC:
                        return ParserRuleContext.FUNC_TYPE_DESC_RHS_OR_ANON_FUNC_BODY;
                    case FUNC_DEF:
                        return ParserRuleContext.FUNC_BODY;
                    case ANON_FUNC_EXPRESSION:
                        return ParserRuleContext.ANON_FUNC_BODY;
                    case NAMED_WORKER_DECL:
                        return ParserRuleContext.BLOCK_STMT;
                    default:
                        throw new IllegalStateException(parentCtx.toString());
                }
            case TYPE_DESC_IN_EXPRESSION:
                endContext();
                if (isInTypeDescContext()) {
                    return ParserRuleContext.TYPEDESC_RHS;
                }
                return ParserRuleContext.EXPRESSION_RHS;
            case COMP_UNIT:
                /*
                 * Fact 1:
                 * ------
                 * FUNC_DEF_OR_FUNC_TYPE is only possible for module level construct or object member
                 * that starts with 'function' keyword. However, until the end of func-signature,
                 * we don't know whether this is a func-def or a function type.
                 * Hence a var-decl-stmt context is not started until this point.
                 *
                 * Fact 2:
                 * ------
                 * We reach here for END_OF_TYPE_DESC context. That means we are going to end the
                 * func-type-desc.
                 */
                startContext(ParserRuleContext.VAR_DECL_STMT);
                return ParserRuleContext.VARIABLE_NAME; // TODO add typed-binding-patters
            case OBJECT_MEMBER:
                return ParserRuleContext.VARIABLE_NAME;
            case ANNOTATION_DECL:
                return ParserRuleContext.IDENTIFIER;
            case TYPE_DESC_IN_STREAM_TYPE_DESC:
                return ParserRuleContext.STREAM_TYPE_FIRST_PARAM_RHS;
            case TYPE_DESC_IN_PARENTHESIS:
                endContext();
                if (isInTypeDescContext()) {
                    return ParserRuleContext.TYPEDESC_RHS;
                }
                return ParserRuleContext.CLOSE_PARENTHESIS;
            case TYPE_DESC_IN_NEW_EXPR:
                endContext();
                if (isInTypeDescContext()) {
                    return ParserRuleContext.TYPEDESC_RHS;
                }
                return ParserRuleContext.ARG_LIST_START;
            case TYPE_DESC_IN_TUPLE:
            case STMT_START_BRACKETED_LIST:
                return ParserRuleContext.TYPE_DESC_IN_TUPLE_RHS;
            case TYPE_REFERENCE:
                endContext();
                return ParserRuleContext.SEMICOLON;
            default:
                // If none of the above that means we reach here via, anonymous-func-or-func-type context.
                // Then the rhs of this is definitely an expression-rhs
                return ParserRuleContext.EXPRESSION_RHS;
        }
    }

    private boolean isInTypeDescContext() {
        switch (getParentContext()) {
            case TYPE_DESC_IN_ANNOTATION_DECL:
            case TYPE_DESC_BEFORE_IDENTIFIER:
            case TYPE_DESC_IN_RECORD_FIELD:
            case TYPE_DESC_IN_PARAM:
            case TYPE_DESC_IN_TYPE_BINDING_PATTERN:
            case TYPE_DESC_IN_TYPE_DEF:
            case TYPE_DESC_IN_ANGLE_BRACKETS:
            case TYPE_DESC_IN_RETURN_TYPE_DESC:
            case TYPE_DESC_IN_EXPRESSION:
            case TYPE_DESC_IN_STREAM_TYPE_DESC:
            case TYPE_DESC_IN_PARENTHESIS:
            case TYPE_DESC_IN_NEW_EXPR:
            case TYPE_DESC_IN_TUPLE:
            case STMT_START_BRACKETED_LIST:
            case BRACKETED_LIST:
            case TYPE_REFERENCE:
                return true;
            default:
                return false;
        }
    }

    /**
     * Get the next parser context to visit after a {@link ParserRuleContext#ASSIGN_OP}.
     *
     * @return Next parser context
     */
    private ParserRuleContext getNextRuleForEqualOp() {
        ParserRuleContext parentCtx = getParentContext();
        switch (parentCtx) {
            case EXTERNAL_FUNC_BODY:
                return ParserRuleContext.EXTERNAL_FUNC_BODY_OPTIONAL_ANNOTS;
            case REQUIRED_PARAM:
            case DEFAULTABLE_PARAM:
            case RECORD_FIELD:
            case ARG_LIST:
            case OBJECT_MEMBER:
            case LISTENER_DECL:
            case CONSTANT_DECL:
            case LET_EXPR_LET_VAR_DECL:
            case LET_CLAUSE_LET_VAR_DECL:
            case ENUM_MEMBER_LIST:
                return ParserRuleContext.EXPRESSION;
            case NAMED_ARG_MATCH_PATTERN:
                return ParserRuleContext.MATCH_PATTERN;
            case FUNCTIONAL_BINDING_PATTERN:
                return ParserRuleContext.BINDING_PATTERN;
            default:
                if (isStatement(parentCtx)) {
                    return ParserRuleContext.EXPRESSION;
                }
                throw new IllegalStateException("equal op cannot exist in a " + parentCtx);
        }
    }

    /**
     * Get the next parser context to visit after a {@link ParserRuleContext#CLOSE_BRACE}.
     *
     * @param nextLookahead Position of the next token to consider, relative to the position of the original error
     * @return Next parser context
     */
    private ParserRuleContext getNextRuleForCloseBrace(int nextLookahead) {
        ParserRuleContext parentCtx = getParentContext();
        switch (parentCtx) {
            case FUNC_BODY_BLOCK:
                endContext(); // end body block
                return getNextRuleForCloseBraceInFuncBody();
            case SERVICE_DECL:
                endContext();
                return ParserRuleContext.TOP_LEVEL_NODE;
            case OBJECT_MEMBER:
                endContext(); // end object member
                // fall through
            case RECORD_TYPE_DESCRIPTOR:
            case OBJECT_TYPE_DESCRIPTOR:
                endContext(); // end record/object type def
                return ParserRuleContext.TYPEDESC_RHS;
            case BLOCK_STMT:
            case AMBIGUOUS_STMT:
                endContext(); // end block stmt
                parentCtx = getParentContext();
                switch (parentCtx) {
                    case LOCK_STMT:
                    case FOREACH_STMT:
                    case WHILE_BLOCK:
                    case RETRY_STMT:
                        endContext();
                        return ParserRuleContext.STATEMENT;
                    case IF_BLOCK:
                        endContext(); // end parent stmt if/lock/while/ block
                        return ParserRuleContext.ELSE_BLOCK;
                    case TRANSACTION_STMT:
                        endContext(); // end transaction context
                        parentCtx = getParentContext();

                        // If this is a retry-transaction block, then end the enclosing retry
                        // context as well.
                        if (parentCtx == ParserRuleContext.RETRY_STMT) {
                            endContext();
                        }
                        return ParserRuleContext.STATEMENT;
                    case NAMED_WORKER_DECL:
                        endContext(); // end named-worker
                        parentCtx = getParentContext();
                        if (parentCtx == ParserRuleContext.FORK_STMT) {
                            STToken nextToken = this.tokenReader.peek(nextLookahead);
                            switch (nextToken.kind) {
                                case CLOSE_BRACE_TOKEN:
                                    return ParserRuleContext.CLOSE_BRACE;
                                default:
                                    return ParserRuleContext.STATEMENT;
                            }
                        } else {
                            return ParserRuleContext.STATEMENT;
                        }
                    case MATCH_BODY:
                        return ParserRuleContext.MATCH_PATTERN;
                    default:
                        return ParserRuleContext.STATEMENT;
                }
            case MAPPING_CONSTRUCTOR:
                endContext(); // end mapping constructor
                parentCtx = getParentContext();
                if (parentCtx == ParserRuleContext.TABLE_CONSTRUCTOR) {
                    return ParserRuleContext.TABLE_ROW_END;
                }

                if (parentCtx == ParserRuleContext.ANNOTATIONS) {
                    return ParserRuleContext.ANNOTATION_END;
                }

                return getNextRuleForExpr();
            case STMT_START_BRACKETED_LIST:
                return ParserRuleContext.BRACKETED_LIST_MEMBER_END;
            case MAPPING_BINDING_PATTERN:
            case MAPPING_BP_OR_MAPPING_CONSTRUCTOR:
                endContext();
                return getNextRuleForBindingPattern();
            case FORK_STMT:
                endContext(); // end fork-statement
                return ParserRuleContext.STATEMENT;
            case INTERPOLATION:
                endContext();
                return ParserRuleContext.TEMPLATE_MEMBER;
            case MULTI_RECEIVE_WORKERS:
            case MULTI_WAIT_FIELDS:
            case SERVICE_CONSTRUCTOR_EXPRESSION:
                endContext();
                return ParserRuleContext.EXPRESSION_RHS;
            case DO_CLAUSE:
                STToken nextToken = this.tokenReader.peek(nextLookahead);
                if (nextToken.kind == SyntaxKind.LIMIT_KEYWORD) {
                    return ParserRuleContext.LIMIT_CLAUSE;
                }
                return ParserRuleContext.QUERY_EXPRESSION_END;
            case ENUM_MEMBER_LIST:
                endContext(); // end ENUM_MEMBER_LIST context
                endContext(); // end MODULE_ENUM_DECLARATION ctx
                return ParserRuleContext.TOP_LEVEL_NODE;
            case MATCH_BODY:
                endContext(); // end match body
                endContext(); // end match stmt
                return ParserRuleContext.STATEMENT;
            case MAPPING_MATCH_PATTERN:
                endContext();
                return getNextRuleForMatchPattern();
            default:
                throw new IllegalStateException("found close-brace in: " + parentCtx);
        }
    }

    private ParserRuleContext getNextRuleForCloseBraceInFuncBody() {
        ParserRuleContext parentCtx;
        parentCtx = getParentContext();
        switch (parentCtx) {
            case SERVICE_DECL:
                return ParserRuleContext.RESOURCE_DEF;
            case OBJECT_MEMBER:
                return ParserRuleContext.OBJECT_MEMBER_START;
            case COMP_UNIT:
                return ParserRuleContext.TOP_LEVEL_NODE;
            case FUNC_DEF:
            case FUNC_DEF_OR_FUNC_TYPE:
                endContext(); // end func-def
                return getNextRuleForCloseBraceInFuncBody();
            case ANON_FUNC_EXPRESSION:
            default:
                // Anonynous func
                endContext(); // end anon-func
                return ParserRuleContext.EXPRESSION_RHS;
        }
    }

    private ParserRuleContext getNextRuleForAnnotationEnd(int nextLookahead) {
        ParserRuleContext parentCtx;
        STToken nextToken;
        nextToken = this.tokenReader.peek(nextLookahead);
        if (nextToken.kind == SyntaxKind.AT_TOKEN) {
            return ParserRuleContext.AT;
        }

        endContext(); // end annotations
        parentCtx = getParentContext();
        switch (parentCtx) {
            case COMP_UNIT:
                return ParserRuleContext.TOP_LEVEL_NODE_WITHOUT_METADATA;
            case FUNC_DEF:
            case FUNC_TYPE_DESC:
            case FUNC_DEF_OR_FUNC_TYPE:
            case ANON_FUNC_EXPRESSION:
            case FUNC_TYPE_DESC_OR_ANON_FUNC:
                return ParserRuleContext.TYPE_DESC_IN_RETURN_TYPE_DESC;
            case LET_EXPR_LET_VAR_DECL:
            case LET_CLAUSE_LET_VAR_DECL:
                return ParserRuleContext.TYPE_DESC_IN_TYPE_BINDING_PATTERN;
            case RECORD_FIELD:
                return ParserRuleContext.RECORD_FIELD_WITHOUT_METADATA;
            case OBJECT_MEMBER:
                return ParserRuleContext.OBJECT_MEMBER_WITHOUT_METADATA;
            case SERVICE_DECL:
                return ParserRuleContext.RESOURCE_DEF;
            case FUNC_BODY_BLOCK:
                return ParserRuleContext.STATEMENT_WITHOUT_ANNOTS;
            case EXTERNAL_FUNC_BODY:
                return ParserRuleContext.EXTERNAL_KEYWORD;
            case TYPE_CAST:
                return ParserRuleContext.TYPE_CAST_PARAM_RHS;
            case ENUM_MEMBER_LIST:
                return ParserRuleContext.ENUM_MEMBER_NAME;
            default:
                if (isParameter(parentCtx)) {
                    return ParserRuleContext.REQUIRED_PARAM;
                }

                // everything else, treat as an annotation in an expression
                return ParserRuleContext.EXPRESSION;
        }
    }

    /**
     * Get the next parser context to visit after a variable/parameter name.
     *
     * @return Next parser context
     */
    private ParserRuleContext getNextRuleForVarName() {
        ParserRuleContext parentCtx = getParentContext();
        if (isStatement(parentCtx)) {
            return ParserRuleContext.VAR_DECL_STMT_RHS;
        }

        switch (parentCtx) {
            case REQUIRED_PARAM:
            case PARAM_LIST:
                return ParserRuleContext.REQUIRED_PARAM_NAME_RHS;
            case DEFAULTABLE_PARAM:
                return ParserRuleContext.ASSIGN_OP;
            case REST_PARAM:
                return ParserRuleContext.PARAM_END;
            case FOREACH_STMT:
                return ParserRuleContext.IN_KEYWORD;
            case TYPED_BINDING_PATTERN:
            case BINDING_PATTERN_STARTING_IDENTIFIER:
            case LIST_BINDING_PATTERN:
            case STMT_START_BRACKETED_LIST_MEMBER:
            case REST_BINDING_PATTERN:
            case FIELD_BINDING_PATTERN:
            case MAPPING_BINDING_PATTERN:
            case MAPPING_BP_OR_MAPPING_CONSTRUCTOR:
            case FUNCTIONAL_BINDING_PATTERN:
                return getNextRuleForBindingPattern();
            case LISTENER_DECL:
            case CONSTANT_DECL:
                return ParserRuleContext.VAR_DECL_STMT_RHS;
            case RECORD_FIELD:
                return ParserRuleContext.FIELD_DESCRIPTOR_RHS;
            case ARG_LIST:
                return ParserRuleContext.NAMED_OR_POSITIONAL_ARG_RHS;
            case OBJECT_MEMBER:
                return ParserRuleContext.OBJECT_FIELD_RHS;
            case ARRAY_TYPE_DESCRIPTOR:
                return ParserRuleContext.CLOSE_BRACKET;
            case KEY_SPECIFIER:
                return ParserRuleContext.TABLE_KEY_RHS;
            case LET_EXPR_LET_VAR_DECL:
            case LET_CLAUSE_LET_VAR_DECL:
                return ParserRuleContext.ASSIGN_OP;
            case ANNOTATION_DECL:
                return ParserRuleContext.ANNOT_OPTIONAL_ATTACH_POINTS;
            case QUERY_EXPRESSION:
            case JOIN_CLAUSE:
                return ParserRuleContext.IN_KEYWORD;
            case REST_MATCH_PATTERN:
                endContext(); // end rest match pattern context
                parentCtx = getParentContext();
                if (parentCtx == ParserRuleContext.MAPPING_MATCH_PATTERN) {
                    return ParserRuleContext.CLOSE_BRACE;
                }
                if (parentCtx == ParserRuleContext.FUNCTIONAL_MATCH_PATTERN) {
                    return ParserRuleContext.CLOSE_PARENTHESIS;
                }
                return ParserRuleContext.CLOSE_BRACKET;
            case MAPPING_MATCH_PATTERN:
                return ParserRuleContext.COLON;
            default:
                throw new IllegalStateException(parentCtx.toString());
        }
    }

    /**
     * Get the next parser context to visit after a {@link ParserRuleContext#SEMICOLON}.
     *
     * @param nextLookahead Position of the next token to consider, relative to the position of the original error
     * @return Next parser context
     */
    private ParserRuleContext getNextRuleForSemicolon(int nextLookahead) {
        STToken nextToken;
        ParserRuleContext parentCtx = getParentContext();
        if (parentCtx == ParserRuleContext.EXTERNAL_FUNC_BODY) {
            endContext(); // end external func-body
            endContext(); // end func-def
            return ParserRuleContext.TOP_LEVEL_NODE;
        } else if (parentCtx == ParserRuleContext.QUERY_EXPRESSION) {
            endContext(); // end expression
            return getNextRuleForSemicolon(nextLookahead);
        } else if (isExpressionContext(parentCtx)) {
            // A semicolon after an expression also means its an end of a statement/field, Hence pop the ctx.
            endContext(); // end statement
            return ParserRuleContext.STATEMENT;
        } else if (parentCtx == ParserRuleContext.VAR_DECL_STMT) {
            endContext(); // end var-decl
            parentCtx = getParentContext();
            if (parentCtx == ParserRuleContext.COMP_UNIT) {
                return ParserRuleContext.TOP_LEVEL_NODE;
            }
            return ParserRuleContext.STATEMENT;
        } else if (isStatement(parentCtx)) {
            endContext(); // end statement
            return ParserRuleContext.STATEMENT;
        } else if (parentCtx == ParserRuleContext.RECORD_FIELD) {
            endContext(); // end record field
            return ParserRuleContext.RECORD_FIELD_OR_RECORD_END;
        } else if (parentCtx == ParserRuleContext.XML_NAMESPACE_DECLARATION) {
            endContext();
            parentCtx = getParentContext();
            if (parentCtx == ParserRuleContext.COMP_UNIT) {
                return ParserRuleContext.TOP_LEVEL_NODE;
            }
            return ParserRuleContext.STATEMENT;
        } else if (parentCtx == ParserRuleContext.MODULE_TYPE_DEFINITION ||
                parentCtx == ParserRuleContext.LISTENER_DECL || parentCtx == ParserRuleContext.CONSTANT_DECL ||
                parentCtx == ParserRuleContext.ANNOTATION_DECL) {
            endContext(); // end declaration
            return ParserRuleContext.TOP_LEVEL_NODE;
        } else if (parentCtx == ParserRuleContext.OBJECT_MEMBER) {
            if (isEndOfObjectTypeNode(nextLookahead)) {
                endContext(); // end object member
                return ParserRuleContext.CLOSE_BRACE;
            }
            return ParserRuleContext.OBJECT_MEMBER_START;
        } else if (parentCtx == ParserRuleContext.IMPORT_DECL) {
            endContext(); // end object member
            nextToken = this.tokenReader.peek(nextLookahead);
            if (nextToken.kind == SyntaxKind.EOF_TOKEN) {
                return ParserRuleContext.EOF;
            }
            return ParserRuleContext.TOP_LEVEL_NODE;
        } else if (parentCtx == ParserRuleContext.ANNOT_ATTACH_POINTS_LIST) {
            endContext(); // end annot attach points list
            endContext(); // end annot declaration
            nextToken = this.tokenReader.peek(nextLookahead);
            if (nextToken.kind == SyntaxKind.EOF_TOKEN) {
                return ParserRuleContext.EOF;
            }
            return ParserRuleContext.TOP_LEVEL_NODE;
        } else if (parentCtx == ParserRuleContext.FUNC_DEF || parentCtx == ParserRuleContext.FUNC_DEF_OR_FUNC_TYPE) {
            endContext(); // end func-def
            nextToken = this.tokenReader.peek(nextLookahead);
            if (nextToken.kind == SyntaxKind.EOF_TOKEN) {
                return ParserRuleContext.EOF;
            }
            return ParserRuleContext.TOP_LEVEL_NODE;
        } else {
            throw new IllegalStateException(parentCtx.toString());
        }
    }

    private ParserRuleContext getNextRuleForDot() {
        ParserRuleContext parentCtx = getParentContext();
        if (parentCtx == ParserRuleContext.IMPORT_DECL) {
            return ParserRuleContext.IMPORT_MODULE_NAME;
        }
        return ParserRuleContext.FIELD_ACCESS_IDENTIFIER;
    }

    /**
     * Get the next parser context to visit after a {@link ParserRuleContext#QUESTION_MARK}.
     *
     * @return Next parser context
     */
    private ParserRuleContext getNextRuleForQuestionMark() {
        ParserRuleContext parentCtx = getParentContext();
        switch (parentCtx) {
            case OPTIONAL_TYPE_DESCRIPTOR:
                endContext();
                return ParserRuleContext.TYPEDESC_RHS;
            case CONDITIONAL_EXPRESSION:
                return ParserRuleContext.EXPRESSION;
            default:
                return ParserRuleContext.SEMICOLON;
        }
    }

    /**
     * Get the next parser context to visit after a {@link ParserRuleContext#OPEN_BRACKET}.
     *
     * @return Next parser context
     */
    private ParserRuleContext getNextRuleForOpenBracket() {
        ParserRuleContext parentCtx = getParentContext();
        switch (parentCtx) {
            case ARRAY_TYPE_DESCRIPTOR:
                return ParserRuleContext.ARRAY_LENGTH;
            case LIST_CONSTRUCTOR:
                return ParserRuleContext.LIST_CONSTRUCTOR_FIRST_MEMBER;
            case TABLE_CONSTRUCTOR:
                return ParserRuleContext.ROW_LIST_RHS;
            case LIST_BINDING_PATTERN:
                return ParserRuleContext.LIST_BINDING_PATTERN_MEMBER;
            case LIST_MATCH_PATTERN:
                return ParserRuleContext.LIST_MATCH_PATTERNS_START;
            default:
                if (isInTypeDescContext()) {
                    return ParserRuleContext.TYPE_DESC_IN_TUPLE;
                }
                return ParserRuleContext.EXPRESSION;
        }
    }

    /**
     * Get the next parser context to visit after a {@link ParserRuleContext#CLOSE_BRACKET}.
     *
     * @return Next parser context
     */
    private ParserRuleContext getNextRuleForCloseBracket() {
        ParserRuleContext parentCtx = getParentContext();
        switch (parentCtx) {
            case ARRAY_TYPE_DESCRIPTOR:
            case TYPE_DESC_IN_TUPLE:
                endContext(); // End array/tuple type descriptor context
                return ParserRuleContext.TYPEDESC_RHS;
            case COMPUTED_FIELD_NAME:
                endContext(); // end computed-field-name
                return ParserRuleContext.COLON;
            case LIST_BINDING_PATTERN:
                endContext(); // end list-binding-pattern context
                return getNextRuleForBindingPattern();
            case LIST_CONSTRUCTOR:
            case TABLE_CONSTRUCTOR:
            case MEMBER_ACCESS_KEY_EXPR:
                endContext();
                return getNextRuleForExpr();
            case STMT_START_BRACKETED_LIST:
                endContext();
                parentCtx = getParentContext();
                if (parentCtx == ParserRuleContext.STMT_START_BRACKETED_LIST) {
                    return ParserRuleContext.BRACKETED_LIST_MEMBER_END;
                }

                return ParserRuleContext.STMT_START_BRACKETED_LIST_RHS;
            case BRACKETED_LIST:
                endContext();
                return ParserRuleContext.BRACKETED_LIST_RHS;
            case LIST_MATCH_PATTERN:
                endContext();
                return getNextRuleForMatchPattern();
            default:
                return getNextRuleForExpr();
        }
    }

    /**
     * Get the next parser context to visit after a {@link ParserRuleContext#DECIMAL_INTEGER_LITERAL}.
     *
     * @return Next parser context
     */
    private ParserRuleContext getNextRuleForDecimalIntegerLiteral() {
        ParserRuleContext parentCtx = getParentContext();
        switch (parentCtx) {
            case CONSTANT_EXPRESSION:
                endContext();
                return getNextRuleForConstExpr();
            case ARRAY_TYPE_DESCRIPTOR:
            default:
                return ParserRuleContext.CLOSE_BRACKET;
        }
    }

    private ParserRuleContext getNextRuleForExpr() {
        ParserRuleContext parentCtx;
        parentCtx = getParentContext();
        if (parentCtx == ParserRuleContext.CONSTANT_EXPRESSION) {
            endContext();
            return getNextRuleForConstExpr();
        }
        return ParserRuleContext.EXPRESSION_RHS;
    }

    private ParserRuleContext getNextRuleForExprStartsWithVarRef() {
        ParserRuleContext parentCtx;
        parentCtx = getParentContext();
        if (parentCtx == ParserRuleContext.CONSTANT_EXPRESSION) {
            endContext();
            return getNextRuleForConstExpr();
        }
        return ParserRuleContext.VARIABLE_REF_RHS;
    }

    private ParserRuleContext getNextRuleForConstExpr() {
        ParserRuleContext parentCtx = getParentContext();
        switch (parentCtx) {
            case XML_NAMESPACE_DECLARATION:
                return ParserRuleContext.XML_NAMESPACE_PREFIX_DECL;
            default:
                if (isInTypeDescContext()) {
                    return ParserRuleContext.TYPEDESC_RHS;
                }
                return getNextRuleForMatchPattern();
        }
    }

    private ParserRuleContext getNextRuleForLt() {
        ParserRuleContext parentCtx = getParentContext();
        switch (parentCtx) {
            case TYPE_CAST:
                return ParserRuleContext.TYPE_CAST_PARAM;
            default:
                return ParserRuleContext.TYPE_DESC_IN_ANGLE_BRACKETS;
        }
    }

    private ParserRuleContext getNextRuleForGt(int nextLookahead) {
        ParserRuleContext parentCtx = getParentContext();
        if (parentCtx == ParserRuleContext.TYPE_DESC_IN_STREAM_TYPE_DESC) {
            // Since type-desc in a stream-type can have alternate endings,
            // we haven't end the context. So if its '>', then end the ctx here.
            endContext();
            return ParserRuleContext.TYPEDESC_RHS;
        }

        if (isInTypeDescContext()) {
            return ParserRuleContext.TYPEDESC_RHS;
        }

        if (parentCtx == ParserRuleContext.ROW_TYPE_PARAM) {
            endContext(); // end row type param ctx
            return ParserRuleContext.TABLE_TYPE_DESC_RHS;
        } else if (parentCtx == ParserRuleContext.RETRY_STMT) {
            return ParserRuleContext.RETRY_TYPE_PARAM_RHS;
        }

        if (parentCtx == ParserRuleContext.XML_NAME_PATTERN) {
            endContext();
            return ParserRuleContext.EXPRESSION_RHS;
        }

        // Type cast expression:
        endContext();
        return ParserRuleContext.EXPRESSION;
    }

    /**
     * Get the next parser context to visit after a binding-pattern.
     *
     * @return Next parser context
     */
    private ParserRuleContext getNextRuleForBindingPattern() {
        ParserRuleContext parentCtx = getParentContext();
        switch (parentCtx) {
            case BINDING_PATTERN_STARTING_IDENTIFIER:
            case TYPED_BINDING_PATTERN:
                endContext();
                return getNextRuleForBindingPattern();
            case FOREACH_STMT:
            case QUERY_EXPRESSION:
            case JOIN_CLAUSE:
                return ParserRuleContext.IN_KEYWORD;
            case LIST_BINDING_PATTERN:
            case STMT_START_BRACKETED_LIST:
            case BRACKETED_LIST:
                return ParserRuleContext.LIST_BINDING_PATTERN_MEMBER_END;
            case MAPPING_BINDING_PATTERN:
            case MAPPING_BP_OR_MAPPING_CONSTRUCTOR:
                return ParserRuleContext.MAPPING_BINDING_PATTERN_END;
            case REST_BINDING_PATTERN:
                endContext();
                parentCtx = getParentContext();
                if (parentCtx == ParserRuleContext.LIST_BINDING_PATTERN) {
                    return ParserRuleContext.CLOSE_BRACKET;
                } else if (parentCtx == ParserRuleContext.FUNCTIONAL_BINDING_PATTERN) {
                    return ParserRuleContext.CLOSE_PARENTHESIS;
                }
                return ParserRuleContext.CLOSE_BRACE; // for mapping binding pattern
            case AMBIGUOUS_STMT:
                switchContext(ParserRuleContext.VAR_DECL_STMT);
                return ParserRuleContext.VAR_DECL_STMT_RHS;
            case ASSIGNMENT_OR_VAR_DECL_STMT:
            case VAR_DECL_STMT:
                return ParserRuleContext.VAR_DECL_STMT_RHS;
            case LET_CLAUSE_LET_VAR_DECL:
            case LET_EXPR_LET_VAR_DECL:
            case ASSIGNMENT_STMT:
                return ParserRuleContext.ASSIGN_OP;
            case MATCH_PATTERN:
                return ParserRuleContext.MATCH_PATTERN_RHS;
            case LIST_MATCH_PATTERN:
                return ParserRuleContext.LIST_MATCH_PATTERN_MEMBER_RHS;
            case FUNCTIONAL_BINDING_PATTERN:
                return ParserRuleContext.ARG_BINDING_PATTERN_END;
            default:
                return getNextRuleForMatchPattern();
        }
    }

    private ParserRuleContext getNextRuleForWaitExprListEnd() {
        // TODO: add other endings based on the locations where action is allowed.
        endContext();
        return ParserRuleContext.EXPRESSION_RHS;
    }

    private ParserRuleContext getNextRuleForIdentifier() {
        ParserRuleContext parentCtx;
        parentCtx = getParentContext();
        switch (parentCtx) {
            case VARIABLE_REF:
                endContext();
                return getNextRuleForExprStartsWithVarRef();
            case TYPE_REFERENCE:
                endContext();
                if (isInTypeDescContext()) {
                    return ParserRuleContext.TYPEDESC_RHS;
                }
                if (getParentContext() == ParserRuleContext.FUNCTIONAL_MATCH_PATTERN) {
                    return ParserRuleContext.OPEN_PARENTHESIS;
                }
                return ParserRuleContext.SEMICOLON;
            case ANNOT_REFERENCE:
                endContext();
                return ParserRuleContext.ANNOTATION_REF_RHS;
            case ANNOTATION_DECL:
                return ParserRuleContext.ANNOT_OPTIONAL_ATTACH_POINTS;
            case FIELD_ACCESS_IDENTIFIER:
                endContext();
                return ParserRuleContext.VARIABLE_REF_RHS;
            case XML_ATOMIC_NAME_PATTERN:
                endContext();
                return ParserRuleContext.XML_NAME_PATTERN_RHS;
            case NAMED_ARG_MATCH_PATTERN:
                return ParserRuleContext.ASSIGN_OP;
            default:
                throw new IllegalStateException(parentCtx.toString());
        }
    }

    private ParserRuleContext getNextRuleForColon() {
        ParserRuleContext parentCtx;
        parentCtx = getParentContext();
        switch (parentCtx) {
            case MAPPING_CONSTRUCTOR:
                return ParserRuleContext.EXPRESSION;
            case MULTI_RECEIVE_WORKERS:
                return ParserRuleContext.PEER_WORKER_NAME;
            case MULTI_WAIT_FIELDS:
                return ParserRuleContext.EXPRESSION;
            case CONDITIONAL_EXPRESSION:
                endContext(); // end conditional-expr
                return ParserRuleContext.EXPRESSION;
            case MAPPING_BINDING_PATTERN:
            case MAPPING_BP_OR_MAPPING_CONSTRUCTOR:
                return ParserRuleContext.VARIABLE_NAME;
            case FIELD_BINDING_PATTERN:
                endContext();
                return ParserRuleContext.VARIABLE_NAME;
            case XML_ATOMIC_NAME_PATTERN:
                return ParserRuleContext.XML_ATOMIC_NAME_IDENTIFIER_RHS;
            case MAPPING_MATCH_PATTERN:
                return ParserRuleContext.MATCH_PATTERN;
            default:
                return ParserRuleContext.IDENTIFIER;
        }
    }

    private ParserRuleContext getNextRuleForMatchPattern() {
        ParserRuleContext parentCtx = getParentContext();
        switch (parentCtx) {
            case LIST_MATCH_PATTERN:
                return ParserRuleContext.LIST_MATCH_PATTERN_MEMBER_RHS;
            case MAPPING_MATCH_PATTERN:
                return ParserRuleContext.FIELD_MATCH_PATTERN_MEMBER_RHS;
            case MATCH_PATTERN:
                return ParserRuleContext.MATCH_PATTERN_RHS;
            case FUNCTIONAL_MATCH_PATTERN:
            case NAMED_ARG_MATCH_PATTERN:
                return ParserRuleContext.ARG_MATCH_PATTERN_RHS;
            default:
                return ParserRuleContext.OPTIONAL_MATCH_GUARD;
        }
    }

    /**
     * Check whether the given context is a statement.
     *
     * @param ctx Parser context to check
     * @return <code>true</code> if the given context is a statement. <code>false</code> otherwise
     */
    private boolean isStatement(ParserRuleContext parentCtx) {
        switch (parentCtx) {
            case STATEMENT:
            case STATEMENT_WITHOUT_ANNOTS:
            case VAR_DECL_STMT:
            case ASSIGNMENT_STMT:
            case ASSIGNMENT_OR_VAR_DECL_STMT:
            case IF_BLOCK:
            case BLOCK_STMT:
            case WHILE_BLOCK:
            case CALL_STMT:
            case PANIC_STMT:
            case CONTINUE_STATEMENT:
            case BREAK_STATEMENT:
            case RETURN_STMT:
            case COMPOUND_ASSIGNMENT_STMT:
            case LOCAL_TYPE_DEFINITION_STMT:
            case EXPRESSION_STATEMENT:
            case LOCK_STMT:
            case FORK_STMT:
            case FOREACH_STMT:
            case TRANSACTION_STMT:
            case RETRY_STMT:
            case ROLLBACK_STMT:
            case AMBIGUOUS_STMT:
            case MATCH_STMT:
                return true;
            default:
                return false;
        }
    }

    /**
     * Check whether the given token refers to a binary operator.
     *
     * @param token Token to check
     * @return <code>true</code> if the given token refers to a binary operator. <code>false</code> otherwise
     */
    private boolean isBinaryOperator(STToken token) {
        switch (token.kind) {
            case PLUS_TOKEN:
            case MINUS_TOKEN:
            case SLASH_TOKEN:
            case ASTERISK_TOKEN:
            case GT_TOKEN:
            case LT_TOKEN:
            case DOUBLE_EQUAL_TOKEN:
            case TRIPPLE_EQUAL_TOKEN:
            case LT_EQUAL_TOKEN:
            case GT_EQUAL_TOKEN:
            case NOT_EQUAL_TOKEN:
            case NOT_DOUBLE_EQUAL_TOKEN:
            case BITWISE_AND_TOKEN:
            case BITWISE_XOR_TOKEN:
            case PIPE_TOKEN:
            case LOGICAL_AND_TOKEN:
            case LOGICAL_OR_TOKEN:
            case DOUBLE_LT_TOKEN:
            case DOUBLE_GT_TOKEN:
            case TRIPPLE_GT_TOKEN:
            case ELLIPSIS_TOKEN:
            case DOUBLE_DOT_LT_TOKEN:
            case ELVIS_TOKEN:
            case EQUALS_KEYWORD:
                return true;

            // Treat these also as binary operators.
            case RIGHT_ARROW_TOKEN:
            case RIGHT_DOUBLE_ARROW_TOKEN:
                return true;
            default:
                return false;
        }
    }

    private boolean isParameter(ParserRuleContext ctx) {
        switch (ctx) {
            case REQUIRED_PARAM:
            case DEFAULTABLE_PARAM:
            case REST_PARAM:
            case PARAM_LIST:
                return true;
            default:
                return false;
        }
    }

    /**
     * Get the expected token kind at the given parser rule context. If the parser rule is a terminal,
     * then the corresponding terminal token kind is returned. If the parser rule is a production,
     * then {@link SyntaxKind#NONE} is returned.
     *
     * @param ctx Parser rule context
     * @return Token kind expected at the given parser rule
     */
    @Override
    protected SyntaxKind getExpectedTokenKind(ParserRuleContext ctx) {
        switch (ctx) {
            case EXTERNAL_FUNC_BODY:
                return SyntaxKind.EQUAL_TOKEN;
            case FUNC_BODY_OR_TYPE_DESC_RHS:
            case FUNC_BODY_BLOCK:
            case FUNC_BODY:
                return SyntaxKind.OPEN_BRACE_TOKEN;
            case FUNC_DEF:
            case FUNC_DEF_OR_FUNC_TYPE:
            case FUNC_TYPE_DESC:
            case FUNC_TYPE_DESC_OR_ANON_FUNC:
                return SyntaxKind.FUNCTION_KEYWORD;
            case VAR_DECL_STMT_RHS:
                return SyntaxKind.SEMICOLON_TOKEN;
            case SIMPLE_TYPE_DESCRIPTOR:
            case REQUIRED_PARAM:
            case VAR_DECL_STMT:
            case ASSIGNMENT_OR_VAR_DECL_STMT:
            case DEFAULTABLE_PARAM:
            case REST_PARAM:
                return SyntaxKind.TYPE_DESC;
            case TYPE_NAME:
            case TYPE_REFERENCE:
            case FIELD_ACCESS_IDENTIFIER:
            case FUNC_NAME:
            case FUNCTION_KEYWORD_RHS:
            case VARIABLE_NAME:
            case TYPE_NAME_OR_VAR_NAME:
            case IMPORT_MODULE_NAME:
            case IMPORT_ORG_OR_MODULE_NAME:
            case IMPORT_PREFIX:
            case VARIABLE_REF:
            case BASIC_LITERAL: // return var-ref for any kind of terminal expression
            case SERVICE_NAME:
            case IDENTIFIER:
            case QUALIFIED_IDENTIFIER:
            case NAMESPACE_PREFIX:
            case IMPLICIT_ANON_FUNC_PARAM:
            case WORKER_NAME_OR_METHOD_NAME:
            case PEER_WORKER_NAME:
            case RECEIVE_FIELD_NAME:
            case WAIT_FIELD_NAME:
            case FIELD_BINDING_PATTERN_NAME:
            case XML_ATOMIC_NAME_IDENTIFIER:
            case MAPPING_FIELD_NAME:
            case MAPPING_FIELD:
            case ANNOT_DECL_OPTIONAL_TYPE:
            case WORKER_NAME:
            case NAMED_WORKERS:
            case ANNOTATION_TAG:
            case CONST_DECL_TYPE:
            case AFTER_PARAMETER_TYPE:
            case MODULE_ENUM_NAME:
            case ENUM_MEMBER_NAME:
            case TYPED_BINDING_PATTERN_TYPE_RHS:
            case ASSIGNMENT_STMT:
            case EXPRESSION:
            case TERMINAL_EXPRESSION:
            case XML_NAME:
            case ACCESS_EXPRESSION:
            case BINDING_PATTERN_STARTING_IDENTIFIER:
            case COMPUTED_FIELD_NAME:
            case FUNCTIONAL_BINDING_PATTERN:
                return SyntaxKind.IDENTIFIER_TOKEN;
            case VERSION_NUMBER:
            case MAJOR_VERSION:
            case MINOR_VERSION:
            case PATCH_VERSION:
                return SyntaxKind.DECIMAL_INTEGER_LITERAL;
            case IMPORT_DECL_RHS:
            case IMPORT_SUB_VERSION:
                return SyntaxKind.SEMICOLON_TOKEN;
            case STRING_LITERAL:
                return SyntaxKind.STRING_LITERAL;
            case NIL_TYPE_DESCRIPTOR:
                return SyntaxKind.NIL_TYPE_DESC;
            case OPTIONAL_TYPE_DESCRIPTOR:
                return SyntaxKind.OPTIONAL_TYPE_DESC;
            case ARRAY_TYPE_DESCRIPTOR:
                return SyntaxKind.ARRAY_TYPE_DESC;
            case OBJECT_MEMBER_WITHOUT_METADATA:
            case RECORD_FIELD_WITHOUT_METADATA:
            case PARAMETER_WITHOUT_ANNOTS:
            case TYPE_DESCRIPTOR:
                return SyntaxKind.TYPE_DESC;
            case ARRAY_LENGTH:
                return SyntaxKind.DECIMAL_INTEGER_LITERAL;
            case HEX_INTEGER_LITERAL:
                return SyntaxKind.HEX_INTEGER_LITERAL;
            case CONSTANT_EXPRESSION:
                return SyntaxKind.STRING_LITERAL;
            case CONSTANT_EXPRESSION_START:
            case XML_NAMESPACE_PREFIX_DECL:
                return SyntaxKind.SEMICOLON_TOKEN;
            case NIL_LITERAL:
                return SyntaxKind.OPEN_PAREN_TOKEN;
            case DECIMAL_FLOATING_POINT_LITERAL:
                return SyntaxKind.DECIMAL_FLOATING_POINT_LITERAL;
            case HEX_FLOATING_POINT_LITERAL:
                return SyntaxKind.HEX_FLOATING_POINT_LITERAL;
            case STATEMENT:
            case STATEMENT_WITHOUT_ANNOTS:
                return SyntaxKind.CLOSE_BRACE_TOKEN;
            case DECIMAL_INTEGER_LITERAL:
            case SIGNED_INT_OR_FLOAT_RHS:
                return SyntaxKind.DECIMAL_INTEGER_LITERAL;
            case ENUM_MEMBER_RHS:
            case ENUM_MEMBER_END:
                return SyntaxKind.CLOSE_BRACE_TOKEN;
            case MATCH_PATTERN_RHS:
            case OPTIONAL_MATCH_GUARD:
                return SyntaxKind.RIGHT_DOUBLE_ARROW_TOKEN;
            case FUNCTIONAL_MATCH_PATTERN:
                return SyntaxKind.OPEN_PAREN_TOKEN;
            case TOP_LEVEL_NODE_WITHOUT_MODIFIER:
            case TOP_LEVEL_NODE_WITHOUT_METADATA:
                return SyntaxKind.EOF_TOKEN;
            default:
                return getExpectedSeperatorTokenKind(ctx);
        }
    }

    protected SyntaxKind getExpectedSeperatorTokenKind(ParserRuleContext ctx) {
        switch (ctx) {
            case BITWISE_AND_OPERATOR:
                return SyntaxKind.BITWISE_AND_TOKEN;
            case EQUAL_OR_RIGHT_ARROW:
                return SyntaxKind.EQUAL_TOKEN;
            case EOF:
                return SyntaxKind.EOF_TOKEN;
            case ASSIGN_OP:
                return SyntaxKind.EQUAL_TOKEN;
            case BINARY_OPERATOR:
                return SyntaxKind.PLUS_TOKEN;
            case CLOSE_BRACE:
                return SyntaxKind.CLOSE_BRACE_TOKEN;
            case CLOSE_PARENTHESIS:
            case ARG_LIST_END:
                return SyntaxKind.CLOSE_PAREN_TOKEN;
            case COMMA:
                return SyntaxKind.COMMA_TOKEN;
            case OPEN_BRACE:
                return SyntaxKind.OPEN_BRACE_TOKEN;
            case OPEN_PARENTHESIS:
            case ARG_LIST_START:
            case PARENTHESISED_TYPE_DESC_START:
                return SyntaxKind.OPEN_PAREN_TOKEN;
            case SEMICOLON:
                return SyntaxKind.SEMICOLON_TOKEN;
            case ASTERISK:
            case INFERRED_TYPE_DESC:
                return SyntaxKind.ASTERISK_TOKEN;
            case CLOSED_RECORD_BODY_END:
                return SyntaxKind.CLOSE_BRACE_PIPE_TOKEN;
            case CLOSED_RECORD_BODY_START:
                return SyntaxKind.OPEN_BRACE_PIPE_TOKEN;
            case ELLIPSIS:
                return SyntaxKind.ELLIPSIS_TOKEN;
            case QUESTION_MARK:
                return SyntaxKind.QUESTION_MARK_TOKEN;
            case RECORD_BODY_START:
                return SyntaxKind.OPEN_BRACE_PIPE_TOKEN;
            case RECORD_BODY_END:
                return SyntaxKind.CLOSE_BRACE_TOKEN;
            case CLOSE_BRACKET:
            case MEMBER_ACCESS_KEY_EXPR_END:
                return SyntaxKind.CLOSE_BRACKET_TOKEN;
            case DOT:
                return SyntaxKind.DOT_TOKEN;
            case OPEN_BRACKET:
            case TUPLE_TYPE_DESC_START:
                return SyntaxKind.OPEN_BRACKET_TOKEN;
            case OBJECT_FIELD_RHS:
                return SyntaxKind.SEMICOLON_TOKEN;
            case SLASH:
                return SyntaxKind.SLASH_TOKEN;
            case COLON:
                return SyntaxKind.COLON_TOKEN;
            case UNARY_OPERATOR:
            case COMPOUND_BINARY_OPERATOR:
            case UNARY_EXPRESSION:
            case EXPRESSION_RHS:
                return SyntaxKind.PLUS_TOKEN;
            case AT:
                return SyntaxKind.AT_TOKEN;
            case RIGHT_ARROW:
                return SyntaxKind.RIGHT_ARROW_TOKEN;
            case GT:
                return SyntaxKind.GT_TOKEN;
            case LT:
                return SyntaxKind.LT_TOKEN;
            case STMT_START_WITH_EXPR_RHS:
                return SyntaxKind.EQUAL_TOKEN;
            case EXPR_STMT_RHS:
                return SyntaxKind.SEMICOLON_TOKEN;
            case SYNC_SEND_TOKEN:
                return SyntaxKind.SYNC_SEND_TOKEN;
            case ANNOT_CHAINING_TOKEN:
                return SyntaxKind.ANNOT_CHAINING_TOKEN;
            case OPTIONAL_CHAINING_TOKEN:
                return SyntaxKind.OPTIONAL_CHAINING_TOKEN;
            case DOT_LT_TOKEN:
                return SyntaxKind.DOT_LT_TOKEN;
            case SLASH_LT_TOKEN:
                return SyntaxKind.SLASH_LT_TOKEN;
            case DOUBLE_SLASH_DOUBLE_ASTERISK_LT_TOKEN:
                return SyntaxKind.DOUBLE_SLASH_DOUBLE_ASTERISK_LT_TOKEN;
            case SLASH_ASTERISK_TOKEN:
                return SyntaxKind.SLASH_ASTERISK_TOKEN;
            case PLUS_TOKEN:
                return SyntaxKind.PLUS_TOKEN;
            case MINUS_TOKEN:
                return SyntaxKind.MINUS_TOKEN;
            case LEFT_ARROW_TOKEN:
                return SyntaxKind.LEFT_ARROW_TOKEN;
            case RECORD_FIELD_OR_RECORD_END:
                return SyntaxKind.CLOSE_BRACE_TOKEN;
            case ATTACH_POINT_END:
                return SyntaxKind.SEMICOLON_TOKEN;
            case FIELD_DESCRIPTOR_RHS:
                return SyntaxKind.SEMICOLON_TOKEN;
            case CONST_DECL_RHS:
                return SyntaxKind.EQUAL_TOKEN;
            case TEMPLATE_END:
            case TEMPLATE_START:
                return SyntaxKind.BACKTICK_TOKEN;
            case LT_TOKEN:
                return SyntaxKind.LT_TOKEN;
            case GT_TOKEN:
                return SyntaxKind.GT_TOKEN;
            case INTERPOLATION_START_TOKEN:
                return SyntaxKind.INTERPOLATION_START_TOKEN;
            case EXPR_FUNC_BODY_START:
            case RIGHT_DOUBLE_ARROW:
                return SyntaxKind.RIGHT_DOUBLE_ARROW_TOKEN;
            default:
                return getExpectedKeywordKind(ctx);
        }
    }

    protected SyntaxKind getExpectedKeywordKind(ParserRuleContext ctx) {
        switch (ctx) {
            case EXTERNAL_KEYWORD:
                return SyntaxKind.EXTERNAL_KEYWORD;
            case FUNCTION_KEYWORD:
                return SyntaxKind.FUNCTION_KEYWORD;
            case RETURNS_KEYWORD:
                return SyntaxKind.RETURNS_KEYWORD;
            case PUBLIC_KEYWORD:
                return SyntaxKind.PUBLIC_KEYWORD;
            case RECORD_FIELD:
            case RECORD_KEYWORD:
                return SyntaxKind.RECORD_KEYWORD;
            case TYPE_KEYWORD:
                return SyntaxKind.TYPE_KEYWORD;
            case OBJECT_KEYWORD:
                return SyntaxKind.OBJECT_KEYWORD;
            case PRIVATE_KEYWORD:
                return SyntaxKind.PRIVATE_KEYWORD;
            case REMOTE_KEYWORD:
                return SyntaxKind.REMOTE_KEYWORD;
            case ABSTRACT_KEYWORD:
                return SyntaxKind.ABSTRACT_KEYWORD;
            case CLIENT_KEYWORD:
                return SyntaxKind.CLIENT_KEYWORD;
            case OBJECT_TYPE_QUALIFIER:
                return SyntaxKind.OBJECT_KEYWORD;
            case IF_KEYWORD:
                return SyntaxKind.IF_KEYWORD;
            case ELSE_KEYWORD:
                return SyntaxKind.ELSE_KEYWORD;
            case WHILE_KEYWORD:
                return SyntaxKind.WHILE_KEYWORD;
            case CHECKING_KEYWORD:
                return SyntaxKind.CHECK_KEYWORD;
            case FAIL_KEYWORD:
                return SyntaxKind.FAIL_KEYWORD;
            case AS_KEYWORD:
                return SyntaxKind.AS_KEYWORD;
            case BOOLEAN_LITERAL:
                return SyntaxKind.TRUE_KEYWORD;
            case IMPORT_KEYWORD:
                return SyntaxKind.IMPORT_KEYWORD;
            case ON_KEYWORD:
                return SyntaxKind.ON_KEYWORD;
            case PANIC_KEYWORD:
                return SyntaxKind.PANIC_KEYWORD;
            case RESOURCE_KEYWORD:
                return SyntaxKind.RESOURCE_KEYWORD;
            case RETURN_KEYWORD:
                return SyntaxKind.RETURN_KEYWORD;
            case SERVICE_KEYWORD:
                return SyntaxKind.SERVICE_KEYWORD;
            case BREAK_KEYWORD:
                return SyntaxKind.BREAK_KEYWORD;
            case LISTENER_KEYWORD:
                return SyntaxKind.CONST_KEYWORD;
            case CONTINUE_KEYWORD:
                return SyntaxKind.CONTINUE_KEYWORD;
            case CONST_KEYWORD:
                return SyntaxKind.CONST_KEYWORD;
            case FINAL_KEYWORD:
                return SyntaxKind.FINAL_KEYWORD;
            case IS_KEYWORD:
                return SyntaxKind.IS_KEYWORD;
            case TYPEOF_KEYWORD:
                return SyntaxKind.TYPEOF_KEYWORD;
            case TYPEOF_EXPRESSION:
                return SyntaxKind.TYPEOF_KEYWORD;
            case MAP_KEYWORD:
                return SyntaxKind.MAP_KEYWORD;
            case FUTURE_KEYWORD:
                return SyntaxKind.FUTURE_KEYWORD;
            case TYPEDESC_KEYWORD:
                return SyntaxKind.TYPEDESC_KEYWORD;
            case NULL_KEYWORD:
                return SyntaxKind.NULL_KEYWORD;
            case LOCK_KEYWORD:
                return SyntaxKind.LOCK_KEYWORD;
            case ANNOTATION_KEYWORD:
                return SyntaxKind.ANNOTATION_KEYWORD;
            case VERSION_KEYWORD:
                return SyntaxKind.VERSION_KEYWORD;
            case ANNOT_DECL_RHS:
                return SyntaxKind.ON_KEYWORD;
            case ATTACH_POINT_IDENT:
            case IDENT_AFTER_OBJECT_IDENT:
            case SINGLE_KEYWORD_ATTACH_POINT_IDENT:
                return SyntaxKind.TYPE_KEYWORD;
            case FIELD_IDENT:
                return SyntaxKind.FIELD_KEYWORD;
            case FUNCTION_IDENT:
                return SyntaxKind.FUNCTION_KEYWORD;
            case OBJECT_IDENT:
                return SyntaxKind.OBJECT_KEYWORD;
            case RECORD_IDENT:
                return SyntaxKind.RECORD_KEYWORD;
            case RESOURCE_IDENT:
                return SyntaxKind.RESOURCE_KEYWORD;
            case XMLNS_KEYWORD:
            case XML_NAMESPACE_DECLARATION:
                return SyntaxKind.XMLNS_KEYWORD;
            case SOURCE_KEYWORD:
                return SyntaxKind.SOURCE_KEYWORD;
            case START_KEYWORD:
                return SyntaxKind.START_KEYWORD;
            case FLUSH_KEYWORD:
                return SyntaxKind.FLUSH_KEYWORD;
            case DEFAULT_KEYWORD:
            case OPTIONAL_PEER_WORKER:
            case DEFAULT_WORKER_NAME_IN_ASYNC_SEND:
                return SyntaxKind.DEFAULT_KEYWORD;
            case WAIT_KEYWORD:
                return SyntaxKind.WAIT_KEYWORD;
            case TRANSACTION_KEYWORD:
                return SyntaxKind.TRANSACTION_KEYWORD;
            case TRANSACTIONAL_KEYWORD:
                return SyntaxKind.TRANSACTIONAL_KEYWORD;
            case COMMIT_KEYWORD:
                return SyntaxKind.COMMIT_KEYWORD;
            case RETRY_KEYWORD:
                return SyntaxKind.RETRY_KEYWORD;
            case ROLLBACK_KEYWORD:
                return SyntaxKind.ROLLBACK_KEYWORD;
            case ENUM_KEYWORD:
                return SyntaxKind.ENUM_KEYWORD;
            case MATCH_KEYWORD:
                return SyntaxKind.MATCH_KEYWORD;
            case NEW_KEYWORD:
                return SyntaxKind.NEW_KEYWORD;
            case FORK_KEYWORD:
                return SyntaxKind.FORK_KEYWORD;
            case NAMED_WORKER_DECL:
            case WORKER_KEYWORD:
                return SyntaxKind.WORKER_KEYWORD;
            case PARAMETERIZED_TYPE:
                return SyntaxKind.MAP_KEYWORD;
            case TRAP_KEYWORD:
                return SyntaxKind.TRAP_KEYWORD;
            case FOREACH_KEYWORD:
                return SyntaxKind.FOREACH_KEYWORD;
            case IN_KEYWORD:
                return SyntaxKind.IN_KEYWORD;
            case PIPE:
            case UNION_OR_INTERSECTION_TOKEN:
                return SyntaxKind.PIPE_TOKEN;
            case TABLE_KEYWORD:
                return SyntaxKind.TABLE_KEYWORD;
            case KEY_KEYWORD:
                return SyntaxKind.KEY_KEYWORD;
            case ERROR_KEYWORD:
                return SyntaxKind.ERROR_KEYWORD;
            case STREAM_KEYWORD:
                return SyntaxKind.STREAM_KEYWORD;
            case LET_KEYWORD:
                return SyntaxKind.LET_KEYWORD;
            case XML_KEYWORD:
                return SyntaxKind.XML_KEYWORD;
            case STRING_KEYWORD:
                return SyntaxKind.STRING_KEYWORD;
            case BASE16_KEYWORD:
                return SyntaxKind.BASE16_KEYWORD;
            case BASE64_KEYWORD:
                return SyntaxKind.BASE64_KEYWORD;
            case SELECT_KEYWORD:
                return SyntaxKind.SELECT_KEYWORD;
            case WHERE_KEYWORD:
                return SyntaxKind.WHERE_KEYWORD;
            case FROM_KEYWORD:
                return SyntaxKind.FROM_KEYWORD;
            case ORDER_KEYWORD:
                return SyntaxKind.ORDER_KEYWORD;
            case BY_KEYWORD:
                return SyntaxKind.BY_KEYWORD;
            case ORDER_DIRECTION:
                return SyntaxKind.ASCENDING_KEYWORD;
            case DO_KEYWORD:
                return SyntaxKind.DO_KEYWORD;
            case DISTINCT_KEYWORD:
                return SyntaxKind.DISTINCT_KEYWORD;
            case VAR_KEYWORD:
                return SyntaxKind.VAR_KEYWORD;
            case CONFLICT_KEYWORD:
                return SyntaxKind.CONFLICT_KEYWORD;
            case LIMIT_KEYWORD:
                return SyntaxKind.LIMIT_KEYWORD;
            case EQUALS_KEYWORD:
                return SyntaxKind.EQUALS_KEYWORD;
            case JOIN_KEYWORD:
                return SyntaxKind.JOIN_KEYWORD;
            case OUTER_KEYWORD:
                return SyntaxKind.OUTER_KEYWORD;
            default:
                return SyntaxKind.NONE;
        }
    }

    /**
     * Check whether a token kind is a basic literal.
     *
     * @param kind Token kind to check
     * @return <code>true</code> if the given token kind belongs to a basic literal.<code>false</code> otherwise
     */
    private boolean isBasicLiteral(SyntaxKind kind) {
        switch (kind) {
            case DECIMAL_INTEGER_LITERAL:
            case HEX_INTEGER_LITERAL:
            case STRING_LITERAL:
            case TRUE_KEYWORD:
            case FALSE_KEYWORD:
            case NULL_KEYWORD:
            case DECIMAL_FLOATING_POINT_LITERAL:
            case HEX_FLOATING_POINT_LITERAL:
                return true;
            default:
                return false;
        }
    }

    /**
     * Check whether the given token refers to a unary operator.
     *
     * @param token Token to check
     * @return <code>true</code> if the given token refers to a unary operator. <code>false</code> otherwise
     */
    private boolean isUnaryOperator(STToken token) {
        switch (token.kind) {
            case PLUS_TOKEN:
            case MINUS_TOKEN:
            case NEGATION_TOKEN:
            case EXCLAMATION_MARK_TOKEN:
                return true;
            default:
                return false;
        }
    }

    private boolean isSingleKeywordAttachPointIdent(SyntaxKind tokenKind) {
        switch (tokenKind) {
            case ANNOTATION_KEYWORD:
            case EXTERNAL_KEYWORD:
            case VAR_KEYWORD:
            case CONST_KEYWORD:
            case LISTENER_KEYWORD:
            case WORKER_KEYWORD:
            case TYPE_KEYWORD:
            case FUNCTION_KEYWORD:
            case PARAMETER_KEYWORD:
            case RETURN_KEYWORD:
            case SERVICE_KEYWORD:
            case FIELD_KEYWORD:
                return true;
            default:
                return false;
        }
    }

    /**
     * Check whether the given token is a parameterized type keyword.
     *
     * @param tokenKind Token to check
     * @return <code>true</code> if the given token is a parameterized type keyword. <code>false</code> otherwise
     */
    public boolean isParameterizedTypeToken(SyntaxKind tokenKind) {
        switch (tokenKind) {
            case MAP_KEYWORD:
            case FUTURE_KEYWORD:
            case TYPEDESC_KEYWORD:
                return true;
            default:
                return false;
        }
    }
}<|MERGE_RESOLUTION|>--- conflicted
+++ resolved
@@ -1310,14 +1310,11 @@
             case EXTERNAL_FUNC_BODY_OPTIONAL_ANNOTS:
             case LIST_BP_OR_LIST_CONSTRUCTOR_MEMBER:
             case TUPLE_TYPE_DESC_OR_LIST_CONST_MEMBER:
-<<<<<<< HEAD
             case OBJECT_METHOD_WITHOUT_REMOTE:
             case OBJECT_METHOD_WITHOUT_TRANSACTIONAL:
             case TOP_LEVEL_FUNC_DEF_OR_FUNC_TYPE_DESC:
-=======
             case JOIN_CLAUSE_START:
             case INTERMEDIATE_CLAUSE_START:
->>>>>>> 91b18984
                 return true;
             default:
                 return false;
