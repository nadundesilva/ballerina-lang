/*
 * Copyright (c) 2020, WSO2 Inc. (http://www.wso2.org) All Rights Reserved.
 *
 * WSO2 Inc. licenses this file to you under the Apache License,
 * Version 2.0 (the "License"); you may not use this file except
 * in compliance with the License.
 * You may obtain a copy of the License at
 *
 *   http://www.apache.org/licenses/LICENSE-2.0
 *
 * Unless required by applicable law or agreed to in writing,
 * software distributed under the License is distributed on an
 * "AS IS" BASIS, WITHOUT WARRANTIES OR CONDITIONS OF ANY
 * KIND, either express or implied.  See the License for the
 * specific language governing permissions and limitations
 * under the License.
 */
package io.ballerinalang.compiler.internal.parser;

import io.ballerinalang.compiler.internal.parser.tree.STNode;
import io.ballerinalang.compiler.internal.parser.tree.STNodeFactory;
import io.ballerinalang.compiler.internal.parser.tree.STToken;
import io.ballerinalang.compiler.syntax.tree.SyntaxKind;

import java.util.ArrayDeque;
import java.util.ArrayList;
import java.util.List;

/**
 * <p>
 * Responsible for recovering from a parser error.
 *
 * When an unexpected token is reached, error handler will try inserting/removing a token from the current head, and see
 * how far the parser can successfully progress. After fixing the current head and trying to progress, if it encounters
 * more errors, then it will try to fix those as well. All possible combinations of insertions and deletions will be
 * tried out for such errors. Once all possible paths are discovered, pick the optimal combination that leads to the
 * best recovery. Finally, apply the best solution and continue the parsing.
 * </p>
 * e.g.:
 * If the best combination of fixes was <code>[insert, insert, remove, remove]</code>, then apply only the first
 * fix and continue.
 * <ul>
 * <li>
 * If the fix was a ‘remove’ - then consume the token stream once, and continue from the same rule again.
 * </li>
 * <li>
 * If the fix was an ‘insert’ - then insert the missing node, and continue from the next rule, without consuming the
 * token stream.
 * </li>
 * </ul>
 *
 * @since 1.2.0
 */
public class BallerinaParserErrorHandler {

    private final AbstractTokenReader tokenReader;
    private final BallerinaParserErrorListener errorListener;
    private final BallerinaParser parser;
    private ArrayDeque<ParserRuleContext> ctxStack = new ArrayDeque<>();

    /**
     * Two or more rules which's left side of the production is same (has alternative paths).
     * eg : FUNC_BODIES --> FUNC_BODY_BLOCK
     * FUNC_BODIES --> EXTERNAL_FUNC_BODY
     */

    private static final ParserRuleContext[] FUNC_BODIES =
            { ParserRuleContext.FUNC_BODY_BLOCK, ParserRuleContext.EXTERNAL_FUNC_BODY };

    // We add named-worker-decl also as a statement. This is because we let having a named-worker
    // in all places a statement can be added during parsing, but then validates it based on the
    // context after the parsing the node is complete. This is to provide bertter error messages.
    private static final ParserRuleContext[] STATEMENTS = { ParserRuleContext.CLOSE_BRACE,
            ParserRuleContext.ASSIGNMENT_STMT, ParserRuleContext.VAR_DECL_STMT, ParserRuleContext.IF_BLOCK,
            ParserRuleContext.WHILE_BLOCK, ParserRuleContext.CALL_STMT, ParserRuleContext.PANIC_STMT,
            ParserRuleContext.CONTINUE_STATEMENT, ParserRuleContext.BREAK_STATEMENT, ParserRuleContext.RETURN_STMT,
            ParserRuleContext.COMPOUND_ASSIGNMENT_STMT, ParserRuleContext.LOCAL_TYPE_DEFINITION_STMT,
            ParserRuleContext.EXPRESSION_STATEMENT, ParserRuleContext.LOCK_STMT, ParserRuleContext.BLOCK_STMT,
            ParserRuleContext.NAMED_WORKER_DECL, ParserRuleContext.FORK_STMT, ParserRuleContext.FOREACH_STMT };

    private static final ParserRuleContext[] VAR_DECL_RHS =
            { ParserRuleContext.SEMICOLON, ParserRuleContext.ASSIGN_OP };

    private static final ParserRuleContext[] PARAMETER_RHS = { ParserRuleContext.COMMA, ParserRuleContext.ASSIGN_OP };

    private static final ParserRuleContext[] TOP_LEVEL_NODE = { ParserRuleContext.DOC_STRING,
            ParserRuleContext.ANNOTATIONS, ParserRuleContext.PUBLIC_KEYWORD, ParserRuleContext.FUNC_DEFINITION,
            ParserRuleContext.MODULE_TYPE_DEFINITION, ParserRuleContext.IMPORT_DECL, ParserRuleContext.LISTENER_DECL,
            ParserRuleContext.CONSTANT_DECL, ParserRuleContext.VAR_DECL_STMT, ParserRuleContext.SERVICE_DECL,
            ParserRuleContext.ANNOTATION_DECL, ParserRuleContext.XML_NAMESPACE_DECLARATION, ParserRuleContext.EOF };

    private static final ParserRuleContext[] TOP_LEVEL_NODE_WITHOUT_METADATA = new ParserRuleContext[] {
            ParserRuleContext.PUBLIC_KEYWORD, ParserRuleContext.FUNC_DEFINITION,
            ParserRuleContext.MODULE_TYPE_DEFINITION, ParserRuleContext.IMPORT_DECL, ParserRuleContext.SERVICE_DECL,
            ParserRuleContext.LISTENER_DECL, ParserRuleContext.CONSTANT_DECL, ParserRuleContext.VAR_DECL_STMT,
            ParserRuleContext.ANNOTATION_DECL, ParserRuleContext.XML_NAMESPACE_DECLARATION, ParserRuleContext.EOF };

    private static final ParserRuleContext[] TOP_LEVEL_NODE_WITHOUT_MODIFIER = { ParserRuleContext.FUNC_DEFINITION,
            ParserRuleContext.MODULE_TYPE_DEFINITION, ParserRuleContext.IMPORT_DECL, ParserRuleContext.SERVICE_DECL,
            ParserRuleContext.LISTENER_DECL, ParserRuleContext.CONSTANT_DECL, ParserRuleContext.ANNOTATION_DECL,
            ParserRuleContext.VAR_DECL_STMT, ParserRuleContext.XML_NAMESPACE_DECLARATION, ParserRuleContext.EOF };

    private static final ParserRuleContext[] TYPE_OR_VAR_NAME =
            { ParserRuleContext.VARIABLE_NAME, ParserRuleContext.SIMPLE_TYPE_DESCRIPTOR };

    private static final ParserRuleContext[] ASSIGNMENT_OR_VAR_DECL_SECOND_TOKEN =
            { ParserRuleContext.ASSIGN_OP, ParserRuleContext.VARIABLE_NAME };

    private static final ParserRuleContext[] FIELD_DESCRIPTOR_RHS =
            { ParserRuleContext.SEMICOLON, ParserRuleContext.QUESTION_MARK, ParserRuleContext.ASSIGN_OP };

    private static final ParserRuleContext[] FIELD_OR_REST_DESCIPTOR_RHS =
            { ParserRuleContext.ELLIPSIS, ParserRuleContext.VARIABLE_NAME };

    private static final ParserRuleContext[] RECORD_BODY_START =
            { ParserRuleContext.CLOSED_RECORD_BODY_START, ParserRuleContext.OPEN_BRACE };

    private static final ParserRuleContext[] RECORD_BODY_END =
            { ParserRuleContext.CLOSED_RECORD_BODY_END, ParserRuleContext.CLOSE_BRACE };

    // Give object the higher priority over records, since record body is a subset of object body.
    // Array, optional and union type descriptors are not added to the list since they are left recursive.
    private static final ParserRuleContext[] TYPE_DESCRIPTORS =
            { ParserRuleContext.SIMPLE_TYPE_DESCRIPTOR, ParserRuleContext.OBJECT_TYPE_DESCRIPTOR,
                    ParserRuleContext.RECORD_TYPE_DESCRIPTOR, ParserRuleContext.NIL_TYPE_DESCRIPTOR,
                    ParserRuleContext.PARAMETERIZED_TYPE_DESCRIPTOR, ParserRuleContext.ERROR_TYPE_DESCRIPTOR };

    private static final ParserRuleContext[] RECORD_FIELD_OR_RECORD_END =
            { ParserRuleContext.RECORD_FIELD, ParserRuleContext.RECORD_BODY_END };

    private static final ParserRuleContext[] RECORD_FIELD_START =
            { ParserRuleContext.ANNOTATIONS, ParserRuleContext.ASTERISK, ParserRuleContext.TYPE_DESCRIPTOR };

    private static final ParserRuleContext[] RECORD_FIELD_WITHOUT_METADATA =
            { ParserRuleContext.ASTERISK, ParserRuleContext.TYPE_DESCRIPTOR };

    private static final ParserRuleContext[] ARG_START =
            { ParserRuleContext.VARIABLE_NAME, ParserRuleContext.ELLIPSIS, ParserRuleContext.EXPRESSION };

    private static final ParserRuleContext[] NAMED_OR_POSITIONAL_ARG_RHS =
            { ParserRuleContext.COMMA, ParserRuleContext.ASSIGN_OP };

    private static final ParserRuleContext[] PARAM_LIST =
            { ParserRuleContext.CLOSE_PARENTHESIS, ParserRuleContext.REQUIRED_PARAM };

    private static final ParserRuleContext[] OBJECT_FIELD_RHS =
            { ParserRuleContext.SEMICOLON, ParserRuleContext.ASSIGN_OP };

    private static final ParserRuleContext[] OBJECT_MEMBER_START =
            { ParserRuleContext.DOC_STRING, ParserRuleContext.ANNOTATIONS, ParserRuleContext.ASTERISK,
                    ParserRuleContext.OBJECT_FUNC_OR_FIELD, ParserRuleContext.CLOSE_BRACE };

    private static final ParserRuleContext[] OBJECT_MEMBER_WITHOUT_METADATA =
            { ParserRuleContext.ASTERISK, ParserRuleContext.OBJECT_FUNC_OR_FIELD, ParserRuleContext.CLOSE_BRACE };

    private static final ParserRuleContext[] OBJECT_FUNC_OR_FIELD = { ParserRuleContext.PUBLIC_KEYWORD,
            ParserRuleContext.PRIVATE_KEYWORD, ParserRuleContext.OBJECT_FUNC_OR_FIELD_WITHOUT_VISIBILITY };

    private static final ParserRuleContext[] OBJECT_FUNC_OR_FIELD_WITHOUT_VISIBILITY =
            { ParserRuleContext.TYPE_DESCRIPTOR, ParserRuleContext.OBJECT_METHOD_START };

    private static final ParserRuleContext[] OBJECT_METHOD_START =
            { ParserRuleContext.REMOTE_KEYWORD, ParserRuleContext.FUNCTION_KEYWORD };

    private static final ParserRuleContext[] OBJECT_TYPE_DESCRIPTOR_START =
            { ParserRuleContext.OBJECT_TYPE_FIRST_QUALIFIER, ParserRuleContext.OBJECT_KEYWORD };

    private static final ParserRuleContext[] ELSE_BODY = { ParserRuleContext.IF_BLOCK, ParserRuleContext.OPEN_BRACE };

    private static final ParserRuleContext[] ELSE_BLOCK =
            { ParserRuleContext.ELSE_KEYWORD, ParserRuleContext.STATEMENT };

    private static final ParserRuleContext[] CALL_STATEMENT =
            { ParserRuleContext.CHECKING_KEYWORD, ParserRuleContext.VARIABLE_NAME };

    private static final ParserRuleContext[] IMPORT_PREFIX_DECL =
            { ParserRuleContext.AS_KEYWORD, ParserRuleContext.SEMICOLON };

    private static final ParserRuleContext[] IMPORT_VERSION =
            { ParserRuleContext.VERSION_KEYWORD, ParserRuleContext.AS_KEYWORD, ParserRuleContext.SEMICOLON };

    private static final ParserRuleContext[] IMPORT_DECL_RHS = { ParserRuleContext.SLASH, ParserRuleContext.DOT,
            ParserRuleContext.VERSION_KEYWORD, ParserRuleContext.AS_KEYWORD, ParserRuleContext.SEMICOLON };

    private static final ParserRuleContext[] AFTER_IMPORT_MODULE_NAME = { ParserRuleContext.DOT,
            ParserRuleContext.VERSION_KEYWORD, ParserRuleContext.AS_KEYWORD, ParserRuleContext.SEMICOLON };

    private static final ParserRuleContext[] MAJOR_MINOR_VERSION_END =
            { ParserRuleContext.DOT, ParserRuleContext.AS_KEYWORD, ParserRuleContext.SEMICOLON };

    private static final ParserRuleContext[] RETURN_RHS = { ParserRuleContext.SEMICOLON, ParserRuleContext.EXPRESSION };

    private static final ParserRuleContext[] EXPRESSION_START =
            { ParserRuleContext.BASIC_LITERAL, ParserRuleContext.NIL_LITERAL, ParserRuleContext.VARIABLE_REF,
                    ParserRuleContext.ACCESS_EXPRESSION, ParserRuleContext.TYPEOF_EXPRESSION,
                    ParserRuleContext.TRAP_EXPRESSION, ParserRuleContext.UNARY_EXPRESSION,
                    ParserRuleContext.TYPE_TEST_EXPRESSION, ParserRuleContext.CHECKING_KEYWORD,
                    ParserRuleContext.LIST_CONSTRUCTOR, ParserRuleContext.TYPE_CAST_EXPRESSION,
                    ParserRuleContext.OPEN_PARENTHESIS, ParserRuleContext.TABLE_CONSTRUCTOR,
                    ParserRuleContext.LET_EXPRESSION };

    private static final ParserRuleContext[] MAPPING_FIELD_START = { ParserRuleContext.MAPPING_FIELD_NAME,
            ParserRuleContext.STRING_LITERAL, ParserRuleContext.COMPUTED_FIELD_NAME, ParserRuleContext.ELLIPSIS };

    private static final ParserRuleContext[] SPECIFIC_FIELD_RHS =
            { ParserRuleContext.COLON, ParserRuleContext.COMMA, ParserRuleContext.CLOSE_PARENTHESIS };

    private static final ParserRuleContext[] OPTIONAL_SERVICE_NAME =
            { ParserRuleContext.SERVICE_NAME, ParserRuleContext.ON_KEYWORD };

    private static final ParserRuleContext[] RESOURCE_DEF_START =
            { ParserRuleContext.RESOURCE_KEYWORD, ParserRuleContext.FUNC_DEFINITION, ParserRuleContext.CLOSE_BRACE };

    private static final ParserRuleContext[] CONST_DECL_RHS =
            { ParserRuleContext.STATEMENT_START_IDENTIFIER, ParserRuleContext.ASSIGN_OP };

    private static final ParserRuleContext[] ARRAY_LENGTH =
            { ParserRuleContext.CLOSE_BRACKET, ParserRuleContext.DECIMAL_INTEGER_LITERAL,
                    ParserRuleContext.HEX_INTEGER_LITERAL, ParserRuleContext.ASTERISK, ParserRuleContext.VARIABLE_REF };

    private static final ParserRuleContext[] PARAMETER =
            { ParserRuleContext.ANNOTATIONS, ParserRuleContext.PUBLIC_KEYWORD, ParserRuleContext.TYPE_DESCRIPTOR };

    private static final ParserRuleContext[] PARAMETER_WITHOUT_ANNOTS =
            { ParserRuleContext.PUBLIC_KEYWORD, ParserRuleContext.TYPE_DESCRIPTOR };

    private static final ParserRuleContext[] STMT_START_WITH_EXPR_RHS = { ParserRuleContext.ASSIGN_OP,
            ParserRuleContext.RIGHT_ARROW, ParserRuleContext.COMPOUND_BINARY_OPERATOR, ParserRuleContext.SEMICOLON };

    private static final ParserRuleContext[] STMT_START_WITH_IDENTIFIER =
            { ParserRuleContext.ASSIGN_OP, ParserRuleContext.VARIABLE_NAME, ParserRuleContext.EXPRESSION_RHS };

    private static final ParserRuleContext[] EXPRESSION_STATEMENT_START =
            { ParserRuleContext.VARIABLE_REF, ParserRuleContext.CHECKING_KEYWORD, ParserRuleContext.OPEN_PARENTHESIS };

    private static final ParserRuleContext[] ANNOT_DECL_OPTIONAL_TYPE =
            { ParserRuleContext.TYPE_DESCRIPTOR, ParserRuleContext.ANNOTATION_TAG };

    private static final ParserRuleContext[] CONST_DECL_TYPE =
            { ParserRuleContext.TYPE_DESCRIPTOR, ParserRuleContext.VARIABLE_NAME };

    private static final ParserRuleContext[] ANNOT_DECL_RHS =
            { ParserRuleContext.ANNOTATION_TAG, ParserRuleContext.ON_KEYWORD, ParserRuleContext.SEMICOLON };

    private static final ParserRuleContext[] ANNOT_OPTIONAL_ATTACH_POINTS =
            { ParserRuleContext.ON_KEYWORD, ParserRuleContext.SEMICOLON };

    private static final ParserRuleContext[] ATTACH_POINT =
            { ParserRuleContext.SOURCE_KEYWORD, ParserRuleContext.ATTACH_POINT_IDENT };

    private static final ParserRuleContext[] ATTACH_POINT_IDENT = { ParserRuleContext.SINGLE_KEYWORD_ATTACH_POINT_IDENT,
            ParserRuleContext.OBJECT_IDENT, ParserRuleContext.RESOURCE_IDENT, ParserRuleContext.RECORD_IDENT };

    private static final ParserRuleContext[] ATTACH_POINT_END =
            { ParserRuleContext.COMMA, ParserRuleContext.SEMICOLON };

    private static final ParserRuleContext[] XML_NAMESPACE_PREFIX_DECL =
            { ParserRuleContext.AS_KEYWORD, ParserRuleContext.SEMICOLON };

    private static final ParserRuleContext[] CONSTANT_EXPRESSION =
            { ParserRuleContext.BASIC_LITERAL, ParserRuleContext.VARIABLE_REF };
    // ParserRuleContext.PIPE is to detect union type descriptor
    private static final ParserRuleContext[] TYPEDESC_RHS = {ParserRuleContext.NON_RECURSIVE_TYPE,
            ParserRuleContext.ARRAY_TYPE_DESCRIPTOR, ParserRuleContext.OPTIONAL_TYPE_DESCRIPTOR,
            ParserRuleContext.PIPE };

    private static final ParserRuleContext[] LIST_CONSTRUCTOR_RHS =
            { ParserRuleContext.CLOSE_BRACKET, ParserRuleContext.EXPRESSION };

    private static final ParserRuleContext[] TYPE_CAST_PARAM =
            { ParserRuleContext.TYPE_DESCRIPTOR, ParserRuleContext.ANNOTATIONS };

    private static final ParserRuleContext[] TYPE_CAST_PARAM_RHS =
            { ParserRuleContext.TYPE_DESCRIPTOR, ParserRuleContext.GT };

    private static final ParserRuleContext[] TABLE_KEYWORD_RHS =
            { ParserRuleContext.KEY_SPECIFIER, ParserRuleContext.OPEN_BRACKET };

    private static final ParserRuleContext[] ROW_LIST_RHS =
            { ParserRuleContext.CLOSE_BRACKET, ParserRuleContext.MAPPING_CONSTRUCTOR };

    private static final ParserRuleContext[] TABLE_ROW_END =
            { ParserRuleContext.COMMA, ParserRuleContext.CLOSE_BRACKET };

    private static final ParserRuleContext[] KEY_SPECIFIER_RHS =
            { ParserRuleContext.CLOSE_PARENTHESIS, ParserRuleContext.VARIABLE_NAME };

    private static final ParserRuleContext[] TABLE_KEY_RHS =
            { ParserRuleContext.COMMA, ParserRuleContext.CLOSE_PARENTHESIS };

<<<<<<< HEAD
    private static final ParserRuleContext[] LET_VAR_DECL_START =
            { ParserRuleContext.TYPE_DESCRIPTOR, ParserRuleContext.ANNOTATIONS };
=======
    private static final ParserRuleContext[] ERROR_TYPE_PARAMS =
            { ParserRuleContext.ASTERISK, ParserRuleContext.TYPE_DESCRIPTOR };
>>>>>>> 5acfcd43

    /**
     * Limit for the distance to travel, to determine a successful lookahead.
     */
    private int lookaheadLimit = 5;

    public BallerinaParserErrorHandler(AbstractTokenReader tokenReader, BallerinaParser parser) {
        this.tokenReader = tokenReader;
        this.parser = parser;
        this.errorListener = new BallerinaParserErrorListener();
    }

    public void startContext(ParserRuleContext context) {
        this.ctxStack.push(context);
    }

    public void endContext() {
        this.ctxStack.pop();
    }

    public void switchContext(ParserRuleContext context) {
        this.ctxStack.pop();
        this.ctxStack.push(context);
    }

    public void reportInvalidNode(STToken startingToken, String message) {
        this.errorListener.reportInvalidNodeError(startingToken, message);
    }

    public void reportMissingTokenError(String message) {
        STToken currentToken = this.tokenReader.head();
        this.errorListener.reportMissingTokenError(currentToken, message);
    }

    private ParserRuleContext getParentContext() {
        return this.ctxStack.peek();
    }

    /*
     * -------------- Error recovering --------------
     */

    /**
     * Recover from current context. Returns the action needs to be taken with respect
     * to the next token, in order to recover. This method will search for the most
     * optimal action, that will result the parser to proceed the farthest distance.
     *
     * @param nextToken Next token of the input where the error occurred
     * @param currentCtx Current parser context
     * @param args Arguments that requires to continue parsing from the given parser context
     * @return The action needs to be taken for the next token, in order to recover
     */
    public Solution recover(ParserRuleContext currentCtx, STToken nextToken, Object... args) {
        // Assumption: always comes here after a peek()

        if (nextToken.kind == SyntaxKind.EOF_TOKEN) {
            SyntaxKind expectedTokenKind = getExpectedTokenKind(currentCtx);
            Solution fix = new Solution(Action.INSERT, currentCtx, expectedTokenKind, currentCtx.toString());
            applyFix(currentCtx, fix, args);
            return fix;
        }

        Result bestMatch = seekMatch(currentCtx);
        if (bestMatch.matches > 0) {
            Solution sol = bestMatch.solution;
            applyFix(currentCtx, sol, args);
            return sol;
        } else {
            // Fail safe. This means we can't find a path to recover.
            removeInvalidToken();
            Solution sol = new Solution(Action.REMOVE, currentCtx, nextToken.kind, nextToken.toString());
            sol.recoveredNode = this.parser.resumeParsing(currentCtx, args);
            return sol;
        }
    }

    /**
     * Remove the invalid token. This method assumes that the next immediate token
     * of the token input stream is the culprit.
     */
    public void removeInvalidToken() {
        STToken invalidToken = this.tokenReader.read();
        // This means no match is found for the current token.
        // Then consume it and return an error node
        this.errorListener.reportInvalidToken(invalidToken);

        // TODO: add this error node to the tree
    }

    /**
     * Apply the fix to the current context.
     *
     * @param currentCtx Current context
     * @param fix Fix to apply
     * @param args Arguments that requires to continue parsing from the given parser context
     */
    private void applyFix(ParserRuleContext currentCtx, Solution fix, Object... args) {
        if (fix.action == Action.REMOVE) {
            removeInvalidToken();
            fix.recoveredNode = this.parser.resumeParsing(currentCtx, args);
        } else {
            fix.recoveredNode = handleMissingToken(currentCtx, fix);
        }
    }

    /**
     * Handle a missing token scenario.
     * 
     * @param currentCtx Current context
     * @param fix Solution to recover from the missing token
     */
    private STNode handleMissingToken(ParserRuleContext currentCtx, Solution fix) {
        // If the original issues was at a production where there are alternatives,
        // then do not report any errors. Parser will try to re-parse the best-matching
        // alternative again. Errors will be reported at the next try.
        if (!isProductionWithAlternatives(currentCtx)) {
            reportMissingTokenError("missing " + fix.ctx);
        }

        return STNodeFactory.createMissingToken(fix.tokenKind);
    }

    /**
     * Get a snapshot of the current context stack.
     * 
     * @return Snapshot of the current context stack
     */
    private ArrayDeque<ParserRuleContext> getCtxStackSnapshot() {
        // Using ArraDeque#clone() here since it has better performance, than manually
        // creating a clone. ArraDeque#clone() method internally copies the value array
        // and avoids all the checks that is there when calling add()/addAll() methods.
        // Therefore has better performance.
        return this.ctxStack.clone();
    }

    private boolean isProductionWithAlternatives(ParserRuleContext currentCtx) {
        switch (currentCtx) {
            case TOP_LEVEL_NODE:
            case TOP_LEVEL_NODE_WITHOUT_MODIFIER:
            case TOP_LEVEL_NODE_WITHOUT_METADATA:
            case STATEMENT:
            case STATEMENT_WITHOUT_ANNOTS:
            case FUNC_BODY:
            case VAR_DECL_STMT_RHS:
            case EXPRESSION_RHS:
            case PARAMETER_RHS:
            case ASSIGNMENT_OR_VAR_DECL_STMT:
            case AFTER_PARAMETER_TYPE:
            case FIELD_DESCRIPTOR_RHS:
            case RECORD_BODY_START:
            case RECORD_BODY_END:
            case TYPE_DESCRIPTOR:
            case NAMED_OR_POSITIONAL_ARG_RHS:
            case OBJECT_FIELD_RHS:
            case OBJECT_FUNC_OR_FIELD_WITHOUT_VISIBILITY:
            case OBJECT_MEMBER:
            case OBJECT_TYPE_FIRST_QUALIFIER:
            case OBJECT_TYPE_SECOND_QUALIFIER:
            case ELSE_BODY:
            case IMPORT_DECL_RHS:
            case IMPORT_SUB_VERSION:
            case VERSION_NUMBER:
            case IMPORT_VERSION_DECL:
            case IMPORT_PREFIX_DECL:
            case MAPPING_FIELD:
            case SPECIFIC_FIELD_RHS:
            case RESOURCE_DEF:
            case PARAMETER_WITHOUT_ANNOTS:
            case PARAMETER:
            case STMT_START_WITH_IDENTIFIER:
            case STMT_START_WITH_EXPR_RHS:
            case RECORD_FIELD_OR_RECORD_END:
            case CONST_DECL_TYPE:
            case CONST_DECL_RHS:
            case ANNOT_OPTIONAL_ATTACH_POINTS:
            case XML_NAMESPACE_PREFIX_DECL:
            case ANNOT_DECL_OPTIONAL_TYPE:
            case ANNOT_DECL_RHS:
            case LIST_CONSTRUCTOR_RHS:
            case TYPE_CAST_PARAM:
            case TYPE_CAST_PARAM_RHS:
            case TABLE_KEYWORD_RHS:
            case ROW_LIST_RHS:
            case TABLE_ROW_END:
            case KEY_SPECIFIER_RHS:
            case TABLE_KEY_RHS:
<<<<<<< HEAD
            case LET_VAR_DECL_START:
=======
            case ARRAY_LENGTH:
            case TYPEDESC_RHS:
            case ERROR_TYPE_PARAMS:
>>>>>>> 5acfcd43
                return true;
            default:
                return false;
        }
    }

    /*
     * seekMatch methods
     */

    /**
     * Start a fresh search for a way to recover with the next immediate token (peek(1), and the current context).
     * 
     * @param currentCtx Current parser context
     * @return Recovery result
     */
    private Result seekMatch(ParserRuleContext currentCtx) {
        return seekMatchInSubTree(currentCtx, 1, 0, true);
    }

    /**
     * Search for a solution in a sub-tree/sub-path. This will take a snapshot of the current context stack
     * and will operate on top of it, so that the original state of the parser will not be disturbed. On return
     * the previous state of the parser contexts will be restored.
     * 
     * @param currentCtx Current context
     * @param lookahead Position of the next token to consider, from the position of the original error.
     * @param currentDepth Amount of distance traveled so far.
     * @return Recovery result
     */
    private Result seekMatchInSubTree(ParserRuleContext currentCtx, int lookahead, int currentDepth,
                                      boolean isEntryPoint) {
        ArrayDeque<ParserRuleContext> tempCtxStack = this.ctxStack;
        this.ctxStack = getCtxStackSnapshot();
        Result result = seekMatch(currentCtx, lookahead, currentDepth, isEntryPoint);
        result.ctx = currentCtx;
        this.ctxStack = tempCtxStack;
        return result;
    }

    /**
     * TODO: This is a duplicate method. Same as {@link BallerinaParser#isEndOfBlock}.
     *
     * @param token
     * @return
     */
    private boolean isEndOfBlock(STToken token) {
        ParserRuleContext enclosingContext = getParentContext();
        switch (enclosingContext) {
            case OBJECT_TYPE_DESCRIPTOR:
            case SERVICE_DECL:
                switch (token.kind) {
                    case CLOSE_BRACE_TOKEN:
                    case EOF_TOKEN:
                    case CLOSE_BRACE_PIPE_TOKEN:
                    case TYPE_KEYWORD:
                        return true;
                    default:
                        return false;
                }
            case BLOCK_STMT:
                switch (token.kind) {
                    case CLOSE_BRACE_TOKEN:
                    case EOF_TOKEN:
                    case CLOSE_BRACE_PIPE_TOKEN:
                    case ELSE_KEYWORD:
                        return true;
                    default:
                        return false;
                }
            default:
                switch (token.kind) {
                    case CLOSE_BRACE_TOKEN:
                    case EOF_TOKEN:
                    case CLOSE_BRACE_PIPE_TOKEN:
                    case TYPE_KEYWORD:
                    case RESOURCE_KEYWORD:
                        return true;
                    default:
                        return false;
                }
        }
    }

    private boolean isEndOfObjectTypeNode(int nextLookahead) {
        STToken nextToken = this.tokenReader.peek(nextLookahead);
        switch (nextToken.kind) {
            case CLOSE_BRACE_TOKEN:
            case EOF_TOKEN:
            case CLOSE_BRACE_PIPE_TOKEN:
            case TYPE_KEYWORD:
            case SERVICE_KEYWORD:
                return true;
            default:
                STToken nextNextToken = this.tokenReader.peek(nextLookahead + 1);
                switch (nextNextToken.kind) {
                    case CLOSE_BRACE_TOKEN:
                    case EOF_TOKEN:
                    case CLOSE_BRACE_PIPE_TOKEN:
                    case TYPE_KEYWORD:
                    case SERVICE_KEYWORD:
                        return true;
                    default:
                        return false;
                }
        }
    }

    private boolean isEndOfParametersList(STToken token) {
        switch (token.kind) {
            case OPEN_BRACE_TOKEN:
            case CLOSE_BRACE_TOKEN:
            case CLOSE_PAREN_TOKEN:
            case CLOSE_BRACKET_TOKEN:
            case SEMICOLON_TOKEN:
            case PUBLIC_KEYWORD:
            case FUNCTION_KEYWORD:
            case EOF_TOKEN:
            case RETURNS_KEYWORD:
                return true;
            default:
                return false;
        }
    }

    private boolean isEndOfParameter(STToken token) {
        switch (token.kind) {
            case OPEN_BRACE_TOKEN:
            case CLOSE_BRACE_TOKEN:
            case CLOSE_PAREN_TOKEN:
            case CLOSE_BRACKET_TOKEN:
            case SEMICOLON_TOKEN:
            case COMMA_TOKEN:
            case PUBLIC_KEYWORD:
            case FUNCTION_KEYWORD:
            case EOF_TOKEN:
            case RETURNS_KEYWORD:
                return true;
            default:
                return false;
        }
    }

    /**
     * Search for a solution.
     * Terminals are directly matched and Non-terminals which have alternative productions are seekInAlternativesPaths()
     *
     * @param currentCtx Current context
     * @param lookahead Position of the next token to consider, relative to the position of the original error.
     * @param currentDepth Amount of distance traveled so far.
     * @return Recovery result
     */
    private Result seekMatch(ParserRuleContext currentCtx, int lookahead, int currentDepth, boolean isEntryPoint) {
        boolean hasMatch;
        boolean skipRule;
        int matchingRulesCount = 0;

        // boolean isEntryPoint = true;

        while (currentDepth < lookaheadLimit) {
            hasMatch = true;
            skipRule = false;

            STToken nextToken = this.tokenReader.peek(lookahead);
            switch (currentCtx) {
                case EOF:
                    hasMatch = nextToken.kind == SyntaxKind.EOF_TOKEN;
                    break;
                case PUBLIC_KEYWORD:
                    hasMatch = nextToken.kind == SyntaxKind.PUBLIC_KEYWORD;
                    break;
                case PRIVATE_KEYWORD:
                    hasMatch = nextToken.kind == SyntaxKind.PRIVATE_KEYWORD;
                    break;
                case REMOTE_KEYWORD:
                    hasMatch = nextToken.kind == SyntaxKind.REMOTE_KEYWORD;
                    break;
                case TOP_LEVEL_NODE:
                    return seekInAlternativesPaths(lookahead, currentDepth, matchingRulesCount, TOP_LEVEL_NODE,
                            isEntryPoint);
                case TOP_LEVEL_NODE_WITHOUT_MODIFIER:
                    return seekInAlternativesPaths(lookahead, currentDepth, matchingRulesCount,
                            TOP_LEVEL_NODE_WITHOUT_MODIFIER, isEntryPoint);
                case TOP_LEVEL_NODE_WITHOUT_METADATA:
                    return seekInAlternativesPaths(lookahead, currentDepth, matchingRulesCount,
                            TOP_LEVEL_NODE_WITHOUT_METADATA, isEntryPoint);
                case FUNCTION_KEYWORD:
                    hasMatch = nextToken.kind == SyntaxKind.FUNCTION_KEYWORD;
                    break;
                case FUNC_NAME:
                case VARIABLE_NAME:
                case TYPE_NAME:
                case FIELD_OR_FUNC_NAME:
                case IMPORT_ORG_OR_MODULE_NAME:
                case IMPORT_MODULE_NAME:
                case IMPORT_PREFIX:
                case MAPPING_FIELD_NAME:
                case SERVICE_NAME:
                case QUALIFIED_IDENTIFIER:
                case IDENTIFIER:
                case ANNOTATION_TAG:
                case NAMESPACE_PREFIX:
                case WORKER_NAME:
                    hasMatch = nextToken.kind == SyntaxKind.IDENTIFIER_TOKEN;
                    break;
                case OPEN_PARENTHESIS:
                    hasMatch = nextToken.kind == SyntaxKind.OPEN_PAREN_TOKEN;
                    break;
                case CLOSE_PARENTHESIS:
                    hasMatch = nextToken.kind == SyntaxKind.CLOSE_PAREN_TOKEN;
                    break;
                case RETURNS_KEYWORD:
                    hasMatch = nextToken.kind == SyntaxKind.RETURNS_KEYWORD;
                    if (!hasMatch) {
                        // If there are no matches in the optional rule, then continue from the
                        // next immediate rule without changing the state
                        skipRule = true;
                    }
                    break;
                case SIMPLE_TYPE_DESCRIPTOR:
                    hasMatch = BallerinaParser.isSimpleType(nextToken.kind) ||
                            nextToken.kind == SyntaxKind.IDENTIFIER_TOKEN;
                    break;
                case FUNC_BODY:
                    return seekInFuncBodies(lookahead, currentDepth, matchingRulesCount, isEntryPoint);
                case OPEN_BRACE:
                    hasMatch = nextToken.kind == SyntaxKind.OPEN_BRACE_TOKEN;
                    break;
                case CLOSE_BRACE:
                    hasMatch = nextToken.kind == SyntaxKind.CLOSE_BRACE_TOKEN;
                    break;
                case ASSIGN_OP:
                    hasMatch = nextToken.kind == SyntaxKind.EQUAL_TOKEN;
                    break;
                case EXTERNAL_KEYWORD:
                    hasMatch = nextToken.kind == SyntaxKind.EXTERNAL_KEYWORD;
                    break;
                case SEMICOLON:
                    hasMatch = nextToken.kind == SyntaxKind.SEMICOLON_TOKEN;
                    break;
                case STATEMENT:
                case STATEMENT_WITHOUT_ANNOTS:
                    if (isEndOfBlock(nextToken)) {
                        // If we reach end of statements, then skip processing statements anymore,
                        // and move on to the next rule. This is done to avoid getting stuck on
                        // processing statements forever.
                        skipRule = true;
                        break;
                    }
                    return seekInStatements(currentCtx, nextToken, lookahead, currentDepth, matchingRulesCount,
                            isEntryPoint);
                case BINARY_OPERATOR:
                    hasMatch = isBinaryOperator(nextToken);
                    break;
                case EXPRESSION:
                case TERMINAL_EXPRESSION:
                    return seekInAlternativesPaths(lookahead, currentDepth, matchingRulesCount, EXPRESSION_START,
                            isEntryPoint);
                case VAR_DECL_STMT_RHS:
                    return seekInAlternativesPaths(lookahead, currentDepth, matchingRulesCount, VAR_DECL_RHS,
                            isEntryPoint);
                case EXPRESSION_RHS:
                    return seekMatchInExpressionRhs(nextToken, lookahead, currentDepth, matchingRulesCount,
                            isEntryPoint);
                case COMMA:
                    hasMatch = nextToken.kind == SyntaxKind.COMMA_TOKEN;
                    break;
                case PARAM_LIST:
                    return seekInAlternativesPaths(lookahead, currentDepth, matchingRulesCount, PARAM_LIST,
                            isEntryPoint);
                case PARAMETER_RHS:
                    ParserRuleContext parentCtx = getParentContext();
                    switch (parentCtx) {
                        case REQUIRED_PARAM:
                            return seekInAlternativesPaths(lookahead, currentDepth, matchingRulesCount, PARAMETER_RHS,
                                    isEntryPoint);
                        case DEFAULTABLE_PARAM:
                        case REST_PARAM:
                            skipRule = true;
                            break;
                        default:
                            throw new IllegalStateException();
                    }
                    break;
                case STATEMENT_START_IDENTIFIER:
                    return seekInAlternativesPaths(lookahead, currentDepth, matchingRulesCount, TYPE_OR_VAR_NAME,
                            isEntryPoint);
                case ASSIGNMENT_OR_VAR_DECL_STMT_RHS:
                    return seekInAlternativesPaths(lookahead, currentDepth, matchingRulesCount,
                            ASSIGNMENT_OR_VAR_DECL_SECOND_TOKEN, isEntryPoint);

                case CLOSED_RECORD_BODY_END:
                    hasMatch = nextToken.kind == SyntaxKind.CLOSE_BRACE_PIPE_TOKEN;
                    break;
                case CLOSED_RECORD_BODY_START:
                    hasMatch = nextToken.kind == SyntaxKind.OPEN_BRACE_PIPE_TOKEN;
                    break;
                case ELLIPSIS:
                    hasMatch = nextToken.kind == SyntaxKind.ELLIPSIS_TOKEN;
                    break;
                case QUESTION_MARK:
                    hasMatch = nextToken.kind == SyntaxKind.QUESTION_MARK_TOKEN;
                    break;
                case RECORD_KEYWORD:
                    hasMatch = nextToken.kind == SyntaxKind.RECORD_KEYWORD;
                    break;
                case TYPE_KEYWORD:
                    hasMatch = nextToken.kind == SyntaxKind.TYPE_KEYWORD;
                    break;
                case FIELD_DESCRIPTOR_RHS:
                    return seekInAlternativesPaths(lookahead, currentDepth, matchingRulesCount, FIELD_DESCRIPTOR_RHS,
                            isEntryPoint);
                case FIELD_OR_REST_DESCIPTOR_RHS:
                    return seekInAlternativesPaths(lookahead, currentDepth, matchingRulesCount,
                            FIELD_OR_REST_DESCIPTOR_RHS, isEntryPoint);
                case RECORD_BODY_END:
                    return seekInAlternativesPaths(lookahead, currentDepth, matchingRulesCount, RECORD_BODY_END,
                            isEntryPoint);
                case RECORD_BODY_START:
                    return seekInAlternativesPaths(lookahead, currentDepth, matchingRulesCount, RECORD_BODY_START,
                            isEntryPoint);
                case TYPE_DESCRIPTOR:
                    return seekInAlternativesPaths(lookahead, currentDepth, matchingRulesCount,
                            TYPE_DESCRIPTORS, isEntryPoint);
                case RECORD_FIELD_OR_RECORD_END:
                    return seekInAlternativesPaths(lookahead, currentDepth, matchingRulesCount,
                            RECORD_FIELD_OR_RECORD_END, isEntryPoint);
                case RECORD_FIELD_START:
                    return seekInAlternativesPaths(lookahead, currentDepth, matchingRulesCount, RECORD_FIELD_START,
                            isEntryPoint);
                case RECORD_FIELD_WITHOUT_METADATA:
                    return seekInAlternativesPaths(lookahead, currentDepth, matchingRulesCount,
                            RECORD_FIELD_WITHOUT_METADATA, isEntryPoint);
                case ARG:
                    return seekInAlternativesPaths(lookahead, currentDepth, matchingRulesCount, ARG_START,
                            isEntryPoint);
                case NAMED_OR_POSITIONAL_ARG_RHS:
                    return seekInAlternativesPaths(lookahead, currentDepth, matchingRulesCount,
                            NAMED_OR_POSITIONAL_ARG_RHS, isEntryPoint);
                case OBJECT_MEMBER:
                    return seekInAlternativesPaths(lookahead, currentDepth, matchingRulesCount, OBJECT_MEMBER_START,
                            isEntryPoint);
                case OBJECT_MEMBER_WITHOUT_METADATA:
                    return seekInAlternativesPaths(lookahead, currentDepth, matchingRulesCount,
                            OBJECT_MEMBER_WITHOUT_METADATA, isEntryPoint);
                case OBJECT_FIELD_RHS:
                    return seekInAlternativesPaths(lookahead, currentDepth, matchingRulesCount, OBJECT_FIELD_RHS,
                            isEntryPoint);
                case OBJECT_METHOD_START:
                    return seekInAlternativesPaths(lookahead, currentDepth, matchingRulesCount, OBJECT_METHOD_START,
                            isEntryPoint);
                case OBJECT_KEYWORD:
                    hasMatch = nextToken.kind == SyntaxKind.OBJECT_KEYWORD;
                    break;
                case OBJECT_FUNC_OR_FIELD:
                    return seekInAlternativesPaths(lookahead, currentDepth, matchingRulesCount, OBJECT_FUNC_OR_FIELD,
                            isEntryPoint);
                case OBJECT_FUNC_OR_FIELD_WITHOUT_VISIBILITY:
                    return seekInAlternativesPaths(lookahead, currentDepth, matchingRulesCount,
                            OBJECT_FUNC_OR_FIELD_WITHOUT_VISIBILITY, isEntryPoint);
                case OBJECT_TYPE_DESCRIPTOR_START:
                    return seekInAlternativesPaths(lookahead, currentDepth, matchingRulesCount,
                            OBJECT_TYPE_DESCRIPTOR_START, isEntryPoint);
                case OBJECT_TYPE_FIRST_QUALIFIER:
                case OBJECT_TYPE_SECOND_QUALIFIER:
                    // If currentDepth == 0 means its the very next token after the error. If that erroneous
                    // token is a correct match, then that means we have reached here because of a duplicate
                    // modifier. Therefore treat it as a mismatch.
                    if (currentDepth == 0) {
                        hasMatch = false;
                        break;
                    }

                    hasMatch = nextToken.kind == SyntaxKind.ABSTRACT_KEYWORD ||
                            nextToken.kind == SyntaxKind.CLIENT_KEYWORD;
                    break;
                case ABSTRACT_KEYWORD:
                    hasMatch = nextToken.kind == SyntaxKind.ABSTRACT_KEYWORD;
                    break;
                case CLIENT_KEYWORD:
                    hasMatch = nextToken.kind == SyntaxKind.CLIENT_KEYWORD;
                    break;
                case OPEN_BRACKET:
                    hasMatch = nextToken.kind == SyntaxKind.OPEN_BRACKET_TOKEN;
                    break;
                case CLOSE_BRACKET:
                    hasMatch = nextToken.kind == SyntaxKind.CLOSE_BRACKET_TOKEN;
                    break;
                case DOT:
                    hasMatch = nextToken.kind == SyntaxKind.DOT_TOKEN;
                    break;
                case IF_KEYWORD:
                    hasMatch = nextToken.kind == SyntaxKind.IF_KEYWORD;
                    break;
                case ELSE_KEYWORD:
                    hasMatch = nextToken.kind == SyntaxKind.ELSE_KEYWORD;
                    break;
                case ELSE_BLOCK:
                    return seekInAlternativesPaths(lookahead, currentDepth, matchingRulesCount, ELSE_BLOCK,
                            isEntryPoint);
                case ELSE_BODY:
                    return seekInAlternativesPaths(lookahead, currentDepth, matchingRulesCount, ELSE_BODY,
                            isEntryPoint);
                case WHILE_KEYWORD:
                    hasMatch = nextToken.kind == SyntaxKind.WHILE_KEYWORD;
                    break;
                case CHECKING_KEYWORD:
                    hasMatch = nextToken.kind == SyntaxKind.CHECK_KEYWORD ||
                            nextToken.kind == SyntaxKind.CHECKPANIC_KEYWORD;
                    break;
                case CALL_STMT_START:
                    return seekInAlternativesPaths(lookahead, currentDepth, matchingRulesCount, CALL_STATEMENT,
                            isEntryPoint);
                case PANIC_KEYWORD:
                    hasMatch = nextToken.kind == SyntaxKind.PANIC_KEYWORD;
                    break;
                case AS_KEYWORD:
                    hasMatch = nextToken.kind == SyntaxKind.AS_KEYWORD;
                    break;
                case LOCK_KEYWORD:
                    hasMatch = nextToken.kind == SyntaxKind.LOCK_KEYWORD;
                    break;
                case BOOLEAN_LITERAL:
                    hasMatch = nextToken.kind == SyntaxKind.TRUE_KEYWORD || nextToken.kind == SyntaxKind.FALSE_KEYWORD;
                    break;
                case DECIMAL_INTEGER_LITERAL:
                case MAJOR_VERSION:
                case MINOR_VERSION:
                case PATCH_VERSION:
                    hasMatch = nextToken.kind == SyntaxKind.DECIMAL_INTEGER_LITERAL;
                    break;
                case IMPORT_KEYWORD:
                    hasMatch = nextToken.kind == SyntaxKind.IMPORT_KEYWORD;
                    break;
                case SLASH:
                    hasMatch = nextToken.kind == SyntaxKind.SLASH_TOKEN;
                    break;
                case VERSION_KEYWORD:
                    hasMatch = nextToken.kind == SyntaxKind.VERSION_KEYWORD;
                    break;
                case CONTINUE_KEYWORD:
                    hasMatch = nextToken.kind == SyntaxKind.CONTINUE_KEYWORD;
                    break;
                case BREAK_KEYWORD:
                    hasMatch = nextToken.kind == SyntaxKind.BREAK_KEYWORD;
                    break;
                case IMPORT_PREFIX_DECL:
                    return seekInAlternativesPaths(lookahead, currentDepth, matchingRulesCount, IMPORT_PREFIX_DECL,
                            isEntryPoint);
                case IMPORT_VERSION_DECL:
                    return seekInAlternativesPaths(lookahead, currentDepth, matchingRulesCount, IMPORT_VERSION,
                            isEntryPoint);
                case IMPORT_DECL_RHS:
                    return seekInAlternativesPaths(lookahead, currentDepth, matchingRulesCount, IMPORT_DECL_RHS,
                            isEntryPoint);
                case AFTER_IMPORT_MODULE_NAME:
                    return seekInAlternativesPaths(lookahead, currentDepth, matchingRulesCount,
                            AFTER_IMPORT_MODULE_NAME, isEntryPoint);
                case MAJOR_MINOR_VERSION_END:
                    return seekInAlternativesPaths(lookahead, currentDepth, matchingRulesCount, MAJOR_MINOR_VERSION_END,
                            isEntryPoint);
                case RETURN_KEYWORD:
                    hasMatch = nextToken.kind == SyntaxKind.RETURN_KEYWORD;
                    break;
                case RETURN_STMT_RHS:
                    return seekInAlternativesPaths(lookahead, currentDepth, matchingRulesCount, RETURN_RHS,
                            isEntryPoint);
                case ACCESS_EXPRESSION:
                    return seekInAccessExpression(currentCtx, lookahead, currentDepth, matchingRulesCount,
                            isEntryPoint);
                case BASIC_LITERAL:
                    hasMatch = isBasicLiteral(nextToken.kind);
                    break;
                case COLON:
                    hasMatch = nextToken.kind == SyntaxKind.COLON_TOKEN;
                    break;
                case STRING_LITERAL:
                    hasMatch = nextToken.kind == SyntaxKind.STRING_LITERAL;
                    break;
                case MAPPING_FIELD:
                    return seekInAlternativesPaths(lookahead, currentDepth, matchingRulesCount, MAPPING_FIELD_START,
                            isEntryPoint);
                case SPECIFIC_FIELD_RHS:
                    return seekInAlternativesPaths(lookahead, currentDepth, matchingRulesCount, SPECIFIC_FIELD_RHS,
                            isEntryPoint);
                case SERVICE_KEYWORD:
                    hasMatch = nextToken.kind == SyntaxKind.SERVICE_KEYWORD;
                    break;
                case ON_KEYWORD:
                    hasMatch = nextToken.kind == SyntaxKind.ON_KEYWORD;
                    break;
                case OPTIONAL_SERVICE_NAME:
                    return seekInAlternativesPaths(lookahead, currentDepth, matchingRulesCount, OPTIONAL_SERVICE_NAME,
                            isEntryPoint);
                case RESOURCE_DEF:
                    return seekInAlternativesPaths(lookahead, currentDepth, matchingRulesCount, RESOURCE_DEF_START,
                            isEntryPoint);
                case RESOURCE_KEYWORD:
                    hasMatch = nextToken.kind == SyntaxKind.RESOURCE_KEYWORD;
                    break;
                case LISTENER_KEYWORD:
                    hasMatch = nextToken.kind == SyntaxKind.LISTENER_KEYWORD;
                    break;
                case CONST_KEYWORD:
                    hasMatch = nextToken.kind == SyntaxKind.CONST_KEYWORD;
                    break;
                case FINAL_KEYWORD:
                    hasMatch = nextToken.kind == SyntaxKind.FINAL_KEYWORD;
                    break;
                case CONST_DECL_TYPE:
                    return seekInAlternativesPaths(lookahead, currentDepth, matchingRulesCount, CONST_DECL_TYPE,
                            isEntryPoint);
                case CONST_DECL_RHS:
                    return seekInAlternativesPaths(lookahead, currentDepth, matchingRulesCount, CONST_DECL_RHS,
                            isEntryPoint);
                case TYPEOF_KEYWORD:
                    hasMatch = nextToken.kind == SyntaxKind.TYPEOF_KEYWORD;
                    break;
                case UNARY_OPERATOR:
                    hasMatch = isUnaryOperator(nextToken);
                    break;
                case ARRAY_LENGTH:
                    return seekInAlternativesPaths(lookahead, currentDepth, matchingRulesCount, ARRAY_LENGTH,
                            isEntryPoint);
                case HEX_INTEGER_LITERAL:
                    hasMatch = nextToken.kind == SyntaxKind.HEX_INTEGER_LITERAL;
                    break;
                case AT:
                    hasMatch = nextToken.kind == SyntaxKind.AT_TOKEN;
                    break;
                case PARAMETER:
                    return seekInAlternativesPaths(lookahead, currentDepth, matchingRulesCount, PARAMETER,
                            isEntryPoint);
                case PARAMETER_WITHOUT_ANNOTS:
                    return seekInAlternativesPaths(lookahead, currentDepth, matchingRulesCount,
                            PARAMETER_WITHOUT_ANNOTS, isEntryPoint);
                case IS_KEYWORD:
                    hasMatch = nextToken.kind == SyntaxKind.IS_KEYWORD;
                    break;
                case TYPE_TEST_EXPRESSION:
                    return seekInIsExpression(currentCtx, lookahead, currentDepth, matchingRulesCount, isEntryPoint);
                case STMT_START_WITH_EXPR_RHS:
                    return seekInAlternativesPaths(lookahead, currentDepth, matchingRulesCount,
                            STMT_START_WITH_EXPR_RHS, isEntryPoint);
                case RIGHT_ARROW:
                    hasMatch = nextToken.kind == SyntaxKind.RIGHT_ARROW_TOKEN;
                    break;
                case STMT_START_WITH_IDENTIFIER:
                    return seekInAlternativesPaths(lookahead, currentDepth, matchingRulesCount,
                            STMT_START_WITH_IDENTIFIER, isEntryPoint);
                case EXPRESSION_STATEMENT_START:
                    return seekInAlternativesPaths(lookahead, currentDepth, matchingRulesCount,
                            EXPRESSION_STATEMENT_START, isEntryPoint);
                case PARAMETERIZED_TYPE:
                    hasMatch = isParameterizedTypeToken(nextToken.kind);
                    break;
                case LT:
                    hasMatch = nextToken.kind == SyntaxKind.LT_TOKEN;
                    break;
                case GT:
                    hasMatch = nextToken.kind == SyntaxKind.GT_TOKEN;
                    break;
                case NULL_KEYWORD:
                    hasMatch = nextToken.kind == SyntaxKind.NULL_KEYWORD;
                    break;
                case ANNOTATION_KEYWORD:
                    hasMatch = nextToken.kind == SyntaxKind.ANNOTATION_KEYWORD;
                    break;
                case FIELD_IDENT:
                    hasMatch = nextToken.kind == SyntaxKind.FIELD_KEYWORD;
                    break;
                case FUNCTION_IDENT:
                    hasMatch = nextToken.kind == SyntaxKind.FUNCTION_KEYWORD;
                    break;
                case IDENT_AFTER_OBJECT_IDENT:
                    hasMatch = nextToken.kind == SyntaxKind.TYPE_KEYWORD ||
                            nextToken.kind == SyntaxKind.FUNCTION_KEYWORD || nextToken.kind == SyntaxKind.FIELD_KEYWORD;
                    break;
                case SOURCE_KEYWORD:
                    hasMatch = nextToken.kind == SyntaxKind.SOURCE_KEYWORD;
                    break;
                case ANNOT_DECL_OPTIONAL_TYPE:
                    return seekInAlternativesPaths(lookahead, currentDepth, matchingRulesCount,
                            ANNOT_DECL_OPTIONAL_TYPE, isEntryPoint);
                case ANNOT_DECL_RHS:
                    return seekInAlternativesPaths(lookahead, currentDepth, matchingRulesCount, ANNOT_DECL_RHS,
                            isEntryPoint);
                case ANNOT_OPTIONAL_ATTACH_POINTS:
                    return seekInAlternativesPaths(lookahead, currentDepth, matchingRulesCount,
                            ANNOT_OPTIONAL_ATTACH_POINTS, isEntryPoint);
                case ATTACH_POINT:
                    return seekInAlternativesPaths(lookahead, currentDepth, matchingRulesCount, ATTACH_POINT,
                            isEntryPoint);
                case ATTACH_POINT_IDENT:
                    return seekInAlternativesPaths(lookahead, currentDepth, matchingRulesCount, ATTACH_POINT_IDENT,
                            isEntryPoint);
                case SINGLE_KEYWORD_ATTACH_POINT_IDENT:
                    hasMatch = isSingleKeywordAttachPointIdent(nextToken.kind);
                    break;
                case OBJECT_IDENT:
                    hasMatch = nextToken.kind == SyntaxKind.OBJECT_KEYWORD;
                    break;
                case RECORD_IDENT:
                    hasMatch = nextToken.kind == SyntaxKind.RECORD_KEYWORD;
                    break;
                case RESOURCE_IDENT:
                    hasMatch = nextToken.kind == SyntaxKind.RESOURCE_KEYWORD;
                    break;
                case ATTACH_POINT_END:
                    return seekInAlternativesPaths(lookahead, currentDepth, matchingRulesCount, ATTACH_POINT_END,
                            isEntryPoint);
                case XML_NAMESPACE_PREFIX_DECL:
                    return seekInAlternativesPaths(lookahead, currentDepth, matchingRulesCount,
                            XML_NAMESPACE_PREFIX_DECL, isEntryPoint);
                case CONSTANT_EXPRESSION_START:
                    return seekInAlternativesPaths(lookahead, currentDepth, matchingRulesCount, CONSTANT_EXPRESSION,
                            isEntryPoint);
                case XMLNS_KEYWORD:
                    hasMatch = nextToken.kind == SyntaxKind.XMLNS_KEYWORD;
                    break;
                case WORKER_KEYWORD:
                    hasMatch = nextToken.kind == SyntaxKind.WORKER_KEYWORD;
                    break;
                case FORK_KEYWORD:
                    hasMatch = nextToken.kind == SyntaxKind.FORK_KEYWORD;
                    break;
                case DECIMAL_FLOATING_POINT_LITERAL:
                    hasMatch = nextToken.kind == SyntaxKind.DECIMAL_FLOATING_POINT_LITERAL;
                    break;
                case HEX_FLOATING_POINT_LITERAL:
                    hasMatch = nextToken.kind == SyntaxKind.HEX_FLOATING_POINT_LITERAL;
                    break;
                case TYPEDESC_RHS:
                    return seekInAlternativesPaths(lookahead, currentDepth, matchingRulesCount, TYPEDESC_RHS,
                            isEntryPoint);
                case TRAP_KEYWORD:
                    hasMatch = nextToken.kind == SyntaxKind.TRAP_KEYWORD;
                    break;
                case LIST_CONSTRUCTOR_RHS:
                    return seekInAlternativesPaths(lookahead, currentDepth, matchingRulesCount, LIST_CONSTRUCTOR_RHS,
                            isEntryPoint);
                case FOREACH_KEYWORD:
                    hasMatch = nextToken.kind == SyntaxKind.FOREACH_KEYWORD;
                    break;
                case IN_KEYWORD:
                    hasMatch = nextToken.kind == SyntaxKind.IN_KEYWORD;
                    break;
                case TYPE_CAST_PARAM:
                    return seekInAlternativesPaths(lookahead, currentDepth, matchingRulesCount, TYPE_CAST_PARAM,
                            isEntryPoint);
                case TYPE_CAST_PARAM_RHS:
                    return seekInAlternativesPaths(lookahead, currentDepth, matchingRulesCount, TYPE_CAST_PARAM_RHS,
                            isEntryPoint);
                case PIPE:
                    hasMatch = nextToken.kind == SyntaxKind.PIPE_TOKEN;
                    break;
                case TABLE_KEYWORD:
                    hasMatch = nextToken.kind == SyntaxKind.TABLE_KEYWORD;
                    break;
                case KEY_KEYWORD:
                    hasMatch = nextToken.kind == SyntaxKind.KEY_KEYWORD;
                    break;
                case TABLE_KEYWORD_RHS:
                    return seekInAlternativesPaths(lookahead, currentDepth, matchingRulesCount, TABLE_KEYWORD_RHS,
                            isEntryPoint);
                case ROW_LIST_RHS:
                    return seekInAlternativesPaths(lookahead, currentDepth, matchingRulesCount, ROW_LIST_RHS,
                            isEntryPoint);
                case TABLE_ROW_END:
                    return seekInAlternativesPaths(lookahead, currentDepth, matchingRulesCount, TABLE_ROW_END,
                            isEntryPoint);
                case KEY_SPECIFIER_RHS:
                    return seekInAlternativesPaths(lookahead, currentDepth, matchingRulesCount, KEY_SPECIFIER_RHS,
                            isEntryPoint);
                case TABLE_KEY_RHS:
                    return seekInAlternativesPaths(lookahead, currentDepth, matchingRulesCount, TABLE_KEY_RHS,
                            isEntryPoint);
<<<<<<< HEAD
                case LET_KEYWORD:
                    hasMatch = nextToken.kind == SyntaxKind.LET_KEYWORD;
                    break;
                case LET_VAR_DECL_START:
                    return seekInAlternativesPaths(lookahead, currentDepth, matchingRulesCount, LET_VAR_DECL_START,
=======
                case ERROR_KEYWORD:
                    hasMatch = nextToken.kind == SyntaxKind.ERROR_KEYWORD;
                    break;
                case ERROR_TYPE_PARAMS:
                    return seekInAlternativesPaths(lookahead, currentDepth, matchingRulesCount, ERROR_TYPE_PARAMS,
>>>>>>> 5acfcd43
                            isEntryPoint);

                // Productions (Non-terminals which doesn't have alternative paths)
                case COMP_UNIT:
                case FUNC_DEFINITION:
                case RETURN_TYPE_DESCRIPTOR:
                case EXTERNAL_FUNC_BODY:
                case FUNC_BODY_BLOCK:
                case ASSIGNMENT_STMT:
                case VAR_DECL_STMT:
                case REQUIRED_PARAM:
                case AFTER_PARAMETER_TYPE:
                case DEFAULTABLE_PARAM:
                case REST_PARAM:
                case MODULE_TYPE_DEFINITION:
                case ARG_LIST:
                case ASTERISK:
                case FUNC_CALL:
                case RECORD_TYPE_DESCRIPTOR:
                case OBJECT_TYPE_DESCRIPTOR:
                case ASSIGNMENT_OR_VAR_DECL_STMT:
                case CALL_STMT:
                case IF_BLOCK:
                case BLOCK_STMT:
                case WHILE_BLOCK:
                case VERSION_NUMBER:
                case IMPORT_DECL:
                case IMPORT_SUB_VERSION:
                case MAPPING_CONSTRUCTOR:
                case PANIC_STMT:
                case COMPUTED_FIELD_NAME:
                case RETURN_STMT:
                case LISTENERS_LIST:
                case SERVICE_DECL:
                case BREAK_STATEMENT:
                case CONTINUE_STATEMENT:
                case LISTENER_DECL:
                case CONSTANT_DECL:
                case NIL_TYPE_DESCRIPTOR:
                case OPTIONAL_TYPE_DESCRIPTOR:
                case ARRAY_TYPE_DESCRIPTOR:
                case LOCAL_TYPE_DEFINITION_STMT:
                case ANNOTATIONS:
                case DOC_STRING:
                case ANNOTATION_DECL:
                case ANNOT_ATTACH_POINTS_LIST:
                case COMPOUND_ASSIGNMENT_STMT:
                case COMPOUND_BINARY_OPERATOR:
                case EXPRESSION_STATEMENT:
                case RECORD_FIELD:
                case TYPEOF_EXPRESSION:
                case UNARY_EXPRESSION:
                case CONSTANT_EXPRESSION:
                case XML_NAMESPACE_DECLARATION:
                case DEFAULT_WORKER_INIT:
                case DEFAULT_WORKER:
                case NAMED_WORKERS:
                case NAMED_WORKER_DECL:
                case PARAMETERIZED_TYPE_DESCRIPTOR:
                case NON_RECURSIVE_TYPE:
                    // start a context, so that we know where to fall back, and continue
                    // having the qualified-identifier as the next rule.
                case VARIABLE_REF:
                case TYPE_REFERENCE:
                case ANNOT_REFERENCE:
                case NIL_LITERAL:
                case LOCK_STMT:
                case FORK_STMT:
                case TRAP_EXPRESSION:
                case LIST_CONSTRUCTOR:
                case FOREACH_STMT:
                case TYPE_CAST_EXPRESSION:
                case TABLE_CONSTRUCTOR:
                case KEY_SPECIFIER:
<<<<<<< HEAD
                case LET_VAR_DECL:
                case LET_EXPRESSION:
=======
                case ERROR_TYPE_DESCRIPTOR:
>>>>>>> 5acfcd43
                default:
                    // Stay at the same place
                    skipRule = true;
                    hasMatch = true;
                    break;
            }

            if (!hasMatch) {
                Result fixedPathResult = fixAndContinue(currentCtx, lookahead, currentDepth + 1);
                // Do not consider the current rule as match, since we had to fix it.
                // i.e: do not increment the match count by 1;

                if (isEntryPoint) {
                    fixedPathResult.solution = fixedPathResult.fixes.peek();
                } else {
                    fixedPathResult.solution = new Solution(Action.KEEP, currentCtx, SyntaxKind.NONE,
                            currentCtx.toString());
                }
                return getFinalResult(matchingRulesCount, fixedPathResult);
            }

            currentCtx = getNextRule(currentCtx, lookahead + 1);
            if (!skipRule) {
                // Try the next token with the next rule
                currentDepth++;
                matchingRulesCount++;
                lookahead++;
                isEntryPoint = false;
            }

        }

        Result result = new Result(new ArrayDeque<>(), matchingRulesCount, currentCtx);
        result.solution =
                new Solution(Action.KEEP, currentCtx, SyntaxKind.NONE, currentCtx.toString());
        return result;
    }

    /**
     * Search for matching token sequences within the function body signatures and returns the most optimal solution.
     * This will check whether the token stream best matches to a 'function-body-block' or a 'external-function-body'.
     * 
     * @param lookahead Position of the next token to consider, relative to the position of the original error
     * @param currentDepth Amount of distance traveled so far
     * @param currentMatches Matching tokens found so far
     * @param fixes Fixes made so far
     * @return Recovery result
     */
    private Result seekInFuncBodies(int lookahead, int currentDepth, int currentMatches, boolean isEntryPoint) {
        return seekInAlternativesPaths(lookahead, currentDepth, currentMatches, FUNC_BODIES, isEntryPoint);
    }

    /**
     * Search for matching token sequences within different kinds of statements and returns the most optimal solution.
     * 
     * @param currentCtx Current context
     * @param nextToken Next token in the token stream
     * @param lookahead Position of the next token to consider, relative to the position of the original error
     * @param currentDepth Amount of distance traveled so far
     * @param currentMatches Matching tokens found so far
     * @param fixes Fixes made so far
     * @return Recovery result
     */
    private Result seekInStatements(ParserRuleContext currentCtx, STToken nextToken, int lookahead, int currentDepth,
                                    int currentMatches, boolean isEntryPoint) {
        if (nextToken.kind == SyntaxKind.SEMICOLON_TOKEN) {
            // Semicolon at the start of a statement is a special case. This is equivalent to an empty
            // statement. So assume the fix for this is a REMOVE operation and continue from the next token.
            Result result = seekMatchInSubTree(ParserRuleContext.STATEMENT, lookahead + 1, currentDepth, isEntryPoint);
            result.fixes.push(new Solution(Action.REMOVE, currentCtx, nextToken.kind, nextToken.toString()));
            return getFinalResult(currentMatches, result);
        }

        return seekInAlternativesPaths(lookahead, currentDepth, currentMatches, STATEMENTS, isEntryPoint);
    }

    /**
     * Search for matching token sequences within access expressions and returns the most optimal solution.
     * Access expression can be one of: method-call, field-access, member-access.
     * 
     * @param currentCtx Current context
     * @param lookahead Position of the next token to consider, relative to the position of the original error
     * @param currentDepth Amount of distance traveled so far
     * @param currentMatches Matching tokens found so far
     * @param fixes Fixes made so far
     * @param isEntryPoint
     * @return Recovery result
     */
    private Result seekInAccessExpression(ParserRuleContext currentCtx, int lookahead, int currentDepth,
                                          int currentMatches, boolean isEntryPoint) {
        STToken nextToken = this.tokenReader.peek(lookahead);
        currentDepth++;
        if (nextToken.kind != SyntaxKind.IDENTIFIER_TOKEN) {
            Result fixedPathResult = fixAndContinue(currentCtx, lookahead, currentDepth);
            return getFinalResult(currentMatches, fixedPathResult);
        }

        ParserRuleContext nextContext;
        STToken nextNextToken = this.tokenReader.peek(lookahead + 1);
        switch (nextNextToken.kind) {
            case OPEN_PAREN_TOKEN:
                nextContext = ParserRuleContext.OPEN_PARENTHESIS;
                break;
            case DOT_TOKEN:
                nextContext = ParserRuleContext.DOT;
                break;
            case OPEN_BRACKET_TOKEN:
                nextContext = ParserRuleContext.OPEN_BRACKET;
                break;
            default:
                nextContext = getNextRuleForExpr();
                break;
        }

        currentMatches++;
        lookahead++;
        Result result = seekMatch(nextContext, lookahead, currentDepth, isEntryPoint);
        result.ctx = currentCtx;
        return getFinalResult(currentMatches, result);
    }

    /**
     * Search for a match in rhs of an expression. RHS of an expression can be the end
     * of the expression or the rhs of a binary expression.
     * 
     * @param nextToken
     * @param lookahead Position of the next token to consider, relative to the position of the original error
     * @param currentDepth Amount of distance traveled so far
     * @param currentMatches Matching tokens found so far
     * @param isEntryPoint
     * @return Recovery result
     */
    private Result seekMatchInExpressionRhs(STToken nextToken, int lookahead, int currentDepth, int currentMatches,
                                            boolean isEntryPoint) {
        ParserRuleContext parentCtx = getParentContext();

        // Expression in a parameter-rhs can be terminated by a comma or a the closing parenthesis.
        if (isParameter(parentCtx) || parentCtx == ParserRuleContext.ARG) {
            ParserRuleContext[] next = { ParserRuleContext.BINARY_OPERATOR, ParserRuleContext.DOT,
                    ParserRuleContext.OPEN_BRACKET, ParserRuleContext.COMMA, ParserRuleContext.CLOSE_PARENTHESIS };
            return seekInAlternativesPaths(lookahead, currentDepth, currentMatches, next, isEntryPoint);
        }

        if (parentCtx == ParserRuleContext.MAPPING_CONSTRUCTOR) {
            ParserRuleContext[] next = { ParserRuleContext.BINARY_OPERATOR, ParserRuleContext.DOT,
                    ParserRuleContext.OPEN_BRACKET, ParserRuleContext.COMMA, ParserRuleContext.CLOSE_BRACE };
            return seekInAlternativesPaths(lookahead, currentDepth, currentMatches, next, isEntryPoint);
        }

        if (parentCtx == ParserRuleContext.COMPUTED_FIELD_NAME) {
            // Here we give high priority to the comma. Therefore order of the below array matters.
            ParserRuleContext[] next = { ParserRuleContext.CLOSE_BRACKET, ParserRuleContext.BINARY_OPERATOR,
                    ParserRuleContext.DOT, ParserRuleContext.OPEN_BRACKET };
            return seekInAlternativesPaths(lookahead, currentDepth, currentMatches, next, isEntryPoint);
        }

        if (parentCtx == ParserRuleContext.LISTENERS_LIST) {
            ParserRuleContext[] next = { ParserRuleContext.COMMA, ParserRuleContext.BINARY_OPERATOR,
                    ParserRuleContext.DOT, ParserRuleContext.OPEN_BRACKET, ParserRuleContext.OPEN_BRACE };
            return seekInAlternativesPaths(lookahead, currentDepth, currentMatches, next, isEntryPoint);
        }

        if (parentCtx == ParserRuleContext.LIST_CONSTRUCTOR) {
            ParserRuleContext[] next = { ParserRuleContext.COMMA, ParserRuleContext.BINARY_OPERATOR,
                    ParserRuleContext.DOT, ParserRuleContext.OPEN_BRACKET, ParserRuleContext.CLOSE_BRACKET };
            return seekInAlternativesPaths(lookahead, currentDepth, currentMatches, next, isEntryPoint);
        }

        if (parentCtx == ParserRuleContext.LET_VAR_DECL) {
            ParserRuleContext[] next = {  ParserRuleContext.COMMA, ParserRuleContext.BINARY_OPERATOR,
                    ParserRuleContext.DOT, ParserRuleContext.OPEN_BRACKET, ParserRuleContext.IN_KEYWORD };
            return seekInAlternativesPaths(lookahead, currentDepth, currentMatches, next, isEntryPoint);
        }

        ParserRuleContext nextContext;
        if (parentCtx == ParserRuleContext.IF_BLOCK || parentCtx == ParserRuleContext.WHILE_BLOCK ||
                parentCtx == ParserRuleContext.FOREACH_STMT) {
            nextContext = ParserRuleContext.BLOCK_STMT;
        } else if (isStatement(parentCtx) || parentCtx == ParserRuleContext.RECORD_FIELD ||
                parentCtx == ParserRuleContext.OBJECT_MEMBER || parentCtx == ParserRuleContext.LISTENER_DECL ||
                parentCtx == ParserRuleContext.CONSTANT_DECL) {
            nextContext = ParserRuleContext.SEMICOLON;
        } else if (parentCtx == ParserRuleContext.ANNOTATIONS) {
            nextContext = ParserRuleContext.TOP_LEVEL_NODE;
        } else if (parentCtx == ParserRuleContext.ARRAY_TYPE_DESCRIPTOR) {
            nextContext = ParserRuleContext.CLOSE_BRACKET;
        } else {
            throw new IllegalStateException();
        }

        ParserRuleContext[] alternatives =
                { ParserRuleContext.BINARY_OPERATOR, ParserRuleContext.DOT, ParserRuleContext.OPEN_BRACKET,
                        ParserRuleContext.OPEN_PARENTHESIS, ParserRuleContext.IS_KEYWORD, nextContext };
        return seekInAlternativesPaths(lookahead, currentDepth, currentMatches, alternatives, isEntryPoint);
    }

    /**
     * Search for matching token sequences within the given alternative paths, and find the most optimal solution.
     * 
     * @param lookahead Position of the next token to consider, relative to the position of the original error
     * @param currentDepth Amount of distance traveled so far
     * @param currentMatches Matching tokens found so far
     * @param fixes Fixes made so far
     * @return Recovery result
     */
    private Result seekInAlternativesPaths(int lookahead, int currentDepth, int currentMatches,
                                           ParserRuleContext[] alternativeRules, boolean isEntryPoint) {

        @SuppressWarnings("unchecked")
        List<Result>[] results = new List[lookaheadLimit];
        int bestMatchIndex = 0;

        // Visit all the alternative rules and get their results. Arrange them in way
        // such that results with the same number of matches are put together. This is
        // done so that we can easily pick the best, without iterating through them.
        for (ParserRuleContext rule : alternativeRules) {
            Result result = seekMatchInSubTree(rule, lookahead, currentDepth, isEntryPoint);
            List<Result> similarResutls = results[result.matches];
            if (similarResutls == null) {
                similarResutls = new ArrayList<>(lookaheadLimit);
                results[result.matches] = similarResutls;
                if (bestMatchIndex < result.matches) {
                    bestMatchIndex = result.matches;
                }
            }
            similarResutls.add(result);
        }

        // This means there are no matches for any of the statements
        if (bestMatchIndex == 0) {
            return new Result(new ArrayDeque<>(), currentMatches, alternativeRules[0]);
        }

        // If there is only one 'best' match, then return it. If there are more than one
        // 'best' match, then we need to do a tie-break. For that, pick the path with the
        // lowest number of fixes. If it again results in more than one match, then return
        // the based on the precedence (order of occurrence).

        List<Result> bestMatches = results[bestMatchIndex];
        Result bestMatch = bestMatches.get(0);
        Result currentMatch;
        for (int i = 1; i < bestMatches.size(); i++) {
            currentMatch = bestMatches.get(i);

            // If a tie is found, give priority to the one that 'insert'.
            // If that is also a tie, then give priority to the order.
            int currentMatchFixesSize = currentMatch.fixes.size();
            int bestmatchFixesSize = bestMatch.fixes.size();
            if (currentMatchFixesSize == bestmatchFixesSize) {
                // If both are zero continue;
                if (bestmatchFixesSize == 0) {
                    continue;
                }
                Solution currentSol = bestMatch.fixes.peek();
                Solution foundSol = currentMatch.fixes.peek();
                if (currentSol.action == Action.REMOVE && foundSol.action == Action.INSERT) {
                    bestMatch = currentMatch;
                }
            }

            if (currentMatchFixesSize < bestmatchFixesSize) {
                bestMatch = currentMatch;
            }
        }

        return getFinalResult(currentMatches, bestMatch);
    }

    /**
     * Combine a given result with the current results, and get the final result.
     * 
     * @param currentMatches Matches found so far
     * @param bestMatch Result found in the sub-tree, that requires to be merged with the current results
     * @return Final result
     */
    private Result getFinalResult(int currentMatches, Result bestMatch) {
        bestMatch.matches += currentMatches;
        return bestMatch;
    }

    /**
     * <p>
     * Fix the error at the current position and continue forward to find the best path. This method
     * tries to fix the parser error using following steps:
     * <ol>
     * <li>
     * Insert a token and see how far the parser can proceed.
     * </li>
     * <li>
     * Delete a token and see how far the parser can proceed.
     * </li>
     * </ol>
     * 
     * Then decides the best action to perform (whether to insert or remove a token), using the result
     * of the above two steps, based on the following criteria:
     * <ol>
     * <li>
     * Pick the solution with the longest matching sequence.
     * </li>
     * <li>
     * If there's a tie, then check for the solution which requires the lowest number of 'fixes'.
     * </li>
     * <li>
     * If there's a tie, then give priority for the 'insertion' as that doesn't require removing
     * an input a user has given.
     * </li>
     * </ol>
     * </p>
     * 
     * @param currentCtx Current parser context
     * @param lookahead Position of the next token to consider, relative to the position of the original error
     * @param currentDepth Amount of distance traveled so far
     * @return Recovery result
     */
    private Result fixAndContinue(ParserRuleContext currentCtx, int lookahead, int currentDepth) {
        // NOTE: Below order is important. We have to visit the current context first, before
        // getting and visiting the nextContext. Because getting the next context is a stateful
        // operation, as it could update (push/pop) the current context stack.

        // Remove current token. That means continue with the NEXT token, with the CURRENT context
        Result deletionResult = seekMatchInSubTree(currentCtx, lookahead + 1, currentDepth, false);

        // Insert the missing token. That means continue the CURRENT token, with the NEXT context.
        // At this point 'lookahead' refers to the next token position, since there is a missing
        // token at the current position. Hence we don't need to increment the 'lookahead' when
        // calling 'getNextRule'.
        ParserRuleContext nextCtx = getNextRule(currentCtx, lookahead);
        Result insertionResult = seekMatchInSubTree(nextCtx, lookahead, currentDepth, false);

        Result fixedPathResult;
        Solution action;
        if (insertionResult.matches == 0 && deletionResult.matches == 0) {
            fixedPathResult = insertionResult;
        } else if (insertionResult.matches == deletionResult.matches) {
            if (insertionResult.fixes.size() <= deletionResult.fixes.size()) {
                action = new Solution(Action.INSERT, currentCtx, getExpectedTokenKind(currentCtx),
                        currentCtx.toString());
                insertionResult.fixes.push(action);
                fixedPathResult = insertionResult;
            } else {
                STToken token = this.tokenReader.peek(lookahead);
                action = new Solution(Action.REMOVE, currentCtx, token.kind, token.toString());
                deletionResult.fixes.push(action);
                fixedPathResult = deletionResult;
            }
        } else if (insertionResult.matches > deletionResult.matches) {
            action = new Solution(Action.INSERT, currentCtx, getExpectedTokenKind(currentCtx), currentCtx.toString());
            insertionResult.fixes.push(action);
            fixedPathResult = insertionResult;
        } else {
            STToken token = this.tokenReader.peek(lookahead);
            action = new Solution(Action.REMOVE, currentCtx, token.kind, token.toString());
            deletionResult.fixes.push(action);
            fixedPathResult = deletionResult;
        }
        return fixedPathResult;
    }

    /**
     * Get the next parser rule/context given the current parser context.
     * 
     * @param currentCtx Current parser context
     * @param nextLookahead Position of the next token to consider, relative to the position of the original error
     * @return Next parser context
     */
    private ParserRuleContext getNextRule(ParserRuleContext currentCtx, int nextLookahead) {
        // If this is a production, then push the context to the stack.
        // We can do this within the same switch-case that follows after this one.
        // But doing it separately for the sake of readability/maintainability.
        switch (currentCtx) {
            case COMP_UNIT:
            case FUNC_DEFINITION:
            case RETURN_TYPE_DESCRIPTOR:
            case EXTERNAL_FUNC_BODY:
            case FUNC_BODY_BLOCK:
            case STATEMENT:
            case STATEMENT_WITHOUT_ANNOTS:
            case VAR_DECL_STMT:
            case ASSIGNMENT_STMT:
            case REQUIRED_PARAM:
            case DEFAULTABLE_PARAM:
            case REST_PARAM:
            case MODULE_TYPE_DEFINITION:
            case RECORD_FIELD:
            case RECORD_TYPE_DESCRIPTOR:
            case OBJECT_TYPE_DESCRIPTOR:
            case ARG:
            case ARG_LIST:
            case OBJECT_FUNC_OR_FIELD:
            case IF_BLOCK:
            case BLOCK_STMT:
            case WHILE_BLOCK:
            case PANIC_STMT:
            case CALL_STMT:
            case IMPORT_DECL:
            case CONTINUE_STATEMENT:
            case BREAK_STATEMENT:
            case RETURN_STMT:
            case COMPUTED_FIELD_NAME:
            case LISTENERS_LIST:
            case SERVICE_DECL:
            case LISTENER_DECL:
            case CONSTANT_DECL:
            case NIL_TYPE_DESCRIPTOR:
            case COMPOUND_ASSIGNMENT_STMT:
            case OPTIONAL_TYPE_DESCRIPTOR:
            case ARRAY_TYPE_DESCRIPTOR:
            case ANNOTATIONS:
            case VARIABLE_REF:
            case TYPE_REFERENCE:
            case ANNOT_REFERENCE:
            case MAPPING_CONSTRUCTOR:
            case LOCAL_TYPE_DEFINITION_STMT:
            case EXPRESSION_STATEMENT:
            case NIL_LITERAL:
            case LOCK_STMT:
            case ANNOTATION_DECL:
            case ANNOT_ATTACH_POINTS_LIST:
            case XML_NAMESPACE_DECLARATION:
            case CONSTANT_EXPRESSION:
            case NAMED_WORKER_DECL:
            case FORK_STMT:
            case FOREACH_STMT:
            case PARAMETERIZED_TYPE_DESCRIPTOR:
            case LIST_CONSTRUCTOR:
            case TYPE_CAST_EXPRESSION:
            case TABLE_CONSTRUCTOR:
            case KEY_SPECIFIER:
<<<<<<< HEAD
            case LET_VAR_DECL:
=======
            case ERROR_TYPE_DESCRIPTOR:
>>>>>>> 5acfcd43
                startContext(currentCtx);
                break;
            default:
                break;
        }

        ParserRuleContext parentCtx;
        STToken nextToken;
        switch (currentCtx) {
            case EOF:
                return ParserRuleContext.EOF;
            case COMP_UNIT:
                return ParserRuleContext.TOP_LEVEL_NODE;
            case PUBLIC_KEYWORD:
                parentCtx = getParentContext();
                if (parentCtx == ParserRuleContext.OBJECT_TYPE_DESCRIPTOR) {
                    return ParserRuleContext.OBJECT_FUNC_OR_FIELD;
                } else if (isParameter(parentCtx)) {
                    return ParserRuleContext.TYPE_DESCRIPTOR;
                }
                return ParserRuleContext.TOP_LEVEL_NODE_WITHOUT_MODIFIER;
            case PRIVATE_KEYWORD:
                return ParserRuleContext.OBJECT_FUNC_OR_FIELD;
            case FUNC_DEFINITION:
                return ParserRuleContext.FUNCTION_KEYWORD;
            case RETURN_TYPE_DESCRIPTOR:
                return ParserRuleContext.RETURNS_KEYWORD;
            case EXTERNAL_FUNC_BODY:
                return ParserRuleContext.ASSIGN_OP;
            case FUNC_BODY_BLOCK:
                return ParserRuleContext.OPEN_BRACE;
            case STATEMENT:
            case STATEMENT_WITHOUT_ANNOTS:
                // We reach here only if an end of a block is reached.
                endContext(); // end statement
                return ParserRuleContext.CLOSE_BRACE;
            case ASSIGN_OP:
                return getNextRuleForEqualOp();
            case COMPOUND_BINARY_OPERATOR:
                return ParserRuleContext.ASSIGN_OP;
            case CLOSE_BRACE:
                return getNextRuleForCloseBrace(nextLookahead);
            case CLOSE_PARENTHESIS:
                parentCtx = getParentContext();
                if (isParameter(parentCtx)) {
                    endContext(); // end parameter
                    endContext(); // end parameter-list
                }
                if (parentCtx == ParserRuleContext.NIL_TYPE_DESCRIPTOR) {
                    endContext();
                    // After parsing nil type descriptor all the other parsing is same as next rule of simple type
                    return ParserRuleContext.TYPEDESC_RHS;
                }
                if (parentCtx == ParserRuleContext.NIL_LITERAL) {
                    endContext();
                    return ParserRuleContext.EXPRESSION_RHS;
                }
                if (parentCtx == ParserRuleContext.KEY_SPECIFIER) {
                    endContext(); // end key-specifier
                    // For now key-specifier ctx is only referred inside table-constructor ctx
                    return ParserRuleContext.OPEN_BRACKET;
                }
                // endContext(); // end func signature
                return ParserRuleContext.FUNC_BODY;
            case EXPRESSION:
            case BASIC_LITERAL:
            case TERMINAL_EXPRESSION:
                return getNextRuleForExpr();
            case EXTERNAL_KEYWORD:
                return ParserRuleContext.SEMICOLON;
            case FUNCTION_KEYWORD:
                return ParserRuleContext.FUNC_NAME;
            case FUNC_NAME:
                return ParserRuleContext.OPEN_PARENTHESIS;
            case OPEN_BRACE:
                // If an error occurs in the function definition signature, then only search
                // within the function signature. Do not search within the function body.
                // This is done to avoid the parser misinterpreting tokens in the signature
                // as part of the body, and vice-versa.
                // return ParserRuleContext.CLOSE_BRACE;

                parentCtx = getParentContext();
                if (parentCtx == ParserRuleContext.LISTENERS_LIST) {
                    endContext();
                }

                if (isEndOfBlock(this.tokenReader.peek(nextLookahead))) {
                    return ParserRuleContext.CLOSE_BRACE;
                }

                if (parentCtx == ParserRuleContext.MAPPING_CONSTRUCTOR) {
                    return ParserRuleContext.MAPPING_FIELD;
                }

                if (parentCtx == ParserRuleContext.FORK_STMT) {
                    return ParserRuleContext.NAMED_WORKER_DECL;
                }

                return ParserRuleContext.STATEMENT;
            case OPEN_PARENTHESIS:
                parentCtx = getParentContext();
                if (parentCtx == ParserRuleContext.EXPRESSION_STATEMENT) {
                    return ParserRuleContext.EXPRESSION_STATEMENT_START;
                } else if (isExpressionContext(parentCtx)) {
                    return ParserRuleContext.EXPRESSION;
                } else if (parentCtx == ParserRuleContext.FUNC_DEFINITION) {
                    return ParserRuleContext.PARAM_LIST;
                } else if (parentCtx == ParserRuleContext.NIL_TYPE_DESCRIPTOR ||
                        parentCtx == ParserRuleContext.NIL_LITERAL) {
                    return ParserRuleContext.CLOSE_PARENTHESIS;
                } else if (parentCtx == ParserRuleContext.KEY_SPECIFIER) {
                    return ParserRuleContext.KEY_SPECIFIER_RHS;
                }
                return ParserRuleContext.ARG;
            case RETURNS_KEYWORD:
                if (this.tokenReader.peek(nextLookahead).kind != SyntaxKind.RETURNS_KEYWORD) {
                    // If there are no matches in the optional rule, then continue from the
                    // next immediate rule without changing the state
                    return ParserRuleContext.FUNC_BODY;
                }
                return ParserRuleContext.TYPE_DESCRIPTOR;
            case SEMICOLON:
                return getNextRuleForSemicolon(nextLookahead);
            case SIMPLE_TYPE_DESCRIPTOR:
                return ParserRuleContext.TYPEDESC_RHS;
            case VARIABLE_NAME:
            case PARAMETER_RHS:
                return getNextRuleForVarName(nextLookahead);
            case TOP_LEVEL_NODE_WITHOUT_MODIFIER:
                return ParserRuleContext.FUNC_DEFINITION;
            case FUNC_BODY:
                return ParserRuleContext.TOP_LEVEL_NODE;
            case REQUIRED_PARAM:
            case DEFAULTABLE_PARAM:
            case REST_PARAM:
                nextToken = this.tokenReader.peek(nextLookahead);
                if (isEndOfParametersList(nextToken)) {
                    endContext();
                    return ParserRuleContext.CLOSE_PARENTHESIS;
                }
                return ParserRuleContext.TYPE_DESCRIPTOR;
            case ASSIGNMENT_STMT:
                return ParserRuleContext.VARIABLE_NAME;
            case COMPOUND_ASSIGNMENT_STMT:
                return ParserRuleContext.VARIABLE_NAME;
            case VAR_DECL_STMT:
                return ParserRuleContext.TYPE_DESCRIPTOR;
            case EXPRESSION_RHS:
                return ParserRuleContext.BINARY_OPERATOR;
            case BINARY_OPERATOR:
                return ParserRuleContext.EXPRESSION;
            case COMMA:
                return getNextRuleForComma();
            case AFTER_PARAMETER_TYPE:
                return getNextRuleForParamType();
            case MODULE_TYPE_DEFINITION:
                return ParserRuleContext.TYPE_KEYWORD;
            case CLOSED_RECORD_BODY_END:
                endContext();
                nextToken = this.tokenReader.peek(nextLookahead);
                if (nextToken.kind == SyntaxKind.EOF_TOKEN) {
                    return ParserRuleContext.EOF;
                }
                return ParserRuleContext.TYPEDESC_RHS;
            case CLOSED_RECORD_BODY_START:
                return ParserRuleContext.RECORD_FIELD_OR_RECORD_END;
            case ELLIPSIS:
                parentCtx = getParentContext();
                if (parentCtx == ParserRuleContext.MAPPING_CONSTRUCTOR || parentCtx == ParserRuleContext.ARG) {
                    return ParserRuleContext.EXPRESSION;
                }
                return ParserRuleContext.VARIABLE_NAME;
            case QUESTION_MARK:
                return getNextRuleForQuestionMark();
            case RECORD_KEYWORD:
                return ParserRuleContext.RECORD_BODY_START;
            case TYPE_KEYWORD:
                return ParserRuleContext.TYPE_NAME;
            case RECORD_TYPE_DESCRIPTOR:
                return ParserRuleContext.RECORD_KEYWORD;
            case ASTERISK:
                parentCtx = getParentContext();
                if (parentCtx == ParserRuleContext.ARRAY_TYPE_DESCRIPTOR) {
                    return ParserRuleContext.CLOSE_BRACKET;
                }
                if (parentCtx == ParserRuleContext.ERROR_TYPE_DESCRIPTOR) {
                    return ParserRuleContext.GT;
                }
                return ParserRuleContext.TYPE_REFERENCE;
            case TYPE_NAME:
                return ParserRuleContext.TYPE_DESCRIPTOR;
            case OBJECT_KEYWORD:
                return ParserRuleContext.OPEN_BRACE;
            case REMOTE_KEYWORD:
                return ParserRuleContext.FUNCTION_KEYWORD;
            case OBJECT_TYPE_DESCRIPTOR:
                return ParserRuleContext.OBJECT_TYPE_DESCRIPTOR_START;
            case OBJECT_TYPE_FIRST_QUALIFIER:
            case OBJECT_TYPE_SECOND_QUALIFIER:
                return ParserRuleContext.OBJECT_KEYWORD;
            case ABSTRACT_KEYWORD:
            case CLIENT_KEYWORD:
                return ParserRuleContext.OBJECT_KEYWORD;
            case OPEN_BRACKET:
                return getNextRuleForOpenBracket();
            case CLOSE_BRACKET:
                return getNextRuleForCloseBracket();
            case FIELD_OR_FUNC_NAME:
                return ParserRuleContext.EXPRESSION_RHS;
            case DOT:
                return getNextRuleForDot();
            case IF_KEYWORD:
                return ParserRuleContext.EXPRESSION;
            case ELSE_KEYWORD:
                return ParserRuleContext.ELSE_BODY;
            case BLOCK_STMT:
                return ParserRuleContext.OPEN_BRACE;
            case IF_BLOCK:
                return ParserRuleContext.IF_KEYWORD;
            case WHILE_BLOCK:
                return ParserRuleContext.WHILE_KEYWORD;
            case WHILE_KEYWORD:
                return ParserRuleContext.EXPRESSION;
            case CHECKING_KEYWORD:
                return ParserRuleContext.EXPRESSION;
            case CALL_STMT:
                return ParserRuleContext.CALL_STMT_START;
            case PANIC_STMT:
                return ParserRuleContext.PANIC_KEYWORD;
            case PANIC_KEYWORD:
                return ParserRuleContext.EXPRESSION;
            case FUNC_CALL:
                // TODO: check this again
                return ParserRuleContext.IMPORT_PREFIX;
            case IMPORT_KEYWORD:
                return ParserRuleContext.IMPORT_ORG_OR_MODULE_NAME;
            case IMPORT_PREFIX:
            case NAMESPACE_PREFIX:
                return ParserRuleContext.SEMICOLON;
            case VERSION_NUMBER:
            case VERSION_KEYWORD:
                return ParserRuleContext.MAJOR_VERSION;
            case SLASH:
                return ParserRuleContext.IMPORT_MODULE_NAME;
            case IMPORT_ORG_OR_MODULE_NAME:
                return ParserRuleContext.IMPORT_DECL_RHS;
            case IMPORT_MODULE_NAME:
                return ParserRuleContext.AFTER_IMPORT_MODULE_NAME;
            case AS_KEYWORD:
                parentCtx = getParentContext();
                if (parentCtx == ParserRuleContext.IMPORT_DECL) {
                    return ParserRuleContext.IMPORT_PREFIX;
                } else if (parentCtx == ParserRuleContext.XML_NAMESPACE_DECLARATION) {
                    return ParserRuleContext.NAMESPACE_PREFIX;
                }
                throw new IllegalStateException();
            case MAJOR_VERSION:
            case MINOR_VERSION:
            case IMPORT_SUB_VERSION:
                return ParserRuleContext.MAJOR_MINOR_VERSION_END;
            case PATCH_VERSION:
                return ParserRuleContext.IMPORT_PREFIX_DECL;
            case IMPORT_DECL:
                return ParserRuleContext.IMPORT_KEYWORD;
            case CONTINUE_STATEMENT:
                return ParserRuleContext.CONTINUE_KEYWORD;
            case BREAK_STATEMENT:
                return ParserRuleContext.BREAK_KEYWORD;
            case CONTINUE_KEYWORD:
            case BREAK_KEYWORD:
                return ParserRuleContext.SEMICOLON;
            case RETURN_STMT:
                return ParserRuleContext.RETURN_KEYWORD;
            case RETURN_KEYWORD:
                return ParserRuleContext.RETURN_STMT_RHS;
            case ACCESS_EXPRESSION:
                return ParserRuleContext.VARIABLE_REF;
            // case BASIC_LITERAL:
            // case STRING_LITERAL:
            case MAPPING_FIELD_NAME:
                return ParserRuleContext.SPECIFIC_FIELD_RHS;
            case COLON:
                parentCtx = getParentContext();
                if (parentCtx == ParserRuleContext.MAPPING_CONSTRUCTOR) {
                    return ParserRuleContext.EXPRESSION;
                }

                return ParserRuleContext.IDENTIFIER;
            case STRING_LITERAL:
                // We assume string literal is specifically used only in the mapping constructor key.
                return ParserRuleContext.COLON;
            case COMPUTED_FIELD_NAME:
                return ParserRuleContext.OPEN_BRACKET;
            case LISTENERS_LIST:
                return ParserRuleContext.EXPRESSION;
            case ON_KEYWORD:
                parentCtx = getParentContext();
                if (parentCtx == ParserRuleContext.ANNOTATION_DECL) {
                    return ParserRuleContext.ANNOT_ATTACH_POINTS_LIST;
                }
                return ParserRuleContext.LISTENERS_LIST;
            case RESOURCE_KEYWORD:
                return ParserRuleContext.FUNC_DEFINITION;
            case SERVICE_DECL:
                return ParserRuleContext.SERVICE_KEYWORD;
            case SERVICE_KEYWORD:
                return ParserRuleContext.OPTIONAL_SERVICE_NAME;
            case SERVICE_NAME:
                return ParserRuleContext.ON_KEYWORD;
            case LISTENER_KEYWORD:
                return ParserRuleContext.TYPE_DESCRIPTOR;
            case LISTENER_DECL:
                return ParserRuleContext.LISTENER_KEYWORD;
            case FINAL_KEYWORD:
                return ParserRuleContext.TYPE_DESCRIPTOR;
            case CONSTANT_DECL:
                return ParserRuleContext.CONST_KEYWORD;
            case CONST_KEYWORD:
                return ParserRuleContext.CONST_DECL_TYPE;
            case CONST_DECL_TYPE:
                return ParserRuleContext.CONST_DECL_RHS;
            case NIL_TYPE_DESCRIPTOR:
                return ParserRuleContext.OPEN_PARENTHESIS;
            case TYPEOF_EXPRESSION:
                return ParserRuleContext.TYPEOF_KEYWORD;
            case TYPEOF_KEYWORD:
                return ParserRuleContext.EXPRESSION;
            case OPTIONAL_TYPE_DESCRIPTOR:
                return ParserRuleContext.QUESTION_MARK;
            case UNARY_EXPRESSION:
                return ParserRuleContext.UNARY_OPERATOR;
            case UNARY_OPERATOR:
                return ParserRuleContext.EXPRESSION;
            case ARRAY_TYPE_DESCRIPTOR:
                return ParserRuleContext.OPEN_BRACKET;
            case ARRAY_LENGTH:
                return ParserRuleContext.CLOSE_BRACKET;
            case AT:
                return ParserRuleContext.ANNOT_REFERENCE;
            case DOC_STRING:
                return ParserRuleContext.ANNOTATIONS;
            case ANNOTATIONS:
                return ParserRuleContext.AT;
            case MAPPING_CONSTRUCTOR:
                return ParserRuleContext.OPEN_BRACE;
            case VARIABLE_REF:
            case TYPE_REFERENCE:
            case ANNOT_REFERENCE:
                return ParserRuleContext.QUALIFIED_IDENTIFIER;
            case QUALIFIED_IDENTIFIER:
                nextToken = this.tokenReader.peek(nextLookahead);
                if (nextToken.kind == SyntaxKind.COLON_TOKEN) {
                    return ParserRuleContext.COLON;
                }
                // Else this is a simple identifier. Hence fall through.
            case IDENTIFIER:
                parentCtx = getParentContext();
                switch (parentCtx) {
                    case VARIABLE_REF:
                        endContext();
                        return getNextRuleForExpr();
                    case TYPE_REFERENCE:
                        endContext();
                        return ParserRuleContext.SEMICOLON;
                    case ANNOT_REFERENCE:
                        endContext();
                        return ParserRuleContext.MAPPING_CONSTRUCTOR;
                    case ANNOTATION_DECL:
                        return ParserRuleContext.ANNOT_OPTIONAL_ATTACH_POINTS;
                    default:
                        throw new IllegalStateException();
                }
            case IS_KEYWORD:
                return ParserRuleContext.TYPE_DESCRIPTOR;
            case NULL_KEYWORD:
                return ParserRuleContext.EXPRESSION_RHS;
            case NIL_LITERAL:
                return ParserRuleContext.OPEN_PARENTHESIS;
            case TYPE_TEST_EXPRESSION:
                return ParserRuleContext.EXPRESSION_RHS;
            case LOCAL_TYPE_DEFINITION_STMT:
                return ParserRuleContext.TYPE_KEYWORD;
            case RIGHT_ARROW:
                return ParserRuleContext.EXPRESSION;
            case DECIMAL_INTEGER_LITERAL:
            case HEX_INTEGER_LITERAL:
            case STATEMENT_START_IDENTIFIER:
                return getNextRuleForDecimalIntegerLiteral();
            case EXPRESSION_STATEMENT:
                return ParserRuleContext.EXPRESSION_STATEMENT_START;
            case MAP_KEYWORD:
            case FUTURE_KEYWORD:
            case LOCK_STMT:
                return ParserRuleContext.LOCK_KEYWORD;
            case LOCK_KEYWORD:
                return ParserRuleContext.BLOCK_STMT;
            case RECORD_FIELD:
                return ParserRuleContext.RECORD_FIELD_START;
            case ANNOTATION_TAG:
                return ParserRuleContext.ANNOT_OPTIONAL_ATTACH_POINTS;
            case ANNOTATION_KEYWORD:
                return ParserRuleContext.ANNOT_DECL_OPTIONAL_TYPE;
            case ANNOT_ATTACH_POINTS_LIST:
                return ParserRuleContext.ATTACH_POINT;
            case FIELD_IDENT:
            case FUNCTION_IDENT:
            case IDENT_AFTER_OBJECT_IDENT:
            case SINGLE_KEYWORD_ATTACH_POINT_IDENT:
            case ATTACH_POINT:
                return ParserRuleContext.ATTACH_POINT_END;
            case RECORD_FIELD_OR_RECORD_END:
                return ParserRuleContext.RECORD_BODY_END;
            case SOURCE_KEYWORD:
                return ParserRuleContext.ATTACH_POINT_IDENT;
            case OBJECT_IDENT:
                return ParserRuleContext.IDENT_AFTER_OBJECT_IDENT;
            case RECORD_IDENT:
                return ParserRuleContext.FIELD_IDENT;
            case RESOURCE_IDENT:
                return ParserRuleContext.FUNCTION_IDENT;
            case ANNOTATION_DECL:
                return ParserRuleContext.ANNOTATION_KEYWORD;
            case XML_NAMESPACE_DECLARATION:
                return ParserRuleContext.XMLNS_KEYWORD;
            case XMLNS_KEYWORD:
                return ParserRuleContext.CONSTANT_EXPRESSION;
            case CONSTANT_EXPRESSION:
                return ParserRuleContext.CONSTANT_EXPRESSION_START;
            case XML_NAMESPACE_PREFIX_DECL:
                return ParserRuleContext.SEMICOLON;
            case NAMED_WORKER_DECL:
                return ParserRuleContext.WORKER_KEYWORD;
            case WORKER_KEYWORD:
                return ParserRuleContext.WORKER_NAME;
            case WORKER_NAME:
                return ParserRuleContext.RETURN_TYPE_DESCRIPTOR;
            case FORK_STMT:
                return ParserRuleContext.FORK_KEYWORD;
            case FORK_KEYWORD:
                return ParserRuleContext.OPEN_BRACE;
            case TRAP_EXPRESSION:
                return ParserRuleContext.TRAP_KEYWORD;
            case TRAP_KEYWORD:
                return ParserRuleContext.EXPRESSION;
            case LIST_CONSTRUCTOR:
                return ParserRuleContext.OPEN_BRACKET;
            case FOREACH_STMT:
                return ParserRuleContext.FOREACH_KEYWORD;
            case FOREACH_KEYWORD:
                return ParserRuleContext.TYPE_DESCRIPTOR;
            case IN_KEYWORD:
                parentCtx = getParentContext();
                if (parentCtx == ParserRuleContext.LET_VAR_DECL) {
                    endContext(); // end let-var-decl
                }
                return ParserRuleContext.EXPRESSION;
            case TYPE_CAST_EXPRESSION:
                return ParserRuleContext.LT;
            case PIPE:
                return ParserRuleContext.TYPE_DESCRIPTOR;
            case TABLE_CONSTRUCTOR:
                return ParserRuleContext.TABLE_KEYWORD;
            case TABLE_KEYWORD:
                return ParserRuleContext.TABLE_KEYWORD_RHS;
            case KEY_SPECIFIER:
                return ParserRuleContext.KEY_KEYWORD;
            case KEY_KEYWORD:
                return ParserRuleContext.OPEN_PARENTHESIS;
<<<<<<< HEAD
            case LET_EXPRESSION:
                return ParserRuleContext.LET_KEYWORD;
            case LET_KEYWORD:
                return ParserRuleContext.LET_VAR_DECL;
            case LET_VAR_DECL:
                return ParserRuleContext.LET_VAR_DECL_START;
=======
            case ERROR_TYPE_DESCRIPTOR:
                return ParserRuleContext.ERROR_KEYWORD;
            case ERROR_KEYWORD:
                return ParserRuleContext.LT;
>>>>>>> 5acfcd43
            case NON_RECURSIVE_TYPE:
                return getNextRuleForTypeDescriptor();
            case PARAMETERIZED_TYPE_DESCRIPTOR:
                return ParserRuleContext.PARAMETERIZED_TYPE;
            case PARAMETERIZED_TYPE:
                endContext();
                return ParserRuleContext.LT;
            case LT:
                parentCtx = getParentContext();
                if (parentCtx == ParserRuleContext.TYPE_CAST_EXPRESSION) {
                    return ParserRuleContext.TYPE_CAST_PARAM;
                }
                if (parentCtx == ParserRuleContext.ERROR_TYPE_DESCRIPTOR) {
                    return ParserRuleContext.ERROR_TYPE_PARAMS;
                }
                return ParserRuleContext.TYPE_DESCRIPTOR;
            case GT:
                parentCtx = getParentContext();
                if (parentCtx == ParserRuleContext.PARAMETERIZED_TYPE_DESCRIPTOR ||
                        parentCtx == ParserRuleContext.ERROR_TYPE_DESCRIPTOR) {
                    endContext();
                    return ParserRuleContext.TYPEDESC_RHS;
                }
                if (parentCtx == ParserRuleContext.TYPE_CAST_EXPRESSION) {
                    endContext();
                    return ParserRuleContext.EXPRESSION;
                }
                // fall through

            case OBJECT_FUNC_OR_FIELD:
            case OBJECT_METHOD_START:
            case OBJECT_FUNC_OR_FIELD_WITHOUT_VISIBILITY:
            case OBJECT_FIELD_RHS:
            case PARAM_LIST:
            case ARG:
            case ARG_LIST:
            case ASSIGNMENT_OR_VAR_DECL_STMT:
            case ASSIGNMENT_OR_VAR_DECL_STMT_RHS:
            case BOOLEAN_LITERAL:
            case CALL_STMT_START:
            case ELSE_BLOCK:
            case ELSE_BODY:
            case FIELD_DESCRIPTOR_RHS:
            case FIELD_OR_REST_DESCIPTOR_RHS:
            case IMPORT_PREFIX_DECL:
            case NAMED_OR_POSITIONAL_ARG_RHS:
            case OBJECT_MEMBER:
            case OBJECT_TYPE_DESCRIPTOR_START:
            case RECORD_BODY_END:
            case RECORD_BODY_START:
            case TOP_LEVEL_NODE_WITHOUT_METADATA:
            case TYPE_DESCRIPTOR:
            case VAR_DECL_STMT_RHS:
            case AFTER_IMPORT_MODULE_NAME:
            case IMPORT_DECL_RHS:
            case IMPORT_VERSION_DECL:
            case MAJOR_MINOR_VERSION_END:
            case MAPPING_FIELD:
            case SPECIFIC_FIELD_RHS:
            case RETURN_STMT_RHS:
            case OPTIONAL_SERVICE_NAME:
            case RESOURCE_DEF:
            case CONST_DECL_RHS:
            case OBJECT_MEMBER_WITHOUT_METADATA:
            case TOP_LEVEL_NODE:
            case PARAMETER:
            case PARAMETER_WITHOUT_ANNOTS:
            case RECORD_FIELD_WITHOUT_METADATA:
            case STMT_START_WITH_IDENTIFIER:
            case STMT_START_WITH_EXPR_RHS:
            case EXPRESSION_STATEMENT_START:
            case RECORD_FIELD_START:
            case ANNOT_DECL_OPTIONAL_TYPE:
            case ANNOT_DECL_RHS:
            case ANNOT_OPTIONAL_ATTACH_POINTS:
            case ATTACH_POINT_IDENT:
            case ATTACH_POINT_END:
            case CONSTANT_EXPRESSION_START:
            case DEFAULT_WORKER:
            case DEFAULT_WORKER_INIT:
            case NAMED_WORKERS:
            case LIST_CONSTRUCTOR_RHS:
            case TYPE_CAST_PARAM:
            case TYPE_CAST_PARAM_RHS:
            case TABLE_KEYWORD_RHS:
            case ROW_LIST_RHS:
            case TABLE_ROW_END:
            case KEY_SPECIFIER_RHS:
            case TABLE_KEY_RHS:
            case LET_VAR_DECL_START:
            default:
                throw new IllegalStateException("cannot find the next rule for: " + currentCtx);
        }
    }

    private boolean isExpressionContext(ParserRuleContext ctx) {
        switch (ctx) {
            case LISTENERS_LIST:
            case MAPPING_CONSTRUCTOR:
            case COMPUTED_FIELD_NAME:
            case LIST_CONSTRUCTOR:
                return true;
            default:
                return isStatement(ctx);
        }
    }

    /**
     * Get the next parser context to visit after a {@link ParserRuleContext#AFTER_PARAMETER_TYPE}.
     * 
     * @return Next parser context
     */
    private ParserRuleContext getNextRuleForParamType() {
        ParserRuleContext parentCtx;
        parentCtx = getParentContext();
        if (parentCtx == ParserRuleContext.REQUIRED_PARAM || parentCtx == ParserRuleContext.DEFAULTABLE_PARAM) {
            return ParserRuleContext.VARIABLE_NAME;
        } else if (parentCtx == ParserRuleContext.REST_PARAM) {
            return ParserRuleContext.ELLIPSIS;
        } else {
            throw new IllegalStateException();
        }
    }

    /**
     * Get the next parser context to visit after a {@link ParserRuleContext#COMMA}.
     * 
     * @return Next parser context
     */
    private ParserRuleContext getNextRuleForComma() {
        ParserRuleContext parentCtx = getParentContext();
        switch (parentCtx) {
            case PARAM_LIST:
            case REQUIRED_PARAM:
            case DEFAULTABLE_PARAM:
            case REST_PARAM:
                endContext();
                return parentCtx;
            case ARG:
                return parentCtx;
            case MAPPING_CONSTRUCTOR:
                return ParserRuleContext.MAPPING_FIELD;
            case LISTENERS_LIST:
            case LIST_CONSTRUCTOR:
                return ParserRuleContext.EXPRESSION;
            case ANNOT_ATTACH_POINTS_LIST:
                return ParserRuleContext.ATTACH_POINT;
            case TABLE_CONSTRUCTOR:
                return ParserRuleContext.MAPPING_CONSTRUCTOR;
            case KEY_SPECIFIER:
                return ParserRuleContext.VARIABLE_NAME;
            case LET_VAR_DECL:
                return ParserRuleContext.LET_VAR_DECL_START;
            default:
                throw new IllegalStateException();
        }
    }

    /**
     * Get the next parser context to visit after a type descriptor.
     *
     * @return Next parser context
     */
    private ParserRuleContext getNextRuleForTypeDescriptor() {
        ParserRuleContext parentCtx = getParentContext();
        switch (parentCtx) {
            case RECORD_FIELD:
            case OBJECT_MEMBER:
            case LISTENER_DECL:
            case CONSTANT_DECL:
            case LET_VAR_DECL:
                return ParserRuleContext.VARIABLE_NAME;
            case MODULE_TYPE_DEFINITION:
                return ParserRuleContext.SEMICOLON;
            case RETURN_TYPE_DESCRIPTOR:
                endContext();
                parentCtx = getParentContext();
                if (parentCtx == ParserRuleContext.NAMED_WORKER_DECL) {
                    return ParserRuleContext.BLOCK_STMT;
                } else if (parentCtx == ParserRuleContext.FUNC_DEFINITION) {
                    return ParserRuleContext.FUNC_BODY;
                }
                throw new IllegalStateException();
            case OPTIONAL_TYPE_DESCRIPTOR:
                return ParserRuleContext.QUESTION_MARK;
            case ARRAY_TYPE_DESCRIPTOR:
                return ParserRuleContext.OPEN_BRACKET;
            case TYPE_TEST_EXPRESSION:
                endContext();
                return getNextRuleForExpr();
            case ANNOTATION_DECL:
                return ParserRuleContext.IDENTIFIER;
            case PARAMETERIZED_TYPE_DESCRIPTOR:
            case TYPE_CAST_EXPRESSION:
            case ERROR_TYPE_DESCRIPTOR:
                return ParserRuleContext.GT;
            default:
                if (isStatement(parentCtx) || isParameter(parentCtx)) {
                    return ParserRuleContext.VARIABLE_NAME;
                }
        }
        throw new IllegalStateException(parentCtx.toString());
    }

    /**
     * Get the next parser context to visit after a {@link ParserRuleContext#ASSIGN_OP}.
     * 
     * @return Next parser context
     */
    private ParserRuleContext getNextRuleForEqualOp() {
        ParserRuleContext parentCtx = getParentContext();
        switch (parentCtx) {
            case EXTERNAL_FUNC_BODY:
                return ParserRuleContext.EXTERNAL_KEYWORD;
            case REQUIRED_PARAM:
            case DEFAULTABLE_PARAM:
            case RECORD_FIELD:
            case ARG:
            case OBJECT_MEMBER:
            case LISTENER_DECL:
            case CONSTANT_DECL:
            case LET_VAR_DECL:
                return ParserRuleContext.EXPRESSION;
            default:
                if (parentCtx == ParserRuleContext.STMT_START_WITH_IDENTIFIER) {
                    switchContext(ParserRuleContext.ASSIGNMENT_OR_VAR_DECL_STMT);
                    return ParserRuleContext.EXPRESSION;
                }

                if (isStatement(parentCtx)) {
                    return ParserRuleContext.EXPRESSION;
                }
                throw new IllegalStateException("equal op cannot exist in a " + parentCtx);
        }
    }

    /**
     * Get the next parser context to visit after a {@link ParserRuleContext#CLOSE_BRACE}.
     *
     * @param nextLookahead Position of the next token to consider, relative to the position of the original error
     * @return Next parser context
     */
    private ParserRuleContext getNextRuleForCloseBrace(int nextLookahead) {
        ParserRuleContext parentCtx = getParentContext();
        switch (parentCtx) {
            case FUNC_BODY_BLOCK:
                endContext(); // end body block
                endContext();
                STToken nextToken = this.tokenReader.peek(nextLookahead);
                if (nextToken.kind == SyntaxKind.EOF_TOKEN) {
                    return ParserRuleContext.EOF;
                }

                parentCtx = getParentContext();
                if (parentCtx == ParserRuleContext.SERVICE_DECL) {
                    return ParserRuleContext.RESOURCE_DEF;
                } else if (parentCtx == ParserRuleContext.OBJECT_TYPE_DESCRIPTOR) {
                    return ParserRuleContext.OBJECT_MEMBER;
                } else {
                    return ParserRuleContext.TOP_LEVEL_NODE;
                }
            case SERVICE_DECL:
                endContext();
                nextToken = this.tokenReader.peek(nextLookahead);
                if (nextToken.kind == SyntaxKind.EOF_TOKEN) {
                    return ParserRuleContext.EOF;
                }
                return ParserRuleContext.TOP_LEVEL_NODE;
            case OBJECT_MEMBER:
                endContext(); // end object member
                // fall through
            case RECORD_TYPE_DESCRIPTOR:
            case OBJECT_TYPE_DESCRIPTOR:
                endContext(); // end record/object type def
                return ParserRuleContext.TYPEDESC_RHS;
            case BLOCK_STMT:
                endContext(); // end block stmt
                parentCtx = getParentContext();
                if (parentCtx == ParserRuleContext.IF_BLOCK) {
                    endContext(); // end if-block
                    return ParserRuleContext.ELSE_BLOCK;
                } else if (parentCtx == ParserRuleContext.WHILE_BLOCK) {
                    endContext(); // end while-block
                    return ParserRuleContext.STATEMENT;
                } else if (parentCtx == ParserRuleContext.NAMED_WORKER_DECL) {
                    endContext(); // end named-worker
                    parentCtx = getParentContext();
                    if (parentCtx == ParserRuleContext.FORK_STMT) {
                        nextToken = this.tokenReader.peek(nextLookahead);
                        switch (nextToken.kind) {
                            case CLOSE_BRACE_TOKEN:
                                return ParserRuleContext.CLOSE_BRACE;
                            default:
                                return ParserRuleContext.STATEMENT;
                        }
                    } else {
                        return ParserRuleContext.STATEMENT;
                    }
                } else if (parentCtx == ParserRuleContext.LOCK_STMT) {
                    endContext();
                    return ParserRuleContext.STATEMENT;
                } else if (parentCtx == ParserRuleContext.FOREACH_STMT) {
                    endContext();
                    return ParserRuleContext.STATEMENT;
                }
                return ParserRuleContext.STATEMENT;
            case MAPPING_CONSTRUCTOR:
                endContext(); // end mapping constructor
                parentCtx = getParentContext();
                if (parentCtx == ParserRuleContext.TABLE_CONSTRUCTOR) {
                    return ParserRuleContext.TABLE_ROW_END;
                }

                if (parentCtx != ParserRuleContext.ANNOTATIONS) {
                    return getNextRuleForExpr();
                }

                nextToken = this.tokenReader.peek(nextLookahead);
                if (nextToken.kind == SyntaxKind.AT_TOKEN) {
                    return ParserRuleContext.AT;
                }

                endContext(); // end annotations
                parentCtx = getParentContext();
                switch (parentCtx) {
                    case COMP_UNIT:
                        return ParserRuleContext.TOP_LEVEL_NODE_WITHOUT_METADATA;
                    case RETURN_TYPE_DESCRIPTOR:
                    case LET_VAR_DECL:
                        return ParserRuleContext.TYPE_DESCRIPTOR;
                    case RECORD_FIELD:
                        return ParserRuleContext.RECORD_FIELD_WITHOUT_METADATA;
                    case OBJECT_MEMBER:
                        return ParserRuleContext.OBJECT_MEMBER_WITHOUT_METADATA;
                    case SERVICE_DECL:
                        return ParserRuleContext.RESOURCE_DEF;
                    case FUNC_BODY_BLOCK:
                        return ParserRuleContext.STATEMENT_WITHOUT_ANNOTS;
                    case EXTERNAL_FUNC_BODY:
                        return ParserRuleContext.EXTERNAL_KEYWORD;
                    case TYPE_CAST_EXPRESSION:
                        return ParserRuleContext.TYPE_CAST_PARAM_RHS;
                    default:
                        if (isParameter(parentCtx)) {
                            return ParserRuleContext.REQUIRED_PARAM;
                        }
                        throw new IllegalStateException("annotation is ending inside a " + parentCtx);
                }
            case FORK_STMT:
                endContext(); // end fork-statement
                return ParserRuleContext.STATEMENT;
            default:
                throw new IllegalStateException("found close-brace in: " + parentCtx);
        }
    }

    /**
     * Get the next parser context to visit after a variable/parameter name.
     * 
     * @param nextLookahead Position of the next token to consider, relative to the position of the original error
     * @return Next parser context
     */
    private ParserRuleContext getNextRuleForVarName(int nextLookahead) {
        STToken nextToken = this.tokenReader.peek(nextLookahead);
        ParserRuleContext parentCtx = getParentContext();
        if (parentCtx == ParserRuleContext.REQUIRED_PARAM) {
            if (isEndOfParametersList(nextToken)) {
                return ParserRuleContext.CLOSE_PARENTHESIS;
            } else if (isEndOfParameter(nextToken)) {
                return ParserRuleContext.COMMA;
            } else {
                // Currently processing a required param, but now switch
                // to a defaultable param
                switchContext(ParserRuleContext.DEFAULTABLE_PARAM);
                if (isCompoundBinaryOperator(nextToken.kind)) {
                    return ParserRuleContext.COMPOUND_BINARY_OPERATOR;
                } else {
                    return ParserRuleContext.ASSIGN_OP;
                }
            }
        } else if (parentCtx == ParserRuleContext.DEFAULTABLE_PARAM) {
            if (isEndOfParametersList(nextToken)) {
                return ParserRuleContext.CLOSE_PARENTHESIS;
            } else {
                return ParserRuleContext.ASSIGN_OP;
            }
        } else if (parentCtx == ParserRuleContext.FOREACH_STMT) {
            return ParserRuleContext.IN_KEYWORD;
        } else if (isStatement(parentCtx) || parentCtx == ParserRuleContext.LISTENER_DECL ||
                parentCtx == ParserRuleContext.CONSTANT_DECL) {
            return ParserRuleContext.VAR_DECL_STMT_RHS;
        } else if (parentCtx == ParserRuleContext.RECORD_FIELD) {
            return ParserRuleContext.FIELD_DESCRIPTOR_RHS;
        } else if (parentCtx == ParserRuleContext.ARG) {
            return ParserRuleContext.NAMED_OR_POSITIONAL_ARG_RHS;
        } else if (parentCtx == ParserRuleContext.OBJECT_MEMBER) {
            return ParserRuleContext.OBJECT_FIELD_RHS;
        } else if (parentCtx == ParserRuleContext.ARRAY_TYPE_DESCRIPTOR) {
            return ParserRuleContext.CLOSE_BRACKET;
        } else if (parentCtx == ParserRuleContext.KEY_SPECIFIER) {
            return ParserRuleContext.TABLE_KEY_RHS;
        } else if (parentCtx == ParserRuleContext.LET_VAR_DECL) {
            return ParserRuleContext.ASSIGN_OP;
        } else {
            throw new IllegalStateException();
        }
    }

    /**
     * Check whether the given token kind is a compound binary operator.
     * 
     * @param kind STToken kind
     * @return <code>true</code> if the token kind refers to a binary operator. <code>false</code> otherwise
     */
    private boolean isCompoundBinaryOperator(SyntaxKind kind) {
        switch (kind) {
            case PLUS_TOKEN:
            case MINUS_TOKEN:
            case SLASH_TOKEN:
            case ASTERISK_TOKEN:
                return true;
            default:
                return false;
        }
    }

    /**
     * Get the next parser context to visit after a {@link ParserRuleContext#SEMICOLON}.
     *
     * @param nextLookahead Position of the next token to consider, relative to the position of the original error
     * @return Next parser context
     */
    private ParserRuleContext getNextRuleForSemicolon(int nextLookahead) {
        STToken nextToken;
        ParserRuleContext parentCtx = getParentContext();
        if (parentCtx == ParserRuleContext.EXTERNAL_FUNC_BODY) {
            endContext(); // end external func-body
            endContext(); // func def
            nextToken = this.tokenReader.peek(nextLookahead);
            if (nextToken.kind == SyntaxKind.EOF_TOKEN) {
                return ParserRuleContext.EOF;
            }
            return ParserRuleContext.TOP_LEVEL_NODE;
        } else if (isExpression(parentCtx)) {
            // A semicolon after an expression also means its an end of a statement/field, Hence pop the ctx.
            endContext(); // end statement
            if (isEndOfBlock(this.tokenReader.peek(nextLookahead))) {
                return ParserRuleContext.CLOSE_BRACE;
            }
            return ParserRuleContext.STATEMENT;
        } else if (parentCtx == ParserRuleContext.VAR_DECL_STMT) {
            endContext(); // end var-decl
            parentCtx = getParentContext();
            if (parentCtx == ParserRuleContext.COMP_UNIT) {
                return ParserRuleContext.TOP_LEVEL_NODE;
            }
            return ParserRuleContext.STATEMENT;
        } else if (isStatement(parentCtx)) {
            endContext(); // end statement
            if (isEndOfBlock(this.tokenReader.peek(nextLookahead))) {
                return ParserRuleContext.CLOSE_BRACE;
            }
            return ParserRuleContext.STATEMENT;
        } else if (parentCtx == ParserRuleContext.RECORD_FIELD) {
            endContext(); // end record field
            if (isEndOfBlock(this.tokenReader.peek(nextLookahead))) {
                return ParserRuleContext.RECORD_BODY_END;
            }
            return ParserRuleContext.RECORD_FIELD_OR_RECORD_END;
        } else if (parentCtx == ParserRuleContext.MODULE_TYPE_DEFINITION ||
                parentCtx == ParserRuleContext.LISTENER_DECL || parentCtx == ParserRuleContext.CONSTANT_DECL ||
                parentCtx == ParserRuleContext.ANNOTATION_DECL ||
                parentCtx == ParserRuleContext.XML_NAMESPACE_DECLARATION) {
            endContext(); // end declaration
            nextToken = this.tokenReader.peek(nextLookahead);
            if (nextToken.kind == SyntaxKind.EOF_TOKEN) {
                return ParserRuleContext.EOF;
            }
            return ParserRuleContext.TOP_LEVEL_NODE;
        } else if (parentCtx == ParserRuleContext.OBJECT_MEMBER) {
            if (isEndOfObjectTypeNode(nextLookahead)) {
                endContext(); // end object member
                return ParserRuleContext.CLOSE_BRACE;
            }
            return ParserRuleContext.OBJECT_MEMBER;
        } else if (parentCtx == ParserRuleContext.IMPORT_DECL) {
            endContext(); // end object member
            nextToken = this.tokenReader.peek(nextLookahead);
            if (nextToken.kind == SyntaxKind.EOF_TOKEN) {
                return ParserRuleContext.EOF;
            }
            return ParserRuleContext.TOP_LEVEL_NODE;
        } else if (parentCtx == ParserRuleContext.ANNOT_ATTACH_POINTS_LIST) {
            endContext(); // end annot attach points list
            endContext(); // end annot declaration
            nextToken = this.tokenReader.peek(nextLookahead);
            if (nextToken.kind == SyntaxKind.EOF_TOKEN) {
                return ParserRuleContext.EOF;
            }
            return ParserRuleContext.TOP_LEVEL_NODE;
        } else {
            throw new IllegalStateException();
        }
    }

    private ParserRuleContext getNextRuleForDot() {
        ParserRuleContext parentCtx = getParentContext();
        if (parentCtx == ParserRuleContext.IMPORT_DECL) {
            return ParserRuleContext.IMPORT_MODULE_NAME;
        }
        return ParserRuleContext.FIELD_OR_FUNC_NAME;
    }

    /**
     * Get the next parser context to visit after a {@link ParserRuleContext#QUESTION_MARK}.
     *
     * @return Next parser context
     */
    private ParserRuleContext getNextRuleForQuestionMark() {
        ParserRuleContext parentCtx = getParentContext();
        switch (parentCtx) {
            case OPTIONAL_TYPE_DESCRIPTOR:
                endContext();
                return ParserRuleContext.TYPEDESC_RHS;
            default:
                return ParserRuleContext.SEMICOLON;
        }
    }

    /**
     * Get the next parser context to visit after a {@link ParserRuleContext#OPEN_BRACKET}.
     *
     * @return Next parser context
     */
    private ParserRuleContext getNextRuleForOpenBracket() {
        ParserRuleContext parentCtx = getParentContext();
        switch (parentCtx) {
            case ARRAY_TYPE_DESCRIPTOR:
                return ParserRuleContext.ARRAY_LENGTH;
            case LIST_CONSTRUCTOR:
                return ParserRuleContext.LIST_CONSTRUCTOR_RHS;
            case TABLE_CONSTRUCTOR:
                return ParserRuleContext.ROW_LIST_RHS;
            default:
                return ParserRuleContext.EXPRESSION;
        }
    }

    /**
     * Get the next parser context to visit after a {@link ParserRuleContext#CLOSE_BRACKET}.
     *
     * @return Next parser context
     */
    private ParserRuleContext getNextRuleForCloseBracket() {
        ParserRuleContext parentCtx = getParentContext();
        switch (parentCtx) {
            case ARRAY_TYPE_DESCRIPTOR:
                endContext(); // End array type descriptor context
                return ParserRuleContext.TYPEDESC_RHS;
            case LIST_CONSTRUCTOR:
            case TABLE_CONSTRUCTOR:
            case COMPUTED_FIELD_NAME:
            default:
                endContext(); // end computed-field-name, list-constructor or table-constructor
                return getNextRuleForExpr();
        }
    }

    /**
     * Get the next parser context to visit after a {@link ParserRuleContext#DECIMAL_INTEGER_LITERAL}.
     *
     * @return Next parser context
     */
    private ParserRuleContext getNextRuleForDecimalIntegerLiteral() {
        ParserRuleContext parentCtx = getParentContext();
        switch (parentCtx) {
            case ARRAY_TYPE_DESCRIPTOR:
            default:
                return ParserRuleContext.CLOSE_BRACKET;
        }
    }

    private ParserRuleContext getNextRuleForExpr() {
        ParserRuleContext parentCtx;
        parentCtx = getParentContext();
        if (parentCtx == ParserRuleContext.CONSTANT_EXPRESSION) {
            endContext();
            return getNextRuleForConstExpr();
        }
        return ParserRuleContext.EXPRESSION_RHS;
    }

    private ParserRuleContext getNextRuleForConstExpr() {
        ParserRuleContext parentCtx = getParentContext();
        switch (parentCtx) {
            case XML_NAMESPACE_DECLARATION:
                return ParserRuleContext.XML_NAMESPACE_PREFIX_DECL;
            default:
                throw new IllegalStateException();
        }
    }

    /**
     * Check whether the given context is a statement.
     * 
     * @param ctx Parser context to check
     * @return <code>true</code> if the given context is a statement. <code>false</code> otherwise
     */
    private boolean isStatement(ParserRuleContext parentCtx) {
        switch (parentCtx) {
            case STATEMENT:
            case STATEMENT_WITHOUT_ANNOTS:
            case VAR_DECL_STMT:
            case ASSIGNMENT_STMT:
            case ASSIGNMENT_OR_VAR_DECL_STMT:
            case IF_BLOCK:
            case BLOCK_STMT:
            case WHILE_BLOCK:
            case CALL_STMT:
            case PANIC_STMT:
            case CONTINUE_STATEMENT:
            case BREAK_STATEMENT:
            case RETURN_STMT:
            case COMPOUND_ASSIGNMENT_STMT:
            case LOCAL_TYPE_DEFINITION_STMT:
            case STMT_START_WITH_IDENTIFIER:
            case EXPRESSION_STATEMENT:
            case LOCK_STMT:
            case FORK_STMT:
            case FOREACH_STMT:
                return true;
            default:
                return false;
        }
    }

    /**
     * Check whether the given context is an expression.
     * 
     * @param ctx Parser context to check
     * @return <code>true</code> if the given context is an expression. <code>false</code> otherwise
     */
    private boolean isExpression(ParserRuleContext ctx) {
        return ctx == ParserRuleContext.EXPRESSION || ctx == ParserRuleContext.TERMINAL_EXPRESSION;
    }

    /**
     * Check whether the given token refers to a binary operator.
     * 
     * @param token Token to check
     * @return <code>true</code> if the given token refers to a binary operator. <code>false</code> otherwise
     */
    private boolean isBinaryOperator(STToken token) {
        switch (token.kind) {
            case PLUS_TOKEN:
            case MINUS_TOKEN:
            case SLASH_TOKEN:
            case ASTERISK_TOKEN:
            case GT_TOKEN:
            case LT_TOKEN:
            case EQUAL_GT_TOKEN:
            case DOUBLE_EQUAL_TOKEN:
            case TRIPPLE_EQUAL_TOKEN:
            case LT_EQUAL_TOKEN:
            case GT_EQUAL_TOKEN:
            case NOT_EQUAL_TOKEN:
            case NOT_DOUBLE_EQUAL_TOKEN:
            case BITWISE_AND_TOKEN:
            case BITWISE_XOR_TOKEN:
            case PIPE_TOKEN:
            case LOGICAL_AND_TOKEN:
            case LOGICAL_OR_TOKEN:
                return true;

            // Treat these also as binary operators.
            case RIGHT_ARROW_TOKEN:
                return true;
            default:
                return false;
        }
    }

    private boolean isParameter(ParserRuleContext ctx) {
        switch (ctx) {
            case REQUIRED_PARAM:
            case DEFAULTABLE_PARAM:
            case REST_PARAM:
                return true;
            default:
                return false;
        }
    }

    /**
     * Get the expected token kind at the given parser rule context. If the parser rule is a terminal,
     * then the corresponding terminal token kind is returned. If the parser rule is a production,
     * then {@link SyntaxKind#NONE} is returned.
     * 
     * @param ctx Parser rule context
     * @return Token kind expected at the given parser rule
     */
    private SyntaxKind getExpectedTokenKind(ParserRuleContext ctx) {
        switch (ctx) {
            case ASSIGN_OP:
                return SyntaxKind.EQUAL_TOKEN;
            case BINARY_OPERATOR:
                return SyntaxKind.PLUS_TOKEN;
            case CLOSE_BRACE:
                return SyntaxKind.CLOSE_BRACE_TOKEN;
            case CLOSE_PARENTHESIS:
                return SyntaxKind.CLOSE_PAREN_TOKEN;
            case COMMA:
                return SyntaxKind.COMMA_TOKEN;
            case EXTERNAL_KEYWORD:
                return SyntaxKind.EXTERNAL_KEYWORD;
            case FUNCTION_KEYWORD:
                return SyntaxKind.FUNCTION_KEYWORD;
            case FUNC_NAME:
                return SyntaxKind.IDENTIFIER_TOKEN;
            case OPEN_BRACE:
                return SyntaxKind.OPEN_BRACE_TOKEN;
            case OPEN_PARENTHESIS:
                return SyntaxKind.OPEN_PAREN_TOKEN;
            case RETURN_TYPE_DESCRIPTOR:
            case RETURNS_KEYWORD:
                return SyntaxKind.RETURNS_KEYWORD;
            case SEMICOLON:
                return SyntaxKind.SEMICOLON_TOKEN;
            case VARIABLE_NAME:
            case STATEMENT_START_IDENTIFIER:
                return SyntaxKind.IDENTIFIER_TOKEN;
            case PUBLIC_KEYWORD:
                return SyntaxKind.PUBLIC_KEYWORD;
            case ASSIGNMENT_STMT:
                return SyntaxKind.IDENTIFIER_TOKEN;
            case EXPRESSION_RHS:
                return SyntaxKind.PLUS_TOKEN;
            case EXPRESSION:
            case TERMINAL_EXPRESSION:
                return SyntaxKind.IDENTIFIER_TOKEN;
            case EXTERNAL_FUNC_BODY:
                return SyntaxKind.EQUAL_TOKEN;
            case FUNC_BODY:
            case FUNC_BODY_BLOCK:
                return SyntaxKind.OPEN_BRACE_TOKEN;
            case FUNC_DEFINITION:
                return SyntaxKind.FUNCTION_KEYWORD;
            case VAR_DECL_STMT_RHS:
                return SyntaxKind.SEMICOLON_TOKEN;
            case SIMPLE_TYPE_DESCRIPTOR:
            case REQUIRED_PARAM:
            case VAR_DECL_STMT:
            case ASSIGNMENT_OR_VAR_DECL_STMT:
            case DEFAULTABLE_PARAM:
            case REST_PARAM:
                return SyntaxKind.TYPE_DESC;
            case ASTERISK:
                return SyntaxKind.ASTERISK_TOKEN;
            case CLOSED_RECORD_BODY_END:
                return SyntaxKind.CLOSE_BRACE_PIPE_TOKEN;
            case CLOSED_RECORD_BODY_START:
                return SyntaxKind.OPEN_BRACE_PIPE_TOKEN;
            case ELLIPSIS:
                return SyntaxKind.ELLIPSIS_TOKEN;
            case QUESTION_MARK:
                return SyntaxKind.QUESTION_MARK_TOKEN;
            case RECORD_BODY_START:
                return SyntaxKind.OPEN_BRACE_PIPE_TOKEN;
            case RECORD_FIELD:
            case RECORD_KEYWORD:
                return SyntaxKind.RECORD_KEYWORD;
            case TYPE_KEYWORD:
                return SyntaxKind.TYPE_KEYWORD;
            case TYPE_NAME:
                return SyntaxKind.IDENTIFIER_TOKEN;
            case TYPE_REFERENCE:
                return SyntaxKind.IDENTIFIER_TOKEN;
            case RECORD_BODY_END:
                return SyntaxKind.CLOSE_BRACE_TOKEN;
            case OBJECT_KEYWORD:
                return SyntaxKind.OBJECT_KEYWORD;
            case PRIVATE_KEYWORD:
                return SyntaxKind.PRIVATE_KEYWORD;
            case REMOTE_KEYWORD:
                return SyntaxKind.REMOTE_KEYWORD;
            case OBJECT_FIELD_RHS:
                return SyntaxKind.SEMICOLON_TOKEN;
            case ABSTRACT_KEYWORD:
                return SyntaxKind.ABSTRACT_KEYWORD;
            case CLIENT_KEYWORD:
                return SyntaxKind.CLIENT_KEYWORD;
            case OBJECT_TYPE_FIRST_QUALIFIER:
            case OBJECT_TYPE_SECOND_QUALIFIER:
                return SyntaxKind.OBJECT_KEYWORD;
            case CLOSE_BRACKET:
                return SyntaxKind.CLOSE_BRACKET_TOKEN;
            case DOT:
                return SyntaxKind.DOT_TOKEN;
            case FIELD_OR_FUNC_NAME:
                return SyntaxKind.IDENTIFIER_TOKEN;
            case OPEN_BRACKET:
                return SyntaxKind.OPEN_BRACKET_TOKEN;
            case IF_KEYWORD:
                return SyntaxKind.IF_KEYWORD;
            case ELSE_KEYWORD:
                return SyntaxKind.ELSE_KEYWORD;
            case WHILE_KEYWORD:
                return SyntaxKind.WHILE_KEYWORD;
            case CHECKING_KEYWORD:
                return SyntaxKind.CHECK_KEYWORD;
            case AS_KEYWORD:
                return SyntaxKind.AS_KEYWORD;
            case BOOLEAN_LITERAL:
                return SyntaxKind.TRUE_KEYWORD;
            case IMPORT_KEYWORD:
                return SyntaxKind.IMPORT_KEYWORD;
            case IMPORT_MODULE_NAME:
            case IMPORT_ORG_OR_MODULE_NAME:
            case IMPORT_PREFIX:
            case VARIABLE_REF:
            case BASIC_LITERAL: // return var-ref for any kind of terminal expression
            case SERVICE_NAME:
            case IDENTIFIER:
            case QUALIFIED_IDENTIFIER:
            case NAMESPACE_PREFIX:
                return SyntaxKind.IDENTIFIER_TOKEN;
            case VERSION_NUMBER:
            case MAJOR_VERSION:
            case MINOR_VERSION:
            case PATCH_VERSION:
                return SyntaxKind.DECIMAL_INTEGER_LITERAL;
            case SLASH:
                return SyntaxKind.SLASH_TOKEN;
            case VERSION_KEYWORD:
                return SyntaxKind.VERSION_KEYWORD;
            case IMPORT_DECL_RHS:
                return SyntaxKind.SEMICOLON_TOKEN;
            case IMPORT_SUB_VERSION:
                return SyntaxKind.SEMICOLON_TOKEN;
            case COLON:
                return SyntaxKind.COLON_TOKEN;
            case MAPPING_FIELD_NAME:
            case MAPPING_FIELD:
                return SyntaxKind.IDENTIFIER_TOKEN;
            case PANIC_KEYWORD:
                return SyntaxKind.PANIC_KEYWORD;
            case STRING_LITERAL:
                return SyntaxKind.STRING_LITERAL;
            case ON_KEYWORD:
                return SyntaxKind.ON_KEYWORD;
            case RESOURCE_KEYWORD:
                return SyntaxKind.RESOURCE_KEYWORD;
            case RETURN_KEYWORD:
                return SyntaxKind.RETURN_KEYWORD;
            case SERVICE_KEYWORD:
                return SyntaxKind.SERVICE_KEYWORD;
            case BREAK_KEYWORD:
                return SyntaxKind.BREAK_KEYWORD;
            case LISTENER_KEYWORD:
                return SyntaxKind.CONST_KEYWORD;
            case CONTINUE_KEYWORD:
                return SyntaxKind.CONTINUE_KEYWORD;
            case CONST_KEYWORD:
                return SyntaxKind.CONST_KEYWORD;
            case FINAL_KEYWORD:
                return SyntaxKind.FINAL_KEYWORD;
            case CONST_DECL_TYPE:
                return SyntaxKind.IDENTIFIER_TOKEN;
            case NIL_TYPE_DESCRIPTOR:
                return SyntaxKind.NIL_TYPE_DESC;
            case TYPEOF_KEYWORD:
                return SyntaxKind.TYPEOF_KEYWORD;
            case OPTIONAL_TYPE_DESCRIPTOR:
                return SyntaxKind.OPTIONAL_TYPE_DESC;
            case UNARY_OPERATOR:
                return SyntaxKind.PLUS_TOKEN;
            case ARRAY_TYPE_DESCRIPTOR:
                return SyntaxKind.ARRAY_TYPE_DESC;
            case AT:
                return SyntaxKind.AT_TOKEN;
            case FIELD_DESCRIPTOR_RHS:
                return SyntaxKind.SEMICOLON_TOKEN;
            case AFTER_PARAMETER_TYPE:
                return SyntaxKind.IDENTIFIER_TOKEN;
            case CONST_DECL_RHS:
                return SyntaxKind.EQUAL_TOKEN;
            case IS_KEYWORD:
                return SyntaxKind.IS_KEYWORD;
            case OBJECT_MEMBER_WITHOUT_METADATA:
            case RECORD_FIELD_WITHOUT_METADATA:
            case PARAMETER_WITHOUT_ANNOTS:
            case TYPE_DESCRIPTOR:
                return SyntaxKind.TYPE_DESC;
            case TYPEOF_EXPRESSION:
                return SyntaxKind.TYPEOF_KEYWORD;
            case RIGHT_ARROW:
                return SyntaxKind.RIGHT_ARROW_TOKEN;
            case STMT_START_WITH_EXPR_RHS:
                return SyntaxKind.EQUAL_TOKEN;
            case COMPOUND_BINARY_OPERATOR:
                return SyntaxKind.PLUS_TOKEN;
            case UNARY_EXPRESSION:
                return SyntaxKind.PLUS_TOKEN;
            case MAP_KEYWORD:
                return SyntaxKind.MAP_KEYWORD;
            case FUTURE_KEYWORD:
                return SyntaxKind.FUTURE_KEYWORD;
            case TYPEDESC_KEYWORD:
                return SyntaxKind.TYPEDESC_KEYWORD;
            case GT:
                return SyntaxKind.GT_TOKEN;
            case LT:
                return SyntaxKind.LT_TOKEN;
            case NULL_KEYWORD:
                return SyntaxKind.NULL_KEYWORD;
            case LOCK_KEYWORD:
                return SyntaxKind.LOCK_KEYWORD;
            case ANNOTATION_KEYWORD:
                return SyntaxKind.ANNOTATION_KEYWORD;
            case ANNOT_DECL_OPTIONAL_TYPE:
                return SyntaxKind.IDENTIFIER_TOKEN;
            case ANNOT_DECL_RHS:
                return SyntaxKind.ON_KEYWORD;
            case ARRAY_LENGTH:
                return SyntaxKind.DECIMAL_INTEGER_LITERAL;
            case ATTACH_POINT_IDENT:
            case IDENT_AFTER_OBJECT_IDENT:
            case SINGLE_KEYWORD_ATTACH_POINT_IDENT:
                return SyntaxKind.TYPE_KEYWORD;
            case FIELD_IDENT:
                return SyntaxKind.FIELD_KEYWORD;
            case FUNCTION_IDENT:
                return SyntaxKind.FUNCTION_KEYWORD;
            case HEX_INTEGER_LITERAL:
                return SyntaxKind.HEX_INTEGER_LITERAL;
            case RECORD_FIELD_OR_RECORD_END:
                return SyntaxKind.CLOSE_BRACE_TOKEN;
            case SOURCE_KEYWORD:
                return SyntaxKind.SOURCE_KEYWORD;
            case ATTACH_POINT_END:
                return SyntaxKind.SEMICOLON_TOKEN;
            case CONSTANT_EXPRESSION:
                return SyntaxKind.STRING_LITERAL;
            case CONSTANT_EXPRESSION_START:
            case OBJECT_IDENT:
                return SyntaxKind.OBJECT_KEYWORD;
            case RECORD_IDENT:
                return SyntaxKind.RECORD_KEYWORD;
            case RESOURCE_IDENT:
                return SyntaxKind.RESOURCE_KEYWORD;
            case XMLNS_KEYWORD:
            case XML_NAMESPACE_DECLARATION:
                return SyntaxKind.XMLNS_KEYWORD;
            case XML_NAMESPACE_PREFIX_DECL:
                return SyntaxKind.SEMICOLON_TOKEN;
            case NAMED_WORKER_DECL:
            case WORKER_KEYWORD:
                return SyntaxKind.WORKER_KEYWORD;
            case WORKER_NAME:
            case NAMED_WORKERS:
            case ANNOTATION_TAG:
                return SyntaxKind.IDENTIFIER_TOKEN;
            case NIL_LITERAL:
                return SyntaxKind.OPEN_PAREN_TOKEN;
            case FORK_KEYWORD:
                return SyntaxKind.FORK_KEYWORD;
            case DECIMAL_FLOATING_POINT_LITERAL:
                return SyntaxKind.DECIMAL_FLOATING_POINT_LITERAL;
            case HEX_FLOATING_POINT_LITERAL:
                return SyntaxKind.HEX_FLOATING_POINT_LITERAL;
            case PARAMETERIZED_TYPE:
                return SyntaxKind.MAP_KEYWORD;
            case TRAP_KEYWORD:
                return SyntaxKind.TRAP_KEYWORD;
            case FOREACH_KEYWORD:
                return SyntaxKind.FOREACH_KEYWORD;
            case IN_KEYWORD:
                return SyntaxKind.IN_KEYWORD;
            case PIPE:
                return SyntaxKind.PIPE_TOKEN;
            case TABLE_KEYWORD:
                return SyntaxKind.TABLE_KEYWORD;
            case KEY_KEYWORD:
                return SyntaxKind.KEY_KEYWORD;
<<<<<<< HEAD
            case LET_KEYWORD:
                return SyntaxKind.LET_KEYWORD;
=======
            case ERROR_KEYWORD:
                return SyntaxKind.ERROR_KEYWORD;
>>>>>>> 5acfcd43

            // TODO:
            case COMP_UNIT:
            case TOP_LEVEL_NODE:
            case TOP_LEVEL_NODE_WITHOUT_METADATA:
            case TOP_LEVEL_NODE_WITHOUT_MODIFIER:
            case ANNOTATIONS:
            case PARAM_LIST:
            case PARAMETER_RHS:
            case STATEMENT:
            case STATEMENT_WITHOUT_ANNOTS:
            case FIELD_OR_REST_DESCIPTOR_RHS:
            case MODULE_TYPE_DEFINITION:
            case RECORD_TYPE_DESCRIPTOR:
            case ARG:
            case ARG_LIST:
            case EOF:
            case FUNC_CALL:
            case NAMED_OR_POSITIONAL_ARG_RHS:
            case OBJECT_FUNC_OR_FIELD:
            case OBJECT_FUNC_OR_FIELD_WITHOUT_VISIBILITY:
            case OBJECT_MEMBER:
            case OBJECT_METHOD_START:
            case OBJECT_TYPE_DESCRIPTOR:
            case OBJECT_TYPE_DESCRIPTOR_START:
            case AFTER_IMPORT_MODULE_NAME:
            case ASSIGNMENT_OR_VAR_DECL_STMT_RHS:
            case BLOCK_STMT:
            case CALL_STMT:
            case CALL_STMT_START:
            case DECIMAL_INTEGER_LITERAL:
            case ELSE_BLOCK:
            case ELSE_BODY:
            case IF_BLOCK:
            case IMPORT_DECL:
            case IMPORT_PREFIX_DECL:
            case MAJOR_MINOR_VERSION_END:
            case WHILE_BLOCK:
            case ACCESS_EXPRESSION:
            case IMPORT_VERSION_DECL:
            case MAPPING_CONSTRUCTOR:
            case PANIC_STMT:
            case SPECIFIC_FIELD_RHS:
            case COMPUTED_FIELD_NAME:
            case LISTENERS_LIST:
            case RESOURCE_DEF:
            case RETURN_STMT:
            case RETURN_STMT_RHS:
            case SERVICE_DECL:
            case OPTIONAL_SERVICE_NAME:
            case BREAK_STATEMENT:
            case CONTINUE_STATEMENT:
            case LISTENER_DECL:
            case CONSTANT_DECL:
            case ANNOT_REFERENCE:
            case DOC_STRING:
            case COMPOUND_ASSIGNMENT_STMT:
            case PARAMETER:
            case STMT_START_WITH_IDENTIFIER:
            case TYPE_TEST_EXPRESSION:
            case LOCAL_TYPE_DEFINITION_STMT:
            case LOCK_STMT:
            case FORK_STMT:
            case ANNOTATION_DECL:
            case ANNOT_ATTACH_POINTS_LIST:
            case ANNOT_OPTIONAL_ATTACH_POINTS:
            case EXPRESSION_STATEMENT:
            case EXPRESSION_STATEMENT_START:
            case RECORD_FIELD_START:
            case ATTACH_POINT:
            case DEFAULT_WORKER:
            case DEFAULT_WORKER_INIT:
            case TRAP_EXPRESSION:
            case LIST_CONSTRUCTOR:
            case FOREACH_STMT:
            case TYPE_CAST_EXPRESSION:
            case TABLE_CONSTRUCTOR:
            case KEY_SPECIFIER:
            case LET_VAR_DECL:
            case LET_EXPRESSION:
            default:
                break;
        }

        return SyntaxKind.NONE;
    }

    /**
     * Check whether a token kind is a basic literal.
     * 
     * @param kind Token kind to check
     * @return <code>true</code> if the given token kind belongs to a basic literal.<code>false</code> otherwise
     */
    private boolean isBasicLiteral(SyntaxKind kind) {
        switch (kind) {
            case DECIMAL_INTEGER_LITERAL:
            case HEX_INTEGER_LITERAL:
            case STRING_LITERAL:
            case TRUE_KEYWORD:
            case FALSE_KEYWORD:
            case NULL_KEYWORD:
            case DECIMAL_FLOATING_POINT_LITERAL:
            case HEX_FLOATING_POINT_LITERAL:
                return true;
            default:
                return false;
        }
    }

    /**
     * Check whether the given token refers to a unary operator.
     *
     * @param token Token to check
     * @return <code>true</code> if the given token refers to a unary operator. <code>false</code> otherwise
     */
    private boolean isUnaryOperator(STToken token) {
        switch (token.kind) {
            case PLUS_TOKEN:
            case MINUS_TOKEN:
            case NEGATION_TOKEN:
            case EXCLAMATION_MARK_TOKEN:
                return true;
            default:
                return false;
        }
    }

    private boolean isSingleKeywordAttachPointIdent(SyntaxKind tokenKind) {
        switch (tokenKind) {
            case ANNOTATION_KEYWORD:
            case EXTERNAL_KEYWORD:
            case VAR_KEYWORD:
            case CONST_KEYWORD:
            case LISTENER_KEYWORD:
            case WORKER_KEYWORD:
            case TYPE_KEYWORD:
            case FUNCTION_KEYWORD:
            case PARAMETER_KEYWORD:
            case RETURN_KEYWORD:
            case SERVICE_KEYWORD:
            case FIELD_KEYWORD:
                return true;
            default:
                return false;
        }
    }

    /**
     * Search for matching token sequences within is expression and returns the most optimal solution.
     *
     * @param currentCtx Current context
     * @param lookahead Position of the next token to consider, relative to the position of the original error
     * @param currentDepth Amount of distance traveled so far
     * @param currentMatches Matching tokens found so far
     * @param isEntryPoint
     * @return Recovery result
     */
    private Result seekInIsExpression(ParserRuleContext currentCtx, int lookahead, int currentDepth, int currentMatches,
                                      boolean isEntryPoint) {
        STToken nextToken = this.tokenReader.peek(lookahead);
        currentDepth++;
        if (nextToken.kind != SyntaxKind.IDENTIFIER_TOKEN) {
            Result fixedPathResult = fixAndContinue(currentCtx, lookahead, currentDepth);
            return getFinalResult(currentMatches, fixedPathResult);
        }

        ParserRuleContext nextContext;
        STToken nextNextToken = this.tokenReader.peek(lookahead + 1);
        switch (nextNextToken.kind) {
            case IS_KEYWORD:
                startContext(ParserRuleContext.TYPE_TEST_EXPRESSION);
                nextContext = ParserRuleContext.IS_KEYWORD;
                break;
            default:
                nextContext = getNextRuleForExpr();
                break;
        }

        currentMatches++;
        lookahead++;
        Result result = seekMatch(nextContext, lookahead, currentDepth, isEntryPoint);
        result.ctx = currentCtx;
        return getFinalResult(currentMatches, result);
    }

    /**
     * Check whether the given token is a parameterized type keyword.
     *
     * @param tokenKind Token to check
     * @return <code>true</code> if the given token is a parameterized type keyword. <code>false</code> otherwise
     */
    public boolean isParameterizedTypeToken(SyntaxKind tokenKind) {
        switch (tokenKind) {
            case MAP_KEYWORD:
            case FUTURE_KEYWORD:
            case TYPEDESC_KEYWORD:
                return true;
            default:
                return false;
        }
    }

    public ParserRuleContext findBestPath(ParserRuleContext context) {
        // We reach here to break ambiguity. Hence increase the lookahead limit
        // to get better results. Since this is an erroneous scenario, the overhead
        // of increasing the lookahead is acceptable.
        int prevLookahead = lookaheadLimit;
        lookaheadLimit = (int) (lookaheadLimit * 1.5);
        ParserRuleContext[] alternatives;
        switch (context) {
            case STATEMENT:
                alternatives = STATEMENTS;
                break;
            case TOP_LEVEL_NODE:
                alternatives = TOP_LEVEL_NODE;
                break;
            case OBJECT_MEMBER:
                alternatives = OBJECT_MEMBER_START;
                break;
            default:
                throw new IllegalStateException();
        }

        Result result = seekInAlternativesPaths(1, 0, 0, alternatives, true);
        lookaheadLimit = prevLookahead;
        return result.ctx;
    }

    /**
     * Represents a solution/fix for a parser error. A {@link Solution} consists of the parser context where the error
     * was encountered, the enclosing parser context at the same point, the token with the error, and the {@link Action}
     * required to recover from the error.
     * 
     * @since 1.2.0
     */
    public static class Solution {

        public ParserRuleContext ctx;
        public Action action;
        public String tokenText;
        public SyntaxKind tokenKind;
        public STNode recoveredNode;

        public Solution(Action action, ParserRuleContext ctx, SyntaxKind tokenKind, String tokenText) {
            this.action = action;
            this.ctx = ctx;
            this.tokenText = tokenText;
            this.tokenKind = tokenKind;
        }

        @Override
        public String toString() {
            return action.toString() + "'" + tokenText + "'";
        }
    }

    /**
     * Represent a result of a token-sequence-search in a sub-tree. The result will contain the fixes required to
     * traverse in that sub-tree, and the number of matching tokens it found, without the fixed tokens.
     */
    public static class Result {

        private int matches;
        private ArrayDeque<Solution> fixes;

        /**
         * Represent the end solution to be applied to the next immediate token, to recover from the error.
         * If the solution is to insert/remove next immediate token, then this is equivalent to the
         * <code>fixes.peek()</code>. Else, if the solution is to insert/remove a token that is not the
         * immediate next token, then this will have a solution with {@link Action#KEEP} as the action.
         */
        private Solution solution;

        // Rule which produced this result
        private ParserRuleContext ctx;

        public Result(ArrayDeque<Solution> fixes, int matches, ParserRuleContext ctx) {
            this.fixes = fixes;
            this.matches = matches;
            this.ctx = ctx;
        }
    }

    /**
     * Represents the actions that can be taken to recover from a parser error.
     *
     * @since 1.2.0
     */
    enum Action {
        INSERT, REMOVE, KEEP;
    }
}<|MERGE_RESOLUTION|>--- conflicted
+++ resolved
@@ -288,13 +288,11 @@
     private static final ParserRuleContext[] TABLE_KEY_RHS =
             { ParserRuleContext.COMMA, ParserRuleContext.CLOSE_PARENTHESIS };
 
-<<<<<<< HEAD
+    private static final ParserRuleContext[] ERROR_TYPE_PARAMS =
+            { ParserRuleContext.ASTERISK, ParserRuleContext.TYPE_DESCRIPTOR };
+
     private static final ParserRuleContext[] LET_VAR_DECL_START =
             { ParserRuleContext.TYPE_DESCRIPTOR, ParserRuleContext.ANNOTATIONS };
-=======
-    private static final ParserRuleContext[] ERROR_TYPE_PARAMS =
-            { ParserRuleContext.ASTERISK, ParserRuleContext.TYPE_DESCRIPTOR };
->>>>>>> 5acfcd43
 
     /**
      * Limit for the distance to travel, to determine a successful lookahead.
@@ -481,13 +479,10 @@
             case TABLE_ROW_END:
             case KEY_SPECIFIER_RHS:
             case TABLE_KEY_RHS:
-<<<<<<< HEAD
-            case LET_VAR_DECL_START:
-=======
             case ARRAY_LENGTH:
             case TYPEDESC_RHS:
             case ERROR_TYPE_PARAMS:
->>>>>>> 5acfcd43
+            case LET_VAR_DECL_START:
                 return true;
             default:
                 return false;
@@ -1165,19 +1160,17 @@
                 case TABLE_KEY_RHS:
                     return seekInAlternativesPaths(lookahead, currentDepth, matchingRulesCount, TABLE_KEY_RHS,
                             isEntryPoint);
-<<<<<<< HEAD
+                case ERROR_KEYWORD:
+                    hasMatch = nextToken.kind == SyntaxKind.ERROR_KEYWORD;
+                    break;
+                case ERROR_TYPE_PARAMS:
+                    return seekInAlternativesPaths(lookahead, currentDepth, matchingRulesCount, ERROR_TYPE_PARAMS,
+                            isEntryPoint);
                 case LET_KEYWORD:
                     hasMatch = nextToken.kind == SyntaxKind.LET_KEYWORD;
                     break;
                 case LET_VAR_DECL_START:
                     return seekInAlternativesPaths(lookahead, currentDepth, matchingRulesCount, LET_VAR_DECL_START,
-=======
-                case ERROR_KEYWORD:
-                    hasMatch = nextToken.kind == SyntaxKind.ERROR_KEYWORD;
-                    break;
-                case ERROR_TYPE_PARAMS:
-                    return seekInAlternativesPaths(lookahead, currentDepth, matchingRulesCount, ERROR_TYPE_PARAMS,
->>>>>>> 5acfcd43
                             isEntryPoint);
 
                 // Productions (Non-terminals which doesn't have alternative paths)
@@ -1252,12 +1245,9 @@
                 case TYPE_CAST_EXPRESSION:
                 case TABLE_CONSTRUCTOR:
                 case KEY_SPECIFIER:
-<<<<<<< HEAD
+                case ERROR_TYPE_DESCRIPTOR:
                 case LET_VAR_DECL:
                 case LET_EXPRESSION:
-=======
-                case ERROR_TYPE_DESCRIPTOR:
->>>>>>> 5acfcd43
                 default:
                     // Stay at the same place
                     skipRule = true;
@@ -1686,11 +1676,8 @@
             case TYPE_CAST_EXPRESSION:
             case TABLE_CONSTRUCTOR:
             case KEY_SPECIFIER:
-<<<<<<< HEAD
+            case ERROR_TYPE_DESCRIPTOR:
             case LET_VAR_DECL:
-=======
-            case ERROR_TYPE_DESCRIPTOR:
->>>>>>> 5acfcd43
                 startContext(currentCtx);
                 break;
             default:
@@ -2159,19 +2146,16 @@
                 return ParserRuleContext.KEY_KEYWORD;
             case KEY_KEYWORD:
                 return ParserRuleContext.OPEN_PARENTHESIS;
-<<<<<<< HEAD
+            case ERROR_TYPE_DESCRIPTOR:
+                return ParserRuleContext.ERROR_KEYWORD;
+            case ERROR_KEYWORD:
+                return ParserRuleContext.LT;
             case LET_EXPRESSION:
                 return ParserRuleContext.LET_KEYWORD;
             case LET_KEYWORD:
                 return ParserRuleContext.LET_VAR_DECL;
             case LET_VAR_DECL:
                 return ParserRuleContext.LET_VAR_DECL_START;
-=======
-            case ERROR_TYPE_DESCRIPTOR:
-                return ParserRuleContext.ERROR_KEYWORD;
-            case ERROR_KEYWORD:
-                return ParserRuleContext.LT;
->>>>>>> 5acfcd43
             case NON_RECURSIVE_TYPE:
                 return getNextRuleForTypeDescriptor();
             case PARAMETERIZED_TYPE_DESCRIPTOR:
@@ -3156,13 +3140,10 @@
                 return SyntaxKind.TABLE_KEYWORD;
             case KEY_KEYWORD:
                 return SyntaxKind.KEY_KEYWORD;
-<<<<<<< HEAD
+            case ERROR_KEYWORD:
+                return SyntaxKind.ERROR_KEYWORD;
             case LET_KEYWORD:
                 return SyntaxKind.LET_KEYWORD;
-=======
-            case ERROR_KEYWORD:
-                return SyntaxKind.ERROR_KEYWORD;
->>>>>>> 5acfcd43
 
             // TODO:
             case COMP_UNIT:
