/*
 * Copyright (c) 2020, WSO2 Inc. (http://www.wso2.org) All Rights Reserved.
 *
 * WSO2 Inc. licenses this file to you under the Apache License,
 * Version 2.0 (the "License"); you may not use this file except
 * in compliance with the License.
 * You may obtain a copy of the License at
 *
 *   http://www.apache.org/licenses/LICENSE-2.0
 *
 * Unless required by applicable law or agreed to in writing,
 * software distributed under the License is distributed on an
 * "AS IS" BASIS, WITHOUT WARRANTIES OR CONDITIONS OF ANY
 * KIND, either express or implied.  See the License for the
 * specific language governing permissions and limitations
 * under the License.
 */
package io.ballerinalang.compiler.internal.parser;

import io.ballerinalang.compiler.internal.parser.tree.STNode;
import io.ballerinalang.compiler.internal.parser.tree.STNodeFactory;
import io.ballerinalang.compiler.internal.parser.tree.STToken;
import io.ballerinalang.compiler.syntax.tree.SyntaxKind;

import java.util.ArrayDeque;
import java.util.ArrayList;
import java.util.List;

/**
 * <p>
 * Responsible for recovering from a parser error.
 *
 * When an unexpected token is reached, error handler will try inserting/removing a token from the current head, and see
 * how far the parser can successfully progress. After fixing the current head and trying to progress, if it encounters
 * more errors, then it will try to fix those as well. All possible combinations of insertions and deletions will be
 * tried out for such errors. Once all possible paths are discovered, pick the optimal combination that leads to the
 * best recovery. Finally, apply the best solution and continue the parsing.
 * </p>
 * e.g.:
 * If the best combination of fixes was <code>[insert, insert, remove, remove]</code>, then apply only the first
 * fix and continue.
 * <ul>
 * <li>
 * If the fix was a ‘remove’ - then consume the token stream once, and continue from the same rule again.
 * </li>
 * <li>
 * If the fix was an ‘insert’ - then insert the missing node, and continue from the next rule, without consuming the
 * token stream.
 * </li>
 * </ul>
 *
 * @since 1.2.0
 */
public class BallerinaParserErrorHandler {

    private final AbstractTokenReader tokenReader;
    private final BallerinaParserErrorListener errorListener;
    private final BallerinaParser parser;
    private ArrayDeque<ParserRuleContext> ctxStack = new ArrayDeque<>();

    /**
     * Two or more rules which's left side of the production is same (has alternative paths).
     * eg : FUNC_BODIES --> FUNC_BODY_BLOCK
     * FUNC_BODIES --> EXTERNAL_FUNC_BODY
     */

    private static final ParserRuleContext[] FUNC_BODIES =
            { ParserRuleContext.FUNC_BODY_BLOCK, ParserRuleContext.EXTERNAL_FUNC_BODY };

    private static final ParserRuleContext[] STATEMENTS = { ParserRuleContext.CLOSE_BRACE,
            ParserRuleContext.ASSIGNMENT_STMT, ParserRuleContext.VAR_DECL_STMT, ParserRuleContext.IF_BLOCK,
            ParserRuleContext.WHILE_BLOCK, ParserRuleContext.CALL_STMT, ParserRuleContext.PANIC_STMT,
            ParserRuleContext.CONTINUE_STATEMENT, ParserRuleContext.BREAK_STATEMENT, ParserRuleContext.RETURN_STMT,
            ParserRuleContext.COMPOUND_ASSIGNMENT_STMT, ParserRuleContext.LOCAL_TYPE_DEFINITION_STMT };

    private static final ParserRuleContext[] VAR_DECL_RHS =
            { ParserRuleContext.SEMICOLON, ParserRuleContext.ASSIGN_OP };

    private static final ParserRuleContext[] PARAMETER_RHS = { ParserRuleContext.COMMA, ParserRuleContext.ASSIGN_OP };

    private static final ParserRuleContext[] TOP_LEVEL_NODE =
            { ParserRuleContext.DOC_STRING, ParserRuleContext.ANNOTATIONS, ParserRuleContext.PUBLIC_KEYWORD,
                    ParserRuleContext.FUNC_DEFINITION, ParserRuleContext.MODULE_TYPE_DEFINITION,
                    ParserRuleContext.IMPORT_DECL, ParserRuleContext.SERVICE_DECL, ParserRuleContext.LISTENER_DECL,
                    ParserRuleContext.CONSTANT_DECL, ParserRuleContext.VAR_DECL_STMT, ParserRuleContext.EOF };

    private static final ParserRuleContext[] TOP_LEVEL_NODE_WITHOUT_METADATA =
            new ParserRuleContext[] { ParserRuleContext.PUBLIC_KEYWORD, ParserRuleContext.FUNC_DEFINITION,
                    ParserRuleContext.MODULE_TYPE_DEFINITION, ParserRuleContext.IMPORT_DECL,
                    ParserRuleContext.SERVICE_DECL, ParserRuleContext.LISTENER_DECL, ParserRuleContext.CONSTANT_DECL,
                    ParserRuleContext.VAR_DECL_STMT, ParserRuleContext.EOF };

    private static final ParserRuleContext[] TOP_LEVEL_NODE_WITHOUT_MODIFIER =
            { ParserRuleContext.FUNC_DEFINITION, ParserRuleContext.MODULE_TYPE_DEFINITION,
                    ParserRuleContext.IMPORT_DECL, ParserRuleContext.SERVICE_DECL, ParserRuleContext.LISTENER_DECL,
                    ParserRuleContext.CONSTANT_DECL, ParserRuleContext.VAR_DECL_STMT, ParserRuleContext.EOF };

    private static final ParserRuleContext[] TYPE_OR_VAR_NAME =
            { ParserRuleContext.SIMPLE_TYPE_DESCRIPTOR, ParserRuleContext.VARIABLE_NAME };

    private static final ParserRuleContext[] ASSIGNMENT_OR_VAR_DECL_SECOND_TOKEN =
            { ParserRuleContext.ASSIGN_OP, ParserRuleContext.VARIABLE_NAME };

    private static final ParserRuleContext[] FIELD_DESCRIPTOR_RHS =
            { ParserRuleContext.SEMICOLON, ParserRuleContext.QUESTION_MARK, ParserRuleContext.ASSIGN_OP };

    private static final ParserRuleContext[] FIELD_OR_REST_DESCIPTOR_RHS =
            { ParserRuleContext.ELLIPSIS, ParserRuleContext.VARIABLE_NAME };

    private static final ParserRuleContext[] RECORD_BODY_START =
            { ParserRuleContext.CLOSED_RECORD_BODY_START, ParserRuleContext.OPEN_BRACE };

    private static final ParserRuleContext[] RECORD_BODY_END =
            { ParserRuleContext.CLOSED_RECORD_BODY_END, ParserRuleContext.CLOSE_BRACE };

    private static final ParserRuleContext[] TYPE_DESCRIPTORS =
            { ParserRuleContext.SIMPLE_TYPE_DESCRIPTOR, ParserRuleContext.RECORD_TYPE_DESCRIPTOR,
                    ParserRuleContext.OBJECT_TYPE_DESCRIPTOR, ParserRuleContext.NIL_TYPE_DESCRIPTOR };

    private static final ParserRuleContext[] RECORD_FIELD =
            { ParserRuleContext.ANNOTATIONS, ParserRuleContext.ASTERISK, ParserRuleContext.TYPE_DESCRIPTOR };

    private static final ParserRuleContext[] RECORD_FIELD_WITHOUT_METADATA =
            { ParserRuleContext.ASTERISK, ParserRuleContext.TYPE_DESCRIPTOR };

    private static final ParserRuleContext[] ARG_START =
            { ParserRuleContext.VARIABLE_NAME, ParserRuleContext.ELLIPSIS, ParserRuleContext.EXPRESSION };

    private static final ParserRuleContext[] NAMED_OR_POSITIONAL_ARG_RHS =
            { ParserRuleContext.COMMA, ParserRuleContext.ASSIGN_OP };

    private static final ParserRuleContext[] PARAM_LIST =
            { ParserRuleContext.CLOSE_PARENTHESIS, ParserRuleContext.REQUIRED_PARAM };

    private static final ParserRuleContext[] OBJECT_FIELD_RHS =
            { ParserRuleContext.SEMICOLON, ParserRuleContext.ASSIGN_OP };

    private static final ParserRuleContext[] OBJECT_MEMBER_START =
            { ParserRuleContext.DOC_STRING, ParserRuleContext.ANNOTATIONS, ParserRuleContext.ASTERISK,
                    ParserRuleContext.OBJECT_FUNC_OR_FIELD, ParserRuleContext.CLOSE_BRACE };

    private static final ParserRuleContext[] OBJECT_MEMBER_WITHOUT_METADATA =
            { ParserRuleContext.ASTERISK, ParserRuleContext.OBJECT_FUNC_OR_FIELD, ParserRuleContext.CLOSE_BRACE };

    private static final ParserRuleContext[] OBJECT_FUNC_OR_FIELD = { ParserRuleContext.PUBLIC_KEYWORD,
            ParserRuleContext.PRIVATE_KEYWORD, ParserRuleContext.OBJECT_FUNC_OR_FIELD_WITHOUT_VISIBILITY };

    private static final ParserRuleContext[] OBJECT_FUNC_OR_FIELD_WITHOUT_VISIBILITY =
            { ParserRuleContext.TYPE_DESCRIPTOR, ParserRuleContext.OBJECT_METHOD_START };

    private static final ParserRuleContext[] OBJECT_METHOD_START =
            { ParserRuleContext.REMOTE_KEYWORD, ParserRuleContext.FUNCTION_KEYWORD };

    private static final ParserRuleContext[] OBJECT_TYPE_DESCRIPTOR_START =
            { ParserRuleContext.OBJECT_TYPE_FIRST_QUALIFIER, ParserRuleContext.OBJECT_KEYWORD };

    private static final ParserRuleContext[] ELSE_BODY = { ParserRuleContext.IF_BLOCK, ParserRuleContext.OPEN_BRACE };

    private static final ParserRuleContext[] ELSE_BLOCK =
            { ParserRuleContext.ELSE_KEYWORD, ParserRuleContext.STATEMENT };

    private static final ParserRuleContext[] CALL_STATEMENT =
            { ParserRuleContext.CHECKING_KEYWORD, ParserRuleContext.VARIABLE_NAME };

    private static final ParserRuleContext[] IMPORT_PREFIX_DECL =
            { ParserRuleContext.AS_KEYWORD, ParserRuleContext.SEMICOLON };

    private static final ParserRuleContext[] IMPORT_VERSION =
            { ParserRuleContext.VERSION_KEYWORD, ParserRuleContext.AS_KEYWORD, ParserRuleContext.SEMICOLON };

    private static final ParserRuleContext[] IMPORT_DECL_RHS = { ParserRuleContext.SLASH, ParserRuleContext.DOT,
            ParserRuleContext.VERSION_KEYWORD, ParserRuleContext.AS_KEYWORD, ParserRuleContext.SEMICOLON };

    private static final ParserRuleContext[] AFTER_IMPORT_MODULE_NAME = { ParserRuleContext.DOT,
            ParserRuleContext.VERSION_KEYWORD, ParserRuleContext.AS_KEYWORD, ParserRuleContext.SEMICOLON };

    private static final ParserRuleContext[] MAJOR_MINOR_VERSION_END =
            { ParserRuleContext.DOT, ParserRuleContext.AS_KEYWORD, ParserRuleContext.SEMICOLON };

    private static final ParserRuleContext[] RETURN_RHS = { ParserRuleContext.SEMICOLON, ParserRuleContext.EXPRESSION };

    private static final ParserRuleContext[] EXPRESSIONS = { ParserRuleContext.BASIC_LITERAL,
            ParserRuleContext.VARIABLE_REF, ParserRuleContext.ACCESS_EXPRESSION, ParserRuleContext.TYPEOF_EXPRESSION,
            ParserRuleContext.UNARY_EXPRESSION, ParserRuleContext.IS_EXPRESSION };

    private static final ParserRuleContext[] MAPPING_FIELD_START = { ParserRuleContext.MAPPING_FIELD_NAME,
            ParserRuleContext.STRING_LITERAL, ParserRuleContext.COMPUTED_FIELD_NAME, ParserRuleContext.ELLIPSIS };

    private static final ParserRuleContext[] SPECIFIC_FIELD_RHS =
            { ParserRuleContext.COLON, ParserRuleContext.COMMA, ParserRuleContext.CLOSE_PARENTHESIS };

    private static final ParserRuleContext[] OPTIONAL_SERVICE_NAME =
            { ParserRuleContext.SERVICE_NAME, ParserRuleContext.ON_KEYWORD };

    private static final ParserRuleContext[] RESOURCE_DEF_START =
            { ParserRuleContext.RESOURCE_KEYWORD, ParserRuleContext.FUNC_DEFINITION, ParserRuleContext.CLOSE_BRACE };

    private static final ParserRuleContext[] CONST_DECL_RHS =
            { ParserRuleContext.STATEMENT_START_IDENTIFIER, ParserRuleContext.ASSIGN_OP };

    private static final ParserRuleContext[] PARAMETER =
            { ParserRuleContext.ANNOTATIONS, ParserRuleContext.PUBLIC_KEYWORD, ParserRuleContext.TYPE_DESCRIPTOR };

    private static final ParserRuleContext[] PARAMETER_WITHOUT_ANNOTS =
            { ParserRuleContext.PUBLIC_KEYWORD, ParserRuleContext.TYPE_DESCRIPTOR };

    /**
     * Limit for the distance to travel, to determine a successful lookahead.
     */
    private int lookaheadLimit = 5;

    public BallerinaParserErrorHandler(AbstractTokenReader tokenReader, BallerinaParser parser) {
        this.tokenReader = tokenReader;
        this.parser = parser;
        this.errorListener = new BallerinaParserErrorListener();
    }

    public void startContext(ParserRuleContext context) {
        this.ctxStack.push(context);
    }

    public void endContext() {
        this.ctxStack.pop();
    }

    public void switchContext(ParserRuleContext context) {
        this.ctxStack.pop();
        this.ctxStack.push(context);
    }

    public void reportInvalidNode(STToken startingToken, String message) {
        this.errorListener.reportInvalidNodeError(startingToken, message);
    }

    public void reportMissingTokenError(String message) {
        STToken currentToken = this.tokenReader.head();
        this.errorListener.reportMissingTokenError(currentToken, message);
    }

    private ParserRuleContext getParentContext() {
        return this.ctxStack.peek();
    }

    /*
     * -------------- Error recovering --------------
     */

    /**
     * Recover from current context. Returns the action needs to be taken with respect
     * to the next token, in order to recover. This method will search for the most
     * optimal action, that will result the parser to proceed the farthest distance.
     *
     * @param nextToken Next token of the input where the error occurred
     * @param currentCtx Current parser context
     * @param args Arguments that requires to continue parsing from the given parser context
     * @return The action needs to be taken for the next token, in order to recover
     */
    public Solution recover(ParserRuleContext currentCtx, STToken nextToken, Object... args) {
        // Assumption: always comes here after a peek()

        if (nextToken.kind == SyntaxKind.EOF_TOKEN) {
            SyntaxKind expectedTokenKind = getExpectedTokenKind(currentCtx);
            Solution fix = new Solution(Action.INSERT, currentCtx, expectedTokenKind, currentCtx.toString());
            applyFix(currentCtx, fix, args);
            return fix;
        }

        Result bestMatch = seekMatch(currentCtx);
        if (bestMatch.matches > 0) {
            Solution sol = bestMatch.solution;
            applyFix(currentCtx, sol, args);
            return sol;
        } else {
            // Fail safe. This means we can't find a path to recover.
            removeInvalidToken();
            Solution sol = new Solution(Action.REMOVE, currentCtx, nextToken.kind, nextToken.toString());
            sol.recoveredNode = this.parser.resumeParsing(currentCtx, args);
            return sol;
        }
    }

    /**
     * Remove the invalid token. This method assumes that the next immediate token
     * of the token input stream is the culprit.
     */
    public void removeInvalidToken() {
        STToken invalidToken = this.tokenReader.read();
        // This means no match is found for the current token.
        // Then consume it and return an error node
        this.errorListener.reportInvalidToken(invalidToken);

        // TODO: add this error node to the tree
    }

    /**
     * Apply the fix to the current context.
     *
     * @param currentCtx Current context
     * @param fix Fix to apply
     * @param args Arguments that requires to continue parsing from the given parser context
     */
    private void applyFix(ParserRuleContext currentCtx, Solution fix, Object... args) {
        if (fix.action == Action.REMOVE) {
            removeInvalidToken();
            fix.recoveredNode = this.parser.resumeParsing(currentCtx, args);
        } else {
            fix.recoveredNode = handleMissingToken(currentCtx, fix);
        }
    }

    /**
     * Handle a missing token scenario.
     * 
     * @param currentCtx Current context
     * @param fix Solution to recover from the missing token
     */
    private STNode handleMissingToken(ParserRuleContext currentCtx, Solution fix) {
        // If the original issues was at a production where there are alternatives,
        // then do not report any errors. Parser will try to re-parse the best-matching
        // alternative again. Errors will be reported at the next try.
        if (!isProductionWithAlternatives(currentCtx)) {
            reportMissingTokenError("missing " + fix.ctx);
        }

        return STNodeFactory.createMissingToken(fix.tokenKind);
    }

    /**
     * Get a snapshot of the current context stack.
     * 
     * @return Snapshot of the current context stack
     */
    private ArrayDeque<ParserRuleContext> getCtxStackSnapshot() {
        // Using ArraDeque#clone() here since it has better performance, than manually
        // creating a clone. ArraDeque#clone() method internally copies the value array
        // and avoids all the checks that is there when calling add()/addAll() methods.
        // Therefore has better performance.
        return this.ctxStack.clone();
    }

    private boolean isProductionWithAlternatives(ParserRuleContext currentCtx) {
        switch (currentCtx) {
            case TOP_LEVEL_NODE:
            case TOP_LEVEL_NODE_WITHOUT_MODIFIER:
            case TOP_LEVEL_NODE_WITHOUT_METADATA:
            case STATEMENT:
            case STATEMENT_WITHOUT_ANNOTS:
            case FUNC_BODY:
            case VAR_DECL_STMT_RHS:
            case EXPRESSION_RHS:
            case PARAMETER_RHS:
            case ASSIGNMENT_OR_VAR_DECL_STMT:
            case AFTER_PARAMETER_TYPE:
            case FIELD_DESCRIPTOR_RHS:
            case RECORD_BODY_START:
            case RECORD_BODY_END:
            case TYPE_DESCRIPTOR:
            case NAMED_OR_POSITIONAL_ARG_RHS:
            case OBJECT_FIELD_RHS:
            case OBJECT_FUNC_OR_FIELD_WITHOUT_VISIBILITY:
            case OBJECT_MEMBER:
            case OBJECT_TYPE_FIRST_QUALIFIER:
            case OBJECT_TYPE_SECOND_QUALIFIER:
            case ELSE_BODY:
            case IMPORT_DECL_RHS:
            case IMPORT_SUB_VERSION:
            case VERSION_NUMBER:
            case IMPORT_VERSION_DECL:
            case IMPORT_PREFIX_DECL:
            case MAPPING_FIELD:
            case SPECIFIC_FIELD_RHS:
            case RESOURCE_DEF:
            case PARAMETER_WITHOUT_ANNOTS:
            case PARAMETER:
                return true;
            default:
                return false;
        }
    }

    /*
     * seekMatch methods
     */

    /**
     * Start a fresh search for a way to recover with the next immediate token (peek(1), and the current context).
     * 
     * @param currentCtx Current parser context
     * @return Recovery result
     */
    private Result seekMatch(ParserRuleContext currentCtx) {
        return seekMatchInSubTree(currentCtx, 1, 0);
    }

    /**
     * Search for a solution in a sub-tree/sub-path. This will take a snapshot of the current context stack
     * and will operate on top of it, so that the original state of the parser will not be disturbed. On return
     * the previous state of the parser contexts will be restored.
     * 
     * @param currentCtx Current context
     * @param lookahead Position of the next token to consider, from the position of the original error.
     * @param currentDepth Amount of distance traveled so far.
     * @return Recovery result
     */
    private Result seekMatchInSubTree(ParserRuleContext currentCtx, int lookahead, int currentDepth) {
        ArrayDeque<ParserRuleContext> tempCtxStack = this.ctxStack;
        this.ctxStack = getCtxStackSnapshot();
        Result result = seekMatch(currentCtx, lookahead, currentDepth);
        result.ctx = currentCtx;
        this.ctxStack = tempCtxStack;
        return result;
    }

    /**
     * TODO: This is a duplicate method. Same as {@link BallerinaParser#isEndOfBlock}.
     *
     * @param token
     * @return
     */
    private boolean isEndOfBlock(STToken token) {
        ParserRuleContext enclosingContext = getParentContext();
        switch (enclosingContext) {
            case OBJECT_TYPE_DESCRIPTOR:
            case SERVICE_DECL:
                switch (token.kind) {
                    case CLOSE_BRACE_TOKEN:
                    case EOF_TOKEN:
                    case CLOSE_BRACE_PIPE_TOKEN:
                    case TYPE_KEYWORD:
                        return true;
                    default:
                        return false;
                }
            case BLOCK_STMT:
                switch (token.kind) {
                    case CLOSE_BRACE_TOKEN:
                    case EOF_TOKEN:
                    case CLOSE_BRACE_PIPE_TOKEN:
                    case PUBLIC_KEYWORD:
                    case FUNCTION_KEYWORD:
                    case ELSE_KEYWORD:
                        return true;
                    default:
                        return false;
                }
            default:
                switch (token.kind) {
                    case CLOSE_BRACE_TOKEN:
                    case EOF_TOKEN:
                    case CLOSE_BRACE_PIPE_TOKEN:
                    case TYPE_KEYWORD:
                    case PUBLIC_KEYWORD:
                    case FUNCTION_KEYWORD:
                    case SERVICE_KEYWORD:
                    case RESOURCE_KEYWORD:
                        return true;
                    default:
                        return false;
                }
        }
    }

    private boolean isEndOfObjectTypeNode(int nextLookahead) {
        STToken nextToken = this.tokenReader.peek(nextLookahead);
        switch (nextToken.kind) {
            case CLOSE_BRACE_TOKEN:
            case EOF_TOKEN:
            case CLOSE_BRACE_PIPE_TOKEN:
            case TYPE_KEYWORD:
            case SERVICE_KEYWORD:
                return true;
            default:
                STToken nextNextToken = this.tokenReader.peek(nextLookahead + 1);
                switch (nextNextToken.kind) {
                    case CLOSE_BRACE_TOKEN:
                    case EOF_TOKEN:
                    case CLOSE_BRACE_PIPE_TOKEN:
                    case TYPE_KEYWORD:
                    case SERVICE_KEYWORD:
                        return true;
                    default:
                        return false;
                }
        }
    }

    private boolean isEndOfParametersList(STToken token) {
        switch (token.kind) {
            case OPEN_BRACE_TOKEN:
            case CLOSE_BRACE_TOKEN:
            case CLOSE_PAREN_TOKEN:
            case CLOSE_BRACKET_TOKEN:
            case SEMICOLON_TOKEN:
            case PUBLIC_KEYWORD:
            case FUNCTION_KEYWORD:
            case EOF_TOKEN:
            case RETURNS_KEYWORD:
                return true;
            default:
                return false;
        }
    }

    private boolean isEndOfParameter(STToken token) {
        switch (token.kind) {
            case OPEN_BRACE_TOKEN:
            case CLOSE_BRACE_TOKEN:
            case CLOSE_PAREN_TOKEN:
            case CLOSE_BRACKET_TOKEN:
            case SEMICOLON_TOKEN:
            case COMMA_TOKEN:
            case PUBLIC_KEYWORD:
            case FUNCTION_KEYWORD:
            case EOF_TOKEN:
            case RETURNS_KEYWORD:
                return true;
            default:
                return false;
        }
    }

    /**
     * Search for a solution.
     * Terminals are directly matched and Non-terminals which have alternative productions are seekInAlternativesPaths()
     *
     * @param currentCtx Current context
     * @param lookahead Position of the next token to consider, relative to the position of the original error.
     * @param currentDepth Amount of distance traveled so far.
     * @return Recovery result
     */
    private Result seekMatch(ParserRuleContext currentCtx, int lookahead, int currentDepth) {
        boolean hasMatch;
        boolean skipRule;
        int matchingRulesCount = 0;

        boolean isEntryPoint = true;

        while (currentDepth < lookaheadLimit) {
            hasMatch = true;
            skipRule = false;

            STToken nextToken = this.tokenReader.peek(lookahead);
            switch (currentCtx) {
                case EOF:
                    hasMatch = nextToken.kind == SyntaxKind.EOF_TOKEN;
                    break;
                case PUBLIC_KEYWORD:
                    hasMatch = nextToken.kind == SyntaxKind.PUBLIC_KEYWORD;
                    break;
                case PRIVATE_KEYWORD:
                    hasMatch = nextToken.kind == SyntaxKind.PRIVATE_KEYWORD;
                    break;
                case REMOTE_KEYWORD:
                    hasMatch = nextToken.kind == SyntaxKind.REMOTE_KEYWORD;
                    break;
                case TOP_LEVEL_NODE:
                    return seekInAlternativesPaths(lookahead, currentDepth, matchingRulesCount, TOP_LEVEL_NODE);
                case TOP_LEVEL_NODE_WITHOUT_MODIFIER:
                    return seekInAlternativesPaths(lookahead, currentDepth, matchingRulesCount,
                            TOP_LEVEL_NODE_WITHOUT_MODIFIER);
                case TOP_LEVEL_NODE_WITHOUT_METADATA:
                    return seekInAlternativesPaths(lookahead, currentDepth, matchingRulesCount,
                            TOP_LEVEL_NODE_WITHOUT_METADATA);
                case FUNCTION_KEYWORD:
                    hasMatch = nextToken.kind == SyntaxKind.FUNCTION_KEYWORD;
                    break;
                case FUNC_NAME:
                case VARIABLE_NAME:
                case TYPE_NAME:
                case FIELD_OR_FUNC_NAME:
                case IMPORT_ORG_OR_MODULE_NAME:
                case IMPORT_MODULE_NAME:
                case IMPORT_PREFIX:
                case MAPPING_FIELD_NAME:
                case SERVICE_NAME:
                case QUALIFIED_IDENTIFIER:
                case IDENTIFIER:
                    hasMatch = nextToken.kind == SyntaxKind.IDENTIFIER_TOKEN;
                    break;
                case OPEN_PARENTHESIS:
                    hasMatch = nextToken.kind == SyntaxKind.OPEN_PAREN_TOKEN;
                    break;
                case CLOSE_PARENTHESIS:
                    hasMatch = nextToken.kind == SyntaxKind.CLOSE_PAREN_TOKEN;
                    break;
                case RETURNS_KEYWORD:
                    hasMatch = nextToken.kind == SyntaxKind.RETURNS_KEYWORD;
                    if (!hasMatch) {
                        // If there are no matches in the optional rule, then continue from the
                        // next immediate rule without changing the state
                        skipRule = true;
                    }
                    break;
                case SIMPLE_TYPE_DESCRIPTOR:
                case CONST_DECL_TYPE:
                    hasMatch =
                            nextToken.kind == SyntaxKind.SIMPLE_TYPE || nextToken.kind == SyntaxKind.SERVICE_KEYWORD ||
                                    nextToken.kind == SyntaxKind.IDENTIFIER_TOKEN;
                    break;
                case FUNC_BODY:
                    return seekInFuncBodies(lookahead, currentDepth, matchingRulesCount);
                case OPEN_BRACE:
                    hasMatch = nextToken.kind == SyntaxKind.OPEN_BRACE_TOKEN;
                    break;
                case CLOSE_BRACE:
                    hasMatch = nextToken.kind == SyntaxKind.CLOSE_BRACE_TOKEN;
                    break;
                case ASSIGN_OP:
                    hasMatch = nextToken.kind == SyntaxKind.EQUAL_TOKEN;
                    break;
                case EXTERNAL_KEYWORD:
                    hasMatch = nextToken.kind == SyntaxKind.EXTERNAL_KEYWORD;
                    break;
                case SEMICOLON:
                    hasMatch = nextToken.kind == SyntaxKind.SEMICOLON_TOKEN;
                    break;
                case STATEMENT:
                case STATEMENT_WITHOUT_ANNOTS:
                    if (isEndOfBlock(nextToken)) {
                        // If we reach end of statements, then skip processing statements anymore,
                        // and move on to the next rule. This is done to avoid getting stuck on
                        // processing statements forever.
                        skipRule = true;
                        break;
                    }
                    return seekInStatements(currentCtx, nextToken, lookahead, currentDepth, matchingRulesCount);
                case BINARY_OPERATOR:
                    hasMatch = isBinaryOperator(nextToken);
                    break;
                case EXPRESSION:
                    return seekInAlternativesPaths(lookahead, currentDepth, matchingRulesCount, EXPRESSIONS);
                case VAR_DECL_STMT_RHS:
                    return seekInAlternativesPaths(lookahead, currentDepth, matchingRulesCount, VAR_DECL_RHS);
                case EXPRESSION_RHS:
                    return seekMatchInExpressionRhs(nextToken, lookahead, currentDepth, matchingRulesCount);
                case COMMA:
                    hasMatch = nextToken.kind == SyntaxKind.COMMA_TOKEN;
                    break;
                case PARAM_LIST:
                    return seekInAlternativesPaths(lookahead, currentDepth, matchingRulesCount, PARAM_LIST);
                case PARAMETER_RHS:
                    ParserRuleContext parentCtx = getParentContext();
                    switch (parentCtx) {
                        case REQUIRED_PARAM:
                            return seekInAlternativesPaths(lookahead, currentDepth, matchingRulesCount, PARAMETER_RHS);
                        case DEFAULTABLE_PARAM:
                        case REST_PARAM:
                            skipRule = true;
                            break;
                        default:
                            throw new IllegalStateException();
                    }
                    break;
                case STATEMENT_START_IDENTIFIER:
                    return seekInAlternativesPaths(lookahead, currentDepth, matchingRulesCount, TYPE_OR_VAR_NAME);
                case ASSIGNMENT_OR_VAR_DECL_STMT_RHS:
                    return seekInAlternativesPaths(lookahead, currentDepth, matchingRulesCount,
                            ASSIGNMENT_OR_VAR_DECL_SECOND_TOKEN);

                case CLOSED_RECORD_BODY_END:
                    hasMatch = nextToken.kind == SyntaxKind.CLOSE_BRACE_PIPE_TOKEN;
                    break;
                case CLOSED_RECORD_BODY_START:
                    hasMatch = nextToken.kind == SyntaxKind.OPEN_BRACE_PIPE_TOKEN;
                    break;
                case ELLIPSIS:
                    hasMatch = nextToken.kind == SyntaxKind.ELLIPSIS_TOKEN;
                    break;
                case QUESTION_MARK:
                    hasMatch = nextToken.kind == SyntaxKind.QUESTION_MARK_TOKEN;
                    break;
                case RECORD_KEYWORD:
                    hasMatch = nextToken.kind == SyntaxKind.RECORD_KEYWORD;
                    break;
                case TYPE_KEYWORD:
                    hasMatch = nextToken.kind == SyntaxKind.TYPE_KEYWORD;
                    break;
                case FIELD_DESCRIPTOR_RHS:
                    return seekInAlternativesPaths(lookahead, currentDepth, matchingRulesCount, FIELD_DESCRIPTOR_RHS);
                case FIELD_OR_REST_DESCIPTOR_RHS:
                    return seekInAlternativesPaths(lookahead, currentDepth, matchingRulesCount,
                            FIELD_OR_REST_DESCIPTOR_RHS);
                case RECORD_BODY_END:
                    return seekInAlternativesPaths(lookahead, currentDepth, matchingRulesCount, RECORD_BODY_END);
                case RECORD_BODY_START:
                    return seekInAlternativesPaths(lookahead, currentDepth, matchingRulesCount, RECORD_BODY_START);
                case TYPE_DESCRIPTOR:
                    return seekInAlternativesPaths(lookahead, currentDepth, matchingRulesCount, TYPE_DESCRIPTORS);
                case RECORD_FIELD:
                    return seekInAlternativesPaths(lookahead, currentDepth, matchingRulesCount, RECORD_FIELD);
                case RECORD_FIELD_WITHOUT_METADATA:
                    return seekInAlternativesPaths(lookahead, currentDepth, matchingRulesCount,
                            RECORD_FIELD_WITHOUT_METADATA);
                case ARG:
                    return seekInAlternativesPaths(lookahead, currentDepth, matchingRulesCount, ARG_START);
                case NAMED_OR_POSITIONAL_ARG_RHS:
                    return seekInAlternativesPaths(lookahead, currentDepth, matchingRulesCount,
                            NAMED_OR_POSITIONAL_ARG_RHS);
                case OBJECT_MEMBER:
                    return seekInAlternativesPaths(lookahead, currentDepth, matchingRulesCount, OBJECT_MEMBER_START);
                case OBJECT_MEMBER_WITHOUT_METADATA:
                    return seekInAlternativesPaths(lookahead, currentDepth, matchingRulesCount,
                            OBJECT_MEMBER_WITHOUT_METADATA);
                case OBJECT_FIELD_RHS:
                    return seekInAlternativesPaths(lookahead, currentDepth, matchingRulesCount, OBJECT_FIELD_RHS);
                case OBJECT_METHOD_START:
                    return seekInAlternativesPaths(lookahead, currentDepth, matchingRulesCount, OBJECT_METHOD_START);
                case OBJECT_KEYWORD:
                    hasMatch = nextToken.kind == SyntaxKind.OBJECT_KEYWORD;
                    break;
                case OBJECT_FUNC_OR_FIELD:
                    return seekInAlternativesPaths(lookahead, currentDepth, matchingRulesCount, OBJECT_FUNC_OR_FIELD);
                case OBJECT_FUNC_OR_FIELD_WITHOUT_VISIBILITY:
                    return seekInAlternativesPaths(lookahead, currentDepth, matchingRulesCount,
                            OBJECT_FUNC_OR_FIELD_WITHOUT_VISIBILITY);
                case OBJECT_TYPE_DESCRIPTOR_START:
                    return seekInAlternativesPaths(lookahead, currentDepth, matchingRulesCount,
                            OBJECT_TYPE_DESCRIPTOR_START);
                case OBJECT_TYPE_FIRST_QUALIFIER:
                case OBJECT_TYPE_SECOND_QUALIFIER:
                    // If currentDepth == 0 means its the very next token after the error. If that erroneous
                    // token is a correct match, then that means we have reached here because of a duplicate
                    // modifier. Therefore treat it as a mismatch.
                    if (currentDepth == 0) {
                        hasMatch = false;
                        break;
                    }

                    hasMatch = nextToken.kind == SyntaxKind.ABSTRACT_KEYWORD ||
                            nextToken.kind == SyntaxKind.CLIENT_KEYWORD;
                    break;
                case ABSTRACT_KEYWORD:
                    hasMatch = nextToken.kind == SyntaxKind.ABSTRACT_KEYWORD;
                    break;
                case CLIENT_KEYWORD:
                    hasMatch = nextToken.kind == SyntaxKind.CLIENT_KEYWORD;
                    break;
                case OPEN_BRACKET:
                    hasMatch = nextToken.kind == SyntaxKind.OPEN_BRACKET_TOKEN;
                    break;
                case CLOSE_BRACKET:
                    hasMatch = nextToken.kind == SyntaxKind.CLOSE_BRACKET_TOKEN;
                    break;
                case DOT:
                    hasMatch = nextToken.kind == SyntaxKind.DOT_TOKEN;
                    break;
                case IF_KEYWORD:
                    hasMatch = nextToken.kind == SyntaxKind.IF_KEYWORD;
                    break;
                case ELSE_KEYWORD:
                    hasMatch = nextToken.kind == SyntaxKind.ELSE_KEYWORD;
                    break;
                case ELSE_BLOCK:
                    return seekInAlternativesPaths(lookahead, currentDepth, matchingRulesCount, ELSE_BLOCK);
                case ELSE_BODY:
                    return seekInAlternativesPaths(lookahead, currentDepth, matchingRulesCount, ELSE_BODY);
                case WHILE_KEYWORD:
                    hasMatch = nextToken.kind == SyntaxKind.WHILE_KEYWORD;
                    break;
                case CHECKING_KEYWORD:
                    hasMatch = nextToken.kind == SyntaxKind.CHECK_KEYWORD ||
                            nextToken.kind == SyntaxKind.CHECKPANIC_KEYWORD;
                    break;
                case CALL_STMT_START:
                    return seekInAlternativesPaths(lookahead, currentDepth, matchingRulesCount, CALL_STATEMENT);
                case PANIC_KEYWORD:
                    hasMatch = nextToken.kind == SyntaxKind.PANIC_KEYWORD;
                    break;
                case AS_KEYWORD:
                    hasMatch = nextToken.kind == SyntaxKind.AS_KEYWORD;
                    break;
                case BOOLEAN_LITERAL:
                    hasMatch = nextToken.kind == SyntaxKind.TRUE_KEYWORD || nextToken.kind == SyntaxKind.FALSE_KEYWORD;
                    break;
                case DECIMAL_INTEGER_LITERAL:
                case MAJOR_VERSION:
                case MINOR_VERSION:
                case PATCH_VERSION:
                    hasMatch = nextToken.kind == SyntaxKind.DECIMAL_INTEGER_LITERAL;
                    break;
                case IMPORT_KEYWORD:
                    hasMatch = nextToken.kind == SyntaxKind.IMPORT_KEYWORD;
                    break;
                case SLASH:
                    hasMatch = nextToken.kind == SyntaxKind.SLASH_TOKEN;
                    break;
                case VERSION_KEYWORD:
                    hasMatch = nextToken.kind == SyntaxKind.VERSION_KEYWORD;
                    break;
                case CONTINUE_KEYWORD:
                    hasMatch = nextToken.kind == SyntaxKind.CONTINUE_KEYWORD;
                    break;
                case BREAK_KEYWORD:
                    hasMatch = nextToken.kind == SyntaxKind.BREAK_KEYWORD;
                    break;
                case IMPORT_PREFIX_DECL:
                    return seekInAlternativesPaths(lookahead, currentDepth, matchingRulesCount, IMPORT_PREFIX_DECL);
                case IMPORT_VERSION_DECL:
                    return seekInAlternativesPaths(lookahead, currentDepth, matchingRulesCount, IMPORT_VERSION);
                case IMPORT_DECL_RHS:
                    return seekInAlternativesPaths(lookahead, currentDepth, matchingRulesCount, IMPORT_DECL_RHS);
                case AFTER_IMPORT_MODULE_NAME:
                    return seekInAlternativesPaths(lookahead, currentDepth, matchingRulesCount,
                            AFTER_IMPORT_MODULE_NAME);
                case MAJOR_MINOR_VERSION_END:
                    return seekInAlternativesPaths(lookahead, currentDepth, matchingRulesCount,
                            MAJOR_MINOR_VERSION_END);
                case RETURN_KEYWORD:
                    hasMatch = nextToken.kind == SyntaxKind.RETURN_KEYWORD;
                    break;
                case RETURN_STMT_RHS:
                    return seekInAlternativesPaths(lookahead, currentDepth, matchingRulesCount, RETURN_RHS);

                case ACCESS_EXPRESSION:
                    return seekInAccessExpression(currentCtx, lookahead, currentDepth, matchingRulesCount);
                case BASIC_LITERAL:
                    hasMatch = isBasicLiteral(nextToken.kind);
                    break;
                case COLON:
                    hasMatch = nextToken.kind == SyntaxKind.COLON_TOKEN;
                    break;
                case STRING_LITERAL:
                    hasMatch = nextToken.kind == SyntaxKind.STRING_LITERAL;
                    break;
                case MAPPING_FIELD:
                    return seekInAlternativesPaths(lookahead, currentDepth, matchingRulesCount, MAPPING_FIELD_START);
                case SPECIFIC_FIELD_RHS:
                    return seekInAlternativesPaths(lookahead, currentDepth, matchingRulesCount, SPECIFIC_FIELD_RHS);
                case SERVICE_KEYWORD:
                    hasMatch = nextToken.kind == SyntaxKind.SERVICE_KEYWORD;
                    break;
                case ON_KEYWORD:
                    hasMatch = nextToken.kind == SyntaxKind.ON_KEYWORD;
                    break;
                case OPTIONAL_SERVICE_NAME:
                    return seekInAlternativesPaths(lookahead, currentDepth, matchingRulesCount, OPTIONAL_SERVICE_NAME);
                case RESOURCE_DEF:
                    return seekInAlternativesPaths(lookahead, currentDepth, matchingRulesCount, RESOURCE_DEF_START);
                case RESOURCE_KEYWORD:
                    hasMatch = nextToken.kind == SyntaxKind.RESOURCE_KEYWORD;
                    break;
                case LISTENER_KEYWORD:
                    hasMatch = nextToken.kind == SyntaxKind.LISTENER_KEYWORD;
                    break;
                case CONST_KEYWORD:
                    hasMatch = nextToken.kind == SyntaxKind.CONST_KEYWORD;
                    break;
                case FINAL_KEYWORD:
                    hasMatch = nextToken.kind == SyntaxKind.FINAL_KEYWORD;
                    break;
                case CONST_DECL_RHS:
                    return seekInAlternativesPaths(lookahead, currentDepth, matchingRulesCount, CONST_DECL_RHS);
                case TYPEOF_KEYWORD:
                    hasMatch = nextToken.kind == SyntaxKind.TYPEOF_KEYWORD;
                    break;
                case UNARY_OPERATOR:
                    hasMatch = isUnaryOperator(nextToken);
                    break;
                case AT:
                    hasMatch = nextToken.kind == SyntaxKind.AT_TOKEN;
                    break;
                case PARAMETER:
                    return seekInAlternativesPaths(lookahead, currentDepth, matchingRulesCount, PARAMETER);
                case PARAMETER_WITHOUT_ANNOTS:
                    return seekInAlternativesPaths(lookahead, currentDepth, matchingRulesCount,
                            PARAMETER_WITHOUT_ANNOTS);
                case IS_KEYWORD:
                    hasMatch = nextToken.kind == SyntaxKind.IS_KEYWORD;
                    break;
                case IS_EXPRESSION:
                    return seekInIsExpression(currentCtx, lookahead, currentDepth, matchingRulesCount);

                // Productions (Non-terminals which doesn't have alternative paths)
                case COMP_UNIT:
                case FUNC_DEFINITION:
                case RETURN_TYPE_DESCRIPTOR:
                case EXTERNAL_FUNC_BODY:
                case FUNC_BODY_BLOCK:
                case ASSIGNMENT_STMT:
                case VAR_DECL_STMT:
                case REQUIRED_PARAM:
                case AFTER_PARAMETER_TYPE:
                case DEFAULTABLE_PARAM:
                case REST_PARAM:
                case MODULE_TYPE_DEFINITION:
                case ARG_LIST:
                case ASTERISK:
                case FUNC_CALL:
                case RECORD_TYPE_DESCRIPTOR:
                case OBJECT_TYPE_DESCRIPTOR:
                case ASSIGNMENT_OR_VAR_DECL_STMT:
                case CALL_STMT:
                case IF_BLOCK:
                case BLOCK_STMT:
                case WHILE_BLOCK:
                case VERSION_NUMBER:
                case IMPORT_DECL:
                case IMPORT_SUB_VERSION:
                case MAPPING_CONSTRUCTOR:
                case PANIC_STMT:
                case COMPUTED_FIELD_NAME:
                case RETURN_STMT:
                case LISTENERS_LIST:
                case SERVICE_DECL:
                case BREAK_STATEMENT:
                case CONTINUE_STATEMENT:
                case LISTENER_DECL:
                case CONSTANT_DECL:
                case NIL_TYPE_DESCRIPTOR:
                case OPTIONAL_TYPE_DESCRIPTOR:
                case LOCAL_TYPE_DEFINITION_STMT:
                case ANNOTATIONS:
                case DOC_STRING:
                    // start a context, so that we know where to fall back, and continue
                    // having the qualified-identifier as the next rule.
                case VARIABLE_REF:
                case TYPE_REFERENCE:
                case ANNOT_REFERENCE:
                default:
                    // Stay at the same place
                    skipRule = true;
                    hasMatch = true;
                    break;
            }

            if (!hasMatch) {
                Result fixedPathResult = fixAndContinue(currentCtx, lookahead, currentDepth + 1);
                // Do not consider the current rule as match, since we had to fix it.
                // i.e: do not increment the match count by 1;

                if (isEntryPoint) {
                    fixedPathResult.solution = fixedPathResult.fixes.peek();
                } else {
                    fixedPathResult.solution = new Solution(Action.KEEP, currentCtx, getExpectedTokenKind(currentCtx),
                            currentCtx.toString());
                }
                return getFinalResult(matchingRulesCount, fixedPathResult);
            }

            currentCtx = getNextRule(currentCtx, lookahead + 1);
            if (!skipRule) {
                // Try the next token with the next rule
                currentDepth++;
                matchingRulesCount++;
                lookahead++;
                isEntryPoint = false;
            }

        }

        Result result = new Result(new ArrayDeque<>(), matchingRulesCount, currentCtx);
        result.solution =
                new Solution(Action.KEEP, currentCtx, getExpectedTokenKind(currentCtx), currentCtx.toString());
        return result;
    }

    /**
     * Search for matching token sequences within the function body signatures and returns the most optimal solution.
     * This will check whether the token stream best matches to a 'function-body-block' or a 'external-function-body'.
     * 
     * @param lookahead Position of the next token to consider, relative to the position of the original error
     * @param currentDepth Amount of distance traveled so far
     * @param currentMatches Matching tokens found so far
     * @param fixes Fixes made so far
     * @return Recovery result
     */
    private Result seekInFuncBodies(int lookahead, int currentDepth, int currentMatches) {
        return seekInAlternativesPaths(lookahead, currentDepth, currentMatches, FUNC_BODIES);
    }

    /**
     * Search for matching token sequences within different kinds of statements and returns the most optimal solution.
     * 
     * @param currentCtx Current context
     * @param nextToken Next token in the token stream
     * @param lookahead Position of the next token to consider, relative to the position of the original error
     * @param currentDepth Amount of distance traveled so far
     * @param currentMatches Matching tokens found so far
     * @param fixes Fixes made so far
     * @return Recovery result
     */
    private Result seekInStatements(ParserRuleContext currentCtx, STToken nextToken, int lookahead, int currentDepth,
                                    int currentMatches) {
        if (nextToken.kind == SyntaxKind.SEMICOLON_TOKEN) {
            // Semicolon at the start of a statement is a special case. This is equivalent to an empty
            // statement. So assume the fix for this is a REMOVE operation and continue from the next token.
            Result result = seekMatchInSubTree(ParserRuleContext.STATEMENT, lookahead + 1, currentDepth);
            result.fixes.push(new Solution(Action.REMOVE, currentCtx, nextToken.kind, nextToken.toString()));
            return getFinalResult(currentMatches, result);
        }

        return seekInAlternativesPaths(lookahead, currentDepth, currentMatches, STATEMENTS);
    }

    /**
     * Search for matching token sequences within access expressions and returns the most optimal solution.
     * Access expression can be one of: method-call, field-access, member-access.
     * 
     * @param currentCtx Current context
     * @param lookahead Position of the next token to consider, relative to the position of the original error
     * @param currentDepth Amount of distance traveled so far
     * @param currentMatches Matching tokens found so far
     * @param fixes Fixes made so far
     * @return Recovery result
     */
    private Result seekInAccessExpression(ParserRuleContext currentCtx, int lookahead, int currentDepth,
                                          int currentMatches) {
        STToken nextToken = this.tokenReader.peek(lookahead);
        currentDepth++;
        if (nextToken.kind != SyntaxKind.IDENTIFIER_TOKEN) {
            Result fixedPathResult = fixAndContinue(currentCtx, lookahead, currentDepth);
            return getFinalResult(currentMatches, fixedPathResult);
        }

        ParserRuleContext nextContext;
        STToken nextNextToken = this.tokenReader.peek(lookahead + 1);
        switch (nextNextToken.kind) {
            case OPEN_PAREN_TOKEN:
                nextContext = ParserRuleContext.OPEN_PARENTHESIS;
                break;
            case DOT_TOKEN:
                nextContext = ParserRuleContext.DOT;
                break;
            case OPEN_BRACKET_TOKEN:
                nextContext = ParserRuleContext.OPEN_BRACKET;
                break;
            default:
                nextContext = ParserRuleContext.EXPRESSION_RHS;
                break;
        }

        currentMatches++;
        lookahead++;
        Result result = seekMatch(nextContext, lookahead, currentDepth);
        result.ctx = currentCtx;
        return getFinalResult(currentMatches, result);
    }

    /**
     * Search for a match in rhs of an expression. RHS of an expression can be the end
     * of the expression or the rhs of a binary expression.
     * 
     * @param lookahead Position of the next token to consider, relative to the position of the original error
     * @param currentDepth Amount of distance traveled so far
     * @param currentMatches Matching tokens found so far
     * @return Recovery result
     */
    private Result seekMatchInExpressionRhs(STToken nextToken, int lookahead, int currentDepth, int currentMatches) {
        ParserRuleContext parentCtx = getParentContext();

        // Expression in a parameter-rhs can be terminated by a comma or a the closing parenthesis.
        if (isParameter(parentCtx) || parentCtx == ParserRuleContext.ARG) {
            ParserRuleContext[] next = { ParserRuleContext.BINARY_OPERATOR, ParserRuleContext.DOT,
                    ParserRuleContext.OPEN_BRACKET, ParserRuleContext.COMMA, ParserRuleContext.CLOSE_PARENTHESIS };
            return seekInAlternativesPaths(lookahead, currentDepth, currentMatches, next);
        }

        if (parentCtx == ParserRuleContext.MAPPING_CONSTRUCTOR) {
            ParserRuleContext[] next = { ParserRuleContext.BINARY_OPERATOR, ParserRuleContext.DOT,
                    ParserRuleContext.OPEN_BRACKET, ParserRuleContext.COMMA, ParserRuleContext.CLOSE_BRACE };
            return seekInAlternativesPaths(lookahead, currentDepth, currentMatches, next);
        }

        if (parentCtx == ParserRuleContext.COMPUTED_FIELD_NAME) {
            // Here we give high priority to the comma. Therefore order of the below array matters.
            ParserRuleContext[] next = { ParserRuleContext.CLOSE_BRACKET, ParserRuleContext.BINARY_OPERATOR,
                    ParserRuleContext.DOT, ParserRuleContext.OPEN_BRACKET };
            return seekInAlternativesPaths(lookahead, currentDepth, currentMatches, next);
        }

        if (parentCtx == ParserRuleContext.LISTENERS_LIST) {
            ParserRuleContext[] next = { ParserRuleContext.COMMA, ParserRuleContext.BINARY_OPERATOR,
                    ParserRuleContext.DOT, ParserRuleContext.OPEN_BRACKET, ParserRuleContext.OPEN_BRACE };
            return seekInAlternativesPaths(lookahead, currentDepth, currentMatches, next);
        }

        ParserRuleContext nextContext;
        if (parentCtx == ParserRuleContext.IF_BLOCK || parentCtx == ParserRuleContext.WHILE_BLOCK) {
            nextContext = ParserRuleContext.BLOCK_STMT;
        } else if (isStatement(parentCtx) || parentCtx == ParserRuleContext.RECORD_FIELD ||
                parentCtx == ParserRuleContext.OBJECT_MEMBER || parentCtx == ParserRuleContext.LISTENER_DECL ||
                parentCtx == ParserRuleContext.CONSTANT_DECL) {
            nextContext = ParserRuleContext.SEMICOLON;
        } else if (parentCtx == ParserRuleContext.ANNOTATIONS) {
            nextContext = ParserRuleContext.TOP_LEVEL_NODE;
        } else {
            throw new IllegalStateException();
        }

        ParserRuleContext[] alternatives = { ParserRuleContext.BINARY_OPERATOR, ParserRuleContext.DOT,
                ParserRuleContext.OPEN_BRACKET, ParserRuleContext.OPEN_PARENTHESIS, ParserRuleContext.IS_KEYWORD,
                nextContext };
        return seekInAlternativesPaths(lookahead, currentDepth, currentMatches, alternatives);
    }

    /**
     * Search for matching token sequences within the given alternative paths, and find the most optimal solution.
     * 
     * @param lookahead Position of the next token to consider, relative to the position of the original error
     * @param currentDepth Amount of distance traveled so far
     * @param currentMatches Matching tokens found so far
     * @param fixes Fixes made so far
     * @return Recovery result
     */
    private Result seekInAlternativesPaths(int lookahead, int currentDepth, int currentMatches,
                                           ParserRuleContext[] alternativeRules) {

        @SuppressWarnings("unchecked")
        List<Result>[] results = new List[lookaheadLimit];
        int bestMatchIndex = 0;

        // Visit all the alternative rules and get their results. Arrange them in way
        // such that results with the same number of matches are put together. This is
        // done so that we can easily pick the best, without iterating through them.
        for (ParserRuleContext rule : alternativeRules) {
            Result result = seekMatchInSubTree(rule, lookahead, currentDepth);
            List<Result> similarResutls = results[result.matches];
            if (similarResutls == null) {
                similarResutls = new ArrayList<>(lookaheadLimit);
                results[result.matches] = similarResutls;
                if (bestMatchIndex < result.matches) {
                    bestMatchIndex = result.matches;
                }
            }
            similarResutls.add(result);
        }

        // This means there are no matches for any of the statements
        if (bestMatchIndex == 0) {
            return new Result(new ArrayDeque<>(), currentMatches, alternativeRules[0]);
        }

        // If there is only one 'best' match, then return it. If there are more than one
        // 'best' match, then we need to do a tie-break. For that, pick the path with the
        // lowest number of fixes. If it again results in more than one match, then return
        // the based on the precedence (order of occurrence).

        List<Result> bestMatches = results[bestMatchIndex];
        Result bestMatch = bestMatches.get(0);
        Result currentMatch;
        for (int i = 1; i < bestMatches.size(); i++) {
            currentMatch = bestMatches.get(i);

            // If a tie is found, give priority to the one that 'insert'.
            // If that is also a tie, then give priority to the order.
            int currentMatchFixesSize = currentMatch.fixes.size();
            int bestmatchFixesSize = bestMatch.fixes.size();
            if (currentMatchFixesSize == bestmatchFixesSize) {
                // If both are zero continue;
                if (bestmatchFixesSize == 0) {
                    continue;
                }
                Solution currentSol = bestMatch.fixes.peek();
                Solution foundSol = currentMatch.fixes.peek();
                if (currentSol.action == Action.REMOVE && foundSol.action == Action.INSERT) {
                    bestMatch = currentMatch;
                }
            }

            if (currentMatchFixesSize < bestmatchFixesSize) {
                bestMatch = currentMatch;
            }
        }

        return getFinalResult(currentMatches, bestMatch);
    }

    /**
     * Combine a given result with the current results, and get the final result.
     * 
     * @param currentMatches Matches found so far
     * @param bestMatch Result found in the sub-tree, that requires to be merged with the current results
     * @return Final result
     */
    private Result getFinalResult(int currentMatches, Result bestMatch) {
        bestMatch.matches += currentMatches;
        return bestMatch;
    }

    /**
     * <p>
     * Fix the error at the current position and continue forward to find the best path. This method
     * tries to fix the parser error using following steps:
     * <ol>
     * <li>
     * Insert a token and see how far the parser can proceed.
     * </li>
     * <li>
     * Delete a token and see how far the parser can proceed.
     * </li>
     * </ol>
     * 
     * Then decides the best action to perform (whether to insert or remove a token), using the result
     * of the above two steps, based on the following criteria:
     * <ol>
     * <li>
     * Pick the solution with the longest matching sequence.
     * </li>
     * <li>
     * If there's a tie, then check for the solution which requires the lowest number of 'fixes'.
     * </li>
     * <li>
     * If there's a tie, then give priority for the 'insertion' as that doesn't require removing
     * an input a user has given.
     * </li>
     * </ol>
     * </p>
     * 
     * @param currentCtx Current parser context
     * @param lookahead Position of the next token to consider, relative to the position of the original error
     * @param currentDepth Amount of distance traveled so far
     * @return Recovery result
     */
    private Result fixAndContinue(ParserRuleContext currentCtx, int lookahead, int currentDepth) {
        // NOTE: Below order is important. We have to visit the current context first, before
        // getting and visiting the nextContext. Because getting the next context is a stateful
        // operation, as it could update (push/pop) the current context stack.

        // Remove current token. That means continue with the NEXT token, with the CURRENT context
        Result deletionResult = seekMatchInSubTree(currentCtx, lookahead + 1, currentDepth);

        // Insert the missing token. That means continue the CURRENT token, with the NEXT context.
        // At this point 'lookahead' refers to the next token position, since there is a missing
        // token at the current position. Hence we don't need to increment the 'lookahead' when
        // calling 'getNextRule'.
        ParserRuleContext nextCtx = getNextRule(currentCtx, lookahead);
        Result insertionResult = seekMatchInSubTree(nextCtx, lookahead, currentDepth);

        Result fixedPathResult;
        Solution action;
        if (insertionResult.matches == 0 && deletionResult.matches == 0) {
            fixedPathResult = insertionResult;
        } else if (insertionResult.matches == deletionResult.matches) {
            if (insertionResult.fixes.size() <= deletionResult.fixes.size()) {
                action = new Solution(Action.INSERT, currentCtx, getExpectedTokenKind(currentCtx),
                        currentCtx.toString());
                insertionResult.fixes.push(action);
                fixedPathResult = insertionResult;
            } else {
                STToken token = this.tokenReader.peek(lookahead);
                action = new Solution(Action.REMOVE, currentCtx, token.kind, token.toString());
                deletionResult.fixes.push(action);
                fixedPathResult = deletionResult;
            }
        } else if (insertionResult.matches > deletionResult.matches) {
            action = new Solution(Action.INSERT, currentCtx, getExpectedTokenKind(currentCtx), currentCtx.toString());
            insertionResult.fixes.push(action);
            fixedPathResult = insertionResult;
        } else {
            STToken token = this.tokenReader.peek(lookahead);
            action = new Solution(Action.REMOVE, currentCtx, token.kind, token.toString());
            deletionResult.fixes.push(action);
            fixedPathResult = deletionResult;
        }
        return fixedPathResult;
    }

    /**
     * Get the next parser rule/context given the current parser context.
     * 
     * @param currentCtx Current parser context
     * @param nextLookahead Position of the next token to consider, relative to the position of the original error
     * @return Next parser context
     */
    private ParserRuleContext getNextRule(ParserRuleContext currentCtx, int nextLookahead) {
        // If this is a production, then push the context to the stack.
        // We can do this within the same switch-case that follows after this one.
        // But doing it separately for the sake of readability/maintainability.
        switch (currentCtx) {
            case COMP_UNIT:
            case FUNC_DEFINITION:
            case RETURN_TYPE_DESCRIPTOR:
            case EXTERNAL_FUNC_BODY:
            case FUNC_BODY_BLOCK:
            case STATEMENT:
            case STATEMENT_WITHOUT_ANNOTS:
            case VAR_DECL_STMT:
            case ASSIGNMENT_STMT:
            case REQUIRED_PARAM:
            case DEFAULTABLE_PARAM:
            case REST_PARAM:
            case MODULE_TYPE_DEFINITION:
            case RECORD_FIELD:
            case RECORD_TYPE_DESCRIPTOR:
            case OBJECT_TYPE_DESCRIPTOR:
            case ARG:
            case ARG_LIST:
            case OBJECT_FUNC_OR_FIELD:
            case IF_BLOCK:
            case BLOCK_STMT:
            case WHILE_BLOCK:
            case PANIC_STMT:
            case CALL_STMT:
            case IMPORT_DECL:
            case CONTINUE_STATEMENT:
            case BREAK_STATEMENT:
            case RETURN_STMT:
            case COMPUTED_FIELD_NAME:
            case LISTENERS_LIST:
            case SERVICE_DECL:
            case LISTENER_DECL:
            case CONSTANT_DECL:
            case NIL_TYPE_DESCRIPTOR:
            case COMPOUND_ASSIGNMENT_STMT:
            case OPTIONAL_TYPE_DESCRIPTOR:
            case ANNOTATIONS:
            case VARIABLE_REF:
            case TYPE_REFERENCE:
            case ANNOT_REFERENCE:
            case MAPPING_CONSTRUCTOR:
            case LOCAL_TYPE_DEFINITION_STMT:
                startContext(currentCtx);
                break;
            default:
                break;
        }

        ParserRuleContext parentCtx;
        STToken nextToken;
        switch (currentCtx) {
            case EOF:
                return ParserRuleContext.EOF;
            case COMP_UNIT:
                return ParserRuleContext.TOP_LEVEL_NODE;
            case PUBLIC_KEYWORD:
                parentCtx = getParentContext();
                if (parentCtx == ParserRuleContext.OBJECT_TYPE_DESCRIPTOR) {
                    return ParserRuleContext.OBJECT_FUNC_OR_FIELD;
                } else if (isParameter(parentCtx)) {
                    return ParserRuleContext.TYPE_DESCRIPTOR;
                }
                return ParserRuleContext.TOP_LEVEL_NODE_WITHOUT_MODIFIER;
            case PRIVATE_KEYWORD:
                return ParserRuleContext.OBJECT_FUNC_OR_FIELD;
            case FUNC_DEFINITION:
                return ParserRuleContext.FUNCTION_KEYWORD;
            case RETURN_TYPE_DESCRIPTOR:
                return ParserRuleContext.RETURNS_KEYWORD;
            case EXTERNAL_FUNC_BODY:
                return ParserRuleContext.ASSIGN_OP;
            case FUNC_BODY_BLOCK:
                return ParserRuleContext.OPEN_BRACE;
            case STATEMENT:
            case STATEMENT_WITHOUT_ANNOTS:
                // We reach here only if an end of a block is reached.
                endContext(); // end statement
                return ParserRuleContext.CLOSE_BRACE;
            case ASSIGN_OP:
                return getNextRuleForEqualOp();
            case COMPOUND_BINARY_OPERATOR:
                return ParserRuleContext.ASSIGN_OP;
            case CLOSE_BRACE:
                return getNextRuleForCloseBrace(nextLookahead);
            case CLOSE_PARENTHESIS:
                parentCtx = getParentContext();
                if (isParameter(parentCtx)) {
                    endContext(); // end parameter
                    endContext(); // end parameter-list
                }
                if (parentCtx == ParserRuleContext.NIL_TYPE_DESCRIPTOR) {
                endContext();
                // After parsing nil type descriptor all the other parsing is same as next rule of simple type
                return getNextRuleForTypeDescriptor();
            }
                // endContext(); // end func signature
                return ParserRuleContext.FUNC_BODY;
            case EXPRESSION:
            case BASIC_LITERAL:
                return ParserRuleContext.EXPRESSION_RHS;
            case EXTERNAL_KEYWORD:
                return ParserRuleContext.SEMICOLON;
            case FUNCTION_KEYWORD:
                return ParserRuleContext.FUNC_NAME;
            case FUNC_NAME:
                return ParserRuleContext.OPEN_PARENTHESIS;
            case OPEN_BRACE:
                // If an error occurs in the function definition signature, then only search
                // within the function signature. Do not search within the function body.
                // This is done to avoid the parser misinterpreting tokens in the signature
                // as part of the body, and vice-versa.
                // return ParserRuleContext.CLOSE_BRACE;

                parentCtx = getParentContext();
                if (parentCtx == ParserRuleContext.LISTENERS_LIST) {
                    endContext();
                }

                if (isEndOfBlock(this.tokenReader.peek(nextLookahead))) {
                    return ParserRuleContext.CLOSE_BRACE;
                }

                if (parentCtx == ParserRuleContext.MAPPING_CONSTRUCTOR) {
                    return ParserRuleContext.MAPPING_FIELD;
                }

                return ParserRuleContext.STATEMENT;
            case OPEN_PARENTHESIS:
                parentCtx = getParentContext();
                if (parentCtx == ParserRuleContext.FUNC_DEFINITION) {
                    return ParserRuleContext.PARAM_LIST;
                }
                if (parentCtx == ParserRuleContext.NIL_TYPE_DESCRIPTOR) {
                    return ParserRuleContext.CLOSE_PARENTHESIS;
                }
                return ParserRuleContext.ARG;
            case RETURNS_KEYWORD:
                if (this.tokenReader.peek(nextLookahead).kind != SyntaxKind.RETURNS_KEYWORD) {
                    // If there are no matches in the optional rule, then continue from the
                    // next immediate rule without changing the state
                    return ParserRuleContext.FUNC_BODY;
                }
                return ParserRuleContext.SIMPLE_TYPE_DESCRIPTOR;
            case SEMICOLON:
                return getNextRuleForSemicolon(nextLookahead);
            case SIMPLE_TYPE_DESCRIPTOR:
                return getNextRuleForTypeDescriptor();
            case VARIABLE_NAME:
            case PARAMETER_RHS:
                return getNextRuleForVarName(nextLookahead);
            case TOP_LEVEL_NODE_WITHOUT_MODIFIER:
                return ParserRuleContext.FUNC_DEFINITION;
            case FUNC_BODY:
                return ParserRuleContext.TOP_LEVEL_NODE;
            case REQUIRED_PARAM:
            case DEFAULTABLE_PARAM:
            case REST_PARAM:
                nextToken = this.tokenReader.peek(nextLookahead);
                if (isEndOfParametersList(nextToken)) {
                    endContext();
                    return ParserRuleContext.CLOSE_PARENTHESIS;
                }
                return ParserRuleContext.SIMPLE_TYPE_DESCRIPTOR;
            case ASSIGNMENT_STMT:
                return ParserRuleContext.VARIABLE_NAME;
            case COMPOUND_ASSIGNMENT_STMT:
                return ParserRuleContext.VARIABLE_NAME;
            case VAR_DECL_STMT:
                return ParserRuleContext.SIMPLE_TYPE_DESCRIPTOR;
            case EXPRESSION_RHS:
                return ParserRuleContext.BINARY_OPERATOR;
            case BINARY_OPERATOR:
                return ParserRuleContext.EXPRESSION;
            case COMMA:
                return getNextRuleForComma();
            case AFTER_PARAMETER_TYPE:
                return getNextRuleForParamType();
            case MODULE_TYPE_DEFINITION:
                return ParserRuleContext.TYPE_KEYWORD;
            case CLOSED_RECORD_BODY_END:
                nextToken = this.tokenReader.peek(nextLookahead);
                if (nextToken.kind == SyntaxKind.EOF_TOKEN) {
                    return ParserRuleContext.EOF;
                }
                return ParserRuleContext.TOP_LEVEL_NODE;
            case CLOSED_RECORD_BODY_START:
                startContext(ParserRuleContext.RECORD_FIELD);
                return ParserRuleContext.RECORD_FIELD;
            case ELLIPSIS:
                parentCtx = getParentContext();
                if (parentCtx == ParserRuleContext.MAPPING_CONSTRUCTOR || parentCtx == ParserRuleContext.ARG) {
                    return ParserRuleContext.EXPRESSION;
                }
                return ParserRuleContext.VARIABLE_NAME;
            case QUESTION_MARK:
                return getNextRuleForQuestionMark();
            case RECORD_KEYWORD:
                return ParserRuleContext.RECORD_BODY_START;
            case TYPE_KEYWORD:
                return ParserRuleContext.TYPE_NAME;
            case RECORD_TYPE_DESCRIPTOR:
                return ParserRuleContext.RECORD_KEYWORD;
            case ASTERISK:
                return ParserRuleContext.TYPE_REFERENCE;
            case TYPE_NAME:
                return ParserRuleContext.TYPE_DESCRIPTOR;
            case OBJECT_KEYWORD:
                return ParserRuleContext.OPEN_BRACE;
            case REMOTE_KEYWORD:
                return ParserRuleContext.FUNCTION_KEYWORD;
            case OBJECT_TYPE_DESCRIPTOR:
                return ParserRuleContext.OBJECT_TYPE_DESCRIPTOR_START;
            case OBJECT_TYPE_FIRST_QUALIFIER:
            case OBJECT_TYPE_SECOND_QUALIFIER:
                return ParserRuleContext.OBJECT_KEYWORD;
            case ABSTRACT_KEYWORD:
            case CLIENT_KEYWORD:
                return ParserRuleContext.OBJECT_KEYWORD;
            case OPEN_BRACKET:
                return ParserRuleContext.EXPRESSION;
            case CLOSE_BRACKET:
                parentCtx = getParentContext();
                if (parentCtx == ParserRuleContext.COMPUTED_FIELD_NAME) {
                    endContext(); // end computed-field-name
                }
                return ParserRuleContext.EXPRESSION_RHS;
            case FIELD_OR_FUNC_NAME:
                return ParserRuleContext.EXPRESSION_RHS;
            case DOT:
                return getNextRuleForDot();
            case IF_KEYWORD:
                return ParserRuleContext.EXPRESSION;
            case ELSE_KEYWORD:
                return ParserRuleContext.ELSE_BODY;
            case BLOCK_STMT:
                return ParserRuleContext.OPEN_BRACE;
            case IF_BLOCK:
                return ParserRuleContext.IF_KEYWORD;
            case WHILE_BLOCK:
                return ParserRuleContext.WHILE_KEYWORD;
            case WHILE_KEYWORD:
                return ParserRuleContext.EXPRESSION;
            case CHECKING_KEYWORD:
                return ParserRuleContext.EXPRESSION;
            case CALL_STMT:
                return ParserRuleContext.CALL_STMT_START;
            case PANIC_STMT:
                return ParserRuleContext.PANIC_KEYWORD;
            case PANIC_KEYWORD:
                return ParserRuleContext.EXPRESSION;
            case FUNC_CALL:
                return ParserRuleContext.IMPORT_PREFIX;
            case IMPORT_KEYWORD:
                return ParserRuleContext.IMPORT_ORG_OR_MODULE_NAME;
            case IMPORT_PREFIX:
                return ParserRuleContext.SEMICOLON;
            case VERSION_NUMBER:
            case VERSION_KEYWORD:
                return ParserRuleContext.MAJOR_VERSION;
            case SLASH:
                return ParserRuleContext.IMPORT_MODULE_NAME;
            case IMPORT_ORG_OR_MODULE_NAME:
                return ParserRuleContext.IMPORT_DECL_RHS;
            case IMPORT_MODULE_NAME:
                return ParserRuleContext.AFTER_IMPORT_MODULE_NAME;
            case AS_KEYWORD:
                return ParserRuleContext.IMPORT_PREFIX;
            case MAJOR_VERSION:
            case MINOR_VERSION:
            case IMPORT_SUB_VERSION:
                return ParserRuleContext.MAJOR_MINOR_VERSION_END;
            case PATCH_VERSION:
                return ParserRuleContext.IMPORT_PREFIX_DECL;
            case IMPORT_DECL:
                return ParserRuleContext.IMPORT_KEYWORD;
            case CONTINUE_STATEMENT:
                return ParserRuleContext.CONTINUE_KEYWORD;
            case BREAK_STATEMENT:
                return ParserRuleContext.BREAK_KEYWORD;
            case CONTINUE_KEYWORD:
            case BREAK_KEYWORD:
                return ParserRuleContext.SEMICOLON;
            case RETURN_STMT:
                return ParserRuleContext.RETURN_KEYWORD;
            case RETURN_KEYWORD:
                return ParserRuleContext.RETURN_STMT_RHS;
            case ACCESS_EXPRESSION:
                return ParserRuleContext.VARIABLE_REF;
            // case BASIC_LITERAL:
            // case STRING_LITERAL:
            case MAPPING_FIELD_NAME:
                return ParserRuleContext.SPECIFIC_FIELD_RHS;
            case COLON:
                parentCtx = getParentContext();
                if (parentCtx == ParserRuleContext.MAPPING_CONSTRUCTOR) {
                    return ParserRuleContext.EXPRESSION;
                }

                return ParserRuleContext.IDENTIFIER;
            case STRING_LITERAL:
                // We assume string literal is specifically used only in the mapping constructor key.
                return ParserRuleContext.COLON;
            case COMPUTED_FIELD_NAME:
                return ParserRuleContext.OPEN_BRACKET;
            case LISTENERS_LIST:
                return ParserRuleContext.EXPRESSION;
            case ON_KEYWORD:
                return ParserRuleContext.LISTENERS_LIST;
            case RESOURCE_KEYWORD:
                return ParserRuleContext.FUNC_DEFINITION;
            case SERVICE_DECL:
                return ParserRuleContext.SERVICE_KEYWORD;
            case SERVICE_KEYWORD:
                return ParserRuleContext.OPTIONAL_SERVICE_NAME;
            case SERVICE_NAME:
                return ParserRuleContext.ON_KEYWORD;
            case LISTENER_KEYWORD:
                return ParserRuleContext.TYPE_DESCRIPTOR;
            case LISTENER_DECL:
                return ParserRuleContext.LISTENER_KEYWORD;
            case FINAL_KEYWORD:
                return ParserRuleContext.TYPE_DESCRIPTOR;
            case CONSTANT_DECL:
                return ParserRuleContext.CONST_KEYWORD;
            case CONST_KEYWORD:
                return ParserRuleContext.CONST_DECL_TYPE;
            case CONST_DECL_TYPE:
                return ParserRuleContext.CONST_DECL_RHS;
            case NIL_TYPE_DESCRIPTOR:
                return ParserRuleContext.OPEN_PARENTHESIS;
            case TYPEOF_EXPRESSION:
                return ParserRuleContext.TYPEOF_KEYWORD;
            case TYPEOF_KEYWORD:
                return ParserRuleContext.EXPRESSION;
            case OPTIONAL_TYPE_DESCRIPTOR:
                return ParserRuleContext.TYPE_DESCRIPTOR;
            case UNARY_EXPRESSION:
                return ParserRuleContext.UNARY_OPERATOR;
            case UNARY_OPERATOR:
                return ParserRuleContext.EXPRESSION;
            case AT:
                return ParserRuleContext.ANNOT_REFERENCE;
            case DOC_STRING:
                return ParserRuleContext.ANNOTATIONS;
            case ANNOTATIONS:
                return ParserRuleContext.AT;
            case MAPPING_CONSTRUCTOR:
                return ParserRuleContext.OPEN_BRACE;
            case VARIABLE_REF:
            case TYPE_REFERENCE:
            case ANNOT_REFERENCE:
                return ParserRuleContext.QUALIFIED_IDENTIFIER;
            case QUALIFIED_IDENTIFIER:
                nextToken = this.tokenReader.peek(nextLookahead);
                if (nextToken.kind == SyntaxKind.COLON_TOKEN) {
                    return ParserRuleContext.COLON;
                }
                // Else this is a simple identifier. Hence fall through.
            case IDENTIFIER:
                parentCtx = getParentContext();
                endContext();
                switch (parentCtx) {
                    case VARIABLE_REF:
                        return ParserRuleContext.EXPRESSION_RHS;
                    case TYPE_REFERENCE:
                        return ParserRuleContext.SEMICOLON;
                    case ANNOT_REFERENCE:
                        return ParserRuleContext.MAPPING_CONSTRUCTOR;
                    default:
                        throw new IllegalStateException();
                }
<<<<<<< HEAD
            case LOCAL_TYPE_DEFINITION_STMT:
                return ParserRuleContext.TYPE_KEYWORD;
=======
            case IS_KEYWORD:
                return ParserRuleContext.TYPE_DESCRIPTOR;
            case IS_EXPRESSION:
                return ParserRuleContext.EXPRESSION_RHS;
>>>>>>> 91c5b018

            case DECIMAL_INTEGER_LITERAL:
            case OBJECT_FUNC_OR_FIELD:
            case OBJECT_METHOD_START:
            case OBJECT_FUNC_OR_FIELD_WITHOUT_VISIBILITY:
            case OBJECT_FIELD_RHS:
            case PARAM_LIST:
            case ARG:
            case ARG_LIST:
            case ASSIGNMENT_OR_VAR_DECL_STMT:
            case ASSIGNMENT_OR_VAR_DECL_STMT_RHS:
            case BOOLEAN_LITERAL:
            case CALL_STMT_START:
            case ELSE_BLOCK:
            case ELSE_BODY:
            case FIELD_DESCRIPTOR_RHS:
            case FIELD_OR_REST_DESCIPTOR_RHS:
            case IMPORT_PREFIX_DECL:
            case NAMED_OR_POSITIONAL_ARG_RHS:
            case OBJECT_MEMBER:
            case OBJECT_TYPE_DESCRIPTOR_START:
            case RECORD_BODY_END:
            case RECORD_BODY_START:
            case RECORD_FIELD:
            case STATEMENT_START_IDENTIFIER:
            case TOP_LEVEL_NODE_WITHOUT_METADATA:
            case TYPE_DESCRIPTOR:
            case VAR_DECL_STMT_RHS:
            case AFTER_IMPORT_MODULE_NAME:
            case IMPORT_DECL_RHS:
            case IMPORT_VERSION_DECL:
            case MAJOR_MINOR_VERSION_END:
            case MAPPING_FIELD:
            case SPECIFIC_FIELD_RHS:
            case RETURN_STMT_RHS:
            case OPTIONAL_SERVICE_NAME:
            case RESOURCE_DEF:
            case CONST_DECL_RHS:
            case OBJECT_MEMBER_WITHOUT_METADATA:
            case TOP_LEVEL_NODE:
            default:
                throw new IllegalStateException("cannot find the next rule for: " + currentCtx);
        }
    }

    /**
     * Get the next parser context to visit after a {@link ParserRuleContext#AFTER_PARAMETER_TYPE}.
     * 
     * @return Next parser context
     */
    private ParserRuleContext getNextRuleForParamType() {
        ParserRuleContext parentCtx;
        parentCtx = getParentContext();
        if (parentCtx == ParserRuleContext.REQUIRED_PARAM || parentCtx == ParserRuleContext.DEFAULTABLE_PARAM) {
            return ParserRuleContext.VARIABLE_NAME;
        } else if (parentCtx == ParserRuleContext.REST_PARAM) {
            return ParserRuleContext.ELLIPSIS;
        } else {
            throw new IllegalStateException();
        }
    }

    /**
     * Get the next parser context to visit after a {@link ParserRuleContext#COMMA}.
     * 
     * @return Next parser context
     */
    private ParserRuleContext getNextRuleForComma() {
        ParserRuleContext parentCtx = getParentContext();
        switch (parentCtx) {
            case PARAM_LIST:
            case REQUIRED_PARAM:
            case DEFAULTABLE_PARAM:
            case REST_PARAM:
                endContext();
                return parentCtx;
            case ARG:
                return parentCtx;
            case MAPPING_CONSTRUCTOR:
                return ParserRuleContext.MAPPING_FIELD;
            case LISTENERS_LIST:
                return ParserRuleContext.EXPRESSION;
            default:
                throw new IllegalStateException();
        }
    }

    /**
     * Get the next parser context to visit after a type descriptor.
     *
     * @return Next parser context
     */
    private ParserRuleContext getNextRuleForTypeDescriptor() {
        ParserRuleContext parentCtx = getParentContext();
        switch (parentCtx) {
            case RECORD_FIELD:
            case OBJECT_MEMBER:
            case LISTENER_DECL:
            case CONSTANT_DECL:
                return ParserRuleContext.VARIABLE_NAME;
            case MODULE_TYPE_DEFINITION:
                return ParserRuleContext.SEMICOLON;
            case RETURN_TYPE_DESCRIPTOR:
                return ParserRuleContext.FUNC_BODY;
            case OPTIONAL_TYPE_DESCRIPTOR:
                return ParserRuleContext.QUESTION_MARK;
            case IS_EXPRESSION:
                endContext();
                return ParserRuleContext.EXPRESSION_RHS;
            default:
                if (isStatement(parentCtx) || isParameter(parentCtx)) {
                    return ParserRuleContext.VARIABLE_NAME;
                }
        }
        throw new IllegalStateException();
    }

    /**
     * Get the next parser context to visit after a {@link ParserRuleContext#ASSIGN_OP}.
     * 
     * @return Next parser context
     */
    private ParserRuleContext getNextRuleForEqualOp() {
        ParserRuleContext parentCtx = getParentContext();
        switch (parentCtx) {
            case EXTERNAL_FUNC_BODY:
                return ParserRuleContext.EXTERNAL_KEYWORD;
            case REQUIRED_PARAM:
            case DEFAULTABLE_PARAM:
            case RECORD_FIELD:
            case ARG:
            case OBJECT_MEMBER:
            case LISTENER_DECL:
            case CONSTANT_DECL:
                return ParserRuleContext.EXPRESSION;
            default:
                if (isStatement(parentCtx)) {
                    return ParserRuleContext.EXPRESSION;
                }
                throw new IllegalStateException();
        }
    }

    /**
     * Get the next parser context to visit after a {@link ParserRuleContext#CLOSE_BRACE}.
     *
     * @param nextLookahead Position of the next token to consider, relative to the position of the original error
     * @return Next parser context
     */
    private ParserRuleContext getNextRuleForCloseBrace(int nextLookahead) {
        ParserRuleContext parentCtx = getParentContext();
        switch (parentCtx) {
            case FUNC_BODY_BLOCK:
                endContext(); // end body block
                endContext();
                STToken nextToken = this.tokenReader.peek(nextLookahead);
                if (nextToken.kind == SyntaxKind.EOF_TOKEN) {
                    return ParserRuleContext.EOF;
                }

                parentCtx = getParentContext();
                if (parentCtx == ParserRuleContext.SERVICE_DECL) {
                    return ParserRuleContext.RESOURCE_DEF;
                } else if (parentCtx == ParserRuleContext.OBJECT_TYPE_DESCRIPTOR) {
                    return ParserRuleContext.OBJECT_MEMBER;
                } else {
                    return ParserRuleContext.TOP_LEVEL_NODE;
                }
            case SERVICE_DECL:
                endContext();
                nextToken = this.tokenReader.peek(nextLookahead);
                if (nextToken.kind == SyntaxKind.EOF_TOKEN) {
                    return ParserRuleContext.EOF;
                }
                return ParserRuleContext.TOP_LEVEL_NODE;
            case OBJECT_MEMBER:
                endContext(); // end object member
                // fall through
            case RECORD_TYPE_DESCRIPTOR:
            case OBJECT_TYPE_DESCRIPTOR:
                endContext(); // end record/object type def
                return getNextRuleForTypeDescriptor();
            case BLOCK_STMT:
                endContext(); // end block stmt
                parentCtx = getParentContext();
                if (parentCtx == ParserRuleContext.IF_BLOCK) {
                    endContext(); // end if-block
                    return ParserRuleContext.ELSE_BLOCK;
                } else if (parentCtx == ParserRuleContext.WHILE_BLOCK) {
                    endContext(); // end while-block
                    return ParserRuleContext.STATEMENT;
                }
                return ParserRuleContext.STATEMENT;
            case MAPPING_CONSTRUCTOR:
                endContext(); // end mapping constructor
                parentCtx = getParentContext();
                if (parentCtx != ParserRuleContext.ANNOTATIONS) {
                    return ParserRuleContext.EXPRESSION_RHS;
                }

                nextToken = this.tokenReader.peek(nextLookahead);
                if (nextToken.kind == SyntaxKind.AT_TOKEN) {
                    return ParserRuleContext.AT;
                }

                endContext(); // end annotations
                parentCtx = getParentContext();
                switch (parentCtx) {
                    case COMP_UNIT:
                        return ParserRuleContext.TOP_LEVEL_NODE_WITHOUT_METADATA;
                    case RETURN_TYPE_DESCRIPTOR:
                        return ParserRuleContext.TYPE_DESCRIPTOR;
                    case RECORD_FIELD:
                        return ParserRuleContext.RECORD_FIELD_WITHOUT_METADATA;
                    case OBJECT_MEMBER:
                        return ParserRuleContext.OBJECT_MEMBER_WITHOUT_METADATA;
                    case SERVICE_DECL:
                        return ParserRuleContext.RESOURCE_DEF;
                    case FUNC_BODY_BLOCK:
                        return ParserRuleContext.STATEMENT_WITHOUT_ANNOTS;
                    case EXTERNAL_FUNC_BODY:
                        return ParserRuleContext.EXTERNAL_KEYWORD;
                    default:
                        if (isParameter(parentCtx)) {
                            return ParserRuleContext.REQUIRED_PARAM;
                        }
                        throw new IllegalStateException("annotation is ending inside a " + parentCtx);
                }
            default:
                throw new IllegalStateException("found close-brace in: " + parentCtx);
        }
    }

    /**
     * Get the next parser context to visit after a variable/parameter name.
     * 
     * @param nextLookahead Position of the next token to consider, relative to the position of the original error
     * @return Next parser context
     */
    private ParserRuleContext getNextRuleForVarName(int nextLookahead) {
        STToken nextToken = this.tokenReader.peek(nextLookahead);
        ParserRuleContext parentCtx = getParentContext();
        if (parentCtx == ParserRuleContext.REQUIRED_PARAM) {
            if (isEndOfParametersList(nextToken)) {
                return ParserRuleContext.CLOSE_PARENTHESIS;
            } else if (isEndOfParameter(nextToken)) {
                return ParserRuleContext.COMMA;
            } else {
                // Currently processing a required param, but now switch
                // to a defaultable param
                switchContext(ParserRuleContext.DEFAULTABLE_PARAM);
                if (isCompoundBinaryOperator(nextToken.kind)) {
                    return ParserRuleContext.COMPOUND_BINARY_OPERATOR;
                } else {
                    return ParserRuleContext.ASSIGN_OP;
                }
            }
        } else if (parentCtx == ParserRuleContext.DEFAULTABLE_PARAM) {
            if (isEndOfParametersList(nextToken)) {
                return ParserRuleContext.CLOSE_PARENTHESIS;
            } else {
                return ParserRuleContext.ASSIGN_OP;
            }
        } else if (isStatement(parentCtx) || parentCtx == ParserRuleContext.LISTENER_DECL ||
                parentCtx == ParserRuleContext.CONSTANT_DECL) {
            return ParserRuleContext.VAR_DECL_STMT_RHS;
        } else if (parentCtx == ParserRuleContext.RECORD_FIELD) {
            return ParserRuleContext.FIELD_DESCRIPTOR_RHS;
        } else if (parentCtx == ParserRuleContext.ARG) {
            return ParserRuleContext.NAMED_OR_POSITIONAL_ARG_RHS;
        } else if (parentCtx == ParserRuleContext.OBJECT_MEMBER) {
            return ParserRuleContext.OBJECT_FIELD_RHS;
        } else {
            throw new IllegalStateException();
        }
    }

    /**
     * Check whether the given token kind is a compound binary operator.
     * 
     * @param kind STToken kind
     * @return <code>true</code> if the token kind refers to a binary operator. <code>false</code> otherwise
     */
    private boolean isCompoundBinaryOperator(SyntaxKind kind) {
        switch (kind) {
            case PLUS_TOKEN:
            case MINUS_TOKEN:
            case SLASH_TOKEN:
            case ASTERISK_TOKEN:
                return true;
            default:
                return false;
        }
    }

    /**
     * Get the next parser context to visit after a {@link ParserRuleContext#SEMICOLON}.
     *
     * @param nextLookahead Position of the next token to consider, relative to the position of the original error
     * @return Next parser context
     */
    private ParserRuleContext getNextRuleForSemicolon(int nextLookahead) {
        STToken nextToken;
        ParserRuleContext parentCtx = getParentContext();
        if (parentCtx == ParserRuleContext.EXTERNAL_FUNC_BODY) {
            endContext(); // end external func-body
            endContext(); // func def
            nextToken = this.tokenReader.peek(nextLookahead);
            if (nextToken.kind == SyntaxKind.EOF_TOKEN) {
                return ParserRuleContext.EOF;
            }
            return ParserRuleContext.TOP_LEVEL_NODE;
        } else if (isExpression(parentCtx)) {
            // A semicolon after an expression also means its an end of a statement/field, Hence pop the ctx.
            endContext(); // end statement
            if (isEndOfBlock(this.tokenReader.peek(nextLookahead))) {
                return ParserRuleContext.CLOSE_BRACE;
            }
            return ParserRuleContext.STATEMENT;
        } else if (parentCtx == ParserRuleContext.VAR_DECL_STMT) {
            endContext(); // end var-decl
            parentCtx = getParentContext();
            if (parentCtx == ParserRuleContext.COMP_UNIT) {
                return ParserRuleContext.TOP_LEVEL_NODE;
            }
            return ParserRuleContext.STATEMENT;
        } else if (isStatement(parentCtx)) {
            endContext(); // end statement
            if (isEndOfBlock(this.tokenReader.peek(nextLookahead))) {
                return ParserRuleContext.CLOSE_BRACE;
            }
            return ParserRuleContext.STATEMENT;
        } else if (parentCtx == ParserRuleContext.RECORD_FIELD) {
            if (isEndOfBlock(this.tokenReader.peek(nextLookahead))) {
                endContext(); // end record field
                return ParserRuleContext.RECORD_BODY_END;
            }
            return ParserRuleContext.RECORD_FIELD;
        } else if (parentCtx == ParserRuleContext.MODULE_TYPE_DEFINITION ||
                parentCtx == ParserRuleContext.LISTENER_DECL || parentCtx == ParserRuleContext.CONSTANT_DECL) {
            endContext(); // end declaration
            nextToken = this.tokenReader.peek(nextLookahead);
            if (nextToken.kind == SyntaxKind.EOF_TOKEN) {
                return ParserRuleContext.EOF;
            }
            return ParserRuleContext.TOP_LEVEL_NODE;
        } else if (parentCtx == ParserRuleContext.OBJECT_MEMBER) {
            if (isEndOfObjectTypeNode(nextLookahead)) {
                endContext(); // end object member
                return ParserRuleContext.CLOSE_BRACE;
            }
            return ParserRuleContext.OBJECT_MEMBER;
        } else if (parentCtx == ParserRuleContext.IMPORT_DECL) {
            endContext(); // end object member
            nextToken = this.tokenReader.peek(nextLookahead);
            if (nextToken.kind == SyntaxKind.EOF_TOKEN) {
                return ParserRuleContext.EOF;
            }
            return ParserRuleContext.TOP_LEVEL_NODE;
        } else {
            throw new IllegalStateException();
        }
    }

    private ParserRuleContext getNextRuleForDot() {
        ParserRuleContext parentCtx = getParentContext();
        if (parentCtx == ParserRuleContext.IMPORT_DECL) {
            return ParserRuleContext.IMPORT_MODULE_NAME;
        }
        return ParserRuleContext.FIELD_OR_FUNC_NAME;
    }

    /**
     * Get the next parser context to visit after a {@link ParserRuleContext#QUESTION_MARK}.
     *
     * @return Next parser context
     */
    private ParserRuleContext getNextRuleForQuestionMark() {
        ParserRuleContext parentCtx = getParentContext();
        switch (parentCtx) {
            case OPTIONAL_TYPE_DESCRIPTOR:
                endContext();
                parentCtx = getParentContext();
                switch (parentCtx) {
                    case MODULE_TYPE_DEFINITION:
                        return ParserRuleContext.SEMICOLON;
                    case RETURN_TYPE_DESCRIPTOR:
                        return ParserRuleContext.FUNC_BODY;
                    default:
                        return ParserRuleContext.VARIABLE_NAME;
                }

            default:
                return ParserRuleContext.SEMICOLON;
        }
    }

    /**
     * Check whether the given context is a statement.
     * 
     * @param ctx Parser context to check
     * @return <code>true</code> if the given context is a statement. <code>false</code> otherwise
     */
    private boolean isStatement(ParserRuleContext parentCtx) {
        switch (parentCtx) {
            case STATEMENT:
            case STATEMENT_WITHOUT_ANNOTS:
            case VAR_DECL_STMT:
            case ASSIGNMENT_STMT:
            case ASSIGNMENT_OR_VAR_DECL_STMT:
            case IF_BLOCK:
            case BLOCK_STMT:
            case WHILE_BLOCK:
            case CALL_STMT:
            case PANIC_STMT:
            case CONTINUE_STATEMENT:
            case BREAK_STATEMENT:
            case RETURN_STMT:
            case COMPOUND_ASSIGNMENT_STMT:
            case LOCAL_TYPE_DEFINITION_STMT:
                return true;
            default:
                return false;
        }
    }

    /**
     * Check whether the given context is an expression.
     * 
     * @param ctx Parser context to check
     * @return <code>true</code> if the given context is an expression. <code>false</code> otherwise
     */
    private boolean isExpression(ParserRuleContext ctx) {
        return ctx == ParserRuleContext.EXPRESSION;
    }

    /**
     * Check whether the given token refers to a binary operator.
     * 
     * @param token Token to check
     * @return <code>true</code> if the given token refers to a binary operator. <code>false</code> otherwise
     */
    private boolean isBinaryOperator(STToken token) {
        switch (token.kind) {
            case PLUS_TOKEN:
            case MINUS_TOKEN:
            case SLASH_TOKEN:
            case ASTERISK_TOKEN:
            case GT_TOKEN:
            case LT_TOKEN:
            case EQUAL_GT_TOKEN:
            case DOUBLE_EQUAL_TOKEN:
            case TRIPPLE_EQUAL_TOKEN:
            case LT_EQUAL_TOKEN:
            case GT_EQUAL_TOKEN:
            case NOT_EQUAL_TOKEN:
            case NOT_DOUBLE_EQUAL_TOKEN:
            case BITWISE_AND_TOKEN:
            case BITWISE_XOR_TOKEN:
            case PIPE_TOKEN:
            case LOGICAL_AND_TOKEN:
            case LOGICAL_OR_TOKEN:
                return true;
            default:
                return false;
        }
    }

    private boolean isParameter(ParserRuleContext ctx) {
        switch (ctx) {
            case REQUIRED_PARAM:
            case DEFAULTABLE_PARAM:
            case REST_PARAM:
                return true;
            default:
                return false;
        }
    }

    /**
     * Get the expected token kind at the given parser rule context. If the parser rule is a terminal,
     * then the corresponding terminal token kind is returned. If the parser rule is a production,
     * then {@link SyntaxKind#NONE} is returned.
     * 
     * @param ctx Parser rule context
     * @return Token kind expected at the given parser rule
     */
    private SyntaxKind getExpectedTokenKind(ParserRuleContext ctx) {
        switch (ctx) {
            case ASSIGN_OP:
                return SyntaxKind.EQUAL_TOKEN;
            case BINARY_OPERATOR:
                return SyntaxKind.PLUS_TOKEN;
            case CLOSE_BRACE:
                return SyntaxKind.CLOSE_BRACE_TOKEN;
            case CLOSE_PARENTHESIS:
                return SyntaxKind.CLOSE_PAREN_TOKEN;
            case COMMA:
                return SyntaxKind.COMMA_TOKEN;
            case EXTERNAL_KEYWORD:
                return SyntaxKind.EXTERNAL_KEYWORD;
            case FUNCTION_KEYWORD:
                return SyntaxKind.FUNCTION_KEYWORD;
            case FUNC_NAME:
                return SyntaxKind.IDENTIFIER_TOKEN;
            case OPEN_BRACE:
                return SyntaxKind.OPEN_BRACE_TOKEN;
            case OPEN_PARENTHESIS:
                return SyntaxKind.OPEN_PAREN_TOKEN;
            case RETURN_TYPE_DESCRIPTOR:
            case RETURNS_KEYWORD:
                return SyntaxKind.RETURNS_KEYWORD;
            case SEMICOLON:
                return SyntaxKind.SEMICOLON_TOKEN;
            case VARIABLE_NAME:
            case STATEMENT_START_IDENTIFIER:
                return SyntaxKind.IDENTIFIER_TOKEN;
            case PUBLIC_KEYWORD:
                return SyntaxKind.PUBLIC_KEYWORD;
            case SIMPLE_TYPE_DESCRIPTOR:
                // TODO: return type token
                // return SyntaxKind.IDENTIFIER_TOKEN;
                return SyntaxKind.SIMPLE_TYPE;
            case ASSIGNMENT_STMT:
                return SyntaxKind.IDENTIFIER_TOKEN;
            case EXPRESSION_RHS:
                return SyntaxKind.PLUS_TOKEN;
            case EXPRESSION:
                return SyntaxKind.IDENTIFIER_TOKEN;
            case EXTERNAL_FUNC_BODY:
                return SyntaxKind.EQUAL_TOKEN;
            case FUNC_BODY:
            case FUNC_BODY_BLOCK:
                return SyntaxKind.OPEN_BRACE_TOKEN;
            case FUNC_DEFINITION:
                return SyntaxKind.FUNCTION_KEYWORD;
            case REQUIRED_PARAM:
                return SyntaxKind.SIMPLE_TYPE;
            case VAR_DECL_STMT:
                return SyntaxKind.SIMPLE_TYPE;
            case VAR_DECL_STMT_RHS:
                return SyntaxKind.SEMICOLON_TOKEN;
            case ASSIGNMENT_OR_VAR_DECL_STMT:
                return SyntaxKind.SIMPLE_TYPE;
            case DEFAULTABLE_PARAM:
                return SyntaxKind.SIMPLE_TYPE;
            case REST_PARAM:
                return SyntaxKind.SIMPLE_TYPE;
            case ASTERISK:
                return SyntaxKind.ASTERISK_TOKEN;
            case CLOSED_RECORD_BODY_END:
                return SyntaxKind.CLOSE_BRACE_PIPE_TOKEN;
            case CLOSED_RECORD_BODY_START:
                return SyntaxKind.OPEN_BRACE_PIPE_TOKEN;
            case ELLIPSIS:
                return SyntaxKind.ELLIPSIS_TOKEN;
            case QUESTION_MARK:
                return SyntaxKind.QUESTION_MARK_TOKEN;
            case RECORD_BODY_START:
                return SyntaxKind.OPEN_BRACE_PIPE_TOKEN;
            case RECORD_FIELD:
            case RECORD_KEYWORD:
                return SyntaxKind.RECORD_KEYWORD;
            case TYPE_KEYWORD:
                return SyntaxKind.TYPE_KEYWORD;
            case TYPE_NAME:
                return SyntaxKind.IDENTIFIER_TOKEN;
            case TYPE_REFERENCE:
                return SyntaxKind.IDENTIFIER_TOKEN;
            case RECORD_BODY_END:
                return SyntaxKind.CLOSE_BRACE_TOKEN;
            case OBJECT_KEYWORD:
                return SyntaxKind.OBJECT_KEYWORD;
            case PRIVATE_KEYWORD:
                return SyntaxKind.PRIVATE_KEYWORD;
            case REMOTE_KEYWORD:
                return SyntaxKind.REMOTE_KEYWORD;
            case OBJECT_FIELD_RHS:
                return SyntaxKind.SEMICOLON_TOKEN;
            case ABSTRACT_KEYWORD:
                return SyntaxKind.ABSTRACT_KEYWORD;
            case CLIENT_KEYWORD:
                return SyntaxKind.CLIENT_KEYWORD;
            case OBJECT_TYPE_FIRST_QUALIFIER:
            case OBJECT_TYPE_SECOND_QUALIFIER:
                return SyntaxKind.OBJECT_KEYWORD;
            case CLOSE_BRACKET:
                return SyntaxKind.CLOSE_BRACKET_TOKEN;
            case DOT:
                return SyntaxKind.DOT_TOKEN;
            case FIELD_OR_FUNC_NAME:
                return SyntaxKind.IDENTIFIER_TOKEN;
            case OPEN_BRACKET:
                return SyntaxKind.OPEN_BRACKET_TOKEN;
            case IF_KEYWORD:
                return SyntaxKind.IF_KEYWORD;
            case ELSE_KEYWORD:
                return SyntaxKind.ELSE_KEYWORD;
            case WHILE_KEYWORD:
                return SyntaxKind.WHILE_KEYWORD;
            case CHECKING_KEYWORD:
                return SyntaxKind.CHECK_KEYWORD;
            case AS_KEYWORD:
                return SyntaxKind.AS_KEYWORD;
            case BOOLEAN_LITERAL:
                return SyntaxKind.TRUE_KEYWORD;
            case IMPORT_KEYWORD:
                return SyntaxKind.IMPORT_KEYWORD;
            case IMPORT_MODULE_NAME:
            case IMPORT_ORG_OR_MODULE_NAME:
            case IMPORT_PREFIX:
            case VARIABLE_REF:
            case BASIC_LITERAL: // return var-ref for any kind of terminal expression
            case SERVICE_NAME:
            case IDENTIFIER:
            case QUALIFIED_IDENTIFIER:
                return SyntaxKind.IDENTIFIER_TOKEN;
            case VERSION_NUMBER:
            case MAJOR_VERSION:
            case MINOR_VERSION:
            case PATCH_VERSION:
                return SyntaxKind.DECIMAL_INTEGER_LITERAL;
            case SLASH:
                return SyntaxKind.SLASH_TOKEN;
            case VERSION_KEYWORD:
                return SyntaxKind.VERSION_KEYWORD;
            case IMPORT_DECL_RHS:
                return SyntaxKind.SEMICOLON_TOKEN;
            case IMPORT_SUB_VERSION:
                return SyntaxKind.SEMICOLON_TOKEN;
            case COLON:
                return SyntaxKind.COLON_TOKEN;
            case MAPPING_FIELD_NAME:
            case MAPPING_FIELD:
                return SyntaxKind.IDENTIFIER_TOKEN;
            case PANIC_KEYWORD:
                return SyntaxKind.PANIC_KEYWORD;
            case STRING_LITERAL:
                return SyntaxKind.STRING_LITERAL;
            case ON_KEYWORD:
                return SyntaxKind.ON_KEYWORD;
            case RESOURCE_KEYWORD:
                return SyntaxKind.RESOURCE_KEYWORD;
            case RETURN_KEYWORD:
                return SyntaxKind.RETURN_KEYWORD;
            case SERVICE_KEYWORD:
                return SyntaxKind.SERVICE_KEYWORD;
            case BREAK_KEYWORD:
                return SyntaxKind.BREAK_KEYWORD;
            case LISTENER_KEYWORD:
                return SyntaxKind.CONST_KEYWORD;
            case CONTINUE_KEYWORD:
                return SyntaxKind.CONTINUE_KEYWORD;
            case CONST_KEYWORD:
                return SyntaxKind.CONST_KEYWORD;
            case FINAL_KEYWORD:
                return SyntaxKind.FINAL_KEYWORD;
            case CONST_DECL_TYPE:
                return SyntaxKind.IDENTIFIER_TOKEN;
            case NIL_TYPE_DESCRIPTOR:
                return SyntaxKind.NIL_TYPE;
            case TYPEOF_KEYWORD:
                return SyntaxKind.TYPEOF_KEYWORD;
            case OPTIONAL_TYPE_DESCRIPTOR:
                return SyntaxKind.OPTIONAL_TYPE;
            case UNARY_OPERATOR:
                return SyntaxKind.PLUS_TOKEN;
            case AT:
                return SyntaxKind.AT_TOKEN;
            case FIELD_DESCRIPTOR_RHS:
                return SyntaxKind.SEMICOLON_TOKEN;
            case AFTER_PARAMETER_TYPE:
                return SyntaxKind.IDENTIFIER_TOKEN;
            case CONST_DECL_RHS:
                return SyntaxKind.EQUAL_TOKEN;
            case IS_KEYWORD:
                return SyntaxKind.IS_KEYWORD;
            case TYPE_DESCRIPTOR:
                return SyntaxKind.SIMPLE_TYPE;

            // TODO:
            case COMP_UNIT:
            case TOP_LEVEL_NODE:
            case TOP_LEVEL_NODE_WITHOUT_METADATA:
            case TOP_LEVEL_NODE_WITHOUT_MODIFIER:
            case ANNOTATIONS:
            case PARAM_LIST:
            case PARAMETER_RHS:
            case STATEMENT:
            case STATEMENT_WITHOUT_ANNOTS:
            case FIELD_OR_REST_DESCIPTOR_RHS:
            case MODULE_TYPE_DEFINITION:
            case RECORD_TYPE_DESCRIPTOR:
            case ARG:
            case ARG_LIST:
            case EOF:
            case FUNC_CALL:
            case NAMED_OR_POSITIONAL_ARG_RHS:
            case OBJECT_FUNC_OR_FIELD:
            case OBJECT_FUNC_OR_FIELD_WITHOUT_VISIBILITY:
            case OBJECT_MEMBER:
            case OBJECT_METHOD_START:
            case OBJECT_TYPE_DESCRIPTOR:
            case OBJECT_TYPE_DESCRIPTOR_START:
            case AFTER_IMPORT_MODULE_NAME:
            case ASSIGNMENT_OR_VAR_DECL_STMT_RHS:
            case BLOCK_STMT:
            case CALL_STMT:
            case CALL_STMT_START:
            case DECIMAL_INTEGER_LITERAL:
            case ELSE_BLOCK:
            case ELSE_BODY:
            case IF_BLOCK:
            case IMPORT_DECL:
            case IMPORT_PREFIX_DECL:
            case MAJOR_MINOR_VERSION_END:
            case WHILE_BLOCK:
            case ACCESS_EXPRESSION:
            case IMPORT_VERSION_DECL:
            case MAPPING_CONSTRUCTOR:
            case PANIC_STMT:
            case SPECIFIC_FIELD_RHS:
            case COMPUTED_FIELD_NAME:
            case LISTENERS_LIST:
            case RESOURCE_DEF:
            case RETURN_STMT:
            case RETURN_STMT_RHS:
            case SERVICE_DECL:
            case OPTIONAL_SERVICE_NAME:
            case BREAK_STATEMENT:
            case CONTINUE_STATEMENT:
            case LISTENER_DECL:
            case CONSTANT_DECL:
            case ANNOT_REFERENCE:
            case DOC_STRING:
            case OBJECT_MEMBER_WITHOUT_METADATA:
<<<<<<< HEAD
            case LOCAL_TYPE_DEFINITION_STMT:
=======
            case IS_EXPRESSION:
>>>>>>> 91c5b018
            default:
                break;
        }

        return SyntaxKind.NONE;
    }

    /**
     * Check whether a token kind is a basic literal.
     * 
     * @param kind Token kind to check
     * @return <code>true</code> if the given token kind belongs to a basic literal.<code>false</code> otherwise
     */
    private boolean isBasicLiteral(SyntaxKind kind) {
        switch (kind) {
            case DECIMAL_INTEGER_LITERAL:
            case HEX_INTEGER_LITERAL:
            case STRING_LITERAL:
            case TRUE_KEYWORD:
            case FALSE_KEYWORD:
                return true;
            default:
                return false;
        }
    }

    /**
     * Check whether the given token refers to a unary operator.
     *
     * @param token Token to check
     * @return <code>true</code> if the given token refers to a unary operator. <code>false</code> otherwise
     */
    private boolean isUnaryOperator(STToken token) {
        switch (token.kind) {
            case PLUS_TOKEN:
            case MINUS_TOKEN:
            case NEGATION_TOKEN:
            case EXCLAMATION_MARK_TOKEN:
                return true;
            default:
                return false;
        }
    }

    /**
     * Search for matching token sequences within is expression and returns the most optimal solution.
     *
     * @param currentCtx Current context
     * @param lookahead Position of the next token to consider, relative to the position of the original error
     * @param currentDepth Amount of distance traveled so far
     * @param currentMatches Matching tokens found so far
     * @param fixes Fixes made so far
     * @return Recovery result
     */
    private Result seekInIsExpression(ParserRuleContext currentCtx, int lookahead, int currentDepth,
                                      int currentMatches) {
        STToken nextToken = this.tokenReader.peek(lookahead);
        currentDepth++;
        if (nextToken.kind != SyntaxKind.IDENTIFIER_TOKEN) {
            Result fixedPathResult = fixAndContinue(currentCtx, lookahead, currentDepth);
            return getFinalResult(currentMatches, fixedPathResult);
        }

        ParserRuleContext nextContext;
        STToken nextNextToken = this.tokenReader.peek(lookahead + 1);
        switch (nextNextToken.kind) {
            case IS_KEYWORD:
                startContext(ParserRuleContext.IS_EXPRESSION);
                nextContext = ParserRuleContext.IS_KEYWORD;
                break;
            default:
                nextContext = ParserRuleContext.EXPRESSION_RHS;
                break;
        }

        currentMatches++;
        lookahead++;
        Result result = seekMatch(nextContext, lookahead, currentDepth);
        result.ctx = currentCtx;
        return getFinalResult(currentMatches, result);
    }

    public ParserRuleContext findBestPath(ParserRuleContext context) {
        // We reach here to break ambiguity. Hence increase the lookahead limit
        // to get better results. Since this is an erroneous scenario, the overhead
        // of increasing the lookahead is acceptable.
        int prevLookahead = lookaheadLimit;
        lookaheadLimit = (int) (lookaheadLimit * 1.5);
        ParserRuleContext[] alternatives;
        switch (context) {
            case STATEMENT:
                alternatives = STATEMENTS;
                break;
            case TOP_LEVEL_NODE:
                alternatives = TOP_LEVEL_NODE;
                break;
            case OBJECT_MEMBER:
                alternatives = OBJECT_MEMBER_START;
                break;
            default:
                throw new IllegalStateException();
        }

        Result result = seekInAlternativesPaths(1, 0, 0, alternatives);
        lookaheadLimit = prevLookahead;
        return result.ctx;
    }

    /**
     * Represents a solution/fix for a parser error. A {@link Solution} consists of the parser context where the error
     * was encountered, the enclosing parser context at the same point, the token with the error, and the {@link Action}
     * required to recover from the error.
     * 
     * @since 1.2.0
     */
    public static class Solution {

        public ParserRuleContext ctx;
        public Action action;
        public String tokenText;
        public SyntaxKind tokenKind;
        public STNode recoveredNode;

        public Solution(Action action, ParserRuleContext ctx, SyntaxKind tokenKind, String tokenText) {
            this.action = action;
            this.ctx = ctx;
            this.tokenText = tokenText;
            this.tokenKind = tokenKind;
        }

        @Override
        public String toString() {
            return action.toString() + "'" + tokenText + "'";
        }
    }

    /**
     * Represent a result of a token-sequence-search in a sub-tree. The result will contain the fixes required to
     * traverse in that sub-tree, and the number of matching tokens it found, without the fixed tokens.
     */
    public static class Result {

        private int matches;
        private ArrayDeque<Solution> fixes;

        /**
         * Represent the end solution to be applied to the next immediate token, to recover from the error.
         * If the solution is to insert/remove next immediate token, then this is equivalent to the
         * <code>fixes.peek()</code>. Else, if the solution is to insert/remove a token that is not the
         * immediate next token, then this will have a solution with {@link Action#KEEP} as the action.
         */
        private Solution solution;

        // Rule which produced this result
        private ParserRuleContext ctx;

        public Result(ArrayDeque<Solution> fixes, int matches, ParserRuleContext ctx) {
            this.fixes = fixes;
            this.matches = matches;
            this.ctx = ctx;
        }
    }

    /**
     * Represents the actions that can be taken to recover from a parser error.
     *
     * @since 1.2.0
     */
    enum Action {
        INSERT, REMOVE, KEEP;
    }
}<|MERGE_RESOLUTION|>--- conflicted
+++ resolved
@@ -1638,16 +1638,12 @@
                     default:
                         throw new IllegalStateException();
                 }
-<<<<<<< HEAD
-            case LOCAL_TYPE_DEFINITION_STMT:
-                return ParserRuleContext.TYPE_KEYWORD;
-=======
             case IS_KEYWORD:
                 return ParserRuleContext.TYPE_DESCRIPTOR;
             case IS_EXPRESSION:
                 return ParserRuleContext.EXPRESSION_RHS;
->>>>>>> 91c5b018
-
+            case LOCAL_TYPE_DEFINITION_STMT:
+                return ParserRuleContext.TYPE_KEYWORD;
             case DECIMAL_INTEGER_LITERAL:
             case OBJECT_FUNC_OR_FIELD:
             case OBJECT_METHOD_START:
@@ -2383,11 +2379,8 @@
             case ANNOT_REFERENCE:
             case DOC_STRING:
             case OBJECT_MEMBER_WITHOUT_METADATA:
-<<<<<<< HEAD
+            case IS_EXPRESSION:
             case LOCAL_TYPE_DEFINITION_STMT:
-=======
-            case IS_EXPRESSION:
->>>>>>> 91c5b018
             default:
                 break;
         }
