/*
 * Copyright (c) 2020, WSO2 Inc. (http://www.wso2.org) All Rights Reserved.
 *
 * WSO2 Inc. licenses this file to you under the Apache License,
 * Version 2.0 (the "License"); you may not use this file except
 * in compliance with the License.
 * You may obtain a copy of the License at
 *
 *   http://www.apache.org/licenses/LICENSE-2.0
 *
 * Unless required by applicable law or agreed to in writing,
 * software distributed under the License is distributed on an
 * "AS IS" BASIS, WITHOUT WARRANTIES OR CONDITIONS OF ANY
 * KIND, either express or implied.  See the License for the
 * specific language governing permissions and limitations
 * under the License.
 */
package io.ballerinalang.compiler.internal.parser;

import io.ballerinalang.compiler.internal.parser.tree.STToken;
import io.ballerinalang.compiler.syntax.tree.SyntaxKind;

import java.util.ArrayDeque;

/**
 * <p>
 * Responsible for recovering from a parser error.
 *
 * When an unexpected token is reached, error handler will try inserting/removing a token from the current head, and see
 * how far the parser can successfully progress. After fixing the current head and trying to progress, if it encounters
 * more errors, then it will try to fix those as well. All possible combinations of insertions and deletions will be
 * tried out for such errors. Once all possible paths are discovered, pick the optimal combination that leads to the
 * best recovery. Finally, apply the best solution and continue the parsing.
 * </p>
 * e.g.:
 * If the best combination of fixes was <code>[insert, insert, remove, remove]</code>, then apply only the first
 * fix and continue.
 * <ul>
 * <li>
 * If the fix was a ‘remove’ - then consume the token stream once, and continue from the same rule again.
 * </li>
 * <li>
 * If the fix was an ‘insert’ - then insert the missing node, and continue from the next rule, without consuming the
 * token stream.
 * </li>
 * </ul>
 *
 * @since 1.2.0
 */
public class BallerinaParserErrorHandler extends AbstractParserErrorHandler {

    /**
     * FUNC_DEF_OR_FUNC_TYPE --> When a func-def and func-type-desc are possible.
     * e.g: start of a module level construct that starts with 'function' keyword.
     */
    private static final ParserRuleContext[] FUNC_TYPE_OR_DEF_OPTIONAL_RETURNS =
            { ParserRuleContext.RETURNS_KEYWORD, ParserRuleContext.FUNC_BODY_OR_TYPE_DESC_RHS };

    private static final ParserRuleContext[] FUNC_BODY_OR_TYPE_DESC_RHS =
            { ParserRuleContext.FUNC_BODY, ParserRuleContext.MODULE_LEVEL_AMBIGUOUS_FUNC_TYPE_DESC_RHS };

    /**
     * FUNC_DEF --> When only function definitions are possible. eg: resource function.
     */
    private static final ParserRuleContext[] FUNC_DEF_OPTIONAL_RETURNS =
            { ParserRuleContext.RETURNS_KEYWORD, ParserRuleContext.FUNC_BODY };

    private static final ParserRuleContext[] METHOD_DECL_OPTIONAL_RETURNS =
            { ParserRuleContext.RETURNS_KEYWORD, ParserRuleContext.SEMICOLON };

    private static final ParserRuleContext[] FUNC_BODY =
            { ParserRuleContext.FUNC_BODY_BLOCK, ParserRuleContext.EXTERNAL_FUNC_BODY };

    private static final ParserRuleContext[] EXTERNAL_FUNC_BODY_OPTIONAL_ANNOTS =
            { ParserRuleContext.EXTERNAL_KEYWORD, ParserRuleContext.ANNOTATIONS };

    /**
     * ANNON_FUNC--> When a anonymous function is possible.
     */
    private static final ParserRuleContext[] ANNON_FUNC_OPTIONAL_RETURNS =
            { ParserRuleContext.RETURNS_KEYWORD, ParserRuleContext.ANON_FUNC_BODY };

    private static final ParserRuleContext[] ANON_FUNC_BODY =
            { ParserRuleContext.FUNC_BODY_BLOCK, ParserRuleContext.EXPLICIT_ANON_FUNC_EXPR_BODY_START };

    /**
     * FUNC_TYPE --> When a only function type is possible.
     */
    private static final ParserRuleContext[] FUNC_TYPE_OPTIONAL_RETURNS =
            { ParserRuleContext.RETURNS_KEYWORD, ParserRuleContext.FUNC_TYPE_DESC_END };

    private static final ParserRuleContext[] FUNC_TYPE_OR_ANON_FUNC_OPTIONAL_RETURNS =
            { ParserRuleContext.RETURNS_KEYWORD, ParserRuleContext.FUNC_TYPE_DESC_RHS_OR_ANON_FUNC_BODY };

    private static final ParserRuleContext[] FUNC_TYPE_DESC_RHS_OR_ANON_FUNC_BODY =
            { ParserRuleContext.ANON_FUNC_BODY, ParserRuleContext.STMT_LEVEL_AMBIGUOUS_FUNC_TYPE_DESC_RHS };

    private static final ParserRuleContext[] WORKER_NAME_RHS =
            { ParserRuleContext.RETURNS_KEYWORD, ParserRuleContext.BLOCK_STMT };

    // We add named-worker-decl also as a statement. This is because we let having a named-worker
    // in all places a statement can be added during parsing, but then validates it based on the
    // context after the parsing the node is complete. This is to provide better error messages.
    private static final ParserRuleContext[] STATEMENTS = { ParserRuleContext.CLOSE_BRACE,
            ParserRuleContext.ASSIGNMENT_STMT, ParserRuleContext.VAR_DECL_STMT, ParserRuleContext.IF_BLOCK,
            ParserRuleContext.WHILE_BLOCK, ParserRuleContext.CALL_STMT, ParserRuleContext.PANIC_STMT,
            ParserRuleContext.CONTINUE_STATEMENT, ParserRuleContext.BREAK_STATEMENT, ParserRuleContext.RETURN_STMT,
            ParserRuleContext.LOCAL_TYPE_DEFINITION_STMT,  ParserRuleContext.MATCH_STMT,
            ParserRuleContext.EXPRESSION_STATEMENT, ParserRuleContext.LOCK_STMT, ParserRuleContext.BLOCK_STMT,
            ParserRuleContext.NAMED_WORKER_DECL, ParserRuleContext.FORK_STMT, ParserRuleContext.FOREACH_STMT,
            ParserRuleContext.XML_NAMESPACE_DECLARATION, ParserRuleContext.TRANSACTION_STMT,
            ParserRuleContext.RETRY_STMT, ParserRuleContext.ROLLBACK_STMT, ParserRuleContext.DO_BLOCK,
            ParserRuleContext.FAIL_STATEMENT };

    private static final ParserRuleContext[] VAR_DECL_RHS =
            { ParserRuleContext.ASSIGN_OP, ParserRuleContext.SEMICOLON };

    private static final ParserRuleContext[] TOP_LEVEL_NODE = { ParserRuleContext.EOF, ParserRuleContext.DOC_STRING,
            ParserRuleContext.ANNOTATIONS, ParserRuleContext.TOP_LEVEL_NODE_WITHOUT_METADATA };

    private static final ParserRuleContext[] TOP_LEVEL_NODE_WITHOUT_METADATA = { ParserRuleContext.EOF,
            ParserRuleContext.PUBLIC_KEYWORD, ParserRuleContext.TOP_LEVEL_NODE_WITHOUT_MODIFIER };

    private static final ParserRuleContext[] TOP_LEVEL_NODE_WITHOUT_MODIFIER =
            { ParserRuleContext.EOF, ParserRuleContext.VAR_DECL_STMT,
                    ParserRuleContext.TOP_LEVEL_FUNC_DEF_OR_FUNC_TYPE_DESC,
                    ParserRuleContext.MODULE_TYPE_DEFINITION, ParserRuleContext.SERVICE_DECL,
                    ParserRuleContext.LISTENER_DECL, ParserRuleContext.CONSTANT_DECL, ParserRuleContext.ANNOTATION_DECL,
                    ParserRuleContext.VAR_DECL_STMT, ParserRuleContext.XML_NAMESPACE_DECLARATION,
                    ParserRuleContext.MODULE_ENUM_DECLARATION, ParserRuleContext.IMPORT_DECL,
                    ParserRuleContext.MODULE_CLASS_DEFINITION };

    private static final ParserRuleContext[] TOP_LEVEL_FUNC_DEF_OR_FUNC_TYPE_DESC =
            { ParserRuleContext.FUNC_DEF_OR_FUNC_TYPE, ParserRuleContext.TRANSACTIONAL_KEYWORD,
                    ParserRuleContext.ISOLATED_KEYWORD };

    private static final ParserRuleContext[] FUNC_DEF_OR_FUNC_TYPE_WITHOUT_TRANSACTIONAL =
            { ParserRuleContext.FUNC_DEF_OR_FUNC_TYPE, ParserRuleContext.ISOLATED_KEYWORD };

    private static final ParserRuleContext[] FUNC_DEF_OR_FUNC_TYPE_WITHOUT_ISOLATED =
            { ParserRuleContext.FUNC_DEF_OR_FUNC_TYPE, ParserRuleContext.TRANSACTIONAL_KEYWORD };

    private static final ParserRuleContext[] TYPE_OR_VAR_NAME =
            { ParserRuleContext.VARIABLE_NAME, ParserRuleContext.TYPE_DESC_IN_TYPE_BINDING_PATTERN };

    private static final ParserRuleContext[] ASSIGNMENT_OR_VAR_DECL_SECOND_TOKEN =
            { ParserRuleContext.ASSIGN_OP, ParserRuleContext.VARIABLE_NAME };

    private static final ParserRuleContext[] FIELD_DESCRIPTOR_RHS =
            { ParserRuleContext.SEMICOLON, ParserRuleContext.QUESTION_MARK, ParserRuleContext.ASSIGN_OP };

    private static final ParserRuleContext[] FIELD_OR_REST_DESCIPTOR_RHS =
            { ParserRuleContext.ELLIPSIS, ParserRuleContext.VARIABLE_NAME };

    private static final ParserRuleContext[] RECORD_BODY_START =
            { ParserRuleContext.CLOSED_RECORD_BODY_START, ParserRuleContext.OPEN_BRACE };

    private static final ParserRuleContext[] RECORD_BODY_END =
            { ParserRuleContext.CLOSED_RECORD_BODY_END, ParserRuleContext.CLOSE_BRACE };

    // Give object the higher priority over records, since record body is a subset of object body.
    // Array, optional and union type descriptors are not added to the list since they are left recursive.
    private static final ParserRuleContext[] TYPE_DESCRIPTORS = { ParserRuleContext.SIMPLE_TYPE_DESCRIPTOR,
            ParserRuleContext.OBJECT_TYPE_DESCRIPTOR, ParserRuleContext.RECORD_TYPE_DESCRIPTOR,
            ParserRuleContext.PARAMETERIZED_TYPE, ParserRuleContext.TUPLE_TYPE_DESC_START,
            ParserRuleContext.ERROR_KEYWORD, ParserRuleContext.STREAM_KEYWORD, ParserRuleContext.TABLE_KEYWORD,
            ParserRuleContext.FUNC_TYPE_DESC, ParserRuleContext.PARENTHESISED_TYPE_DESC_START,
            ParserRuleContext.CONSTANT_EXPRESSION };

    private static final ParserRuleContext[] RECORD_FIELD_OR_RECORD_END =
            { ParserRuleContext.RECORD_BODY_END, ParserRuleContext.RECORD_FIELD };

    private static final ParserRuleContext[] RECORD_FIELD_START =
            { ParserRuleContext.ANNOTATIONS, ParserRuleContext.ASTERISK, ParserRuleContext.TYPE_DESC_IN_RECORD_FIELD };

    private static final ParserRuleContext[] RECORD_FIELD_WITHOUT_METADATA =
            { ParserRuleContext.ASTERISK, ParserRuleContext.TYPE_DESC_IN_RECORD_FIELD };

    private static final ParserRuleContext[] ARG_START_OR_ARG_LIST_END =
            { ParserRuleContext.ARG_LIST_END, ParserRuleContext.ARG_START };

    private static final ParserRuleContext[] ARG_START =
            { ParserRuleContext.VARIABLE_NAME, ParserRuleContext.ELLIPSIS, ParserRuleContext.EXPRESSION };

    private static final ParserRuleContext[] ARG_END = { ParserRuleContext.CLOSE_PARENTHESIS, ParserRuleContext.COMMA };

    private static final ParserRuleContext[] NAMED_OR_POSITIONAL_ARG_RHS =
            { ParserRuleContext.ARG_END, ParserRuleContext.ASSIGN_OP };

    private static final ParserRuleContext[] OPTIONAL_FIELD_INITIALIZER =
            { ParserRuleContext.ASSIGN_OP, ParserRuleContext.SEMICOLON };

    private static final ParserRuleContext[] CLASS_MEMBER_START =
            { ParserRuleContext.DOC_STRING, ParserRuleContext.ANNOTATIONS, ParserRuleContext.ASTERISK,
                    ParserRuleContext.OBJECT_FUNC_OR_FIELD, ParserRuleContext.CLOSE_BRACE };

    private static final ParserRuleContext[] OBJECT_MEMBER_START =
            { ParserRuleContext.DOC_STRING, ParserRuleContext.ANNOTATIONS, ParserRuleContext.OBJECT_FUNC_OR_FIELD,
                    ParserRuleContext.CLOSE_BRACE };

    private static final ParserRuleContext[] CLASS_MEMBER_WITHOUT_METADATA =
            { ParserRuleContext.ASTERISK, ParserRuleContext.OBJECT_FUNC_OR_FIELD, ParserRuleContext.CLOSE_BRACE };

    private static final ParserRuleContext[] OBJECT_MEMBER_WITHOUT_METADATA =
            { ParserRuleContext.OBJECT_FUNC_OR_FIELD, ParserRuleContext.CLOSE_BRACE };

    private static final ParserRuleContext[] OBJECT_FUNC_OR_FIELD = { ParserRuleContext.OBJECT_MEMBER_QUALIFIER,
            ParserRuleContext.OBJECT_FUNC_OR_FIELD_WITHOUT_VISIBILITY };

    private static final ParserRuleContext[] OBJECT_FUNC_OR_FIELD_WITHOUT_VISIBILITY =
            { ParserRuleContext.TYPE_DESC_BEFORE_IDENTIFIER, ParserRuleContext.OBJECT_METHOD_START };

    private static final ParserRuleContext[] OBJECT_METHOD_START =
            { ParserRuleContext.REMOTE_KEYWORD, ParserRuleContext.FUNCTION_KEYWORD,
                    ParserRuleContext.TRANSACTIONAL_KEYWORD, ParserRuleContext.ISOLATED_KEYWORD };

    private static final ParserRuleContext[] OBJECT_METHOD_WITHOUT_REMOTE =
            { ParserRuleContext.TRANSACTIONAL_KEYWORD, ParserRuleContext.FUNCTION_KEYWORD,
                    ParserRuleContext.ISOLATED_KEYWORD };

    private static final ParserRuleContext[] OBJECT_METHOD_WITHOUT_TRANSACTIONAL =
            { ParserRuleContext.REMOTE_KEYWORD, ParserRuleContext.FUNCTION_KEYWORD,
                    ParserRuleContext.ISOLATED_KEYWORD };

    private static final ParserRuleContext[] OBJECT_METHOD_WITHOUT_ISOLATED =
            { ParserRuleContext.REMOTE_KEYWORD, ParserRuleContext.FUNCTION_KEYWORD,
                    ParserRuleContext.TRANSACTIONAL_KEYWORD };

    private static final ParserRuleContext[] OBJECT_TYPE_OR_CONSTRUCTOR_START =
            { ParserRuleContext.OBJECT_TYPE_QUALIFIER, ParserRuleContext.OBJECT_KEYWORD };

    private static final ParserRuleContext[] OBJECT_CONSTRUCTOR_RHS =
            { ParserRuleContext.OPEN_BRACE, ParserRuleContext.TYPE_REFERENCE };

    private static final ParserRuleContext[] ELSE_BODY = { ParserRuleContext.IF_BLOCK, ParserRuleContext.OPEN_BRACE };

    private static final ParserRuleContext[] ELSE_BLOCK =
            { ParserRuleContext.ELSE_KEYWORD, ParserRuleContext.STATEMENT };

    private static final ParserRuleContext[] CALL_STATEMENT =
            { ParserRuleContext.CHECKING_KEYWORD, ParserRuleContext.VARIABLE_NAME };

    private static final ParserRuleContext[] IMPORT_PREFIX_DECL =
            { ParserRuleContext.AS_KEYWORD, ParserRuleContext.SEMICOLON };

    private static final ParserRuleContext[] IMPORT_VERSION =
            { ParserRuleContext.VERSION_KEYWORD, ParserRuleContext.AS_KEYWORD, ParserRuleContext.SEMICOLON };

    private static final ParserRuleContext[] IMPORT_DECL_RHS = { ParserRuleContext.SLASH, ParserRuleContext.DOT,
            ParserRuleContext.VERSION_KEYWORD, ParserRuleContext.AS_KEYWORD, ParserRuleContext.SEMICOLON };

    private static final ParserRuleContext[] AFTER_IMPORT_MODULE_NAME = { ParserRuleContext.DOT,
            ParserRuleContext.VERSION_KEYWORD, ParserRuleContext.AS_KEYWORD, ParserRuleContext.SEMICOLON };

    private static final ParserRuleContext[] MAJOR_MINOR_VERSION_END =
            { ParserRuleContext.DOT, ParserRuleContext.AS_KEYWORD, ParserRuleContext.SEMICOLON };

    private static final ParserRuleContext[] RETURN_RHS = { ParserRuleContext.SEMICOLON, ParserRuleContext.EXPRESSION };

    private static final ParserRuleContext[] EXPRESSION_START = { ParserRuleContext.BASIC_LITERAL,
            ParserRuleContext.NIL_LITERAL, ParserRuleContext.VARIABLE_REF, ParserRuleContext.ACCESS_EXPRESSION,
            ParserRuleContext.TYPEOF_EXPRESSION, ParserRuleContext.TRAP_KEYWORD, ParserRuleContext.UNARY_EXPRESSION,
            ParserRuleContext.CHECKING_KEYWORD, ParserRuleContext.LIST_CONSTRUCTOR, ParserRuleContext.TYPE_CAST,
            ParserRuleContext.OPEN_PARENTHESIS, ParserRuleContext.TABLE_CONSTRUCTOR_OR_QUERY_EXPRESSION,
            ParserRuleContext.LET_EXPRESSION, ParserRuleContext.TEMPLATE_START, ParserRuleContext.XML_KEYWORD,
            ParserRuleContext.STRING_KEYWORD, ParserRuleContext.BASE64_KEYWORD, ParserRuleContext.BASE64_KEYWORD,
            ParserRuleContext.ANON_FUNC_EXPRESSION, ParserRuleContext.ERROR_KEYWORD, ParserRuleContext.NEW_KEYWORD,
            ParserRuleContext.START_KEYWORD, ParserRuleContext.FLUSH_KEYWORD, ParserRuleContext.LEFT_ARROW_TOKEN,
            ParserRuleContext.WAIT_KEYWORD, ParserRuleContext.COMMIT_KEYWORD, ParserRuleContext.TRANSACTIONAL_KEYWORD,
            ParserRuleContext.ISOLATED_KEYWORD, ParserRuleContext.SERVICE_CONSTRUCTOR_EXPRESSION,
            ParserRuleContext.OBJECT_CONSTRUCTOR };

    private static final ParserRuleContext[] FIRST_MAPPING_FIELD_START =
            { ParserRuleContext.MAPPING_FIELD, ParserRuleContext.CLOSE_BRACE };

    private static final ParserRuleContext[] MAPPING_FIELD_START = { ParserRuleContext.SPECIFIC_FIELD,
            ParserRuleContext.COMPUTED_FIELD_NAME, ParserRuleContext.ELLIPSIS, ParserRuleContext.READONLY_KEYWORD };

    private static final ParserRuleContext[] SPECIFIC_FIELD =
            { ParserRuleContext.MAPPING_FIELD_NAME, ParserRuleContext.STRING_LITERAL_TOKEN };

    private static final ParserRuleContext[] SPECIFIC_FIELD_RHS =
            { ParserRuleContext.COLON, ParserRuleContext.MAPPING_FIELD_END };

    private static final ParserRuleContext[] MAPPING_FIELD_END =
            { ParserRuleContext.CLOSE_BRACE, ParserRuleContext.COMMA };

    private static final ParserRuleContext[] OPTIONAL_SERVICE_NAME =
            { ParserRuleContext.SERVICE_NAME, ParserRuleContext.ON_KEYWORD };

    private static final ParserRuleContext[] RESOURCE_DEF_START =
            { ParserRuleContext.RESOURCE_KEYWORD, ParserRuleContext.TRANSACTIONAL_KEYWORD,
                    ParserRuleContext.ISOLATED_KEYWORD, ParserRuleContext.FUNC_DEF, ParserRuleContext.CLOSE_BRACE };

    private static final ParserRuleContext[] RESOURCE_DEF_START_WITHOUT_RESOURCE =
            { ParserRuleContext.TRANSACTIONAL_KEYWORD, ParserRuleContext.ISOLATED_KEYWORD, ParserRuleContext.FUNC_DEF };

    private static final ParserRuleContext[] RESOURCE_DEF_START_WITHOUT_TRANSACTIONAL =
            { ParserRuleContext.RESOURCE_KEYWORD, ParserRuleContext.ISOLATED_KEYWORD, ParserRuleContext.FUNC_DEF };

    private static final ParserRuleContext[] RESOURCE_DEF_START_WITHOUT_ISOLATED =
            { ParserRuleContext.RESOURCE_KEYWORD, ParserRuleContext.TRANSACTION_KEYWORD, ParserRuleContext.FUNC_DEF };

    private static final ParserRuleContext[] CONST_DECL_RHS =
            { ParserRuleContext.TYPE_NAME_OR_VAR_NAME, ParserRuleContext.ASSIGN_OP };

    private static final ParserRuleContext[] ARRAY_LENGTH =
            { ParserRuleContext.CLOSE_BRACKET, ParserRuleContext.DECIMAL_INTEGER_LITERAL_TOKEN,
                    ParserRuleContext.HEX_INTEGER_LITERAL_TOKEN, ParserRuleContext.ASTERISK,
                    ParserRuleContext.VARIABLE_REF };

    private static final ParserRuleContext[] PARAM_LIST =
            { ParserRuleContext.CLOSE_PARENTHESIS, ParserRuleContext.REQUIRED_PARAM };

    private static final ParserRuleContext[] PARAMETER_START =
            { ParserRuleContext.ANNOTATIONS, ParserRuleContext.TYPE_DESC_IN_PARAM };

    private static final ParserRuleContext[] REQUIRED_PARAM_NAME_RHS =
            { ParserRuleContext.PARAM_END, ParserRuleContext.ASSIGN_OP };

    private static final ParserRuleContext[] PARAM_END =
            { ParserRuleContext.COMMA, ParserRuleContext.CLOSE_PARENTHESIS };

    private static final ParserRuleContext[] STMT_START_WITH_EXPR_RHS = { ParserRuleContext.ASSIGN_OP,
            ParserRuleContext.RIGHT_ARROW, ParserRuleContext.COMPOUND_BINARY_OPERATOR, ParserRuleContext.SEMICOLON };

    private static final ParserRuleContext[] EXPR_STMT_RHS = { ParserRuleContext.SEMICOLON, ParserRuleContext.ASSIGN_OP,
            ParserRuleContext.RIGHT_ARROW, ParserRuleContext.COMPOUND_BINARY_OPERATOR };

    private static final ParserRuleContext[] EXPRESSION_STATEMENT_START =
            { ParserRuleContext.VARIABLE_REF, ParserRuleContext.CHECKING_KEYWORD, ParserRuleContext.OPEN_PARENTHESIS,
                    ParserRuleContext.START_KEYWORD, ParserRuleContext.FLUSH_KEYWORD };

    private static final ParserRuleContext[] ANNOT_DECL_OPTIONAL_TYPE =
            { ParserRuleContext.TYPE_DESC_BEFORE_IDENTIFIER, ParserRuleContext.ANNOTATION_TAG };

    private static final ParserRuleContext[] CONST_DECL_TYPE =
            { ParserRuleContext.TYPE_DESC_BEFORE_IDENTIFIER, ParserRuleContext.VARIABLE_NAME };

    private static final ParserRuleContext[] ANNOT_DECL_RHS =
            { ParserRuleContext.ANNOTATION_TAG, ParserRuleContext.ON_KEYWORD, ParserRuleContext.SEMICOLON };

    private static final ParserRuleContext[] ANNOT_OPTIONAL_ATTACH_POINTS =
            { ParserRuleContext.ON_KEYWORD, ParserRuleContext.SEMICOLON };

    private static final ParserRuleContext[] ATTACH_POINT =
            { ParserRuleContext.SOURCE_KEYWORD, ParserRuleContext.ATTACH_POINT_IDENT };

    private static final ParserRuleContext[] ATTACH_POINT_IDENT = { ParserRuleContext.SINGLE_KEYWORD_ATTACH_POINT_IDENT,
            ParserRuleContext.OBJECT_IDENT, ParserRuleContext.RESOURCE_IDENT, ParserRuleContext.RECORD_IDENT };

    private static final ParserRuleContext[] ATTACH_POINT_END =
            { ParserRuleContext.COMMA, ParserRuleContext.SEMICOLON };

    private static final ParserRuleContext[] XML_NAMESPACE_PREFIX_DECL =
            { ParserRuleContext.AS_KEYWORD, ParserRuleContext.SEMICOLON };

    private static final ParserRuleContext[] CONSTANT_EXPRESSION =
            { ParserRuleContext.BASIC_LITERAL, ParserRuleContext.VARIABLE_REF, ParserRuleContext.PLUS_TOKEN,
                    ParserRuleContext.MINUS_TOKEN, ParserRuleContext.NIL_LITERAL };

    private static final ParserRuleContext[] LIST_CONSTRUCTOR_RHS =
            { ParserRuleContext.CLOSE_BRACKET, ParserRuleContext.EXPRESSION };

    private static final ParserRuleContext[] TYPE_CAST_PARAM =
            { ParserRuleContext.TYPE_DESC_IN_ANGLE_BRACKETS, ParserRuleContext.ANNOTATIONS };

    private static final ParserRuleContext[] TYPE_CAST_PARAM_RHS =
            { ParserRuleContext.TYPE_DESC_IN_ANGLE_BRACKETS, ParserRuleContext.GT };

    private static final ParserRuleContext[] TABLE_KEYWORD_RHS =
            { ParserRuleContext.KEY_SPECIFIER, ParserRuleContext.TABLE_CONSTRUCTOR };

    private static final ParserRuleContext[] ROW_LIST_RHS =
            { ParserRuleContext.CLOSE_BRACKET, ParserRuleContext.MAPPING_CONSTRUCTOR };

    private static final ParserRuleContext[] TABLE_ROW_END =
            { ParserRuleContext.COMMA, ParserRuleContext.CLOSE_BRACKET };

    private static final ParserRuleContext[] KEY_SPECIFIER_RHS =
            { ParserRuleContext.CLOSE_PARENTHESIS, ParserRuleContext.VARIABLE_NAME };

    private static final ParserRuleContext[] TABLE_KEY_RHS =
            { ParserRuleContext.COMMA, ParserRuleContext.CLOSE_PARENTHESIS };

    private static final ParserRuleContext[] ERROR_TYPE_PARAMS =
            { ParserRuleContext.INFERRED_TYPE_DESC, ParserRuleContext.TYPE_DESC_IN_ANGLE_BRACKETS };

    private static final ParserRuleContext[] LET_VAR_DECL_START =
            { ParserRuleContext.TYPE_DESC_IN_TYPE_BINDING_PATTERN, ParserRuleContext.ANNOTATIONS };

    private static final ParserRuleContext[] STREAM_TYPE_FIRST_PARAM_RHS =
            { ParserRuleContext.COMMA, ParserRuleContext.GT };

    private static final ParserRuleContext[] TEMPLATE_MEMBER = { ParserRuleContext.TEMPLATE_STRING,
            ParserRuleContext.INTERPOLATION_START_TOKEN, ParserRuleContext.TEMPLATE_END };

    private static final ParserRuleContext[] TEMPLATE_STRING_RHS =
            { ParserRuleContext.INTERPOLATION_START_TOKEN, ParserRuleContext.TEMPLATE_END };

    private static final ParserRuleContext[] KEY_CONSTRAINTS_RHS =
            { ParserRuleContext.OPEN_PARENTHESIS, ParserRuleContext.LT };

    private static final ParserRuleContext[] FUNCTION_KEYWORD_RHS =
            { ParserRuleContext.FUNC_NAME, ParserRuleContext.OPEN_PARENTHESIS };

    private static final ParserRuleContext[] TYPEDESC_RHS = { ParserRuleContext.END_OF_TYPE_DESC,
            ParserRuleContext.ARRAY_TYPE_DESCRIPTOR, ParserRuleContext.OPTIONAL_TYPE_DESCRIPTOR, ParserRuleContext.PIPE,
            ParserRuleContext.BITWISE_AND_OPERATOR };

    private static final ParserRuleContext[] TABLE_TYPE_DESC_RHS =
            { ParserRuleContext.KEY_KEYWORD, ParserRuleContext.TYPEDESC_RHS };

    private static final ParserRuleContext[] NEW_KEYWORD_RHS =
            { ParserRuleContext.TYPE_DESC_IN_NEW_EXPR, ParserRuleContext.EXPRESSION_RHS };

    private static final ParserRuleContext[] TABLE_CONSTRUCTOR_OR_QUERY_START =
            { ParserRuleContext.TABLE_KEYWORD, ParserRuleContext.STREAM_KEYWORD, ParserRuleContext.QUERY_EXPRESSION };

    private static final ParserRuleContext[] TABLE_CONSTRUCTOR_OR_QUERY_RHS =
            { ParserRuleContext.TABLE_CONSTRUCTOR, ParserRuleContext.QUERY_EXPRESSION };

    private static final ParserRuleContext[] QUERY_PIPELINE_RHS =
            { ParserRuleContext.QUERY_EXPRESSION_RHS, ParserRuleContext.INTERMEDIATE_CLAUSE,
                    ParserRuleContext.QUERY_ACTION_RHS };

    private static final ParserRuleContext[] INTERMEDIATE_CLAUSE_START =
            { ParserRuleContext.WHERE_CLAUSE, ParserRuleContext.FROM_CLAUSE, ParserRuleContext.LET_CLAUSE,
            ParserRuleContext.JOIN_CLAUSE, ParserRuleContext.ORDER_BY_CLAUSE, ParserRuleContext.LIMIT_CLAUSE };

    private static final ParserRuleContext[] BRACED_EXPR_OR_ANON_FUNC_PARAM_RHS =
            { ParserRuleContext.CLOSE_PARENTHESIS, ParserRuleContext.COMMA };

    private static final ParserRuleContext[] ANNOTATION_REF_RHS =
            { ParserRuleContext.OPEN_PARENTHESIS, ParserRuleContext.ANNOTATION_END };

    private static final ParserRuleContext[] INFER_PARAM_END_OR_PARENTHESIS_END =
            { ParserRuleContext.CLOSE_PARENTHESIS, ParserRuleContext.EXPR_FUNC_BODY_START };

    private static final ParserRuleContext[] OPTIONAL_PEER_WORKER =
            { ParserRuleContext.PEER_WORKER_NAME, ParserRuleContext.EXPRESSION_RHS };

    private static final ParserRuleContext[] TYPE_DESC_IN_TUPLE_RHS =
            { ParserRuleContext.CLOSE_BRACKET, ParserRuleContext.COMMA, ParserRuleContext.ELLIPSIS };

    private static final ParserRuleContext[] LIST_CONSTRUCTOR_MEMBER_END =
            { ParserRuleContext.CLOSE_BRACKET, ParserRuleContext.COMMA };

    private static final ParserRuleContext[] NIL_OR_PARENTHESISED_TYPE_DESC_RHS =
            { ParserRuleContext.CLOSE_PARENTHESIS, ParserRuleContext.TYPE_DESCRIPTOR };

    private static final ParserRuleContext[] BINDING_PATTERN =
            { ParserRuleContext.BINDING_PATTERN_STARTING_IDENTIFIER, ParserRuleContext.LIST_BINDING_PATTERN,
                    ParserRuleContext.MAPPING_BINDING_PATTERN, ParserRuleContext.ERROR_BINDING_PATTERN };

    private static final ParserRuleContext[] LIST_BINDING_PATTERN_CONTENTS =
            { ParserRuleContext.REST_BINDING_PATTERN, ParserRuleContext.BINDING_PATTERN };

    private static final ParserRuleContext[] LIST_BINDING_PATTERN_MEMBER_END =
            { ParserRuleContext.COMMA, ParserRuleContext.CLOSE_BRACKET };

    private static final ParserRuleContext[] MAPPING_BINDING_PATTERN_MEMBER =
            { ParserRuleContext.REST_BINDING_PATTERN, ParserRuleContext.FIELD_BINDING_PATTERN };

    private static final ParserRuleContext[] MAPPING_BINDING_PATTERN_END =
            { ParserRuleContext.COMMA, ParserRuleContext.CLOSE_BRACE };

    private static final ParserRuleContext[] FIELD_BINDING_PATTERN_END =
            { ParserRuleContext.COMMA, ParserRuleContext.COLON, ParserRuleContext.CLOSE_BRACE };

    private static final ParserRuleContext[] ERROR_BINDING_PATTERN_ERROR_KEYWORD_RHS =
            { ParserRuleContext.OPEN_PARENTHESIS, ParserRuleContext.TYPE_REFERENCE };

    private static final ParserRuleContext[] ERROR_ARG_LIST_BINDING_PATTERN_START =
            { ParserRuleContext.SIMPLE_BINDING_PATTERN, ParserRuleContext.ERROR_FIELD_BINDING_PATTERN,
              ParserRuleContext.CLOSE_PARENTHESIS };

    private static final ParserRuleContext[] ERROR_MESSAGE_BINDING_PATTERN_END =
            { ParserRuleContext.ERROR_MESSAGE_BINDING_PATTERN_END_COMMA, ParserRuleContext.CLOSE_PARENTHESIS };

    private static final ParserRuleContext[] ERROR_MESSAGE_BINDING_PATTERN_RHS =
            { ParserRuleContext.ERROR_CAUSE_SIMPLE_BINDING_PATTERN, ParserRuleContext.ERROR_BINDING_PATTERN,
              ParserRuleContext.ERROR_FIELD_BINDING_PATTERN };

    private static final ParserRuleContext[] ERROR_FIELD_BINDING_PATTERN =
            {  ParserRuleContext.NAMED_ARG_BINDING_PATTERN, ParserRuleContext.REST_BINDING_PATTERN };

    private static final ParserRuleContext[] ERROR_FIELD_BINDING_PATTERN_END =
            { ParserRuleContext.COMMA, ParserRuleContext.CLOSE_PARENTHESIS };

    private static final ParserRuleContext[] REMOTE_CALL_OR_ASYNC_SEND_RHS =
            { ParserRuleContext.WORKER_NAME_OR_METHOD_NAME, ParserRuleContext.DEFAULT_WORKER_NAME_IN_ASYNC_SEND };

    private static final ParserRuleContext[] REMOTE_CALL_OR_ASYNC_SEND_END =
            { ParserRuleContext.ARG_LIST_START, ParserRuleContext.SEMICOLON };

    private static final ParserRuleContext[] RECEIVE_WORKERS =
            { ParserRuleContext.PEER_WORKER_NAME, ParserRuleContext.MULTI_RECEIVE_WORKERS };

    private static final ParserRuleContext[] RECEIVE_FIELD =
            { ParserRuleContext.PEER_WORKER_NAME, ParserRuleContext.RECEIVE_FIELD_NAME };

    private static final ParserRuleContext[] RECEIVE_FIELD_END =
            { ParserRuleContext.CLOSE_BRACE, ParserRuleContext.COMMA };

    private static final ParserRuleContext[] WAIT_KEYWORD_RHS =
            { ParserRuleContext.MULTI_WAIT_FIELDS, ParserRuleContext.ALTERNATE_WAIT_EXPRS };

    private static final ParserRuleContext[] WAIT_FIELD_NAME_RHS =
            { ParserRuleContext.COLON, ParserRuleContext.WAIT_FIELD_END };

    private static final ParserRuleContext[] WAIT_FIELD_END =
            { ParserRuleContext.CLOSE_BRACE, ParserRuleContext.COMMA };

    private static final ParserRuleContext[] WAIT_FUTURE_EXPR_END =
            { ParserRuleContext.ALTERNATE_WAIT_EXPR_LIST_END, ParserRuleContext.PIPE };

    private static final ParserRuleContext[] ENUM_MEMBER_START =
            { ParserRuleContext.DOC_STRING, ParserRuleContext.ANNOTATIONS, ParserRuleContext.ENUM_MEMBER_NAME };

    private static final ParserRuleContext[] ENUM_MEMBER_RHS =
            { ParserRuleContext.ASSIGN_OP, ParserRuleContext.ENUM_MEMBER_END };

    private static final ParserRuleContext[] ENUM_MEMBER_END =
            { ParserRuleContext.COMMA, ParserRuleContext.CLOSE_BRACE };

    private static final ParserRuleContext[] MEMBER_ACCESS_KEY_EXPR_END =
            { ParserRuleContext.COMMA, ParserRuleContext.CLOSE_BRACKET };

    private static final ParserRuleContext[] ROLLBACK_RHS =
            { ParserRuleContext.SEMICOLON, ParserRuleContext.EXPRESSION };

    private static final ParserRuleContext[] RETRY_KEYWORD_RHS =
            { ParserRuleContext.LT, ParserRuleContext.RETRY_TYPE_PARAM_RHS };

    private static final ParserRuleContext[] RETRY_TYPE_PARAM_RHS =
            { ParserRuleContext.ARG_LIST_START, ParserRuleContext.RETRY_BODY };

    private static final ParserRuleContext[] RETRY_BODY =
            { ParserRuleContext.BLOCK_STMT, ParserRuleContext.TRANSACTION_STMT };

    private static final ParserRuleContext[] LIST_BP_OR_TUPLE_TYPE_MEMBER =
            { ParserRuleContext.TYPE_DESCRIPTOR, ParserRuleContext.LIST_BINDING_PATTERN_MEMBER };

    private static final ParserRuleContext[] LIST_BP_OR_TUPLE_TYPE_DESC_RHS =
            { ParserRuleContext.ASSIGN_OP, ParserRuleContext.VARIABLE_NAME };

    private static final ParserRuleContext[] BRACKETED_LIST_MEMBER_END =
            { ParserRuleContext.COMMA, ParserRuleContext.CLOSE_BRACKET };

    private static final ParserRuleContext[] BRACKETED_LIST_MEMBER =
            // array length is also an expression
            { ParserRuleContext.EXPRESSION, ParserRuleContext.BINDING_PATTERN };

    private static final ParserRuleContext[] LIST_BINDING_MEMBER_OR_ARRAY_LENGTH =
            { ParserRuleContext.ARRAY_LENGTH, ParserRuleContext.BINDING_PATTERN };

    private static final ParserRuleContext[] BRACKETED_LIST_RHS = { ParserRuleContext.ASSIGN_OP,
            ParserRuleContext.VARIABLE_NAME, ParserRuleContext.BINDING_PATTERN, ParserRuleContext.EXPRESSION_RHS };

    private static final ParserRuleContext[] XML_NAVIGATE_EXPR =
            { ParserRuleContext.XML_FILTER_EXPR, ParserRuleContext.XML_STEP_EXPR };

    private static final ParserRuleContext[] XML_NAME_PATTERN_RHS = { ParserRuleContext.GT, ParserRuleContext.PIPE };

    private static final ParserRuleContext[] XML_ATOMIC_NAME_PATTERN_START =
            { ParserRuleContext.ASTERISK, ParserRuleContext.XML_ATOMIC_NAME_IDENTIFIER };

    private static final ParserRuleContext[] XML_ATOMIC_NAME_IDENTIFIER_RHS =
            { ParserRuleContext.ASTERISK, ParserRuleContext.IDENTIFIER };

    private static final ParserRuleContext[] XML_STEP_START = { ParserRuleContext.SLASH_ASTERISK_TOKEN,
            ParserRuleContext.DOUBLE_SLASH_DOUBLE_ASTERISK_LT_TOKEN, ParserRuleContext.SLASH_LT_TOKEN };

    private static final ParserRuleContext[] MATCH_PATTERN_RHS =
            { ParserRuleContext.PIPE, ParserRuleContext.MATCH_PATTERN_END };

    private static final ParserRuleContext[] OPTIONAL_MATCH_GUARD =
            { ParserRuleContext.IF_KEYWORD, ParserRuleContext.RIGHT_DOUBLE_ARROW };

    private static final ParserRuleContext[] MATCH_PATTERN_START = { ParserRuleContext.CONSTANT_EXPRESSION,
            ParserRuleContext.VAR_KEYWORD, ParserRuleContext.LIST_MATCH_PATTERN,
            ParserRuleContext.MAPPING_MATCH_PATTERN, ParserRuleContext.FUNCTIONAL_MATCH_PATTERN };

    private static final ParserRuleContext[] LIST_MATCH_PATTERNS_START =
            { ParserRuleContext.LIST_MATCH_PATTERN_MEMBER, ParserRuleContext.CLOSE_BRACKET };

    private static final ParserRuleContext[] LIST_MATCH_PATTERN_MEMBER =
            { ParserRuleContext.MATCH_PATTERN_START, ParserRuleContext.REST_MATCH_PATTERN };

    private static final ParserRuleContext[] LIST_MATCH_PATTERN_MEMBER_RHS =
            { ParserRuleContext.COMMA, ParserRuleContext.CLOSE_BRACKET };

    private static final ParserRuleContext[] FIELD_MATCH_PATTERNS_START =
            { ParserRuleContext.FIELD_MATCH_PATTERN_MEMBER, ParserRuleContext.CLOSE_BRACE };

    private static final ParserRuleContext[] FIELD_MATCH_PATTERN_MEMBER =
            { ParserRuleContext.VARIABLE_NAME, ParserRuleContext.REST_MATCH_PATTERN };

    private static final ParserRuleContext[] FIELD_MATCH_PATTERN_MEMBER_RHS =
            { ParserRuleContext.COMMA, ParserRuleContext.CLOSE_BRACE };

    private static final ParserRuleContext[] FUNC_MATCH_PATTERN_OR_CONST_PATTERN =
            { ParserRuleContext.OPEN_PARENTHESIS, ParserRuleContext.MATCH_PATTERN_END };

    private static final ParserRuleContext[] FUNCTIONAL_MATCH_PATTERN_START =
            { ParserRuleContext.ERROR_KEYWORD, ParserRuleContext.TYPE_REFERENCE };

    private static final ParserRuleContext[] ARG_LIST_MATCH_PATTERN_START =
            { ParserRuleContext.ARG_MATCH_PATTERN, ParserRuleContext.CLOSE_PARENTHESIS };

    private static final ParserRuleContext[] ARG_MATCH_PATTERN = { ParserRuleContext.MATCH_PATTERN,
            ParserRuleContext.NAMED_ARG_MATCH_PATTERN, ParserRuleContext.REST_MATCH_PATTERN };

    private static final ParserRuleContext[] ARG_MATCH_PATTERN_RHS =
            { ParserRuleContext.COMMA, ParserRuleContext.CLOSE_PARENTHESIS };

    private static final ParserRuleContext[] NAMED_ARG_MATCH_PATTERN_RHS =
            { ParserRuleContext.NAMED_ARG_MATCH_PATTERN, ParserRuleContext.REST_MATCH_PATTERN };

    private static final ParserRuleContext[] ORDER_KEY_LIST_END =
            { ParserRuleContext.COMMA, ParserRuleContext.ORDER_CLAUSE_END };

    private static final ParserRuleContext[] LIST_BP_OR_LIST_CONSTRUCTOR_MEMBER =
            { ParserRuleContext.LIST_BINDING_PATTERN_MEMBER, ParserRuleContext.LIST_CONSTRUCTOR_FIRST_MEMBER };

    private static final ParserRuleContext[] TUPLE_TYPE_DESC_OR_LIST_CONST_MEMBER =
            { ParserRuleContext.TYPE_DESCRIPTOR, ParserRuleContext.LIST_CONSTRUCTOR_FIRST_MEMBER };

    private static final ParserRuleContext[] JOIN_CLAUSE_START =
            { ParserRuleContext.JOIN_KEYWORD, ParserRuleContext.OUTER_KEYWORD };

    private static final ParserRuleContext[] MAPPING_BP_OR_MAPPING_CONSTRUCTOR_MEMBER =
            { ParserRuleContext.MAPPING_BINDING_PATTERN_MEMBER, ParserRuleContext.MAPPING_FIELD };

    private static final ParserRuleContext[] LISTENERS_LIST_END =
            { ParserRuleContext.COMMA, ParserRuleContext.OPEN_BRACE };

    private static final ParserRuleContext[] FUNC_TYPE_DESC_START =
            { ParserRuleContext.ISOLATED_KEYWORD, ParserRuleContext.FUNCTION_KEYWORD };

    private static final ParserRuleContext[] MODULE_CLASS_DEFINITION_START =
            { ParserRuleContext.CLASS_TYPE_QUALIFIER, ParserRuleContext.CLASS_KEYWORD };

    private static final ParserRuleContext[] REGULAR_COMPOUND_STMT_RHS =
            { ParserRuleContext.STATEMENT, ParserRuleContext.ON_FAIL_CLAUSE };

    public BallerinaParserErrorHandler(AbstractTokenReader tokenReader) {
        super(tokenReader);
    }

    @Override
    protected boolean isProductionWithAlternatives(ParserRuleContext currentCtx) {
        switch (currentCtx) {
            case TOP_LEVEL_NODE:
            case TOP_LEVEL_NODE_WITHOUT_MODIFIER:
            case TOP_LEVEL_NODE_WITHOUT_METADATA:
            case STATEMENT:
            case STATEMENT_WITHOUT_ANNOTS:
            case FUNC_BODY_OR_TYPE_DESC_RHS:
            case VAR_DECL_STMT_RHS:
            case EXPRESSION_RHS:
            case PARAMETER_NAME_RHS:
            case ASSIGNMENT_OR_VAR_DECL_STMT:
            case AFTER_PARAMETER_TYPE:
            case FIELD_DESCRIPTOR_RHS:
            case RECORD_BODY_START:
            case RECORD_BODY_END:
            case TYPE_DESCRIPTOR:
            case NAMED_OR_POSITIONAL_ARG_RHS:
            case OPTIONAL_FIELD_INITIALIZER:
            case OBJECT_FUNC_OR_FIELD_WITHOUT_VISIBILITY:
            case OBJECT_MEMBER:
            case CLASS_MEMBER:
            case OBJECT_MEMBER_DESCRIPTOR:
            case OBJECT_TYPE_QUALIFIER:
            case CLASS_TYPE_QUALIFIER:
            case ELSE_BODY:
            case IMPORT_DECL_RHS:
            case IMPORT_SUB_VERSION:
            case VERSION_NUMBER:
            case IMPORT_VERSION_DECL:
            case IMPORT_PREFIX_DECL:
            case MAPPING_FIELD:
            case FIRST_MAPPING_FIELD:
            case SPECIFIC_FIELD_RHS:
            case RESOURCE_DEF:
            case RESOURCE_DEF_QUALIFIERS:
            case RESOURCE_DEF_START_WITHOUT_RESOURCE:
            case RESOURCE_DEF_START_WITHOUT_TRANSACTIONAL:
            case RESOURCE_DEF_START_WITHOUT_ISOLATED:
            case PARAMETER_START:
            case STMT_START_WITH_EXPR_RHS:
            case EXPR_STMT_RHS:
            case RECORD_FIELD_OR_RECORD_END:
            case CONST_DECL_TYPE:
            case CONST_DECL_RHS:
            case ANNOT_OPTIONAL_ATTACH_POINTS:
            case XML_NAMESPACE_PREFIX_DECL:
            case ANNOT_DECL_OPTIONAL_TYPE:
            case ANNOT_DECL_RHS:
            case TABLE_KEYWORD_RHS:
            case ARRAY_LENGTH:
            case TYPEDESC_RHS:
            case ERROR_TYPE_PARAMS:
            case STREAM_TYPE_FIRST_PARAM_RHS:
            case KEY_CONSTRAINTS_RHS:
            case TABLE_TYPE_DESC_RHS:
            case FUNC_BODY:
            case FUNC_OPTIONAL_RETURNS:
            case TERMINAL_EXPRESSION:
            case TABLE_CONSTRUCTOR_OR_QUERY_START:
            case TABLE_CONSTRUCTOR_OR_QUERY_RHS:
            case QUERY_PIPELINE_RHS:
            case ANON_FUNC_BODY:
            case BINDING_PATTERN:
            case LIST_BINDING_PATTERN_MEMBER:
            case LIST_BINDING_PATTERN_MEMBER_END:
            case MAPPING_BINDING_PATTERN_MEMBER:
            case MAPPING_BINDING_PATTERN_END:
            case FIELD_BINDING_PATTERN_END:
            case ERROR_BINDING_PATTERN_ERROR_KEYWORD_RHS:
            case ERROR_ARG_LIST_BINDING_PATTERN_START:
            case ERROR_MESSAGE_BINDING_PATTERN_END:
            case ERROR_MESSAGE_BINDING_PATTERN_RHS:
            case ERROR_FIELD_BINDING_PATTERN:
            case ERROR_FIELD_BINDING_PATTERN_END:
            case REMOTE_CALL_OR_ASYNC_SEND_RHS:
            case REMOTE_CALL_OR_ASYNC_SEND_END:
            case RECEIVE_FIELD_END:
            case RECEIVE_WORKERS:
            case WAIT_FIELD_NAME:
            case WAIT_FIELD_NAME_RHS:
            case WAIT_FIELD_END:
            case WAIT_FUTURE_EXPR_END:
            case MAPPING_FIELD_END:
            case ENUM_MEMBER_START:
            case ENUM_MEMBER_RHS:
            case STMT_START_BRACKETED_LIST_MEMBER:
            case STMT_START_BRACKETED_LIST_RHS:
            case ENUM_MEMBER_END:
            case BINDING_PATTERN_OR_EXPR_RHS:
            case BRACKETED_LIST_RHS:
            case BRACKETED_LIST_MEMBER:
            case BRACKETED_LIST_MEMBER_END:
            case AMBIGUOUS_STMT:
            case TYPED_BINDING_PATTERN_TYPE_RHS:
            case TYPE_DESC_IN_TUPLE_RHS:
            case LIST_BINDING_MEMBER_OR_ARRAY_LENGTH:
            case FUNC_TYPE_DESC_RHS_OR_ANON_FUNC_BODY:
            case OPTIONAL_MATCH_GUARD:
            case MATCH_PATTERN_RHS:
            case MATCH_PATTERN_START:
            case LIST_MATCH_PATTERNS_START:
            case LIST_MATCH_PATTERN_MEMBER:
            case LIST_MATCH_PATTERN_MEMBER_RHS:
            case FIELD_MATCH_PATTERNS_START:
            case FIELD_MATCH_PATTERN_MEMBER:
            case FIELD_MATCH_PATTERN_MEMBER_RHS:
            case FUNC_MATCH_PATTERN_OR_CONST_PATTERN:
            case FUNCTIONAL_MATCH_PATTERN_START:
            case ARG_LIST_MATCH_PATTERN_START:
            case ARG_MATCH_PATTERN:
            case ARG_MATCH_PATTERN_RHS:
            case NAMED_ARG_MATCH_PATTERN_RHS:
            case EXTERNAL_FUNC_BODY_OPTIONAL_ANNOTS:
            case LIST_BP_OR_LIST_CONSTRUCTOR_MEMBER:
            case TUPLE_TYPE_DESC_OR_LIST_CONST_MEMBER:
            case OBJECT_METHOD_WITHOUT_REMOTE:
            case OBJECT_METHOD_WITHOUT_TRANSACTIONAL:
            case OBJECT_METHOD_WITHOUT_ISOLATED:
            case TOP_LEVEL_FUNC_DEF_OR_FUNC_TYPE_DESC:
            case FUNC_DEF_OR_FUNC_TYPE_WITHOUT_TRANSACTIONAL:
            case FUNC_DEF_OR_FUNC_TYPE_WITHOUT_ISOLATED:
            case MAPPING_BP_OR_MAPPING_CONSTRUCTOR_MEMBER:
            case TYPE_DESC_OR_EXPR_RHS:
            case FUNC_TYPE_DESC_START:
            case ANON_FUNC_EXPRESSION_START:
                return true;
            default:
                return false;
        }
    }

    private boolean isEndOfObjectTypeNode(int nextLookahead) {
        STToken nextToken = this.tokenReader.peek(nextLookahead);
        switch (nextToken.kind) {
            case CLOSE_BRACE_TOKEN:
            case EOF_TOKEN:
            case CLOSE_BRACE_PIPE_TOKEN:
            case TYPE_KEYWORD:
            case SERVICE_KEYWORD:
                return true;
            default:
                STToken nextNextToken = this.tokenReader.peek(nextLookahead + 1);
                switch (nextNextToken.kind) {
                    case CLOSE_BRACE_TOKEN:
                    case EOF_TOKEN:
                    case CLOSE_BRACE_PIPE_TOKEN:
                    case TYPE_KEYWORD:
                    case SERVICE_KEYWORD:
                        return true;
                    default:
                        return false;
                }
        }
    }

    /**
     * Search for a solution.
     * Terminals are directly matched and Non-terminals which have alternative productions are seekInAlternativesPaths()
     *
     * @param currentCtx Current context
     * @param lookahead Position of the next token to consider, relative to the position of the original error.
     * @param currentDepth Amount of distance traveled so far.
     * @return Recovery result
     */
    @Override
    protected Result seekMatch(ParserRuleContext currentCtx, int lookahead, int currentDepth, boolean isEntryPoint) {
        boolean hasMatch;
        boolean skipRule;
        int matchingRulesCount = 0;

        while (currentDepth < LOOKAHEAD_LIMIT) {
            hasMatch = true;
            skipRule = false;
            STToken nextToken = this.tokenReader.peek(lookahead);

            switch (currentCtx) {
                case EOF:
                    hasMatch = nextToken.kind == SyntaxKind.EOF_TOKEN;
                    break;
                case FUNC_NAME:
                case CLASS_NAME:
                case VARIABLE_NAME:
                case TYPE_NAME:
                case IMPORT_ORG_OR_MODULE_NAME:
                case IMPORT_MODULE_NAME:
                case IMPORT_PREFIX:
                case MAPPING_FIELD_NAME:
                case SERVICE_NAME:
                case QUALIFIED_IDENTIFIER:
                case IDENTIFIER:
                case ANNOTATION_TAG:
                case NAMESPACE_PREFIX:
                case WORKER_NAME:
                case IMPLICIT_ANON_FUNC_PARAM:
                case WORKER_NAME_OR_METHOD_NAME:
                case RECEIVE_FIELD_NAME:
                case WAIT_FIELD_NAME:
                case FIELD_BINDING_PATTERN_NAME:
                case XML_ATOMIC_NAME_IDENTIFIER:
                case SIMPLE_BINDING_PATTERN:
                case ERROR_CAUSE_SIMPLE_BINDING_PATTERN:
                    hasMatch = nextToken.kind == SyntaxKind.IDENTIFIER_TOKEN;
                    break;
                case OPEN_PARENTHESIS:
                case PARENTHESISED_TYPE_DESC_START:
                    hasMatch = nextToken.kind == SyntaxKind.OPEN_PAREN_TOKEN;
                    break;
                case CLOSE_PARENTHESIS:
                    hasMatch = nextToken.kind == SyntaxKind.CLOSE_PAREN_TOKEN;
                    break;
                case SIMPLE_TYPE_DESCRIPTOR:
                    hasMatch = BallerinaParser.isSimpleType(nextToken.kind) ||
                            nextToken.kind == SyntaxKind.IDENTIFIER_TOKEN;
                    break;
                case OPEN_BRACE:
                    hasMatch = nextToken.kind == SyntaxKind.OPEN_BRACE_TOKEN;
                    break;
                case CLOSE_BRACE:
                    hasMatch = nextToken.kind == SyntaxKind.CLOSE_BRACE_TOKEN;
                    break;
                case ASSIGN_OP:
                    hasMatch = nextToken.kind == SyntaxKind.EQUAL_TOKEN;
                    break;
                case SEMICOLON:
                    hasMatch = nextToken.kind == SyntaxKind.SEMICOLON_TOKEN;
                    break;
                case BINARY_OPERATOR:
                    hasMatch = isBinaryOperator(nextToken);
                    break;
                case COMMA:
                case ERROR_MESSAGE_BINDING_PATTERN_END_COMMA:
                    hasMatch = nextToken.kind == SyntaxKind.COMMA_TOKEN;
                    break;
                case CLOSED_RECORD_BODY_END:
                    hasMatch = nextToken.kind == SyntaxKind.CLOSE_BRACE_PIPE_TOKEN;
                    break;
                case CLOSED_RECORD_BODY_START:
                    hasMatch = nextToken.kind == SyntaxKind.OPEN_BRACE_PIPE_TOKEN;
                    break;
                case ELLIPSIS:
                    hasMatch = nextToken.kind == SyntaxKind.ELLIPSIS_TOKEN;
                    break;
                case QUESTION_MARK:
                    hasMatch = nextToken.kind == SyntaxKind.QUESTION_MARK_TOKEN;
                    break;
                case ARG_LIST_START:
                    hasMatch = nextToken.kind == SyntaxKind.OPEN_PAREN_TOKEN;
                    break;
                case ARG_LIST_END:
                    hasMatch = nextToken.kind == SyntaxKind.CLOSE_PAREN_TOKEN;
                    break;
                case OBJECT_TYPE_QUALIFIER:
                    hasMatch = nextToken.kind == SyntaxKind.CLIENT_KEYWORD;
                    break;
                case CLASS_TYPE_QUALIFIER:
                    hasMatch = nextToken.kind == SyntaxKind.DISTINCT_KEYWORD ||
                            nextToken.kind == SyntaxKind.CLIENT_KEYWORD ||
                            nextToken.kind == SyntaxKind.READONLY_KEYWORD;
                    break;
                case OPEN_BRACKET:
                case TUPLE_TYPE_DESC_START:
                    hasMatch = nextToken.kind == SyntaxKind.OPEN_BRACKET_TOKEN;
                    break;
                case CLOSE_BRACKET:
                    hasMatch = nextToken.kind == SyntaxKind.CLOSE_BRACKET_TOKEN;
                    break;
                case DOT:
                    hasMatch = nextToken.kind == SyntaxKind.DOT_TOKEN;
                    break;
                case BOOLEAN_LITERAL:
                    hasMatch = nextToken.kind == SyntaxKind.TRUE_KEYWORD || nextToken.kind == SyntaxKind.FALSE_KEYWORD;
                    break;
                case DECIMAL_INTEGER_LITERAL_TOKEN:
                case MAJOR_VERSION:
                case MINOR_VERSION:
                case PATCH_VERSION:
                    hasMatch = nextToken.kind == SyntaxKind.DECIMAL_INTEGER_LITERAL_TOKEN;
                    break;
                case SLASH:
                    hasMatch = nextToken.kind == SyntaxKind.SLASH_TOKEN;
                    break;
                case BASIC_LITERAL:
                    hasMatch = isBasicLiteral(nextToken.kind);
                    break;
                case COLON:
                    hasMatch = nextToken.kind == SyntaxKind.COLON_TOKEN;
                    break;
                case STRING_LITERAL_TOKEN:
                    hasMatch = nextToken.kind == SyntaxKind.STRING_LITERAL_TOKEN;
                    break;
                case UNARY_OPERATOR:
                    hasMatch = isUnaryOperator(nextToken);
                    break;
                case HEX_INTEGER_LITERAL_TOKEN:
                    hasMatch = nextToken.kind == SyntaxKind.HEX_INTEGER_LITERAL_TOKEN;
                    break;
                case AT:
                    hasMatch = nextToken.kind == SyntaxKind.AT_TOKEN;
                    break;
                case RIGHT_ARROW:
                    hasMatch = nextToken.kind == SyntaxKind.RIGHT_ARROW_TOKEN;
                    break;
                case PARAMETERIZED_TYPE:
                    hasMatch = isParameterizedTypeToken(nextToken.kind);
                    break;
                case LT:
                    hasMatch = nextToken.kind == SyntaxKind.LT_TOKEN;
                    break;
                case GT:
                    hasMatch = nextToken.kind == SyntaxKind.GT_TOKEN;
                    break;
                case FIELD_IDENT:
                    hasMatch = nextToken.kind == SyntaxKind.FIELD_KEYWORD;
                    break;
                case FUNCTION_IDENT:
                    hasMatch = nextToken.kind == SyntaxKind.FUNCTION_KEYWORD;
                    break;
                case IDENT_AFTER_OBJECT_IDENT:
                    hasMatch = nextToken.kind == SyntaxKind.FUNCTION_KEYWORD ||
                            nextToken.kind == SyntaxKind.FIELD_KEYWORD;
                    break;
                case SINGLE_KEYWORD_ATTACH_POINT_IDENT:
                    hasMatch = isSingleKeywordAttachPointIdent(nextToken.kind);
                    break;
                case OBJECT_IDENT:
                    hasMatch = nextToken.kind == SyntaxKind.OBJECT_KEYWORD;
                    break;
                case RECORD_IDENT:
                    hasMatch = nextToken.kind == SyntaxKind.RECORD_KEYWORD;
                    break;
                case RESOURCE_IDENT:
                    hasMatch = nextToken.kind == SyntaxKind.RESOURCE_KEYWORD;
                    break;
                case DECIMAL_FLOATING_POINT_LITERAL_TOKEN:
                    hasMatch = nextToken.kind == SyntaxKind.DECIMAL_FLOATING_POINT_LITERAL_TOKEN;
                    break;
                case HEX_FLOATING_POINT_LITERAL_TOKEN:
                    hasMatch = nextToken.kind == SyntaxKind.HEX_FLOATING_POINT_LITERAL_TOKEN;
                    break;
                case PIPE:
                    hasMatch = nextToken.kind == SyntaxKind.PIPE_TOKEN;
                    break;
                case TEMPLATE_START:
                case TEMPLATE_END:
                    hasMatch = nextToken.kind == SyntaxKind.BACKTICK_TOKEN;
                    break;
                case ASTERISK:
                case INFERRED_TYPE_DESC:
                    hasMatch = nextToken.kind == SyntaxKind.ASTERISK_TOKEN;
                    break;
                case BITWISE_AND_OPERATOR:
                    hasMatch = nextToken.kind == SyntaxKind.BITWISE_AND_TOKEN;
                    break;
                case EXPR_FUNC_BODY_START:
                case RIGHT_DOUBLE_ARROW:
                    hasMatch = nextToken.kind == SyntaxKind.RIGHT_DOUBLE_ARROW_TOKEN;
                    break;
                case PLUS_TOKEN:
                    hasMatch = nextToken.kind == SyntaxKind.PLUS_TOKEN;
                    break;
                case MINUS_TOKEN:
                    hasMatch = nextToken.kind == SyntaxKind.MINUS_TOKEN;
                    break;
                case SIGNED_INT_OR_FLOAT_RHS:
                    hasMatch = BallerinaParser.isIntOrFloat(nextToken);
                    break;
                case SYNC_SEND_TOKEN:
                    hasMatch = nextToken.kind == SyntaxKind.SYNC_SEND_TOKEN;
                    break;
                case PEER_WORKER_NAME:
                    hasMatch = nextToken.kind == SyntaxKind.DEFAULT_KEYWORD ||
                            nextToken.kind == SyntaxKind.IDENTIFIER_TOKEN;
                    break;
                case LEFT_ARROW_TOKEN:
                    hasMatch = nextToken.kind == SyntaxKind.LEFT_ARROW_TOKEN;
                    break;
                case ANNOT_CHAINING_TOKEN:
                    hasMatch = nextToken.kind == SyntaxKind.ANNOT_CHAINING_TOKEN;
                    break;
                case OPTIONAL_CHAINING_TOKEN:
                    hasMatch = nextToken.kind == SyntaxKind.OPTIONAL_CHAINING_TOKEN;
                    break;
                case TRANSACTIONAL_KEYWORD:
                    hasMatch = nextToken.kind == SyntaxKind.TRANSACTIONAL_KEYWORD;
                    break;
                case ISOLATED_KEYWORD:
                    hasMatch = nextToken.kind == SyntaxKind.ISOLATED_KEYWORD;
                    break;
                case MODULE_ENUM_NAME:
                case ENUM_MEMBER_NAME:
                case NAMED_ARG_BINDING_PATTERN:
                    hasMatch = nextToken.kind == SyntaxKind.IDENTIFIER_TOKEN;
                    break;
                case UNION_OR_INTERSECTION_TOKEN:
                    hasMatch =
                            nextToken.kind == SyntaxKind.PIPE_TOKEN || nextToken.kind == SyntaxKind.BITWISE_AND_TOKEN;
                    break;
                case DOT_LT_TOKEN:
                    hasMatch = nextToken.kind == SyntaxKind.DOT_LT_TOKEN;
                    break;
                case SLASH_LT_TOKEN:
                    hasMatch = nextToken.kind == SyntaxKind.SLASH_LT_TOKEN;
                    break;
                case DOUBLE_SLASH_DOUBLE_ASTERISK_LT_TOKEN:
                    hasMatch = nextToken.kind == SyntaxKind.SLASH_ASTERISK_TOKEN;
                    break;
                case SLASH_ASTERISK_TOKEN:
                    hasMatch = nextToken.kind == SyntaxKind.SLASH_ASTERISK_TOKEN;
                    break;
                case KEY_KEYWORD:
                    hasMatch = BallerinaParser.isKeyKeyword(nextToken);
                    break;
                case VAR_KEYWORD:
                    hasMatch = nextToken.kind == SyntaxKind.VAR_KEYWORD;
                    break;
                case ORDER_DIRECTION:
                    hasMatch = nextToken.kind == SyntaxKind.ASCENDING_KEYWORD ||
                            nextToken.kind == SyntaxKind.DESCENDING_KEYWORD;
                    break;
                case OBJECT_MEMBER_QUALIFIER:
                    hasMatch = nextToken.kind == SyntaxKind.PRIVATE_KEYWORD ||
                            nextToken.kind == SyntaxKind.PUBLIC_KEYWORD;
                    break;
                // start a context, so that we know where to fall back, and continue
                // having the qualified-identifier as the next rule.
                case VARIABLE_REF:
                case TYPE_REFERENCE:
                case ANNOT_REFERENCE:
                case FIELD_ACCESS_IDENTIFIER:

                    // Contexts that expect a type
                case TYPE_DESC_IN_ANNOTATION_DECL:
                case TYPE_DESC_BEFORE_IDENTIFIER:
                case TYPE_DESC_IN_RECORD_FIELD:
                case TYPE_DESC_IN_PARAM:
                case TYPE_DESC_IN_TYPE_BINDING_PATTERN:
                case TYPE_DESC_IN_TYPE_DEF:
                case TYPE_DESC_IN_ANGLE_BRACKETS:
                case TYPE_DESC_IN_RETURN_TYPE_DESC:
                case TYPE_DESC_IN_EXPRESSION:
                case TYPE_DESC_IN_STREAM_TYPE_DESC:
                case TYPE_DESC_IN_PARENTHESIS:
                case TYPE_DESC_IN_NEW_EXPR:
                default:
                    if (isKeyword(currentCtx)) {
                        SyntaxKind expectedToken = getExpectedKeywordKind(currentCtx);
                        hasMatch = nextToken.kind == expectedToken;
                        break;
                    }

                    if (hasAlternativePaths(currentCtx)) {
                        return seekMatchInAlternativePaths(currentCtx, lookahead, currentDepth, matchingRulesCount,
                                isEntryPoint);
                    }

                    // Stay at the same place
                    skipRule = true;
                    hasMatch = true;
                    break;
            }

            if (!hasMatch) {
                return fixAndContinue(currentCtx, lookahead, currentDepth, matchingRulesCount, isEntryPoint);
            }

            currentCtx = getNextRule(currentCtx, lookahead + 1);
            if (!skipRule) {
                // Try the next token with the next rule
                currentDepth++;
                matchingRulesCount++;
                lookahead++;
                isEntryPoint = false;
            }
        }

        Result result = new Result(new ArrayDeque<>(), matchingRulesCount);
        result.solution = new Solution(Action.KEEP, currentCtx, SyntaxKind.NONE, currentCtx.toString());
        return result;
    }

    /**
     * @param currentCtx
     * @return
     */
    private boolean isKeyword(ParserRuleContext currentCtx) {
        switch (currentCtx) {
            case EOF:
            case PUBLIC_KEYWORD:
            case PRIVATE_KEYWORD:
            case REMOTE_KEYWORD:
            case FUNCTION_KEYWORD:
            case NEW_KEYWORD:
            case SELECT_KEYWORD:
            case WHERE_KEYWORD:
            case FROM_KEYWORD:
            case ORDER_KEYWORD:
            case BY_KEYWORD:
            case START_KEYWORD:
            case FLUSH_KEYWORD:
            case DEFAULT_KEYWORD:
            case DEFAULT_WORKER_NAME_IN_ASYNC_SEND:
            case WAIT_KEYWORD:
            case CHECKING_KEYWORD:
            case FAIL_KEYWORD:
            case DO_KEYWORD:
            case TRANSACTION_KEYWORD:
            case TRANSACTIONAL_KEYWORD:
            case ISOLATED_KEYWORD:
            case COMMIT_KEYWORD:
            case RETRY_KEYWORD:
            case ROLLBACK_KEYWORD:
            case ENUM_KEYWORD:
            case MATCH_KEYWORD:
            case RETURNS_KEYWORD:
            case EXTERNAL_KEYWORD:
            case RECORD_KEYWORD:
            case TYPE_KEYWORD:
            case OBJECT_KEYWORD:
            case ABSTRACT_KEYWORD:
            case CLIENT_KEYWORD:
            case IF_KEYWORD:
            case ELSE_KEYWORD:
            case WHILE_KEYWORD:
            case PANIC_KEYWORD:
            case AS_KEYWORD:
            case LOCK_KEYWORD:
            case IMPORT_KEYWORD:
            case VERSION_KEYWORD:
            case CONTINUE_KEYWORD:
            case BREAK_KEYWORD:
            case RETURN_KEYWORD:
            case SERVICE_KEYWORD:
            case ON_KEYWORD:
            case RESOURCE_KEYWORD:
            case LISTENER_KEYWORD:
            case CONST_KEYWORD:
            case FINAL_KEYWORD:
            case TYPEOF_KEYWORD:
            case IS_KEYWORD:
            case NULL_KEYWORD:
            case ANNOTATION_KEYWORD:
            case SOURCE_KEYWORD:
            case XMLNS_KEYWORD:
            case WORKER_KEYWORD:
            case FORK_KEYWORD:
            case TRAP_KEYWORD:
            case FOREACH_KEYWORD:
            case IN_KEYWORD:
            case TABLE_KEYWORD:
            case KEY_KEYWORD:
            case ERROR_KEYWORD:
            case LET_KEYWORD:
            case STREAM_KEYWORD:
            case XML_KEYWORD:
            case STRING_KEYWORD:
            case BASE16_KEYWORD:
            case BASE64_KEYWORD:
            case DISTINCT_KEYWORD:
            case CONFLICT_KEYWORD:
            case LIMIT_KEYWORD:
            case EQUALS_KEYWORD:
            case JOIN_KEYWORD:
            case OUTER_KEYWORD:
            case CLASS_KEYWORD:
                return true;
            default:
                return false;
        }
    }

    private boolean hasAlternativePaths(ParserRuleContext currentCtx) {
        switch (currentCtx) {
            case TOP_LEVEL_NODE:
            case TOP_LEVEL_NODE_WITHOUT_MODIFIER:
            case TOP_LEVEL_NODE_WITHOUT_METADATA:
            case FUNC_OPTIONAL_RETURNS:
            case FUNC_BODY_OR_TYPE_DESC_RHS:
            case ANON_FUNC_BODY:
            case FUNC_BODY:
            case EXPRESSION:
            case TERMINAL_EXPRESSION:
            case VAR_DECL_STMT_RHS:
            case EXPRESSION_RHS:
            case VARIABLE_REF_RHS:
            case STATEMENT:
            case STATEMENT_WITHOUT_ANNOTS:
            case PARAM_LIST:
            case REQUIRED_PARAM_NAME_RHS:
            case TYPE_NAME_OR_VAR_NAME:
            case ASSIGNMENT_OR_VAR_DECL_STMT_RHS:
            case FIELD_DESCRIPTOR_RHS:
            case FIELD_OR_REST_DESCIPTOR_RHS:
            case RECORD_BODY_END:
            case RECORD_BODY_START:
            case TYPE_DESCRIPTOR:
            case RECORD_FIELD_OR_RECORD_END:
            case RECORD_FIELD_START:
            case RECORD_FIELD_WITHOUT_METADATA:
            case ARG_START:
            case ARG_START_OR_ARG_LIST_END:
            case NAMED_OR_POSITIONAL_ARG_RHS:
            case ARG_END:
            case CLASS_MEMBER_START:
            case OBJECT_MEMBER_START:
            case CLASS_MEMBER_WITHOUT_METADATA:
            case OBJECT_MEMBER_WITHOUT_METADATA:
            case OPTIONAL_FIELD_INITIALIZER:
            case OBJECT_METHOD_START:
            case OBJECT_FUNC_OR_FIELD:
            case OBJECT_FUNC_OR_FIELD_WITHOUT_VISIBILITY:
            case OBJECT_TYPE_OR_CONSTRUCTOR_START:
            case ELSE_BLOCK:
            case ELSE_BODY:
            case CALL_STMT_START:
            case IMPORT_PREFIX_DECL:
            case IMPORT_VERSION_DECL:
            case IMPORT_DECL_RHS:
            case AFTER_IMPORT_MODULE_NAME:
            case MAJOR_MINOR_VERSION_END:
            case RETURN_STMT_RHS:
            case ACCESS_EXPRESSION:
            case FIRST_MAPPING_FIELD:
            case MAPPING_FIELD:
            case SPECIFIC_FIELD:
            case SPECIFIC_FIELD_RHS:
            case MAPPING_FIELD_END:
            case OPTIONAL_SERVICE_NAME:
            case RESOURCE_DEF:
            case RESOURCE_DEF_QUALIFIERS:
            case RESOURCE_DEF_START_WITHOUT_RESOURCE:
            case RESOURCE_DEF_START_WITHOUT_TRANSACTIONAL:
            case RESOURCE_DEF_START_WITHOUT_ISOLATED:
            case CONST_DECL_TYPE:
            case CONST_DECL_RHS:
            case ARRAY_LENGTH:
            case PARAMETER_START:
            case STMT_START_WITH_EXPR_RHS:
            case EXPR_STMT_RHS:
            case EXPRESSION_STATEMENT_START:
            case ANNOT_DECL_OPTIONAL_TYPE:
            case ANNOT_DECL_RHS:
            case ANNOT_OPTIONAL_ATTACH_POINTS:
            case ATTACH_POINT:
            case ATTACH_POINT_IDENT:
            case ATTACH_POINT_END:
            case XML_NAMESPACE_PREFIX_DECL:
            case CONSTANT_EXPRESSION_START:
            case TYPEDESC_RHS:
            case LIST_CONSTRUCTOR_FIRST_MEMBER:
            case TYPE_CAST_PARAM:
            case TYPE_CAST_PARAM_RHS:
            case TABLE_KEYWORD_RHS:
            case ROW_LIST_RHS:
            case TABLE_ROW_END:
            case KEY_SPECIFIER_RHS:
            case TABLE_KEY_RHS:
            case ERROR_TYPE_PARAMS:
            case LET_VAR_DECL_START:
            case ORDER_KEY_LIST_END:
            case STREAM_TYPE_FIRST_PARAM_RHS:
            case TEMPLATE_MEMBER:
            case TEMPLATE_STRING_RHS:
            case FUNCTION_KEYWORD_RHS:
            case WORKER_NAME_RHS:
            case BINDING_PATTERN:
            case LIST_BINDING_PATTERN_MEMBER_END:
            case FIELD_BINDING_PATTERN_END:
            case LIST_BINDING_PATTERN_MEMBER:
            case MAPPING_BINDING_PATTERN_END:
            case MAPPING_BINDING_PATTERN_MEMBER:
            case KEY_CONSTRAINTS_RHS:
            case TABLE_TYPE_DESC_RHS:
            case NEW_KEYWORD_RHS:
            case TABLE_CONSTRUCTOR_OR_QUERY_START:
            case TABLE_CONSTRUCTOR_OR_QUERY_RHS:
            case QUERY_PIPELINE_RHS:
            case BRACED_EXPR_OR_ANON_FUNC_PARAM_RHS:
            case ANON_FUNC_PARAM_RHS:
            case PARAM_END:
            case ANNOTATION_REF_RHS:
            case INFER_PARAM_END_OR_PARENTHESIS_END:
            case TYPE_DESC_IN_TUPLE_RHS:
            case LIST_CONSTRUCTOR_MEMBER_END:
            case NIL_OR_PARENTHESISED_TYPE_DESC_RHS:
            case REMOTE_CALL_OR_ASYNC_SEND_RHS:
            case REMOTE_CALL_OR_ASYNC_SEND_END:
            case RECEIVE_WORKERS:
            case RECEIVE_FIELD:
            case RECEIVE_FIELD_END:
            case WAIT_KEYWORD_RHS:
            case WAIT_FIELD_NAME_RHS:
            case WAIT_FIELD_END:
            case WAIT_FUTURE_EXPR_END:
            case OPTIONAL_PEER_WORKER:
            case ENUM_MEMBER_START:
            case ENUM_MEMBER_RHS:
            case ENUM_MEMBER_END:
            case MEMBER_ACCESS_KEY_EXPR_END:
            case ROLLBACK_RHS:
            case RETRY_KEYWORD_RHS:
            case RETRY_TYPE_PARAM_RHS:
            case RETRY_BODY:
            case STMT_START_BRACKETED_LIST_MEMBER:
            case STMT_START_BRACKETED_LIST_RHS:
            case BINDING_PATTERN_OR_EXPR_RHS:
            case BRACKETED_LIST_RHS:
            case BRACKETED_LIST_MEMBER:
            case BRACKETED_LIST_MEMBER_END:
            case AMBIGUOUS_STMT:
            case LIST_BINDING_MEMBER_OR_ARRAY_LENGTH:
            case XML_NAVIGATE_EXPR:
            case XML_NAME_PATTERN_RHS:
            case XML_ATOMIC_NAME_PATTERN_START:
            case XML_ATOMIC_NAME_IDENTIFIER_RHS:
            case XML_STEP_START:
            case FUNC_TYPE_DESC_RHS_OR_ANON_FUNC_BODY:
            case OPTIONAL_MATCH_GUARD:
            case MATCH_PATTERN_RHS:
            case MATCH_PATTERN_START:
            case LIST_MATCH_PATTERNS_START:
            case LIST_MATCH_PATTERN_MEMBER:
            case LIST_MATCH_PATTERN_MEMBER_RHS:
            case ERROR_BINDING_PATTERN_ERROR_KEYWORD_RHS:
            case ERROR_ARG_LIST_BINDING_PATTERN_START:
            case ERROR_MESSAGE_BINDING_PATTERN_END:
            case ERROR_MESSAGE_BINDING_PATTERN_RHS:
            case ERROR_FIELD_BINDING_PATTERN:
            case ERROR_FIELD_BINDING_PATTERN_END:
            case FIELD_MATCH_PATTERNS_START:
            case FIELD_MATCH_PATTERN_MEMBER:
            case FIELD_MATCH_PATTERN_MEMBER_RHS:
            case FUNC_MATCH_PATTERN_OR_CONST_PATTERN:
            case FUNCTIONAL_MATCH_PATTERN_START:
            case ARG_LIST_MATCH_PATTERN_START:
            case ARG_MATCH_PATTERN:
            case ARG_MATCH_PATTERN_RHS:
            case NAMED_ARG_MATCH_PATTERN_RHS:
            case EXTERNAL_FUNC_BODY_OPTIONAL_ANNOTS:
            case LIST_BP_OR_LIST_CONSTRUCTOR_MEMBER:
            case TUPLE_TYPE_DESC_OR_LIST_CONST_MEMBER:
            case OBJECT_METHOD_WITHOUT_REMOTE:
            case OBJECT_METHOD_WITHOUT_TRANSACTIONAL:
            case OBJECT_METHOD_WITHOUT_ISOLATED:
            case TOP_LEVEL_FUNC_DEF_OR_FUNC_TYPE_DESC:
            case FUNC_DEF_OR_FUNC_TYPE_WITHOUT_TRANSACTIONAL:
            case FUNC_DEF_OR_FUNC_TYPE_WITHOUT_ISOLATED:
            case JOIN_CLAUSE_START:
            case INTERMEDIATE_CLAUSE_START:
            case MAPPING_BP_OR_MAPPING_CONSTRUCTOR_MEMBER:
            case TYPE_DESC_OR_EXPR_RHS:
            case LISTENERS_LIST_END:
<<<<<<< HEAD
            case FUNC_TYPE_DESC_START:
            case ANON_FUNC_EXPRESSION_START:
=======
            case REGULAR_COMPOUND_STMT_RHS:
>>>>>>> 59ba98e7
            case MODULE_CLASS_DEFINITION_START:
            case OBJECT_CONSTRUCTOR_TYPE_REF:
                return true;
            default:
                return false;
        }
    }

    private Result seekMatchInAlternativePaths(ParserRuleContext currentCtx, int lookahead, int currentDepth,
                                               int matchingRulesCount, boolean isEntryPoint) {
        ParserRuleContext[] alternativeRules;
        switch (currentCtx) {
            case TOP_LEVEL_NODE:
                alternativeRules = TOP_LEVEL_NODE;
                break;
            case TOP_LEVEL_NODE_WITHOUT_MODIFIER:
                alternativeRules = TOP_LEVEL_NODE_WITHOUT_MODIFIER;
                break;
            case TOP_LEVEL_NODE_WITHOUT_METADATA:
                alternativeRules = TOP_LEVEL_NODE_WITHOUT_METADATA;
                break;
            case TOP_LEVEL_FUNC_DEF_OR_FUNC_TYPE_DESC:
                alternativeRules = TOP_LEVEL_FUNC_DEF_OR_FUNC_TYPE_DESC;
                break;
            case FUNC_DEF_OR_FUNC_TYPE_WITHOUT_TRANSACTIONAL:
                alternativeRules = FUNC_DEF_OR_FUNC_TYPE_WITHOUT_TRANSACTIONAL;
                break;
            case FUNC_DEF_OR_FUNC_TYPE_WITHOUT_ISOLATED:
                alternativeRules = FUNC_DEF_OR_FUNC_TYPE_WITHOUT_ISOLATED;
                break;
            case FUNC_OPTIONAL_RETURNS:
                ParserRuleContext parentCtx = getParentContext();
                ParserRuleContext[] alternatives;
                if (parentCtx == ParserRuleContext.FUNC_DEF) {
                    ParserRuleContext grandParentCtx = getGrandParentContext();
                    if (grandParentCtx == ParserRuleContext.OBJECT_MEMBER_DESCRIPTOR) {
                        alternatives = METHOD_DECL_OPTIONAL_RETURNS;
                    } else {
                        alternatives = FUNC_DEF_OPTIONAL_RETURNS;
                    }
                } else if (parentCtx == ParserRuleContext.ANON_FUNC_EXPRESSION) {
                    alternatives = ANNON_FUNC_OPTIONAL_RETURNS;
                } else if (parentCtx == ParserRuleContext.FUNC_TYPE_DESC) {
                    alternatives = FUNC_TYPE_OPTIONAL_RETURNS;
                } else if (parentCtx == ParserRuleContext.FUNC_TYPE_DESC_OR_ANON_FUNC) {
                    alternatives = FUNC_TYPE_OR_ANON_FUNC_OPTIONAL_RETURNS;
                } else {
                    alternatives = FUNC_TYPE_OR_DEF_OPTIONAL_RETURNS;
                }

                alternativeRules = alternatives;
                break;
            case FUNC_BODY_OR_TYPE_DESC_RHS:
                alternativeRules = FUNC_BODY_OR_TYPE_DESC_RHS;
                break;
            case FUNC_TYPE_DESC_RHS_OR_ANON_FUNC_BODY:
                alternativeRules = FUNC_TYPE_DESC_RHS_OR_ANON_FUNC_BODY;
                break;
            case ANON_FUNC_BODY:
                alternativeRules = ANON_FUNC_BODY;
                break;
            case FUNC_BODY:
                alternativeRules = FUNC_BODY;
                break;
            case PARAM_LIST:
                alternativeRules = PARAM_LIST;
                break;
            case REQUIRED_PARAM_NAME_RHS:
                alternativeRules = REQUIRED_PARAM_NAME_RHS;
                break;
            case FIELD_DESCRIPTOR_RHS:
                alternativeRules = FIELD_DESCRIPTOR_RHS;
                break;
            case FIELD_OR_REST_DESCIPTOR_RHS:
                alternativeRules = FIELD_OR_REST_DESCIPTOR_RHS;
                break;
            case RECORD_BODY_END:
                alternativeRules = RECORD_BODY_END;
                break;
            case RECORD_BODY_START:
                alternativeRules = RECORD_BODY_START;
                break;
            case TYPE_DESCRIPTOR:
                alternativeRules = TYPE_DESCRIPTORS;
                break;
            case RECORD_FIELD_OR_RECORD_END:
                alternativeRules = RECORD_FIELD_OR_RECORD_END;
                break;
            case RECORD_FIELD_START:
                alternativeRules = RECORD_FIELD_START;
                break;
            case RECORD_FIELD_WITHOUT_METADATA:
                alternativeRules = RECORD_FIELD_WITHOUT_METADATA;
                break;
            case CLASS_MEMBER_START:
                alternativeRules = CLASS_MEMBER_START;
                break;
            case OBJECT_MEMBER_START:
                alternativeRules = OBJECT_MEMBER_START;
                break;
            case CLASS_MEMBER_WITHOUT_METADATA:
                alternativeRules = CLASS_MEMBER_WITHOUT_METADATA;
                break;
            case OBJECT_MEMBER_WITHOUT_METADATA:
                alternativeRules = OBJECT_MEMBER_WITHOUT_METADATA;
                break;
            case OPTIONAL_FIELD_INITIALIZER:
                alternativeRules = OPTIONAL_FIELD_INITIALIZER;
                break;
            case OBJECT_METHOD_START:
                alternativeRules = OBJECT_METHOD_START;
                break;
            case OBJECT_METHOD_WITHOUT_REMOTE:
                alternativeRules = OBJECT_METHOD_WITHOUT_REMOTE;
                break;
            case OBJECT_METHOD_WITHOUT_TRANSACTIONAL:
                alternativeRules = OBJECT_METHOD_WITHOUT_TRANSACTIONAL;
                break;
            case OBJECT_METHOD_WITHOUT_ISOLATED:
                alternativeRules = OBJECT_METHOD_WITHOUT_ISOLATED;
                break;
            case OBJECT_FUNC_OR_FIELD:
                alternativeRules = OBJECT_FUNC_OR_FIELD;
                break;
            case OBJECT_FUNC_OR_FIELD_WITHOUT_VISIBILITY:
                alternativeRules = OBJECT_FUNC_OR_FIELD_WITHOUT_VISIBILITY;
                break;
            case OBJECT_TYPE_OR_CONSTRUCTOR_START:
                alternativeRules = OBJECT_TYPE_OR_CONSTRUCTOR_START;
                break;
            case IMPORT_PREFIX_DECL:
                alternativeRules = IMPORT_PREFIX_DECL;
                break;
            case IMPORT_VERSION_DECL:
                alternativeRules = IMPORT_VERSION;
                break;
            case IMPORT_DECL_RHS:
                alternativeRules = IMPORT_DECL_RHS;
                break;
            case AFTER_IMPORT_MODULE_NAME:
                alternativeRules = AFTER_IMPORT_MODULE_NAME;
                break;
            case MAJOR_MINOR_VERSION_END:
                alternativeRules = MAJOR_MINOR_VERSION_END;
                break;
            case OPTIONAL_SERVICE_NAME:
                alternativeRules = OPTIONAL_SERVICE_NAME;
                break;
            case RESOURCE_DEF:
            case RESOURCE_DEF_QUALIFIERS:
                alternativeRules = RESOURCE_DEF_START;
                break;
            case RESOURCE_DEF_START_WITHOUT_RESOURCE:
                alternativeRules = RESOURCE_DEF_START_WITHOUT_RESOURCE;
                break;
            case RESOURCE_DEF_START_WITHOUT_TRANSACTIONAL:
                alternativeRules = RESOURCE_DEF_START_WITHOUT_TRANSACTIONAL;
                break;
            case RESOURCE_DEF_START_WITHOUT_ISOLATED:
                alternativeRules = RESOURCE_DEF_START_WITHOUT_ISOLATED;
                break;
            case CONST_DECL_TYPE:
                alternativeRules = CONST_DECL_TYPE;
                break;
            case CONST_DECL_RHS:
                alternativeRules = CONST_DECL_RHS;
                break;
            case PARAMETER_START:
                alternativeRules = PARAMETER_START;
                break;
            case ANNOT_DECL_OPTIONAL_TYPE:
                alternativeRules = ANNOT_DECL_OPTIONAL_TYPE;
                break;
            case ANNOT_DECL_RHS:
                alternativeRules = ANNOT_DECL_RHS;
                break;
            case ANNOT_OPTIONAL_ATTACH_POINTS:
                alternativeRules = ANNOT_OPTIONAL_ATTACH_POINTS;
                break;
            case ATTACH_POINT:
                alternativeRules = ATTACH_POINT;
                break;
            case ATTACH_POINT_IDENT:
                alternativeRules = ATTACH_POINT_IDENT;
                break;
            case ATTACH_POINT_END:
                alternativeRules = ATTACH_POINT_END;
                break;
            case XML_NAMESPACE_PREFIX_DECL:
                alternativeRules = XML_NAMESPACE_PREFIX_DECL;
                break;
            case ENUM_MEMBER_START:
                alternativeRules = ENUM_MEMBER_START;
                break;
            case ENUM_MEMBER_RHS:
                alternativeRules = ENUM_MEMBER_RHS;
                break;
            case ENUM_MEMBER_END:
                alternativeRules = ENUM_MEMBER_END;
                break;
            case EXTERNAL_FUNC_BODY_OPTIONAL_ANNOTS:
                alternativeRules = EXTERNAL_FUNC_BODY_OPTIONAL_ANNOTS;
                break;
            case LIST_BP_OR_LIST_CONSTRUCTOR_MEMBER:
                alternativeRules = LIST_BP_OR_LIST_CONSTRUCTOR_MEMBER;
                break;
            case TUPLE_TYPE_DESC_OR_LIST_CONST_MEMBER:
                alternativeRules = TUPLE_TYPE_DESC_OR_LIST_CONST_MEMBER;
                break;
            case MAPPING_BP_OR_MAPPING_CONSTRUCTOR_MEMBER:
                alternativeRules = MAPPING_BP_OR_MAPPING_CONSTRUCTOR_MEMBER;
                break;
            case FUNC_TYPE_DESC_START:
            case ANON_FUNC_EXPRESSION_START:
                alternativeRules = FUNC_TYPE_DESC_START;
                break;
            case MODULE_CLASS_DEFINITION_START:
                alternativeRules = MODULE_CLASS_DEFINITION_START;
                break;
            case OBJECT_CONSTRUCTOR_TYPE_REF:
                alternativeRules = OBJECT_CONSTRUCTOR_RHS;
                break;
            default:
                return seekMatchInStmtRelatedAlternativePaths(currentCtx, lookahead, currentDepth, matchingRulesCount,
                        isEntryPoint);
        }

        return seekInAlternativesPaths(lookahead, currentDepth, matchingRulesCount, alternativeRules, isEntryPoint);
    }

    private Result seekMatchInStmtRelatedAlternativePaths(ParserRuleContext currentCtx, int lookahead, int currentDepth,
                                                          int matchingRulesCount, boolean isEntryPoint) {
        ParserRuleContext[] alternativeRules;
        switch (currentCtx) {
            case VAR_DECL_STMT_RHS:
                alternativeRules = VAR_DECL_RHS;
                break;
            case STATEMENT:
            case STATEMENT_WITHOUT_ANNOTS:
                return seekInStatements(currentCtx, lookahead, currentDepth, matchingRulesCount, isEntryPoint);
            case TYPE_NAME_OR_VAR_NAME:
                alternativeRules = TYPE_OR_VAR_NAME;
                break;
            case ASSIGNMENT_OR_VAR_DECL_STMT_RHS:
                alternativeRules = ASSIGNMENT_OR_VAR_DECL_SECOND_TOKEN;
                break;
            case ELSE_BLOCK:
                alternativeRules = ELSE_BLOCK;
                break;
            case ELSE_BODY:
                alternativeRules = ELSE_BODY;
                break;
            case CALL_STMT_START:
                alternativeRules = CALL_STATEMENT;
                break;
            case RETURN_STMT_RHS:
                alternativeRules = RETURN_RHS;
                break;
            case ARRAY_LENGTH:
                alternativeRules = ARRAY_LENGTH;
                break;
            case STMT_START_WITH_EXPR_RHS:
                alternativeRules = STMT_START_WITH_EXPR_RHS;
                break;
            case EXPR_STMT_RHS:
                alternativeRules = EXPR_STMT_RHS;
                break;
            case EXPRESSION_STATEMENT_START:
                alternativeRules = EXPRESSION_STATEMENT_START;
                break;
            case TYPEDESC_RHS:
                alternativeRules = TYPEDESC_RHS;
                break;
            case ERROR_TYPE_PARAMS:
                alternativeRules = ERROR_TYPE_PARAMS;
                break;
            case STREAM_TYPE_FIRST_PARAM_RHS:
                alternativeRules = STREAM_TYPE_FIRST_PARAM_RHS;
                break;
            case FUNCTION_KEYWORD_RHS:
                alternativeRules = FUNCTION_KEYWORD_RHS;
                break;
            case WORKER_NAME_RHS:
                alternativeRules = WORKER_NAME_RHS;
                break;
            case BINDING_PATTERN:
                alternativeRules = BINDING_PATTERN;
                break;
            case LIST_BINDING_PATTERN_MEMBER_END:
                alternativeRules = LIST_BINDING_PATTERN_MEMBER_END;
                break;
            case LIST_BINDING_PATTERN_MEMBER:
                alternativeRules = LIST_BINDING_PATTERN_CONTENTS;
                break;
            case MAPPING_BINDING_PATTERN_END:
                alternativeRules = MAPPING_BINDING_PATTERN_END;
                break;
            case FIELD_BINDING_PATTERN_END:
                alternativeRules = FIELD_BINDING_PATTERN_END;
                break;
            case MAPPING_BINDING_PATTERN_MEMBER:
                alternativeRules = MAPPING_BINDING_PATTERN_MEMBER;
                break;
            case ERROR_BINDING_PATTERN_ERROR_KEYWORD_RHS:
                alternativeRules = ERROR_BINDING_PATTERN_ERROR_KEYWORD_RHS;
                break;
            case ERROR_ARG_LIST_BINDING_PATTERN_START:
                alternativeRules = ERROR_ARG_LIST_BINDING_PATTERN_START;
                break;
            case ERROR_MESSAGE_BINDING_PATTERN_END:
                alternativeRules = ERROR_MESSAGE_BINDING_PATTERN_END;
                break;
            case ERROR_MESSAGE_BINDING_PATTERN_RHS:
                alternativeRules = ERROR_MESSAGE_BINDING_PATTERN_RHS;
                break;
            case ERROR_FIELD_BINDING_PATTERN:
                alternativeRules = ERROR_FIELD_BINDING_PATTERN;
                break;
            case ERROR_FIELD_BINDING_PATTERN_END:
                alternativeRules = ERROR_FIELD_BINDING_PATTERN_END;
                break;
            case KEY_CONSTRAINTS_RHS:
                alternativeRules = KEY_CONSTRAINTS_RHS;
                break;
            case TABLE_TYPE_DESC_RHS:
                alternativeRules = TABLE_TYPE_DESC_RHS;
                break;
            case TYPE_DESC_IN_TUPLE_RHS:
                alternativeRules = TYPE_DESC_IN_TUPLE_RHS;
                break;
            case LIST_CONSTRUCTOR_MEMBER_END:
                alternativeRules = LIST_CONSTRUCTOR_MEMBER_END;
                break;
            case NIL_OR_PARENTHESISED_TYPE_DESC_RHS:
                alternativeRules = NIL_OR_PARENTHESISED_TYPE_DESC_RHS;
                break;
            case REMOTE_CALL_OR_ASYNC_SEND_RHS:
                alternativeRules = REMOTE_CALL_OR_ASYNC_SEND_RHS;
                break;
            case REMOTE_CALL_OR_ASYNC_SEND_END:
                alternativeRules = REMOTE_CALL_OR_ASYNC_SEND_END;
                break;
            case RECEIVE_WORKERS:
                alternativeRules = RECEIVE_WORKERS;
                break;
            case RECEIVE_FIELD:
                alternativeRules = RECEIVE_FIELD;
                break;
            case RECEIVE_FIELD_END:
                alternativeRules = RECEIVE_FIELD_END;
                break;
            case WAIT_KEYWORD_RHS:
                alternativeRules = WAIT_KEYWORD_RHS;
                break;
            case WAIT_FIELD_NAME_RHS:
                alternativeRules = WAIT_FIELD_NAME_RHS;
                break;
            case WAIT_FIELD_END:
                alternativeRules = WAIT_FIELD_END;
                break;
            case WAIT_FUTURE_EXPR_END:
                alternativeRules = WAIT_FUTURE_EXPR_END;
                break;
            case OPTIONAL_PEER_WORKER:
                alternativeRules = OPTIONAL_PEER_WORKER;
                break;
            case ROLLBACK_RHS:
                alternativeRules = ROLLBACK_RHS;
                break;
            case RETRY_KEYWORD_RHS:
                alternativeRules = RETRY_KEYWORD_RHS;
                break;
            case RETRY_TYPE_PARAM_RHS:
                alternativeRules = RETRY_TYPE_PARAM_RHS;
                break;
            case RETRY_BODY:
                alternativeRules = RETRY_BODY;
                break;
            case STMT_START_BRACKETED_LIST_MEMBER:
                alternativeRules = LIST_BP_OR_TUPLE_TYPE_MEMBER;
                break;
            case STMT_START_BRACKETED_LIST_RHS:
                alternativeRules = LIST_BP_OR_TUPLE_TYPE_DESC_RHS;
                break;
            case BRACKETED_LIST_MEMBER_END:
                alternativeRules = BRACKETED_LIST_MEMBER_END;
                break;
            case BRACKETED_LIST_MEMBER:
                alternativeRules = BRACKETED_LIST_MEMBER;
                break;
            case BRACKETED_LIST_RHS:
            case BINDING_PATTERN_OR_EXPR_RHS:
            case TYPE_DESC_OR_EXPR_RHS:
                alternativeRules = BRACKETED_LIST_RHS;
                break;
            case LIST_BINDING_MEMBER_OR_ARRAY_LENGTH:
                alternativeRules = LIST_BINDING_MEMBER_OR_ARRAY_LENGTH;
                break;
            case MATCH_PATTERN_RHS:
                alternativeRules = MATCH_PATTERN_RHS;
                break;
            case MATCH_PATTERN_START:
                alternativeRules = MATCH_PATTERN_START;
                break;
            case LIST_MATCH_PATTERNS_START:
                alternativeRules = LIST_MATCH_PATTERNS_START;
                break;
            case LIST_MATCH_PATTERN_MEMBER:
                alternativeRules = LIST_MATCH_PATTERN_MEMBER;
                break;
            case LIST_MATCH_PATTERN_MEMBER_RHS:
                alternativeRules = LIST_MATCH_PATTERN_MEMBER_RHS;
                break;
            case FIELD_MATCH_PATTERNS_START:
                alternativeRules = FIELD_MATCH_PATTERNS_START;
                break;
            case FIELD_MATCH_PATTERN_MEMBER:
                alternativeRules = FIELD_MATCH_PATTERN_MEMBER;
                break;
            case FIELD_MATCH_PATTERN_MEMBER_RHS:
                alternativeRules = FIELD_MATCH_PATTERN_MEMBER_RHS;
                break;
            case FUNC_MATCH_PATTERN_OR_CONST_PATTERN:
                alternativeRules = FUNC_MATCH_PATTERN_OR_CONST_PATTERN;
                break;
            case FUNCTIONAL_MATCH_PATTERN_START:
                alternativeRules = FUNCTIONAL_MATCH_PATTERN_START;
                break;
            case ARG_LIST_MATCH_PATTERN_START:
                alternativeRules = ARG_LIST_MATCH_PATTERN_START;
                break;
            case ARG_MATCH_PATTERN:
                alternativeRules = ARG_MATCH_PATTERN;
                break;
            case ARG_MATCH_PATTERN_RHS:
                alternativeRules = ARG_MATCH_PATTERN_RHS;
                break;
            case NAMED_ARG_MATCH_PATTERN_RHS:
                alternativeRules = NAMED_ARG_MATCH_PATTERN_RHS;
                break;
            case JOIN_CLAUSE_START:
                alternativeRules = JOIN_CLAUSE_START;
                break;
            case INTERMEDIATE_CLAUSE_START:
                alternativeRules = INTERMEDIATE_CLAUSE_START;
                break;
            case REGULAR_COMPOUND_STMT_RHS:
                alternativeRules = REGULAR_COMPOUND_STMT_RHS;
                break;
            default:
                return seekMatchInExprRelatedAlternativePaths(currentCtx, lookahead, currentDepth, matchingRulesCount,
                        isEntryPoint);
        }

        return seekInAlternativesPaths(lookahead, currentDepth, matchingRulesCount, alternativeRules, isEntryPoint);
    }

    private Result seekMatchInExprRelatedAlternativePaths(ParserRuleContext currentCtx, int lookahead, int currentDepth,
                                                          int matchingRulesCount, boolean isEntryPoint) {
        ParserRuleContext[] alternativeRules;
        switch (currentCtx) {
            case EXPRESSION:
            case TERMINAL_EXPRESSION:
                alternativeRules = EXPRESSION_START;
                break;
            case ARG_START:
                alternativeRules = ARG_START;
                break;
            case ARG_START_OR_ARG_LIST_END:
                alternativeRules = ARG_START_OR_ARG_LIST_END;
                break;
            case NAMED_OR_POSITIONAL_ARG_RHS:
                alternativeRules = NAMED_OR_POSITIONAL_ARG_RHS;
                break;
            case ARG_END:
                alternativeRules = ARG_END;
                break;
            case ACCESS_EXPRESSION:
                return seekInAccessExpression(currentCtx, lookahead, currentDepth, matchingRulesCount, isEntryPoint);
            case FIRST_MAPPING_FIELD:
                alternativeRules = FIRST_MAPPING_FIELD_START;
                break;
            case MAPPING_FIELD:
                alternativeRules = MAPPING_FIELD_START;
                break;
            case SPECIFIC_FIELD:
                alternativeRules = SPECIFIC_FIELD;
                break;
            case SPECIFIC_FIELD_RHS:
                alternativeRules = SPECIFIC_FIELD_RHS;
                break;
            case MAPPING_FIELD_END:
                alternativeRules = MAPPING_FIELD_END;
                break;
            case LET_VAR_DECL_START:
                alternativeRules = LET_VAR_DECL_START;
                break;
            case ORDER_KEY_LIST_END:
                alternativeRules = ORDER_KEY_LIST_END;
                break;
            case TEMPLATE_MEMBER:
                alternativeRules = TEMPLATE_MEMBER;
                break;
            case TEMPLATE_STRING_RHS:
                alternativeRules = TEMPLATE_STRING_RHS;
                break;
            case CONSTANT_EXPRESSION_START:
                alternativeRules = CONSTANT_EXPRESSION;
                break;
            case LIST_CONSTRUCTOR_FIRST_MEMBER:
                alternativeRules = LIST_CONSTRUCTOR_RHS;
                break;
            case TYPE_CAST_PARAM:
                alternativeRules = TYPE_CAST_PARAM;
                break;
            case TYPE_CAST_PARAM_RHS:
                alternativeRules = TYPE_CAST_PARAM_RHS;
                break;
            case TABLE_KEYWORD_RHS:
                alternativeRules = TABLE_KEYWORD_RHS;
                break;
            case ROW_LIST_RHS:
                alternativeRules = ROW_LIST_RHS;
                break;
            case TABLE_ROW_END:
                alternativeRules = TABLE_ROW_END;
                break;
            case KEY_SPECIFIER_RHS:
                alternativeRules = KEY_SPECIFIER_RHS;
                break;
            case TABLE_KEY_RHS:
                alternativeRules = TABLE_KEY_RHS;
                break;
            case NEW_KEYWORD_RHS:
                alternativeRules = NEW_KEYWORD_RHS;
                break;
            case TABLE_CONSTRUCTOR_OR_QUERY_START:
                alternativeRules = TABLE_CONSTRUCTOR_OR_QUERY_START;
                break;
            case TABLE_CONSTRUCTOR_OR_QUERY_RHS:
                alternativeRules = TABLE_CONSTRUCTOR_OR_QUERY_RHS;
                break;
            case QUERY_PIPELINE_RHS:
                alternativeRules = QUERY_PIPELINE_RHS;
                break;
            case BRACED_EXPR_OR_ANON_FUNC_PARAM_RHS:
            case ANON_FUNC_PARAM_RHS:
                alternativeRules = BRACED_EXPR_OR_ANON_FUNC_PARAM_RHS;
                break;
            case PARAM_END:
                alternativeRules = PARAM_END;
                break;
            case ANNOTATION_REF_RHS:
                alternativeRules = ANNOTATION_REF_RHS;
                break;
            case INFER_PARAM_END_OR_PARENTHESIS_END:
                alternativeRules = INFER_PARAM_END_OR_PARENTHESIS_END;
                break;
            case XML_NAVIGATE_EXPR:
                alternativeRules = XML_NAVIGATE_EXPR;
                break;
            case XML_NAME_PATTERN_RHS:
                alternativeRules = XML_NAME_PATTERN_RHS;
                break;
            case XML_ATOMIC_NAME_PATTERN_START:
                alternativeRules = XML_ATOMIC_NAME_PATTERN_START;
                break;
            case XML_ATOMIC_NAME_IDENTIFIER_RHS:
                alternativeRules = XML_ATOMIC_NAME_IDENTIFIER_RHS;
                break;
            case XML_STEP_START:
                alternativeRules = XML_STEP_START;
                break;
            case OPTIONAL_MATCH_GUARD:
                alternativeRules = OPTIONAL_MATCH_GUARD;
                break;
            case MEMBER_ACCESS_KEY_EXPR_END:
                alternativeRules = MEMBER_ACCESS_KEY_EXPR_END;
                break;
            case LISTENERS_LIST_END:
                alternativeRules = LISTENERS_LIST_END;
                break;
            case EXPRESSION_RHS:
                return seekMatchInExpressionRhs(lookahead, currentDepth, matchingRulesCount, isEntryPoint, false);
            case VARIABLE_REF_RHS:
                return seekMatchInExpressionRhs(lookahead, currentDepth, matchingRulesCount, isEntryPoint, true);
            default:
                throw new IllegalStateException(currentCtx.toString());
        }

        return seekInAlternativesPaths(lookahead, currentDepth, matchingRulesCount, alternativeRules, isEntryPoint);
    }

    /**
     * Search for matching token sequences within different kinds of statements and returns the most optimal solution.
     *
     * @param currentCtx Current context
     * @param lookahead Position of the next token to consider, relative to the position of the original error
     * @param currentDepth Amount of distance traveled so far
     * @param currentMatches Matching tokens found so far
     * @param fixes Fixes made so far
     * @return Recovery result
     */
    private Result seekInStatements(ParserRuleContext currentCtx, int lookahead, int currentDepth, int currentMatches,
                                    boolean isEntryPoint) {
        STToken nextToken = this.tokenReader.peek(lookahead);
        if (nextToken.kind == SyntaxKind.SEMICOLON_TOKEN) {
            // Semicolon at the start of a statement is a special case. This is equivalent to an empty
            // statement. So assume the fix for this is a REMOVE operation and continue from the next token.
            Result result = seekMatchInSubTree(ParserRuleContext.STATEMENT, lookahead + 1, currentDepth, isEntryPoint);
            result.fixes.push(new Solution(Action.REMOVE, currentCtx, nextToken.kind, nextToken.toString()));
            return getFinalResult(currentMatches, result);
        }

        return seekInAlternativesPaths(lookahead, currentDepth, currentMatches, STATEMENTS, isEntryPoint);
    }

    /**
     * Search for matching token sequences within access expressions and returns the most optimal solution.
     * Access expression can be one of: method-call, field-access, member-access.
     *
     * @param currentCtx Current context
     * @param lookahead Position of the next token to consider, relative to the position of the original error
     * @param currentDepth Amount of distance traveled so far
     * @param currentMatches Matching tokens found so far
     * @param isEntryPoint
     * @return Recovery result
     */
    private Result seekInAccessExpression(ParserRuleContext currentCtx, int lookahead, int currentDepth,
                                          int currentMatches, boolean isEntryPoint) {
        // TODO: Remove this method
        STToken nextToken = this.tokenReader.peek(lookahead);
        currentDepth++;
        if (nextToken.kind != SyntaxKind.IDENTIFIER_TOKEN) {
            return fixAndContinue(currentCtx, lookahead, currentDepth, currentMatches, isEntryPoint);
        }

        ParserRuleContext nextContext;
        STToken nextNextToken = this.tokenReader.peek(lookahead + 1);
        switch (nextNextToken.kind) {
            case OPEN_PAREN_TOKEN:
                nextContext = ParserRuleContext.OPEN_PARENTHESIS;
                break;
            case DOT_TOKEN:
                nextContext = ParserRuleContext.DOT;
                break;
            case OPEN_BRACKET_TOKEN:
                nextContext = ParserRuleContext.MEMBER_ACCESS_KEY_EXPR;
                break;
            default:
                nextContext = getNextRuleForExpr();
                break;
        }

        currentMatches++;
        lookahead++;
        Result result = seekMatch(nextContext, lookahead, currentDepth, isEntryPoint);
        return getFinalResult(currentMatches, result);
    }

    /**
     * Search for a match in rhs of an expression. RHS of an expression can be the end
     * of the expression or the rhs of a binary expression.
     *
     * @param lookahead Position of the next token to consider, relative to the position of the original error
     * @param currentDepth Amount of distance traveled so far
     * @param currentMatches Matching tokens found so far
     * @param isEntryPoint
     * @param allowFuncCall Whether function call is allowed or not
     * @return Recovery result
     */
    private Result seekMatchInExpressionRhs(int lookahead, int currentDepth, int currentMatches, boolean isEntryPoint,
                                            boolean allowFuncCall) {
        ParserRuleContext parentCtx = getParentContext();
        ParserRuleContext[] alternatives = null;
        switch (parentCtx) {
            case ARG_LIST:
                alternatives = new ParserRuleContext[] { ParserRuleContext.COMMA, ParserRuleContext.BINARY_OPERATOR,
                        ParserRuleContext.DOT, ParserRuleContext.ANNOT_CHAINING_TOKEN,
                        ParserRuleContext.OPTIONAL_CHAINING_TOKEN, ParserRuleContext.CONDITIONAL_EXPRESSION,
                        ParserRuleContext.XML_NAVIGATE_EXPR, ParserRuleContext.MEMBER_ACCESS_KEY_EXPR,
                        ParserRuleContext.ARG_LIST_END };
                break;
            case MAPPING_CONSTRUCTOR:
            case MULTI_WAIT_FIELDS:
            case MAPPING_BP_OR_MAPPING_CONSTRUCTOR:
                alternatives = new ParserRuleContext[] { ParserRuleContext.CLOSE_BRACE, ParserRuleContext.COMMA,
                        ParserRuleContext.BINARY_OPERATOR, ParserRuleContext.DOT,
                        ParserRuleContext.ANNOT_CHAINING_TOKEN, ParserRuleContext.OPTIONAL_CHAINING_TOKEN,
                        ParserRuleContext.CONDITIONAL_EXPRESSION, ParserRuleContext.XML_NAVIGATE_EXPR,
                        ParserRuleContext.MEMBER_ACCESS_KEY_EXPR };
                break;
            case COMPUTED_FIELD_NAME:
                // Here we give high priority to the comma. Therefore order of the below array matters.
                alternatives = new ParserRuleContext[] { ParserRuleContext.CLOSE_BRACKET,
                        ParserRuleContext.BINARY_OPERATOR, ParserRuleContext.DOT,
                        ParserRuleContext.ANNOT_CHAINING_TOKEN, ParserRuleContext.OPTIONAL_CHAINING_TOKEN,
                        ParserRuleContext.CONDITIONAL_EXPRESSION, ParserRuleContext.XML_NAVIGATE_EXPR,
                        ParserRuleContext.MEMBER_ACCESS_KEY_EXPR, ParserRuleContext.OPEN_BRACKET };
                break;
            case LISTENERS_LIST:
                alternatives = new ParserRuleContext[] { ParserRuleContext.LISTENERS_LIST_END,
                        ParserRuleContext.BINARY_OPERATOR, ParserRuleContext.DOT,
                        ParserRuleContext.ANNOT_CHAINING_TOKEN, ParserRuleContext.OPTIONAL_CHAINING_TOKEN,
                        ParserRuleContext.CONDITIONAL_EXPRESSION, ParserRuleContext.XML_NAVIGATE_EXPR,
                        ParserRuleContext.MEMBER_ACCESS_KEY_EXPR };
                break;
            case LIST_CONSTRUCTOR:
            case MEMBER_ACCESS_KEY_EXPR:
            case BRACKETED_LIST:
            case STMT_START_BRACKETED_LIST:
                alternatives = new ParserRuleContext[] { ParserRuleContext.COMMA, ParserRuleContext.BINARY_OPERATOR,
                        ParserRuleContext.DOT, ParserRuleContext.ANNOT_CHAINING_TOKEN,
                        ParserRuleContext.OPTIONAL_CHAINING_TOKEN, ParserRuleContext.CONDITIONAL_EXPRESSION,
                        ParserRuleContext.XML_NAVIGATE_EXPR, ParserRuleContext.MEMBER_ACCESS_KEY_EXPR,
                        ParserRuleContext.CLOSE_BRACKET };
                break;
            case LET_EXPR_LET_VAR_DECL:
                alternatives = new ParserRuleContext[] { ParserRuleContext.COMMA, ParserRuleContext.BINARY_OPERATOR,
                        ParserRuleContext.DOT, ParserRuleContext.ANNOT_CHAINING_TOKEN,
                        ParserRuleContext.OPTIONAL_CHAINING_TOKEN, ParserRuleContext.CONDITIONAL_EXPRESSION,
                        ParserRuleContext.XML_NAVIGATE_EXPR, ParserRuleContext.MEMBER_ACCESS_KEY_EXPR,
                        ParserRuleContext.IN_KEYWORD };
                break;
            case LET_CLAUSE_LET_VAR_DECL:
                alternatives = new ParserRuleContext[] { ParserRuleContext.COMMA, ParserRuleContext.BINARY_OPERATOR,
                        ParserRuleContext.DOT, ParserRuleContext.ANNOT_CHAINING_TOKEN,
                        ParserRuleContext.OPTIONAL_CHAINING_TOKEN, ParserRuleContext.CONDITIONAL_EXPRESSION,
                        ParserRuleContext.XML_NAVIGATE_EXPR, ParserRuleContext.MEMBER_ACCESS_KEY_EXPR,
                        ParserRuleContext.LET_CLAUSE_END };
                break;
            case ORDER_KEY_LIST:
                alternatives = new ParserRuleContext[] {ParserRuleContext.ORDER_DIRECTION,
                        ParserRuleContext.ORDER_KEY_LIST_END, ParserRuleContext.BINARY_OPERATOR, ParserRuleContext.DOT,
                        ParserRuleContext.ANNOT_CHAINING_TOKEN, ParserRuleContext.OPTIONAL_CHAINING_TOKEN,
                        ParserRuleContext.CONDITIONAL_EXPRESSION, ParserRuleContext.XML_NAVIGATE_EXPR,
                        ParserRuleContext.MEMBER_ACCESS_KEY_EXPR };
                break;
            case QUERY_EXPRESSION:
                alternatives = new ParserRuleContext[] { ParserRuleContext.BINARY_OPERATOR, ParserRuleContext.DOT,
                        ParserRuleContext.ANNOT_CHAINING_TOKEN, ParserRuleContext.OPTIONAL_CHAINING_TOKEN,
                        ParserRuleContext.CONDITIONAL_EXPRESSION, ParserRuleContext.XML_NAVIGATE_EXPR,
                        ParserRuleContext.MEMBER_ACCESS_KEY_EXPR, ParserRuleContext.QUERY_PIPELINE_RHS };
                break;
            default:
                if (isParameter(parentCtx)) {
                    alternatives = new ParserRuleContext[] { ParserRuleContext.CLOSE_PARENTHESIS,
                            ParserRuleContext.BINARY_OPERATOR, ParserRuleContext.DOT,
                            ParserRuleContext.ANNOT_CHAINING_TOKEN, ParserRuleContext.OPTIONAL_CHAINING_TOKEN,
                            ParserRuleContext.CONDITIONAL_EXPRESSION, ParserRuleContext.XML_NAVIGATE_EXPR,
                            ParserRuleContext.MEMBER_ACCESS_KEY_EXPR, ParserRuleContext.COMMA };
                }
                break;
        }

        if (alternatives != null) {
            if (allowFuncCall) {
                alternatives = modifyAlternativesWithArgListStart(alternatives);
            }
            return seekInAlternativesPaths(lookahead, currentDepth, currentMatches, alternatives, isEntryPoint);
        }

        ParserRuleContext nextContext;
        if (parentCtx == ParserRuleContext.IF_BLOCK || parentCtx == ParserRuleContext.WHILE_BLOCK ||
                parentCtx == ParserRuleContext.FOREACH_STMT) {
            nextContext = ParserRuleContext.BLOCK_STMT;
        } else if (isStatement(parentCtx) ||
                parentCtx == ParserRuleContext.RECORD_FIELD || parentCtx == ParserRuleContext.OBJECT_MEMBER ||
                parentCtx == ParserRuleContext.CLASS_MEMBER ||
                parentCtx == ParserRuleContext.OBJECT_MEMBER_DESCRIPTOR ||
                parentCtx == ParserRuleContext.LISTENER_DECL || parentCtx == ParserRuleContext.CONSTANT_DECL) {
            nextContext = ParserRuleContext.SEMICOLON;
        } else if (parentCtx == ParserRuleContext.ANNOTATIONS) {
            nextContext = ParserRuleContext.ANNOTATION_END;
        } else if (parentCtx == ParserRuleContext.ARRAY_TYPE_DESCRIPTOR) {
            nextContext = ParserRuleContext.CLOSE_BRACKET;
        } else if (parentCtx == ParserRuleContext.INTERPOLATION) {
            nextContext = ParserRuleContext.CLOSE_BRACE;
        } else if (parentCtx == ParserRuleContext.BRACED_EXPR_OR_ANON_FUNC_PARAMS) {
            nextContext = ParserRuleContext.CLOSE_PARENTHESIS;
        } else if (parentCtx == ParserRuleContext.FUNC_DEF) {
            // expression bodied func in module level
            nextContext = ParserRuleContext.SEMICOLON;
        } else if (parentCtx == ParserRuleContext.ALTERNATE_WAIT_EXPRS) {
            nextContext = ParserRuleContext.ALTERNATE_WAIT_EXPR_LIST_END;
        } else if (parentCtx == ParserRuleContext.CONDITIONAL_EXPRESSION) {
            nextContext = ParserRuleContext.COLON;
        } else if (parentCtx == ParserRuleContext.ENUM_MEMBER_LIST) {
            nextContext = ParserRuleContext.ENUM_MEMBER_END;
        } else if (parentCtx == ParserRuleContext.MATCH_STMT) {
            nextContext = ParserRuleContext.MATCH_BODY;
        } else if (parentCtx == ParserRuleContext.MATCH_BODY) {
            nextContext = ParserRuleContext.RIGHT_DOUBLE_ARROW;
        } else if (parentCtx == ParserRuleContext.SELECT_CLAUSE) {
            STToken nextToken = this.tokenReader.peek(lookahead);
            switch (nextToken.kind) {
                case ON_KEYWORD:
                case CONFLICT_KEYWORD:
                    nextContext = ParserRuleContext.ON_CONFLICT_CLAUSE;
                    break;
                default:
                    nextContext = ParserRuleContext.QUERY_EXPRESSION_END;
            }
        } else if (parentCtx == ParserRuleContext.JOIN_CLAUSE) {
            nextContext = ParserRuleContext.ON_CLAUSE;
        } else if (parentCtx == ParserRuleContext.ON_CLAUSE) {
            nextContext = ParserRuleContext.EQUALS_KEYWORD;
        } else {
            throw new IllegalStateException(parentCtx.toString());
        }

        alternatives = new ParserRuleContext[] { ParserRuleContext.BINARY_OPERATOR, ParserRuleContext.IS_KEYWORD,
                ParserRuleContext.DOT, ParserRuleContext.ANNOT_CHAINING_TOKEN,
                ParserRuleContext.OPTIONAL_CHAINING_TOKEN, ParserRuleContext.CONDITIONAL_EXPRESSION,
                ParserRuleContext.XML_NAVIGATE_EXPR, ParserRuleContext.MEMBER_ACCESS_KEY_EXPR,
                ParserRuleContext.RIGHT_ARROW, ParserRuleContext.SYNC_SEND_TOKEN, nextContext };

        if (allowFuncCall) {
            alternatives = modifyAlternativesWithArgListStart(alternatives);
        }
        return seekInAlternativesPaths(lookahead, currentDepth, currentMatches, alternatives, isEntryPoint);
    }

    private ParserRuleContext[] modifyAlternativesWithArgListStart(ParserRuleContext[] alternatives) {
        ParserRuleContext[] newAlternatives = new ParserRuleContext[alternatives.length + 1];
        System.arraycopy(alternatives, 0, newAlternatives, 0, alternatives.length);
        newAlternatives[alternatives.length] = ParserRuleContext.ARG_LIST_START;
        return newAlternatives;
    }

    /**
     * Get the next parser rule/context given the current parser context.
     *
     * @param currentCtx Current parser context
     * @param nextLookahead Position of the next token to consider, relative to the position of the original error
     * @return Next parser context
     */
    @Override
    protected ParserRuleContext getNextRule(ParserRuleContext currentCtx, int nextLookahead) {
        // If this is a production, then push the context to the stack.
        // We can do this within the same switch-case that follows after this one.
        // But doing it separately for the sake of readability/maintainability.
        startContextIfRequired(currentCtx);

        ParserRuleContext parentCtx;
        STToken nextToken;
        switch (currentCtx) {
            case EOF:
                return ParserRuleContext.EOF;
            case COMP_UNIT:
                return ParserRuleContext.TOP_LEVEL_NODE;
            case FUNC_DEF:
            case FUNC_DEF_OR_FUNC_TYPE:
                return ParserRuleContext.FUNCTION_KEYWORD;
            case ANON_FUNC_EXPRESSION:
                return ParserRuleContext.ANON_FUNC_EXPRESSION_START;
            case FUNC_TYPE_DESC:
                return ParserRuleContext.FUNC_TYPE_DESC_START;
            case EXTERNAL_FUNC_BODY:
                return ParserRuleContext.ASSIGN_OP;
            case FUNC_BODY_BLOCK:
                return ParserRuleContext.OPEN_BRACE;
            case STATEMENT:
            case STATEMENT_WITHOUT_ANNOTS:
                // We reach here only if an end of a block is reached.
                endContext(); // end statement
                return ParserRuleContext.CLOSE_BRACE;
            case ASSIGN_OP:
                return getNextRuleForEqualOp();
            case COMPOUND_BINARY_OPERATOR:
                return ParserRuleContext.ASSIGN_OP;
            case CLOSE_BRACE:
                return getNextRuleForCloseBrace(nextLookahead);
            case CLOSE_PARENTHESIS:
                return getNextRuleForCloseParenthsis();
            case EXPRESSION:
            case BASIC_LITERAL:
            case TERMINAL_EXPRESSION:
                return getNextRuleForExpr();
            case FUNC_NAME:
                return ParserRuleContext.OPEN_PARENTHESIS;
            case OPEN_BRACE:
                return getNextRuleForOpenBrace();
            case OPEN_PARENTHESIS:
                return getNextRuleForOpenParenthesis();
            case SEMICOLON:
                return getNextRuleForSemicolon(nextLookahead);
            case SIMPLE_TYPE_DESCRIPTOR:
                return ParserRuleContext.TYPEDESC_RHS;
            case VARIABLE_NAME:
            case PARAMETER_NAME_RHS:
                return getNextRuleForVarName();
            case TOP_LEVEL_NODE_WITHOUT_MODIFIER:
                return ParserRuleContext.FUNC_DEF_OR_FUNC_TYPE;
            case REQUIRED_PARAM:
            case DEFAULTABLE_PARAM:
            case REST_PARAM:
                return ParserRuleContext.TYPE_DESC_IN_PARAM;
            case ASSIGNMENT_STMT:
                return ParserRuleContext.VARIABLE_NAME;
            case VAR_DECL_STMT:
                return ParserRuleContext.TYPE_DESC_IN_TYPE_BINDING_PATTERN;
            case EXPRESSION_RHS:
                return ParserRuleContext.BINARY_OPERATOR;
            case BINARY_OPERATOR:
                return ParserRuleContext.EXPRESSION;
            case COMMA:
                return getNextRuleForComma();
            case AFTER_PARAMETER_TYPE:
                return getNextRuleForParamType();
            case MODULE_TYPE_DEFINITION:
                return ParserRuleContext.TYPE_KEYWORD;
            case CLOSED_RECORD_BODY_END:
                endContext();
                nextToken = this.tokenReader.peek(nextLookahead);
                if (nextToken.kind == SyntaxKind.EOF_TOKEN) {
                    return ParserRuleContext.EOF;
                }
                return ParserRuleContext.TYPEDESC_RHS;
            case CLOSED_RECORD_BODY_START:
                return ParserRuleContext.RECORD_FIELD_OR_RECORD_END;
            case ELLIPSIS:
                parentCtx = getParentContext();
                switch (parentCtx) {
                    case MAPPING_CONSTRUCTOR:
                    case ARG_LIST:
                        return ParserRuleContext.EXPRESSION;
                    case TYPE_DESC_IN_TUPLE:
                    case STMT_START_BRACKETED_LIST:
                    case BRACKETED_LIST:
                        return ParserRuleContext.CLOSE_BRACKET;
                    case REST_MATCH_PATTERN:
                        return ParserRuleContext.VAR_KEYWORD;
                    default:
                        return ParserRuleContext.VARIABLE_NAME;
                }
            case QUESTION_MARK:
                return getNextRuleForQuestionMark();
            case RECORD_TYPE_DESCRIPTOR:
                return ParserRuleContext.RECORD_KEYWORD;
            case ASTERISK:
                parentCtx = getParentContext();
                if (parentCtx == ParserRuleContext.ARRAY_TYPE_DESCRIPTOR) {
                    return ParserRuleContext.CLOSE_BRACKET;
                } else if (parentCtx == ParserRuleContext.XML_ATOMIC_NAME_PATTERN) {
                    endContext();
                    return ParserRuleContext.XML_NAME_PATTERN_RHS;
                }
                return ParserRuleContext.TYPE_REFERENCE;
            case TYPE_NAME:
                return ParserRuleContext.TYPE_DESC_IN_TYPE_DEF;
            case OBJECT_TYPE_DESCRIPTOR:
                return ParserRuleContext.OBJECT_TYPE_OR_CONSTRUCTOR_START;
            case OBJECT_TYPE_QUALIFIER:
                return ParserRuleContext.OBJECT_KEYWORD;
            case CLASS_TYPE_QUALIFIER:
                return ParserRuleContext.CLASS_KEYWORD;
            case OPEN_BRACKET:
                return getNextRuleForOpenBracket();
            case CLOSE_BRACKET:
                return getNextRuleForCloseBracket();
            case DOT:
                return getNextRuleForDot();
            case BLOCK_STMT:
                return ParserRuleContext.OPEN_BRACE;
            case IF_BLOCK:
                return ParserRuleContext.IF_KEYWORD;
            case WHILE_BLOCK:
                return ParserRuleContext.WHILE_KEYWORD;
            case DO_BLOCK:
                return ParserRuleContext.DO_KEYWORD;
            case CALL_STMT:
                return ParserRuleContext.CALL_STMT_START;
            case PANIC_STMT:
                return ParserRuleContext.PANIC_KEYWORD;
            case FUNC_CALL:
                // TODO: check this again
                return ParserRuleContext.IMPORT_PREFIX;
            case IMPORT_PREFIX:
            case NAMESPACE_PREFIX:
                return ParserRuleContext.SEMICOLON;
            case VERSION_NUMBER:
            case VERSION_KEYWORD:
                return ParserRuleContext.MAJOR_VERSION;
            case SLASH:
                return ParserRuleContext.IMPORT_MODULE_NAME;
            case IMPORT_ORG_OR_MODULE_NAME:
                return ParserRuleContext.IMPORT_DECL_RHS;
            case IMPORT_MODULE_NAME:
                return ParserRuleContext.AFTER_IMPORT_MODULE_NAME;
            case MAJOR_VERSION:
            case MINOR_VERSION:
            case IMPORT_SUB_VERSION:
                return ParserRuleContext.MAJOR_MINOR_VERSION_END;
            case PATCH_VERSION:
                return ParserRuleContext.IMPORT_PREFIX_DECL;
            case IMPORT_DECL:
                return ParserRuleContext.IMPORT_KEYWORD;
            case CONTINUE_STATEMENT:
                return ParserRuleContext.CONTINUE_KEYWORD;
            case BREAK_STATEMENT:
                return ParserRuleContext.BREAK_KEYWORD;
            case RETURN_STMT:
                return ParserRuleContext.RETURN_KEYWORD;
            case FAIL_STATEMENT:
                return ParserRuleContext.FAIL_KEYWORD;
            case ACCESS_EXPRESSION:
                return ParserRuleContext.VARIABLE_REF;
            case MAPPING_FIELD_NAME:
                return ParserRuleContext.SPECIFIC_FIELD_RHS;
            case COLON:
                return getNextRuleForColon();
            case STRING_LITERAL_TOKEN:
                // We assume string literal is specifically used only in the mapping constructor key.
                return ParserRuleContext.COLON;
            case COMPUTED_FIELD_NAME:
                return ParserRuleContext.OPEN_BRACKET;
            case LISTENERS_LIST:
                return ParserRuleContext.EXPRESSION;
            case SERVICE_DECL:
                return ParserRuleContext.SERVICE_KEYWORD;
            case SERVICE_NAME:
                return ParserRuleContext.ON_KEYWORD;
            case LISTENER_DECL:
                return ParserRuleContext.LISTENER_KEYWORD;
            case CONSTANT_DECL:
                return ParserRuleContext.CONST_KEYWORD;
            case CONST_DECL_TYPE:
                return ParserRuleContext.CONST_DECL_RHS;
            case TYPEOF_EXPRESSION:
                return ParserRuleContext.TYPEOF_KEYWORD;
            case OPTIONAL_TYPE_DESCRIPTOR:
                return ParserRuleContext.QUESTION_MARK;
            case UNARY_EXPRESSION:
                return ParserRuleContext.UNARY_OPERATOR;
            case UNARY_OPERATOR:
                return ParserRuleContext.EXPRESSION;
            case ARRAY_TYPE_DESCRIPTOR:
                return ParserRuleContext.OPEN_BRACKET;
            case ARRAY_LENGTH:
                return ParserRuleContext.CLOSE_BRACKET;
            case AT:
                return ParserRuleContext.ANNOT_REFERENCE;
            case DOC_STRING:
                return ParserRuleContext.ANNOTATIONS;
            case ANNOTATIONS:
                return ParserRuleContext.AT;
            case MAPPING_CONSTRUCTOR:
                return ParserRuleContext.OPEN_BRACE;
            case VARIABLE_REF:
            case TYPE_REFERENCE:
            case ANNOT_REFERENCE:
            case FIELD_ACCESS_IDENTIFIER:
                return ParserRuleContext.QUALIFIED_IDENTIFIER;
            case QUALIFIED_IDENTIFIER:
            case XML_ATOMIC_NAME_IDENTIFIER:
                nextToken = this.tokenReader.peek(nextLookahead);
                if (nextToken.kind == SyntaxKind.COLON_TOKEN) {
                    return ParserRuleContext.COLON;
                }
                // Else this is a simple identifier. Hence fall through.
            case IDENTIFIER:
                return getNextRuleForIdentifier();
            case NIL_LITERAL:
                return ParserRuleContext.OPEN_PARENTHESIS;
            case LOCAL_TYPE_DEFINITION_STMT:
                return ParserRuleContext.TYPE_KEYWORD;
            case RIGHT_ARROW:
                return ParserRuleContext.EXPRESSION;
            case DECIMAL_INTEGER_LITERAL_TOKEN:
            case HEX_INTEGER_LITERAL_TOKEN:
            case TYPE_NAME_OR_VAR_NAME:
                return getNextRuleForDecimalIntegerLiteral();
            case EXPRESSION_STATEMENT:
                return ParserRuleContext.EXPRESSION_STATEMENT_START;
            case MAP_KEYWORD:
            case FUTURE_KEYWORD:
            case LOCK_STMT:
                return ParserRuleContext.LOCK_KEYWORD;
            case LOCK_KEYWORD:
                return ParserRuleContext.BLOCK_STMT;
            case RECORD_FIELD:
                return ParserRuleContext.RECORD_FIELD_START;
            case ANNOTATION_TAG:
                return ParserRuleContext.ANNOT_OPTIONAL_ATTACH_POINTS;
            case ANNOT_ATTACH_POINTS_LIST:
                return ParserRuleContext.ATTACH_POINT;
            case FIELD_IDENT:
            case FUNCTION_IDENT:
            case IDENT_AFTER_OBJECT_IDENT:
            case SINGLE_KEYWORD_ATTACH_POINT_IDENT:
            case ATTACH_POINT:
                return ParserRuleContext.ATTACH_POINT_END;
            case RECORD_FIELD_OR_RECORD_END:
                return ParserRuleContext.RECORD_BODY_END;
            case OBJECT_IDENT:
                return ParserRuleContext.IDENT_AFTER_OBJECT_IDENT;
            case RECORD_IDENT:
                return ParserRuleContext.FIELD_IDENT;
            case RESOURCE_IDENT:
                return ParserRuleContext.FUNCTION_IDENT;
            case ANNOTATION_DECL:
                return ParserRuleContext.ANNOTATION_KEYWORD;
            case XML_NAMESPACE_DECLARATION:
                return ParserRuleContext.XMLNS_KEYWORD;
            case CONSTANT_EXPRESSION:
                return ParserRuleContext.CONSTANT_EXPRESSION_START;
            case XML_NAMESPACE_PREFIX_DECL:
                return ParserRuleContext.SEMICOLON;
            case NAMED_WORKER_DECL:
                return ParserRuleContext.WORKER_KEYWORD;
            case WORKER_NAME:
                return ParserRuleContext.WORKER_NAME_RHS;
            case FORK_STMT:
                return ParserRuleContext.FORK_KEYWORD;
            case SERVICE_CONSTRUCTOR_EXPRESSION:
                return ParserRuleContext.SERVICE_KEYWORD;
            case XML_FILTER_EXPR:
                return ParserRuleContext.DOT_LT_TOKEN;
            case DOT_LT_TOKEN:
                return ParserRuleContext.XML_NAME_PATTERN;
            case XML_NAME_PATTERN:
                return ParserRuleContext.XML_ATOMIC_NAME_PATTERN;
            case XML_ATOMIC_NAME_PATTERN:
                return ParserRuleContext.XML_ATOMIC_NAME_PATTERN_START;
            case XML_STEP_EXPR:
                return ParserRuleContext.XML_STEP_START;
            case SLASH_ASTERISK_TOKEN:
                return ParserRuleContext.EXPRESSION_RHS;
            case DOUBLE_SLASH_DOUBLE_ASTERISK_LT_TOKEN:
            case SLASH_LT_TOKEN:
                return ParserRuleContext.XML_NAME_PATTERN;
            case OBJECT_CONSTRUCTOR:
                return ParserRuleContext.OBJECT_TYPE_OR_CONSTRUCTOR_START;
            default:
                return getNextRuleInternal(currentCtx, nextLookahead);
        }
    }

    private ParserRuleContext getNextRuleInternal(ParserRuleContext currentCtx, int nextLookahead) {
        ParserRuleContext parentCtx;
        ParserRuleContext grandParentCtx;
        switch (currentCtx) {
            case LIST_CONSTRUCTOR:
                return ParserRuleContext.OPEN_BRACKET;
            case FOREACH_STMT:
                return ParserRuleContext.FOREACH_KEYWORD;
            case TYPE_CAST:
                return ParserRuleContext.LT;
            case PIPE:
                parentCtx = getParentContext();
                if (parentCtx == ParserRuleContext.ALTERNATE_WAIT_EXPRS) {
                    return ParserRuleContext.EXPRESSION;
                } else if (parentCtx == ParserRuleContext.XML_NAME_PATTERN) {
                    return ParserRuleContext.XML_ATOMIC_NAME_PATTERN;
                } else if (parentCtx == ParserRuleContext.MATCH_PATTERN) {
                    return ParserRuleContext.MATCH_PATTERN_START;
                }
                return ParserRuleContext.TYPE_DESCRIPTOR;
            case TABLE_CONSTRUCTOR:
                return ParserRuleContext.OPEN_BRACKET;
            case KEY_SPECIFIER:
                return ParserRuleContext.KEY_KEYWORD;
            case ERROR_TYPE_PARAM_START:
                return ParserRuleContext.ERROR_TYPE_PARAMS;
            case LET_EXPRESSION:
                return ParserRuleContext.LET_KEYWORD;
            case LET_EXPR_LET_VAR_DECL:
            case LET_CLAUSE_LET_VAR_DECL:
                return ParserRuleContext.LET_VAR_DECL_START;
            case ORDER_KEY_LIST:
                return ParserRuleContext.EXPRESSION;
            case END_OF_TYPE_DESC:
                return getNextRuleForTypeDescriptor();
            case TYPED_BINDING_PATTERN:
                return ParserRuleContext.TYPE_DESCRIPTOR;
            case BINDING_PATTERN_STARTING_IDENTIFIER:
                return ParserRuleContext.VARIABLE_NAME;
            case REST_BINDING_PATTERN:
                return ParserRuleContext.ELLIPSIS;
            case LIST_BINDING_PATTERN:
                return ParserRuleContext.OPEN_BRACKET;
            case MAPPING_BINDING_PATTERN:
                return ParserRuleContext.OPEN_BRACE;
            case FIELD_BINDING_PATTERN:
                return ParserRuleContext.FIELD_BINDING_PATTERN_NAME;
            case FIELD_BINDING_PATTERN_NAME:
                return ParserRuleContext.FIELD_BINDING_PATTERN_END;
            case PARAMETERIZED_TYPE:
                return ParserRuleContext.LT;
            case LT:
                return getNextRuleForLt();
            case GT:
                return getNextRuleForGt(nextLookahead);
            case TEMPLATE_END:
                return ParserRuleContext.EXPRESSION_RHS;
            case TEMPLATE_START:
                return ParserRuleContext.TEMPLATE_BODY;
            case TEMPLATE_BODY:
                return ParserRuleContext.TEMPLATE_MEMBER;
            case TEMPLATE_STRING:
                return ParserRuleContext.TEMPLATE_STRING_RHS;
            case INTERPOLATION_START_TOKEN:
                return ParserRuleContext.EXPRESSION;
            case ARG_LIST_START:
                return ParserRuleContext.ARG_LIST;
            case ARG_LIST_END:
                endContext();
                return ParserRuleContext.EXPRESSION_RHS;
            case ARG_LIST:
                return ParserRuleContext.ARG_START_OR_ARG_LIST_END;
            case QUERY_EXPRESSION_END:
                endContext(); // end select, on-conflict, limit or do-clause ctx
                endContext(); // end query-expr ctx
                return ParserRuleContext.EXPRESSION_RHS;
            case TYPE_DESC_IN_ANNOTATION_DECL:
            case TYPE_DESC_BEFORE_IDENTIFIER:
            case TYPE_DESC_IN_RECORD_FIELD:
            case TYPE_DESC_IN_PARAM:
            case TYPE_DESC_IN_TYPE_BINDING_PATTERN:
            case TYPE_DESC_IN_TYPE_DEF:
            case TYPE_DESC_IN_ANGLE_BRACKETS:
            case TYPE_DESC_IN_RETURN_TYPE_DESC:
            case TYPE_DESC_IN_EXPRESSION:
            case TYPE_DESC_IN_STREAM_TYPE_DESC:
            case TYPE_DESC_IN_PARENTHESIS:
            case TYPE_DESC_IN_NEW_EXPR:
            case TYPE_DESC_IN_TUPLE:
                return ParserRuleContext.TYPE_DESCRIPTOR;
            case VAR_DECL_STARTED_WITH_DENTIFIER:
                // We come here trying to recover statement started with identifier,
                // and trying to match it against a var-decl. Since this wasn't a var-decl
                // originally, a context for type hasn't started yet. Therefore start a
                // a context manually here.
                startContext(ParserRuleContext.TYPE_DESC_IN_TYPE_BINDING_PATTERN);
                return ParserRuleContext.TYPEDESC_RHS;
            case INFERRED_TYPE_DESC:
                return ParserRuleContext.GT;
            case ROW_TYPE_PARAM:
                return ParserRuleContext.LT;
            case PARENTHESISED_TYPE_DESC_START:
                return ParserRuleContext.TYPE_DESC_IN_PARENTHESIS;
            case SELECT_CLAUSE:
                return ParserRuleContext.SELECT_KEYWORD;
            case WHERE_CLAUSE:
                return ParserRuleContext.WHERE_KEYWORD;
            case FROM_CLAUSE:
                return ParserRuleContext.FROM_KEYWORD;
            case LET_CLAUSE:
                return ParserRuleContext.LET_KEYWORD;
            case ORDER_BY_CLAUSE:
                return ParserRuleContext.ORDER_KEYWORD;
            case ON_CONFLICT_CLAUSE:
                return ParserRuleContext.ON_KEYWORD;
            case LIMIT_CLAUSE:
                return ParserRuleContext.LIMIT_KEYWORD;
            case JOIN_CLAUSE:
                return ParserRuleContext.JOIN_CLAUSE_START;
            case ON_CLAUSE:
                // We assume on-clause is only used in join-clause
                return ParserRuleContext.ON_KEYWORD;
            case QUERY_EXPRESSION:
                return ParserRuleContext.FROM_CLAUSE;
            case QUERY_EXPRESSION_RHS:
                parentCtx = getParentContext();
                if (parentCtx == ParserRuleContext.LET_CLAUSE_LET_VAR_DECL) {
                    endContext();
                }
                return ParserRuleContext.SELECT_CLAUSE;
            case INTERMEDIATE_CLAUSE:
                parentCtx = getParentContext();
                if (parentCtx == ParserRuleContext.LET_CLAUSE_LET_VAR_DECL) {
                    endContext();
                }
                return ParserRuleContext.INTERMEDIATE_CLAUSE_START;
            case QUERY_ACTION_RHS:
                return ParserRuleContext.DO_CLAUSE;
            case TABLE_CONSTRUCTOR_OR_QUERY_EXPRESSION:
                return ParserRuleContext.TABLE_CONSTRUCTOR_OR_QUERY_START;
            case BITWISE_AND_OPERATOR:
                return ParserRuleContext.TYPE_DESCRIPTOR;
            case EXPR_FUNC_BODY_START:
                return ParserRuleContext.EXPRESSION;
            case MODULE_LEVEL_AMBIGUOUS_FUNC_TYPE_DESC_RHS:
                endContext();
                // We come here trying to recover module-var-decl/object-member started with function,
                // keyword and trying to match it against a var-decl. Since this wasn't a var-decl
                // originally, a context for type hasn't started yet. Therefore start a
                // a context manually here.
                startContext(ParserRuleContext.VAR_DECL_STMT);
                startContext(ParserRuleContext.TYPE_DESC_IN_TYPE_BINDING_PATTERN);
                return ParserRuleContext.TYPEDESC_RHS;
            case STMT_LEVEL_AMBIGUOUS_FUNC_TYPE_DESC_RHS:
                endContext();
                // We come here trying to recover statement started with function-keyword,
                // and trying to match it against a var-decl. Since this wasn't a var-decl
                // originally, a context for type hasn't started yet. Therefore switch to
                // var-decl context
                switchContext(ParserRuleContext.VAR_DECL_STMT);
                startContext(ParserRuleContext.TYPE_DESC_IN_TYPE_BINDING_PATTERN);
                return ParserRuleContext.TYPEDESC_RHS;
            case FUNC_TYPE_DESC_END:
                endContext();
                return ParserRuleContext.TYPEDESC_RHS;
            case BRACED_EXPR_OR_ANON_FUNC_PARAMS:
                return ParserRuleContext.IMPLICIT_ANON_FUNC_PARAM;
            case IMPLICIT_ANON_FUNC_PARAM:
                return ParserRuleContext.BRACED_EXPR_OR_ANON_FUNC_PARAM_RHS;
            case EXPLICIT_ANON_FUNC_EXPR_BODY_START:
                endContext(); // end explicit anon-func
                return ParserRuleContext.EXPR_FUNC_BODY_START;
            case OBJECT_MEMBER:
                return ParserRuleContext.OBJECT_MEMBER_START;
            case CLASS_MEMBER:
            case OBJECT_MEMBER_DESCRIPTOR:
                return ParserRuleContext.CLASS_MEMBER_START;
            case ANNOTATION_END:
                return getNextRuleForAnnotationEnd(nextLookahead);
            case PLUS_TOKEN:
            case MINUS_TOKEN:
                return ParserRuleContext.SIGNED_INT_OR_FLOAT_RHS;
            case SIGNED_INT_OR_FLOAT_RHS:
                return getNextRuleForExpr();
            case TUPLE_TYPE_DESC_START:
                return ParserRuleContext.TYPE_DESC_IN_TUPLE;
            case TYPE_DESC_IN_TUPLE_RHS:
                return ParserRuleContext.OPEN_BRACKET;
            case WORKER_NAME_OR_METHOD_NAME:
                return ParserRuleContext.WORKER_NAME_OR_METHOD_NAME;
            case DEFAULT_WORKER_NAME_IN_ASYNC_SEND:
                return ParserRuleContext.SEMICOLON;
            case SYNC_SEND_TOKEN:
                return ParserRuleContext.PEER_WORKER_NAME;
            case LEFT_ARROW_TOKEN:
                return ParserRuleContext.RECEIVE_WORKERS;
            case MULTI_RECEIVE_WORKERS:
                return ParserRuleContext.OPEN_BRACE;
            case RECEIVE_FIELD_NAME:
                return ParserRuleContext.COLON;

            case WAIT_FIELD_NAME:
                return ParserRuleContext.WAIT_FIELD_NAME_RHS;
            case ALTERNATE_WAIT_EXPR_LIST_END:
                return getNextRuleForWaitExprListEnd();
            case MULTI_WAIT_FIELDS:
                return ParserRuleContext.OPEN_BRACE;
            case ALTERNATE_WAIT_EXPRS:
                return ParserRuleContext.EXPRESSION;
            case ANNOT_CHAINING_TOKEN:
                return ParserRuleContext.FIELD_ACCESS_IDENTIFIER;
            case DO_CLAUSE:
                return ParserRuleContext.DO_KEYWORD;
            case LET_CLAUSE_END:
            case ORDER_CLAUSE_END:
            case JOIN_CLAUSE_END:
                endContext();
                return ParserRuleContext.QUERY_PIPELINE_RHS;
            case MEMBER_ACCESS_KEY_EXPR:
                return ParserRuleContext.OPEN_BRACKET;
            case OPTIONAL_CHAINING_TOKEN:
                return ParserRuleContext.FIELD_ACCESS_IDENTIFIER;
            case CONDITIONAL_EXPRESSION:
                return ParserRuleContext.QUESTION_MARK;
            case TRANSACTION_STMT:
                return ParserRuleContext.TRANSACTION_KEYWORD;
            case RETRY_STMT:
                return ParserRuleContext.RETRY_KEYWORD;
            case ROLLBACK_STMT:
                return ParserRuleContext.ROLLBACK_KEYWORD;

            case MODULE_ENUM_DECLARATION:
                return ParserRuleContext.ENUM_KEYWORD;
            case MODULE_ENUM_NAME:
                return ParserRuleContext.OPEN_BRACE;
            case ENUM_MEMBER_LIST:
                return ParserRuleContext.ENUM_MEMBER_START;
            case ENUM_MEMBER_NAME:
                return ParserRuleContext.ENUM_MEMBER_RHS;
            case TYPED_BINDING_PATTERN_TYPE_RHS:
                return ParserRuleContext.BINDING_PATTERN;
            case UNION_OR_INTERSECTION_TOKEN:
                return ParserRuleContext.TYPE_DESCRIPTOR;
            case MATCH_STMT:
                return ParserRuleContext.MATCH_KEYWORD;
            case MATCH_BODY:
                return ParserRuleContext.OPEN_BRACE;
            case MATCH_PATTERN:
                return ParserRuleContext.MATCH_PATTERN_START;
            case MATCH_PATTERN_END:
                endContext(); // End match pattern context
                return getNextRuleForMatchPattern();
            case RIGHT_DOUBLE_ARROW:
                // Assumption: RIGHT_DOUBLE_ARROW is only occurs in match clauses
                // in expr-func-body, it is used by a different alias.
                return ParserRuleContext.BLOCK_STMT;
            case LIST_MATCH_PATTERN:
                return ParserRuleContext.OPEN_BRACKET;
            case REST_MATCH_PATTERN:
                return ParserRuleContext.ELLIPSIS;
            case ERROR_BINDING_PATTERN:
                return ParserRuleContext.ERROR_KEYWORD;
            case SIMPLE_BINDING_PATTERN:
                return ParserRuleContext.ERROR_MESSAGE_BINDING_PATTERN_END;
            case ERROR_MESSAGE_BINDING_PATTERN_END_COMMA:
                return ParserRuleContext.ERROR_MESSAGE_BINDING_PATTERN_RHS;
            case ERROR_CAUSE_SIMPLE_BINDING_PATTERN:
                return ParserRuleContext.ERROR_FIELD_BINDING_PATTERN_END;
            case NAMED_ARG_BINDING_PATTERN:
                return ParserRuleContext.ASSIGN_OP;
            case MAPPING_MATCH_PATTERN:
                return ParserRuleContext.OPEN_BRACE;
            case FUNCTIONAL_MATCH_PATTERN:
                return ParserRuleContext.FUNCTIONAL_MATCH_PATTERN_START;
            case NAMED_ARG_MATCH_PATTERN:
                return ParserRuleContext.IDENTIFIER;
            case MODULE_CLASS_DEFINITION:
                return ParserRuleContext.MODULE_CLASS_DEFINITION_START;
            case CLASS_TYPE_QUALIFIER:
                return ParserRuleContext.CLASS_KEYWORD;
            case CLASS_KEYWORD:
                return ParserRuleContext.CLASS_NAME;
            case CLASS_NAME:
                return ParserRuleContext.OPEN_BRACE;
            case OBJECT_MEMBER_QUALIFIER:
                return ParserRuleContext.OBJECT_FUNC_OR_FIELD_WITHOUT_VISIBILITY;
            case ON_FAIL_CLAUSE:
                return ParserRuleContext.ON_KEYWORD;
            case OBJECT_FIELD_RHS:
                grandParentCtx = getGrandParentContext();
                if (grandParentCtx == ParserRuleContext.OBJECT_TYPE_DESCRIPTOR) {
                    return ParserRuleContext.SEMICOLON;
                } else {
                    return ParserRuleContext.OPTIONAL_FIELD_INITIALIZER;
                }
            default:
                return getNextRuleForKeywords(currentCtx, nextLookahead);
        }
    }

    private ParserRuleContext getNextRuleForKeywords(ParserRuleContext currentCtx, int nextLookahead) {
        ParserRuleContext parentCtx;
        switch (currentCtx) {
            case PUBLIC_KEYWORD:
                parentCtx = getParentContext();
                if (parentCtx == ParserRuleContext.OBJECT_TYPE_DESCRIPTOR ||
                        parentCtx == ParserRuleContext.OBJECT_MEMBER || parentCtx == ParserRuleContext.CLASS_MEMBER ||
                        parentCtx == ParserRuleContext.OBJECT_MEMBER_DESCRIPTOR) {
                    return ParserRuleContext.OBJECT_FUNC_OR_FIELD_WITHOUT_VISIBILITY;
                } else if (isParameter(parentCtx)) {
                    return ParserRuleContext.TYPE_DESC_IN_PARAM;
                }
                return ParserRuleContext.TOP_LEVEL_NODE_WITHOUT_MODIFIER;
            case PRIVATE_KEYWORD:
                return ParserRuleContext.OBJECT_FUNC_OR_FIELD_WITHOUT_VISIBILITY;
            case ON_KEYWORD:
                parentCtx = getParentContext();
                if (parentCtx == ParserRuleContext.ANNOTATION_DECL) {
                    return ParserRuleContext.ANNOT_ATTACH_POINTS_LIST;
                } else if (parentCtx == ParserRuleContext.ON_CONFLICT_CLAUSE) {
                    return ParserRuleContext.CONFLICT_KEYWORD;
                } else if (parentCtx == ParserRuleContext.ON_CLAUSE) {
                    return ParserRuleContext.EXPRESSION;
                } else if (parentCtx == ParserRuleContext.ON_FAIL_CLAUSE) {
                    return ParserRuleContext.FAIL_KEYWORD;
                }
                return ParserRuleContext.LISTENERS_LIST;
            case RESOURCE_KEYWORD:
                return ParserRuleContext.RESOURCE_DEF_START_WITHOUT_RESOURCE;
            case SERVICE_KEYWORD:
                parentCtx = getParentContext();
                if (parentCtx == ParserRuleContext.SERVICE_CONSTRUCTOR_EXPRESSION) {
                    return ParserRuleContext.LISTENERS_LIST;
                }
                return ParserRuleContext.OPTIONAL_SERVICE_NAME;
            case LISTENER_KEYWORD:
                return ParserRuleContext.TYPE_DESC_BEFORE_IDENTIFIER;
            case FINAL_KEYWORD:
                // Assume the final keyword is only used in var-decl.
                return ParserRuleContext.TYPE_DESC_IN_TYPE_BINDING_PATTERN;
            case CONST_KEYWORD:
                return ParserRuleContext.CONST_DECL_TYPE;
            case TYPEOF_KEYWORD:
                return ParserRuleContext.EXPRESSION;
            case IS_KEYWORD:
                return ParserRuleContext.TYPE_DESC_IN_EXPRESSION;
            case NULL_KEYWORD:
                return ParserRuleContext.EXPRESSION_RHS;
            case ANNOTATION_KEYWORD:
                return ParserRuleContext.ANNOT_DECL_OPTIONAL_TYPE;
            case SOURCE_KEYWORD:
                return ParserRuleContext.ATTACH_POINT_IDENT;
            case XMLNS_KEYWORD:
                return ParserRuleContext.CONSTANT_EXPRESSION;
            case WORKER_KEYWORD:
                return ParserRuleContext.WORKER_NAME;
            case IF_KEYWORD:
                return ParserRuleContext.EXPRESSION;
            case ELSE_KEYWORD:
                return ParserRuleContext.ELSE_BODY;
            case WHILE_KEYWORD:
                return ParserRuleContext.EXPRESSION;
            case CHECKING_KEYWORD:
                return ParserRuleContext.EXPRESSION;
            case FAIL_KEYWORD:
                if (getParentContext() == ParserRuleContext.ON_FAIL_CLAUSE) {
                    return ParserRuleContext.TYPE_DESC_IN_TYPE_BINDING_PATTERN;
                }
                return ParserRuleContext.EXPRESSION;
            case PANIC_KEYWORD:
                return ParserRuleContext.EXPRESSION;
            case IMPORT_KEYWORD:
                return ParserRuleContext.IMPORT_ORG_OR_MODULE_NAME;
            case AS_KEYWORD:
                parentCtx = getParentContext();
                if (parentCtx == ParserRuleContext.IMPORT_DECL) {
                    return ParserRuleContext.IMPORT_PREFIX;
                } else if (parentCtx == ParserRuleContext.XML_NAMESPACE_DECLARATION) {
                    return ParserRuleContext.NAMESPACE_PREFIX;
                }
                throw new IllegalStateException();
            case CONTINUE_KEYWORD:
            case BREAK_KEYWORD:
                return ParserRuleContext.SEMICOLON;
            case RETURN_KEYWORD:
                return ParserRuleContext.RETURN_STMT_RHS;
            case EXTERNAL_KEYWORD:
                return ParserRuleContext.SEMICOLON;
            case FUNCTION_KEYWORD:
                parentCtx = getParentContext();
                if (parentCtx == ParserRuleContext.ANON_FUNC_EXPRESSION ||
                        parentCtx == ParserRuleContext.FUNC_TYPE_DESC) {
                    return ParserRuleContext.OPEN_PARENTHESIS;
                }
                return ParserRuleContext.FUNCTION_KEYWORD_RHS;
            case RETURNS_KEYWORD:
                return ParserRuleContext.TYPE_DESC_IN_RETURN_TYPE_DESC;
            case RECORD_KEYWORD:
                return ParserRuleContext.RECORD_BODY_START;
            case TYPE_KEYWORD:
                return ParserRuleContext.TYPE_NAME;
            case OBJECT_KEYWORD:
                parentCtx = getParentContext();
                if (parentCtx == ParserRuleContext.OBJECT_CONSTRUCTOR) {
                    return ParserRuleContext.OBJECT_CONSTRUCTOR_TYPE_REF;
                }
                return ParserRuleContext.OPEN_BRACE;
            case REMOTE_KEYWORD:
                return ParserRuleContext.OBJECT_METHOD_WITHOUT_REMOTE;
            case ABSTRACT_KEYWORD:
            case CLIENT_KEYWORD:
                return ParserRuleContext.OBJECT_KEYWORD;
            case FORK_KEYWORD:
                return ParserRuleContext.OPEN_BRACE;
            case TRAP_KEYWORD:
                return ParserRuleContext.EXPRESSION;
            case FOREACH_KEYWORD:
                return ParserRuleContext.TYPE_DESC_IN_TYPE_BINDING_PATTERN;
            case IN_KEYWORD:
                parentCtx = getParentContext();
                if (parentCtx == ParserRuleContext.LET_EXPR_LET_VAR_DECL) {
                    endContext(); // end let-expr-let-var-decl
                }
                return ParserRuleContext.EXPRESSION;
            case KEY_KEYWORD:
                if (isInTypeDescContext()) {
                    return ParserRuleContext.KEY_CONSTRAINTS_RHS;
                }
                return ParserRuleContext.OPEN_PARENTHESIS;
            case ERROR_KEYWORD:
                if (isInTypeDescContext()) {
                    return ParserRuleContext.ERROR_TYPE_PARAM_START;
                }
                parentCtx = getParentContext();
                if (parentCtx == ParserRuleContext.FUNCTIONAL_MATCH_PATTERN) {
                    return ParserRuleContext.OPEN_PARENTHESIS;
                }
                if (parentCtx == ParserRuleContext.ERROR_BINDING_PATTERN) {
                    return ParserRuleContext.ERROR_BINDING_PATTERN_ERROR_KEYWORD_RHS;
                }
                return ParserRuleContext.ARG_LIST_START;
            case LET_KEYWORD:
                parentCtx = getParentContext();
                if (parentCtx == ParserRuleContext.QUERY_EXPRESSION) {
                    return ParserRuleContext.LET_CLAUSE_LET_VAR_DECL;
                } else if (parentCtx == ParserRuleContext.LET_CLAUSE_LET_VAR_DECL) {
                    endContext(); // end let-clause-let-var-decl
                    return ParserRuleContext.LET_CLAUSE_LET_VAR_DECL;
                }
                return ParserRuleContext.LET_EXPR_LET_VAR_DECL;
            case TABLE_KEYWORD:
                if (isInTypeDescContext()) {
                    return ParserRuleContext.ROW_TYPE_PARAM;
                }
                return ParserRuleContext.TABLE_KEYWORD_RHS;
            case STREAM_KEYWORD:
                parentCtx = getParentContext();
                if (parentCtx == ParserRuleContext.TABLE_CONSTRUCTOR_OR_QUERY_EXPRESSION) {
                    return ParserRuleContext.QUERY_EXPRESSION;
                }
                return ParserRuleContext.LT;
            case NEW_KEYWORD:
                return ParserRuleContext.NEW_KEYWORD_RHS;
            case XML_KEYWORD:
            case STRING_KEYWORD:
            case BASE16_KEYWORD:
            case BASE64_KEYWORD:
                return ParserRuleContext.TEMPLATE_START;
            case SELECT_KEYWORD:
                return ParserRuleContext.EXPRESSION;
            case WHERE_KEYWORD:
                parentCtx = getParentContext();
                if (parentCtx == ParserRuleContext.LET_CLAUSE_LET_VAR_DECL) {
                    endContext(); // end let-clause-let-var-decl
                }
                return ParserRuleContext.EXPRESSION;
            case ORDER_KEYWORD:
                return ParserRuleContext.BY_KEYWORD;
            case BY_KEYWORD:
                return ParserRuleContext.ORDER_KEY_LIST;
            case ORDER_DIRECTION:
                return ParserRuleContext.ORDER_KEY_LIST_END;
            case FROM_KEYWORD:
                parentCtx = getParentContext();
                if (parentCtx == ParserRuleContext.LET_CLAUSE_LET_VAR_DECL) {
                    endContext(); // end let-clause-let-var-decl
                }
                return ParserRuleContext.TYPE_DESC_IN_TYPE_BINDING_PATTERN;
            case JOIN_KEYWORD:
                return ParserRuleContext.TYPE_DESC_IN_TYPE_BINDING_PATTERN;
            case START_KEYWORD:
                return ParserRuleContext.EXPRESSION;
            case FLUSH_KEYWORD:
                return ParserRuleContext.OPTIONAL_PEER_WORKER;
            case PEER_WORKER_NAME:
            case DEFAULT_KEYWORD:
                if (getParentContext() == ParserRuleContext.MULTI_RECEIVE_WORKERS) {
                    return ParserRuleContext.RECEIVE_FIELD_END;
                }
                return ParserRuleContext.EXPRESSION_RHS;
            case WAIT_KEYWORD:
                return ParserRuleContext.WAIT_KEYWORD_RHS;
            case DO_KEYWORD:
            case TRANSACTION_KEYWORD:
                return ParserRuleContext.BLOCK_STMT;
            case COMMIT_KEYWORD:
                return ParserRuleContext.EXPRESSION_RHS;
            case ROLLBACK_KEYWORD:
                return ParserRuleContext.ROLLBACK_RHS;
            case RETRY_KEYWORD:
                return ParserRuleContext.RETRY_KEYWORD_RHS;
            case TRANSACTIONAL_KEYWORD:
                parentCtx = getParentContext();
                switch (parentCtx) {
                    case COMP_UNIT:
                        return ParserRuleContext.FUNC_DEF_OR_FUNC_TYPE_WITHOUT_TRANSACTIONAL;
                    case OBJECT_MEMBER:
                    case CLASS_MEMBER:
                    case OBJECT_MEMBER_DESCRIPTOR:
                        return ParserRuleContext.OBJECT_METHOD_WITHOUT_TRANSACTIONAL;
                    case SERVICE_CONSTRUCTOR_EXPRESSION:
                    case SERVICE_DECL:
                        return ParserRuleContext.RESOURCE_DEF_START_WITHOUT_TRANSACTIONAL;
                    default:
                        return ParserRuleContext.EXPRESSION_RHS;
                }
            case ISOLATED_KEYWORD:
                parentCtx = getParentContext();
                switch (parentCtx) {
                    case COMP_UNIT:
                        return ParserRuleContext.FUNC_DEF_OR_FUNC_TYPE_WITHOUT_ISOLATED;
                    case OBJECT_MEMBER:
                    case CLASS_MEMBER:
                    case OBJECT_MEMBER_DESCRIPTOR:
                        return ParserRuleContext.OBJECT_METHOD_WITHOUT_ISOLATED;
                    case SERVICE_CONSTRUCTOR_EXPRESSION:
                    case SERVICE_DECL:
                        return ParserRuleContext.RESOURCE_DEF_START_WITHOUT_ISOLATED;
                    case FUNC_TYPE_DESC:
                    case FUNC_TYPE_DESC_OR_ANON_FUNC:
                    case ANON_FUNC_EXPRESSION:
                        return ParserRuleContext.FUNCTION_KEYWORD;
                    default:
                        return ParserRuleContext.EXPRESSION_RHS; // TODO: 8/14/20 verify
                }
            case ENUM_KEYWORD:
                return ParserRuleContext.MODULE_ENUM_NAME;
            case MATCH_KEYWORD:
                return ParserRuleContext.EXPRESSION;
            case READONLY_KEYWORD:
                parentCtx = getParentContext();
                if (parentCtx == ParserRuleContext.MAPPING_CONSTRUCTOR ||
                        parentCtx == ParserRuleContext.MAPPING_FIELD) {
                    return ParserRuleContext.SPECIFIC_FIELD;
                }
                throw new IllegalStateException("cannot find the next rule for: " + currentCtx);
            case DISTINCT_KEYWORD:
                return ParserRuleContext.TYPE_DESCRIPTOR;
            case VAR_KEYWORD:
                parentCtx = getParentContext();
                if (parentCtx == ParserRuleContext.REST_MATCH_PATTERN) {
                    return ParserRuleContext.VARIABLE_NAME;
                }
                return ParserRuleContext.BINDING_PATTERN;
            case EQUALS_KEYWORD:
                assert getParentContext() == ParserRuleContext.ON_CLAUSE;
                endContext(); // end on-clause
                return ParserRuleContext.EXPRESSION;
            case CONFLICT_KEYWORD:
                endContext(); // end on-conflict-clause
                return ParserRuleContext.EXPRESSION;
            case LIMIT_KEYWORD:
                return ParserRuleContext.EXPRESSION;
            case OUTER_KEYWORD:
                return ParserRuleContext.JOIN_KEYWORD;
            default:
                throw new IllegalStateException("cannot find the next rule for: " + currentCtx);
        }
    }

    private void startContextIfRequired(ParserRuleContext currentCtx) {
        switch (currentCtx) {
            case COMP_UNIT:
            case FUNC_DEF_OR_FUNC_TYPE:
            case ANON_FUNC_EXPRESSION:
            case FUNC_DEF:
            case FUNC_TYPE_DESC:
            case EXTERNAL_FUNC_BODY:
            case FUNC_BODY_BLOCK:
            case STATEMENT:
            case STATEMENT_WITHOUT_ANNOTS:
            case VAR_DECL_STMT:
            case ASSIGNMENT_STMT:
            case REQUIRED_PARAM:
            case DEFAULTABLE_PARAM:
            case REST_PARAM:
            case MODULE_TYPE_DEFINITION:
            case RECORD_FIELD:
            case RECORD_TYPE_DESCRIPTOR:
            case OBJECT_TYPE_DESCRIPTOR:
            case ARG_LIST:
            case OBJECT_FUNC_OR_FIELD:
            case IF_BLOCK:
            case BLOCK_STMT:
            case WHILE_BLOCK:
            case PANIC_STMT:
            case CALL_STMT:
            case IMPORT_DECL:
            case CONTINUE_STATEMENT:
            case BREAK_STATEMENT:
            case RETURN_STMT:
            case FAIL_STATEMENT:
            case COMPUTED_FIELD_NAME:
            case LISTENERS_LIST:
            case SERVICE_DECL:
            case LISTENER_DECL:
            case CONSTANT_DECL:
            case OPTIONAL_TYPE_DESCRIPTOR:
            case ARRAY_TYPE_DESCRIPTOR:
            case ANNOTATIONS:
            case VARIABLE_REF:
            case TYPE_REFERENCE:
            case ANNOT_REFERENCE:
            case FIELD_ACCESS_IDENTIFIER:
            case MAPPING_CONSTRUCTOR:
            case LOCAL_TYPE_DEFINITION_STMT:
            case EXPRESSION_STATEMENT:
            case NIL_LITERAL:
            case LOCK_STMT:
            case ANNOTATION_DECL:
            case ANNOT_ATTACH_POINTS_LIST:
            case XML_NAMESPACE_DECLARATION:
            case CONSTANT_EXPRESSION:
            case NAMED_WORKER_DECL:
            case FORK_STMT:
            case FOREACH_STMT:
            case LIST_CONSTRUCTOR:
            case TYPE_CAST:
            case KEY_SPECIFIER:
            case LET_EXPR_LET_VAR_DECL:
            case LET_CLAUSE_LET_VAR_DECL:
            case ORDER_KEY_LIST:
            case ROW_TYPE_PARAM:
            case TABLE_CONSTRUCTOR_OR_QUERY_EXPRESSION:
            case OBJECT_MEMBER:
            case CLASS_MEMBER:
            case OBJECT_MEMBER_DESCRIPTOR:
            case LIST_BINDING_PATTERN:
            case MAPPING_BINDING_PATTERN:
            case REST_BINDING_PATTERN:
            case TYPED_BINDING_PATTERN:
            case BINDING_PATTERN_STARTING_IDENTIFIER:
            case MULTI_RECEIVE_WORKERS:
            case MULTI_WAIT_FIELDS:
            case ALTERNATE_WAIT_EXPRS:
            case DO_CLAUSE:
            case MEMBER_ACCESS_KEY_EXPR:
            case CONDITIONAL_EXPRESSION:
            case DO_BLOCK:
            case TRANSACTION_STMT:
            case RETRY_STMT:
            case ROLLBACK_STMT:
            case MODULE_ENUM_DECLARATION:
            case ENUM_MEMBER_LIST:
            case SERVICE_CONSTRUCTOR_EXPRESSION:
            case XML_NAME_PATTERN:
            case XML_ATOMIC_NAME_PATTERN:
            case MATCH_STMT:
            case MATCH_BODY:
            case MATCH_PATTERN:
            case LIST_MATCH_PATTERN:
            case REST_MATCH_PATTERN:
            case ERROR_BINDING_PATTERN:
            case MAPPING_MATCH_PATTERN:
            case FUNCTIONAL_MATCH_PATTERN:
            case NAMED_ARG_MATCH_PATTERN:
            case SELECT_CLAUSE:
            case JOIN_CLAUSE:
<<<<<<< HEAD
            case BRACED_EXPR_OR_ANON_FUNC_PARAMS:
=======
            case ON_FAIL_CLAUSE:
>>>>>>> 59ba98e7
            case MODULE_CLASS_DEFINITION:
            case OBJECT_CONSTRUCTOR:

                // Contexts that expect a type
            case TYPE_DESC_IN_ANNOTATION_DECL:
            case TYPE_DESC_BEFORE_IDENTIFIER:
            case TYPE_DESC_IN_RECORD_FIELD:
            case TYPE_DESC_IN_PARAM:
            case TYPE_DESC_IN_TYPE_BINDING_PATTERN:
            case TYPE_DESC_IN_TYPE_DEF:
            case TYPE_DESC_IN_ANGLE_BRACKETS:
            case TYPE_DESC_IN_RETURN_TYPE_DESC:
            case TYPE_DESC_IN_EXPRESSION:
            case TYPE_DESC_IN_STREAM_TYPE_DESC:
            case TYPE_DESC_IN_PARENTHESIS:
            case TYPE_DESC_IN_NEW_EXPR:
            case TYPE_DESC_IN_TUPLE:
                startContext(currentCtx);
                break;
            default:
                break;
        }

        switch (currentCtx) {
            case TABLE_CONSTRUCTOR:
            case QUERY_EXPRESSION:
            case ON_CONFLICT_CLAUSE:
            case ON_CLAUSE:
                switchContext(currentCtx);
                break;
            default:
                break;
        }
    }

    private ParserRuleContext getNextRuleForCloseParenthsis() {
        ParserRuleContext parentCtx;
        parentCtx = getParentContext();
        if (parentCtx == ParserRuleContext.PARAM_LIST) {
            endContext(); // end parameters
            return ParserRuleContext.FUNC_OPTIONAL_RETURNS;
        } else if (isParameter(parentCtx)) {
            endContext(); // end parameters
            endContext(); // end parameter
            return ParserRuleContext.FUNC_OPTIONAL_RETURNS;
        } else if (parentCtx == ParserRuleContext.NIL_LITERAL) {
            endContext();
            return getNextRuleForExpr();
        } else if (parentCtx == ParserRuleContext.KEY_SPECIFIER) {
            endContext(); // end key-specifier
            if (isInTypeDescContext()) {
                return ParserRuleContext.TYPEDESC_RHS;
            }
            return ParserRuleContext.TABLE_CONSTRUCTOR_OR_QUERY_RHS;
        } else if (isInTypeDescContext()) {
            return ParserRuleContext.TYPEDESC_RHS;
        } else if (parentCtx == ParserRuleContext.BRACED_EXPR_OR_ANON_FUNC_PARAMS) {
            endContext(); // end infered-param/parenthesised-expr context
            return ParserRuleContext.INFER_PARAM_END_OR_PARENTHESIS_END;
        } else if (parentCtx == ParserRuleContext.FUNCTIONAL_MATCH_PATTERN) {
            endContext();
            return getNextRuleForMatchPattern();
        } else if (parentCtx == ParserRuleContext.NAMED_ARG_MATCH_PATTERN) {
            endContext(); // end named arg math pattern context
            endContext(); // end functional match pattern context
            return getNextRuleForMatchPattern();
        } else if (parentCtx == ParserRuleContext.ERROR_BINDING_PATTERN) {
            endContext(); // end error-binding-pattern
            return getNextRuleForBindingPattern();
        }
        return ParserRuleContext.EXPRESSION_RHS;
    }

    private ParserRuleContext getNextRuleForOpenParenthesis() {
        ParserRuleContext parentCtx = getParentContext();
        if (parentCtx == ParserRuleContext.EXPRESSION_STATEMENT) {
            return ParserRuleContext.EXPRESSION_STATEMENT_START;
        } else if (isStatement(parentCtx) || isExpressionContext(parentCtx) ||
                parentCtx == ParserRuleContext.ARRAY_TYPE_DESCRIPTOR) {
            return ParserRuleContext.EXPRESSION;
        } else if (parentCtx == ParserRuleContext.FUNC_DEF_OR_FUNC_TYPE ||
                parentCtx == ParserRuleContext.FUNC_TYPE_DESC || parentCtx == ParserRuleContext.FUNC_DEF ||
                parentCtx == ParserRuleContext.ANON_FUNC_EXPRESSION ||
                parentCtx == ParserRuleContext.FUNC_TYPE_DESC_OR_ANON_FUNC) {
            // TODO: find a better way
            startContext(ParserRuleContext.PARAM_LIST);
            return ParserRuleContext.PARAM_LIST;
        } else if (parentCtx == ParserRuleContext.NIL_LITERAL) {
            return ParserRuleContext.CLOSE_PARENTHESIS;
        } else if (parentCtx == ParserRuleContext.KEY_SPECIFIER) {
            return ParserRuleContext.KEY_SPECIFIER_RHS;
        } else if (isInTypeDescContext()) {
            // if the parent context is table type desc then we are in key specifier context.hence start context
            startContext(ParserRuleContext.KEY_SPECIFIER);
            return ParserRuleContext.KEY_SPECIFIER_RHS;
        } else if (isParameter(parentCtx)) {
            return ParserRuleContext.EXPRESSION;
        } else if (parentCtx == ParserRuleContext.FUNCTIONAL_MATCH_PATTERN) {
            return ParserRuleContext.ARG_LIST_MATCH_PATTERN_START;
        } else if (isInMatchPatternCtx(parentCtx)) {
            // This is a special case which occurs because of FUNC_MATCH_PATTERN_OR_CONST_PATTERN context,
            // If this is the case we are in a functional match pattern but the context is not started, hence
            // start the context.
            startContext(ParserRuleContext.FUNCTIONAL_MATCH_PATTERN);
            return ParserRuleContext.ARG_LIST_MATCH_PATTERN_START;
        } else if (parentCtx == ParserRuleContext.ERROR_BINDING_PATTERN) {
            return ParserRuleContext.ERROR_ARG_LIST_BINDING_PATTERN_START;
        }
        return ParserRuleContext.EXPRESSION;
    }

    private boolean isInMatchPatternCtx(ParserRuleContext context) {
        switch (context) {
            case MATCH_PATTERN:
            case LIST_MATCH_PATTERN:
            case MAPPING_MATCH_PATTERN:
            case FUNCTIONAL_MATCH_PATTERN:
            case NAMED_ARG_MATCH_PATTERN:
                return true;
            default:
                return false;
        }
    }

    private ParserRuleContext getNextRuleForOpenBrace() {
        ParserRuleContext parentCtx = getParentContext();
        if (parentCtx == ParserRuleContext.LISTENERS_LIST) {
            endContext();
        }

        switch (parentCtx) {
            case OBJECT_TYPE_DESCRIPTOR:
                return ParserRuleContext.OBJECT_MEMBER_DESCRIPTOR;
            case MODULE_CLASS_DEFINITION:
                return ParserRuleContext.CLASS_MEMBER;
            case OBJECT_CONSTRUCTOR:
                return ParserRuleContext.OBJECT_MEMBER;
            case RECORD_TYPE_DESCRIPTOR:
                return ParserRuleContext.RECORD_FIELD;
            case MAPPING_CONSTRUCTOR:
                return ParserRuleContext.FIRST_MAPPING_FIELD;
            case FORK_STMT:
                return ParserRuleContext.NAMED_WORKER_DECL;
            case MULTI_RECEIVE_WORKERS:
                return ParserRuleContext.RECEIVE_FIELD;
            case MULTI_WAIT_FIELDS:
                return ParserRuleContext.WAIT_FIELD_NAME;
            case MODULE_ENUM_DECLARATION:
                return ParserRuleContext.ENUM_MEMBER_LIST;
            case MAPPING_BINDING_PATTERN:
                return ParserRuleContext.MAPPING_BINDING_PATTERN_MEMBER;
            case MAPPING_MATCH_PATTERN:
                return ParserRuleContext.FIELD_MATCH_PATTERNS_START;
            default:
                return ParserRuleContext.STATEMENT;
        }
    }

    private boolean isExpressionContext(ParserRuleContext ctx) {
        switch (ctx) {
            case LISTENERS_LIST:
            case MAPPING_CONSTRUCTOR:
            case COMPUTED_FIELD_NAME:
            case LIST_CONSTRUCTOR:
            case INTERPOLATION:
            case ARG_LIST:
            case LET_EXPR_LET_VAR_DECL:
            case LET_CLAUSE_LET_VAR_DECL:
            case TABLE_CONSTRUCTOR:
            case QUERY_EXPRESSION:
            case TABLE_CONSTRUCTOR_OR_QUERY_EXPRESSION:
            case SERVICE_CONSTRUCTOR_EXPRESSION:
            case ORDER_KEY_LIST:
            case SELECT_CLAUSE:
            case JOIN_CLAUSE:
            case ON_CONFLICT_CLAUSE:
                return true;
            default:
                return false;
        }
    }

    /**
     * Get the next parser context to visit after a {@link ParserRuleContext#AFTER_PARAMETER_TYPE}.
     *
     * @return Next parser context
     */
    private ParserRuleContext getNextRuleForParamType() {
        ParserRuleContext parentCtx;
        parentCtx = getParentContext();
        if (parentCtx == ParserRuleContext.REQUIRED_PARAM || parentCtx == ParserRuleContext.DEFAULTABLE_PARAM) {
            return ParserRuleContext.VARIABLE_NAME;
        } else if (parentCtx == ParserRuleContext.REST_PARAM) {
            return ParserRuleContext.ELLIPSIS;
        } else {
            throw new IllegalStateException();
        }
    }

    /**
     * Get the next parser context to visit after a {@link ParserRuleContext#COMMA}.
     *
     * @return Next parser context
     */
    private ParserRuleContext getNextRuleForComma() {
        ParserRuleContext parentCtx = getParentContext();
        switch (parentCtx) {
            case PARAM_LIST:
            case REQUIRED_PARAM:
            case DEFAULTABLE_PARAM:
            case REST_PARAM:
                endContext();
                return parentCtx;
            case ARG_LIST:
                return ParserRuleContext.ARG_START;
            case MAPPING_CONSTRUCTOR:
                return ParserRuleContext.MAPPING_FIELD;
            case LISTENERS_LIST:
            case LIST_CONSTRUCTOR:
            case ORDER_KEY_LIST:
                return ParserRuleContext.EXPRESSION;
            case ANNOT_ATTACH_POINTS_LIST:
                return ParserRuleContext.ATTACH_POINT;
            case TABLE_CONSTRUCTOR:
                return ParserRuleContext.MAPPING_CONSTRUCTOR;
            case KEY_SPECIFIER:
                return ParserRuleContext.VARIABLE_NAME;
            case LET_EXPR_LET_VAR_DECL:
            case LET_CLAUSE_LET_VAR_DECL:
                return ParserRuleContext.LET_VAR_DECL_START;
            case TYPE_DESC_IN_STREAM_TYPE_DESC:
                return ParserRuleContext.TYPE_DESCRIPTOR;
            case BRACED_EXPR_OR_ANON_FUNC_PARAMS:
                return ParserRuleContext.IMPLICIT_ANON_FUNC_PARAM;
            case TYPE_DESC_IN_TUPLE:
                return ParserRuleContext.TYPE_DESCRIPTOR;
            case LIST_BINDING_PATTERN:
                return ParserRuleContext.LIST_BINDING_PATTERN_MEMBER;
            case MAPPING_BINDING_PATTERN:
            case MAPPING_BP_OR_MAPPING_CONSTRUCTOR:
                return ParserRuleContext.MAPPING_BINDING_PATTERN_MEMBER;
            case MULTI_RECEIVE_WORKERS:
                return ParserRuleContext.RECEIVE_FIELD;
            case MULTI_WAIT_FIELDS:
                return ParserRuleContext.WAIT_FIELD_NAME;
            case ENUM_MEMBER_LIST:
                return ParserRuleContext.ENUM_MEMBER_START;
            case MEMBER_ACCESS_KEY_EXPR:
                return ParserRuleContext.MEMBER_ACCESS_KEY_EXPR_END;
            case STMT_START_BRACKETED_LIST:
                return ParserRuleContext.STMT_START_BRACKETED_LIST_MEMBER;
            case BRACKETED_LIST:
                return ParserRuleContext.BRACKETED_LIST_MEMBER;
            case LIST_MATCH_PATTERN:
                return ParserRuleContext.LIST_MATCH_PATTERN_MEMBER;
            case ERROR_BINDING_PATTERN:
                return ParserRuleContext.ERROR_FIELD_BINDING_PATTERN;
            case MAPPING_MATCH_PATTERN:
                return ParserRuleContext.FIELD_MATCH_PATTERN_MEMBER;
            case FUNCTIONAL_MATCH_PATTERN:
                return ParserRuleContext.ARG_MATCH_PATTERN;
            case NAMED_ARG_MATCH_PATTERN:
                endContext();
                return ParserRuleContext.NAMED_ARG_MATCH_PATTERN_RHS;
            default:
                throw new IllegalStateException(parentCtx.toString());
        }
    }

    /**
     * Get the next parser context to visit after a type descriptor.
     *
     * @return Next parser context
     */
    private ParserRuleContext getNextRuleForTypeDescriptor() {
        ParserRuleContext parentCtx = getParentContext();
        switch (parentCtx) {
            // Contexts that expect a type
            case TYPE_DESC_IN_ANNOTATION_DECL:
                endContext();
                if (isInTypeDescContext()) {
                    return ParserRuleContext.TYPEDESC_RHS;
                }
                return ParserRuleContext.ANNOTATION_TAG;
            case TYPE_DESC_BEFORE_IDENTIFIER:
            case TYPE_DESC_IN_RECORD_FIELD:
                endContext();
                if (isInTypeDescContext()) {
                    return ParserRuleContext.TYPEDESC_RHS;
                }
                return ParserRuleContext.VARIABLE_NAME;
            case TYPE_DESC_IN_TYPE_BINDING_PATTERN:
                endContext();
                if (isInTypeDescContext()) {
                    return ParserRuleContext.TYPEDESC_RHS;
                }
                if (getParentContext() == ParserRuleContext.FOREACH_STMT) {
                    return ParserRuleContext.BINDING_PATTERN;
                }
                return ParserRuleContext.VARIABLE_NAME;
            case TYPE_DESC_IN_PARAM:
                endContext();
                if (isInTypeDescContext()) {
                    return ParserRuleContext.TYPEDESC_RHS;
                }
                return ParserRuleContext.AFTER_PARAMETER_TYPE;
            case TYPE_DESC_IN_TYPE_DEF:
                endContext();
                if (isInTypeDescContext()) {
                    return ParserRuleContext.TYPEDESC_RHS;
                }
                return ParserRuleContext.SEMICOLON;
            case TYPE_DESC_IN_ANGLE_BRACKETS:
                endContext();
                return ParserRuleContext.GT;
            case TYPE_DESC_IN_RETURN_TYPE_DESC:
                endContext();
                if (isInTypeDescContext()) {
                    return ParserRuleContext.TYPEDESC_RHS;
                }

                parentCtx = getParentContext();
                switch (parentCtx) {
                    case FUNC_TYPE_DESC:
                        endContext();
                        return ParserRuleContext.TYPEDESC_RHS;
                    case FUNC_DEF_OR_FUNC_TYPE:
                        return ParserRuleContext.FUNC_BODY_OR_TYPE_DESC_RHS;
                    case FUNC_TYPE_DESC_OR_ANON_FUNC:
                        return ParserRuleContext.FUNC_TYPE_DESC_RHS_OR_ANON_FUNC_BODY;
                    case FUNC_DEF:
                        ParserRuleContext grandParentCtx = getGrandParentContext();
                        if (grandParentCtx == ParserRuleContext.OBJECT_MEMBER_DESCRIPTOR) {
                            return ParserRuleContext.SEMICOLON;
                        } else {
                            return ParserRuleContext.FUNC_BODY;
                        }
                    case ANON_FUNC_EXPRESSION:
                        return ParserRuleContext.ANON_FUNC_BODY;
                    case NAMED_WORKER_DECL:
                        return ParserRuleContext.BLOCK_STMT;
                    default:
                        throw new IllegalStateException(parentCtx.toString());
                }
            case TYPE_DESC_IN_EXPRESSION:
                endContext();
                if (isInTypeDescContext()) {
                    return ParserRuleContext.TYPEDESC_RHS;
                }
                return ParserRuleContext.EXPRESSION_RHS;
            case COMP_UNIT:
                /*
                 * Fact 1:
                 * ------
                 * FUNC_DEF_OR_FUNC_TYPE is only possible for module level construct or object member
                 * that starts with 'function' keyword. However, until the end of func-signature,
                 * we don't know whether this is a func-def or a function type.
                 * Hence a var-decl-stmt context is not started until this point.
                 *
                 * Fact 2:
                 * ------
                 * We reach here for END_OF_TYPE_DESC context. That means we are going to end the
                 * func-type-desc.
                 */
                startContext(ParserRuleContext.VAR_DECL_STMT);
                return ParserRuleContext.VARIABLE_NAME; // TODO add typed-binding-patters
            case OBJECT_MEMBER:
            case CLASS_MEMBER:
            case OBJECT_MEMBER_DESCRIPTOR:
                return ParserRuleContext.VARIABLE_NAME;
            case ANNOTATION_DECL:
                return ParserRuleContext.IDENTIFIER;
            case TYPE_DESC_IN_STREAM_TYPE_DESC:
                return ParserRuleContext.STREAM_TYPE_FIRST_PARAM_RHS;
            case TYPE_DESC_IN_PARENTHESIS:
                endContext();
                if (isInTypeDescContext()) {
                    return ParserRuleContext.TYPEDESC_RHS;
                }
                return ParserRuleContext.CLOSE_PARENTHESIS;
            case TYPE_DESC_IN_NEW_EXPR:
                endContext();
                if (isInTypeDescContext()) {
                    return ParserRuleContext.TYPEDESC_RHS;
                }
                return ParserRuleContext.ARG_LIST_START;
            case TYPE_DESC_IN_TUPLE:
            case STMT_START_BRACKETED_LIST:
                return ParserRuleContext.TYPE_DESC_IN_TUPLE_RHS;
            case TYPE_REFERENCE:
                endContext();
                parentCtx = getParentContext();
                if (parentCtx == ParserRuleContext.OBJECT_CONSTRUCTOR) {
                    return ParserRuleContext.OPEN_BRACE;
                }
                return ParserRuleContext.SEMICOLON;
            default:
                // If none of the above that means we reach here via, anonymous-func-or-func-type context.
                // Then the rhs of this is definitely an expression-rhs
                return ParserRuleContext.EXPRESSION_RHS;
        }
    }

    private boolean isInTypeDescContext() {
        switch (getParentContext()) {
            case TYPE_DESC_IN_ANNOTATION_DECL:
            case TYPE_DESC_BEFORE_IDENTIFIER:
            case TYPE_DESC_IN_RECORD_FIELD:
            case TYPE_DESC_IN_PARAM:
            case TYPE_DESC_IN_TYPE_BINDING_PATTERN:
            case TYPE_DESC_IN_TYPE_DEF:
            case TYPE_DESC_IN_ANGLE_BRACKETS:
            case TYPE_DESC_IN_RETURN_TYPE_DESC:
            case TYPE_DESC_IN_EXPRESSION:
            case TYPE_DESC_IN_STREAM_TYPE_DESC:
            case TYPE_DESC_IN_PARENTHESIS:
            case TYPE_DESC_IN_NEW_EXPR:
            case TYPE_DESC_IN_TUPLE:
            case STMT_START_BRACKETED_LIST:
            case BRACKETED_LIST:
            case TYPE_REFERENCE:
                return true;
            default:
                return false;
        }
    }

    /**
     * Get the next parser context to visit after a {@link ParserRuleContext#ASSIGN_OP}.
     *
     * @return Next parser context
     */
    private ParserRuleContext getNextRuleForEqualOp() {
        ParserRuleContext parentCtx = getParentContext();
        switch (parentCtx) {
            case EXTERNAL_FUNC_BODY:
                return ParserRuleContext.EXTERNAL_FUNC_BODY_OPTIONAL_ANNOTS;
            case REQUIRED_PARAM:
            case DEFAULTABLE_PARAM:
            case RECORD_FIELD:
            case ARG_LIST:
            case OBJECT_MEMBER:
            case CLASS_MEMBER:
            case OBJECT_MEMBER_DESCRIPTOR:
            case LISTENER_DECL:
            case CONSTANT_DECL:
            case LET_EXPR_LET_VAR_DECL:
            case LET_CLAUSE_LET_VAR_DECL:
            case ENUM_MEMBER_LIST:
                return ParserRuleContext.EXPRESSION;
            case NAMED_ARG_MATCH_PATTERN:
                return ParserRuleContext.MATCH_PATTERN;
            case ERROR_BINDING_PATTERN:
                return ParserRuleContext.BINDING_PATTERN;
            default:
                if (isStatement(parentCtx)) {
                    return ParserRuleContext.EXPRESSION;
                }
                throw new IllegalStateException("equal op cannot exist in a " + parentCtx);
        }
    }

    /**
     * Get the next parser context to visit after a {@link ParserRuleContext#CLOSE_BRACE}.
     *
     * @param nextLookahead Position of the next token to consider, relative to the position of the original error
     * @return Next parser context
     */
    private ParserRuleContext getNextRuleForCloseBrace(int nextLookahead) {
        ParserRuleContext parentCtx = getParentContext();
        switch (parentCtx) {
            case FUNC_BODY_BLOCK:
                endContext(); // end body block
                return getNextRuleForCloseBraceInFuncBody();
            case SERVICE_DECL:
            case MODULE_CLASS_DEFINITION:
                endContext();
                return ParserRuleContext.TOP_LEVEL_NODE;
            case OBJECT_MEMBER:
            case CLASS_MEMBER:
            case OBJECT_MEMBER_DESCRIPTOR:
                endContext(); // end object member
                // fall through
            case RECORD_TYPE_DESCRIPTOR:
            case OBJECT_TYPE_DESCRIPTOR:
                endContext(); // end record/object type def
                return ParserRuleContext.TYPEDESC_RHS;
            case BLOCK_STMT:
            case AMBIGUOUS_STMT:
                endContext(); // end block stmt
                parentCtx = getParentContext();
                switch (parentCtx) {
                    case LOCK_STMT:
                    case FOREACH_STMT:
                    case WHILE_BLOCK:
                    case DO_BLOCK:
                    case RETRY_STMT:
                        endContext();
                        return ParserRuleContext.REGULAR_COMPOUND_STMT_RHS;
                    case ON_FAIL_CLAUSE:
                        endContext();
                        return ParserRuleContext.STATEMENT;
                    case IF_BLOCK:
                        endContext(); // end parent stmt if/lock/while/ block
                        return ParserRuleContext.ELSE_BLOCK;
                    case TRANSACTION_STMT:
                        endContext(); // end transaction context
                        parentCtx = getParentContext();

                        // If this is a retry-transaction block, then end the enclosing retry
                        // context as well.
                        if (parentCtx == ParserRuleContext.RETRY_STMT) {
                            endContext();
                        }
                        return ParserRuleContext.REGULAR_COMPOUND_STMT_RHS;
                    case NAMED_WORKER_DECL:
                        endContext(); // end named-worker
                        parentCtx = getParentContext();
                        if (parentCtx == ParserRuleContext.FORK_STMT) {
                            STToken nextToken = this.tokenReader.peek(nextLookahead);
                            switch (nextToken.kind) {
                                case CLOSE_BRACE_TOKEN:
                                    return ParserRuleContext.CLOSE_BRACE;
                                default:
                                    return ParserRuleContext.STATEMENT;
                            }
                        } else {
                            return ParserRuleContext.STATEMENT;
                        }
                    case MATCH_BODY:
                        return ParserRuleContext.MATCH_PATTERN;
                    case DO_CLAUSE:
                        return ParserRuleContext.QUERY_EXPRESSION_END;
                    default:
                        return ParserRuleContext.STATEMENT;
                }
            case MAPPING_CONSTRUCTOR:
                endContext(); // end mapping constructor
                parentCtx = getParentContext();
                if (parentCtx == ParserRuleContext.TABLE_CONSTRUCTOR) {
                    return ParserRuleContext.TABLE_ROW_END;
                }

                if (parentCtx == ParserRuleContext.ANNOTATIONS) {
                    return ParserRuleContext.ANNOTATION_END;
                }

                return getNextRuleForExpr();
            case STMT_START_BRACKETED_LIST:
                return ParserRuleContext.BRACKETED_LIST_MEMBER_END;
            case MAPPING_BINDING_PATTERN:
            case MAPPING_BP_OR_MAPPING_CONSTRUCTOR:
                endContext();
                return getNextRuleForBindingPattern();
            case FORK_STMT:
                endContext(); // end fork-statement
                return ParserRuleContext.STATEMENT;
            case INTERPOLATION:
                endContext();
                return ParserRuleContext.TEMPLATE_MEMBER;
            case OBJECT_CONSTRUCTOR:
            case MULTI_RECEIVE_WORKERS:
            case MULTI_WAIT_FIELDS:
            case SERVICE_CONSTRUCTOR_EXPRESSION:
                endContext();
                return ParserRuleContext.EXPRESSION_RHS;
            case ENUM_MEMBER_LIST:
                endContext(); // end ENUM_MEMBER_LIST context
                endContext(); // end MODULE_ENUM_DECLARATION ctx
                return ParserRuleContext.TOP_LEVEL_NODE;
            case MATCH_BODY:
                endContext(); // end match body
                endContext(); // end match stmt
                return ParserRuleContext.REGULAR_COMPOUND_STMT_RHS;
            case MAPPING_MATCH_PATTERN:
                endContext();
                return getNextRuleForMatchPattern();
            default:
                throw new IllegalStateException("found close-brace in: " + parentCtx);
        }
    }

    private ParserRuleContext getNextRuleForCloseBraceInFuncBody() {
        ParserRuleContext parentCtx;
        parentCtx = getParentContext();
        switch (parentCtx) {
            case SERVICE_DECL:
                return ParserRuleContext.RESOURCE_DEF;
            case OBJECT_MEMBER:
                return ParserRuleContext.OBJECT_MEMBER_START;
            case CLASS_MEMBER:
            case OBJECT_MEMBER_DESCRIPTOR:
                return ParserRuleContext.CLASS_MEMBER_START;
            case COMP_UNIT:
                return ParserRuleContext.TOP_LEVEL_NODE;
            case FUNC_DEF:
            case FUNC_DEF_OR_FUNC_TYPE:
                endContext(); // end func-def
                return getNextRuleForCloseBraceInFuncBody();
            case ANON_FUNC_EXPRESSION:
            default:
                // Anonynous func
                endContext(); // end anon-func
                return ParserRuleContext.EXPRESSION_RHS;
        }
    }

    private ParserRuleContext getNextRuleForAnnotationEnd(int nextLookahead) {
        ParserRuleContext parentCtx;
        STToken nextToken;
        nextToken = this.tokenReader.peek(nextLookahead);
        if (nextToken.kind == SyntaxKind.AT_TOKEN) {
            return ParserRuleContext.AT;
        }

        endContext(); // end annotations
        parentCtx = getParentContext();
        switch (parentCtx) {
            case COMP_UNIT:
                return ParserRuleContext.TOP_LEVEL_NODE_WITHOUT_METADATA;
            case FUNC_DEF:
            case FUNC_TYPE_DESC:
            case FUNC_DEF_OR_FUNC_TYPE:
            case ANON_FUNC_EXPRESSION:
            case FUNC_TYPE_DESC_OR_ANON_FUNC:
                return ParserRuleContext.TYPE_DESC_IN_RETURN_TYPE_DESC;
            case LET_EXPR_LET_VAR_DECL:
            case LET_CLAUSE_LET_VAR_DECL:
                return ParserRuleContext.TYPE_DESC_IN_TYPE_BINDING_PATTERN;
            case RECORD_FIELD:
                return ParserRuleContext.RECORD_FIELD_WITHOUT_METADATA;
            case OBJECT_MEMBER:
                return ParserRuleContext.OBJECT_MEMBER_WITHOUT_METADATA;
            case CLASS_MEMBER:
            case OBJECT_MEMBER_DESCRIPTOR:
                return ParserRuleContext.CLASS_MEMBER_WITHOUT_METADATA;
            case SERVICE_DECL:
                return ParserRuleContext.RESOURCE_DEF;
            case FUNC_BODY_BLOCK:
                return ParserRuleContext.STATEMENT_WITHOUT_ANNOTS;
            case EXTERNAL_FUNC_BODY:
                return ParserRuleContext.EXTERNAL_KEYWORD;
            case TYPE_CAST:
                return ParserRuleContext.TYPE_CAST_PARAM_RHS;
            case ENUM_MEMBER_LIST:
                return ParserRuleContext.ENUM_MEMBER_NAME;
            default:
                if (isParameter(parentCtx)) {
                    return ParserRuleContext.REQUIRED_PARAM;
                }

                // everything else, treat as an annotation in an expression
                return ParserRuleContext.EXPRESSION;
        }
    }

    /**
     * Get the next parser context to visit after a variable/parameter name.
     *
     * @return Next parser context
     */
    private ParserRuleContext getNextRuleForVarName() {
        ParserRuleContext parentCtx = getParentContext();
        if (isStatement(parentCtx)) {
            return ParserRuleContext.VAR_DECL_STMT_RHS;
        }

        switch (parentCtx) {
            case REQUIRED_PARAM:
            case PARAM_LIST:
                return ParserRuleContext.REQUIRED_PARAM_NAME_RHS;
            case DEFAULTABLE_PARAM:
                return ParserRuleContext.ASSIGN_OP;
            case REST_PARAM:
                return ParserRuleContext.PARAM_END;
            case FOREACH_STMT:
                return ParserRuleContext.IN_KEYWORD;
            case TYPED_BINDING_PATTERN:
            case BINDING_PATTERN_STARTING_IDENTIFIER:
            case LIST_BINDING_PATTERN:
            case STMT_START_BRACKETED_LIST_MEMBER:
            case REST_BINDING_PATTERN:
            case FIELD_BINDING_PATTERN:
            case MAPPING_BINDING_PATTERN:
            case MAPPING_BP_OR_MAPPING_CONSTRUCTOR:
            case ERROR_BINDING_PATTERN:
                return getNextRuleForBindingPattern();
            case LISTENER_DECL:
            case CONSTANT_DECL:
                return ParserRuleContext.VAR_DECL_STMT_RHS;
            case RECORD_FIELD:
                return ParserRuleContext.FIELD_DESCRIPTOR_RHS;
            case ARG_LIST:
                return ParserRuleContext.NAMED_OR_POSITIONAL_ARG_RHS;
            case OBJECT_MEMBER:
            case CLASS_MEMBER:
            case OBJECT_MEMBER_DESCRIPTOR:
                return ParserRuleContext.OBJECT_FIELD_RHS;
            case ARRAY_TYPE_DESCRIPTOR:
                return ParserRuleContext.CLOSE_BRACKET;
            case KEY_SPECIFIER:
                return ParserRuleContext.TABLE_KEY_RHS;
            case LET_EXPR_LET_VAR_DECL:
            case LET_CLAUSE_LET_VAR_DECL:
                return ParserRuleContext.ASSIGN_OP;
            case ANNOTATION_DECL:
                return ParserRuleContext.ANNOT_OPTIONAL_ATTACH_POINTS;
            case QUERY_EXPRESSION:
            case JOIN_CLAUSE:
                return ParserRuleContext.IN_KEYWORD;
            case REST_MATCH_PATTERN:
                endContext(); // end rest match pattern context
                parentCtx = getParentContext();
                if (parentCtx == ParserRuleContext.MAPPING_MATCH_PATTERN) {
                    return ParserRuleContext.CLOSE_BRACE;
                }
                if (parentCtx == ParserRuleContext.FUNCTIONAL_MATCH_PATTERN) {
                    return ParserRuleContext.CLOSE_PARENTHESIS;
                }
                return ParserRuleContext.CLOSE_BRACKET;
            case MAPPING_MATCH_PATTERN:
                return ParserRuleContext.COLON;
            case ON_FAIL_CLAUSE:
                return ParserRuleContext.BLOCK_STMT;
            default:
                throw new IllegalStateException(parentCtx.toString());
        }
    }

    /**
     * Get the next parser context to visit after a {@link ParserRuleContext#SEMICOLON}.
     *
     * @param nextLookahead Position of the next token to consider, relative to the position of the original error
     * @return Next parser context
     */
    private ParserRuleContext getNextRuleForSemicolon(int nextLookahead) {
        STToken nextToken;
        ParserRuleContext parentCtx = getParentContext();
        if (parentCtx == ParserRuleContext.EXTERNAL_FUNC_BODY) {
            endContext(); // end external func-body
            endContext(); // end func-def
            return ParserRuleContext.TOP_LEVEL_NODE;
        } else if (parentCtx == ParserRuleContext.QUERY_EXPRESSION) {
            endContext(); // end expression
            return getNextRuleForSemicolon(nextLookahead);
        } else if (isExpressionContext(parentCtx)) {
            // A semicolon after an expression also means its an end of a statement/field, Hence pop the ctx.
            endContext(); // end statement
            return ParserRuleContext.STATEMENT;
        } else if (parentCtx == ParserRuleContext.VAR_DECL_STMT) {
            endContext(); // end var-decl
            parentCtx = getParentContext();
            if (parentCtx == ParserRuleContext.COMP_UNIT) {
                return ParserRuleContext.TOP_LEVEL_NODE;
            }
            return ParserRuleContext.STATEMENT;
        } else if (isStatement(parentCtx)) {
            endContext(); // end statement
            return ParserRuleContext.STATEMENT;
        } else if (parentCtx == ParserRuleContext.RECORD_FIELD) {
            endContext(); // end record field
            return ParserRuleContext.RECORD_FIELD_OR_RECORD_END;
        } else if (parentCtx == ParserRuleContext.XML_NAMESPACE_DECLARATION) {
            endContext();
            parentCtx = getParentContext();
            if (parentCtx == ParserRuleContext.COMP_UNIT) {
                return ParserRuleContext.TOP_LEVEL_NODE;
            }
            return ParserRuleContext.STATEMENT;
        } else if (parentCtx == ParserRuleContext.MODULE_TYPE_DEFINITION ||
                parentCtx == ParserRuleContext.LISTENER_DECL || parentCtx == ParserRuleContext.CONSTANT_DECL ||
                parentCtx == ParserRuleContext.ANNOTATION_DECL) {
            endContext(); // end declaration
            return ParserRuleContext.TOP_LEVEL_NODE;
        } else if (parentCtx == ParserRuleContext.OBJECT_MEMBER || parentCtx == ParserRuleContext.CLASS_MEMBER ||
                parentCtx == ParserRuleContext.OBJECT_MEMBER_DESCRIPTOR) {
            if (isEndOfObjectTypeNode(nextLookahead)) {
                endContext(); // end object member
                return ParserRuleContext.CLOSE_BRACE;
            }
            if (parentCtx == ParserRuleContext.OBJECT_MEMBER) {
                return ParserRuleContext.OBJECT_MEMBER_START;
            } else {
                return ParserRuleContext.CLASS_MEMBER_START;
            }
        } else if (parentCtx == ParserRuleContext.IMPORT_DECL) {
            endContext(); // end object member
            nextToken = this.tokenReader.peek(nextLookahead);
            if (nextToken.kind == SyntaxKind.EOF_TOKEN) {
                return ParserRuleContext.EOF;
            }
            return ParserRuleContext.TOP_LEVEL_NODE;
        } else if (parentCtx == ParserRuleContext.ANNOT_ATTACH_POINTS_LIST) {
            endContext(); // end annot attach points list
            endContext(); // end annot declaration
            nextToken = this.tokenReader.peek(nextLookahead);
            if (nextToken.kind == SyntaxKind.EOF_TOKEN) {
                return ParserRuleContext.EOF;
            }
            return ParserRuleContext.TOP_LEVEL_NODE;
        } else if (parentCtx == ParserRuleContext.FUNC_DEF || parentCtx == ParserRuleContext.FUNC_DEF_OR_FUNC_TYPE) {
            endContext(); // end func-def
            nextToken = this.tokenReader.peek(nextLookahead);
            if (nextToken.kind == SyntaxKind.EOF_TOKEN) {
                return ParserRuleContext.EOF;
            }
            parentCtx = getParentContext();
            if (parentCtx == ParserRuleContext.OBJECT_MEMBER_DESCRIPTOR) {
                endContext(); // end object-member-desc
                return ParserRuleContext.OBJECT_MEMBER_DESCRIPTOR;
            }
            return ParserRuleContext.TOP_LEVEL_NODE;
        } else if (parentCtx == ParserRuleContext.MODULE_CLASS_DEFINITION) {
            return ParserRuleContext.CLASS_MEMBER;
        } else if (parentCtx == ParserRuleContext.OBJECT_CONSTRUCTOR) {
            return ParserRuleContext.OBJECT_MEMBER;
        } else {
            throw new IllegalStateException(parentCtx.toString());
        }
    }

    private ParserRuleContext getNextRuleForDot() {
        ParserRuleContext parentCtx = getParentContext();
        if (parentCtx == ParserRuleContext.IMPORT_DECL) {
            return ParserRuleContext.IMPORT_MODULE_NAME;
        }
        return ParserRuleContext.FIELD_ACCESS_IDENTIFIER;
    }

    /**
     * Get the next parser context to visit after a {@link ParserRuleContext#QUESTION_MARK}.
     *
     * @return Next parser context
     */
    private ParserRuleContext getNextRuleForQuestionMark() {
        ParserRuleContext parentCtx = getParentContext();
        switch (parentCtx) {
            case OPTIONAL_TYPE_DESCRIPTOR:
                endContext();
                return ParserRuleContext.TYPEDESC_RHS;
            case CONDITIONAL_EXPRESSION:
                return ParserRuleContext.EXPRESSION;
            default:
                return ParserRuleContext.SEMICOLON;
        }
    }

    /**
     * Get the next parser context to visit after a {@link ParserRuleContext#OPEN_BRACKET}.
     *
     * @return Next parser context
     */
    private ParserRuleContext getNextRuleForOpenBracket() {
        ParserRuleContext parentCtx = getParentContext();
        switch (parentCtx) {
            case ARRAY_TYPE_DESCRIPTOR:
                return ParserRuleContext.ARRAY_LENGTH;
            case LIST_CONSTRUCTOR:
                return ParserRuleContext.LIST_CONSTRUCTOR_FIRST_MEMBER;
            case TABLE_CONSTRUCTOR:
                return ParserRuleContext.ROW_LIST_RHS;
            case LIST_BINDING_PATTERN:
                return ParserRuleContext.LIST_BINDING_PATTERN_MEMBER;
            case LIST_MATCH_PATTERN:
                return ParserRuleContext.LIST_MATCH_PATTERNS_START;
            default:
                if (isInTypeDescContext()) {
                    return ParserRuleContext.TYPE_DESC_IN_TUPLE;
                }
                return ParserRuleContext.EXPRESSION;
        }
    }

    /**
     * Get the next parser context to visit after a {@link ParserRuleContext#CLOSE_BRACKET}.
     *
     * @return Next parser context
     */
    private ParserRuleContext getNextRuleForCloseBracket() {
        ParserRuleContext parentCtx = getParentContext();
        switch (parentCtx) {
            case ARRAY_TYPE_DESCRIPTOR:
            case TYPE_DESC_IN_TUPLE:
                endContext(); // End array/tuple type descriptor context
                return ParserRuleContext.TYPEDESC_RHS;
            case COMPUTED_FIELD_NAME:
                endContext(); // end computed-field-name
                return ParserRuleContext.COLON;
            case LIST_BINDING_PATTERN:
                endContext(); // end list-binding-pattern context
                return getNextRuleForBindingPattern();
            case LIST_CONSTRUCTOR:
            case TABLE_CONSTRUCTOR:
            case MEMBER_ACCESS_KEY_EXPR:
                endContext();
                return getNextRuleForExpr();
            case STMT_START_BRACKETED_LIST:
                endContext();
                parentCtx = getParentContext();
                if (parentCtx == ParserRuleContext.STMT_START_BRACKETED_LIST) {
                    return ParserRuleContext.BRACKETED_LIST_MEMBER_END;
                }

                return ParserRuleContext.STMT_START_BRACKETED_LIST_RHS;
            case BRACKETED_LIST:
                endContext();
                return ParserRuleContext.BRACKETED_LIST_RHS;
            case LIST_MATCH_PATTERN:
                endContext();
                return getNextRuleForMatchPattern();
            default:
                return getNextRuleForExpr();
        }
    }

    /**
     * Get the next parser context to visit after a {@link ParserRuleContext#DECIMAL_INTEGER_LITERAL_TOKEN}.
     *
     * @return Next parser context
     */
    private ParserRuleContext getNextRuleForDecimalIntegerLiteral() {
        ParserRuleContext parentCtx = getParentContext();
        switch (parentCtx) {
            case CONSTANT_EXPRESSION:
                endContext();
                return getNextRuleForConstExpr();
            case ARRAY_TYPE_DESCRIPTOR:
            default:
                return ParserRuleContext.CLOSE_BRACKET;
        }
    }

    private ParserRuleContext getNextRuleForExpr() {
        ParserRuleContext parentCtx;
        parentCtx = getParentContext();
        if (parentCtx == ParserRuleContext.CONSTANT_EXPRESSION) {
            endContext();
            return getNextRuleForConstExpr();
        }
        return ParserRuleContext.EXPRESSION_RHS;
    }

    private ParserRuleContext getNextRuleForExprStartsWithVarRef() {
        ParserRuleContext parentCtx;
        parentCtx = getParentContext();
        if (parentCtx == ParserRuleContext.CONSTANT_EXPRESSION) {
            endContext();
            return getNextRuleForConstExpr();
        }
        return ParserRuleContext.VARIABLE_REF_RHS;
    }

    private ParserRuleContext getNextRuleForConstExpr() {
        ParserRuleContext parentCtx = getParentContext();
        switch (parentCtx) {
            case XML_NAMESPACE_DECLARATION:
                return ParserRuleContext.XML_NAMESPACE_PREFIX_DECL;
            default:
                if (isInTypeDescContext()) {
                    return ParserRuleContext.TYPEDESC_RHS;
                }
                return getNextRuleForMatchPattern();
        }
    }

    private ParserRuleContext getNextRuleForLt() {
        ParserRuleContext parentCtx = getParentContext();
        switch (parentCtx) {
            case TYPE_CAST:
                return ParserRuleContext.TYPE_CAST_PARAM;
            default:
                return ParserRuleContext.TYPE_DESC_IN_ANGLE_BRACKETS;
        }
    }

    private ParserRuleContext getNextRuleForGt(int nextLookahead) {
        ParserRuleContext parentCtx = getParentContext();
        if (parentCtx == ParserRuleContext.TYPE_DESC_IN_STREAM_TYPE_DESC) {
            // Since type-desc in a stream-type can have alternate endings,
            // we haven't end the context. So if its '>', then end the ctx here.
            endContext();
            return ParserRuleContext.TYPEDESC_RHS;
        }

        if (isInTypeDescContext()) {
            return ParserRuleContext.TYPEDESC_RHS;
        }

        if (parentCtx == ParserRuleContext.ROW_TYPE_PARAM) {
            endContext(); // end row type param ctx
            return ParserRuleContext.TABLE_TYPE_DESC_RHS;
        } else if (parentCtx == ParserRuleContext.RETRY_STMT) {
            return ParserRuleContext.RETRY_TYPE_PARAM_RHS;
        }

        if (parentCtx == ParserRuleContext.XML_NAME_PATTERN) {
            endContext();
            return ParserRuleContext.EXPRESSION_RHS;
        }

        // Type cast expression:
        endContext();
        return ParserRuleContext.EXPRESSION;
    }

    /**
     * Get the next parser context to visit after a binding-pattern.
     *
     * @return Next parser context
     */
    private ParserRuleContext getNextRuleForBindingPattern() {
        ParserRuleContext parentCtx = getParentContext();
        switch (parentCtx) {
            case BINDING_PATTERN_STARTING_IDENTIFIER:
            case TYPED_BINDING_PATTERN:
                endContext();
                return getNextRuleForBindingPattern();
            case FOREACH_STMT:
            case QUERY_EXPRESSION:
            case JOIN_CLAUSE:
                return ParserRuleContext.IN_KEYWORD;
            case LIST_BINDING_PATTERN:
            case STMT_START_BRACKETED_LIST:
            case BRACKETED_LIST:
                return ParserRuleContext.LIST_BINDING_PATTERN_MEMBER_END;
            case MAPPING_BINDING_PATTERN:
            case MAPPING_BP_OR_MAPPING_CONSTRUCTOR:
                return ParserRuleContext.MAPPING_BINDING_PATTERN_END;
            case REST_BINDING_PATTERN:
                endContext();
                parentCtx = getParentContext();
                if (parentCtx == ParserRuleContext.LIST_BINDING_PATTERN) {
                    return ParserRuleContext.CLOSE_BRACKET;
                } else if (parentCtx == ParserRuleContext.ERROR_BINDING_PATTERN) {
                    return ParserRuleContext.CLOSE_PARENTHESIS;
                }
                return ParserRuleContext.CLOSE_BRACE; // for mapping binding pattern
            case AMBIGUOUS_STMT:
                switchContext(ParserRuleContext.VAR_DECL_STMT);
                return ParserRuleContext.VAR_DECL_STMT_RHS;
            case ASSIGNMENT_OR_VAR_DECL_STMT:
            case VAR_DECL_STMT:
                return ParserRuleContext.VAR_DECL_STMT_RHS;
            case LET_CLAUSE_LET_VAR_DECL:
            case LET_EXPR_LET_VAR_DECL:
            case ASSIGNMENT_STMT:
                return ParserRuleContext.ASSIGN_OP;
            case MATCH_PATTERN:
                return ParserRuleContext.MATCH_PATTERN_RHS;
            case LIST_MATCH_PATTERN:
                return ParserRuleContext.LIST_MATCH_PATTERN_MEMBER_RHS;
            case ERROR_BINDING_PATTERN:
                return ParserRuleContext.ERROR_FIELD_BINDING_PATTERN_END;
            default:
                return getNextRuleForMatchPattern();
        }
    }

    private ParserRuleContext getNextRuleForWaitExprListEnd() {
        // TODO: add other endings based on the locations where action is allowed.
        endContext();
        return ParserRuleContext.EXPRESSION_RHS;
    }

    private ParserRuleContext getNextRuleForIdentifier() {
        ParserRuleContext parentCtx;
        parentCtx = getParentContext();
        switch (parentCtx) {
            case VARIABLE_REF:
                endContext();
                return getNextRuleForExprStartsWithVarRef();
            case TYPE_REFERENCE:
                endContext();
                if (isInTypeDescContext()) {
                    return ParserRuleContext.TYPEDESC_RHS;
                }
                parentCtx = getParentContext();
                if (parentCtx == ParserRuleContext.FUNCTIONAL_MATCH_PATTERN ||
                        parentCtx == ParserRuleContext.ERROR_BINDING_PATTERN) {
                    return ParserRuleContext.OPEN_PARENTHESIS;
                }
                return ParserRuleContext.SEMICOLON;
            case ANNOT_REFERENCE:
                endContext();
                return ParserRuleContext.ANNOTATION_REF_RHS;
            case ANNOTATION_DECL:
                return ParserRuleContext.ANNOT_OPTIONAL_ATTACH_POINTS;
            case FIELD_ACCESS_IDENTIFIER:
                endContext();
                return ParserRuleContext.VARIABLE_REF_RHS;
            case XML_ATOMIC_NAME_PATTERN:
                endContext();
                return ParserRuleContext.XML_NAME_PATTERN_RHS;
            case NAMED_ARG_MATCH_PATTERN:
                return ParserRuleContext.ASSIGN_OP;
            case MODULE_CLASS_DEFINITION:
                return ParserRuleContext.OPEN_BRACE;
            case COMP_UNIT:
                return ParserRuleContext.TOP_LEVEL_NODE;
            case OBJECT_MEMBER:
            case CLASS_MEMBER:
            case OBJECT_MEMBER_DESCRIPTOR:
                return ParserRuleContext.SEMICOLON;
            default:
                throw new IllegalStateException(parentCtx.toString());
        }
    }

    private ParserRuleContext getNextRuleForColon() {
        ParserRuleContext parentCtx;
        parentCtx = getParentContext();
        switch (parentCtx) {
            case MAPPING_CONSTRUCTOR:
                return ParserRuleContext.EXPRESSION;
            case MULTI_RECEIVE_WORKERS:
                return ParserRuleContext.PEER_WORKER_NAME;
            case MULTI_WAIT_FIELDS:
                return ParserRuleContext.EXPRESSION;
            case CONDITIONAL_EXPRESSION:
                endContext(); // end conditional-expr
                return ParserRuleContext.EXPRESSION;
            case MAPPING_BINDING_PATTERN:
            case MAPPING_BP_OR_MAPPING_CONSTRUCTOR:
                return ParserRuleContext.VARIABLE_NAME;
            case FIELD_BINDING_PATTERN:
                endContext();
                return ParserRuleContext.VARIABLE_NAME;
            case XML_ATOMIC_NAME_PATTERN:
                return ParserRuleContext.XML_ATOMIC_NAME_IDENTIFIER_RHS;
            case MAPPING_MATCH_PATTERN:
                return ParserRuleContext.MATCH_PATTERN;
            default:
                return ParserRuleContext.IDENTIFIER;
        }
    }

    private ParserRuleContext getNextRuleForMatchPattern() {
        ParserRuleContext parentCtx = getParentContext();
        switch (parentCtx) {
            case LIST_MATCH_PATTERN:
                return ParserRuleContext.LIST_MATCH_PATTERN_MEMBER_RHS;
            case MAPPING_MATCH_PATTERN:
                return ParserRuleContext.FIELD_MATCH_PATTERN_MEMBER_RHS;
            case MATCH_PATTERN:
                return ParserRuleContext.MATCH_PATTERN_RHS;
            case FUNCTIONAL_MATCH_PATTERN:
            case NAMED_ARG_MATCH_PATTERN:
                return ParserRuleContext.ARG_MATCH_PATTERN_RHS;
            default:
                return ParserRuleContext.OPTIONAL_MATCH_GUARD;
        }
    }

    /**
     * Check whether the given context is a statement.
     *
     * @param parentCtx Parser context to check
     * @return <code>true</code> if the given context is a statement. <code>false</code> otherwise
     */
    private boolean isStatement(ParserRuleContext parentCtx) {
        switch (parentCtx) {
            case STATEMENT:
            case STATEMENT_WITHOUT_ANNOTS:
            case VAR_DECL_STMT:
            case ASSIGNMENT_STMT:
            case ASSIGNMENT_OR_VAR_DECL_STMT:
            case IF_BLOCK:
            case BLOCK_STMT:
            case WHILE_BLOCK:
            case DO_BLOCK:
            case CALL_STMT:
            case PANIC_STMT:
            case CONTINUE_STATEMENT:
            case BREAK_STATEMENT:
            case RETURN_STMT:
            case FAIL_STATEMENT:
            case LOCAL_TYPE_DEFINITION_STMT:
            case EXPRESSION_STATEMENT:
            case LOCK_STMT:
            case FORK_STMT:
            case FOREACH_STMT:
            case TRANSACTION_STMT:
            case RETRY_STMT:
            case ROLLBACK_STMT:
            case AMBIGUOUS_STMT:
            case MATCH_STMT:
            case ON_FAIL_CLAUSE:
                return true;
            default:
                return false;
        }
    }

    /**
     * Check whether the given token refers to a binary operator.
     *
     * @param token Token to check
     * @return <code>true</code> if the given token refers to a binary operator. <code>false</code> otherwise
     */
    private boolean isBinaryOperator(STToken token) {
        switch (token.kind) {
            case PLUS_TOKEN:
            case MINUS_TOKEN:
            case SLASH_TOKEN:
            case ASTERISK_TOKEN:
            case GT_TOKEN:
            case LT_TOKEN:
            case DOUBLE_EQUAL_TOKEN:
            case TRIPPLE_EQUAL_TOKEN:
            case LT_EQUAL_TOKEN:
            case GT_EQUAL_TOKEN:
            case NOT_EQUAL_TOKEN:
            case NOT_DOUBLE_EQUAL_TOKEN:
            case BITWISE_AND_TOKEN:
            case BITWISE_XOR_TOKEN:
            case PIPE_TOKEN:
            case LOGICAL_AND_TOKEN:
            case LOGICAL_OR_TOKEN:
            case DOUBLE_LT_TOKEN:
            case DOUBLE_GT_TOKEN:
            case TRIPPLE_GT_TOKEN:
            case ELLIPSIS_TOKEN:
            case DOUBLE_DOT_LT_TOKEN:
            case ELVIS_TOKEN:
                return true;

            // Treat these also as binary operators.
            case RIGHT_ARROW_TOKEN:
            case RIGHT_DOUBLE_ARROW_TOKEN:
                return true;
            default:
                return false;
        }
    }

    private boolean isParameter(ParserRuleContext ctx) {
        switch (ctx) {
            case REQUIRED_PARAM:
            case DEFAULTABLE_PARAM:
            case REST_PARAM:
            case PARAM_LIST:
                return true;
            default:
                return false;
        }
    }

    /**
     * Get the expected token kind at the given parser rule context. If the parser rule is a terminal,
     * then the corresponding terminal token kind is returned. If the parser rule is a production,
     * then {@link SyntaxKind#NONE} is returned.
     *
     * @param ctx Parser rule context
     * @return Token kind expected at the given parser rule
     */
    @Override
    protected SyntaxKind getExpectedTokenKind(ParserRuleContext ctx) {
        switch (ctx) {
            case EXTERNAL_FUNC_BODY:
            case BINDING_PATTERN_OR_EXPR_RHS:
                return SyntaxKind.EQUAL_TOKEN;
            case FUNC_BODY_OR_TYPE_DESC_RHS:
            case FUNC_BODY_BLOCK:
            case FUNC_BODY:
                return SyntaxKind.OPEN_BRACE_TOKEN;
            case FUNC_DEF:
            case FUNC_DEF_OR_FUNC_TYPE:
            case FUNC_TYPE_DESC:
            case FUNC_TYPE_DESC_OR_ANON_FUNC:
                return SyntaxKind.FUNCTION_KEYWORD;
            case VAR_DECL_STMT_RHS:
                return SyntaxKind.SEMICOLON_TOKEN;
            case SIMPLE_TYPE_DESCRIPTOR:
            case REQUIRED_PARAM:
            case VAR_DECL_STMT:
            case ASSIGNMENT_OR_VAR_DECL_STMT:
            case DEFAULTABLE_PARAM:
            case REST_PARAM:
            case TYPE_NAME:
            case TYPE_REFERENCE:
            case FIELD_ACCESS_IDENTIFIER:
            case FUNC_NAME:
            case CLASS_NAME:
            case FUNCTION_KEYWORD_RHS:
            case VARIABLE_NAME:
            case TYPE_NAME_OR_VAR_NAME:
            case IMPORT_MODULE_NAME:
            case IMPORT_ORG_OR_MODULE_NAME:
            case IMPORT_PREFIX:
            case VARIABLE_REF:
            case BASIC_LITERAL: // return var-ref for any kind of terminal expression
            case SERVICE_NAME:
            case IDENTIFIER:
            case QUALIFIED_IDENTIFIER:
            case NAMESPACE_PREFIX:
            case IMPLICIT_ANON_FUNC_PARAM:
            case WORKER_NAME_OR_METHOD_NAME:
            case PEER_WORKER_NAME:
            case RECEIVE_FIELD_NAME:
            case WAIT_FIELD_NAME:
            case FIELD_BINDING_PATTERN_NAME:
            case XML_ATOMIC_NAME_IDENTIFIER:
            case MAPPING_FIELD_NAME:
            case MAPPING_FIELD:
            case ANNOT_DECL_OPTIONAL_TYPE:
            case WORKER_NAME:
            case NAMED_WORKERS:
            case ANNOTATION_TAG:
            case CONST_DECL_TYPE:
            case AFTER_PARAMETER_TYPE:
            case MODULE_ENUM_NAME:
            case ENUM_MEMBER_NAME:
            case TYPED_BINDING_PATTERN_TYPE_RHS:
            case ASSIGNMENT_STMT:
            case EXPRESSION:
            case TERMINAL_EXPRESSION:
            case XML_NAME:
            case ACCESS_EXPRESSION:
            case BINDING_PATTERN_STARTING_IDENTIFIER:
            case COMPUTED_FIELD_NAME:
            case SIMPLE_BINDING_PATTERN:
            case ERROR_FIELD_BINDING_PATTERN:
            case ERROR_CAUSE_SIMPLE_BINDING_PATTERN:
                return SyntaxKind.IDENTIFIER_TOKEN;
            case VERSION_NUMBER:
            case MAJOR_VERSION:
            case MINOR_VERSION:
            case PATCH_VERSION:
                return SyntaxKind.DECIMAL_INTEGER_LITERAL_TOKEN;
            case IMPORT_DECL_RHS:
            case IMPORT_SUB_VERSION:
                return SyntaxKind.SEMICOLON_TOKEN;
            case STRING_LITERAL_TOKEN:
                return SyntaxKind.STRING_LITERAL_TOKEN;
            case OPTIONAL_TYPE_DESCRIPTOR:
                return SyntaxKind.OPTIONAL_TYPE_DESC;
            case ARRAY_TYPE_DESCRIPTOR:
                return SyntaxKind.ARRAY_TYPE_DESC;
            case CLASS_MEMBER_WITHOUT_METADATA:
            case OBJECT_MEMBER_WITHOUT_METADATA:
            case RECORD_FIELD_WITHOUT_METADATA:
            case TYPE_DESCRIPTOR:
                return SyntaxKind.TYPE_DESC;
            case ARRAY_LENGTH:
                return SyntaxKind.DECIMAL_INTEGER_LITERAL_TOKEN;
            case HEX_INTEGER_LITERAL_TOKEN:
                return SyntaxKind.HEX_INTEGER_LITERAL_TOKEN;
            case CONSTANT_EXPRESSION:
                return SyntaxKind.STRING_LITERAL_TOKEN;
            case CONSTANT_EXPRESSION_START:
            case XML_NAMESPACE_PREFIX_DECL:
            case OBJECT_FIELD_RHS:
                return SyntaxKind.SEMICOLON_TOKEN;
            case NIL_LITERAL:
                return SyntaxKind.OPEN_PAREN_TOKEN;
            case DECIMAL_FLOATING_POINT_LITERAL_TOKEN:
                return SyntaxKind.DECIMAL_FLOATING_POINT_LITERAL_TOKEN;
            case HEX_FLOATING_POINT_LITERAL_TOKEN:
                return SyntaxKind.HEX_FLOATING_POINT_LITERAL_TOKEN;
            case STATEMENT:
            case STATEMENT_WITHOUT_ANNOTS:
                return SyntaxKind.CLOSE_BRACE_TOKEN;
            case DECIMAL_INTEGER_LITERAL_TOKEN:
            case SIGNED_INT_OR_FLOAT_RHS:
                return SyntaxKind.DECIMAL_INTEGER_LITERAL_TOKEN;
            case ENUM_MEMBER_RHS:
            case ENUM_MEMBER_END:
                return SyntaxKind.CLOSE_BRACE_TOKEN;
            case MATCH_PATTERN_RHS:
            case OPTIONAL_MATCH_GUARD:
                return SyntaxKind.RIGHT_DOUBLE_ARROW_TOKEN;
            case FUNCTIONAL_MATCH_PATTERN:
                return SyntaxKind.OPEN_PAREN_TOKEN;
            case TOP_LEVEL_NODE_WITHOUT_MODIFIER:
            case TOP_LEVEL_NODE_WITHOUT_METADATA:
                return SyntaxKind.EOF_TOKEN;
            default:
                return getExpectedSeperatorTokenKind(ctx);
        }
    }

    protected SyntaxKind getExpectedSeperatorTokenKind(ParserRuleContext ctx) {
        switch (ctx) {
            case BITWISE_AND_OPERATOR:
                return SyntaxKind.BITWISE_AND_TOKEN;
            case EQUAL_OR_RIGHT_ARROW:
                return SyntaxKind.EQUAL_TOKEN;
            case EOF:
                return SyntaxKind.EOF_TOKEN;
            case ASSIGN_OP:
                return SyntaxKind.EQUAL_TOKEN;
            case BINARY_OPERATOR:
                return SyntaxKind.PLUS_TOKEN;
            case CLOSE_BRACE:
                return SyntaxKind.CLOSE_BRACE_TOKEN;
            case CLOSE_PARENTHESIS:
            case ARG_LIST_END:
                return SyntaxKind.CLOSE_PAREN_TOKEN;
            case COMMA:
            case ERROR_MESSAGE_BINDING_PATTERN_END_COMMA:
                return SyntaxKind.COMMA_TOKEN;
            case OPEN_BRACE:
                return SyntaxKind.OPEN_BRACE_TOKEN;
            case OPEN_PARENTHESIS:
            case ARG_LIST_START:
            case PARENTHESISED_TYPE_DESC_START:
                return SyntaxKind.OPEN_PAREN_TOKEN;
            case SEMICOLON:
                return SyntaxKind.SEMICOLON_TOKEN;
            case ASTERISK:
            case INFERRED_TYPE_DESC:
                return SyntaxKind.ASTERISK_TOKEN;
            case CLOSED_RECORD_BODY_END:
                return SyntaxKind.CLOSE_BRACE_PIPE_TOKEN;
            case CLOSED_RECORD_BODY_START:
                return SyntaxKind.OPEN_BRACE_PIPE_TOKEN;
            case ELLIPSIS:
                return SyntaxKind.ELLIPSIS_TOKEN;
            case QUESTION_MARK:
                return SyntaxKind.QUESTION_MARK_TOKEN;
            case RECORD_BODY_START:
                return SyntaxKind.OPEN_BRACE_PIPE_TOKEN;
            case RECORD_BODY_END:
                return SyntaxKind.CLOSE_BRACE_TOKEN;
            case CLOSE_BRACKET:
            case MEMBER_ACCESS_KEY_EXPR_END:
                return SyntaxKind.CLOSE_BRACKET_TOKEN;
            case DOT:
                return SyntaxKind.DOT_TOKEN;
            case OPEN_BRACKET:
            case TUPLE_TYPE_DESC_START:
                return SyntaxKind.OPEN_BRACKET_TOKEN;
            case OPTIONAL_FIELD_INITIALIZER:
                return SyntaxKind.SEMICOLON_TOKEN;
            case SLASH:
                return SyntaxKind.SLASH_TOKEN;
            case COLON:
                return SyntaxKind.COLON_TOKEN;
            case UNARY_OPERATOR:
            case COMPOUND_BINARY_OPERATOR:
            case UNARY_EXPRESSION:
            case EXPRESSION_RHS:
                return SyntaxKind.PLUS_TOKEN;
            case AT:
                return SyntaxKind.AT_TOKEN;
            case RIGHT_ARROW:
                return SyntaxKind.RIGHT_ARROW_TOKEN;
            case GT:
                return SyntaxKind.GT_TOKEN;
            case LT:
                return SyntaxKind.LT_TOKEN;
            case STMT_START_WITH_EXPR_RHS:
                return SyntaxKind.EQUAL_TOKEN;
            case EXPR_STMT_RHS:
                return SyntaxKind.SEMICOLON_TOKEN;
            case SYNC_SEND_TOKEN:
                return SyntaxKind.SYNC_SEND_TOKEN;
            case ANNOT_CHAINING_TOKEN:
                return SyntaxKind.ANNOT_CHAINING_TOKEN;
            case OPTIONAL_CHAINING_TOKEN:
                return SyntaxKind.OPTIONAL_CHAINING_TOKEN;
            case DOT_LT_TOKEN:
                return SyntaxKind.DOT_LT_TOKEN;
            case SLASH_LT_TOKEN:
                return SyntaxKind.SLASH_LT_TOKEN;
            case DOUBLE_SLASH_DOUBLE_ASTERISK_LT_TOKEN:
                return SyntaxKind.DOUBLE_SLASH_DOUBLE_ASTERISK_LT_TOKEN;
            case SLASH_ASTERISK_TOKEN:
                return SyntaxKind.SLASH_ASTERISK_TOKEN;
            case PLUS_TOKEN:
                return SyntaxKind.PLUS_TOKEN;
            case MINUS_TOKEN:
                return SyntaxKind.MINUS_TOKEN;
            case LEFT_ARROW_TOKEN:
                return SyntaxKind.LEFT_ARROW_TOKEN;
            case RECORD_FIELD_OR_RECORD_END:
                return SyntaxKind.CLOSE_BRACE_TOKEN;
            case ATTACH_POINT_END:
                return SyntaxKind.SEMICOLON_TOKEN;
            case FIELD_DESCRIPTOR_RHS:
                return SyntaxKind.SEMICOLON_TOKEN;
            case CONST_DECL_RHS:
                return SyntaxKind.EQUAL_TOKEN;
            case TEMPLATE_END:
            case TEMPLATE_START:
                return SyntaxKind.BACKTICK_TOKEN;
            case LT_TOKEN:
                return SyntaxKind.LT_TOKEN;
            case GT_TOKEN:
                return SyntaxKind.GT_TOKEN;
            case INTERPOLATION_START_TOKEN:
                return SyntaxKind.INTERPOLATION_START_TOKEN;
            case EXPR_FUNC_BODY_START:
            case RIGHT_DOUBLE_ARROW:
                return SyntaxKind.RIGHT_DOUBLE_ARROW_TOKEN;
            default:
                return getExpectedKeywordKind(ctx);
        }
    }

    protected SyntaxKind getExpectedKeywordKind(ParserRuleContext ctx) {
        switch (ctx) {
            case EXTERNAL_KEYWORD:
                return SyntaxKind.EXTERNAL_KEYWORD;
            case FUNCTION_KEYWORD:
                return SyntaxKind.FUNCTION_KEYWORD;
            case RETURNS_KEYWORD:
                return SyntaxKind.RETURNS_KEYWORD;
            case PUBLIC_KEYWORD:
                return SyntaxKind.PUBLIC_KEYWORD;
            case RECORD_FIELD:
            case RECORD_KEYWORD:
                return SyntaxKind.RECORD_KEYWORD;
            case TYPE_KEYWORD:
                return SyntaxKind.TYPE_KEYWORD;
            case OBJECT_KEYWORD:
                return SyntaxKind.OBJECT_KEYWORD;
            case PRIVATE_KEYWORD:
                return SyntaxKind.PRIVATE_KEYWORD;
            case REMOTE_KEYWORD:
                return SyntaxKind.REMOTE_KEYWORD;
            case ABSTRACT_KEYWORD:
                return SyntaxKind.ABSTRACT_KEYWORD;
            case CLIENT_KEYWORD:
                return SyntaxKind.CLIENT_KEYWORD;
            case OBJECT_TYPE_QUALIFIER:
                return SyntaxKind.OBJECT_KEYWORD;
            case CLASS_TYPE_QUALIFIER:
                return SyntaxKind.CLASS_KEYWORD;
            case IF_KEYWORD:
                return SyntaxKind.IF_KEYWORD;
            case ELSE_KEYWORD:
                return SyntaxKind.ELSE_KEYWORD;
            case WHILE_KEYWORD:
                return SyntaxKind.WHILE_KEYWORD;
            case CHECKING_KEYWORD:
                return SyntaxKind.CHECK_KEYWORD;
            case FAIL_KEYWORD:
                return SyntaxKind.FAIL_KEYWORD;
            case AS_KEYWORD:
                return SyntaxKind.AS_KEYWORD;
            case BOOLEAN_LITERAL:
                return SyntaxKind.TRUE_KEYWORD;
            case IMPORT_KEYWORD:
                return SyntaxKind.IMPORT_KEYWORD;
            case ON_KEYWORD:
                return SyntaxKind.ON_KEYWORD;
            case PANIC_KEYWORD:
                return SyntaxKind.PANIC_KEYWORD;
            case RESOURCE_KEYWORD:
                return SyntaxKind.RESOURCE_KEYWORD;
            case RETURN_KEYWORD:
                return SyntaxKind.RETURN_KEYWORD;
            case SERVICE_KEYWORD:
                return SyntaxKind.SERVICE_KEYWORD;
            case BREAK_KEYWORD:
                return SyntaxKind.BREAK_KEYWORD;
            case LISTENER_KEYWORD:
                return SyntaxKind.CONST_KEYWORD;
            case CONTINUE_KEYWORD:
                return SyntaxKind.CONTINUE_KEYWORD;
            case CONST_KEYWORD:
                return SyntaxKind.CONST_KEYWORD;
            case FINAL_KEYWORD:
                return SyntaxKind.FINAL_KEYWORD;
            case IS_KEYWORD:
                return SyntaxKind.IS_KEYWORD;
            case TYPEOF_KEYWORD:
                return SyntaxKind.TYPEOF_KEYWORD;
            case TYPEOF_EXPRESSION:
                return SyntaxKind.TYPEOF_KEYWORD;
            case MAP_KEYWORD:
                return SyntaxKind.MAP_KEYWORD;
            case FUTURE_KEYWORD:
                return SyntaxKind.FUTURE_KEYWORD;
            case TYPEDESC_KEYWORD:
                return SyntaxKind.TYPEDESC_KEYWORD;
            case NULL_KEYWORD:
                return SyntaxKind.NULL_KEYWORD;
            case LOCK_KEYWORD:
                return SyntaxKind.LOCK_KEYWORD;
            case ANNOTATION_KEYWORD:
                return SyntaxKind.ANNOTATION_KEYWORD;
            case VERSION_KEYWORD:
                return SyntaxKind.VERSION_KEYWORD;
            case ANNOT_DECL_RHS:
                return SyntaxKind.ON_KEYWORD;
            case ATTACH_POINT_IDENT:
            case SINGLE_KEYWORD_ATTACH_POINT_IDENT:
                return SyntaxKind.TYPE_KEYWORD;
            case IDENT_AFTER_OBJECT_IDENT:
                return SyntaxKind.FUNCTION_KEYWORD;
            case FIELD_IDENT:
                return SyntaxKind.FIELD_KEYWORD;
            case FUNCTION_IDENT:
                return SyntaxKind.FUNCTION_KEYWORD;
            case OBJECT_IDENT:
                return SyntaxKind.OBJECT_KEYWORD;
            case RECORD_IDENT:
                return SyntaxKind.RECORD_KEYWORD;
            case RESOURCE_IDENT:
                return SyntaxKind.RESOURCE_KEYWORD;
            case XMLNS_KEYWORD:
            case XML_NAMESPACE_DECLARATION:
                return SyntaxKind.XMLNS_KEYWORD;
            case SOURCE_KEYWORD:
                return SyntaxKind.SOURCE_KEYWORD;
            case START_KEYWORD:
                return SyntaxKind.START_KEYWORD;
            case FLUSH_KEYWORD:
                return SyntaxKind.FLUSH_KEYWORD;
            case DEFAULT_KEYWORD:
            case OPTIONAL_PEER_WORKER:
            case DEFAULT_WORKER_NAME_IN_ASYNC_SEND:
                return SyntaxKind.DEFAULT_KEYWORD;
            case WAIT_KEYWORD:
                return SyntaxKind.WAIT_KEYWORD;
            case TRANSACTION_KEYWORD:
                return SyntaxKind.TRANSACTION_KEYWORD;
            case TRANSACTIONAL_KEYWORD:
                return SyntaxKind.TRANSACTIONAL_KEYWORD;
            case ISOLATED_KEYWORD:
                return SyntaxKind.ISOLATED_KEYWORD;
            case COMMIT_KEYWORD:
                return SyntaxKind.COMMIT_KEYWORD;
            case RETRY_KEYWORD:
                return SyntaxKind.RETRY_KEYWORD;
            case ROLLBACK_KEYWORD:
                return SyntaxKind.ROLLBACK_KEYWORD;
            case ENUM_KEYWORD:
                return SyntaxKind.ENUM_KEYWORD;
            case MATCH_KEYWORD:
                return SyntaxKind.MATCH_KEYWORD;
            case NEW_KEYWORD:
                return SyntaxKind.NEW_KEYWORD;
            case FORK_KEYWORD:
                return SyntaxKind.FORK_KEYWORD;
            case NAMED_WORKER_DECL:
            case WORKER_KEYWORD:
                return SyntaxKind.WORKER_KEYWORD;
            case PARAMETERIZED_TYPE:
                return SyntaxKind.MAP_KEYWORD;
            case TRAP_KEYWORD:
                return SyntaxKind.TRAP_KEYWORD;
            case FOREACH_KEYWORD:
                return SyntaxKind.FOREACH_KEYWORD;
            case IN_KEYWORD:
                return SyntaxKind.IN_KEYWORD;
            case PIPE:
            case UNION_OR_INTERSECTION_TOKEN:
                return SyntaxKind.PIPE_TOKEN;
            case TABLE_KEYWORD:
                return SyntaxKind.TABLE_KEYWORD;
            case KEY_KEYWORD:
                return SyntaxKind.KEY_KEYWORD;
            case ERROR_KEYWORD:
            case ERROR_BINDING_PATTERN:
                return SyntaxKind.ERROR_KEYWORD;
            case STREAM_KEYWORD:
                return SyntaxKind.STREAM_KEYWORD;
            case LET_KEYWORD:
                return SyntaxKind.LET_KEYWORD;
            case XML_KEYWORD:
                return SyntaxKind.XML_KEYWORD;
            case STRING_KEYWORD:
                return SyntaxKind.STRING_KEYWORD;
            case BASE16_KEYWORD:
                return SyntaxKind.BASE16_KEYWORD;
            case BASE64_KEYWORD:
                return SyntaxKind.BASE64_KEYWORD;
            case SELECT_KEYWORD:
                return SyntaxKind.SELECT_KEYWORD;
            case WHERE_KEYWORD:
                return SyntaxKind.WHERE_KEYWORD;
            case FROM_KEYWORD:
                return SyntaxKind.FROM_KEYWORD;
            case ORDER_KEYWORD:
                return SyntaxKind.ORDER_KEYWORD;
            case BY_KEYWORD:
                return SyntaxKind.BY_KEYWORD;
            case ORDER_DIRECTION:
                return SyntaxKind.ASCENDING_KEYWORD;
            case DO_KEYWORD:
                return SyntaxKind.DO_KEYWORD;
            case DISTINCT_KEYWORD:
                return SyntaxKind.DISTINCT_KEYWORD;
            case VAR_KEYWORD:
                return SyntaxKind.VAR_KEYWORD;
            case CONFLICT_KEYWORD:
                return SyntaxKind.CONFLICT_KEYWORD;
            case LIMIT_KEYWORD:
                return SyntaxKind.LIMIT_KEYWORD;
            case EQUALS_KEYWORD:
                return SyntaxKind.EQUALS_KEYWORD;
            case JOIN_KEYWORD:
                return SyntaxKind.JOIN_KEYWORD;
            case OUTER_KEYWORD:
                return SyntaxKind.OUTER_KEYWORD;
            case CLASS_KEYWORD:
                return SyntaxKind.CLASS_KEYWORD;
            default:
                return SyntaxKind.NONE;
        }
    }

    /**
     * Check whether a token kind is a basic literal.
     *
     * @param kind Token kind to check
     * @return <code>true</code> if the given token kind belongs to a basic literal.<code>false</code> otherwise
     */
    private boolean isBasicLiteral(SyntaxKind kind) {
        switch (kind) {
            case DECIMAL_INTEGER_LITERAL_TOKEN:
            case HEX_INTEGER_LITERAL_TOKEN:
            case STRING_LITERAL_TOKEN:
            case TRUE_KEYWORD:
            case FALSE_KEYWORD:
            case NULL_KEYWORD:
            case DECIMAL_FLOATING_POINT_LITERAL_TOKEN:
            case HEX_FLOATING_POINT_LITERAL_TOKEN:
                return true;
            default:
                return false;
        }
    }

    /**
     * Check whether the given token refers to a unary operator.
     *
     * @param token Token to check
     * @return <code>true</code> if the given token refers to a unary operator. <code>false</code> otherwise
     */
    private boolean isUnaryOperator(STToken token) {
        switch (token.kind) {
            case PLUS_TOKEN:
            case MINUS_TOKEN:
            case NEGATION_TOKEN:
            case EXCLAMATION_MARK_TOKEN:
                return true;
            default:
                return false;
        }
    }

    private boolean isSingleKeywordAttachPointIdent(SyntaxKind tokenKind) {
        switch (tokenKind) {
            case ANNOTATION_KEYWORD:
            case EXTERNAL_KEYWORD:
            case VAR_KEYWORD:
            case CONST_KEYWORD:
            case LISTENER_KEYWORD:
            case WORKER_KEYWORD:
            case TYPE_KEYWORD:
            case FUNCTION_KEYWORD:
            case PARAMETER_KEYWORD:
            case RETURN_KEYWORD:
            case SERVICE_KEYWORD:
            case FIELD_KEYWORD:
                return true;
            default:
                return false;
        }
    }

    /**
     * Check whether the given token is a parameterized type keyword.
     *
     * @param tokenKind Token to check
     * @return <code>true</code> if the given token is a parameterized type keyword. <code>false</code> otherwise
     */
    public boolean isParameterizedTypeToken(SyntaxKind tokenKind) {
        switch (tokenKind) {
            case MAP_KEYWORD:
            case FUTURE_KEYWORD:
            case TYPEDESC_KEYWORD:
                return true;
            default:
                return false;
        }
    }
}<|MERGE_RESOLUTION|>--- conflicted
+++ resolved
@@ -1402,12 +1402,9 @@
             case MAPPING_BP_OR_MAPPING_CONSTRUCTOR_MEMBER:
             case TYPE_DESC_OR_EXPR_RHS:
             case LISTENERS_LIST_END:
-<<<<<<< HEAD
+            case REGULAR_COMPOUND_STMT_RHS:
             case FUNC_TYPE_DESC_START:
             case ANON_FUNC_EXPRESSION_START:
-=======
-            case REGULAR_COMPOUND_STMT_RHS:
->>>>>>> 59ba98e7
             case MODULE_CLASS_DEFINITION_START:
             case OBJECT_CONSTRUCTOR_TYPE_REF:
                 return true;
@@ -3225,11 +3222,8 @@
             case NAMED_ARG_MATCH_PATTERN:
             case SELECT_CLAUSE:
             case JOIN_CLAUSE:
-<<<<<<< HEAD
+            case ON_FAIL_CLAUSE:
             case BRACED_EXPR_OR_ANON_FUNC_PARAMS:
-=======
-            case ON_FAIL_CLAUSE:
->>>>>>> 59ba98e7
             case MODULE_CLASS_DEFINITION:
             case OBJECT_CONSTRUCTOR:
 
