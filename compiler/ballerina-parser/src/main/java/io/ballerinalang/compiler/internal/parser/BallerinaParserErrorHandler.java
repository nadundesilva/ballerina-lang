/*
 * Copyright (c) 2020, WSO2 Inc. (http://www.wso2.org) All Rights Reserved.
 *
 * WSO2 Inc. licenses this file to you under the Apache License,
 * Version 2.0 (the "License"); you may not use this file except
 * in compliance with the License.
 * You may obtain a copy of the License at
 *
 *   http://www.apache.org/licenses/LICENSE-2.0
 *
 * Unless required by applicable law or agreed to in writing,
 * software distributed under the License is distributed on an
 * "AS IS" BASIS, WITHOUT WARRANTIES OR CONDITIONS OF ANY
 * KIND, either express or implied.  See the License for the
 * specific language governing permissions and limitations
 * under the License.
 */
package io.ballerinalang.compiler.internal.parser;

import io.ballerinalang.compiler.internal.parser.tree.STNode;
import io.ballerinalang.compiler.internal.parser.tree.STNodeFactory;
import io.ballerinalang.compiler.internal.parser.tree.STToken;
import io.ballerinalang.compiler.internal.parser.tree.SyntaxKind;

import java.util.ArrayDeque;
import java.util.ArrayList;
import java.util.List;

/**
 * <p>
 * Responsible for recovering from a parser error.
 * 
 * When an unexpected token is reached, error handler will try inserting/removing a token from the current head, and see
 * how far the parser can successfully progress. After fixing the current head and trying to progress, if it encounters
 * more errors, then it will try to fix those as well. All possible combinations of insertions and deletions will be
 * tried out for such errors. Once all possible paths are discovered, pick the optimal combination that leads to the
 * best recovery. Finally, apply the best solution and continue the parsing.
 * </p>
 * e.g.:
 * If the best combination of fixes was <code>[insert, insert, remove, remove]</code>, then apply only the first
 * fix and continue.
 * <ul>
 * <li>
 * If the fix was a ‘remove’ - then consume the token stream once, and continue from the same rule again.
 * </li>
 * <li>
 * If the fix was an ‘insert’ - then insert the missing node, and continue from the next rule, without consuming the
 * token stream.
 * </li>
 * </ul>
 * 
 * @since 1.2.0
 */
public class BallerinaParserErrorHandler {

    private final AbstractTokenReader tokenReader;
    private final BallerinaParserErrorListener errorListener;
    private final BallerinaParser parser;

    private ArrayDeque<ParserRuleContext> ctxStack = new ArrayDeque<>();

    private static final ParserRuleContext[] FUNC_BODIES =
            { ParserRuleContext.FUNC_BODY_BLOCK, ParserRuleContext.EXTERNAL_FUNC_BODY };

    private static final ParserRuleContext[] STATEMENTS =
            { ParserRuleContext.ASSIGNMENT_STMT, ParserRuleContext.VAR_DECL_STMT, ParserRuleContext.IF_BLOCK,
                    ParserRuleContext.WHILE_BLOCK, ParserRuleContext.CALL_STMT, ParserRuleContext.CLOSE_BRACE,
                    ParserRuleContext.PANIC_STMT, ParserRuleContext.RETURN_STMT };

    private static final ParserRuleContext[] VAR_DECL_RHS =
            { ParserRuleContext.SEMICOLON, ParserRuleContext.ASSIGN_OP };

    private static final ParserRuleContext[] PARAMETER_RHS = { ParserRuleContext.COMMA, ParserRuleContext.ASSIGN_OP };

    private static final ParserRuleContext[] TOP_LEVEL_NODE_THAT_SUPPORTS_MODIFIER =
            { ParserRuleContext.FUNC_DEFINITION, ParserRuleContext.MODULE_TYPE_DEFINITION };

    private static final ParserRuleContext[] TOP_LEVEL_NODE =
            new ParserRuleContext[] { ParserRuleContext.PUBLIC_KEYWORD, ParserRuleContext.FUNC_DEFINITION,
                    ParserRuleContext.MODULE_TYPE_DEFINITION, ParserRuleContext.IMPORT_DECL, ParserRuleContext.EOF };

    private static final ParserRuleContext[] TYPE_OR_VAR_NAME =
            { ParserRuleContext.SIMPLE_TYPE_DESCRIPTOR, ParserRuleContext.VARIABLE_NAME };

    private static final ParserRuleContext[] ASSIGNMENT_OR_VAR_DECL_SECOND_TOKEN =
            { ParserRuleContext.ASSIGN_OP, ParserRuleContext.VARIABLE_NAME };

    private static final ParserRuleContext[] FIELD_DESCRIPTOR_RHS =
            { ParserRuleContext.SEMICOLON, ParserRuleContext.QUESTION_MARK, ParserRuleContext.ASSIGN_OP };

    private static final ParserRuleContext[] FIELD_OR_REST_DESCIPTOR_RHS =
            { ParserRuleContext.ELLIPSIS, ParserRuleContext.VARIABLE_NAME };

    private static final ParserRuleContext[] RECORD_BODY_START =
            { ParserRuleContext.CLOSED_RECORD_BODY_START, ParserRuleContext.OPEN_BRACE };

    private static final ParserRuleContext[] RECORD_BODY_END =
            { ParserRuleContext.CLOSED_RECORD_BODY_END, ParserRuleContext.CLOSE_BRACE };

    private static final ParserRuleContext[] TYPE_DESCRIPTORS = { ParserRuleContext.SIMPLE_TYPE_DESCRIPTOR,
            ParserRuleContext.RECORD_TYPE_DESCRIPTOR, ParserRuleContext.OBJECT_TYPE_DESCRIPTOR };

    private static final ParserRuleContext[] RECORD_FIELD =
            { ParserRuleContext.ASTERISK, ParserRuleContext.TYPE_DESCRIPTOR };

    private static final ParserRuleContext[] ARG_START =
            { ParserRuleContext.VARIABLE_NAME, ParserRuleContext.ELLIPSIS, ParserRuleContext.EXPRESSION };

    private static final ParserRuleContext[] NAMED_OR_POSITIONAL_ARG_RHS =
            { ParserRuleContext.COMMA, ParserRuleContext.ASSIGN_OP };

    private static final ParserRuleContext[] PARAM_LIST =
            { ParserRuleContext.CLOSE_PARENTHESIS, ParserRuleContext.REQUIRED_PARAM };

    private static final ParserRuleContext[] OBJECT_FIELD_RHS =
            { ParserRuleContext.SEMICOLON, ParserRuleContext.ASSIGN_OP };

    private static final ParserRuleContext[] OBJECT_MEMBER_START =
            { ParserRuleContext.ASTERISK, ParserRuleContext.OBJECT_FUNC_OR_FIELD, ParserRuleContext.CLOSE_BRACE };

    private static final ParserRuleContext[] OBJECT_FUNC_OR_FIELD = { ParserRuleContext.PUBLIC_KEYWORD,
            ParserRuleContext.PRIVATE_KEYWORD, ParserRuleContext.OBJECT_FUNC_OR_FIELD_WITHOUT_VISIBILITY };

    private static final ParserRuleContext[] OBJECT_FUNC_OR_FIELD_WITHOUT_VISIBILITY =
            { ParserRuleContext.TYPE_DESCRIPTOR, ParserRuleContext.OBJECT_METHOD_START };

    private static final ParserRuleContext[] OBJECT_METHOD_START =
            { ParserRuleContext.REMOTE_KEYWORD, ParserRuleContext.FUNCTION_KEYWORD };

    private static final ParserRuleContext[] OBJECT_TYPE_DESCRIPTOR_START =
            { ParserRuleContext.OBJECT_TYPE_FIRST_QUALIFIER, ParserRuleContext.OBJECT_KEYWORD };

    private static final ParserRuleContext[] ELSE_BODY = { ParserRuleContext.IF_BLOCK, ParserRuleContext.OPEN_BRACE };

    private static final ParserRuleContext[] ELSE_BLOCK =
            { ParserRuleContext.ELSE_KEYWORD, ParserRuleContext.STATEMENT };

    private static final ParserRuleContext[] CALL_STATEMENT =
            { ParserRuleContext.CHECKING_KEYWORD, ParserRuleContext.VARIABLE_NAME };

    private static final ParserRuleContext[] IMPORT_PREFIX_DECL =
            { ParserRuleContext.AS_KEYWORD, ParserRuleContext.SEMICOLON };

    private static final ParserRuleContext[] IMPORT_VERSION =
            { ParserRuleContext.VERSION_KEYWORD, ParserRuleContext.AS_KEYWORD, ParserRuleContext.SEMICOLON };

    private static final ParserRuleContext[] IMPORT_DECL_RHS = { ParserRuleContext.SLASH, ParserRuleContext.DOT,
            ParserRuleContext.VERSION_KEYWORD, ParserRuleContext.AS_KEYWORD, ParserRuleContext.SEMICOLON };

    private static final ParserRuleContext[] AFTER_IMPORT_MODULE_NAME = { ParserRuleContext.DOT,
            ParserRuleContext.VERSION_KEYWORD, ParserRuleContext.AS_KEYWORD, ParserRuleContext.SEMICOLON };

    private static final ParserRuleContext[] MAJOR_MINOR_VERSION_END =
            { ParserRuleContext.DOT, ParserRuleContext.AS_KEYWORD, ParserRuleContext.SEMICOLON };

    private static final ParserRuleContext[] RETURN_RHS = { ParserRuleContext.SEMICOLON, ParserRuleContext.EXPRESSION };

    private static final ParserRuleContext[] EXPRESSIONS =
            { ParserRuleContext.BASIC_LITERAL, ParserRuleContext.VARIABLE_REF, ParserRuleContext.ACCESS_EXPRESSION };

    private static final ParserRuleContext[] MAPPING_FIELD_START = { ParserRuleContext.MAPPING_FIELD_NAME,
            ParserRuleContext.STRING_LITERAL, ParserRuleContext.COMPUTED_FIELD_NAME, ParserRuleContext.ELLIPSIS };

    private static final ParserRuleContext[] SPECIFIC_FIELD_RHS =
            { ParserRuleContext.COLON, ParserRuleContext.COMMA, ParserRuleContext.CLOSE_PARENTHESIS };

    /**
     * Limit for the distance to travel, to determine a successful lookahead.
     */
    private static final int LOOKAHEAD_LIMIT = 5;

    public BallerinaParserErrorHandler(AbstractTokenReader tokenReader, BallerinaParser parser) {
        this.tokenReader = tokenReader;
        this.parser = parser;
        this.errorListener = new BallerinaParserErrorListener();
    }

    public void startContext(ParserRuleContext context) {
        this.ctxStack.push(context);
    }

    public void endContext() {
        this.ctxStack.pop();
    }

    public void switchContext(ParserRuleContext context) {
        this.ctxStack.pop();
        this.ctxStack.push(context);
    }

    public void reportInvalidNode(STToken startingToken, String message) {
        this.errorListener.reportInvalidNodeError(startingToken, message);
    }

    public void reportMissingTokenError(String message) {
        STToken currentToken = this.tokenReader.head();
        this.errorListener.reportMissingTokenError(currentToken, message);
    }

    private ParserRuleContext getParentContext() {
        return this.ctxStack.peek();
    }

    /*
     * -------------- Error recovering --------------
     */

    /**
     * Recover from current context. Returns the action needs to be taken with respect
     * to the next token, in order to recover. This method will search for the most
     * optimal action, that will result the parser to proceed the farthest distance.
     * 
     * @param nextToken Next token of the input where the error occurred
     * @param currentCtx Current parser context
     * @param parsedNodes Parsed that requires to continue parsing the given parser context
     * @return The action needs to be taken for the next token, in order to recover
     */
    public Solution recover(ParserRuleContext currentCtx, STToken nextToken, STNode... parsedNodes) {
        // Assumption: always comes here after a peek()

        if (nextToken.kind == SyntaxKind.EOF_TOKEN) {
            SyntaxKind expectedTokenKind = getExpectedTokenKind(currentCtx);
            Solution fix = new Solution(Action.INSERT, currentCtx, expectedTokenKind, currentCtx.toString());
            applyFix(currentCtx, fix, parsedNodes);
            return fix;
        }

        Result bestMatch = seekMatch(currentCtx);
        if (bestMatch.matches > 0) {
            Solution sol = bestMatch.fixes.pop();
            applyFix(currentCtx, sol, parsedNodes);
            return sol;
        } else {
            // Fail safe. This means we can't find a path to recover.
            removeInvalidToken();
            Solution sol = new Solution(Action.REMOVE, currentCtx, nextToken.kind, nextToken.toString());
            sol.recoveredNode = this.parser.resumeParsing(currentCtx, parsedNodes);
            return sol;
        }
    }

    /**
     * Remove the invalid token. This method assumes that the next immediate token
     * of the token input stream is the culprit.
     */
    public void removeInvalidToken() {
        STToken invalidToken = this.tokenReader.read();
        // This means no match is found for the current token.
        // Then consume it and return an error node
        this.errorListener.reportInvalidToken(invalidToken);

        // TODO: add this error node to the tree
    }

    /**
     * Apply the fix to the current context.
     * 
     * @param currentCtx Current context
     * @param fix Fix to apply
     */
    private void applyFix(ParserRuleContext currentCtx, Solution fix, STNode... parsedNodes) {
        if (fix.action == Action.REMOVE) {
            removeInvalidToken();
            fix.recoveredNode = this.parser.resumeParsing(currentCtx, parsedNodes);
        } else {
            fix.recoveredNode = handleMissingToken(currentCtx, fix);
        }
    }

    /**
     * Handle a missing token scenario.
     * 
     * @param currentCtx Current context
     * @param fix Solution to recover from the missing token
     */
    private STNode handleMissingToken(ParserRuleContext currentCtx, Solution fix) {
        // If the original issues was at a production where there are alternatives,
        // then do not report any errors. Parser will try to re-parse the best-matching
        // alternative again. Errors will be reported at the next try.
        if (!isProductionWithAlternatives(currentCtx)) {
            reportMissingTokenError("missing " + fix.ctx);
        }

        return STNodeFactory.createMissingToken(fix.tokenKind);
    }

    /**
     * Get a snapshot of the current context stack.
     * 
     * @return Snapshot of the current context stack
     */
    private ArrayDeque<ParserRuleContext> getCtxStackSnapshot() {
        // Using ArraDeque#clone() here since it has better performance, than manually
        // creating a clone. ArraDeque#clone() method internally copies the value array
        // and avoids all the checks that is there when calling add()/addAll() methods.
        // Therefore has better performance.
        return this.ctxStack.clone();
    }

    private boolean isProductionWithAlternatives(ParserRuleContext currentCtx) {
        switch (currentCtx) {
            case TOP_LEVEL_NODE_THAT_SUPPORTS_MODIFIER:
            case TOP_LEVEL_NODE:
            case STATEMENT:
            case FUNC_BODY:
            case VAR_DECL_STMT_RHS:
            case EXPRESSION_RHS:
            case PARAMETER_RHS:
            case ASSIGNMENT_OR_VAR_DECL_STMT:
            case AFTER_PARAMETER_TYPE:
            case FIELD_DESCRIPTOR_RHS:
            case RECORD_BODY_START:
            case RECORD_BODY_END:
            case TYPE_DESCRIPTOR:
            case NAMED_OR_POSITIONAL_ARG_RHS:
            case OBJECT_FIELD_RHS:
            case OBJECT_FUNC_OR_FIELD_WITHOUT_VISIBILITY:
            case OBJECT_MEMBER:
            case OBJECT_TYPE_FIRST_QUALIFIER:
            case OBJECT_TYPE_SECOND_QUALIFIER:
            case ELSE_BODY:
            case IMPORT_DECL_RHS:
            case IMPORT_SUB_VERSION:
            case VERSION_NUMBER:
            case IMPORT_VERSION_DECL:
            case IMPORT_PREFIX_DECL:
            case MAPPING_FIELD:
            case SPECIFIC_FIELD_RHS:
                return true;
            default:
                return false;
        }
    }

    /*
     * seekMatch methods
     */

    /**
     * Start a fresh search for a way to recover with the next immediate token (peek(1), and the current context).
     * 
     * @param currentCtx Current parser context
     * @return Recovery result
     */
    private Result seekMatch(ParserRuleContext currentCtx) {
        return seekMatchInSubTree(currentCtx, 1, 0);
    }

    /**
     * Search for a solution in a sub-tree/sub-path. This will take a snapshot of the current context stack
     * and will operate on top of it, so that the original state of the parser will not be disturbed. On return
     * the previous state of the parser contexts will be restored.
     * 
     * @param currentCtx Current context
     * @param lookahead Position of the next token to consider, from the position of the original error.
     * @param currentDepth Amount of distance traveled so far.
     * @return Recovery result
     */
    private Result seekMatchInSubTree(ParserRuleContext currentCtx, int lookahead, int currentDepth) {
        ArrayDeque<ParserRuleContext> tempCtxStack = this.ctxStack;
        this.ctxStack = getCtxStackSnapshot();
        Result result = seekMatch(currentCtx, lookahead, currentDepth);
        this.ctxStack = tempCtxStack;
        return result;
    }

    /**
     * TODO: This is a duplicate method. Same as {@link BallerinaParser#isEndOfBlock}.
     * 
     * @param token
     * @return
     */
    private boolean isEndOfBlock(STToken token) {
        ParserRuleContext enclosingContext = getParentContext();
        switch (enclosingContext) {
            case OBJECT_TYPE_DESCRIPTOR:
                switch (token.kind) {
                    case CLOSE_BRACE_TOKEN:
                    case EOF_TOKEN:
                    case CLOSE_BRACE_PIPE_TOKEN:
                    case TYPE_KEYWORD:
                        return true;
                    default:
                        return false;
                }
            case BLOCK_STMT:
                switch (token.kind) {
                    case CLOSE_BRACE_TOKEN:
                    case EOF_TOKEN:
                    case CLOSE_BRACE_PIPE_TOKEN:
                    case TYPE_KEYWORD:
                    case PUBLIC_KEYWORD:
                    case FUNCTION_KEYWORD:
                    case ELSE_KEYWORD:
                        return true;
                    default:
                        return false;
                }
            default:
                switch (token.kind) {
                    case CLOSE_BRACE_TOKEN:
                    case EOF_TOKEN:
                    case CLOSE_BRACE_PIPE_TOKEN:
                    case TYPE_KEYWORD:
                    case PUBLIC_KEYWORD:
                    case FUNCTION_KEYWORD:
                        return true;
                    default:
                        return false;
                }
        }
    }

    private boolean isEndOfObjectTypeNode(int nextLookahead) {
        STToken nextToken = this.tokenReader.peek(nextLookahead);
        switch (nextToken.kind) {
            case CLOSE_BRACE_TOKEN:
            case EOF_TOKEN:
            case CLOSE_BRACE_PIPE_TOKEN:
            case TYPE_KEYWORD:
                return true;
            default:
                STToken nextNextToken = this.tokenReader.peek(nextLookahead + 1);
                switch (nextNextToken.kind) {
                    case CLOSE_BRACE_TOKEN:
                    case EOF_TOKEN:
                    case CLOSE_BRACE_PIPE_TOKEN:
                    case TYPE_KEYWORD:
                        return true;
                    default:
                        return false;
                }
        }
    }

    /**
     * TODO: This is a duplicate method. Same as {@link BallerinaParser#isEndOfExpression}.
     * 
     * @param token
     * @return
     */
    private boolean isEndOfExpression(STToken token) {
        switch (token.kind) {
            case OPEN_BRACE_TOKEN:
            case CLOSE_BRACE_TOKEN:
            case CLOSE_PAREN_TOKEN:
            case CLOSE_BRACKET_TOKEN:
            case PUBLIC_KEYWORD:
            case FUNCTION_KEYWORD:
            case EOF_TOKEN:
            case SEMICOLON_TOKEN:
            case COMMA_TOKEN:
                return true;
            default:
                return false;
        }
    }

    private boolean isEndOfParametersList(STToken token) {
        switch (token.kind) {
            case OPEN_BRACE_TOKEN:
            case CLOSE_BRACE_TOKEN:
            case CLOSE_PAREN_TOKEN:
            case CLOSE_BRACKET_TOKEN:
            case SEMICOLON_TOKEN:
            case PUBLIC_KEYWORD:
            case FUNCTION_KEYWORD:
            case EOF_TOKEN:
            case RETURNS_KEYWORD:
                return true;
            default:
                return false;
        }
    }

    private boolean isEndOfParameter(STToken token) {
        switch (token.kind) {
            case OPEN_BRACE_TOKEN:
            case CLOSE_BRACE_TOKEN:
            case CLOSE_PAREN_TOKEN:
            case CLOSE_BRACKET_TOKEN:
            case SEMICOLON_TOKEN:
            case COMMA_TOKEN:
            case PUBLIC_KEYWORD:
            case FUNCTION_KEYWORD:
            case EOF_TOKEN:
            case RETURNS_KEYWORD:
                return true;
            default:
                return false;
        }
    }

    /**
     * Search for a solution.
     * 
     * @param currentCtx Current context
     * @param lookahead Position of the next token to consider, relative to the position of the original error.
     * @param currentDepth Amount of distance traveled so far.
     * @return Recovery result
     */
    private Result seekMatch(ParserRuleContext currentCtx, int lookahead, int currentDepth) {
        boolean hasMatch;
        boolean skipRule;
        int matchingRulesCount = 0;

        while (currentDepth < LOOKAHEAD_LIMIT) {
            hasMatch = true;
            skipRule = false;

            STToken nextToken = this.tokenReader.peek(lookahead);
            switch (currentCtx) {
                case EOF:
                    hasMatch = nextToken.kind == SyntaxKind.EOF_TOKEN;
                    break;
                case PUBLIC_KEYWORD:
                    hasMatch = nextToken.kind == SyntaxKind.PUBLIC_KEYWORD;
                    break;
                case PRIVATE_KEYWORD:
                    hasMatch = nextToken.kind == SyntaxKind.PRIVATE_KEYWORD;
                    break;
                case REMOTE_KEYWORD:
                    hasMatch = nextToken.kind == SyntaxKind.REMOTE_KEYWORD;
                    break;
                case TOP_LEVEL_NODE_THAT_SUPPORTS_MODIFIER:
                    return seekInAlternativesPaths(lookahead, currentDepth, matchingRulesCount,
                            TOP_LEVEL_NODE_THAT_SUPPORTS_MODIFIER);
                case TOP_LEVEL_NODE:
                    return seekInAlternativesPaths(lookahead, currentDepth, matchingRulesCount, TOP_LEVEL_NODE);
                case FUNCTION_KEYWORD:
                    hasMatch = nextToken.kind == SyntaxKind.FUNCTION_KEYWORD;
                    break;
                case FUNC_NAME:
                case VARIABLE_NAME:
                case TYPE_NAME:
                case TYPE_REFERENCE:
                case FIELD_OR_FUNC_NAME:
                case IMPORT_ORG_OR_MODULE_NAME:
                case IMPORT_MODULE_NAME:
                case IMPORT_PREFIX:
                case VARIABLE_REF:
                case MAPPING_FIELD_NAME:
                    hasMatch = nextToken.kind == SyntaxKind.IDENTIFIER_TOKEN;
                    break;
                case OPEN_PARENTHESIS:
                    hasMatch = nextToken.kind == SyntaxKind.OPEN_PAREN_TOKEN;
                    break;
                case CLOSE_PARENTHESIS:
                    hasMatch = nextToken.kind == SyntaxKind.CLOSE_PAREN_TOKEN;
                    break;
                case RETURNS_KEYWORD:
                    hasMatch = nextToken.kind == SyntaxKind.RETURNS_KEYWORD;
                    if (!hasMatch) {
                        // If there are no matches in the optional rule, then continue from the
                        // next immediate rule without changing the state
                        skipRule = true;
                    }
                    break;
                case SIMPLE_TYPE_DESCRIPTOR:
                    hasMatch =
                            nextToken.kind == SyntaxKind.SIMPLE_TYPE || nextToken.kind == SyntaxKind.IDENTIFIER_TOKEN;
                    break;
                case FUNC_BODY:
                    return seekInFuncBodies(lookahead, currentDepth, matchingRulesCount);
                case OPEN_BRACE:
                    hasMatch = nextToken.kind == SyntaxKind.OPEN_BRACE_TOKEN;
                    break;
                case CLOSE_BRACE:
                    hasMatch = nextToken.kind == SyntaxKind.CLOSE_BRACE_TOKEN;
                    break;
                case ASSIGN_OP:
                    hasMatch = nextToken.kind == SyntaxKind.EQUAL_TOKEN;
                    break;
                case ANNOTATION_ATTACHMENT:
                case EXTERNAL_KEYWORD:
                    hasMatch = nextToken.kind == SyntaxKind.EXTERNAL_KEYWORD;
                    break;
                case SEMICOLON:
                    hasMatch = nextToken.kind == SyntaxKind.SEMICOLON_TOKEN;
                    break;
                case STATEMENT:
                    if (isEndOfBlock(nextToken)) {
                        // If we reach end of statements, then skip processing statements anymore,
                        // and move on to the next rule. This is done to avoid getting stuck on
                        // processing statements forever.
                        skipRule = true;
                        break;
                    }
                    return seekInStatements(currentCtx, nextToken, lookahead, currentDepth, matchingRulesCount);
                case BINARY_OPERATOR:
                    hasMatch = isBinaryOperator(nextToken);
                    break;
                case EXPRESSION:
                    return seekInAlternativesPaths(lookahead, currentDepth, matchingRulesCount, EXPRESSIONS);
                case VAR_DECL_STMT_RHS:
                    return seekInAlternativesPaths(lookahead, currentDepth, matchingRulesCount, VAR_DECL_RHS);
                case EXPRESSION_RHS:
                    return seekMatchInExpressionRhs(nextToken, lookahead, currentDepth, matchingRulesCount);
                case COMMA:
                    hasMatch = nextToken.kind == SyntaxKind.COMMA_TOKEN;
                    break;
                case PARAM_LIST:
                    return seekInAlternativesPaths(lookahead, currentDepth, matchingRulesCount, PARAM_LIST);
                case PARAMETER_RHS:
                    ParserRuleContext parentCtx = getParentContext();
                    switch (parentCtx) {
                        case REQUIRED_PARAM:
                            return seekInAlternativesPaths(lookahead, currentDepth, matchingRulesCount, PARAMETER_RHS);
                        case DEFAULTABLE_PARAM:
                        case REST_PARAM:
                            skipRule = true;
                            break;
                        default:
                            throw new IllegalStateException();
                    }
                    break;
                case STATEMENT_START_IDENTIFIER:
                    return seekInAlternativesPaths(lookahead, currentDepth, matchingRulesCount, TYPE_OR_VAR_NAME);
                case ASSIGNMENT_OR_VAR_DECL_STMT_RHS:
                    return seekInAlternativesPaths(lookahead, currentDepth, matchingRulesCount,
                            ASSIGNMENT_OR_VAR_DECL_SECOND_TOKEN);

                case CLOSED_RECORD_BODY_END:
                    hasMatch = nextToken.kind == SyntaxKind.CLOSE_BRACE_PIPE_TOKEN;
                    break;
                case CLOSED_RECORD_BODY_START:
                    hasMatch = nextToken.kind == SyntaxKind.OPEN_BRACE_PIPE_TOKEN;
                    break;
                case ELLIPSIS:
                    hasMatch = nextToken.kind == SyntaxKind.ELLIPSIS_TOKEN;
                    break;
                case QUESTION_MARK:
                    hasMatch = nextToken.kind == SyntaxKind.QUESTION_MARK_TOKEN;
                    break;
                case RECORD_KEYWORD:
                    hasMatch = nextToken.kind == SyntaxKind.RECORD_KEYWORD;
                    break;
                case TYPE_KEYWORD:
                    hasMatch = nextToken.kind == SyntaxKind.TYPE_KEYWORD;
                    break;
                case FIELD_DESCRIPTOR_RHS:
                    return seekInAlternativesPaths(lookahead, currentDepth, matchingRulesCount, FIELD_DESCRIPTOR_RHS);
                case FIELD_OR_REST_DESCIPTOR_RHS:
                    return seekInAlternativesPaths(lookahead, currentDepth, matchingRulesCount,
                            FIELD_OR_REST_DESCIPTOR_RHS);
                case RECORD_BODY_END:
                    return seekInAlternativesPaths(lookahead, currentDepth, matchingRulesCount, RECORD_BODY_END);
                case RECORD_BODY_START:
                    return seekInAlternativesPaths(lookahead, currentDepth, matchingRulesCount, RECORD_BODY_START);
                case TYPE_DESCRIPTOR:
                    return seekInAlternativesPaths(lookahead, currentDepth, matchingRulesCount, TYPE_DESCRIPTORS);
                case RECORD_FIELD:
                    return seekInAlternativesPaths(lookahead, currentDepth, matchingRulesCount, RECORD_FIELD);
                case ARG:
                    return seekInAlternativesPaths(lookahead, currentDepth, matchingRulesCount, ARG_START);
                case NAMED_OR_POSITIONAL_ARG_RHS:
                    return seekInAlternativesPaths(lookahead, currentDepth, matchingRulesCount,
                            NAMED_OR_POSITIONAL_ARG_RHS);
                case OBJECT_MEMBER:
                    return seekInAlternativesPaths(lookahead, currentDepth, matchingRulesCount, OBJECT_MEMBER_START);
                case OBJECT_FIELD_RHS:
                    return seekInAlternativesPaths(lookahead, currentDepth, matchingRulesCount, OBJECT_FIELD_RHS);
                case OBJECT_METHOD_START:
                    return seekInAlternativesPaths(lookahead, currentDepth, matchingRulesCount, OBJECT_METHOD_START);
                case OBJECT_KEYWORD:
                    hasMatch = nextToken.kind == SyntaxKind.OBJECT_KEYWORD;
                    break;
                case OBJECT_FUNC_OR_FIELD:
                    return seekInAlternativesPaths(lookahead, currentDepth, matchingRulesCount, OBJECT_FUNC_OR_FIELD);
                case OBJECT_FUNC_OR_FIELD_WITHOUT_VISIBILITY:
                    return seekInAlternativesPaths(lookahead, currentDepth, matchingRulesCount,
                            OBJECT_FUNC_OR_FIELD_WITHOUT_VISIBILITY);
                case OBJECT_TYPE_DESCRIPTOR_START:
                    return seekInAlternativesPaths(lookahead, currentDepth, matchingRulesCount,
                            OBJECT_TYPE_DESCRIPTOR_START);
                case OBJECT_TYPE_FIRST_QUALIFIER:
                case OBJECT_TYPE_SECOND_QUALIFIER:
                    // If currentDepth == 0 means its the very next token after the error. If that erroneous
                    // token is a correct match, then that means we have reached here because of a duplicate
                    // modifier. Therefore treat it as a mismatch.
                    if (currentDepth == 0) {
                        hasMatch = false;
                        break;
                    }

                    hasMatch = nextToken.kind == SyntaxKind.ABSTRACT_KEYWORD ||
                            nextToken.kind == SyntaxKind.CLIENT_KEYWORD;
                    break;
                case ABSTRACT_KEYWORD:
                    hasMatch = nextToken.kind == SyntaxKind.ABSTRACT_KEYWORD;
                    break;
                case CLIENT_KEYWORD:
                    hasMatch = nextToken.kind == SyntaxKind.CLIENT_KEYWORD;
                    break;
                case OPEN_BRACKET:
                    hasMatch = nextToken.kind == SyntaxKind.OPEN_BRACKET_TOKEN;
                    break;
                case CLOSE_BRACKET:
                    hasMatch = nextToken.kind == SyntaxKind.CLOSE_BRACKET_TOKEN;
                    break;
                case DOT:
                    hasMatch = nextToken.kind == SyntaxKind.DOT_TOKEN;
                    break;
                case IF_KEYWORD:
                    hasMatch = nextToken.kind == SyntaxKind.IF_KEYWORD;
                    break;
                case ELSE_KEYWORD:
                    hasMatch = nextToken.kind == SyntaxKind.ELSE_KEYWORD;
                    break;
                case ELSE_BLOCK:
                    return seekInAlternativesPaths(lookahead, currentDepth, matchingRulesCount, ELSE_BLOCK);
                case ELSE_BODY:
                    return seekInAlternativesPaths(lookahead, currentDepth, matchingRulesCount, ELSE_BODY);
                case WHILE_KEYWORD:
                    hasMatch = nextToken.kind == SyntaxKind.WHILE_KEYWORD;
                    break;
                case CHECKING_KEYWORD:
                    hasMatch = nextToken.kind == SyntaxKind.CHECK_KEYWORD ||
                            nextToken.kind == SyntaxKind.CHECKPANIC_KEYWORD;
                    break;
                case CALL_STMT_START:
                    return seekInAlternativesPaths(lookahead, currentDepth, matchingRulesCount, CALL_STATEMENT);
                case PANIC_KEYWORD:
                    hasMatch = nextToken.kind == SyntaxKind.PANIC_KEYWORD;
                    break;
                case AS_KEYWORD:
                    hasMatch = nextToken.kind == SyntaxKind.AS_KEYWORD;
                    break;
                case BOOLEAN_LITERAL:
                    hasMatch = nextToken.kind == SyntaxKind.TRUE_KEYWORD || nextToken.kind == SyntaxKind.FALSE_KEYWORD;
                    break;
                case DECIMAL_INTEGER_LITERAL:
                case MAJOR_VERSION:
                case MINOR_VERSION:
                case PATCH_VERSION:
                    hasMatch = nextToken.kind == SyntaxKind.DECIMAL_INTEGER_LITERAL;
                    break;
                case IMPORT_KEYWORD:
                    hasMatch = nextToken.kind == SyntaxKind.IMPORT_KEYWORD;
                    break;
                case SLASH:
                    hasMatch = nextToken.kind == SyntaxKind.SLASH_TOKEN;
                    break;
                case VERSION_KEYWORD:
                    hasMatch = nextToken.kind == SyntaxKind.VERSION_KEYWORD;
                    break;
                case IMPORT_PREFIX_DECL:
                    return seekInAlternativesPaths(lookahead, currentDepth, matchingRulesCount, IMPORT_PREFIX_DECL);
                case IMPORT_VERSION_DECL:
                    return seekInAlternativesPaths(lookahead, currentDepth, matchingRulesCount, IMPORT_VERSION);
                case IMPORT_DECL_RHS:
                    return seekInAlternativesPaths(lookahead, currentDepth, matchingRulesCount, IMPORT_DECL_RHS);
                case AFTER_IMPORT_MODULE_NAME:
                    return seekInAlternativesPaths(lookahead, currentDepth, matchingRulesCount,
                            AFTER_IMPORT_MODULE_NAME);
                case MAJOR_MINOR_VERSION_END:
                    return seekInAlternativesPaths(lookahead, currentDepth, matchingRulesCount,
                            MAJOR_MINOR_VERSION_END);
                case RETURN_KEYWORD:
                    hasMatch = nextToken.kind == SyntaxKind.RETURN_KEYWORD;
                    break;
                case RETURN_STMT_RHS:
                    return seekInAlternativesPaths(lookahead, currentDepth, matchingRulesCount, RETURN_RHS);

                case ACCESS_EXPRESSION:
                    return seekInAccessExpression(currentCtx, lookahead, currentDepth, matchingRulesCount);
                case BASIC_LITERAL:
                    hasMatch = isBasicLiteral(nextToken.kind);
                    break;
                case COLON:
                    hasMatch = nextToken.kind == SyntaxKind.COLON_TOKEN;
                    break;
                case STRING_LITERAL:
                    hasMatch = nextToken.kind == SyntaxKind.STRING_LITERAL;
                    break;
                case MAPPING_FIELD:
                    return seekInAlternativesPaths(lookahead, currentDepth, matchingRulesCount, MAPPING_FIELD_START);
                case SPECIFIC_FIELD_RHS:
                    return seekInAlternativesPaths(lookahead, currentDepth, matchingRulesCount, SPECIFIC_FIELD_RHS);
                // productions
                case COMP_UNIT:
                case FUNC_DEFINITION:
                case RETURN_TYPE_DESCRIPTOR:
                case EXTERNAL_FUNC_BODY:
                case FUNC_BODY_BLOCK:
                case ASSIGNMENT_STMT:
                case VAR_DECL_STMT:
                case REQUIRED_PARAM:
                case AFTER_PARAMETER_TYPE:
                case DEFAULTABLE_PARAM:
                case REST_PARAM:
                case MODULE_TYPE_DEFINITION:
                case ARG_LIST:
                case ASTERISK:
                case FUNC_CALL:
                case RECORD_TYPE_DESCRIPTOR:
                case OBJECT_TYPE_DESCRIPTOR:
                case ASSIGNMENT_OR_VAR_DECL_STMT:
                case CALL_STMT:
                case IF_BLOCK:
                case BLOCK_STMT:
                case WHILE_BLOCK:
                case VERSION_NUMBER:
                case IMPORT_DECL:
                case IMPORT_SUB_VERSION:
                case MAPPING_CONSTRUCTOR:
                case PANIC_STMT:
                case COMPUTED_FIELD_NAME:
                default:
                    // Stay at the same place
                    skipRule = true;
                    hasMatch = true;
                    break;
            }

            if (!hasMatch) {
                Result fixedPathResult = fixAndContinue(currentCtx, lookahead, currentDepth + 1);
                // Do not consider the current rule as match, since we had to fix it.
                // i.e: do not increment the match count by 1;
                return getFinalResult(matchingRulesCount, fixedPathResult);
            }

            currentCtx = getNextRule(currentCtx, lookahead + 1);
            if (!skipRule) {
                // Try the next token with the next rule
                currentDepth++;
                matchingRulesCount++;
                lookahead++;
            }

        }

        return new Result(new ArrayDeque<>(), matchingRulesCount);
    }

    /**
     * Search for matching token sequences within the function body signatures and returns the most optimal solution.
     * This will check whether the token stream best matches to a 'function-body-block' or a 'external-function-body'.
     * 
     * @param lookahead Position of the next token to consider, relative to the position of the original error
     * @param currentDepth Amount of distance traveled so far
     * @param currentMatches Matching tokens found so far
     * @param fixes Fixes made so far
     * @return Recovery result
     */
    private Result seekInFuncBodies(int lookahead, int currentDepth, int currentMatches) {
        return seekInAlternativesPaths(lookahead, currentDepth, currentMatches, FUNC_BODIES);
    }

    /**
     * Search for matching token sequences within different kinds of statements and returns the most optimal solution.
     * 
     * @param currentCtx Current context
     * @param nextToken Next token in the token stream
     * @param lookahead Position of the next token to consider, relative to the position of the original error
     * @param currentDepth Amount of distance traveled so far
     * @param currentMatches Matching tokens found so far
     * @param fixes Fixes made so far
     * @return Recovery result
     */
    private Result seekInStatements(ParserRuleContext currentCtx, STToken nextToken, int lookahead, int currentDepth,
                                    int currentMatches) {
        if (nextToken.kind == SyntaxKind.SEMICOLON_TOKEN) {
            // Semicolon at the start of a statement is a special case. This is equivalent to an empty
            // statement. So assume the fix for this is a REMOVE operation and continue from the next token.
            Result result = seekMatchInSubTree(ParserRuleContext.STATEMENT, lookahead + 1, currentDepth);
            result.fixes.push(new Solution(Action.REMOVE, currentCtx, nextToken.kind, nextToken.toString()));
            return getFinalResult(currentMatches, result);
        }

        return seekInAlternativesPaths(lookahead, currentDepth, currentMatches, STATEMENTS);
    }

    /**
     * Search for matching token sequences within access expressions and returns the most optimal solution.
     * Access expression can be one of: method-call, field-access, member-access.
     * 
     * @param currentCtx Current context
     * @param lookahead Position of the next token to consider, relative to the position of the original error
     * @param currentDepth Amount of distance traveled so far
     * @param currentMatches Matching tokens found so far
     * @param fixes Fixes made so far
     * @return Recovery result
     */
    private Result seekInAccessExpression(ParserRuleContext currentCtx, int lookahead, int currentDepth,
                                          int currentMatches) {
        STToken nextToken = this.tokenReader.peek(lookahead);
        currentDepth++;
        if (nextToken.kind != SyntaxKind.IDENTIFIER_TOKEN) {
            Result fixedPathResult = fixAndContinue(currentCtx, lookahead, currentDepth);
            return getFinalResult(currentMatches, fixedPathResult);
        }

        ParserRuleContext nextContext;
        STToken nextNextToken = this.tokenReader.peek(lookahead + 1);
        switch (nextNextToken.kind) {
            case OPEN_PAREN_TOKEN:
                nextContext = ParserRuleContext.OPEN_PARENTHESIS;
                break;
            case DOT_TOKEN:
                nextContext = ParserRuleContext.DOT;
                break;
            case OPEN_BRACKET_TOKEN:
                nextContext = ParserRuleContext.OPEN_BRACKET;
                break;
            default:
                nextContext = ParserRuleContext.EXPRESSION_RHS;
                break;
        }

        currentMatches++;
        lookahead++;
        Result result = seekMatch(nextContext, lookahead, currentDepth);
        return getFinalResult(currentMatches, result);
    }

    /**
     * Search for a match in rhs of an expression. RHS of an expression can be the end
     * of the expression or the rhs of a binary expression.
     * 
     * @param lookahead Position of the next token to consider, relative to the position of the original error
     * @param currentDepth Amount of distance traveled so far
     * @param currentMatches Matching tokens found so far
     * @return Recovery result
     */
    private Result seekMatchInExpressionRhs(STToken nextToken, int lookahead, int currentDepth, int currentMatches) {
        ParserRuleContext parentCtx = getParentContext();

        // Expression in a parameter-rhs can be terminated by a comma or a the closing parenthesis.
        if (isParameter(parentCtx) || parentCtx == ParserRuleContext.ARG) {
            ParserRuleContext[] next = { ParserRuleContext.BINARY_OPERATOR, ParserRuleContext.DOT,
                    ParserRuleContext.OPEN_BRACKET, ParserRuleContext.COMMA, ParserRuleContext.CLOSE_PARENTHESIS };
            return seekInAlternativesPaths(lookahead, currentDepth, currentMatches, next);
        }

        if (parentCtx == ParserRuleContext.MAPPING_CONSTRUCTOR) {
            ParserRuleContext[] next = { ParserRuleContext.BINARY_OPERATOR, ParserRuleContext.DOT,
                    ParserRuleContext.OPEN_BRACKET, ParserRuleContext.COMMA, ParserRuleContext.CLOSE_BRACE };
            return seekInAlternativesPaths(lookahead, currentDepth, currentMatches, next);
        }

        if (parentCtx == ParserRuleContext.COMPUTED_FIELD_NAME) {
            ParserRuleContext[] next = { ParserRuleContext.CLOSE_BRACKET, ParserRuleContext.BINARY_OPERATOR,
                    ParserRuleContext.DOT, ParserRuleContext.OPEN_BRACKET };
            return seekInAlternativesPaths(lookahead, currentDepth, currentMatches, next);
        }

        ParserRuleContext nextContext;
        if (parentCtx == ParserRuleContext.IF_BLOCK || parentCtx == ParserRuleContext.WHILE_BLOCK) {
            nextContext = ParserRuleContext.BLOCK_STMT;
        } else if (isStatement(parentCtx) || parentCtx == ParserRuleContext.RECORD_FIELD ||
                parentCtx == ParserRuleContext.OBJECT_MEMBER) {
            nextContext = ParserRuleContext.SEMICOLON;
        } else {
            throw new IllegalStateException();
        }

        ParserRuleContext[] alternatives = { ParserRuleContext.BINARY_OPERATOR, ParserRuleContext.DOT,
                ParserRuleContext.OPEN_BRACKET, nextContext };
        return seekInAlternativesPaths(lookahead, currentDepth, currentMatches, alternatives);
    }

    /**
     * Search for matching token sequences within the given alternative paths, and find the most optimal solution.
     * 
     * @param lookahead Position of the next token to consider, relative to the position of the original error
     * @param currentDepth Amount of distance traveled so far
     * @param currentMatches Matching tokens found so far
     * @param fixes Fixes made so far
     * @return Recovery result
     */
    private Result seekInAlternativesPaths(int lookahead, int currentDepth, int currentMatches,
                                           ParserRuleContext[] alternativeRules) {

        @SuppressWarnings("unchecked")
        List<Result>[] results = new List[LOOKAHEAD_LIMIT];
        int bestMatchIndex = 0;

        // Visit all the alternative rules and get their results. Arrange them in way
        // such that results with the same number of matches are put together. This is
        // done so that we can easily pick the best, without iterating through them.
        for (ParserRuleContext rule : alternativeRules) {
            Result result = seekMatchInSubTree(rule, lookahead, currentDepth);
            List<Result> similarResutls = results[result.matches];
            if (similarResutls == null) {
                similarResutls = new ArrayList<>(LOOKAHEAD_LIMIT);
                results[result.matches] = similarResutls;
                if (bestMatchIndex < result.matches) {
                    bestMatchIndex = result.matches;
                }
            }
            similarResutls.add(result);
        }

        // This means there are no matches for any of the statements
        if (bestMatchIndex == 0) {
            return new Result(new ArrayDeque<>(), currentMatches);
        }

        // If there is only one 'best' match, then return it. If there are more than one
        // 'best' match, then we need to do a tie-break. For that, pick the path with the
        // lowest number of fixes. If it again results in more than one match, then return
        // the based on the precedence (order of occurrence).

        List<Result> bestMatches = results[bestMatchIndex];
        Result bestMatch = bestMatches.get(0);
        Result currentMatch;
        for (int i = 1; i < bestMatches.size(); i++) {
            currentMatch = bestMatches.get(i);

            // If a tie is found, give priority to the one that 'insert'.
            // If that is also a tie, then give priority to the order.
            int currentMatchFixesSize = currentMatch.fixes.size();
            int bestmatchFixesSize = bestMatch.fixes.size();
            if (currentMatchFixesSize == bestmatchFixesSize) {
                // If both are zero continue;
                if (bestmatchFixesSize == 0) {
                    continue;
                }
                Solution currentSol = bestMatch.fixes.peek();
                Solution foundSol = currentMatch.fixes.peek();
                if (currentSol.action == Action.REMOVE && foundSol.action == Action.INSERT) {
                    bestMatch = currentMatch;
                }
            }

            if (currentMatchFixesSize < bestmatchFixesSize) {
                bestMatch = currentMatch;
            }
        }

        return getFinalResult(currentMatches, bestMatch);
    }

    /**
     * Combine a given result with the current results, and get the final result.
     * 
     * @param currentMatches Matches found so far
     * @param bestMatch Result found in the sub-tree, that requires to be merged with the current results
     * @return Final result
     */
    private Result getFinalResult(int currentMatches, Result bestMatch) {
        bestMatch.matches += currentMatches;
        return bestMatch;
    }

    /**
     * <p>
     * Fix the error at the current position and continue forward to find the best path. This method
     * tries to fix the parser error using following steps:
     * <ol>
     * <li>
     * Insert a token and see how far the parser can proceed.
     * </li>
     * <li>
     * Delete a token and see how far the parser can proceed.
     * </li>
     * </ol>
     * 
     * Then decides the best action to perform (whether to insert or remove a token), using the result
     * of the above two steps, based on the following criteria:
     * <ol>
     * <li>
     * Pick the solution with the longest matching sequence.
     * </li>
     * <li>
     * If there's a tie, then check for the solution which requires the lowest number of 'fixes'.
     * </li>
     * <li>
     * If there's a tie, then give priority for the 'insertion' as that doesn't require removing
     * an input a user has given.
     * </li>
     * </ol>
     * </p>
     * 
     * @param currentCtx Current parser context
     * @param lookahead Position of the next token to consider, relative to the position of the original error
     * @param currentDepth Amount of distance traveled so far
     * @return Recovery result
     */
    private Result fixAndContinue(ParserRuleContext currentCtx, int lookahead, int currentDepth) {
        // NOTE: Below order is important. We have to visit the current context first, before
        // getting and visiting the nextContext. Because getting the next context is a stateful
        // operation, as it could update (push/pop) the current context stack.

        // Remove current token. That means continue with the NEXT token, with the CURRENT context
        Result deletionResult = seekMatchInSubTree(currentCtx, lookahead + 1, currentDepth);

        // Insert the missing token. That means continue the CURRENT token, with the NEXT context.
        // At this point 'lookahead' refers to the next token position, since there is a missing
        // token at the current position. Hence we don't need to increment the 'lookahead' when
        // calling 'getNextRule'.
        ParserRuleContext nextCtx = getNextRule(currentCtx, lookahead);
        Result insertionResult = seekMatchInSubTree(nextCtx, lookahead, currentDepth);

        Result fixedPathResult;
        Solution action;
        if (insertionResult.matches == 0 && deletionResult.matches == 0) {
            fixedPathResult = insertionResult;
        } else if (insertionResult.matches == deletionResult.matches) {
            if (insertionResult.fixes.size() <= deletionResult.fixes.size()) {
                action = new Solution(Action.INSERT, currentCtx, getExpectedTokenKind(currentCtx),
                        currentCtx.toString());
                insertionResult.fixes.push(action);
                fixedPathResult = insertionResult;
            } else {
                STToken token = this.tokenReader.peek(lookahead);
                action = new Solution(Action.REMOVE, currentCtx, token.kind, token.toString());
                deletionResult.fixes.push(action);
                fixedPathResult = deletionResult;
            }
        } else if (insertionResult.matches > deletionResult.matches) {
            action = new Solution(Action.INSERT, currentCtx, getExpectedTokenKind(currentCtx), currentCtx.toString());
            insertionResult.fixes.push(action);
            fixedPathResult = insertionResult;
        } else {
            STToken token = this.tokenReader.peek(lookahead);
            action = new Solution(Action.REMOVE, currentCtx, token.kind, token.toString());
            deletionResult.fixes.push(action);
            fixedPathResult = deletionResult;
        }
        return fixedPathResult;
    }

    /**
     * Get the next parser rule/context given the current parser context.
     * 
     * @param currentCtx Current parser context
     * @param nextLookahead Position of the next token to consider, relative to the position of the original error
     * @return Next parser context
     */
    private ParserRuleContext getNextRule(ParserRuleContext currentCtx, int nextLookahead) {
        // If this is a production, then push the context to the stack.
        // We can do this within the same switch-case that follows after this one.
        // But doing it separately for the sake of readability/maintainability.
        switch (currentCtx) {
            case COMP_UNIT:
            case FUNC_DEFINITION:
            case RETURN_TYPE_DESCRIPTOR:
            case EXTERNAL_FUNC_BODY:
            case FUNC_BODY_BLOCK:
            case STATEMENT:
            case VAR_DECL_STMT:
            case ASSIGNMENT_STMT:
            case REQUIRED_PARAM:
            case DEFAULTABLE_PARAM:
            case REST_PARAM:
            case MODULE_TYPE_DEFINITION:
            case RECORD_FIELD:
            case RECORD_TYPE_DESCRIPTOR:
            case OBJECT_TYPE_DESCRIPTOR:
            case ARG:
            case ARG_LIST:
            case OBJECT_FUNC_OR_FIELD:
            case IF_BLOCK:
            case BLOCK_STMT:
            case WHILE_BLOCK:
            case PANIC_STMT:
            case CALL_STMT:
            case IMPORT_DECL:
<<<<<<< HEAD
            case COMPUTED_FIELD_NAME:
=======
            case RETURN_STMT:
                // case EXPRESSION:
>>>>>>> 2da68400
                startContext(currentCtx);
                break;
            default:
                break;
        }

        ParserRuleContext parentCtx;
        STToken nextToken;
        switch (currentCtx) {
            case EOF:
                return ParserRuleContext.EOF;
            case COMP_UNIT:
                return ParserRuleContext.TOP_LEVEL_NODE;
            case PUBLIC_KEYWORD:
                parentCtx = getParentContext();
                if (parentCtx == ParserRuleContext.OBJECT_TYPE_DESCRIPTOR) {
                    return ParserRuleContext.OBJECT_FUNC_OR_FIELD;
                }

                return ParserRuleContext.TOP_LEVEL_NODE_THAT_SUPPORTS_MODIFIER;
            case PRIVATE_KEYWORD:
                return ParserRuleContext.OBJECT_FUNC_OR_FIELD;
            case FUNC_DEFINITION:
                return ParserRuleContext.FUNCTION_KEYWORD;
            case RETURN_TYPE_DESCRIPTOR:
                return ParserRuleContext.RETURNS_KEYWORD;
            case EXTERNAL_FUNC_BODY:
                return ParserRuleContext.ASSIGN_OP;
            case FUNC_BODY_BLOCK:
                return ParserRuleContext.OPEN_BRACE;
            case STATEMENT:
                // We reach here only if an end of a block is reached.
                endContext(); // end statement
                return ParserRuleContext.CLOSE_BRACE;
            case ASSIGN_OP:
                return getNextRuleForEqualOp();
            case CLOSE_BRACE:
                return getNextRuleForCloseBrace(nextLookahead);
            case CLOSE_PARENTHESIS:
                parentCtx = getParentContext();
                if (isParameter(parentCtx)) {
                    endContext(); // end parameter
                    endContext(); // end parameter-list
                }
                // endContext(); // end func signature
                return ParserRuleContext.FUNC_BODY;
            case EXPRESSION:
                return ParserRuleContext.EXPRESSION_RHS;
            case EXTERNAL_KEYWORD:
                return ParserRuleContext.SEMICOLON;
            case FUNCTION_KEYWORD:
                return ParserRuleContext.FUNC_NAME;
            case FUNC_NAME:
                return ParserRuleContext.OPEN_PARENTHESIS;
            case OPEN_BRACE:
                // If an error occurs in the function definition signature, then only search
                // within the function signature. Do not search within the function body.
                // This is done to avoid the parser misinterpreting tokens in the signature
                // as part of the body, and vice-versa.
                // return ParserRuleContext.CLOSE_BRACE;

                // TODO:
                if (isEndOfBlock(this.tokenReader.peek(nextLookahead))) {
                    return ParserRuleContext.CLOSE_BRACE;
                }

                return ParserRuleContext.STATEMENT;
            case OPEN_PARENTHESIS:
                return ParserRuleContext.PARAM_LIST;
            case RETURNS_KEYWORD:
                if (this.tokenReader.peek(nextLookahead).kind != SyntaxKind.RETURNS_KEYWORD) {
                    // If there are no matches in the optional rule, then continue from the
                    // next immediate rule without changing the state
                    return ParserRuleContext.FUNC_BODY;
                }
                return ParserRuleContext.SIMPLE_TYPE_DESCRIPTOR;
            case SEMICOLON:
                return getNextRuleForSemicolon(nextLookahead);
            case SIMPLE_TYPE_DESCRIPTOR:
                return getNextRuleForSimpleTypeDesc();
            case VARIABLE_NAME:
            case PARAMETER_RHS:
                return getNextRuleForVarName(nextLookahead);
            case TOP_LEVEL_NODE_THAT_SUPPORTS_MODIFIER:
                return ParserRuleContext.FUNC_DEFINITION;
            case FUNC_BODY:
                return ParserRuleContext.TOP_LEVEL_NODE_THAT_SUPPORTS_MODIFIER;
            case REQUIRED_PARAM:
            case DEFAULTABLE_PARAM:
            case REST_PARAM:
                nextToken = this.tokenReader.peek(nextLookahead);
                if (isEndOfParametersList(nextToken)) {
                    endContext();
                    return ParserRuleContext.CLOSE_PARENTHESIS;
                }
                return ParserRuleContext.SIMPLE_TYPE_DESCRIPTOR;
            case ASSIGNMENT_STMT:
                return ParserRuleContext.VARIABLE_NAME;
            case VAR_DECL_STMT:
                return ParserRuleContext.SIMPLE_TYPE_DESCRIPTOR;
            case EXPRESSION_RHS:
                return ParserRuleContext.BINARY_OPERATOR;
            case BINARY_OPERATOR:
                return ParserRuleContext.EXPRESSION;
            case COMMA:
                return getNextRuleForComma();
            case AFTER_PARAMETER_TYPE:
                return getNextRuleForParamType();
            case MODULE_TYPE_DEFINITION:
                return ParserRuleContext.TYPE_KEYWORD;
            case CLOSED_RECORD_BODY_END:
                nextToken = this.tokenReader.peek(nextLookahead);
                if (nextToken.kind == SyntaxKind.EOF_TOKEN) {
                    return ParserRuleContext.EOF;
                }
                return ParserRuleContext.TOP_LEVEL_NODE;
            case CLOSED_RECORD_BODY_START:
                startContext(ParserRuleContext.RECORD_FIELD);
                return ParserRuleContext.RECORD_FIELD;
            case ELLIPSIS:
                parentCtx = getParentContext();
                if (parentCtx == ParserRuleContext.MAPPING_CONSTRUCTOR || parentCtx == ParserRuleContext.ARG) {
                    return ParserRuleContext.EXPRESSION;
                }
                return ParserRuleContext.VARIABLE_NAME;
            case QUESTION_MARK:
                return ParserRuleContext.SEMICOLON;
            case RECORD_KEYWORD:
                return ParserRuleContext.RECORD_BODY_START;
            case TYPE_KEYWORD:
                return ParserRuleContext.TYPE_NAME;
            case RECORD_TYPE_DESCRIPTOR:
                return ParserRuleContext.RECORD_KEYWORD;
            case ASTERISK:
                return ParserRuleContext.TYPE_REFERENCE;
            case TYPE_REFERENCE:
                return ParserRuleContext.SEMICOLON;
            case TYPE_NAME:
                return ParserRuleContext.TYPE_DESCRIPTOR;
            case OBJECT_KEYWORD:
                return ParserRuleContext.OPEN_BRACE;
            case REMOTE_KEYWORD:
                return ParserRuleContext.FUNCTION_KEYWORD;
            case OBJECT_TYPE_DESCRIPTOR:
                return ParserRuleContext.OBJECT_TYPE_DESCRIPTOR_START;
            case OBJECT_TYPE_FIRST_QUALIFIER:
            case OBJECT_TYPE_SECOND_QUALIFIER:
                return ParserRuleContext.OBJECT_KEYWORD;
            case ABSTRACT_KEYWORD:
            case CLIENT_KEYWORD:
                return ParserRuleContext.OBJECT_KEYWORD;
            case OPEN_BRACKET:
                return ParserRuleContext.EXPRESSION;
            case CLOSE_BRACKET:
                parentCtx = getParentContext();
                if (parentCtx == ParserRuleContext.COMPUTED_FIELD_NAME) {
                    endContext(); // end computed-field-name
                }
                return ParserRuleContext.EXPRESSION_RHS;
            case FIELD_OR_FUNC_NAME:
                return ParserRuleContext.EXPRESSION_RHS;
            case DOT:
                return getNextRuleForDot();
            case IF_KEYWORD:
                return ParserRuleContext.EXPRESSION;
            case ELSE_KEYWORD:
                return ParserRuleContext.ELSE_BODY;
            case BLOCK_STMT:
                return ParserRuleContext.OPEN_BRACE;
            case IF_BLOCK:
                return ParserRuleContext.IF_KEYWORD;
            case WHILE_BLOCK:
                return ParserRuleContext.WHILE_KEYWORD;
            case WHILE_KEYWORD:
                return ParserRuleContext.EXPRESSION;
            case CHECKING_KEYWORD:
                return ParserRuleContext.EXPRESSION;
            case CALL_STMT:
                return ParserRuleContext.CALL_STMT_START;
            case PANIC_STMT:
                return ParserRuleContext.PANIC_KEYWORD;
            case PANIC_KEYWORD:
                return ParserRuleContext.EXPRESSION;
            case FUNC_CALL:
                return ParserRuleContext.IMPORT_PREFIX;
            case IMPORT_KEYWORD:
                return ParserRuleContext.IMPORT_ORG_OR_MODULE_NAME;
            case IMPORT_PREFIX:
                return ParserRuleContext.SEMICOLON;
            case VERSION_NUMBER:
            case VERSION_KEYWORD:
                return ParserRuleContext.MAJOR_VERSION;
            case SLASH:
                return ParserRuleContext.IMPORT_MODULE_NAME;
            case IMPORT_ORG_OR_MODULE_NAME:
                return ParserRuleContext.IMPORT_DECL_RHS;
            case IMPORT_MODULE_NAME:
                return ParserRuleContext.AFTER_IMPORT_MODULE_NAME;
            case AS_KEYWORD:
                return ParserRuleContext.IMPORT_PREFIX;
            case MAJOR_VERSION:
            case MINOR_VERSION:
            case IMPORT_SUB_VERSION:
                return ParserRuleContext.MAJOR_MINOR_VERSION_END;
            case PATCH_VERSION:
                return ParserRuleContext.IMPORT_PREFIX_DECL;
            case IMPORT_DECL:
                return ParserRuleContext.IMPORT_KEYWORD;
            case RETURN_STMT:
                return ParserRuleContext.RETURN_KEYWORD;
            case RETURN_KEYWORD:
                return ParserRuleContext.RETURN_STMT_RHS;
            case ACCESS_EXPRESSION:
                // return ParserRuleContext.ACCESS_EXPRESSION_RHS;
            case BASIC_LITERAL:
            case VARIABLE_REF:
                return ParserRuleContext.EXPRESSION_RHS;
            case MAPPING_FIELD_NAME:
                return ParserRuleContext.SPECIFIC_FIELD_RHS;
            case COLON:
                return ParserRuleContext.EXPRESSION;
            case STRING_LITERAL:
                // We assume string literal is specifically used in the mapping constructor key.
                return ParserRuleContext.COLON;
            case COMPUTED_FIELD_NAME:
                return ParserRuleContext.OPEN_BRACKET;

            case DECIMAL_INTEGER_LITERAL:
            case OBJECT_FUNC_OR_FIELD:
            case OBJECT_METHOD_START:
            case OBJECT_FUNC_OR_FIELD_WITHOUT_VISIBILITY:
            case OBJECT_FIELD_RHS:
            case PARAM_LIST:
            case ANNOTATION_ATTACHMENT:
            case ARG:
            case ARG_LIST:
            case ASSIGNMENT_OR_VAR_DECL_STMT:
            case ASSIGNMENT_OR_VAR_DECL_STMT_RHS:
            case BOOLEAN_LITERAL:
            case CALL_STMT_START:
            case ELSE_BLOCK:
            case ELSE_BODY:
            case FIELD_DESCRIPTOR_RHS:
            case FIELD_OR_REST_DESCIPTOR_RHS:
            case IMPORT_PREFIX_DECL:
            case NAMED_OR_POSITIONAL_ARG_RHS:
            case OBJECT_MEMBER:
            case OBJECT_TYPE_DESCRIPTOR_START:
            case RECORD_BODY_END:
            case RECORD_BODY_START:
            case RECORD_FIELD:
            case STATEMENT_START_IDENTIFIER:
            case TOP_LEVEL_NODE:
            case TYPE_DESCRIPTOR:
            case VAR_DECL_STMT_RHS:
            case AFTER_IMPORT_MODULE_NAME:
            case IMPORT_DECL_RHS:
            case IMPORT_VERSION_DECL:
            case MAJOR_MINOR_VERSION_END:
            case MAPPING_CONSTRUCTOR:
            case MAPPING_FIELD:
            case SPECIFIC_FIELD_RHS:
            default:
                throw new IllegalStateException("cannot find the next rule for: " + currentCtx);
        }
    }

    /**
     * Get the next parser context to visit after a {@link ParserRuleContext#AFTER_PARAMETER_TYPE}.
     * 
     * @return Next parser context
     */
    private ParserRuleContext getNextRuleForParamType() {
        ParserRuleContext parentCtx;
        parentCtx = getParentContext();
        if (parentCtx == ParserRuleContext.REQUIRED_PARAM || parentCtx == ParserRuleContext.DEFAULTABLE_PARAM) {
            return ParserRuleContext.VARIABLE_NAME;
        } else if (parentCtx == ParserRuleContext.REST_PARAM) {
            return ParserRuleContext.ELLIPSIS;
        } else {
            throw new IllegalStateException();
        }
    }

    /**
     * Get the next parser context to visit after a {@link ParserRuleContext#COMMA}.
     * 
     * @return Next parser context
     */
    private ParserRuleContext getNextRuleForComma() {
        ParserRuleContext parentCtx = getParentContext();
        switch (parentCtx) {
            case PARAM_LIST:
            case REQUIRED_PARAM:
            case DEFAULTABLE_PARAM:
            case REST_PARAM:
                endContext();
                return parentCtx;
            case ARG:
                return parentCtx;
            case MAPPING_CONSTRUCTOR:
                return ParserRuleContext.MAPPING_FIELD;
            default:
                throw new IllegalStateException();
        }
    }

    /**
     * Get the next parser context to visit after a {@link ParserRuleContext#SIMPLE_TYPE_DESCRIPTOR}.
     * 
     * @return Next parser context
     */
    private ParserRuleContext getNextRuleForSimpleTypeDesc() {
        ParserRuleContext parentCtx = getParentContext();
        if (isStatement(parentCtx) || isParameter(parentCtx) || parentCtx == ParserRuleContext.RECORD_FIELD) {
            return ParserRuleContext.VARIABLE_NAME;
        } else if (parentCtx == ParserRuleContext.RETURN_TYPE_DESCRIPTOR) {
            return ParserRuleContext.FUNC_BODY;
        } else if (parentCtx == ParserRuleContext.MODULE_TYPE_DEFINITION) {
            return ParserRuleContext.SEMICOLON;
        } else if (parentCtx == ParserRuleContext.OBJECT_MEMBER) {
            return ParserRuleContext.VARIABLE_NAME;
        }
        throw new IllegalStateException();
    }

    /**
     * Get the next parser context to visit after a {@link ParserRuleContext#ASSIGN_OP}.
     * 
     * @return Next parser context
     */
    private ParserRuleContext getNextRuleForEqualOp() {
        ParserRuleContext parentCtx = getParentContext();
        switch (parentCtx) {
            case EXTERNAL_FUNC_BODY:
                return ParserRuleContext.EXTERNAL_KEYWORD;
            case REQUIRED_PARAM:
            case DEFAULTABLE_PARAM:
            case RECORD_FIELD:
            case ARG:
            case OBJECT_MEMBER:
                return ParserRuleContext.EXPRESSION;
            default:
                if (isStatement(parentCtx)) {
                    return ParserRuleContext.EXPRESSION;
                }
                throw new IllegalStateException();
        }
    }

    /**
     * Get the next parser context to visit after a {@link ParserRuleContext#CLOSE_BRACE}.
     * 
     * @param nextLookahead Position of the next token to consider, relative to the position of the original error
     * @return Next parser context
     */
    private ParserRuleContext getNextRuleForCloseBrace(int nextLookahead) {
        ParserRuleContext parentCtx = getParentContext();
        switch (parentCtx) {
            case FUNC_BODY_BLOCK:
                endContext(); // end body block
                STToken nextToken = this.tokenReader.peek(nextLookahead);
                if (nextToken.kind == SyntaxKind.EOF_TOKEN) {
                    return ParserRuleContext.EOF;
                }
                return ParserRuleContext.TOP_LEVEL_NODE_THAT_SUPPORTS_MODIFIER;
            case OBJECT_MEMBER:
                endContext(); // end object member
                // fall through
            case RECORD_TYPE_DESCRIPTOR:
            case OBJECT_TYPE_DESCRIPTOR:
                endContext(); // end record/object type def
                parentCtx = getParentContext();
                if (parentCtx == ParserRuleContext.MODULE_TYPE_DEFINITION) {
                    return ParserRuleContext.SEMICOLON;
                }
                return ParserRuleContext.TOP_LEVEL_NODE_THAT_SUPPORTS_MODIFIER;
            case BLOCK_STMT:
                endContext(); // end block stmt
                parentCtx = getParentContext();
                if (parentCtx == ParserRuleContext.IF_BLOCK) {
                    endContext(); // end if-block
                    return ParserRuleContext.ELSE_BLOCK;
                } else if (parentCtx == ParserRuleContext.WHILE_BLOCK) {
                    endContext(); // end while-block
                    return ParserRuleContext.STATEMENT;
                }
                return ParserRuleContext.STATEMENT;
            case MAPPING_CONSTRUCTOR:
                endContext(); // end mapping constructor
                return ParserRuleContext.EXPRESSION_RHS;
            default:
                throw new IllegalStateException();
        }
    }

    /**
     * Get the next parser context to visit after a variable/parameter name.
     * 
     * @param nextLookahead Position of the next token to consider, relative to the position of the original error
     * @return Next parser context
     */
    private ParserRuleContext getNextRuleForVarName(int nextLookahead) {
        STToken nextToken = this.tokenReader.peek(nextLookahead);
        ParserRuleContext parentCtx = getParentContext();
        if (parentCtx == ParserRuleContext.REQUIRED_PARAM) {
            if (isEndOfParametersList(nextToken)) {
                return ParserRuleContext.CLOSE_PARENTHESIS;
            } else if (isEndOfParameter(nextToken)) {
                return ParserRuleContext.COMMA;
            } else {
                // Currently processing a required param, but now switch
                // to a defaultable param
                switchContext(ParserRuleContext.DEFAULTABLE_PARAM);
                return ParserRuleContext.ASSIGN_OP;
            }
        } else if (parentCtx == ParserRuleContext.DEFAULTABLE_PARAM) {
            if (isEndOfParametersList(nextToken)) {
                return ParserRuleContext.CLOSE_PARENTHESIS;
            } else {
                return ParserRuleContext.ASSIGN_OP;
            }
        } else if (isStatement(parentCtx)) {
            if (isEndOfExpression(nextToken)) { // end of expression can be treated as end of a statement too
                return ParserRuleContext.SEMICOLON;
            } else {
                return ParserRuleContext.ASSIGN_OP;
            }
        } else if (parentCtx == ParserRuleContext.RECORD_FIELD) {
            return ParserRuleContext.FIELD_DESCRIPTOR_RHS;
        } else if (parentCtx == ParserRuleContext.ARG) {
            return ParserRuleContext.NAMED_OR_POSITIONAL_ARG_RHS;
        } else if (parentCtx == ParserRuleContext.OBJECT_MEMBER) {
            return ParserRuleContext.OBJECT_FIELD_RHS;
        } else {
            throw new IllegalStateException();
        }
    }

    /**
     * Get the next parser context to visit after a {@link ParserRuleContext#SEMICOLON}.
     * 
     * @param nextLookahead Position of the next token to consider, relative to the position of the original error
     * @return Next parser context
     */
    private ParserRuleContext getNextRuleForSemicolon(int nextLookahead) {
        STToken nextToken;
        ParserRuleContext parentCtx = getParentContext();
        if (parentCtx == ParserRuleContext.EXTERNAL_FUNC_BODY) {
            endContext(); // end external func
            nextToken = this.tokenReader.peek(nextLookahead);
            if (nextToken.kind == SyntaxKind.EOF_TOKEN) {
                return ParserRuleContext.EOF;
            }
            return ParserRuleContext.TOP_LEVEL_NODE;
        } else if (isExpression(parentCtx)) {
            // A semicolon after an expression also means its an end of a statement/field, Hence pop the ctx.
            endContext(); // end statement
            if (isEndOfBlock(this.tokenReader.peek(nextLookahead))) {
                return ParserRuleContext.CLOSE_BRACE;
            }
            return ParserRuleContext.STATEMENT;
        } else if (isStatement(parentCtx)) {
            endContext(); // end statement
            if (isEndOfBlock(this.tokenReader.peek(nextLookahead))) {
                return ParserRuleContext.CLOSE_BRACE;
            }
            return ParserRuleContext.STATEMENT;
        } else if (parentCtx == ParserRuleContext.RECORD_FIELD) {
            if (isEndOfBlock(this.tokenReader.peek(nextLookahead))) {
                endContext(); // end record field
                return ParserRuleContext.RECORD_BODY_END;
            }
            return ParserRuleContext.RECORD_FIELD;
        } else if (parentCtx == ParserRuleContext.MODULE_TYPE_DEFINITION) {
            nextToken = this.tokenReader.peek(nextLookahead);
            if (nextToken.kind == SyntaxKind.EOF_TOKEN) {
                return ParserRuleContext.EOF;
            }
            return ParserRuleContext.TOP_LEVEL_NODE;
        } else if (parentCtx == ParserRuleContext.OBJECT_MEMBER) {
            if (isEndOfObjectTypeNode(nextLookahead)) {
                endContext(); // end object member
                return ParserRuleContext.CLOSE_BRACE;
            }
            return ParserRuleContext.OBJECT_MEMBER;
        } else if (parentCtx == ParserRuleContext.IMPORT_DECL) {
            endContext(); // end object member
            nextToken = this.tokenReader.peek(nextLookahead);
            if (nextToken.kind == SyntaxKind.EOF_TOKEN) {
                return ParserRuleContext.EOF;
            }
            return ParserRuleContext.TOP_LEVEL_NODE;
        } else {
            throw new IllegalStateException();
        }
    }

    private ParserRuleContext getNextRuleForDot() {
        ParserRuleContext parentCtx = getParentContext();
        if (parentCtx == ParserRuleContext.IMPORT_DECL) {
            return ParserRuleContext.IMPORT_MODULE_NAME;
        }
        return ParserRuleContext.FIELD_OR_FUNC_NAME;
    }

    /**
     * Check whether the given context is a statement.
     * 
     * @param ctx Parser context to check
     * @return <code>true</code> if the given context is a statement. <code>false</code> otherwise
     */
    private boolean isStatement(ParserRuleContext parentCtx) {
        switch (parentCtx) {
            case STATEMENT:
            case VAR_DECL_STMT:
            case ASSIGNMENT_STMT:
            case ASSIGNMENT_OR_VAR_DECL_STMT:
            case IF_BLOCK:
            case BLOCK_STMT:
            case WHILE_BLOCK:
            case CALL_STMT:
            case PANIC_STMT:
            case RETURN_STMT:
                return true;
            default:
                return false;
        }
    }

    /**
     * Check whether the given context is an expression.
     * 
     * @param ctx Parser context to check
     * @return <code>true</code> if the given context is an expression. <code>false</code> otherwise
     */
    private boolean isExpression(ParserRuleContext ctx) {
        return ctx == ParserRuleContext.EXPRESSION;
    }

    /**
     * Check whether the given token refers to a binary operator.
     * 
     * @param token Token to check
     * @return <code>true</code> if the given token refers to a binary operator. <code>false</code> otherwise
     */
    private boolean isBinaryOperator(STToken token) {
        switch (token.kind) {
            case PLUS_TOKEN:
            case MINUS_TOKEN:
            case SLASH_TOKEN:
            case ASTERISK_TOKEN:
            case GT_TOKEN:
            case LT_TOKEN:
            case EQUAL_GT_TOKEN:
            case DOUBLE_EQUAL_TOKEN:
            case TRIPPLE_EQUAL_TOKEN:
                return true;
            default:
                return false;
        }
    }

    private boolean isParameter(ParserRuleContext ctx) {
        switch (ctx) {
            case REQUIRED_PARAM:
            case DEFAULTABLE_PARAM:
            case REST_PARAM:
                return true;
            default:
                return false;
        }
    }

    /**
     * Get the expected token kind at the given parser rule context. If the parser rule is a terminal,
     * then the corresponding terminal token kind is returned. If the parser rule is a production,
     * then {@link SyntaxKind#NONE} is returned.
     * 
     * @param ctx Parser rule context
     * @return Token kind expected at the given parser rule
     */
    private SyntaxKind getExpectedTokenKind(ParserRuleContext ctx) {
        switch (ctx) {
            case ASSIGN_OP:
                return SyntaxKind.EQUAL_TOKEN;
            case BINARY_OPERATOR:
                return SyntaxKind.PLUS_TOKEN;
            case CLOSE_BRACE:
                return SyntaxKind.CLOSE_BRACE_TOKEN;
            case CLOSE_PARENTHESIS:
                return SyntaxKind.CLOSE_PAREN_TOKEN;
            case COMMA:
                return SyntaxKind.COMMA_TOKEN;
            case EXTERNAL_KEYWORD:
                return SyntaxKind.EXTERNAL_KEYWORD;
            case FUNCTION_KEYWORD:
                return SyntaxKind.FUNCTION_KEYWORD;
            case FUNC_NAME:
                return SyntaxKind.IDENTIFIER_TOKEN;
            case OPEN_BRACE:
                return SyntaxKind.OPEN_BRACE_TOKEN;
            case OPEN_PARENTHESIS:
                return SyntaxKind.OPEN_PAREN_TOKEN;
            case RETURN_TYPE_DESCRIPTOR:
            case RETURNS_KEYWORD:
                return SyntaxKind.RETURNS_KEYWORD;
            case SEMICOLON:
                return SyntaxKind.SEMICOLON_TOKEN;
            case VARIABLE_NAME:
            case STATEMENT_START_IDENTIFIER:
                return SyntaxKind.IDENTIFIER_TOKEN;
            case PUBLIC_KEYWORD:
                return SyntaxKind.PUBLIC_KEYWORD;
            case SIMPLE_TYPE_DESCRIPTOR:
                // TODO: return type token
                // return SyntaxKind.IDENTIFIER_TOKEN;
                return SyntaxKind.SIMPLE_TYPE;
            case ASSIGNMENT_STMT:
                return SyntaxKind.IDENTIFIER_TOKEN;
            case EXPRESSION_RHS:
                return SyntaxKind.PLUS_TOKEN;
            case EXPRESSION:
                return SyntaxKind.IDENTIFIER_TOKEN;
            case EXTERNAL_FUNC_BODY:
                return SyntaxKind.EQUAL_TOKEN;
            case FUNC_BODY:
            case FUNC_BODY_BLOCK:
                return SyntaxKind.OPEN_BRACE_TOKEN;
            case FUNC_DEFINITION:
                return SyntaxKind.FUNCTION_KEYWORD;
            case REQUIRED_PARAM:
                return SyntaxKind.SIMPLE_TYPE;
            case VAR_DECL_STMT:
                return SyntaxKind.SIMPLE_TYPE;
            case VAR_DECL_STMT_RHS:
                return SyntaxKind.SEMICOLON_TOKEN;
            case ASSIGNMENT_OR_VAR_DECL_STMT:
                return SyntaxKind.SIMPLE_TYPE;
            case DEFAULTABLE_PARAM:
                return SyntaxKind.SIMPLE_TYPE;
            case REST_PARAM:
                return SyntaxKind.SIMPLE_TYPE;
            case ASTERISK:
                return SyntaxKind.ASTERISK_TOKEN;
            case CLOSED_RECORD_BODY_END:
                return SyntaxKind.CLOSE_BRACE_PIPE_TOKEN;
            case CLOSED_RECORD_BODY_START:
                return SyntaxKind.OPEN_BRACE_PIPE_TOKEN;
            case ELLIPSIS:
                return SyntaxKind.ELLIPSIS_TOKEN;
            case QUESTION_MARK:
                return SyntaxKind.QUESTION_MARK_TOKEN;
            case RECORD_BODY_START:
                return SyntaxKind.OPEN_BRACE_PIPE_TOKEN;
            case RECORD_FIELD:
            case RECORD_KEYWORD:
                return SyntaxKind.RECORD_KEYWORD;
            case TYPE_KEYWORD:
                return SyntaxKind.TYPE_KEYWORD;
            case TYPE_NAME:
                return SyntaxKind.IDENTIFIER_TOKEN;
            case TYPE_REFERENCE:
                return SyntaxKind.IDENTIFIER_TOKEN;
            case RECORD_BODY_END:
                return SyntaxKind.CLOSE_BRACE_TOKEN;
            case OBJECT_KEYWORD:
                return SyntaxKind.OBJECT_KEYWORD;
            case PRIVATE_KEYWORD:
                return SyntaxKind.PRIVATE_KEYWORD;
            case REMOTE_KEYWORD:
                return SyntaxKind.REMOTE_KEYWORD;
            case OBJECT_FIELD_RHS:
                return SyntaxKind.SEMICOLON_TOKEN;
            case ABSTRACT_KEYWORD:
                return SyntaxKind.ABSTRACT_KEYWORD;
            case CLIENT_KEYWORD:
                return SyntaxKind.CLIENT_KEYWORD;
            case OBJECT_TYPE_FIRST_QUALIFIER:
            case OBJECT_TYPE_SECOND_QUALIFIER:
                return SyntaxKind.OBJECT_KEYWORD;
            case CLOSE_BRACKET:
                return SyntaxKind.CLOSE_BRACKET_TOKEN;
            case DOT:
                return SyntaxKind.DOT_TOKEN;
            case FIELD_OR_FUNC_NAME:
                return SyntaxKind.IDENTIFIER_TOKEN;
            case OPEN_BRACKET:
                return SyntaxKind.OPEN_BRACKET_TOKEN;
            case IF_KEYWORD:
                return SyntaxKind.IF_KEYWORD;
            case ELSE_KEYWORD:
                return SyntaxKind.ELSE_KEYWORD;
            case WHILE_KEYWORD:
                return SyntaxKind.WHILE_KEYWORD;
            case CHECKING_KEYWORD:
                return SyntaxKind.CHECK_KEYWORD;
            case AS_KEYWORD:
                return SyntaxKind.AS_KEYWORD;
            case BOOLEAN_LITERAL:
                return SyntaxKind.TRUE_KEYWORD;
            case IMPORT_KEYWORD:
                return SyntaxKind.IMPORT_KEYWORD;
            case IMPORT_MODULE_NAME:
            case IMPORT_ORG_OR_MODULE_NAME:
            case IMPORT_PREFIX:
            case VARIABLE_REF:
            case BASIC_LITERAL: // return var-ref for any kind of terminal expression
                return SyntaxKind.IDENTIFIER_TOKEN;
            case VERSION_NUMBER:
            case MAJOR_VERSION:
            case MINOR_VERSION:
            case PATCH_VERSION:
                return SyntaxKind.DECIMAL_INTEGER_LITERAL;
            case SLASH:
                return SyntaxKind.SLASH_TOKEN;
            case VERSION_KEYWORD:
                return SyntaxKind.VERSION_KEYWORD;
            case IMPORT_DECL_RHS:
                return SyntaxKind.SEMICOLON_TOKEN;
            case IMPORT_SUB_VERSION:
                return SyntaxKind.SEMICOLON_TOKEN;
            case COLON:
                return SyntaxKind.COLON_TOKEN;
            case MAPPING_FIELD_NAME:
            case MAPPING_FIELD:
                return SyntaxKind.IDENTIFIER_TOKEN;
            case PANIC_KEYWORD:
                return SyntaxKind.PANIC_KEYWORD;
            case STRING_LITERAL:
                return SyntaxKind.STRING_LITERAL;

            // TODO:
            case COMP_UNIT:
            case TOP_LEVEL_NODE:
            case TOP_LEVEL_NODE_THAT_SUPPORTS_MODIFIER:
            case ANNOTATION_ATTACHMENT:
            case PARAM_LIST:
            case PARAMETER_RHS:
            case STATEMENT:
            case AFTER_PARAMETER_TYPE:
            case FIELD_DESCRIPTOR_RHS:
            case FIELD_OR_REST_DESCIPTOR_RHS:
            case MODULE_TYPE_DEFINITION:
            case TYPE_DESCRIPTOR:
            case RECORD_TYPE_DESCRIPTOR:
            case ARG:
            case ARG_LIST:
            case EOF:
            case FUNC_CALL:
            case NAMED_OR_POSITIONAL_ARG_RHS:
            case OBJECT_FUNC_OR_FIELD:
            case OBJECT_FUNC_OR_FIELD_WITHOUT_VISIBILITY:
            case OBJECT_MEMBER:
            case OBJECT_METHOD_START:
            case OBJECT_TYPE_DESCRIPTOR:
            case OBJECT_TYPE_DESCRIPTOR_START:
            case AFTER_IMPORT_MODULE_NAME:
            case ASSIGNMENT_OR_VAR_DECL_STMT_RHS:
            case BLOCK_STMT:
            case CALL_STMT:
            case CALL_STMT_START:
            case DECIMAL_INTEGER_LITERAL:
            case ELSE_BLOCK:
            case ELSE_BODY:
            case IF_BLOCK:
            case IMPORT_DECL:
            case IMPORT_PREFIX_DECL:
            case MAJOR_MINOR_VERSION_END:
            case WHILE_BLOCK:
            case ACCESS_EXPRESSION:
            case IMPORT_VERSION_DECL:
            case MAPPING_CONSTRUCTOR:
            case PANIC_STMT:
            case SPECIFIC_FIELD_RHS:
            default:
                break;
        }

        return SyntaxKind.NONE;
    }

    /**
     * Check whether a token kind is a basic literal.
     * 
     * @param kind Token kind to check
     * @return <code>true</code> if the given token kind belongs to a basic literal.<code>false</code> otherwise
     */
    private boolean isBasicLiteral(SyntaxKind kind) {
        switch (kind) {
            case DECIMAL_INTEGER_LITERAL:
            case HEX_INTEGER_LITERAL:
            case STRING_LITERAL:
            case TRUE_KEYWORD:
            case FALSE_KEYWORD:
                return true;
            default:
                return false;
        }
    }

    /**
     * Represents a solution/fix for a parser error. A {@link Solution} consists of the parser context where the error
     * was encountered, the enclosing parser context at the same point, the token with the error, and the {@link Action}
     * required to recover from the error.
     * 
     * @since 1.2.0
     */
    public static class Solution {

        public ParserRuleContext ctx;
        public Action action;
        public String token;
        public SyntaxKind tokenKind;
        public STNode recoveredNode;

        public Solution(Action action, ParserRuleContext ctx, SyntaxKind tokenKind, String tokenText) {
            this.action = action;
            this.ctx = ctx;
            this.token = tokenText;
            this.tokenKind = tokenKind;
        }

        @Override
        public String toString() {
            return action.toString() + "'" + token + "'";
        }
    }

    /**
     * Represent a result of a token-sequence-search in a sub-tree. The result will contain the fixes required to
     * traverse in that sub-tree, and the number of matching tokens it found, without the fixed tokens.
     */
    private static class Result {
        private int matches;
        private ArrayDeque<Solution> fixes;

        public Result(ArrayDeque<Solution> fixes, int matches) {
            this.fixes = fixes;
            this.matches = matches;
        }
    }

    /**
     * Represents the actions that can be taken to recover from a parser error.
     * 
     * @since 1.2.0
     */
    enum Action {
        INSERT, REMOVE;
    }
}<|MERGE_RESOLUTION|>--- conflicted
+++ resolved
@@ -1158,12 +1158,8 @@
             case PANIC_STMT:
             case CALL_STMT:
             case IMPORT_DECL:
-<<<<<<< HEAD
+            case RETURN_STMT:
             case COMPUTED_FIELD_NAME:
-=======
-            case RETURN_STMT:
-                // case EXPRESSION:
->>>>>>> 2da68400
                 startContext(currentCtx);
                 break;
             default:
