--- conflicted
+++ resolved
@@ -1107,18 +1107,15 @@
                 case INFERRED_TYPE_DESC:
                     hasMatch = nextToken.kind == SyntaxKind.ASTERISK_TOKEN;
                     break;
-<<<<<<< HEAD
-                case EXPR_FUNC_BODY_START:
-                    hasMatch = nextToken.kind == SyntaxKind.RIGHT_DOUBLE_ARROW;
-                    break;
-=======
                 case NEW_KEYWORD:
                     hasMatch = nextToken.kind == SyntaxKind.NEW_KEYWORD;
                     break;
                 case NEW_KEYWORD_RHS:
                     return seekInAlternativesPaths(lookahead, currentDepth,
                             matchingRulesCount, NEW_KEYWORD_RHS, isEntryPoint);
->>>>>>> 3492d786
+                case EXPR_FUNC_BODY_START:
+                    hasMatch = nextToken.kind == SyntaxKind.RIGHT_DOUBLE_ARROW;
+                    break;
 
                 case COMP_UNIT:
                 case FUNC_DEF_OR_FUNC_TYPE:
@@ -1512,33 +1509,7 @@
             case CLOSE_BRACE:
                 return getNextRuleForCloseBrace(nextLookahead);
             case CLOSE_PARENTHESIS:
-<<<<<<< HEAD
                 return getNextRuleForCloseParenthsis();
-=======
-                parentCtx = getParentContext();
-                if (parentCtx == ParserRuleContext.PARAM_LIST) {
-                    endContext(); // end parameters
-                    return ParserRuleContext.FUNC_OPTIONAL_RETURNS;
-                } else if (isParameter(parentCtx)) {
-                    endContext(); // end parameters
-                    endContext(); // end parameter
-                    return ParserRuleContext.FUNC_OPTIONAL_RETURNS;
-                } else if (parentCtx == ParserRuleContext.NIL_TYPE_DESCRIPTOR) {
-                    endContext();
-                    // After parsing nil type descriptor all the other parsing is same as next rule of simple type
-                    return ParserRuleContext.TYPEDESC_RHS;
-                } else if (parentCtx == ParserRuleContext.NIL_LITERAL) {
-                    endContext();
-                    return ParserRuleContext.EXPRESSION_RHS;
-                } else if (parentCtx == ParserRuleContext.KEY_SPECIFIER) {
-                    endContext(); // end key-specifier
-                    // For now key-specifier ctx is only referred inside table-constructor ctx
-                    return ParserRuleContext.OPEN_BRACKET;
-                } else if (isInTypeDescContext()) {
-                    return ParserRuleContext.TYPEDESC_RHS;
-                }
-                return ParserRuleContext.EXPRESSION_RHS;
->>>>>>> 3492d786
             case EXPRESSION:
             case BASIC_LITERAL:
             case TERMINAL_EXPRESSION:
@@ -1974,7 +1945,8 @@
                 return ParserRuleContext.TYPEDESC_RHS;
             case INFERRED_TYPE_DESC:
                 return ParserRuleContext.GT;
-<<<<<<< HEAD
+            case PARENTHESISED_TYPE_DESC_START:
+                return ParserRuleContext.TYPE_DESC_IN_PARENTHESIS;
             case EXPR_FUNC_BODY_START:
                 endContext(); // end anon-func
                 return ParserRuleContext.EXPRESSION;
@@ -1990,10 +1962,6 @@
             case FUNC_TYPE_DESC_END:
                 endContext();
                 return ParserRuleContext.TYPEDESC_RHS;
-=======
-            case PARENTHESISED_TYPE_DESC_START:
-                return ParserRuleContext.TYPE_DESC_IN_PARENTHESIS;
->>>>>>> 3492d786
 
             case FUNC_BODY_OR_TYPE_DESC_RHS:
             case OBJECT_FUNC_OR_FIELD:
@@ -2081,6 +2049,8 @@
             endContext(); // end key-specifier
             // For now key-specifier ctx is only referred inside table-constructor ctx
             return ParserRuleContext.OPEN_BRACKET;
+        } else if (isInTypeDescContext()) {
+            return ParserRuleContext.TYPEDESC_RHS;
         }
         return ParserRuleContext.EXPRESSION_RHS;
     }
