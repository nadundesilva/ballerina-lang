--- conflicted
+++ resolved
@@ -1047,7 +1047,9 @@
                 case WORKER_KEYWORD:
                     hasMatch = nextToken.kind == SyntaxKind.WORKER_KEYWORD;
                     break;
-<<<<<<< HEAD
+                case FORK_KEYWORD:
+                    hasMatch = nextToken.kind == SyntaxKind.FORK_KEYWORD;
+                    break;
                 case DECIMAL_FLOATING_POINT_LITERAL:
                     hasMatch = nextToken.kind == SyntaxKind.DECIMAL_FLOATING_POINT_LITERAL;
                     break;
@@ -1055,11 +1057,6 @@
                     hasMatch = nextToken.kind == SyntaxKind.HEX_FLOATING_POINT_LITERAL;
                     break;
 
-=======
-                case FORK_KEYWORD:
-                    hasMatch = nextToken.kind == SyntaxKind.FORK_KEYWORD;
-                    break;
->>>>>>> 31e1cc80
                 // Productions (Non-terminals which doesn't have alternative paths)
                 case COMP_UNIT:
                 case FUNC_DEFINITION:
@@ -1622,7 +1619,7 @@
                 if (parentCtx == ParserRuleContext.MAPPING_CONSTRUCTOR) {
                     return ParserRuleContext.MAPPING_FIELD;
                 }
-                
+
                 if (parentCtx == ParserRuleContext.FORK_STMT) {
                     return ParserRuleContext.NAMED_WORKER_DECL;
                 }
@@ -2859,15 +2856,12 @@
                 return SyntaxKind.IDENTIFIER_TOKEN;
             case NIL_LITERAL:
                 return SyntaxKind.OPEN_PAREN_TOKEN;
-<<<<<<< HEAD
+            case FORK_KEYWORD:
+                return SyntaxKind.FORK_KEYWORD;
             case DECIMAL_FLOATING_POINT_LITERAL:
                 return SyntaxKind.DECIMAL_FLOATING_POINT_LITERAL;
             case HEX_FLOATING_POINT_LITERAL:
                 return SyntaxKind.HEX_FLOATING_POINT_LITERAL;
-=======
-            case FORK_KEYWORD:
-                return SyntaxKind.FORK_KEYWORD;
->>>>>>> 31e1cc80
 
             // TODO:
             case COMP_UNIT:
