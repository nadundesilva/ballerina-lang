--- conflicted
+++ resolved
@@ -444,7 +444,6 @@
     private static final ParserRuleContext[] MEMBER_ACCESS_KEY_EXPR_END =
             { ParserRuleContext.COMMA, ParserRuleContext.CLOSE_BRACKET };
 
-<<<<<<< HEAD
     private static final ParserRuleContext[] ROLLBACK_RHS =
             { ParserRuleContext.SEMICOLON, ParserRuleContext.EXPRESSION };
 
@@ -456,8 +455,6 @@
 
     private static final ParserRuleContext[] RETRY_BODY =
             { ParserRuleContext.BLOCK_STMT, ParserRuleContext.TRANSACTION_STMT };
-=======
->>>>>>> 73752385
 
     public BallerinaParserErrorHandler(AbstractTokenReader tokenReader) {
         super(tokenReader);
@@ -965,7 +962,6 @@
                 case OPTIONAL_CHAINING_TOKEN:
                     hasMatch = nextToken.kind == SyntaxKind.OPTIONAL_CHAINING_TOKEN;
                     break;
-<<<<<<< HEAD
                 case TRANSACTION_KEYWORD:
                     hasMatch = nextToken.kind == SyntaxKind.TRANSACTION_KEYWORD;
                     break;
@@ -980,14 +976,13 @@
                     break;
                 case TRANSACTIONAL_KEYWORD:
                     hasMatch = nextToken.kind == SyntaxKind.TRANSACTIONAL_KEYWORD;
-=======
+                    break;
                 case ENUM_KEYWORD:
                     hasMatch = nextToken.kind == SyntaxKind.ENUM_KEYWORD;
                     break;
                 case MODULE_ENUM_NAME:
                 case ENUM_MEMBER_NAME:
                     hasMatch = nextToken.kind == SyntaxKind.IDENTIFIER_TOKEN;
->>>>>>> 73752385
                     break;
 
                 // start a context, so that we know where to fall back, and continue
@@ -2377,7 +2372,6 @@
                 return ParserRuleContext.FIELD_OR_FUNC_NAME;
             case CONDITIONAL_EXPRESSION:
                 return ParserRuleContext.QUESTION_MARK;
-<<<<<<< HEAD
             case TRANSACTION_STMT:
                 return ParserRuleContext.TRANSACTION_KEYWORD;
             case RETRY_STMT:
@@ -2394,7 +2388,6 @@
                 return ParserRuleContext.RETRY_KEYWORD_RHS;
             case TRANSACTIONAL_KEYWORD:
                 return ParserRuleContext.EXPRESSION_RHS;
-=======
             case MODULE_ENUM_DECLARATION:
                 return ParserRuleContext.ENUM_KEYWORD;
             case ENUM_KEYWORD:
@@ -2405,7 +2398,6 @@
                 return ParserRuleContext.ENUM_MEMBER_START;
             case ENUM_MEMBER_NAME:
                 return ParserRuleContext.ENUM_MEMBER_INTERNAL_RHS;
->>>>>>> 73752385
             default:
                 throw new IllegalStateException("cannot find the next rule for: " + currentCtx);
         }
@@ -2486,14 +2478,11 @@
             case DO_CLAUSE:
             case MEMBER_ACCESS_KEY_EXPR:
             case CONDITIONAL_EXPRESSION:
-<<<<<<< HEAD
             case TRANSACTION_STMT:
             case RETRY_STMT:
             case ROLLBACK_STMT:
-=======
             case MODULE_ENUM_DECLARATION:
             case ENUM_MEMBER_LIST:
->>>>>>> 73752385
 
                 // Contexts that expect a type
             case TYPE_DESC_IN_ANNOTATION_DECL:
@@ -2984,7 +2973,7 @@
                 endContext();
                 return ParserRuleContext.EXPRESSION_RHS;
             case ENUM_MEMBER_LIST:
-                endContext(); //end ENUM_MEMBER_LIST context
+                endContext(); // end ENUM_MEMBER_LIST context
                 endContext(); // end MODULE_ENUM_DECLARATION ctx
                 return ParserRuleContext.TOP_LEVEL_NODE;
             default:
@@ -3794,7 +3783,6 @@
                 return SyntaxKind.ANNOT_CHAINING_TOKEN;
             case OPTIONAL_CHAINING_TOKEN:
                 return SyntaxKind.OPTIONAL_CHAINING_TOKEN;
-<<<<<<< HEAD
             case TRANSACTION_KEYWORD:
                 return SyntaxKind.TRANSACTION_KEYWORD;
             case COMMIT_KEYWORD:
@@ -3803,7 +3791,6 @@
                 return SyntaxKind.RETRY_KEYWORD;
             case ROLLBACK_KEYWORD:
                 return SyntaxKind.ROLLBACK_KEYWORD;
-=======
             case ENUM_KEYWORD:
                 return SyntaxKind.ENUM_KEYWORD;
             case MODULE_ENUM_NAME:
@@ -3812,85 +3799,6 @@
             case ENUM_MEMBER_INTERNAL_RHS:
             case ENUM_MEMBER_RHS:
                 return SyntaxKind.CLOSE_BRACE_TOKEN;
-
-            // TODO:
-            case COMP_UNIT:
-            case TOP_LEVEL_NODE:
-            case TOP_LEVEL_NODE_WITHOUT_METADATA:
-            case TOP_LEVEL_NODE_WITHOUT_MODIFIER:
-            case ANNOTATIONS:
-            case PARAM_LIST:
-            case PARAMETER_NAME_RHS:
-            case FIELD_OR_REST_DESCIPTOR_RHS:
-            case MODULE_TYPE_DEFINITION:
-            case RECORD_TYPE_DESCRIPTOR:
-            case EOF:
-            case FUNC_CALL:
-            case NAMED_OR_POSITIONAL_ARG_RHS:
-            case OBJECT_FUNC_OR_FIELD:
-            case OBJECT_FUNC_OR_FIELD_WITHOUT_VISIBILITY:
-            case OBJECT_MEMBER:
-            case OBJECT_METHOD_START:
-            case OBJECT_TYPE_DESCRIPTOR:
-            case OBJECT_TYPE_DESCRIPTOR_START:
-            case AFTER_IMPORT_MODULE_NAME:
-            case ASSIGNMENT_OR_VAR_DECL_STMT_RHS:
-            case BLOCK_STMT:
-            case CALL_STMT:
-            case CALL_STMT_START:
-            case ELSE_BLOCK:
-            case ELSE_BODY:
-            case IF_BLOCK:
-            case IMPORT_DECL:
-            case IMPORT_PREFIX_DECL:
-            case MAJOR_MINOR_VERSION_END:
-            case WHILE_BLOCK:
-            case ACCESS_EXPRESSION:
-            case IMPORT_VERSION_DECL:
-            case MAPPING_CONSTRUCTOR:
-            case PANIC_STMT:
-            case SPECIFIC_FIELD_RHS:
-            case COMPUTED_FIELD_NAME:
-            case LISTENERS_LIST:
-            case RESOURCE_DEF:
-            case RETURN_STMT:
-            case RETURN_STMT_RHS:
-            case SERVICE_DECL:
-            case OPTIONAL_SERVICE_NAME:
-            case BREAK_STATEMENT:
-            case CONTINUE_STATEMENT:
-            case LISTENER_DECL:
-            case CONSTANT_DECL:
-            case ANNOT_REFERENCE:
-            case DOC_STRING:
-            case COMPOUND_ASSIGNMENT_STMT:
-            case PARAMETER_START:
-            case STMT_START_WITH_IDENTIFIER:
-            case LOCAL_TYPE_DEFINITION_STMT:
-            case LOCK_STMT:
-            case FORK_STMT:
-            case ANNOTATION_DECL:
-            case ANNOT_ATTACH_POINTS_LIST:
-            case ANNOT_OPTIONAL_ATTACH_POINTS:
-            case EXPRESSION_STATEMENT:
-            case EXPRESSION_STATEMENT_START:
-            case RECORD_FIELD_START:
-            case ATTACH_POINT:
-            case DEFAULT_WORKER:
-            case DEFAULT_WORKER_INIT:
-            case LIST_CONSTRUCTOR:
-            case FOREACH_STMT:
-            case TYPE_CAST:
-            case TABLE_CONSTRUCTOR:
-            case KEY_SPECIFIER:
-            case LET_EXPR_LET_VAR_DECL:
-            case LET_CLAUSE_LET_VAR_DECL:
-            case LET_EXPRESSION:
-            case TABLE_CONSTRUCTOR_OR_QUERY_EXPRESSION:
-            case TABLE_CONSTRUCTOR_OR_QUERY_START:
-            case TABLE_CONSTRUCTOR_OR_QUERY_RHS:
-            case QUERY_PIPELINE_RHS:
->>>>>>> 73752385
             default:
                 break;
         }
