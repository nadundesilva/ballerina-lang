--- conflicted
+++ resolved
@@ -259,12 +259,6 @@
         // such that results with the same number of matches are put together. This is
         // done so that we can easily pick the best, without iterating through them.
         for (ParserRuleContext rule : alternativeRules) {
-<<<<<<< HEAD
-            Result result = seekMatchInSubTree(rule, lookahead, currentDepth, isEntryPoint);
-
-            // exit early
-            if (hasFoundBestAlternative(result)) {
-=======
             Result result;
             try {
                 result = seekMatchInSubTree(rule, lookahead, currentDepth, isEntryPoint);
@@ -279,8 +273,9 @@
                 continue;
             }
 
-            if (result.matches >= LOOKAHEAD_LIMIT - 1) {
->>>>>>> 2ffea01c
+
+            // exit early
+            if (hasFoundBestAlternative(result)) {
                 return getFinalResult(currentMatches, result);
             }
 
