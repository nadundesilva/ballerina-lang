--- conflicted
+++ resolved
@@ -159,15 +159,10 @@
                 modifyNode(serviceDeclarationNode.metadata().orElse(null));
         Token serviceKeyword =
                 modifyToken(serviceDeclarationNode.serviceKeyword());
-<<<<<<< HEAD
         TypeDescriptorNode typeDescriptor =
                 modifyNode(serviceDeclarationNode.typeDescriptor().orElse(null));
         NodeList<Token> absoluteResourcePath =
-                modifyNodeList(serviceDeclarationNode.absoluteResourcePath());
-=======
-        IdentifierToken serviceName =
-                modifyNode(serviceDeclarationNode.serviceName().orElse(null));
->>>>>>> 8c5311df
+                modifyNodeList(serviceDeclarationNode.absoluteResourcePath().orElse(null));
         Token onKeyword =
                 modifyToken(serviceDeclarationNode.onKeyword());
         SeparatedNodeList<ExpressionNode> expressions =
@@ -1230,17 +1225,9 @@
     public AnnotationAttachPointNode transform(
             AnnotationAttachPointNode annotationAttachPointNode) {
         Token sourceKeyword =
-<<<<<<< HEAD
-                modifyToken(annotationAttachPointNode.sourceKeyword());
+                modifyToken(annotationAttachPointNode.sourceKeyword().orElse(null));
         NodeList<Token> identifiers =
-                modifyNodeList(annotationAttachPointNode.identifiers());
-=======
-                modifyToken(annotationAttachPointNode.sourceKeyword().orElse(null));
-        Token firstIdent =
-                modifyToken(annotationAttachPointNode.firstIdent());
-        Token secondIdent =
-                modifyToken(annotationAttachPointNode.secondIdent().orElse(null));
->>>>>>> 8c5311df
+                modifyNodeList(annotationAttachPointNode.identifiers().orElse(null));
         return annotationAttachPointNode.modify(
                 sourceKeyword,
                 identifiers);
