/*
 *  Copyright (c) 2020, WSO2 Inc. (http://www.wso2.org) All Rights Reserved.
 *
 *  WSO2 Inc. licenses this file to you under the Apache License,
 *  Version 2.0 (the "License"); you may not use this file except
 *  in compliance with the License.
 *  You may obtain a copy of the License at
 *
 *    http://www.apache.org/licenses/LICENSE-2.0
 *
 *  Unless required by applicable law or agreed to in writing,
 *  software distributed under the License is distributed on an
 *  "AS IS" BASIS, WITHOUT WARRANTIES OR CONDITIONS OF ANY
 *  KIND, either express or implied.  See the License for the
 *  specific language governing permissions and limitations
 *  under the License.
 */
package io.ballerina.compiler.syntax.tree;

import io.ballerina.compiler.internal.parser.tree.STNode;

import java.util.Objects;
import java.util.Optional;

/**
 * This is a generated syntax tree node.
 *
 * @since 2.0.0
 */
public class AnnotationAttachPointNode extends NonTerminalNode {

    public AnnotationAttachPointNode(STNode internalNode, int position, NonTerminalNode parent) {
        super(internalNode, position, parent);
    }

    public Optional<Token> sourceKeyword() {
        return optionalChildInBucket(0);
    }

    public NodeList<Token> identifiers() {
        return new NodeList<>(childInBucket(1));
    }

    @Override
    public void accept(NodeVisitor visitor) {
        visitor.visit(this);
    }

    @Override
    public <T> T apply(NodeTransformer<T> visitor) {
        return visitor.transform(this);
    }

    @Override
    protected String[] childNames() {
        return new String[]{
                "sourceKeyword",
                "identifiers"};
    }

    public AnnotationAttachPointNode modify(
            Token sourceKeyword,
            NodeList<Token> identifiers) {
        if (checkForReferenceEquality(
                sourceKeyword,
                identifiers.underlyingListNode())) {
            return this;
        }

        return NodeFactory.createAnnotationAttachPointNode(
                sourceKeyword,
                identifiers);
    }

    public AnnotationAttachPointNodeModifier modify() {
        return new AnnotationAttachPointNodeModifier(this);
    }

    /**
     * This is a generated tree node modifier utility.
     *
     * @since 2.0.0
     */
    public static class AnnotationAttachPointNodeModifier {
        private final AnnotationAttachPointNode oldNode;
        private Token sourceKeyword;
        private NodeList<Token> identifiers;

        public AnnotationAttachPointNodeModifier(AnnotationAttachPointNode oldNode) {
            this.oldNode = oldNode;
            this.sourceKeyword = oldNode.sourceKeyword().orElse(null);
            this.identifiers = oldNode.identifiers();
        }

        public AnnotationAttachPointNodeModifier withSourceKeyword(
                Token sourceKeyword) {
            this.sourceKeyword = sourceKeyword;
            return this;
        }

<<<<<<< HEAD
        public AnnotationAttachPointNodeModifier withIdentifiers(
                NodeList<Token> identifiers) {
            Objects.requireNonNull(identifiers, "identifiers must not be null");
            this.identifiers = identifiers;
=======
        public AnnotationAttachPointNodeModifier withFirstIdent(
                Token firstIdent) {
            Objects.requireNonNull(firstIdent, "firstIdent must not be null");
            this.firstIdent = firstIdent;
            return this;
        }

        public AnnotationAttachPointNodeModifier withSecondIdent(
                Token secondIdent) {
            this.secondIdent = secondIdent;
>>>>>>> ddbffb39
            return this;
        }

        public AnnotationAttachPointNode apply() {
            return oldNode.modify(
                    sourceKeyword,
                    identifiers);
        }
    }
}<|MERGE_RESOLUTION|>--- conflicted
+++ resolved
@@ -98,23 +98,10 @@
             return this;
         }
 
-<<<<<<< HEAD
         public AnnotationAttachPointNodeModifier withIdentifiers(
                 NodeList<Token> identifiers) {
             Objects.requireNonNull(identifiers, "identifiers must not be null");
             this.identifiers = identifiers;
-=======
-        public AnnotationAttachPointNodeModifier withFirstIdent(
-                Token firstIdent) {
-            Objects.requireNonNull(firstIdent, "firstIdent must not be null");
-            this.firstIdent = firstIdent;
-            return this;
-        }
-
-        public AnnotationAttachPointNodeModifier withSecondIdent(
-                Token secondIdent) {
-            this.secondIdent = secondIdent;
->>>>>>> ddbffb39
             return this;
         }
 
