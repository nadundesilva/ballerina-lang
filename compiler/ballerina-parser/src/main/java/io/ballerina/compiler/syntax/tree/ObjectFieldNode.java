/*
 *  Copyright (c) 2020, WSO2 Inc. (http://www.wso2.org) All Rights Reserved.
 *
 *  WSO2 Inc. licenses this file to you under the Apache License,
 *  Version 2.0 (the "License"); you may not use this file except
 *  in compliance with the License.
 *  You may obtain a copy of the License at
 *
 *    http://www.apache.org/licenses/LICENSE-2.0
 *
 *  Unless required by applicable law or agreed to in writing,
 *  software distributed under the License is distributed on an
 *  "AS IS" BASIS, WITHOUT WARRANTIES OR CONDITIONS OF ANY
 *  KIND, either express or implied.  See the License for the
 *  specific language governing permissions and limitations
 *  under the License.
 */
package io.ballerina.compiler.syntax.tree;

import io.ballerina.compiler.internal.parser.tree.STNode;

import java.util.Objects;
import java.util.Optional;

/**
 * This is a generated syntax tree node.
 *
 * @since 2.0.0
 */
public class ObjectFieldNode extends NonTerminalNode {

    public ObjectFieldNode(STNode internalNode, int position, NonTerminalNode parent) {
        super(internalNode, position, parent);
    }

    public Optional<MetadataNode> metadata() {
        return optionalChildInBucket(0);
    }

    public Optional<Token> visibilityQualifier() {
        return optionalChildInBucket(1);
    }

    public NodeList<Token> qualifierList() {
        return new NodeList<>(childInBucket(2));
    }

    public Node typeName() {
        return childInBucket(3);
    }

    public Token fieldName() {
        return childInBucket(4);
    }

    public Optional<Token> equalsToken() {
        return optionalChildInBucket(5);
    }

    public Optional<ExpressionNode> expression() {
        return optionalChildInBucket(6);
    }

    public Token semicolonToken() {
        return childInBucket(7);
    }

    @Override
    public void accept(NodeVisitor visitor) {
        visitor.visit(this);
    }

    @Override
    public <T> T apply(NodeTransformer<T> visitor) {
        return visitor.transform(this);
    }

    @Override
    protected String[] childNames() {
        return new String[]{
                "metadata",
                "visibilityQualifier",
                "qualifierList",
                "typeName",
                "fieldName",
                "equalsToken",
                "expression",
                "semicolonToken"};
    }

    public ObjectFieldNode modify(
            MetadataNode metadata,
            Token visibilityQualifier,
            NodeList<Token> qualifierList,
            Node typeName,
            Token fieldName,
            Token equalsToken,
            ExpressionNode expression,
            Token semicolonToken) {
        if (checkForReferenceEquality(
                metadata,
                visibilityQualifier,
                qualifierList.underlyingListNode(),
                typeName,
                fieldName,
                equalsToken,
                expression,
                semicolonToken)) {
            return this;
        }

        return NodeFactory.createObjectFieldNode(
                metadata,
                visibilityQualifier,
                qualifierList,
                typeName,
                fieldName,
                equalsToken,
                expression,
                semicolonToken);
    }

    public ObjectFieldNodeModifier modify() {
        return new ObjectFieldNodeModifier(this);
    }

    /**
     * This is a generated tree node modifier utility.
     *
     * @since 2.0.0
     */
    public static class ObjectFieldNodeModifier {
        private final ObjectFieldNode oldNode;
        private MetadataNode metadata;
        private Token visibilityQualifier;
        private NodeList<Token> qualifierList;
        private Node typeName;
        private Token fieldName;
        private Token equalsToken;
        private ExpressionNode expression;
        private Token semicolonToken;

        public ObjectFieldNodeModifier(ObjectFieldNode oldNode) {
            this.oldNode = oldNode;
            this.metadata = oldNode.metadata().orElse(null);
            this.visibilityQualifier = oldNode.visibilityQualifier().orElse(null);
            this.qualifierList = oldNode.qualifierList();
            this.typeName = oldNode.typeName();
            this.fieldName = oldNode.fieldName();
            this.equalsToken = oldNode.equalsToken().orElse(null);
            this.expression = oldNode.expression().orElse(null);
            this.semicolonToken = oldNode.semicolonToken();
        }

        public ObjectFieldNodeModifier withMetadata(
                MetadataNode metadata) {
            this.metadata = metadata;
            return this;
        }

        public ObjectFieldNodeModifier withVisibilityQualifier(
                Token visibilityQualifier) {
            this.visibilityQualifier = visibilityQualifier;
            return this;
        }

<<<<<<< HEAD
        public ObjectFieldNodeModifier withQualifierList(
                NodeList<Token> qualifierList) {
            Objects.requireNonNull(qualifierList, "qualifierList must not be null");
            this.qualifierList = qualifierList;
=======
        public ObjectFieldNodeModifier withFinalKeyword(
                Token finalKeyword) {
            this.finalKeyword = finalKeyword;
>>>>>>> ddbffb39
            return this;
        }

        public ObjectFieldNodeModifier withTypeName(
                Node typeName) {
            Objects.requireNonNull(typeName, "typeName must not be null");
            this.typeName = typeName;
            return this;
        }

        public ObjectFieldNodeModifier withFieldName(
                Token fieldName) {
            Objects.requireNonNull(fieldName, "fieldName must not be null");
            this.fieldName = fieldName;
            return this;
        }

        public ObjectFieldNodeModifier withEqualsToken(
                Token equalsToken) {
            this.equalsToken = equalsToken;
            return this;
        }

        public ObjectFieldNodeModifier withExpression(
                ExpressionNode expression) {
            this.expression = expression;
            return this;
        }

        public ObjectFieldNodeModifier withSemicolonToken(
                Token semicolonToken) {
            Objects.requireNonNull(semicolonToken, "semicolonToken must not be null");
            this.semicolonToken = semicolonToken;
            return this;
        }

        public ObjectFieldNode apply() {
            return oldNode.modify(
                    metadata,
                    visibilityQualifier,
                    qualifierList,
                    typeName,
                    fieldName,
                    equalsToken,
                    expression,
                    semicolonToken);
        }
    }
}<|MERGE_RESOLUTION|>--- conflicted
+++ resolved
@@ -164,16 +164,10 @@
             return this;
         }
 
-<<<<<<< HEAD
         public ObjectFieldNodeModifier withQualifierList(
                 NodeList<Token> qualifierList) {
             Objects.requireNonNull(qualifierList, "qualifierList must not be null");
             this.qualifierList = qualifierList;
-=======
-        public ObjectFieldNodeModifier withFinalKeyword(
-                Token finalKeyword) {
-            this.finalKeyword = finalKeyword;
->>>>>>> ddbffb39
             return this;
         }
 
