/*
 *  Copyright (c) 2020, WSO2 Inc. (http://www.wso2.org) All Rights Reserved.
 *
 *  WSO2 Inc. licenses this file to you under the Apache License,
 *  Version 2.0 (the "License"); you may not use this file except
 *  in compliance with the License.
 *  You may obtain a copy of the License at
 *
 *    http://www.apache.org/licenses/LICENSE-2.0
 *
 *  Unless required by applicable law or agreed to in writing,
 *  software distributed under the License is distributed on an
 *  "AS IS" BASIS, WITHOUT WARRANTIES OR CONDITIONS OF ANY
 *  KIND, either express or implied.  See the License for the
 *  specific language governing permissions and limitations
 *  under the License.
 */
package io.ballerina.compiler.internal.diagnostics;

import io.ballerina.tools.diagnostics.DiagnosticCode;
import io.ballerina.tools.diagnostics.DiagnosticSeverity;

/**
 * Represents a diagnostic error code.
 *
 * @since 2.0.0
 */
public enum DiagnosticErrorCode implements DiagnosticCode {

    // The member represents a generic syntax error
    // We should use this only when we can't figure out the exact error
    ERROR_SYNTAX_ERROR("BCE0000", "error.syntax.error"),

    // Missing tokens
    ERROR_MISSING_TOKEN("BCE0001", "error.missing.token"),
    ERROR_MISSING_SEMICOLON_TOKEN("BCE0002", "error.missing.semicolon.token"),
    ERROR_MISSING_COLON_TOKEN("BCE0003", "error.missing.colon.token"),
    ERROR_MISSING_OPEN_PAREN_TOKEN("BCE0004", "error.missing.open.paren.token"),
    ERROR_MISSING_CLOSE_PAREN_TOKEN("BCE0005", "error.missing.close.paren.token"),
    ERROR_MISSING_OPEN_BRACE_TOKEN("BCE0006", "error.missing.open.brace.token"),
    ERROR_MISSING_CLOSE_BRACE_TOKEN("BCE0007", "error.missing.close.brace.token"),
    ERROR_MISSING_OPEN_BRACKET_TOKEN("BCE0008", "error.missing.open.bracket.token"),
    ERROR_MISSING_CLOSE_BRACKET_TOKEN("BCE0009", "error.missing.close.bracket.token"),
    ERROR_MISSING_EQUAL_TOKEN("BCE0010", "error.missing.equal.token"),
    ERROR_MISSING_COMMA_TOKEN("BCE0011", "error.missing.comma.token"),
    ERROR_MISSING_PLUS_TOKEN("BCE0012", "error.missing.plus.token"),
    ERROR_MISSING_SLASH_TOKEN("BCE0013", "error.missing.slash.token"),
    ERROR_MISSING_AT_TOKEN("BCE0014", "error.missing.at.token"),
    ERROR_MISSING_QUESTION_MARK_TOKEN("BCE0015", "error.missing.question.mark.token"),
    ERROR_MISSING_GT_TOKEN("BCE0016", "error.missing.gt.token"),
    ERROR_MISSING_GT_EQUAL_TOKEN("BCE0017", "error.missing.gt.equal.token"),
    ERROR_MISSING_LT_TOKEN("BCE0018", "error.missing.lt.token"),
    ERROR_MISSING_LT_EQUAL_TOKEN("BCE0019", "error.missing.lt.equal.token"),
    ERROR_MISSING_RIGHT_DOUBLE_ARROW_TOKEN("BCE0020", "error.missing.right.double.arrow.token"),
    ERROR_MISSING_XML_COMMENT_END_TOKEN("BCE0021", "error.missing.xml.comment.end.token"),
    ERROR_MISSING_XML_PI_END_TOKEN("BCE0022", "error.missing.xml.pi.end.token"),
    ERROR_MISSING_DOUBLE_QUOTE_TOKEN("BCE0023", "error.missing.double.quote.token"),
    ERROR_MISSING_BACKTICK_TOKEN("BCE0024", "error.missing.backtick.token"),
    ERROR_MISSING_OPEN_BRACE_PIPE_TOKEN("BCE0025", "error.missing.open.brace.pipe.token"),
    ERROR_MISSING_CLOSE_BRACE_PIPE_TOKEN("BCE0026", "error.missing.close.brace.pipe.token"),
    ERROR_MISSING_ASTERISK_TOKEN("BCE0027", "error.missing.asterisk.token"),
    ERROR_MISSING_PIPE_TOKEN("BCE0028", "error.missing.pipe.token"),
    ERROR_MISSING_DOT_TOKEN("BCE0029", "error.missing.dot.token"),
    ERROR_MISSING_ELLIPSIS_TOKEN("BCE0030", "error.missing.ellipsis.token"),
    ERROR_MISSING_HASH_TOKEN("BCE0031", "error.missing.hash.token"),
    ERROR_MISSING_SINGLE_QUOTE_TOKEN("BCE0032", "error.missing.single.quote.token"),
    ERROR_MISSING_DOUBLE_EQUAL_TOKEN("BCE0033", "error.missing.double.equal.token"),
    ERROR_MISSING_TRIPPLE_EQUAL_TOKEN("BCE0034", "error.missing.tripple.equal.token"),
    ERROR_MISSING_MINUS_TOKEN("BCE0035", "error.missing.minus.token"),
    ERROR_MISSING_PERCENT_TOKEN("BCE0036", "error.missing.percent.token"),
    ERROR_MISSING_EXCLAMATION_MARK_TOKEN("BCE0037", "error.missing.exclamation.mark.token"),
    ERROR_MISSING_NOT_EQUAL_TOKEN("BCE0038", "error.missing.not.equal.token"),
    ERROR_MISSING_NOT_DOUBLE_EQUAL_TOKEN("BCE0039", "error.missing.not.double.equal.token"),
    ERROR_MISSING_BITWISE_AND_TOKEN("BCE0040", "error.missing.bitwise.and.token"),
    ERROR_MISSING_BITWISE_XOR_TOKEN("BCE0041", "error.missing.bitwise.xor.token"),
    ERROR_MISSING_LOGICAL_AND_TOKEN("BCE0042", "error.missing.logical.and.token"),
    ERROR_MISSING_LOGICAL_OR_TOKEN("BCE0043", "error.missing.logical.or.token"),
    ERROR_MISSING_NEGATION_TOKEN("BCE0044", "error.missing.negation.token"),
    ERROR_MISSING_RIGHT_ARROW_TOKEN("BCE0045", "error.missing.right.arrow.token"),
    ERROR_MISSING_INTERPOLATION_START_TOKEN("BCE0046", "error.missing.interpolation.start.token"),
    ERROR_MISSING_XML_PI_START_TOKEN("BCE0047", "error.missing.xml.pi.start.token"),
    ERROR_MISSING_XML_COMMENT_START_TOKEN("BCE0048", "error.missing.xml.comment.start.token"),
    ERROR_MISSING_SYNC_SEND_TOKEN("BCE0049", "error.missing.sync.send.token"),
    ERROR_MISSING_LEFT_ARROW_TOKEN("BCE0050", "error.missing.left.arrow.token"),
    ERROR_MISSING_DOUBLE_DOT_LT_TOKEN("BCE0051", "error.missing.double.dot.lt.token"),
    ERROR_MISSING_DOUBLE_LT_TOKEN("BCE0052", "error.missing.double.lt.token"),
    ERROR_MISSING_ANNOT_CHAINING_TOKEN("BCE0053", "error.missing.annot.chaining.token"),
    ERROR_MISSING_OPTIONAL_CHAINING_TOKEN("BCE0054", "error.missing.optional.chaining.token"),
    ERROR_MISSING_ELVIS_TOKEN("BCE0055", "error.missing.elvis.token"),
    ERROR_MISSING_DOT_LT_TOKEN("BCE0056", "error.missing.dot.lt.token"),
    ERROR_MISSING_SLASH_LT_TOKEN("BCE0057", "error.missing.slash.lt.token"),
    ERROR_MISSING_DOUBLE_SLASH_DOUBLE_ASTERISK_LT_TOKEN("BCE0058",
            "error.missing.double.slash.double.asterisk.lt.token"),
    ERROR_MISSING_SLASH_ASTERISK_TOKEN("BCE0059", "error.missing.slash.asterisk.token"),
    ERROR_MISSING_DOUBLE_GT_TOKEN("BCE0060", "error.missing.double.gt.token"),
    ERROR_MISSING_TRIPPLE_GT_TOKEN("BCE0061", "error.missing.tripple.gt.token"),

    // Missing keywords
    ERROR_MISSING_PUBLIC_KEYWORD("BCE0200", "error.missing.public.keyword"),
    ERROR_MISSING_PRIVATE_KEYWORD("BCE0201", "error.missing.private.keyword"),
    ERROR_MISSING_REMOTE_KEYWORD("BCE0202", "error.missing.remote.keyword"),
    ERROR_MISSING_ABSTRACT_KEYWORD("BCE0203", "error.missing.abstract.keyword"),
    ERROR_MISSING_CLIENT_KEYWORD("BCE0204", "error.missing.client.keyword"),
    ERROR_MISSING_LISTENER_KEYWORD("BCE0205", "error.missing.listener.keyword"),
    ERROR_MISSING_XMLNS_KEYWORD("BCE0206", "error.missing.xmlns.keyword"),
    ERROR_MISSING_RESOURCE_KEYWORD("BCE0207", "error.missing.resource.keyword"),
    ERROR_MISSING_FINAL_KEYWORD("BCE0208", "error.missing.final.keyword"),
    ERROR_MISSING_WORKER_KEYWORD("BCE0209", "error.missing.worker.keyword"),
    ERROR_MISSING_PARAMETER_KEYWORD("BCE0210", "error.missing.parameter.keyword"),
    ERROR_MISSING_RETURNS_KEYWORD("BCE0211", "error.missing.returns.keyword"),
    ERROR_MISSING_RETURN_KEYWORD("BCE0212", "error.missing.return.keyword"),
    ERROR_MISSING_TRUE_KEYWORD("BCE0213", "error.missing.true.keyword"),
    ERROR_MISSING_FALSE_KEYWORD("BCE0214", "error.missing.false.keyword"),
    ERROR_MISSING_ELSE_KEYWORD("BCE0215", "error.missing.else.keyword"),
    ERROR_MISSING_WHILE_KEYWORD("BCE0216", "error.missing.while.keyword"),
    ERROR_MISSING_CHECK_KEYWORD("BCE0217", "error.missing.check.keyword"),
    ERROR_MISSING_CHECKPANIC_KEYWORD("BCE0218", "error.missing.checkpanic.keyword"),
    ERROR_MISSING_PANIC_KEYWORD("BCE0219", "error.missing.panic.keyword"),
    ERROR_MISSING_CONTINUE_KEYWORD("BCE0220", "error.missing.continue.keyword"),
    ERROR_MISSING_BREAK_KEYWORD("BCE0221", "error.missing.break.keyword"),
    ERROR_MISSING_TYPEOF_KEYWORD("BCE0222", "error.missing.typeof.keyword"),
    ERROR_MISSING_IS_KEYWORD("BCE0223", "error.missing.is.keyword"),
    ERROR_MISSING_NULL_KEYWORD("BCE0224", "error.missing.null.keyword"),
    ERROR_MISSING_LOCK_KEYWORD("BCE0225", "error.missing.lock.keyword"),
    ERROR_MISSING_FORK_KEYWORD("BCE0226", "error.missing.fork.keyword"),
    ERROR_MISSING_TRAP_KEYWORD("BCE0227", "error.missing.trap.keyword"),
    ERROR_MISSING_FOREACH_KEYWORD("BCE0228", "error.missing.foreach.keyword"),
    ERROR_MISSING_NEW_KEYWORD("BCE0229", "error.missing.new.keyword"),
    ERROR_MISSING_WHERE_KEYWORD("BCE0230", "error.missing.where.keyword"),
    ERROR_MISSING_SELECT_KEYWORD("BCE0231", "error.missing.select.keyword"),
    ERROR_MISSING_START_KEYWORD("BCE0232", "error.missing.start.keyword"),
    ERROR_MISSING_FLUSH_KEYWORD("BCE0233", "error.missing.flush.keyword"),
    ERROR_MISSING_WAIT_KEYWORD("BCE0234", "error.missing.wait.keyword"),
    ERROR_MISSING_DO_KEYWORD("BCE0235", "error.missing.do.keyword"),
    ERROR_MISSING_TRANSACTION_KEYWORD("BCE0236", "error.missing.transaction.keyword"),
    ERROR_MISSING_TRANSACTIONAL_KEYWORD("BCE0237", "error.missing.transactional.keyword"),
    ERROR_MISSING_COMMIT_KEYWORD("BCE0238", "error.missing.commit.keyword"),
    ERROR_MISSING_ROLLBACK_KEYWORD("BCE0239", "error.missing.rollback.keyword"),
    ERROR_MISSING_RETRY_KEYWORD("BCE0240", "error.missing.retry.keyword"),
    ERROR_MISSING_BASE16_KEYWORD("BCE0241", "error.missing.base16.keyword"),
    ERROR_MISSING_BASE64_KEYWORD("BCE0242", "error.missing.base64.keyword"),
    ERROR_MISSING_MATCH_KEYWORD("BCE0243", "error.missing.match.keyword"),
    ERROR_MISSING_DEFAULT_KEYWORD("BCE0244", "error.missing.default.keyword"),
    ERROR_MISSING_TYPE_KEYWORD("BCE0245", "error.missing.type.keyword"),
    ERROR_MISSING_ON_KEYWORD("BCE0246", "error.missing.on.keyword"),
    ERROR_MISSING_ANNOTATION_KEYWORD("BCE0247", "error.missing.annotation.keyword"),
    ERROR_MISSING_FUNCTION_KEYWORD("BCE0248", "error.missing.function.keyword"),
    ERROR_MISSING_SOURCE_KEYWORD("BCE0249", "error.missing.source.keyword"),
    ERROR_MISSING_ENUM_KEYWORD("BCE0250", "error.missing.enum.keyword"),
    ERROR_MISSING_FIELD_KEYWORD("BCE0251", "error.missing.field.keyword"),
    ERROR_MISSING_VERSION_KEYWORD("BCE0252", "error.missing.version.keyword"),
    ERROR_MISSING_OBJECT_KEYWORD("BCE0253", "error.missing.object.keyword"),
    ERROR_MISSING_RECORD_KEYWORD("BCE0254", "error.missing.record.keyword"),
    ERROR_MISSING_SERVICE_KEYWORD("BCE0255", "error.missing.service.keyword"),
    ERROR_MISSING_AS_KEYWORD("BCE0256", "error.missing.as.keyword"),
    ERROR_MISSING_LET_KEYWORD("BCE0257", "error.missing.let.keyword"),
    ERROR_MISSING_TABLE_KEYWORD("BCE0258", "error.missing.table.keyword"),
    ERROR_MISSING_KEY_KEYWORD("BCE0259", "error.missing.key.keyword"),
    ERROR_MISSING_FROM_KEYWORD("BCE0260", "error.missing.from.keyword"),
    ERROR_MISSING_IN_KEYWORD("BCE0261", "error.missing.in.keyword"),
    ERROR_MISSING_IF_KEYWORD("BCE0262", "error.missing.if.keyword"),
    ERROR_MISSING_IMPORT_KEYWORD("BCE0263", "error.missing.import.keyword"),
    ERROR_MISSING_CONST_KEYWORD("BCE0264", "error.missing.const.keyword"),
    ERROR_MISSING_EXTERNAL_KEYWORD("BCE0265", "error.missing.external.keyword"),
    ERROR_MISSING_ORDER_KEYWORD("BCE0266", "error.missing.order.keyword"),
    ERROR_MISSING_BY_KEYWORD("BCE0267", "error.missing.by.keyword"),
    ERROR_MISSING_CONFLICT_KEYWORD("BCE0268", "error.missing.conflict.keyword"),
    ERROR_MISSING_LIMIT_KEYWORD("BCE0269", "error.missing.limit.keyword"),
    ERROR_MISSING_ASCENDING_KEYWORD("BCE0270", "error.missing.ascending.keyword"),
    ERROR_MISSING_DESCENDING_KEYWORD("BCE0271", "error.missing.descending.keyword"),
    ERROR_MISSING_JOIN_KEYWORD("BCE0272", "error.missing.join.keyword"),
    ERROR_MISSING_OUTER_KEYWORD("BCE0273", "error.missing.outer.keyword"),
    ERROR_MISSING_CLASS_KEYWORD("BCE0274", "error.missing.class.keyword"),
    ERROR_MISSING_FAIL_KEYWORD("BCE0275", "error.missing.fail.keyword"),
    ERROR_MISSING_EQUALS_KEYWORD("BCE0276", "error.missing.equals.keyword"),
    ERROR_MISSING_INT_KEYWORD("BCE0277", "error.missing.int.keyword"),
    ERROR_MISSING_BYTE_KEYWORD("BCE0278", "error.missing.byte.keyword"),
    ERROR_MISSING_FLOAT_KEYWORD("BCE0279", "error.missing.float.keyword"),
    ERROR_MISSING_DECIMAL_KEYWORD("BCE0280", "error.missing.decimal.keyword"),
    ERROR_MISSING_STRING_KEYWORD("BCE0281", "error.missing.string.keyword"),
    ERROR_MISSING_BOOLEAN_KEYWORD("BCE0282", "error.missing.boolean.keyword"),
    ERROR_MISSING_XML_KEYWORD("BCE0283", "error.missing.xml.keyword"),
    ERROR_MISSING_JSON_KEYWORD("BCE0284", "error.missing.json.keyword"),
    ERROR_MISSING_HANDLE_KEYWORD("BCE0285", "error.missing.handle.keyword"),
    ERROR_MISSING_ANY_KEYWORD("BCE0286", "error.missing.any.keyword"),
    ERROR_MISSING_ANYDATA_KEYWORD("BCE0287", "error.missing.anydata.keyword"),
    ERROR_MISSING_NEVER_KEYWORD("BCE0288", "error.missing.never.keyword"),
    ERROR_MISSING_VAR_KEYWORD("BCE0289", "error.missing.var.keyword"),
    ERROR_MISSING_MAP_KEYWORD("BCE0290", "error.missing.map.keyword"),
    ERROR_MISSING_FUTURE_KEYWORD("BCE0291", "error.missing.future.keyword"),
    ERROR_MISSING_TYPEDESC_KEYWORD("BCE0292", "error.missing.typedesc.keyword"),
    ERROR_MISSING_ERROR_KEYWORD("BCE0293", "error.missing.error.keyword"),
    ERROR_MISSING_STREAM_KEYWORD("BCE0294", "error.missing.stream.keyword"),
    ERROR_MISSING_READONLY_KEYWORD("BCE0295", "error.missing.readonly.keyword"),
    ERROR_MISSING_DISTINCT_KEYWORD("BCE0296", "error.missing.distinct.keyword"),

    // Missing other tokens
    ERROR_MISSING_IDENTIFIER("BCE0400", "error.missing.identifier"),
    ERROR_MISSING_STRING_LITERAL("BCE0401", "error.missing.string.literal"),
    ERROR_MISSING_DECIMAL_INTEGER_LITERAL("BCE0402", "error.missing.decimal.integer.literal"),
    ERROR_MISSING_HEX_INTEGER_LITERAL("BCE0403", "error.missing.hex.integer.literal"),
    ERROR_MISSING_DECIMAL_FLOATING_POINT_LITERAL("BCE0404", "error.missing.decimal.floating.point.literal"),
    ERROR_MISSING_HEX_FLOATING_POINT_LITERAL("BCE0405", "error.missing.hex.floating.point.literal"),
    ERROR_MISSING_XML_TEXT_CONTENT("BCE0406", "error.missing.xml.text.content"),
    ERROR_MISSING_TEMPLATE_STRING("BCE0407", "error.missing.template.string"),
    ERROR_MISSING_BYTE_ARRAY_CONTENT("BCE0408", "error.missing.byte.array.content"),
    ERROR_MISSING_DIGIT_AFTER_EXPONENT_INDICATOR("BCE0409", "error.missing.digit.after.exponent.indicator"),
    ERROR_MISSING_HEX_DIGIT_AFTER_DOT("BCE0410", "error.missing.hex.digit.after.dot"),
    ERROR_MISSING_DOUBLE_QUOTE("BCE0411", "error.missing.double.quote"),
    ERROR_MISSING_ENTITY_REFERENCE_NAME("BCE0412", "error.missing.entity.reference.name"),
    ERROR_MISSING_SEMICOLON_IN_XML_REFERENCE("BCE0413", "error.missing.semicolon.in.xml.reference"),

    // Missing non-terminal nodes
    ERROR_MISSING_FUNCTION_NAME("BCE0500", "error.missing.function.name"),
    ERROR_MISSING_TYPE_DESC("BCE0501", "error.missing.type.desc"),
    ERROR_MISSING_EXPRESSION("BCE0502", "error.missing.expression"),
    ERROR_MISSING_SELECT_CLAUSE("BCE0503", "error.missing.select.clause"),
    ERROR_MISSING_RECEIVE_FIELD_IN_RECEIVE_ACTION("BCE0504", "error.missing.receive.field.in.receive.action"),
    ERROR_MISSING_WAIT_FIELD_IN_WAIT_ACTION("BCE0505", "error.missing.wait.field.in.wait.action"),
    ERROR_MISSING_WAIT_FUTURE_EXPRESSION("BCE0506", "error.missing.wait.future.expression"),
    ERROR_MISSING_ENUM_MEMBER("BCE0507", "error.missing.enum.member"),
    ERROR_MISSING_XML_ATOMIC_NAME_PATTERN("BCE0508", "error.missing.xml.atomic.name.pattern"),
    ERROR_MISSING_TUPLE_MEMBER("BCE0509", "error.missing.tuple.member"),
    ERROR_MISSING_ORDER_KEY("BCE0510", "error.missing.order.key"),
    ERROR_MISSING_ANNOTATION_ATTACH_POINT("BCE0511", "error.missing.annotation.attach.point"),
    ERROR_MISSING_LET_VARIABLE_DECLARATION("BCE0512", "error.missing.let.variable.declaration"),
    ERROR_MISSING_NAMED_WORKER_DECLARATION_IN_FORK_STMT("BCE0513",
            "error.missing.named.worker.declaration.in.fork.stmt"),
    ERROR_MISSING_KEY_EXPR_IN_MEMBER_ACCESS_EXPR("BCE0514", "error.missing.key.expr.in.member.access.expr"),
<<<<<<< HEAD
    ERROR_MISSING_RESOURCE_PATH_IN_RESOURCE_ACCESSOR_DEFINITION("BCE0515",
            "error.missing.resource.path.in.resource.accessor.definition"),
    ERROR_MISSING_RESOURCE_PATH_IN_RESOURCE_ACCESSOR_DECLARATION("BCE0516",
            "error.missing.resource.path.in.resource.accessor.declaration"),
=======
    ERROR_MISSING_ERROR_MESSAGE_BINDING_PATTERN("BCE0515", "error.missing.error.message.binding.pattern"),
>>>>>>> 157c76f1

    // Invalid nodes
    ERROR_INVALID_TOKEN("BCE0600", "error.invalid.token"),
    ERROR_EXPRESSION_EXPECTED_ACTION_FOUND("BCE0601", "error.expression.expected.action.found"),
    ERROR_ONLY_TYPE_REFERENCE_ALLOWED_AS_TYPE_INCLUSIONS("BCE0602",
            "error.only.type.reference.allowed.as.type.inclusions"),
    ERROR_NAMED_WORKER_NOT_ALLOWED_HERE("BCE0603", "error.named.worker.not.allowed.here"),
    ERROR_ONLY_NAMED_WORKERS_ALLOWED_HERE("BCE0604", "error.only.named.workers.allowed.here"),
    ERROR_IMPORT_DECLARATION_AFTER_OTHER_DECLARATIONS("BCE0605", "error.import.declaration.after.other.declarations"),
    ERROR_ANNOTATIONS_ATTACHED_TO_EXPRESSION("BCE0606", "error.annotations.attached.to.expression"),
    ERROR_INVALID_EXPRESSION_IN_START_ACTION("BCE0607", "error.invalid.expression.in.start.action"),
    ERROR_DUPLICATE_QUALIFIER("BCE0608", "error.duplicate.qualifier"),
    ERROR_QUALIFIER_NOT_ALLOWED("BCE0609", "error.qualifier.not.allowed"),
    ERROR_TYPE_INCLUSION_IN_OBJECT_CONSTRUCTOR("BCE0610", "error.type.inclusion.in.object.constructor"),
    ERROR_MAPPING_CONSTRUCTOR_EXPR_AS_A_WAIT_EXPR("BCE0611", "error.mapping.constructor.expr.as.a.wait.expr"),
    ERROR_INVALID_PARAM_LIST_IN_INFER_ANONYMOUS_FUNCTION_EXPR("BCE0612",
            "error.invalid.param.list.in.infer.anonymous.function.expr"),
    ERROR_MORE_RECORD_FIELDS_AFTER_REST_FIELD("BCE0613", "error.more.record.fields.after.rest.field"),
    ERROR_INVALID_XML_NAMESPACE_URI("BCE0614", "error.invalid.xml.namespace.uri"),
    ERROR_INTERPOLATION_IS_NOT_ALLOWED_FOR_XML_TAG_NAMES("BCE0615",
            "error.interpolation.is.not.allowed.for.xml.tag.names"),
    ERROR_INTERPOLATION_IS_NOT_ALLOWED_WITHIN_ELEMENT_TAGS("BCE0616",
            "error.interpolation.is.not.allowed.within.element.tags"),
    ERROR_INTERPOLATION_IS_NOT_ALLOWED_WITHIN_XML_COMMENTS("BCE0617",
            "error.interpolation.is.not.allowed.within.xml.comments"),
    ERROR_INTERPOLATION_IS_NOT_ALLOWED_WITHIN_XML_PI("BCE0618", "error.interpolation.is.not.allowed.within.xml.pi"),
    ERROR_INVALID_EXPR_IN_ASSIGNMENT_LHS("BCE0619", "error.invalid.expr.in.assignment.lhs"),
    ERROR_INVALID_EXPR_IN_COMPOUND_ASSIGNMENT_LHS("BCE0620", "error.invalid.expr.in.compound.assignment.lhs"),
    ERROR_INVALID_METADATA("BCE0621", "error.invalid.metadata"),
    ERROR_INVALID_QUALIFIER("BCE0622", "error.invalid.qualifier"),
    ERROR_ANNOTATIONS_ATTACHED_TO_STATEMENT("BCE0623", "error.annotations.attached.to.statement"),
    ERROR_MORE_FIELD_MATCH_PATTERNS_AFTER_REST_FIELD("BCE0624", "error.more.field.match.patterns.after.rest.field"),
    ERROR_ACTION_AS_A_WAIT_EXPR("BCE0625", "error.action.as.a.wait.expr"),
    ERROR_INVALID_USAGE_OF_VAR("BCE0626", "error.invalid.usage.of.var"),
    ERROR_MORE_MATCH_PATTERNS_AFTER_REST_MATCH_PATTERN("BCE0627", "error.more.match.patterns.after.rest.match.pattern"),
    ERROR_MATCH_PATTERN_NOT_ALLOWED("BCE0628", "error.match.pattern.not.allowed"),
    ERROR_MATCH_STATEMENT_SHOULD_HAVE_ONE_OR_MORE_MATCH_CLAUSES("BCE0629",
            "error.match.statement.should.have.one.or.more.match.clauses"),
    ERROR_PARAMETER_AFTER_THE_REST_PARAMETER("BCE0630", "error.parameter.after.the.rest.parameter"),
    ERROR_REQUIRED_PARAMETER_AFTER_THE_DEFAULTABLE_PARAMETER("BCE0631",
            "error.required.parameter.after.the.defaultable.parameter"),
    ERROR_NAMED_ARG_FOLLOWED_BY_POSITIONAL_ARG("BCE0632", "error.named.arg.followed.by.positional.arg"),
    ERROR_REST_ARG_FOLLOWED_BY_ANOTHER_ARG("BCE0633", "error.rest.arg.followed.by.another.arg"),
    ERROR_BINDING_PATTERN_NOT_ALLOWED("BCE0634", "error.binding.pattern.not.allowed"),
    ERROR_INVALID_BASE16_CONTENT_IN_BYTE_ARRAY_LITERAL("BCE0635", "error.invalid.base16.content.in.byte.array.literal"),
    ERROR_INVALID_BASE64_CONTENT_IN_BYTE_ARRAY_LITERAL("BCE0636", "error.invalid.base64.content.in.byte.array.literal"),
    ERROR_INVALID_CONTENT_IN_BYTE_ARRAY_LITERAL("BCE0637", "error.invalid.content.in.byte.array.literal"),
    ERROR_INVALID_EXPRESSION_STATEMENT("BCE0638", "error.invalid.expression.statement"),
    ERROR_INVALID_ARRAY_LENGTH("BCE0639", "error.invalid.array.length"),
    ERROR_SELECT_CLAUSE_IN_QUERY_ACTION("BCE0640", "error.select.clause.in.query.action"),
    ERROR_MORE_CLAUSES_AFTER_SELECT_CLAUSE("BCE0641", "error.more.clauses.after.select.clause"),
    ERROR_QUERY_CONSTRUCT_TYPE_IN_QUERY_ACTION("BCE0642", "error.query.construct.type.in.query.action"),
    ERROR_NO_WHITESPACES_ALLOWED_IN_RIGHT_SHIFT_OP("BCE0643", "error.no.whitespaces.allowed.in.right.shift.op"),
    ERROR_NO_WHITESPACES_ALLOWED_IN_UNSIGNED_RIGHT_SHIFT_OP("BCE0644",
            "error.no.whitespaces.allowed.in.unsigned.right.shift.op"),
    ERROR_INVALID_WHITESPACE_IN_SLASH_LT_TOKEN("BCE0645", "error.invalid.whitespace.in.slash.lt.token"),
    ERROR_LOCAL_TYPE_DEFINITION_NOT_ALLOWED("BCE0646", "error.local.type.definition.not.allowed"),
    ERROR_LEADING_ZEROS_IN_NUMERIC_LITERALS("BCE0647", "error.leading.zeros.in.numeric.literals"),
    ERROR_INVALID_STRING_NUMERIC_ESCAPE_SEQUENCE("BCE0648", "error.invalid.string.numeric.escape.sequence"),
    ERROR_INVALID_ESCAPE_SEQUENCE("BCE0649", "error.invalid.escape.sequence"),
    ERROR_INVALID_WHITESPACE_BEFORE("BCE0650", "error.invalid.whitespace.before"),
    ERROR_INVALID_WHITESPACE_AFTER("BCE0651", "error.invalid.whitespace.after"),
    ERROR_INVALID_XML_NAME("BCE0652", "error.invalid.xml.name"),
    ERROR_INVALID_CHARACTER_IN_XML_ATTRIBUTE_VALUE("BCE0653", "error.invalid.character.in.xml.attribute.value"),
    ERROR_INVALID_ENTITY_REFERENCE_NAME_START("BCE0654", "error.invalid.entity.reference.name.start"),
    ERROR_DOUBLE_HYPHEN_NOT_ALLOWED_WITHIN_XML_COMMENT("BCE0655", "error.double.hyphen.not.allowed.within.xml.comment"),
    ERROR_VERSION_IN_IMPORT_DECLARATION_NO_LONGER_SUPPORTED("BCE0656",
            "error.version.in.import.declaration.no.longer.supported"),
    ERROR_MORE_THAN_ONE_OBJECT_NETWORK_QUALIFIERS("BCE657", "error.more.than.one.object.network.qualifiers"),
    ERROR_REMOTE_METHOD_HAS_A_VISIBILITY_QUALIFIER("BCE658", "error.remote.method.has.a.visibility.qualifier"),
    ERROR_PRIVATE_QUALIFIER_IN_OBJECT_MEMBER_DESCRIPTOR("BCE659",
            "error.private.qualifier.in.object.member.descriptor"),
    ERROR_RESOURCE_PATH_IN_FUNCTION_DEFINITION("BCE660", "error.resource.path.in.function.definition"),
    ERROR_REST_PARAM_MUST_BE_THE_LAST_SEGMENT_OF_RESOURCE_PATH("BCE0661",
            "error.rest.param.must.be.the.last.segment.of.resource.path"),
    ;

    String diagnosticId;
    String messageKey;

    DiagnosticErrorCode(String diagnosticId, String messageKey) {
        this.diagnosticId = diagnosticId;
        this.messageKey = messageKey;
    }

    @Override
    public DiagnosticSeverity severity() {
        return DiagnosticSeverity.ERROR;
    }

    @Override
    public String diagnosticId() {
        return diagnosticId;
    }

    @Override
    public String messageKey() {
        return messageKey;
    }

    public boolean equals(DiagnosticCode code) {
        return this.messageKey.equals(code.messageKey());
    }
}<|MERGE_RESOLUTION|>--- conflicted
+++ resolved
@@ -227,14 +227,11 @@
     ERROR_MISSING_NAMED_WORKER_DECLARATION_IN_FORK_STMT("BCE0513",
             "error.missing.named.worker.declaration.in.fork.stmt"),
     ERROR_MISSING_KEY_EXPR_IN_MEMBER_ACCESS_EXPR("BCE0514", "error.missing.key.expr.in.member.access.expr"),
-<<<<<<< HEAD
     ERROR_MISSING_RESOURCE_PATH_IN_RESOURCE_ACCESSOR_DEFINITION("BCE0515",
             "error.missing.resource.path.in.resource.accessor.definition"),
     ERROR_MISSING_RESOURCE_PATH_IN_RESOURCE_ACCESSOR_DECLARATION("BCE0516",
             "error.missing.resource.path.in.resource.accessor.declaration"),
-=======
-    ERROR_MISSING_ERROR_MESSAGE_BINDING_PATTERN("BCE0515", "error.missing.error.message.binding.pattern"),
->>>>>>> 157c76f1
+    ERROR_MISSING_ERROR_MESSAGE_BINDING_PATTERN("BCE0517", "error.missing.error.message.binding.pattern"),
 
     // Invalid nodes
     ERROR_INVALID_TOKEN("BCE0600", "error.invalid.token"),
