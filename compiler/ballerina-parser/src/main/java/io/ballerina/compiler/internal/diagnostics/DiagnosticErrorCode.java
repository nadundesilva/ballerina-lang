--- conflicted
+++ resolved
@@ -304,10 +304,6 @@
     ERROR_DOUBLE_HYPHEN_NOT_ALLOWED_WITHIN_XML_COMMENT("BCE0655", "error.double.hyphen.not.allowed.within.xml.comment"),
     ERROR_VERSION_IN_IMPORT_DECLARATION_NO_LONGER_SUPPORTED("BCE0656",
             "error.version.in.import.declaration.no.longer.supported"),
-<<<<<<< HEAD
-    ERROR_DEFAULTABLE_PARAMETER_CANNOT_BE_INCLUDED_RECORD_PARAMETER("BCE657",
-            "error.defaultable.parameter.cannot.be.included.record.parameter"),
-=======
     ERROR_MORE_THAN_ONE_OBJECT_NETWORK_QUALIFIERS("BCE657", "error.more.than.one.object.network.qualifiers"),
     ERROR_REMOTE_METHOD_HAS_A_VISIBILITY_QUALIFIER("BCE658", "error.remote.method.has.a.visibility.qualifier"),
     ERROR_PRIVATE_QUALIFIER_IN_OBJECT_MEMBER_DESCRIPTOR("BCE659",
@@ -318,7 +314,8 @@
     ERROR_REST_ARG_IN_ERROR_CONSTRUCTOR("BCE0662", "error.rest.arg.in.error.constructor"),
     ERROR_ADDITIONAL_POSITIONAL_ARG_IN_ERROR_CONSTRUCTOR("BCE0663",
             "error.additional.positional.arg.in.error.constructor"),
->>>>>>> 8b086904
+    ERROR_DEFAULTABLE_PARAMETER_CANNOT_BE_INCLUDED_RECORD_PARAMETER("BCE664",
+            "error.defaultable.parameter.cannot.be.included.record.parameter"),
     ;
 
     String diagnosticId;
