--- conflicted
+++ resolved
@@ -159,10 +159,7 @@
             NodeList<Node> members,
             Token closeBraceToken) {
         Objects.requireNonNull(serviceKeyword, "serviceKeyword must not be null");
-<<<<<<< HEAD
         Objects.requireNonNull(absoluteResourcePath, "absoluteResourcePath must not be null");
-=======
->>>>>>> 8c5311df
         Objects.requireNonNull(onKeyword, "onKeyword must not be null");
         Objects.requireNonNull(expressions, "expressions must not be null");
         Objects.requireNonNull(openBraceToken, "openBraceToken must not be null");
@@ -172,12 +169,8 @@
         STNode stServiceDeclarationNode = STNodeFactory.createServiceDeclarationNode(
                 getOptionalSTNode(metadata),
                 serviceKeyword.internalNode(),
-<<<<<<< HEAD
                 getOptionalSTNode(typeDescriptor),
                 absoluteResourcePath.underlyingListNode().internalNode(),
-=======
-                getOptionalSTNode(serviceName),
->>>>>>> 8c5311df
                 onKeyword.internalNode(),
                 expressions.underlyingListNode().internalNode(),
                 openBraceToken.internalNode(),
@@ -1189,7 +1182,6 @@
 
     public static AnnotationAttachPointNode createAnnotationAttachPointNode(
             Token sourceKeyword,
-<<<<<<< HEAD
             NodeList<Token> identifiers) {
         Objects.requireNonNull(sourceKeyword, "sourceKeyword must not be null");
         Objects.requireNonNull(identifiers, "identifiers must not be null");
@@ -1197,16 +1189,6 @@
         STNode stAnnotationAttachPointNode = STNodeFactory.createAnnotationAttachPointNode(
                 sourceKeyword.internalNode(),
                 identifiers.underlyingListNode().internalNode());
-=======
-            Token firstIdent,
-            Token secondIdent) {
-        Objects.requireNonNull(firstIdent, "firstIdent must not be null");
-
-        STNode stAnnotationAttachPointNode = STNodeFactory.createAnnotationAttachPointNode(
-                getOptionalSTNode(sourceKeyword),
-                firstIdent.internalNode(),
-                getOptionalSTNode(secondIdent));
->>>>>>> 8c5311df
         return stAnnotationAttachPointNode.createUnlinkedFacade();
     }
 
