--- conflicted
+++ resolved
@@ -272,14 +272,8 @@
             ParserRuleContext.STRING_KEYWORD, ParserRuleContext.BASE64_KEYWORD, ParserRuleContext.BASE64_KEYWORD,
             ParserRuleContext.ANON_FUNC_EXPRESSION, ParserRuleContext.ERROR_KEYWORD, ParserRuleContext.NEW_KEYWORD,
             ParserRuleContext.START_KEYWORD, ParserRuleContext.FLUSH_KEYWORD, ParserRuleContext.LEFT_ARROW_TOKEN,
-<<<<<<< HEAD
-            ParserRuleContext.WAIT_KEYWORD, ParserRuleContext.COMMIT_KEYWORD, ParserRuleContext.TRANSACTIONAL_KEYWORD,
-            ParserRuleContext.ISOLATED_KEYWORD, ParserRuleContext.OBJECT_CONSTRUCTOR };
-=======
             ParserRuleContext.WAIT_KEYWORD, ParserRuleContext.COMMIT_KEYWORD,
-            ParserRuleContext.SERVICE_CONSTRUCTOR_EXPRESSION, ParserRuleContext.OBJECT_CONSTRUCTOR,
             ParserRuleContext.TRANSACTIONAL_KEYWORD, ParserRuleContext.ISOLATED_KEYWORD };
->>>>>>> ddbffb39
 
     private static final ParserRuleContext[] FIRST_MAPPING_FIELD_START =
             { ParserRuleContext.MAPPING_FIELD, ParserRuleContext.CLOSE_BRACE };
