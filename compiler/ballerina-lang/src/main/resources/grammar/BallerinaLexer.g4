lexer grammar BallerinaLexer;

@members {
    boolean inTemplate = false;
    boolean inDocTemplate = false;
    boolean inDeprecatedTemplate = false;
    boolean inSiddhi = false;
    boolean inTableSqlQuery = false;
    boolean inSiddhiInsertQuery = false;
    boolean inSiddhiTimeScaleQuery = false;
    boolean inSiddhiOutputRateLimit = false;
}

// Reserved words

IMPORT      : 'import' ;
AS          : 'as' ;
PUBLIC      : 'public' ;
PRIVATE     : 'private' ;
NATIVE      : 'native' ;
SERVICE     : 'service' ;
RESOURCE    : 'resource' ;
FUNCTION    : 'function' ;
OBJECT      : 'object' ;
RECORD      : 'record' ;
ANNOTATION  : 'annotation' ;
PARAMETER   : 'parameter' ;
TRANSFORMER : 'transformer' ;
WORKER      : 'worker' ;
ENDPOINT    : 'endpoint' ;
BIND        : 'bind' ;
XMLNS       : 'xmlns' ;
RETURNS     : 'returns';
VERSION     : 'version';
DOCUMENTATION  : 'documentation';
DEPRECATED  :  'deprecated';

FROM        : 'from' { inSiddhi = true; inTableSqlQuery = true; inSiddhiInsertQuery = true; inSiddhiOutputRateLimit = true; } ;
ON          : 'on' ;
SELECT      : {inTableSqlQuery}? 'select' { inTableSqlQuery = false; } ;
GROUP       : 'group' ;
BY          : 'by' ;
HAVING      : 'having' ;
ORDER       : 'order' ;
WHERE       : 'where' ;
FOLLOWED    : 'followed' ;
INSERT      : {inSiddhi}? 'insert' { inSiddhi = false; } ;
INTO        : 'into' ;
UPDATE      : {inSiddhi}? 'update' { inSiddhi = false; } ;
DELETE      : {inSiddhi}? 'delete' { inSiddhi = false; } ;
SET         : 'set' ;
FOR         : 'for' { inSiddhiTimeScaleQuery = true; } ;
WINDOW      : 'window' ;
QUERY       : 'query' ;
EXPIRED     : 'expired' ;
CURRENT     : 'current' ;
EVENTS      : {inSiddhiInsertQuery}? 'events' { inSiddhiInsertQuery = false; } ;
EVERY       : 'every' ;
WITHIN      : 'within' { inSiddhiTimeScaleQuery = true; } ;
LAST        : {inSiddhiOutputRateLimit}? 'last' { inSiddhiOutputRateLimit = false; } ;
FIRST       : {inSiddhiOutputRateLimit}? 'first' { inSiddhiOutputRateLimit = false; } ;
SNAPSHOT    : 'snapshot' ;
OUTPUT      : {inSiddhiOutputRateLimit}? 'output' { inSiddhiTimeScaleQuery = true; } ;
INNER       : 'inner' ;
OUTER       : 'outer' ;
RIGHT       : 'right' ;
LEFT        : 'left' ;
FULL        : 'full' ;
UNIDIRECTIONAL  : 'unidirectional' ;
REDUCE      : 'reduce' ;
SECOND      : {inSiddhiTimeScaleQuery}? 'second' { inSiddhiTimeScaleQuery = false; } ;
MINUTE      : {inSiddhiTimeScaleQuery}? 'minute' { inSiddhiTimeScaleQuery = false; } ;
HOUR        : {inSiddhiTimeScaleQuery}? 'hour' { inSiddhiTimeScaleQuery = false; } ;
DAY         : {inSiddhiTimeScaleQuery}? 'day' { inSiddhiTimeScaleQuery = false; } ;
MONTH       : {inSiddhiTimeScaleQuery}? 'month' { inSiddhiTimeScaleQuery = false; } ;
YEAR        : {inSiddhiTimeScaleQuery}? 'year' { inSiddhiTimeScaleQuery = false; } ;
SECONDS      : {inSiddhiTimeScaleQuery}? 'seconds' { inSiddhiTimeScaleQuery = false; } ;
MINUTES      : {inSiddhiTimeScaleQuery}? 'minutes' { inSiddhiTimeScaleQuery = false; } ;
HOURS        : {inSiddhiTimeScaleQuery}? 'hours' { inSiddhiTimeScaleQuery = false; } ;
DAYS         : {inSiddhiTimeScaleQuery}? 'days' { inSiddhiTimeScaleQuery = false; } ;
MONTHS      : {inSiddhiTimeScaleQuery}? 'months' { inSiddhiTimeScaleQuery = false; } ;
YEARS        : {inSiddhiTimeScaleQuery}? 'years' { inSiddhiTimeScaleQuery = false; } ;
FOREVER     : 'forever' ;
LIMIT       : 'limit' ;
ASCENDING   : 'ascending' ;
DESCENDING  : 'descending' ;

TYPE_INT        : 'int' ;
TYPE_BYTE       : 'byte' ;
TYPE_FLOAT      : 'float' ;
TYPE_BOOL       : 'boolean' ;
TYPE_STRING     : 'string' ;
TYPE_BLOB       : 'blob' ;
TYPE_MAP        : 'map' ;
TYPE_JSON       : 'json' ;
TYPE_XML        : 'xml' ;
TYPE_TABLE      : 'table' ;
TYPE_STREAM     : 'stream' ;
TYPE_ANY        : 'any' ;
TYPE_DESC       : 'typedesc' ;
TYPE            : 'type' ;
TYPE_FUTURE     : 'future' ;

VAR         : 'var' ;
NEW         : 'new' ;
IF          : 'if' ;
MATCH       : 'match' ;
ELSE        : 'else' ;
FOREACH     : 'foreach' ;
WHILE       : 'while' ;
CONTINUE    : 'continue' ;
BREAK       : 'break' ;
FORK        : 'fork' ;
JOIN        : 'join' ;
SOME        : 'some' ;
ALL         : 'all' ;
TIMEOUT     : 'timeout' ;
TRY         : 'try' ;
CATCH       : 'catch' ;
FINALLY     : 'finally' ;
THROW       : 'throw' ;
RETURN      : 'return' ;
TRANSACTION : 'transaction' ;
ABORT       : 'abort' ;
RETRY        : 'retry' ;
ONRETRY     : 'onretry' ;
RETRIES     : 'retries' ;
ONABORT     : 'onabort' ;
ONCOMMIT    : 'oncommit' ;
LENGTHOF    : 'lengthof' ;
WITH        : 'with' ;
IN          : 'in' ;
LOCK        : 'lock' ;
UNTAINT     : 'untaint' ;
START       : 'start' ;
AWAIT       : 'await' ;
BUT         : 'but' ;
CHECK       : 'check' ;
DONE        : 'done' ;
<<<<<<< HEAD
SEALED      : 'sealed' ;
=======
PRIMARYKEY  : 'primarykey' ;
>>>>>>> 9aecc42a

// Separators

SEMICOLON           : ';' ;
COLON               : ':' ;
DOUBLE_COLON        : '::' ;
DOT                 : '.' ;
COMMA               : ',' ;
LEFT_BRACE          : '{' ;
RIGHT_BRACE         : '}' ;
LEFT_PARENTHESIS    : '(' ;
RIGHT_PARENTHESIS   : ')' ;
LEFT_BRACKET        : '[' ;
RIGHT_BRACKET       : ']' ;
QUESTION_MARK       : '?' ;

// Arithmetic operators

ASSIGN  : '=' ;
ADD     : '+' ;
SUB     : '-' ;
MUL     : '*' ;
DIV     : '/' ;
MOD     : '%';

// Relational operators

NOT         : '!' ;
EQUAL       : '==' ;
NOT_EQUAL   : '!=' ;
GT          : '>' ;
LT          : '<' ;
GT_EQUAL    : '>=' ;
LT_EQUAL    : '<=' ;
AND         : '&&' ;
OR          : '||' ;

// Bitwise Operators

BITAND  : '&' ;
BITXOR  : '^' ;

// Additional symbols 

RARROW      : '->' ;
LARROW      : '<-' ;
AT          : '@' ;
BACKTICK    : '`' ;
RANGE       : '..' ;
ELLIPSIS    : '...' ;
PIPE        : '|' ;
EQUAL_GT    : '=>' ;
ELVIS       : '?:' ;


// Compound Assignment operators.

COMPOUND_ADD   : '+=' ;
COMPOUND_SUB   : '-=' ;
COMPOUND_MUL   : '*=' ;
COMPOUND_DIV   : '/=' ;

// Post Arithmetic operators.

INCREMENT      : '++' ;
DECREMENT      : '--' ;

// Integer Range Operators.
// CLOSED_RANGE - ELLIPSIS
HALF_OPEN_RANGE   : '..<' ;

DecimalIntegerLiteral
    :   DecimalNumeral IntegerTypeSuffix?
    ;

HexIntegerLiteral
    :   HexNumeral IntegerTypeSuffix?
    ;

OctalIntegerLiteral
    :   OctalNumeral IntegerTypeSuffix?
    ;

BinaryIntegerLiteral
    :   BinaryNumeral IntegerTypeSuffix?
    ;

fragment
IntegerTypeSuffix
    :   [lL]
    ;

fragment
DecimalNumeral
    :   '0'
    |   NonZeroDigit (Digits? | Underscores Digits)
    ;

fragment
Digits
    :   Digit (DigitOrUnderscore* Digit)?
    ;

fragment
Digit
    :   '0'
    |   NonZeroDigit
    ;

fragment
NonZeroDigit
    :   [1-9]
    ;

fragment
DigitOrUnderscore
    :   Digit
    |   '_'
    ;

fragment
Underscores
    :   '_'+
    ;

fragment
HexNumeral
    :   '0' [xX] HexDigits
    ;

fragment
HexDigits
    :   HexDigit (HexDigitOrUnderscore* HexDigit)?
    ;

fragment
HexDigit
    :   [0-9a-fA-F]
    ;

fragment
HexDigitOrUnderscore
    :   HexDigit
    |   '_'
    ;

fragment
OctalNumeral
    :   '0' Underscores? OctalDigits
    ;

fragment
OctalDigits
    :   OctalDigit (OctalDigitOrUnderscore* OctalDigit)?
    ;

fragment
OctalDigit
    :   [0-7]
    ;

fragment
OctalDigitOrUnderscore
    :   OctalDigit
    |   '_'
    ;

fragment
BinaryNumeral
    :   '0' [bB] BinaryDigits
    ;

fragment
BinaryDigits
    :   BinaryDigit (BinaryDigitOrUnderscore* BinaryDigit)?
    ;

fragment
BinaryDigit
    :   [01]
    ;

fragment
BinaryDigitOrUnderscore
    :   BinaryDigit
    |   '_'
    ;

// §3.10.2 Floating-Point Literals

FloatingPointLiteral
    :   DecimalFloatingPointLiteral
    |   HexadecimalFloatingPointLiteral
    ;

fragment
DecimalFloatingPointLiteral
    :   Digits '.' (Digits ExponentPart? FloatTypeSuffix? | Digits? ExponentPart FloatTypeSuffix? | Digits? ExponentPart? FloatTypeSuffix)
    |   '.' Digits ExponentPart? FloatTypeSuffix?
    |   Digits ExponentPart FloatTypeSuffix?
    |   Digits FloatTypeSuffix
    ;

fragment
ExponentPart
    :   ExponentIndicator SignedInteger
    ;

fragment
ExponentIndicator
    :   [eE]
    ;

fragment
SignedInteger
    :   Sign? Digits
    ;

fragment
Sign
    :   [+-]
    ;

fragment
FloatTypeSuffix
    :   [fFdD]
    ;

fragment
HexadecimalFloatingPointLiteral
    :   HexSignificand BinaryExponent FloatTypeSuffix?
    ;

fragment
HexSignificand
    :   HexNumeral '.'?
    |   '0' [xX] HexDigits? '.' HexDigits
    ;

fragment
BinaryExponent
    :   BinaryExponentIndicator SignedInteger
    ;

fragment
BinaryExponentIndicator
    :   [pP]
    ;

// §3.10.3 Boolean Literals

BooleanLiteral
    :   'true'
    |   'false'
    ;

// §3.10.5 String Literals
    
QuotedStringLiteral
    :   '"' StringCharacters? '"'
    ;

fragment
StringCharacters
    :   StringCharacter+
    ;

fragment
StringCharacter
    :   ~["\\]
    |   EscapeSequence
    ;
    
// §3.10.6 Escape Sequences for Character and String Literals

fragment
EscapeSequence
    :   '\\' [btnfr"'\\]
    |   OctalEscape
    |   UnicodeEscape
    ;

fragment
OctalEscape
    :   '\\' OctalDigit
    |   '\\' OctalDigit OctalDigit
    |   '\\' ZeroToThree OctalDigit OctalDigit
    ;

fragment
UnicodeEscape
    :   '\\' 'u' HexDigit HexDigit HexDigit HexDigit
    ;

fragment
ZeroToThree
    :   [0-3]
    ;

// Blob Literal

Base16BlobLiteral
    : 'base16' WS* BACKTICK HexGroup* WS* BACKTICK
    ;

fragment
HexGroup
    : WS* HexDigit WS* HexDigit
    ;

Base64BlobLiteral
    : 'base64' WS* BACKTICK Base64Group* PaddedBase64Group? WS* BACKTICK
    ;

fragment
Base64Group
    : WS* Base64Char WS* Base64Char WS* Base64Char WS* Base64Char
    ;

fragment
PaddedBase64Group
    : WS* Base64Char WS* Base64Char WS* Base64Char WS* PaddingChar
    | WS* Base64Char WS* Base64Char WS* PaddingChar WS* PaddingChar
    ;

fragment
Base64Char
    : [a-zA-Z0-9+/]
    ;

fragment
PaddingChar : '=';

// §3.10.7 The Null Literal

NullLiteral
    :   'null'
    ;

Identifier
    :   ( Letter LetterOrDigit* )
    |   IdentifierLiteral
    ;

fragment
Letter
    :   [a-zA-Z_] // these are the "letters" below 0x7F
    |   // covers all characters above 0x7F which are not a surrogate
        ~[\u0000-\u007F\uD800-\uDBFF]
    |   // covers UTF-16 surrogate pairs encodings for U+10000 to U+10FFFF
        [\uD800-\uDBFF] [\uDC00-\uDFFF]
    ;

fragment
LetterOrDigit
    :   [a-zA-Z0-9_] // these are the "letters or digits" below 0x7F
    |   // covers all characters above 0x7F which are not a surrogate
        ~[\u0000-\u007F\uD800-\uDBFF]
    |   // covers UTF-16 surrogate pairs encodings for U+10000 to U+10FFFF
        [\uD800-\uDBFF] [\uDC00-\uDFFF]
    ;

XMLLiteralStart
    :   TYPE_XML WS* BACKTICK   { inTemplate = true; } -> pushMode(XML)
    ;

StringTemplateLiteralStart
    :   TYPE_STRING WS* BACKTICK   { inTemplate = true; } -> pushMode(STRING_TEMPLATE)
    ;

DocumentationTemplateStart
    :   DOCUMENTATION WS* LEFT_BRACE   { inDocTemplate = true; } -> pushMode(DOCUMENTATION_TEMPLATE)
    ;

DeprecatedTemplateStart
    :   DEPRECATED WS* LEFT_BRACE   { inDeprecatedTemplate = true; } -> pushMode(DEPRECATED_TEMPLATE)
    ;

ExpressionEnd
    :   {inTemplate}? RIGHT_BRACE WS* RIGHT_BRACE   ->  popMode
    ;

DocumentationTemplateAttributeEnd
    :   {inDocTemplate}? RIGHT_BRACE WS* RIGHT_BRACE               ->  popMode
    ;

// Whitespace and comments

WS  :  [ \t]+ -> channel(HIDDEN)
    ;
NEW_LINE  :  [\r\n\u000C]+ -> channel(HIDDEN)
    ;

LINE_COMMENT
    :   '//' ~[\r\n]*   -> channel(HIDDEN)
    ;

fragment
IdentifierLiteral
    : '^"' IdentifierLiteralChar+ '"' ;

fragment
IdentifierLiteralChar
    : ~[|"\\\b\f\n\r\t]
    | IdentifierLiteralEscapeSequence
    ;

fragment
IdentifierLiteralEscapeSequence
    : '\\' [|"\\/]
    | '\\\\' [btnfr]
    | UnicodeEscape
    ;


// XML lexer rules

// Everything in an XML Literal (inside backtick)
mode XML;

XML_COMMENT_START
    :   '<!--'  -> pushMode(XML_COMMENT)
    ;

CDATA
    :   '<![CDATA[' .*? ']]>' 
    ;

DTD 
    :   '<!' (~[-].|.~[-]).*? '>'    -> skip 
    ;

EntityRef
    :   '&' XMLQName ';' 
    ;

CharRef
    :   '&#' Digit+ ';'
    |   '&#x' HexDigits+ ';'
    ;

fragment
XML_WS
    :   ' '|'\t'|'\r'? '\n'
    ;

XML_TAG_OPEN            :   LT                              -> pushMode(XML_TAG) ;
XML_TAG_OPEN_SLASH      :   '</'                            -> pushMode(XML_TAG) ;

XML_TAG_SPECIAL_OPEN
    :   '<?' (XMLQName QNAME_SEPARATOR)? XMLQName XML_WS    -> pushMode(XML_PI) 
    ;

XMLLiteralEnd
    :   '`' { inTemplate = false; }          -> popMode
    ;

fragment
ExpressionStart
    :   '{{'
    ;

XMLTemplateText
    :   XMLText? ExpressionStart            -> pushMode(DEFAULT_MODE)
    ;

XMLText
    :   XMLBracesSequence? (XMLTextChar XMLBracesSequence?)+
    |   XMLBracesSequence (XMLTextChar XMLBracesSequence?)*
    ;

fragment
XMLTextChar
    :    ~[<&`{}]
    |    '\\' [`]
    |    XML_WS
    |    XMLEscapedSequence
    ;

fragment
XMLEscapedSequence
    :   '\\\\'
    |   '\\{{'
    |   '\\}}'
    ;

fragment
XMLBracesSequence
    :   '{}'+
    |   '}{'
    |   ('{}')* '{'
    |   '}' ('{}')*
    ;


// Everything inside an XML tag
mode XML_TAG;

XML_TAG_CLOSE           : GT        -> popMode ;
XML_TAG_SPECIAL_CLOSE   : '?>'      -> popMode ;     // close <?xml...?>
XML_TAG_SLASH_CLOSE     : '/>'      -> popMode ;
SLASH                   : DIV ;
QNAME_SEPARATOR         : COLON ;
EQUALS                  : ASSIGN ;
DOUBLE_QUOTE            : '"'       -> pushMode(DOUBLE_QUOTED_XML_STRING);
SINGLE_QUOTE            : '\''      -> pushMode(SINGLE_QUOTED_XML_STRING);

XMLQName
    :   NameStartChar NameChar*
    ;

XML_TAG_WS
    :   [ \t\r\n]   -> channel(HIDDEN)
    ;

XMLTagExpressionStart
    :   ExpressionStart             -> pushMode(DEFAULT_MODE)
    ;

fragment
HEXDIGIT    
    :   [a-fA-F0-9] 
    ;

fragment
DIGIT
    :   [0-9]
    ;

fragment
NameChar    
    :   NameStartChar
    |   '-' | '_' | '.' | DIGIT
    |   '\u00B7'
    |   '\u0300'..'\u036F'
    |   '\u203F'..'\u2040'
    ;

fragment
NameStartChar
    :   [a-zA-Z]
    |   '\u2070'..'\u218F'
    |   '\u2C00'..'\u2FEF'
    |   '\u3001'..'\uD7FF'
    |   '\uF900'..'\uFDCF'
    |   '\uFDF0'..'\uFFFD'
    ;


// Everything inside a double-quoted xml string (e.g: attribute values)
mode DOUBLE_QUOTED_XML_STRING;

DOUBLE_QUOTE_END    
    :   DOUBLE_QUOTE  -> popMode
    ;

XMLDoubleQuotedTemplateString
    :   XMLDoubleQuotedString? ExpressionStart    -> pushMode(DEFAULT_MODE)
    ;

XMLDoubleQuotedString
    :   XMLBracesSequence? (XMLDoubleQuotedStringChar XMLBracesSequence?)+
    |   XMLBracesSequence (XMLDoubleQuotedStringChar XMLBracesSequence?)*
    ;

fragment
XMLDoubleQuotedStringChar
    :    ~[<"{}\\]
    |    XMLEscapedSequence
    ;


// Everything inside a single-quoted xml string (e.g: attribute values)
mode SINGLE_QUOTED_XML_STRING;

SINGLE_QUOTE_END
    :   SINGLE_QUOTE    -> popMode
    ;

XMLSingleQuotedTemplateString
    :   XMLSingleQuotedString? ExpressionStart    -> pushMode(DEFAULT_MODE)
    ;

XMLSingleQuotedString
    :   XMLBracesSequence? (XMLSingleQuotedStringChar XMLBracesSequence?)+
    |   XMLBracesSequence (XMLSingleQuotedStringChar XMLBracesSequence?)*
    ;

fragment
XMLSingleQuotedStringChar
    :    ~[<'{}\\]
    |    XMLEscapedSequence
    ;

mode XML_PI;

fragment
XML_PI_END
    :   XML_TAG_SPECIAL_CLOSE
    ;

XMLPIText
    :   XMLPITextFragment XML_PI_END    -> popMode
    ;

XMLPITemplateText
    :   XMLPITextFragment ExpressionStart    -> pushMode(DEFAULT_MODE)
    ;

fragment
XMLPITextFragment
    :    XMLPIAllowedSequence? (XMLPIChar XMLPIAllowedSequence?)*
    ;

fragment
XMLPIChar
    :    ~[{}?>]
    |    XMLEscapedSequence
    ;


fragment
XMLPIAllowedSequence
    :   XMLBracesSequence
    |   XMLPISpecialSequence
    |   (XMLBracesSequence XMLPISpecialSequence)+ XMLBracesSequence?
    |   (XMLPISpecialSequence XMLBracesSequence)+ XMLPISpecialSequence?
    ;

fragment
XMLPISpecialSequence
    :   '>'+
    |   '>'* '?'+
    ;


// Everything inside an XML comment
mode XML_COMMENT;

fragment
XML_COMMENT_END
    :   '-->'
    ;

XMLCommentText
    :    XMLCommentTextFragment XML_COMMENT_END    -> popMode
    ;

XMLCommentTemplateText
    :   XMLCommentTextFragment ExpressionStart    -> pushMode(DEFAULT_MODE)
    ;

fragment
XMLCommentTextFragment
    :   XMLCommentAllowedSequence? (XMLCommentChar XMLCommentAllowedSequence?)*
    ;

fragment
XMLCommentChar
    :    ~[{}>\-]
    |    XMLEscapedSequence
    ;

fragment
XMLCommentAllowedSequence
    :   XMLBracesSequence
    |   XMLCommentSpecialSequence
    |   (XMLBracesSequence XMLCommentSpecialSequence)+ XMLBracesSequence?
    |   (XMLCommentSpecialSequence XMLBracesSequence)+ XMLCommentSpecialSequence?
    ;

fragment
XMLCommentSpecialSequence
    :   '>'+
    |   ('>'* '-' '>'+)+
    |   '-'? '>'* '-'+
    ;

mode DOCUMENTATION_TEMPLATE;

DocumentationTemplateEnd
    :   RIGHT_BRACE { inDocTemplate = false; }                                 -> popMode
    ;

DocumentationTemplateAttributeStart
    :   AttributePrefix ExpressionStart                                        -> pushMode(DEFAULT_MODE)
    ;

SBDocInlineCodeStart
    :  AttributePrefix? DocBackTick                                            -> pushMode(SINGLE_BACKTICK_INLINE_CODE)
    ;

DBDocInlineCodeStart
    :  AttributePrefix? DocBackTick DocBackTick                                -> pushMode(DOUBLE_BACKTICK_INLINE_CODE)
    ;

TBDocInlineCodeStart
    :  AttributePrefix? DocBackTick DocBackTick DocBackTick                    -> pushMode(TRIPLE_BACKTICK_INLINE_CODE)
    ;

DocumentationTemplateText
    :   DocumentationValidCharSequence? (DocumentationTemplateStringChar DocumentationValidCharSequence?)+
    |   DocumentationValidCharSequence  (DocumentationTemplateStringChar DocumentationValidCharSequence?)*
    ;

fragment
DocumentationTemplateStringChar
    :   ~[`{}\\FPTRVE]
    |   '\\' [{}`]
    |   WS
    |   DocumentationEscapedSequence
    ;

fragment
AttributePrefix
    :   [FPTRVE]
    ;

fragment
DocBackTick
    :   '`'
    ;

fragment
DocumentationEscapedSequence
    :   '\\\\'
    ;

fragment
DocumentationValidCharSequence
     :  [FPTRVE] ~[`{}\\]
     |  [FPTRVE] '\\' [{}`]
     |  [FPTRVE] '\\' ~[{}`]
     |  '\\' ~'\\'
     ;

mode TRIPLE_BACKTICK_INLINE_CODE;

TripleBackTickInlineCodeEnd
    : BACKTICK BACKTICK BACKTICK              -> popMode
    ;

TripleBackTickInlineCode
    : TripleBackTickInlineCodeChar+
    ;

fragment
TripleBackTickInlineCodeChar
    :  ~[`]
    |   [`] ~[`]
    |   [`] [`] ~[`]
    ;

mode DOUBLE_BACKTICK_INLINE_CODE;

DoubleBackTickInlineCodeEnd
    : BACKTICK BACKTICK                       -> popMode
    ;

DoubleBackTickInlineCode
    : DoubleBackTickInlineCodeChar+
    ;

fragment
DoubleBackTickInlineCodeChar
    :  ~[`]
    |   [`] ~[`]
    ;

mode SINGLE_BACKTICK_INLINE_CODE;

SingleBackTickInlineCodeEnd
    : BACKTICK                                -> popMode
    ;

SingleBackTickInlineCode
    : SingleBackTickInlineCodeChar+
    ;

fragment
SingleBackTickInlineCodeChar
    :  ~[`]
    ;

mode DEPRECATED_TEMPLATE;

DeprecatedTemplateEnd
    :   RIGHT_BRACE { inDeprecatedTemplate = false; }                         -> popMode
    ;

SBDeprecatedInlineCodeStart
    :  DeprecatedBackTick                                                     -> pushMode(SINGLE_BACKTICK_INLINE_CODE)
    ;

DBDeprecatedInlineCodeStart
    :  DeprecatedBackTick DeprecatedBackTick                                  -> pushMode(DOUBLE_BACKTICK_INLINE_CODE)
    ;

TBDeprecatedInlineCodeStart
    :  DeprecatedBackTick DeprecatedBackTick DeprecatedBackTick               -> pushMode(TRIPLE_BACKTICK_INLINE_CODE)
    ;

DeprecatedTemplateText
    :   DeprecatedValidCharSequence? (DeprecatedTemplateStringChar DeprecatedValidCharSequence?)+
    |   DeprecatedValidCharSequence (DeprecatedTemplateStringChar DeprecatedValidCharSequence?)*
    ;

fragment
DeprecatedTemplateStringChar
    :   ~[`{}\\]
    |   '\\' [{}`]
    |   WS
    |   DeprecatedEscapedSequence
    ;

fragment
DeprecatedBackTick
    :   '`'
    ;

fragment
DeprecatedEscapedSequence
    :   '\\\\'
    ;

fragment
DeprecatedValidCharSequence
     :  '\\' ~'\\'
     ;

mode STRING_TEMPLATE;

StringTemplateLiteralEnd
    :   '`' { inTemplate = false; }          -> popMode
    ;

StringTemplateExpressionStart
    :   StringTemplateText? ExpressionStart            -> pushMode(DEFAULT_MODE)
    ;

// We cannot use "StringTemplateBracesSequence? (StringTemplateStringChar StringTemplateBracesSequence?)*" because it
// can match an empty string.
StringTemplateText
    :   StringTemplateValidCharSequence? (StringTemplateStringChar StringTemplateValidCharSequence?)+
    |   StringTemplateValidCharSequence (StringTemplateStringChar StringTemplateValidCharSequence?)*
    ;

fragment
StringTemplateStringChar
    :   ~[`{\\]
    |   '\\' [`{]
    |   WS
    |   StringLiteralEscapedSequence
    ;

fragment
StringLiteralEscapedSequence
    :   '\\\\'
    |   '\\{{'
    ;

fragment
StringTemplateValidCharSequence
    :   '{'
    |   '\\' ~'\\'
    ;<|MERGE_RESOLUTION|>--- conflicted
+++ resolved
@@ -137,11 +137,8 @@
 BUT         : 'but' ;
 CHECK       : 'check' ;
 DONE        : 'done' ;
-<<<<<<< HEAD
+PRIMARYKEY  : 'primarykey' ;
 SEALED      : 'sealed' ;
-=======
-PRIMARYKEY  : 'primarykey' ;
->>>>>>> 9aecc42a
 
 // Separators
 
