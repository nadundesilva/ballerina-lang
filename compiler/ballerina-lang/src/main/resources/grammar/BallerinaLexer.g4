--- conflicted
+++ resolved
@@ -2,12 +2,9 @@
 
 @members {
     boolean inTemplate = false;
-<<<<<<< HEAD
-    boolean inSiddhi = false;
-=======
     boolean inDocTemplate = false;
     boolean inDeprecatedTemplate = false;
->>>>>>> 382c5e10
+    boolean inSiddhi = false;
 }
 
 // Reserved words
