parser grammar BallerinaParser;

options {
    language = Java;
    tokenVocab = BallerinaLexer;
}

//todo revisit blockStatement

// starting point for parsing a bal file
compilationUnit
    :   (importDeclaration | namespaceDeclaration)*
        ((documentationAttachment|documentationString)? deprecatedAttachment? annotationAttachment* definition)*
        EOF
    ;

packageName
    :   Identifier (DOT Identifier)* version?
    ;

version
    : (VERSION Identifier)
    ;

importDeclaration
    :   IMPORT (orgName DIV)?  packageName (AS Identifier)? SEMICOLON
    ;

orgName
    :   Identifier
    ;

definition
    :   serviceDefinition
    |   functionDefinition
    |   typeDefinition
    |   annotationDefinition
    |   globalVariableDefinition
    |   globalEndpointDefinition
    ;

serviceDefinition
    :   SERVICE (LT nameReference GT)? Identifier serviceEndpointAttachments? serviceBody
    ;

serviceEndpointAttachments
    :   BIND nameReference (COMMA nameReference)*
    |   BIND recordLiteral
    ;

serviceBody
    :   LEFT_BRACE endpointDeclaration* (variableDefinitionStatement | namespaceDeclarationStatement)* resourceDefinition* RIGHT_BRACE
    ;

resourceDefinition
    :   annotationAttachment* (documentationAttachment|documentationString)? deprecatedAttachment? Identifier LEFT_PARENTHESIS resourceParameterList? RIGHT_PARENTHESIS callableUnitBody
    ;

resourceParameterList
    :   ENDPOINT Identifier (COMMA parameterList)?
    |   parameterList
    ;

callableUnitBody
    : LEFT_BRACE endpointDeclaration* (statement* | workerDeclaration+) RIGHT_BRACE
    ;


functionDefinition
    :   (PUBLIC)? (EXTERN)? FUNCTION ((Identifier | typeName) DOUBLE_COLON)? callableUnitSignature (callableUnitBody | SEMICOLON)
    ;

lambdaFunction
    :  LEFT_PARENTHESIS formalParameterList? RIGHT_PARENTHESIS EQUAL_GT lambdaReturnParameter? callableUnitBody
    ;

callableUnitSignature
    :   anyIdentifierName LEFT_PARENTHESIS formalParameterList? RIGHT_PARENTHESIS returnParameter?
    ;

typeDefinition
    :   (PUBLIC)? TYPE Identifier finiteType SEMICOLON
    ;

objectBody
    :   objectFieldDefinition* objectInitializer? objectFunctions?
    ;

objectInitializer
    :   annotationAttachment* (documentationAttachment|documentationString)? (PUBLIC)? NEW objectInitializerParameterList callableUnitBody
    ;

objectInitializerParameterList
    :   LEFT_PARENTHESIS objectParameterList? RIGHT_PARENTHESIS
    ;

objectFunctions
    :   objectFunctionDefinition+
    ;

objectFieldDefinition
    :   annotationAttachment* documentationAttachment? deprecatedAttachment? (PUBLIC | PRIVATE)? typeName Identifier (ASSIGN expression)? (COMMA | SEMICOLON)
    ;

fieldDefinition
    :   annotationAttachment* typeName Identifier (ASSIGN expression)? (COMMA | SEMICOLON)
    ;

recordRestFieldDefinition
    :   typeName restDescriptorPredicate ELLIPSIS
    |   sealedLiteral
    ;

sealedLiteral
    :   NOT restDescriptorPredicate ELLIPSIS
    ;

restDescriptorPredicate : {_input.get(_input.index() -1).getType() != WS}? ;

objectParameterList
    :   (objectParameter | objectDefaultableParameter) (COMMA (objectParameter | objectDefaultableParameter))* (COMMA restParameter)?
    |   restParameter
    ;

objectParameter
    :   annotationAttachment* typeName? Identifier
    ;

objectDefaultableParameter
    :   objectParameter ASSIGN expression
    ;

objectFunctionDefinition
<<<<<<< HEAD
    :   annotationAttachment* documentationAttachment? deprecatedAttachment? (PUBLIC | PRIVATE)? (EXTERN)? FUNCTION callableUnitSignature (callableUnitBody | SEMICOLON)
=======
    :   annotationAttachment* (documentationAttachment|documentationString)? deprecatedAttachment? (PUBLIC | PRIVATE)? (NATIVE)? FUNCTION callableUnitSignature (callableUnitBody | SEMICOLON)
>>>>>>> 4c2ead8c
    ;

annotationDefinition
    : (PUBLIC)? ANNOTATION  (LT attachmentPoint (COMMA attachmentPoint)* GT)?  Identifier userDefineTypeName? SEMICOLON
    ;

globalVariableDefinition
    :   (PUBLIC)? typeName Identifier (ASSIGN expression )? SEMICOLON
    ;

attachmentPoint
     : SERVICE
     | RESOURCE
     | FUNCTION
     | OBJECT
     | TYPE
     | ENDPOINT
     | PARAMETER
     | ANNOTATION
     ;

workerDeclaration
    :   workerDefinition LEFT_BRACE statement* RIGHT_BRACE
    ;

workerDefinition
    :   WORKER Identifier
    ;

globalEndpointDefinition
    :   PUBLIC? endpointDeclaration
    ;

endpointDeclaration
    :   annotationAttachment* ENDPOINT endpointType Identifier endpointInitlization? SEMICOLON
    ;

endpointType
    :   nameReference
    ;

endpointInitlization
    :   recordLiteral
    |   ASSIGN variableReference
    ;

finiteType
    :  finiteTypeUnit (PIPE finiteTypeUnit)*
    ;

finiteTypeUnit
    :   simpleLiteral
    |   typeName
    ;

typeName
    :   simpleTypeName                                                                          # simpleTypeNameLabel
    |   typeName (LEFT_BRACKET (integerLiteral | sealedLiteral)? RIGHT_BRACKET)+                # arrayTypeNameLabel
    |   typeName (PIPE typeName)+                                                               # unionTypeNameLabel
    |   typeName QUESTION_MARK                                                                  # nullableTypeNameLabel
    |   LEFT_PARENTHESIS typeName RIGHT_PARENTHESIS                                             # groupTypeNameLabel
    |   LEFT_PARENTHESIS typeName (COMMA typeName)* RIGHT_PARENTHESIS                           # tupleTypeNameLabel
    |   OBJECT LEFT_BRACE objectBody RIGHT_BRACE                                                # objectTypeNameLabel
    |   RECORD LEFT_BRACE recordFieldDefinitionList RIGHT_BRACE                                 # recordTypeNameLabel
    ;

recordFieldDefinitionList
    :   fieldDefinition* recordRestFieldDefinition?
    ;

// Temporary production rule name
simpleTypeName
    :   TYPE_ANY
    |   TYPE_DESC
    |   valueTypeName
    |   referenceTypeName
    |   emptyTupleLiteral // nil type name ()
    ;

referenceTypeName
    :   builtInReferenceTypeName
    |   userDefineTypeName
    ;

userDefineTypeName
    :   nameReference
    ;

valueTypeName
    :   TYPE_BOOL
    |   TYPE_INT
    |   TYPE_BYTE
    |   TYPE_FLOAT
    |   TYPE_STRING
    ;

builtInReferenceTypeName
    :   TYPE_MAP (LT typeName GT)?
    |   TYPE_FUTURE (LT typeName GT)?    
    |   TYPE_XML (LT (LEFT_BRACE xmlNamespaceName RIGHT_BRACE)? xmlLocalName GT)?
    |   TYPE_JSON (LT nameReference GT)?
    |   TYPE_TABLE (LT nameReference GT)?
    |   TYPE_STREAM (LT typeName GT)?
    |   functionTypeName
    ;

functionTypeName
    :   FUNCTION LEFT_PARENTHESIS (parameterList | parameterTypeNameList)? RIGHT_PARENTHESIS returnParameter?
    ;

xmlNamespaceName
    :   QuotedStringLiteral
    ;

xmlLocalName
    :   Identifier
    ;

annotationAttachment
    :   AT nameReference recordLiteral?
    ;

 //============================================================================================================
// STATEMENTS / BLOCKS

statement
    :   variableDefinitionStatement
    |   assignmentStatement
    |   tupleDestructuringStatement
    |   compoundAssignmentStatement
    |   postIncrementStatement
    |   ifElseStatement
    |   matchStatement
    |   foreachStatement
    |   whileStatement
    |   continueStatement
    |   breakStatement
    |   forkJoinStatement
    |   tryCatchStatement
    |   throwStatement
    |   returnStatement
    |   workerInteractionStatement
    |   expressionStmt
    |   transactionStatement
    |   abortStatement
    |   retryStatement
    |   lockStatement
    |   namespaceDeclarationStatement
    |   foreverStatement
    |   streamingQueryStatement
    |   doneStatement
    |   scopeStatement
    |   compensateStatement
    ;

variableDefinitionStatement
    :   typeName Identifier (ASSIGN expression)? SEMICOLON
    ;

recordLiteral
    :   LEFT_BRACE (recordKeyValue (COMMA recordKeyValue)*)? RIGHT_BRACE
    ;

recordKeyValue
    :   recordKey COLON expression
    ;

recordKey
    :   Identifier
    |   expression
    ;

tableLiteral
    :   TYPE_TABLE LEFT_BRACE tableColumnDefinition? (COMMA tableDataArray)? RIGHT_BRACE
    ;

tableColumnDefinition
    :   LEFT_BRACE (tableColumn (COMMA tableColumn)*)? RIGHT_BRACE
    ;

tableColumn
    :   PRIMARYKEY? Identifier
    ;

tableDataArray
    :   LEFT_BRACKET tableDataList? RIGHT_BRACKET
    ;

tableDataList
    :   tableData (COMMA tableData)*
    |   expressionList
    ;

tableData
    :   LEFT_BRACE expressionList RIGHT_BRACE
    ;

arrayLiteral
    :   LEFT_BRACKET expressionList? RIGHT_BRACKET
    ;

typeInitExpr
    :   NEW (LEFT_PARENTHESIS invocationArgList? RIGHT_PARENTHESIS)?
    |   NEW userDefineTypeName LEFT_PARENTHESIS invocationArgList? RIGHT_PARENTHESIS
    ;

assignmentStatement
    :   (VAR)? variableReference ASSIGN expression SEMICOLON
    ;

tupleDestructuringStatement
    :   VAR? LEFT_PARENTHESIS variableReferenceList RIGHT_PARENTHESIS ASSIGN expression SEMICOLON
    |   LEFT_PARENTHESIS parameterList RIGHT_PARENTHESIS ASSIGN expression SEMICOLON
    ;

compoundAssignmentStatement
    :   variableReference compoundOperator expression SEMICOLON
    ;

compoundOperator
    :   COMPOUND_ADD
    |   COMPOUND_SUB
    |   COMPOUND_MUL
    |   COMPOUND_DIV
    ;

postIncrementStatement
    :   variableReference postArithmeticOperator SEMICOLON
    ;

postArithmeticOperator
    :   INCREMENT
    |   DECREMENT
    ;

variableReferenceList
    :   variableReference (COMMA variableReference)*
    ;

ifElseStatement
    :  ifClause elseIfClause* elseClause?
    ;

ifClause
    :   IF expression LEFT_BRACE statement* RIGHT_BRACE
    ;

elseIfClause
    :   ELSE IF expression LEFT_BRACE statement* RIGHT_BRACE
    ;

elseClause
    :   ELSE LEFT_BRACE statement*RIGHT_BRACE
    ;

matchStatement
    :   MATCH  expression  LEFT_BRACE matchPatternClause+ RIGHT_BRACE
    ;

matchPatternClause
    :   typeName EQUAL_GT (statement | (LEFT_BRACE statement* RIGHT_BRACE))
    |   typeName Identifier EQUAL_GT (statement | (LEFT_BRACE statement* RIGHT_BRACE))
    ;

foreachStatement
    :   FOREACH LEFT_PARENTHESIS? variableReferenceList IN expression RIGHT_PARENTHESIS? LEFT_BRACE statement* RIGHT_BRACE
    ;

intRangeExpression
    :   (LEFT_BRACKET|LEFT_PARENTHESIS) expression RANGE expression? (RIGHT_BRACKET|RIGHT_PARENTHESIS)
    ;

whileStatement
    :   WHILE expression LEFT_BRACE statement* RIGHT_BRACE
    ;

continueStatement
    :   CONTINUE SEMICOLON
    ;

breakStatement
    :   BREAK SEMICOLON
    ;

scopeStatement
    :   scopeClause compensationClause
    ;

scopeClause
    : SCOPE Identifier LEFT_BRACE statement* RIGHT_BRACE
    ;

compensationClause
    : COMPENSATION callableUnitBody
    ;

compensateStatement
    :  COMPENSATE Identifier SEMICOLON
    ;

// typeName is only message
forkJoinStatement
    : FORK LEFT_BRACE workerDeclaration* RIGHT_BRACE joinClause? timeoutClause?
    ;

// below typeName is only 'message[]'
joinClause
    :   JOIN (LEFT_PARENTHESIS joinConditions RIGHT_PARENTHESIS)? LEFT_PARENTHESIS typeName Identifier RIGHT_PARENTHESIS LEFT_BRACE statement* RIGHT_BRACE
    ;

joinConditions
    : SOME integerLiteral (Identifier (COMMA Identifier)*)?     # anyJoinCondition
    | ALL (Identifier (COMMA Identifier)*)?                     # allJoinCondition
    ;

// below typeName is only 'message[]'
timeoutClause
    :   TIMEOUT LEFT_PARENTHESIS expression RIGHT_PARENTHESIS LEFT_PARENTHESIS typeName Identifier RIGHT_PARENTHESIS  LEFT_BRACE statement* RIGHT_BRACE
    ;

tryCatchStatement
    :   TRY LEFT_BRACE statement* RIGHT_BRACE catchClauses
    ;

catchClauses
    : catchClause+ finallyClause?
    | finallyClause
    ;

catchClause
    :  CATCH LEFT_PARENTHESIS typeName Identifier RIGHT_PARENTHESIS LEFT_BRACE statement* RIGHT_BRACE
    ;

finallyClause
    : FINALLY LEFT_BRACE statement* RIGHT_BRACE
    ;

throwStatement
    :   THROW expression SEMICOLON
    ;

returnStatement
    :   RETURN expression? SEMICOLON
    ;

workerInteractionStatement
    :   triggerWorker
    |   workerReply
    ;

// below left Identifier is of type TYPE_MESSAGE and the right Identifier is of type WORKER
triggerWorker
    :   expression RARROW Identifier SEMICOLON        #invokeWorker
    |   expression RARROW FORK SEMICOLON              #invokeFork
    ;

// below left Identifier is of type WORKER and the right Identifier is of type message
workerReply
    :   expression LARROW Identifier SEMICOLON
    ;

variableReference
    :   nameReference                                                           # simpleVariableReference
    |   functionInvocation                                                      # functionInvocationReference
    |   variableReference index                                                 # mapArrayVariableReference
    |   variableReference field                                                 # fieldVariableReference
    |   variableReference xmlAttrib                                             # xmlAttribVariableReference
    |   variableReference invocation                                            # invocationReference
    ;

field
    : (DOT | NOT) (Identifier | MUL)
    ;

index
    : LEFT_BRACKET expression RIGHT_BRACKET
    ;

xmlAttrib
    : AT (LEFT_BRACKET expression RIGHT_BRACKET)?
    ;

functionInvocation
    : functionNameReference LEFT_PARENTHESIS invocationArgList? RIGHT_PARENTHESIS
    ;

invocation
    : (DOT | NOT) anyIdentifierName LEFT_PARENTHESIS invocationArgList? RIGHT_PARENTHESIS
    ;

invocationArgList
    :   invocationArg (COMMA invocationArg)*
    ;
    
invocationArg
    :   expression  // required args
    |   namedArgs   // named args
    |   restArgs    // rest args
    ;

actionInvocation
    : START? nameReference RARROW functionInvocation
    ;

expressionList
    :   expression (COMMA expression)*
    ;

expressionStmt
    :   expression SEMICOLON
    ;

transactionStatement
    :   transactionClause onretryClause?
    ;

transactionClause
    : TRANSACTION (WITH transactionPropertyInitStatementList)? LEFT_BRACE statement* RIGHT_BRACE
    ;

transactionPropertyInitStatement
    : retriesStatement
    | oncommitStatement
    | onabortStatement
    ;

transactionPropertyInitStatementList
    : transactionPropertyInitStatement (COMMA transactionPropertyInitStatement)*
    ;

lockStatement
    : LOCK LEFT_BRACE statement* RIGHT_BRACE
    ;

onretryClause
    :   ONRETRY LEFT_BRACE statement* RIGHT_BRACE
    ;
abortStatement
    :   ABORT SEMICOLON
    ;

retryStatement
    :   RETRY SEMICOLON
    ;

retriesStatement
    :   RETRIES ASSIGN expression
    ;

oncommitStatement
    :   ONCOMMIT ASSIGN expression
    ;

onabortStatement
    :   ONABORT ASSIGN expression
    ;

namespaceDeclarationStatement
    :   namespaceDeclaration
    ;

namespaceDeclaration
    :   XMLNS QuotedStringLiteral (AS Identifier)? SEMICOLON
    ;

expression
    :   simpleLiteral                                                       # simpleLiteralExpression
    |   arrayLiteral                                                        # arrayLiteralExpression
    |   recordLiteral                                                       # recordLiteralExpression
    |   xmlLiteral                                                          # xmlLiteralExpression
    |   tableLiteral                                                        # tableLiteralExpression
    |   stringTemplateLiteral                                               # stringTemplateLiteralExpression
    |   START? variableReference                                            # variableReferenceExpression
    |   actionInvocation                                                    # actionInvocationExpression
    |   lambdaFunction                                                      # lambdaFunctionExpression
    |   typeInitExpr                                                        # typeInitExpression
    |   tableQuery                                                          # tableQueryExpression
    |   LT typeName (COMMA functionInvocation)? GT expression               # typeConversionExpression
    |   (ADD | SUB | NOT | LENGTHOF | UNTAINT) expression                   # unaryExpression
    |   LEFT_PARENTHESIS expression (COMMA expression)* RIGHT_PARENTHESIS   # bracedOrTupleExpression
    |   expression (DIV | MUL | MOD) expression                             # binaryDivMulModExpression
    |   expression (ADD | SUB) expression                                   # binaryAddSubExpression
    |   expression (LT_EQUAL | GT_EQUAL | GT | LT) expression               # binaryCompareExpression
    |   expression (EQUAL | NOT_EQUAL) expression                           # binaryEqualExpression
    |   expression AND expression                                           # binaryAndExpression
    |   expression OR expression                                            # binaryOrExpression
    |   expression (ELLIPSIS | HALF_OPEN_RANGE) expression                  # integerRangeExpression
    |   expression QUESTION_MARK expression COLON expression                # ternaryExpression
    |   awaitExpression                                                     # awaitExprExpression
    |	expression matchExpression										    # matchExprExpression
    |	CHECK expression										            # checkedExpression
    |   expression ELVIS expression                                         # elvisExpression
    |   expression (BITAND | PIPE | BITXOR) expression                      # bitwiseExpression
    |   expression (shiftExpression) expression                             # bitwiseShiftExpression
    |   typeName                                                            # typeAccessExpression
    ;

awaitExpression
    :   AWAIT expression                                                    # awaitExpr
    ;

shiftExpression
    : GT shiftExprPredicate GT
    | LT shiftExprPredicate LT
    | GT shiftExprPredicate GT shiftExprPredicate GT
    ;

shiftExprPredicate : {_input.get(_input.index() -1).getType() != WS}? ;

matchExpression
    :   BUT LEFT_BRACE matchExpressionPatternClause (COMMA matchExpressionPatternClause)* RIGHT_BRACE
    	;

matchExpressionPatternClause
    :   typeName Identifier? EQUAL_GT expression
    ;

//reusable productions

nameReference
    :   (Identifier COLON)? Identifier
    ;

functionNameReference
    :   (Identifier COLON)? anyIdentifierName
    ;

returnParameter
    : RETURNS annotationAttachment* typeName
    ;

lambdaReturnParameter
    : annotationAttachment* typeName
    ;

parameterTypeNameList
    :   parameterTypeName (COMMA parameterTypeName)*
    ;

parameterTypeName
    :   typeName
    ;

parameterList
    :   parameter (COMMA parameter)*
    ;

parameter
    :   annotationAttachment* typeName Identifier                                                                       #simpleParameter
    |   annotationAttachment* LEFT_PARENTHESIS typeName Identifier (COMMA typeName Identifier)* RIGHT_PARENTHESIS       #tupleParameter
    ;

defaultableParameter
    :   parameter ASSIGN expression
    ;

restParameter
    :   annotationAttachment* typeName ELLIPSIS Identifier
    ;

formalParameterList
    :   (parameter | defaultableParameter) (COMMA (parameter | defaultableParameter))* (COMMA restParameter)?
    |   restParameter
    ;

simpleLiteral
    :   (SUB)? integerLiteral
    |   (SUB)? FloatingPointLiteral
    |   QuotedStringLiteral
    |   BooleanLiteral
    |   emptyTupleLiteral
    |   blobLiteral
    |   NullLiteral
    ;

// §3.10.1 Integer Literals
integerLiteral
    :   DecimalIntegerLiteral
    |   HexIntegerLiteral
    |   OctalIntegerLiteral
    |   BinaryIntegerLiteral
    ;

emptyTupleLiteral
    :   LEFT_PARENTHESIS RIGHT_PARENTHESIS
    ;

blobLiteral
    : Base16BlobLiteral
    | Base64BlobLiteral
    ;

namedArgs
    :   Identifier ASSIGN expression
    ;

restArgs
    :   ELLIPSIS expression
    ;

// XML parsing

xmlLiteral
    :   XMLLiteralStart xmlItem XMLLiteralEnd
    ;

xmlItem
    :   element
    |   procIns
    |   comment
    |   text
    |   CDATA
    ;

content
    :   text? ((element | CDATA | procIns | comment) text?)*
    ;

comment
    :   XML_COMMENT_START (XMLCommentTemplateText expression ExpressionEnd)* XMLCommentText
    ;

element
    :   startTag content closeTag
    |   emptyTag
    ;

startTag
    :   XML_TAG_OPEN xmlQualifiedName attribute* XML_TAG_CLOSE
    ;

closeTag
    :   XML_TAG_OPEN_SLASH xmlQualifiedName XML_TAG_CLOSE
    ;

emptyTag
    :   XML_TAG_OPEN xmlQualifiedName attribute* XML_TAG_SLASH_CLOSE
    ;

procIns
    :   XML_TAG_SPECIAL_OPEN (XMLPITemplateText expression ExpressionEnd)* XMLPIText
    ;

attribute
    :   xmlQualifiedName EQUALS xmlQuotedString;

text
    :   (XMLTemplateText expression ExpressionEnd)+ XMLText?
    |   XMLText
    ;

xmlQuotedString
    :   xmlSingleQuotedString
    |   xmlDoubleQuotedString
    ;

xmlSingleQuotedString
    :   SINGLE_QUOTE (XMLSingleQuotedTemplateString expression ExpressionEnd)* XMLSingleQuotedString? SINGLE_QUOTE_END
    ;

xmlDoubleQuotedString
    :   DOUBLE_QUOTE (XMLDoubleQuotedTemplateString expression ExpressionEnd)* XMLDoubleQuotedString? DOUBLE_QUOTE_END
    ;

xmlQualifiedName
    :   (XMLQName QNAME_SEPARATOR)? XMLQName
    |   XMLTagExpressionStart expression ExpressionEnd
    ;

stringTemplateLiteral
    :   StringTemplateLiteralStart stringTemplateContent? StringTemplateLiteralEnd
    ;

stringTemplateContent
    :   (StringTemplateExpressionStart expression ExpressionEnd)+ StringTemplateText?
    |   StringTemplateText
    ;


anyIdentifierName
    : Identifier
    | reservedWord
    ;

reservedWord
    :   FOREACH
    |   TYPE_MAP
    |   START
    |   CONTINUE
    ;


//Siddhi Streams and Tables related
tableQuery
    :   FROM streamingInput joinStreamingInput?
        selectClause?
        orderByClause?
        limitClause?
    ;

foreverStatement
    :   FOREVER LEFT_BRACE  streamingQueryStatement+ RIGHT_BRACE
    ;

doneStatement
    :   DONE SEMICOLON
    ;

streamingQueryStatement
    :   FROM (streamingInput (joinStreamingInput)? | patternClause)
        selectClause?
        orderByClause?
        outputRateLimit?
        streamingAction
    ;

patternClause
    :   EVERY? patternStreamingInput withinClause?
    ;

withinClause
    :   WITHIN DecimalIntegerLiteral timeScale
    ;

orderByClause
    :   ORDER BY orderByVariable (COMMA orderByVariable)*
    ;

orderByVariable
    :   variableReference orderByType?
    ;

limitClause
    :   LIMIT DecimalIntegerLiteral
    ;

selectClause
    :   SELECT (MUL| selectExpressionList )
            groupByClause?
            havingClause?
    ;

selectExpressionList
    :   selectExpression (COMMA selectExpression)*
    ;

selectExpression
    :   expression (AS Identifier)?
    ;

groupByClause
    : GROUP BY variableReferenceList
    ;

havingClause
    :   HAVING expression
    ;

streamingAction
    :   EQUAL_GT LEFT_PARENTHESIS parameter RIGHT_PARENTHESIS LEFT_BRACE statement* RIGHT_BRACE
    ;

setClause
    :   SET setAssignmentClause (COMMA setAssignmentClause)*
    ;

setAssignmentClause
    :   variableReference ASSIGN expression
    ;

streamingInput
    :   expression whereClause? functionInvocation* windowClause? functionInvocation* whereClause? (AS
    alias=Identifier)?
    ;

joinStreamingInput
    :   (UNIDIRECTIONAL joinType | joinType UNIDIRECTIONAL | joinType) streamingInput ON expression
    ;

outputRateLimit
    : OUTPUT (ALL | LAST | FIRST) EVERY ( DecimalIntegerLiteral timeScale | DecimalIntegerLiteral EVENTS )
    | OUTPUT SNAPSHOT EVERY DecimalIntegerLiteral timeScale
    ;

patternStreamingInput
    :   patternStreamingEdgeInput ( FOLLOWED BY | COMMA ) patternStreamingInput
    |   LEFT_PARENTHESIS patternStreamingInput RIGHT_PARENTHESIS
    |   NOT patternStreamingEdgeInput (AND patternStreamingEdgeInput | FOR DecimalIntegerLiteral timeScale)
    |   patternStreamingEdgeInput (AND | OR ) patternStreamingEdgeInput
    |   patternStreamingEdgeInput
    ;

patternStreamingEdgeInput
    :   variableReference whereClause? intRangeExpression? (AS alias=Identifier)?
    ;

whereClause
    :   WHERE expression
    ;

windowClause
    :   WINDOW functionInvocation
    ;

orderByType
    :   ASCENDING | DESCENDING
    ;

joinType
    : LEFT OUTER JOIN
    | RIGHT OUTER JOIN
    | FULL OUTER JOIN
    | OUTER JOIN
    | INNER? JOIN
    ;

timeScale
    : SECOND | SECONDS
    | MINUTE | MINUTES
    | HOUR | HOURS
    | DAY | DAYS
    | MONTH | MONTHS
    | YEAR | YEARS
    ;

// Deprecated parsing.

deprecatedAttachment
    :   DeprecatedTemplateStart deprecatedText? DeprecatedTemplateEnd
    ;

deprecatedText
    :   deprecatedTemplateInlineCode (DeprecatedTemplateText | deprecatedTemplateInlineCode)*
    |   DeprecatedTemplateText  (DeprecatedTemplateText | deprecatedTemplateInlineCode)*
    ;

deprecatedTemplateInlineCode
    :   singleBackTickDeprecatedInlineCode
    |   doubleBackTickDeprecatedInlineCode
    |   tripleBackTickDeprecatedInlineCode
    ;

singleBackTickDeprecatedInlineCode
    :   SBDeprecatedInlineCodeStart SingleBackTickInlineCode? SingleBackTickInlineCodeEnd
    ;

doubleBackTickDeprecatedInlineCode
    :   DBDeprecatedInlineCodeStart DoubleBackTickInlineCode? DoubleBackTickInlineCodeEnd
    ;

tripleBackTickDeprecatedInlineCode
    :   TBDeprecatedInlineCodeStart TripleBackTickInlineCode? TripleBackTickInlineCodeEnd
    ;

documentationAttachment
    :   DocumentationTemplateStart documentationTemplateContent? DocumentationTemplateEnd
    ;

documentationTemplateContent
    :   docText? documentationTemplateAttributeDescription+
    |   docText
    ;

documentationTemplateAttributeDescription
    :   DocumentationTemplateAttributeStart Identifier? DocumentationTemplateAttributeEnd docText?
    ;

docText
    :   documentationTemplateInlineCode (DocumentationTemplateText | documentationTemplateInlineCode)*
    |   DocumentationTemplateText  (DocumentationTemplateText | documentationTemplateInlineCode)*
    ;

documentationTemplateInlineCode
    :   singleBackTickDocInlineCode
    |   doubleBackTickDocInlineCode
    |   tripleBackTickDocInlineCode
    ;

singleBackTickDocInlineCode
    :   SBDocInlineCodeStart SingleBackTickInlineCode? SingleBackTickInlineCodeEnd
    ;

doubleBackTickDocInlineCode
    :   DBDocInlineCodeStart DoubleBackTickInlineCode? DoubleBackTickInlineCodeEnd
    ;

tripleBackTickDocInlineCode
    :   TBDocInlineCodeStart TripleBackTickInlineCode? TripleBackTickInlineCodeEnd
    ;

// Markdown documentation
documentationString
    :   documentationLine+ parameterDocumentationLine* returnParameterDocumentationLine?
    ;

documentationLine
    :   DocumentationLineStart documentationContent
    ;

parameterDocumentationLine
    :   (ParameterDocumentationStart parameterDocumentation) (DocumentationLineStart parameterDescription)*
    ;

returnParameterDocumentationLine
    :   (ReturnParameterDocumentationStart returnParameterDocumentation) (DocumentationLineStart returnParameterDescription)*
    ;

documentationContent
    :   documentationText?
    ;

parameterDescription
    :   documentationText?
    ;

returnParameterDescription
    :   documentationText?
    ;

documentationText
    :   (DocumentationText | ReferenceType | VARIABLE | MODULE | DocumentationEscapedCharacters | documentationReference | singleBacktickedBlock | doubleBacktickedBlock | tripleBacktickedBlock | DefinitionReference)+
    ;

documentationReference
    :   definitionReference
    ;

definitionReference
    :   definitionReferenceType singleBacktickedBlock
    ;

definitionReferenceType
    :   DefinitionReference
    ;

parameterDocumentation
    :   docParameterName DescriptionSeparator docParameterDescription
    ;

returnParameterDocumentation
    :   docParameterDescription
    ;

docParameterName
    :   ParameterName
    ;

docParameterDescription
    :   documentationText?
    ;

singleBacktickedBlock
    :   SingleBacktickStart singleBacktickedContent SingleBacktickEnd
    ;

singleBacktickedContent
    :   SingleBacktickContent
    ;

doubleBacktickedBlock
    :   DoubleBacktickStart doubleBacktickedContent DoubleBacktickEnd
    ;

doubleBacktickedContent
    :   DoubleBacktickContent
    ;
    
tripleBacktickedBlock
    :   TripleBacktickStart tripleBacktickedContent TripleBacktickEnd
    ;

tripleBacktickedContent
    :   TripleBacktickContent
    ;<|MERGE_RESOLUTION|>--- conflicted
+++ resolved
@@ -131,11 +131,7 @@
     ;
 
 objectFunctionDefinition
-<<<<<<< HEAD
-    :   annotationAttachment* documentationAttachment? deprecatedAttachment? (PUBLIC | PRIVATE)? (EXTERN)? FUNCTION callableUnitSignature (callableUnitBody | SEMICOLON)
-=======
-    :   annotationAttachment* (documentationAttachment|documentationString)? deprecatedAttachment? (PUBLIC | PRIVATE)? (NATIVE)? FUNCTION callableUnitSignature (callableUnitBody | SEMICOLON)
->>>>>>> 4c2ead8c
+    :   annotationAttachment* (documentationAttachment|documentationString)? deprecatedAttachment? (PUBLIC | PRIVATE)? (EXTERN)? FUNCTION callableUnitSignature (callableUnitBody | SEMICOLON)
     ;
 
 annotationDefinition
@@ -1102,7 +1098,7 @@
 doubleBacktickedContent
     :   DoubleBacktickContent
     ;
-    
+
 tripleBacktickedBlock
     :   TripleBacktickStart tripleBacktickedContent TripleBacktickEnd
     ;
