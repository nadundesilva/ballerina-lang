--- conflicted
+++ resolved
@@ -36,11 +36,7 @@
     |   typeDefinition
     |   annotationDefinition
     |   globalVariableDefinition
-<<<<<<< HEAD
-=======
-    |   globalEndpointDefinition
     |   constantDefinition
->>>>>>> 023f6aa0
     ;
 
 serviceDefinition
@@ -51,19 +47,9 @@
     :   LEFT_BRACE serviceBodyMember* RIGHT_BRACE
     ;
 
-<<<<<<< HEAD
 serviceBodyMember
     :   objectFieldDefinition
     |   objectFunctionDefinition
-=======
-resourceDefinition
-    :   documentationString? annotationAttachment* deprecatedAttachment? Identifier LEFT_PARENTHESIS resourceParameterList? RIGHT_PARENTHESIS returnParameter? callableUnitBody
-    ;
-
-resourceParameterList
-    :   ENDPOINT Identifier (COMMA parameterList)?
-    |   parameterList
->>>>>>> 023f6aa0
     ;
 
 callableUnitBody
