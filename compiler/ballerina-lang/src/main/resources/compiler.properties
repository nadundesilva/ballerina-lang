#
# Copyright (c) 2017, WSO2 Inc. (http://www.wso2.org) All Rights Reserved.
#
# WSO2 Inc. licenses this file to you under the Apache License,
# Version 2.0 (the "License"); you may not use this file except
# in compliance with the License.
# You may obtain a copy of the License at
#
#    http://www.apache.org/licenses/LICENSE-2.0
#
# Unless required by applicable law or agreed to in writing,
# software distributed under the License is distributed on an
# "AS IS" BASIS, WITHOUT WARRANTIES OR CONDITIONS OF ANY
# KIND, either express or implied.  See the License for the
# specific language governing permissions and limitations
# under the License.
#

# -------------------------
# Compiler warning messages
# -------------------------

warning.syntax.warning=\
  {0}

warning.invalid.documentation.reference=\
  invalid reference in documentation ''{0}'' for type ''{1}''

warning.invalid.use.of.parameter.reference=\
  invalid usage of parameter reference outside of function definition ''{0}''

warning.undocumented.parameter=\
  undocumented parameter ''{0}''

warning.no.such.documentable.parameter=\
  no such documentable parameter ''{0}''

warning.parameter.already.documented =\
  parameter ''{0}'' already documented

warning.undocumented.field=\
  undocumented field ''{0}''

warning.no.such.documentable.field=\
  no such documentable field ''{0}''

warning.field.already.documented =\
  field ''{0}'' already documented

warning.undocumented.variable=\
  undocumented variable ''{0}''

warning.no.such.documentable.variable=\
  no such documentable variable ''{0}''

warning.variable.already.documented =\
  variable ''{0}'' already documented

warning.undocumented.return.parameter =\
  undocumented return parameter

warning.no.documentable.return.parameter =\
  no documentable return parameter

warning.no.such.documentable.attribute =\
  no such documentable attribute ''{0}'' with doc prefix ''{1}''

warning.duplicate.documented.attribute =\
  already documented attribute ''{0}''

warning.invalid.use.of.endpoint.documentation.attribute =\
  invalid use of doc prefix ''{0}''

warning.undefined.documentation.public.function=\
  undefined documentation for public function ''{0}''

warning.usage.of.deprecated.construct=\
  usage of construct ''{0}'' is deprecated

warning.non.module.qualified.error.reason=\
  error reason ''{0}'' is not module qualified

warning.compiler.plugin.crashed=\
  compiler plugin crashed

# -------------------------
# Compiler error messages
# -------------------------

error.usage.of.worker.within.lock.is.prohibited=\
  cannot use a named worker inside a lock statement

error.usage.of.start.within.lock.is.prohibited=\
  cannot use an async call inside a lock statement

error.undefined.module=\
  undefined module ''{0}''

error.cyclic.module.imports.detected=\
  cyclic module imports detected ''{0}''

error.unused.import.module=\
  unused import module ''{0}''

error.redeclared.symbol=\
  redeclared symbol ''{0}''

error.redeclared.builtin.symbol=\
  redeclared builtin symbol ''{0}''

error.undefined.symbol=\
  undefined symbol ''{0}''

error.undefined.function=\
  undefined function ''{0}''

error.undefined.function.in.type=\
  undefined function ''{0}'' in type ''{1}''

error.undefined.method.in.object=\
  undefined method ''{0}'' in object ''{1}''

error.undefined.field.in.record=\
  undefined field ''{0}'' in record ''{1}''

error.undefined.connector=\
  undefined connector ''{0}''

error.undefined.field.in.structure.with.type=\
  undefined field ''{0}'' in {1} ''{2}''

error.undefined.field.in.structure=\
  undefined field ''{0}'' in ''{1}''

error.type.not.allowed.with.new=\
  type not allowed with new for type ''{0}''

error.invalid.intersection.type=\
  invalid intersection type ''{0}'': no intersection

error.invalid.non.readonly.intersection.type=\
  invalid intersection type ''{0}'', intersection types are currently supported only with ''readonly''

error.invalid.readonly.intersection.type=\
  invalid intersection type with ''readonly'', ''{0}'' can never be ''readonly''

error.invalid.readonly.object.intersection.type=\
  invalid intersection type: cannot have a ''readonly'' intersection with a ''readonly object''

error.invalid.readonly.object.type=\
  invalid ''readonly object'' ''{0}'': cannot have fields that are never ''readonly''

error.invalid.readonly.mapping.field=\
  invalid ''readonly'' mapping field ''{0}'': ''{1}'' can never be ''readonly''

error.stream.invalid.constraint=\
  invalid constraint type ''{0}'', expected a subtype of ''anydata|error''

error.stream.initialization.not.allowed.here=\
  'stream' initialization not allowed here

error.cannot.infer.object.type.from.lhs=\
  cannot infer type of the object from ''{0}''

error.object.uninitialized.field=\
  uninitialized field ''{0}''

error.uninitialized.variable=\
    uninitialized variable ''{0}''

error.cyclic.type.reference=\
  invalid cyclic type reference in ''{0}''

error.attempt.refer.non.accessible.symbol=\
  attempt to refer to non-accessible symbol ''{0}''

error.attempt.expose.non.public.symbol=\
  attempt to expose non-public symbol ''{0}''

error.invokable.must.return=\
  this {0} must return a result

error.main.should.be.public=\
  the ''main'' function should be public

error.main.params.should.be.anydata=\
   invalid type ''{0}'' as ''main'' function parameter, expected anydata

error.main.return.should.be.error.or.nil=\
   invalid ''main'' function return type ''{0}'', expected a subtype of ''error?'' containing ''()''

error.module.init.cannot.be.public=\
  the module ''init()'' function cannot be public

error.module.init.cannot.have.params=\
   the module ''init()'' function cannot accept parameters

error.module.init.return.should.be.error.or.nil=\
   invalid module ''init()'' function return type ''{0}'', expected a subtype of ''error?'' containing ''()''

error.atleast.one.worker.must.return=\
  at least one worker in the {0} must return a result

error.explicit.worker.cannot.be.default=\
  explicit workers cannot be named as ''default'' since the function already has an implicit worker named ''default''

error.fork.join.worker.cannot.return=\
  cannot return from a worker in fork/join

error.fork.join.invalid.worker.count=\
  fork/join minimum finishing worker count must be equal or less than the joining worker count

error.fork.join.syntax.empty.fork=\
  empty fork statement is not allowed

error.invalid.worker.flush.expression.for.worker=\
  invalid worker flush expression for ''{0}'', there are no worker send statements to ''{0}'' from ''{1}''

error.invalid.worker.flush.expression=\
   invalid worker flush expression, there are no worker send statements from ''{0}''

error.multi.value.return.expected=\
  multi value return is expected

error.single.value.return.expected=\
  single value return is expected

error.return.value.too.many=\
  too many return values

error.return.value.not.enough=\
  not enough return values

error.attached.functions.must.have.body=\
  object attached function definition must have a body ''{0}''

error.cannot.initialize.object=\
  cannot initialize object ''{0}'', no implementation for the interface ''{1}''

error.no.default.constructor.found=\
  no default constructor found for object ''{0}''

error.duplicated.error.catch=\
  error ''{0}'' already caught in catch block

error.unreachable.code=\
  unreachable code

error.continue.cannot.be.outside.loop=\
  continue cannot be used outside of a loop

error.break.cannot.be.outside.loop=\
  break cannot be used outside of a loop

error.rollback.cannot.be.outside.transaction.block=\
  rollback cannot be used outside of a transaction block

error.commit.cannot.be.outside.transaction.block=\
  commit cannot be used outside a transaction statement

error.retry.cannot.be.outside.transaction.block=\
  retry cannot be used outside of a transaction block

error.break.statement.cannot.be.used.to.exit.from.a.transaction=\
  break statement cannot be used to exit from a transaction without a commit or a rollback statement

error.continue.statement.cannot.be.used.to.exit.from.a.transaction=\
  continue statement cannot be used to exit from a transaction without a commit or a rollback statement

error.check.expression.invalid.usage.within.transaction.block=\
  ''check'' expression cannot be used within transaction block

error.return.statement.cannot.be.used.to.exit.from.a.transaction=\
  return statement cannot be used to exit from a transaction without a commit or a rollback statement

error.invalid.retry.count=\
  invalid transaction retry count

error.invalid.commit.count=\
  invalid transaction commit count

error.invalid.rollback.count=\
  invalid transaction rollback count

error.invalid.transaction.handler.args=\
  transaction handler function required single string parameter which is transaction id

error.invalid.transaction.handler.signature=\
  transaction handler function cannot have a return type

error.lambda.required.for.transaction.handler=\
  lambda function with string input parameter is required as transaction handler

error.done.statement.cannot.be.used.to.exit.from.a.transaction=\
  done statement cannot be used to exit from a transaction

error.transaction.cannot.be.used.within.handler=\
  transaction statement cannot be used within a transaction handler

error.transaction.cannot.be.used.within.transactional.scope=\
  transaction statement cannot be used within a transactional scope

error.nested.transactions.are.invalid=\
  transaction statement cannot be nested within another transaction block

error.invalid.function.pointer.assignment.for.handler=\
  invalid function pointer assignment for the transaction handler function

error.usage.of.start.within.transaction.is.prohibited=\
  usage of start within a transactional scope is prohibited

error.transactional.function.prohibited.outside.transactional.scope=\
  invoking transactional function outside transactional scope is prohibited

error.transactional.worker.prohibited.outside.transactional.scope=\
  use of transactional worker outside transactional scope is prohibited

error.rollback.cannot.be.within.transactional.function=\
  using rollback statement within a transactional function is prohibited

error.commit.cannot.be.within.transactional.function=\
  using commit statement within a transactional function is prohibited

error.max.one.commit.rollback.allowed.within.branch=\
  maximum of one commit and one rollback allowed within a branch

error.commit.not.allowed=\
  commit not allowed here

error.rollback.not.allowed=\
  rollback not allowed here

error.incompatible.types=\
  incompatible types: expected ''{0}'', found ''{1}''

error.incompatible.types.spread.op=\
  incompatible types: expected a map or a record, found ''{0}''

error.incompatible.types.field=\
  incompatible types: expected ''{0}'' for field ''{1}'', found ''{2}''

error.unknown.type=\
  unknown type ''{0}''

error.unary.op.incompatible.types=\
  operator ''{0}'' not defined for ''{1}''

error.binary.op.incompatible.types=\
  operator ''{0}'' not defined for ''{1}'' and ''{2}''

error.self.reference.var=\
  self referenced variable ''{0}''

error.worker.send.after.return=\
  invalid worker send statement position, can not be used after a non-error return

error.worker.receive.after.return=\
  invalid worker receive statement position, can not be used after a non-error return

error.invalid.worker.send.position=\
  invalid worker send statement position, must be a top level statement in a worker

error.invalid.worker.receive.position=\
  invalid worker receive statement position, must be a top level statement in a worker

error.undefined.worker=\
   undefined worker ''{0}''

error.invalid.worker.join.result.type=\
   invalid worker join result type, expected 'map'

error.invalid.worker.timeout.result.type=\
   invalid worker timeout result type, expected 'map'

error.invalid.worker.reference=\
   unsupported worker reference ''{0}''

error.worker.send.receive.parameter.count.mismatch=\
   parameter count mismatch in worker send/receive

error.worker.invalid.worker.interaction=\
   worker send/receive interactions are invalid; worker(s) cannot move onwards from the state: ''{0}''

error.worker.interactions.only.allowed.between.peers=\
  worker interactions are only allowed between peers

error.worker.multiple.fork.join.send=\
   only a single worker send can be executed for joining results in a fork/join

error.invalid.type.for.receive=\
   invalid type for worker receive ''{0}'', expected anydata

error.invalid.type.for.send=\
   invalid type for worker send ''{0}'', expected value:Cloneable

error.invalid.usage.of.receive.expression=\
   invalid usage of receive expression, var not allowed

error.invalid.wait.future.expr.mapping.constructors=\
  ''wait'' cannot be used with mapping constructors

error.invalid.wait.future.expr.actions=\
  ''wait'' cannot be used with actions

error.invalid.send.expr=\
  expected an expression, but found an action

error.assignment.count.mismatch=\
  assignment count mismatch: expected {0} values, but found {1}

error.assignment.required=\
  variable assignment is required

error.type.cast.not.yet.supported.for.type=\
  type cast not yet supported for type ''{0}''

error.equality.not.yet.supported.for.type=\
  equality not yet supported for type ''{0}''

error.binding.pattern.not.yet.supported.for.type=\
  binding pattern not yet supported for type ''{0}''

error.let.expression.not.yet.supported.record.field=\
  let expressions are not yet supported for record fields

error.let.expression.not.yet.supported.object.field=\
  let expressions are not yet supported for object fields

error.incompatible.types.cast=\
  incompatible types: ''{0}'' cannot be cast to ''{1}''

error.invalid.function.invocation=\
  function invocation on type ''{0}'' is not supported

error.invalid.function.invocation.with.name=\
  invalid function ''{0}'' invocation on type ''{1}''

error.incompatible.types.cast.with.suggestion=\
  incompatible types: ''{0}'' cannot be cast to ''{1}'', use conversion expression

error.incompatible.types.conversion=\
  incompatible types: ''{0}'' cannot be converted to ''{1}''

error.incompatible.types.conversion.with.suggestion=\
  incompatible types: ''{0}'' cannot be convert to ''{1}'', use cast expression

error.unsafe.cast.attempt=\
  unsafe cast from ''{0}'' to ''{1}'', use multi-return cast expression

error.unsafe.conversion.attempt=\
  unsafe conversion from ''{0}'' to ''{1}'', use multi-return conversion expression

error.array.literal.not.allowed=\
  array literal not allowed here

error.string.template.literal.not.allowed=\
  string template literals not allowed here

error.invalid.literal.for.type=\
  invalid literal for type ''{0}''

error.invalid.literal.for.match.pattern=\
  invalid literal for match pattern; allowed literals are simple, tuple and record only

error.invalid.expr.with.type.guard.for.match=\
  invalid expression with type guard; only simple variable references are allowed

error.invalid.field.name.record.lit=\
  invalid field name ''{0}'' in type ''{1}''

error.rest.field.not.allowed=\
  rest field not allowed in closed records

error.open.record.constraint.not.allowed=\
  incompatible types: 'json' cannot be constrained with open record type ''{0}''

error.invalid.record.rest.descriptor=\
  invalid record rest descriptor

error.missing.required.record.field=\
  missing non-defaultable required record field ''{0}''

error.cannot.use.type.inclusion.with.more.than.one.open.record.with.different.rest.descriptor.types=\
  cannot use type inclusion with more than one open record with different rest descriptor types

error.default.values.not.allowed.for.optional.fields=\
  a default value specified for optional field ''{0}''

error.never.type.not.allowed.for.required.fields=\
  a required field cannot be of type ''never'', define ''{0}'' as an optional field instead

error.never.typed.var.def.not.allowed=\
  cannot define a variable of type ''never''

error.too.many.args.call=\
  too many arguments in call to ''{0}()''

error.multi.value.in.single.value.context=\
  multi-valued ''{0}()'' in single-value context

error.multi.valued.expr.in.single.valued.context=\
  multi-valued expression in single-valued context

error.does.not.return.value=\
  ''{0}()'' does not return a value;

error.invalid.namespace.prefix=\
  invalid namespace prefix ''{0}''

error.mismatching.xml.start.end.tags=\
  mismatching start and end tags found in xml element

error.no.new.variables.var.assignment=\
  no new variables on left side

error.invalid.variable.assignment=\
  invalid assignment in variable ''{0}''

error.invalid.variable.assignment.declaration.final =\
  invalid assignment: ''{0}'' declaration is final

error.cannot.assign.value.to.final.field=\
  cannot assign a value to final ''{0}''

error.cannot.assign.value.to.potentially.initialized.final=\
  cannot assign a value to potentially initialized final ''{0}''

error.cannot.assign.value.to.function.argument=\
  cannot assign a value to function argument ''{0}''

error.cannot.assign.value.to.endpoint=\
  cannot assign a value to endpoint ''{0}''

error.cannot.update.readonly.value.of.type=\
  cannot update ''readonly'' value of type ''{0}''

error.cannot.update.readonly.record.field=\
  cannot update ''readonly'' record field ''{0}'' in ''{1}''

error.cannot.update.final.object.field=\
  cannot update ''final'' object field ''{0}''

error.underscore.not.allowed=\
  underscore is not allowed here

error.expression.does.not.support.member.access=\
  invalid expression: ''{0}'' does not support member access

error.expression.does.not.support.field.access=\
  invalid expression: ''{0}'' does not support field access

error.operation.does.not.support.member.access=\
  invalid operation: type ''{0}'' does not support member access

error.operation.does.not.support.field.access=\
  invalid operation: type ''{0}'' does not support field access

error.operation.does.not.support.field.access.for.assignment=\
  invalid operation: type ''{0}'' does not support field access for assignment

error.operation.does.not.support.optional.field.access=\
  invalid operation: type ''{0}'' does not support optional field access

error.operation.does.not.support.field.access.for.non.required.field=\
  invalid operation: type ''{0}'' does not support field access for non-required field ''{1}''

error.operation.does.not.support.optional.field.access.for.field=\
  invalid operation: type ''{0}'' does not support optional field access for field ''{1}''

error.operation.does.not.support.member.access.for.assignment=\
  invalid operation: type ''{0}'' does not support member access for assignment

error.invalid.member.access.expr.struct.field.access=\
  invalid member access expression: expected string literal

error.invalid.member.access.expr.tuple.field.access=\
  invalid member access expression: expected integer literal

error.invalid.tuple.member.access.expr=\
  invalid tuple member access expression: value space ''{0}'' out of range

error.invalid.record.member.access.expr=\
  invalid record member access expression: value space ''{0}'' out of range

error.invalid.enum.expr=\
  invalid expression: expected enum type name ''{0}''

error.invalid.expr.in.match.stmt=\
  invalid expression in match statement

error.invalid.pattern.clauses.in.match.stmt=\
  invalid patterns in match statement. cannot combine typed and static patterns

error.static.value.match.only.supports.anydata=\
  static value match only supports anydata

error.func.defined.on.not.supported.type=\
  function ''{0}'' defined on not supported type ''{1}''

error.func.defined.on.non.local.type=\
  function ''{0}'' defined on non-local type ''{1}''

error.invalid.object.constructor=\
  invalid object constructor return type ''{0}'', expected a subtype of ''error?'' containing ''()''

error.explicit.invocation.of.record.init.is.not.allowed=\
  explicit invocation of ''{0}'' record initializer is not allowed

error.incompatible.type.constraint=\
  incompatible types: ''{0}'' cannot be constrained with ''{1}''

error.pkg.alias.not.allowed.here=\
  module alias not allowed here

error.undefined.annotation=\
  undefined annotation ''{0}''

error.unknown.annotation.attach.point=\
  unknown annotation attach point ''{0}}'

error.annotation.not.allowed=\
  annotation ''{0}'' is not allowed on {1}

error.annotation.attachment.cannot.have.a.value=\
  no annotation value expected for annotation ''{0}''

error.annotation.attachment.requires.a.value=\
  annotation value expected for annotation of record type ''{0}'' with required fields

error.annotation.attachment.cannot.specify.multiple.values=\
  cannot specify more than one annotation value for annotation ''{0}''

error.annotation.invalid.type=\
  annotation declaration requires a subtype of ''true'', ''map<value:Cloneable>'' or ''map<value:Cloneable>[]'', but \
  found ''{0}''

#error.annotation.invalid.const.type=\
#  invalid type ''{0}'' for ''const'' annotation declaration, expected ''anydata''

error.annotation.requires.const=\
  annotation declaration with ''source'' attach point(s) should be a ''const'' declaration

error.incompatible.types.array.found=\
  incompatible types: expected a ''{0}'', found an array

error.xml.attribute.map.update.not.allowed=\
  xml attributes cannot be updated as a collection. update attributes one at a time

error.xml.qname.update.not.allowed=\
  cannot assign values to an xml qualified name

error.invalid.namespace.declaration=\
  cannot bind prefix ''{0}'' to the empty namespace name

error.cannot.update.xml.sequence=\
  cannot update an xml sequence

error.type.does.not.support.xml.navigation.access=\
  invalid operation: union type ''{0}'' does not support xml navigation access

error.xml.function.does.not.support.argument.type=\
  xml langlib functions does not support union types as their arguments


error.invalid.xml.ns.interpolation=\
  xml namespaces cannot be interpolated

error.cannot.find.xml.namespace.prefix=\
  cannot find xml namespace prefix ''{0}''

error.method.invocation.in.xml.navigation.expressions.not.supported=\
  method invocations are not yet supported within XML navigation expressions, use a grouping expression \
  (parenthesis) if you intend to invoke the method on the result of the navigation expression.

error.deprecated.xml.attribute.access.expression=\
  deprecated xml attribute access expression, use field access expression instead

error.member.access.within.xml.navigation.expression.not.supported=\
  member access operations are not yet supported within XML navigation expressions, use a grouping expression \
  (parenthesis) if you intend to member-access the result of the navigation expression.

error.iterable.not.supported.collection=\
  incompatible types: ''{0}'' is not an iterable collection

error.incompatible.iterator.function.signature=\
  iterable objects must have an iterator method with signature, ' \
  public function iterator() returns (object { public function next () returns (record {| T value; |}?); })';

error.iterable.not.supported.operation=\
  operation ''{0}'' does not support given collection type

error.cannot.iterate.a.closed.record.with.no.fields=\
  cannot iterate a closed record with no fields

error.iterable.too.many.variables=\
  too many variables are defined for iterable type ''{0}''

error.iterable.not.enough.variables=\
  not enough variables are defined for iterable type ''{0}'', require at least ''{1}'' variables

error.iterable.too.many.return.args=\
  too many return arguments are defined for operation ''{0}''

error.iterable.not.enough.return.args=\
  not enough return arguments are defined for operation ''{0}''

error.iterable.lambda.required=\
  single lambda function required here

error.iterable.lambda.tuple.required=\
  iterable lambda function required a single param or a tuple param

error.iterable.no.args.required=\
  no argument required for operation ''{0}''

error.iterable.lambda.incompatible.types=\
  incompatible lambda function types: expected ''{0}'', found ''{1}''

error.iterable.return.type.mismatch=\
  cannot assign return value of ''{0}'' operation here, use a reduce operation

error.invalid.token=\
  invalid token {0}

error.missing.token=\
  missing token {0} before {1}

error.extraneous.input=\
  extraneous input {0}

error.mismatched.input=\
  mismatched input {0}. expecting {1}

error.failed.predicate=\
  {0}

error.syntax.error=\
  {0}

error.invalid.shift.operator=\
  invalid shift operator

error.module.not.found=\
  cannot resolve module ''{0}''

error.invalid.module.declaration=\
  invalid module declaration: expected ''{0}'', found ''{1}''

error.missing.module.declaration=\
  missing module declaration: expected ''{0}''

error.unexpected.module.declaration=\
  invalid module declaration ''{0}'': no module declaration is needed for default module

error.object.type.required=\
  incompatible types: requires an object type, found ''{0}''

error.service.invalid.object.type=\
  given type ''{0}'' does not match with service type interface

error.service.function.invalid.invocation=\
  service method call is allowed only within the type descriptor

error.service.invalid.endpoint.type=\
  cannot infer type of the endpoint from the service type or binds of the service {0}

error.service.service.type.required.anonymous=\
  cannot infer type of the anonymous endpoint, requires a valid service type for service {0}

error.remote.function.in.non.network.object=\
  remote qualifier only allowed in client and service objects

error.unsupported.path.param.type=\
  only ''int'', ''string'', ''float'', ''boolean'', ''decimal'' types are supported as path params, found ''{0}''

error.unsupported.rest.path.param.type=\
  only ''int'', ''string'', ''float'', ''boolean'', ''decimal'' types are supported as rest path param, found ''{0}''

error.resource.function.in.non.service.object=\
  a resource function allowed in services only

error.resource.field.in.non.service.type=\
  resource fields are only allowed in service types

error.resource.function.invalid.return.type=\
  invalid resource function return type ''{0}'', expected a subtype of ''error?'' containing ''()''

error.remote.in.non.object.function=\
  remote modifier not allowed in non-object attached function {0}

error.unsupported.resource.function.declaration.in.object.type=\
  resource method declarations are not allowed in an object type definition

error.invalid.listener.var=\
  listener variable incompatible types: ''{0}'' is not a Listener object

error.invalid.listener.attachment=\
  invalid listener attachment

error.service.absolute.path.or.literal.required.by.listener=\
  service absolute path or literal is required by listener

error.service.path.literal.is.not.supported.by.listener=\
  service path literal is not supported by listener

error.service.absolute.path.is.not.supported.by.listener=\
  service absolute path is not supported by listener

error.service.path.literal.required.by.listener=\
  service path literal is required by the listener

error.service.absolute.path.required.by.listener=\
  service absolute path is required by the listener

error.service.type.is.not.supported.by.listener=\
  service type is not supported by the listener

error.invalid.action.invocation.syntax=\
  invalid remote method call ''.{0}()'': use ''->{0}()'' for remote method calls

error.invalid.method.invocation.syntax=\
  invalid method call ''->{0}()'': ''->'' can only be used with remote methods

error.invalid.init.invocation=\
  object ''init'' method call is allowed only within the type descriptor

error.invalid.resource.function.invocation=\
  resource function can not be invoked with in a service

error.invalid.function.pointer.invocation.with.type = \
  cannot call function pointer of type ''function''

error.invalid.action.invocation=\
  invalid remote method call: expected a client object, but found ''{0}''

error.tainted.value.passed.to.untainted.parameter=\
  tainted value passed to untainted parameter ''{0}''

error.tainted.value.passed.to.untainted.param.in.obj.method=\
  tainted value passed to untainted parameter ''{0}'' originating from object method ''{1}'' invocation

error.tainted.value.passed.to.global.variable=\
  tainted value passed to global variable ''{0}''

error.tainted.value.passed.to.module.object=\
  tainted value passed to module object ''{0}''

error.method.invocation.taint.global.object=\
  method invocation taint global object ''{0}''

error.tainted.value.passed.to.closure.variable=\
  tainted value passed to closure variable ''{0}''

error.unable.to.perform.taint.checking.with.recursion=\
  taint checking for ''{0}'' could not complete due to recursion with ''{1}'', add @tainted or @untainted to returns

error.unable.to.perform.taint.checking.for.builtin.method=taint analysis not defined for the builtin method: ''{0}''

error.tainted.return.not.annotated.tainted=\
  functions returning tainted value are required to annotate return signature @tainted: ''{0}''

error.tainted.param.not.annotated.tainted=\
  argument to parameter ''{0}'' is tainted by ''{1}'' hence require to annotate @tainted

error.entry.point.parameters.cannot.be.untainted=\
  entry point parameter ''{0}'' cannot be untainted

error.compiler.plugin.no.package.found=\
  cannot find module ''{0}'' specified in compiler plugin ''{1}''

error.compiler.plugin.no.annotations.found.in.package=\
  no annotations found in module ''{0}'' specified in compiler plugin ''{1}''

error.undefined.parameter=\
  undefined defaultable parameter ''{0}''

error.invalid.error.reason.type=\
  invalid error reason type ''{0}'', expected a subtype of ''string''

error.error.match.over.const.reason.ref.not.supported=\
  error match pattern with a constant reference as the reason is not yet supported

error.invalid.error.detail.type=\
  invalid error detail type ''{0}'', expected a subtype of ''{1}''

error.error.detail.arg.not.named.arg=\
  error detail argument must be passed as named arguments

error.missing.error.reason=\
  error reason is mandatory for direct error constructor

error.object.type.not.allowed=\
  object type not allowed as the constraint

error.duplicate.named.args=\
  redeclared argument ''{0}''

error.cannot.get.all.fields=\
  cannot get all fields from a {0}

error.operator.not.supported=\
  operator ''{0}'' cannot be applied to type ''{1}''

error.operator.not.allowed.variable=\
  operator ''{0}'' cannot be applied on variable ''{1}''

error.invalid.record.literal.key=\
  invalid key: only identifiers and strings are allowed as record literal keys

error.invalid.record.literal.identifier.key=\
  invalid key ''{0}'': identifiers cannot be used as rest field keys, expected a string literal or an expression

error.invalid.function.pointer.invocation=\
  invalid function pointer invocation on non-invokable field ''{0}'' in record ''{1}''

error.invalid.default.param.value=\
  invalid value for parameter ''{0}'': only simple literals allowed

error.abstract.object.constructor=\
  abstract object ''{0}'' cannot have a constructor method

error.cannot.initialize.abstract.object=\
  cannot initialize abstract object ''{0}''

error.invalid.interface.of.non.abstract.object=\
  no implementation found for the function ''{0}'' of non-abstract object ''{1}''

error.unimplemented.referenced.method.in.class=\
  no implementation found for the method ''{0}'' of class ''{1}''

error.private.function.visibility=\
   function ''{0}'' can not have 'private' visibility

error.cannot.attach.functions.to.abstract.object=\
  cannot attach function ''{0}'' to abstract object ''{1}''

error.abstract.object.function.cannot.have.body=\
  function ''{0}'' in abstract object ''{1}'' cannot have a body

error.resource.function.cannot.be.extern=\
  external resource functions are not supported by the implementation

error.object.init.function.cannot.be.extern=\
  object ''init'' method cannot have an ''external'' implementation

error.private.object.constructor=\
  object initializer function can not be declared as private

error.private.field.abstract.object=\
  abstract object field: ''{0}'' can not be declared as private

error.field.with.default.value.abstract.object=\
  fields with default values are not yet supported with abstract objects

error.private.function.abstract.object=\
  interface function: ''{0}'' of abstract object ''{1}'' can not be declared as private

error.global.variable.cyclic.reference=\
  illegal cyclic reference ''{0}''

error.required.param.not.allowed.after.defaultable.param=\
  required parameter not allowed after defaultable parameters

error.expected.a.record.type.as.an.included.parameter = \
  expected a record type as an included parameter

error.positional.arg.defined.after.named.arg=\
  positional argument not allowed after named arguments

error.rest.arg.defined.after.named.arg=\
  rest argument not allowed after named arguments

error.missing.required.parameter=\
  missing required parameter ''{0}'' in call to ''{1}()''

error.extern.function.abstract.object=\
  external function: ''{0}'' not allowed in abstract object ''{1}''

error.incompatible.type.reference=\
  incompatible types: ''{0}'' is not an object

error.incompatible.type.reference.non.public.members=\
  incompatible type reference ''{0}'': a referenced object cannot have non-public fields or methods

error.incompatible.record.type.reference=\
  incompatible types: ''{0}'' is not a record

error.redeclared.type.reference=\
  redeclared type reference ''{0}''

error.redeclared.function.from.type.reference=\
  redeclared symbol ''{0}'': trying to copy a duplicate function through referenced type ''{1}''

error.referred.function.signature.mismatch=\
  mismatched function signatures: expected ''{0}'', found ''{1}''

error.configurable.variable.cannot.be.declared.with.var=\
  configurable variable cannot be declared with var

error.configurable.variable.must.be.anydata.and.readonly=\
  type of configurable variable must be anydata&readonly

error.only.simple.variables.are.allowed.to.be.configurable=\
  only simple variables are allowed to be configurable

error.configurable.variable.currently.not.supported=\
  configurable variable currently not supported for ''{0}''

# match statement related error messages

error.match.stmt.cannot.guarantee.a.matching.pattern=\
  A matching pattern cannot be guaranteed for types ''{0}''

error.match.stmt.unreachable.pattern=\
  unreachable pattern: preceding patterns are too general or the pattern ordering is not correct

error.match.stmt.unmatched.pattern=\
  pattern will not be matched

error.match.stmt.pattern.always.matches=\
  pattern will always be matched

error.match.stmt.unreachable.pattern.available=\
  unreachable pattern

error.match.pattern.not.supported=\
  unsupported match pattern

error.match.patterns.should.contain.same.set.of.variables=\
  all match patterns should contain the same set of variables

error.match.pattern.cannot.repeat.same.variable=\
  same variable cannot repeat in a match pattern

error.rest.match.pattern.not.supported=\
  rest match pattern is not yet supported

error.match.pattern.variable.should.declared.as.constant=\
  variable ''{0}'' should be declared as constant

error.match.stmt.contains.two.default.patterns=\
  match statement has a 'static value' default pattern and a 'binding value' default pattern

error.can.not.find.match.error.reason.const=\
  cannot find error reason match constant: ''{0}''

# error type related errors

error.undefined.error.type.descriptor=\
  undefined error type descriptor ''{0}''

error.invalid.error.constructor.rest.detail.arg.on.detail.type.with.individual.fields=\
  error constructor does not accept additional detail args ''{0}'' when error detail type ''{1}'' contains individual \
  field descriptors

error.throw.stmt.not.supported=\
  throw statement not supported, use panic statement instead

error.try.stmt.not.supported=\
  try-catch statement not supported, use trap expression instead

error.unknown.builtin.method=\
  unknown builtin method ''{0}''

error.unsupported.builtin.method=\
  built-in method ''{0}'' not supported here

# checked expression related error messages

error.checked.expr.invalid.usage.no.error.type.rhs=\
  invalid usage of the ''{0}'' expression operator: no expression type is equivalent to error type

error.checked.expr.invalid.usage.only.error.types.rhs=\
  invalid usage of the ''{0}'' expression operator: all expression types are equivalent to error type

error.checked.expr.no.matching.error.return.in.encl.invokable=\
  invalid usage of the ''check'' expression operator: no matching error return type(s) in the enclosing invokable

error.fail.expr.no.matching.error.return.in.encl.invokable=\
  invalid usage of the ''fail'' expression operator: no matching error return type(s) in the enclosing invokable

error.on.fail.no.matching.error=\
  incompatible error definition type: ''{0}'' will not be matched to ''{1}''

error.start.require.invocation=\
  invalid async operation usage, require an invocation

error.invalid.expr.statement=\
  invalid statement

error.invalid.action.invocation.as.expr=\
  action invocation as an expression not allowed here

error.ambiguous.type=\
  ambiguous type ''{0}''

error.usage.of.uninitialized.variable=\
  variable ''{0}'' is not initialized

error.uninitialized.object.fields=\
  field(s) ''{0}'' not initialized

error.uninitialized.variables=\
  variable(s) ''{0}'' not initialized

error.invalid.any.var.def=\
  invalid variable definition; can not infer the assignment type.

error.invalid.record.literal=\
  invalid usage of record literal with type ''{0}''

error.duplicate.key.in.record.literal=\
  invalid usage of {0} literal: duplicate key ''{1}''

error.duplicate.key.in.table.literal=\
  duplicate key found in table row key(''{0}'') : ''{1}''

error.duplicate.key.in.record.literal.spread.op=\
  invalid usage of {0} literal: duplicate key ''{1}'' via spread operator ''{2}''

error.possible.duplicate.of.field.specified.via.spread.op=\
  invalid usage of mapping constructor expression: key ''{0}'' may duplicate a key specified via spread field ''{1}''

error.spread.field.may.duplicate.already.specified.keys=\
  invalid usage of mapping constructor expression: spread field ''{0}'' may have already specified keys

error.multiple.inclusive.types=\
  invalid usage of mapping constructor expression: multiple spread fields of inclusive mapping types are not allowed

error.invalid.array.literal=\
  invalid usage of array literal with type ''{0}''

error.invalid.tuple.literal=\
  invalid usage of tuple literal with type ''{0}''

error.invalid.type.object.constructor=\
  invalid usage of ''object constructor expression'' with type ''{0}''

error.invalid.list.constructor.type=\
  invalid usage of list constructor: type ''{0}'' does not have a filler value

error.invalid.array.element.type=\
  array element type ''{0}'' does not have an implicit initial value, use ''{1}''

error.invalid.type.new.literal=\
  invalid usage of ''new'' with type ''{0}''

error.mismatching.array.literal.values=\
  size mismatch in closed array. expected ''{0}'', but found ''{1}''

error.index.out.of.range=\
  index out of range: index: ''{0}''

error.invalid.array.size.reference=\
  invalid reference expression ''{0}'' as array size: expected a constant reference expression

error.list.index.out.of.range=\
  list index out of range: index: ''{0}''

error.array.index.out.of.range=\
  array index out of range: index: ''{0}'', size: ''{1}''

error.closed.array.type.can.not.infer.size=\
  invalid usage of closed type: can not infer array size

error.invalid.key.func.return.type=\
  invalid sort key function return type: ''{0}'' is not an ordered type

error.invalid.sort.array.member.type=\
  invalid member type of the array/tuple to sort: ''{0}'' is not an ordered type

error.closed.array.type.not.initialized=\
  invalid usage of closed type: array not initialized

error.invalid.list.member.access.expr=\
  invalid list member access expression: value space ''{0}'' out of range

error.invalid.array.member.access.expr=\
  invalid array member access expression: value space ''{0}'' out of range

error.invalid.usage.of.keyword=\
  illegal usage of keyword ''{0}''

# Variable Reference Errors

error.invalid.list.binding.pattern=\
  invalid list binding pattern; member variable count mismatch with member type count

error.invalid.type.for.tuple.var.expr=\
  invalid tuple variable; expecting a tuple type but found ''{0}'' in expression

error.invalid.list.binding.pattern.decl=\
  invalid list binding pattern: expected an array or a tuple, but found ''{0}''

error.invalid.list.binding.pattern.inference=\
  invalid list binding pattern: attempted to infer a list type, but found ''{0}''

error.invalid.record.binding.pattern=\
  invalid record binding pattern with type ''{0}''

error.invalid.field.in.record.binding.pattern=\
  invalid record binding pattern; unknown field ''{0}'' in record type ''{1}''

error.invalid.record.literal.in.binding.pattern=\
  record literal is not supported for record binding pattern

error.no.matching.record.ref.found=\
  no matching record reference found for field ''{0}''

error.multiple.matching.record.ref.found=\
  multiple matching record references found for field ''{0}''

error.cannot.match.closed.record.variable.ref=\
  can not match record variable reference, type ''{0}'' is not a closed record type

error.cannot.match.closed.record.variable.ref.fields=\
  not enough fields to match to closed record type ''{0}''

error.invalid.type.definition.for.record.var=\
  invalid record variable; expecting a record type but found ''{0}'' in type definition

error.invalid.type.definition.for.error.var=\
  invalid error variable; expecting an error type but found ''{0}'' in type definition

error.invalid.error.binding.pattern=\
  invalid error binding pattern with type ''{0}''

error.invalid.error.reason.binding.pattern=\
  invalid error reason binding pattern, error reason should be ''var {0}''

error.invalid.error.rest.binding.pattern=\
  invalid error rest binding pattern, error rest param should be ''var {0}''

error.invalid.error.destructuring.reason=\
  first reference of error destructure statement must be error reason

error.invalid.error.match.pattern=\
  invalid error match pattern, cannot match error

error.duplicate.variable.in.binding.pattern=\
  variables in a binding pattern must be distinct; found duplicate variable ''{0}''

error.invalid.variable.reference.in.binding.pattern=\
  invalid binding pattern, variable reference ''{0}'' cannot be used with binding pattern

error.invalid.type.for.rest.descriptor=\
  invalid rest descriptor type; expecting an array type but found ''{0}''

# safe navigation operator related errors

error.safe.navigation.not.required=\
  safe navigation operator not required for type ''{0}''

error.optional.field.access.not.required.on.lhs=\
  optional field access cannot be used in the target expression of an assignment

error.tuple.index.out.of.range=\
  tuple index out of range: index: ''{0}'', size: ''{1}''

error.incompatible.type.check=\
  incompatible types: ''{0}'' will not be matched to ''{1}''

error.unnecessary.condition=\
  unnecessary condition: expression will always evaluate to ''true''

# streaming related errors

error.invalid.stream.constructor=\
  ''{0}'' is not a valid constructor for streams type

error.invalid.stream.constructor.iterator = \
  invalid stream constructor. expected a subtype of ''object '{' public isolated function next() returns {0}; '}''', \
  but found ''{1}''

error.invalid.stream.constructor.closeable.iterator = \
  invalid stream constructor. expected a subtype of ''object '{' public isolated function next() returns {0}; public \
  isolated function close() returns error?; '}''', but found ''{1}''

error.invalid.stream.constructor.expected.type=\
  invalid expected stream type. ''{0}'' does not return an error

error.invalid.next.method.return.type=\
  invalid next method return type. expected: ''{0}''

error.invalid.stream.usage.with.from = \
  type 'stream' not allowed here; to use from on a type 'stream', it should be the first from clause in the query.

error.order.by.not.supported=\
  order by not supported for complex type fields, order key should belong to a basic type

error.error.type.expected = \
  type ''{0}'' not allowed here; expected an ''error'' or a subtype of ''error''.

error.invalid.table.constraint.subtype = \
  invalid constraint type. expected subtype of ''map<any|error>'' but found ''{0}''

error.table.key.specifier.mismatch = \
  table key specifier mismatch. expected: ''{0}'' but found ''{1}''

error.key.specifier.size.mismatch.with.key.constraint = \
  table key specifier mismatch with key constraint. expected: ''{0}'' fields but found ''{1}''

error.key.specifier.mismatch.with.key.constraint = \
  table key specifier ''{0}'' does not match with key constraint type ''{1}''

error.invalid.key.constraint.provided.for.access = \
  invalid key constraint provided for member access. key constraint expected with type ''{0}''

error.cannot.update.table.using.member.access.lvexpr = \
  cannot update ''{0}'' with member access expression

error.multi.key.member.access.not.supported = \
  invalid member access with ''{0}'': member access with multi-key expression is only allowed with subtypes of ''table''

error.member.access.not.supported.keyless.table = \
  member access is not supported for keyless table ''{0}''

error.invalid.field.name.in.key.specifier = \
  field name ''{0}'' used in key specifier is not found in table constraint type ''{1}''

error.key.specifier.field.must.be.readonly = \
  field ''{0}'' used in key specifier must be a readonly field

error.key.specifier.field.must.be.required = \
  field ''{0}'' used in key specifier must be a required field

error.key.specifier.field.must.be.anydata = \
  invalid type ''{0}'' for field ''{1}'' used in key specifier, expected sub type of anydata

error.key.specifier.field.value.must.be.constant = \
  field ''{0}'' used in key specifier must have a literal value

error.key.constraint.not.supported.for.table.with.map.constraint = \
  table with constraint of type 'map' cannot have key specifier or key type constraint

error.cannot.infer.member.type.for.table.due.ambiguity = \
  cannot infer the member type from table constructor. field ''{0}'' type is ambiguous

error.cannot.infer.member.type.for.table = \
  cannot infer the member type from table constructor; no values are provided in table constructor

error.on.conflict.only.works.with.tables.with.key.specifier = \
  on conflict can only be used with queries which produce tables with key specifiers

error.arrow.expression.mismatched.parameter.length=\
  invalid number of parameters used in arrow expression. expected: ''{0}'' but found ''{1}''

error.arrow.expression.cannot.infer.type.from.lhs=\
  cannot infer types of the arrow expression with unknown invokable type

error.arrow.expression.not.supported.iterable.operation=\
  arrow expression can not be used with ''{0}'' iterable

# decimal related errors

error.integer.too.large=\
  Integer ''{0}'' too large

error.integer.too.small=\
  Integer ''{0}'' too small

error.hexadecimal.too.large=\
  Hexadecimal ''{0}'' too large

error.hexadecimal.too.small=\
  Hexadecimal ''{0}'' too small

error.clone.invocation.invalid=\
  Cannot clone a value of a type other than anydata \
  (boolean|int|byte|float|decimal|string|xml|table|anydata[]|map<anydata>|records (with only `anydata` fields)|()), \
  but found ''{0}''

# data flow analysis errors

error.partially.initialized.variable=\
  variable ''{0}'' may not have been initialized

# stamp inbuilt method related error
error.incompatible.stamp.type=\
  incompatible stamp type: type ''{0}'' cannot be stamped as type ''{1}''

error.not.supported.source.for.stamp=\
  stamp function on type ''{0}'' is not supported

error.invalid.never.return.typed.function.invocation=\
  invalid invocation ''{0}()'': functions/methods returning ''never'' cannot be called in an expression context

error.redeclared.import.module=\
  redeclared import module ''{0}''

error.cannot.infer.type=\
  cannot infer type here

error.cannot.infer.error.type=\
  cannot infer type of the error from ''{0}''

error.invalid.error.detail.rec.does.not.match=\
  invalid error constructor, error details does not match

error.invalid.error.reason.argument.to.indirect.error.constructor=\
  indirect error constructor only accept error details as named arguments

error.invalid.indirect.error.constructor.invocation=\
  cannot infer reason from error constructor: ''{0}''

error.invalid.functional.constructor.invocation=\
  use of ''start'' not allowed with functional constructor ''{0}'()''

error.missing.error.detail.arg=\
  missing error detail arg for error detail field ''{0}''

error.invalid.error.detail.arg.type=\
  invalid arg type in error detail field ''{0}'', expected ''{1}'', found ''{2}''

error.unknown.error.detail.arg.to.closed.detail=\
  unknown error detail arg ''{0}'' passed to closed error detail type ''{1}''

error.invalid.error.detail.rest.arg=\
  invalid error detail rest arg ''{0}'' passed to open detail record ''{1}''

error.type.required.for.const.with.expressions=\
  type is required for constants with expressions

error.cannot.update.constant.value=\
  cannot update constant value

error.cannot.assign.value.to.constant=\
  cannot assign a value to a constant

error.cannot.define.constant.with.type=\
  constant cannot be defined with type ''{0}'', expected a simple basic types or a map of a simple basic type

error.expression.is.not.a.constant.expression=\
  expression is not a constant expression

error.invalid.const.expression=\
  invalid constant expression, reason ''{0}''

error.const.expression.not.supported=\
  const expressions are not yet supported here

error.key.not.found=\
  key ''{0}'' not found in ''{1}''

error.invalid.use.of.experimental.feature=\
  using experimental feature ''{0}''. use ''--experimental'' flag to enable the experimental features

error.invalid.use.of.null.literal=\
''null'' literal is only supported for ''json''

error.type.param.outside.lang.module=\
  typeParam annotation is not supported here

error.builtin.subtype.outside.lang.module=\
  builtinSubtype annotation is not supported here

error.isolated.param.outside.lang.module=\
  ''isolatedParam'' annotation is not allowed here

error.isolated.param.used.with.invalid.type=\
  ''isolatedParam'' annotation is only allowed on a parameter of a function type

error.isolated.param.used.in.a.non.isolated.function=\
  ''isolatedParam'' annotation is only allowed on a parameter of an ''isolated'' function

error.invalid.lvalue.lhs.of.assignment=\
  invocations are not supported on the left hand side of an assignment

error.invalid.package.name.qualifier=\
  invalid package name ''{0}''

error.invalid.char.colon.in.field.access.expr=\
  invalid character '':'' in field access expression

error.identifier.literal.only.supports.alphanumerics=\
  identifier literal only supports alphanumeric characters

error.incompatible.mapping.constructor.expression=\
  incompatible mapping constructor expression for type ''{0}''

error.mapping.constructor.compatible.type.not.found =\
  a type compatible with mapping constructor expressions not found in type ''{0}''

error.cannot.infer.types.for.tuple.binding=\
  invalid list constructor expression: types cannot be inferred for ''{0}''

error.invalid.unicode=\
  invalid unicode ''{0}''

error.method.too.large=\
  method is too large: ''{0}''

error.file.too.large=\
  file is too large: ''{0}''

error.class.not.found=\
  '{ballerina/jballerina.java}'CLASS_NOT_FOUND ''{0}''

error.method.not.found=\
  '{ballerina/jballerina.java}'METHOD_NOT_FOUND ''{0}''

error.constructor.not.found=\
  '{ballerina/jballerina.java}'CONSTRUCTOR_NOT_FOUND ''{0}''

error.field.not.found=\
  '{ballerina/jballerina.java}'FIELD_NOT_FOUND ''{0}''

error.overloaded.method=\
  '{ballerina/jballerina.java}'OVERLOADED_METHODS ''{0}''

error.unsupported.primitive.type.reason=\
  '{ballerina/jballerina.java}'UNSUPPORTED_PRIMITIVE_TYPE ''{0}''

error.method.signature.not.match=\
  '{ballerina/jballerina.java}'METHOD_SIGNATURE_DOES_NOT_MATCH ''{0}''

error.invalid.deprecation.documentation=\
  invalid documentation: ''Deprecated'' documentation is only allowed on constructs annotated as ''@deprecated''

error.deprecation.documentation.should.available=\
  constructs annotated as ''@deprecated'' must have ''Deprecated'' documentation

error.deprecated.parameters.documentation.not.allowed=\
  ''Deprecated parameters'' documentation is not allowed here

error.invalid.attribute.reference=\
  invalid attribute reference

error.illegal.function.change.list.size=\
  cannot call ''{0}'' on fixed length list(s) of type ''{1}''

error.illegal.function.change.tuple.shape=\
  cannot call ''{0}'' on tuple(s) of type ''{1}'': cannot violate inherent type

error.invalid.non.external.dependently.typed.function=\
  a function with a non-''external'' function body cannot be a dependently-typed function

error.invalid.param.type.for.return.type=\
  invalid parameter reference: expected ''typedesc'', found ''{0}''

error.invalid.typedesc.param=\
  default value for a ''typedesc'' parameter used in the return type should be a reference to a type

error.invalid.raw.template.type=\
  invalid literal for type ''{1}'': raw templates can only be assigned to abstract subtypes of ''{0}''

error.multiple.compatible.raw.template.types=\
  ambiguous type for raw template: found multiple types compatible with ''{0}'' in ''{1}''

error.invalid.num.of.strings=\
  invalid raw template: expected {0} string(s), but found {1} string(s)

error.invalid.num.of.insertions=\
  invalid raw template: expected {0} insertion(s), but found {1} insertion(s)

error.invalid.raw.template.assignment=\
  invalid raw template assignment: ''{0}'' should be an abstract object

error.invalid.number.of.fields=\
  invalid raw template assignment: ''{0}'' should only have the ''strings'' and ''insertions'' fields

error.methods.not.allowed=\
  invalid raw template assignment: ''{0}'' should be a type without methods

error.distinct.typing.only.support.objects.and.errors=\
  distinct typing is only supported for object type and error type

error.variable.decl.with.var.without.initializer=\
  initializer required for variables declared with var

error.object.constructor.init.function.cannot.have.parameters=\
  object constructor ''init'' method cannot have parameters

error.object.constructor.does.not.support.type.reference.members=\
  object constructor does not support type reference members

error.invalid.mutable.access.in.isolated.function=\
  invalid access of mutable storage in an ''isolated'' function

error.invalid.mutable.access.as.record.default=\
  invalid access of mutable storage in the default value of a record field

error.invalid.mutable.access.as.object.default=\
  invalid access of mutable storage in the initializer of an object field

error.invalid.non.isolated.function.as.argument=\
  incompatible types: expected an ''isolated'' function

error.invalid.non.isolated.invocation.in.isolated.function=\
  invalid invocation of a non-isolated function in an ''isolated'' function

error.invalid.non.isolated.invocation.as.record.default=\
  invalid invocation of a non-isolated function in the default value of a record field

error.invalid.non.isolated.invocation.as.object.default=\
  invalid invocation of a non-isolated function in the initializer of an object field

error.invalid.non.isolated.init.expression.in.isolated.function=\
  invalid non-isolated initialization expression in an ''isolated'' function

error.invalid.non.isolated.init.expression.as.record.default=\
  invalid non-isolated initialization expression in the default value of a record field

error.invalid.non.isolated.init.expression.as.object.default=\
  invalid non-isolated initialization expression in the initializer of an object field

error.invalid.async.invocation.in.isolated.function=\
  async invocation not allowed in an ''isolated'' function

error.invalid.worker.declaration.in.isolated.function=\
  worker declaration not allowed in an ''isolated'' function

error.invalid.fork.statement.in.isolated.function=\
  fork statement not allowed in an ''isolated'' function

warning.function.can.be.marked.isolated=\
  function ''{0}'' can be marked as an ''isolated'' function

error.invalid.non.private.mutable.field.in.isolated.object=\
  invalid non-private mutable field in an ''isolated'' object

error.invalid.mutable.field.access.in.isolated.object.outside.lock=\
  invalid access of a mutable field of an ''isolated'' object outside a ''lock'' statement

error.invalid.reference.to.self.in.isolated.object.outside.lock=\
  invalid reference to ''self'' outside a ''lock'' statement in an ''isolated'' object

error.invalid.non.isolated.expression.as.initial.value=\
  invalid initial value expression: expected an isolated expression

error.invalid.transfer.out.of.lock.with.restricted.var.usage=\
  invalid attempt to transfer out a value from a ''lock'' statement with restricted variable usage

error.invalid.transfer.into.lock.with.restricted.var.usage=\
  invalid attempt to transfer a value into a ''lock'' statement with restricted variable usage

error.invalid.non.isolated.invocation.in.lock.with.restricted.var.usage=\
  invalid invocation of a non-isolated function in a ''lock'' statement with restricted variable usage

error.invalid.isolated.variable.access.outside.lock=\
  invalid access of an ''isolated'' variable outside a ''lock'' statement

error.invalid.assignment.in.lock.with.restricted.var.usage=\
  cannot assign to a variable outside the ''lock'' statement with restricted variable usage, if not just a variable name

error.invalid.usage.of.multiple.restricted.vars.in.lock=\
  cannot access more than one variable for which usage is restricted in a single ''lock'' statement

error.invalid.isolated.qualifier.on.module.no.init.var.decl=\
  an uninitialized module variable declaration cannot be marked as ''isolated''

error.only.a.simple.variable.can.be.marked.as.isolated=\
  only a simple variable can be marked as ''isolated''

error.binding.pattern.not.yet.supported.in.module.var.decl=\
  ''{0}'' binding pattern not yet supported in module variable declaration

error.invalid.read.only.class.inclusion.in.object.type.descriptor=\
  object type inclusion cannot be used with a ''readonly class'' in an object type descriptor

error.invalid.inclusion.with.mismatched.qualifiers=\
  invalid object type inclusion: missing ''{0}'' qualifier(s) in the referencing object

error.invalid.reference.with.mismatched.qualifiers=\
  invalid type reference: missing ''{0}'' qualifier(s) in the referencing object constructor expression

error.invalid.read.only.typedesc.inclusion.in.object.typedesc=\
  object type inclusion cannot be used with a ''readonly'' type descriptor in an ''object'' type descriptor

error.invalid.read.only.typedesc.inclusion.in.non.read.only.class=\
  object type inclusion cannot be used with a ''readonly'' type descriptor in a ''class'' that is not ''readonly''

error.invalid.read.only.class.inclusion.in.non.read.only.class=\
  object type inclusion cannot be used with a ''readonly class'' in a ''class'' that is not ''readonly''

error.invalid.field.in.object.constructor.expr.with.readonly.reference=\
  invalid field in an object constructor expression with a ''readonly'' reference: ''{0}'' can never be ''readonly''

error.multiple.receive.action.not.yet.supported=multiple receive action not yet supported

error.async.send.action.not.yet.supported.as.expression=\
  async send action not yet supported as expression

error.invalid.readonly.field.type=\
  invalid ''readonly'' field, ''{0}'' can never be ''readonly''

error.continue.not.allowed=\
  continue not allowed here

error.break.not.allowed=\
  break not allowed here

<<<<<<< HEAD
error.break.not.allowed=break not allowed here

error.invalid.iterable.type=\
  invalid iterable type ''{1}'': an iterable object must be a subtype of ''{0}''

error.invalid.iterable.completion.type.in.foreach.next.function=\
  invalid completion type ''{0}'' in foreach statement: next method completion type cannot contain type ''{1}''
=======
error.unused.variable.with.inferred.type.including.error=\
  unused variable ''{0}'' with inferred type including error
>>>>>>> 7b54e204
<|MERGE_RESOLUTION|>--- conflicted
+++ resolved
@@ -1690,15 +1690,11 @@
 error.break.not.allowed=\
   break not allowed here
 
-<<<<<<< HEAD
-error.break.not.allowed=break not allowed here
+error.unused.variable.with.inferred.type.including.error=\
+  unused variable ''{0}'' with inferred type including error
 
 error.invalid.iterable.type=\
   invalid iterable type ''{1}'': an iterable object must be a subtype of ''{0}''
 
 error.invalid.iterable.completion.type.in.foreach.next.function=\
-  invalid completion type ''{0}'' in foreach statement: next method completion type cannot contain type ''{1}''
-=======
-error.unused.variable.with.inferred.type.including.error=\
-  unused variable ''{0}'' with inferred type including error
->>>>>>> 7b54e204
+  invalid completion type ''{0}'' in foreach statement: next method completion type cannot contain type ''{1}''