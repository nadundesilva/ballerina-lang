package io.ballerina.projects.internal.repositories;

import io.ballerina.projects.Package;
import io.ballerina.projects.PackageVersion;
import io.ballerina.projects.ProjectException;
import io.ballerina.projects.environment.Environment;
import io.ballerina.projects.environment.PackageRepository;
import io.ballerina.projects.environment.ResolutionRequest;
import io.ballerina.projects.util.ProjectConstants;
import org.ballerinalang.central.client.CentralAPIClient;
import org.ballerinalang.central.client.exceptions.CentralClientException;
import org.ballerinalang.central.client.exceptions.ConnectionErrorException;
import org.ballerinalang.central.client.exceptions.PackageAlreadyExistsException;
import org.ballerinalang.toml.model.Settings;
import org.wso2.ballerinalang.util.RepoUtils;

import java.net.Proxy;
import java.nio.file.Files;
import java.nio.file.Path;
import java.util.ArrayList;
import java.util.List;
import java.util.Map;
import java.util.Optional;

import static io.ballerina.projects.util.ProjectUtils.initializeProxy;
import static org.wso2.ballerinalang.programfile.ProgramFileConstants.SUPPORTED_PLATFORMS;

/**
 * This class represents the remote package repository.
 *
 * @since 2.0.0
 */
public class RemotePackageRepository implements PackageRepository {

    private FileSystemRepository fileSystemRepo;
    private CentralAPIClient client;
    private boolean isOffline;

    private RemotePackageRepository(FileSystemRepository fileSystemRepo, CentralAPIClient client) {
        this.fileSystemRepo = fileSystemRepo;
        this.client = client;

        // todo this is an ugly hack to get the offline build working
        // we need to properly refactor this later
        String offlineFlag = System.getProperty(ProjectConstants.BALLERINA_OFFLINE_FLAG);
        this.isOffline = (offlineFlag != null && offlineFlag.equals("true"));
    }

    public static RemotePackageRepository from(Environment environment, Path cacheDirectory, String repoUrl,
            Settings settings) {
        if (Files.notExists(cacheDirectory)) {
            throw new ProjectException("cache directory does not exists: " + cacheDirectory);
        }
        FileSystemRepository fileSystemRepository = new FileSystemRepository(environment, cacheDirectory);
        Proxy proxy = initializeProxy(settings.getProxy());
        CentralAPIClient client = new CentralAPIClient(repoUrl, proxy);

        return new RemotePackageRepository(fileSystemRepository, client);
    }

    public static RemotePackageRepository from(Environment environment, Path cacheDirectory, Settings settings) {
        String repoUrl = RepoUtils.getRemoteRepoURL();
        if ("".equals(repoUrl)) {
            throw new ProjectException("remote repo url is empty");
        }

        return from(environment, cacheDirectory, repoUrl, settings);
    }

    @Override
    public Optional<Package> getPackage(ResolutionRequest resolutionRequest) {
        String packageName = resolutionRequest.packageName().value();
        String orgName = resolutionRequest.orgName().value();
        String version = resolutionRequest.version().isPresent() ? resolutionRequest.version().get().toString() : null;

        Path packagePathInBaloCache = this.fileSystemRepo.balo.resolve(orgName).resolve(packageName);

<<<<<<< HEAD
        for (String supportedPlatform : SUPPORTED_PLATFORMS) {
            try {
                this.client.pullPackage(orgName, packageName, version, packagePathInBaloCache, supportedPlatform,
                                        RepoUtils.getBallerinaVersion(), true);
            } catch (CentralClientException | PackageAlreadyExistsException | ConnectionErrorException e) {
                // ignore when get package fail
=======
        // If environment is online pull from central
        if (!isOffline) {
            for (String supportedPlatform : SUPPORTED_PLATFORMS) {
                try {
                    this.client.pullPackage(orgName, packageName, version, packagePathInBaloCache, supportedPlatform,
                            RepoUtils.getBallerinaVersion(), true);
                } catch (CentralClientException e) {
                    // ignore when get package fail
                }
>>>>>>> aced006a
            }
        }

        return this.fileSystemRepo.getPackage(resolutionRequest);
    }

    @Override
    public List<PackageVersion> getPackageVersions(ResolutionRequest resolutionRequest) {
        String orgName = resolutionRequest.orgName().value();
        String packageName = resolutionRequest.packageName().value();

        //If environment is offline we return the local versions
        if (isOffline) {
            return fileSystemRepo.getPackageVersions(resolutionRequest);
        }

<<<<<<< HEAD
        try {
            for (String version : this.client.getPackageVersions(orgName, packageName)) {
                packageVersions.add(PackageVersion.from(version));
            }
        } catch (CentralClientException e) {
            throw new ProjectException(e.getMessage());
        } catch (ConnectionErrorException e) {
            // ignore connect to remote repo failure
=======
        List<PackageVersion> packageVersions = new ArrayList<>();
        for (String version : this.client.getPackageVersions(orgName, packageName)) {
            packageVersions.add(PackageVersion.from(version));
>>>>>>> aced006a
        }
        return packageVersions;
    }

    @Override
    public Map<String, List<String>> getPackages() {
        // We only return locally cached packages
        return fileSystemRepo.getPackages();
    }
}<|MERGE_RESOLUTION|>--- conflicted
+++ resolved
@@ -75,24 +75,15 @@
 
         Path packagePathInBaloCache = this.fileSystemRepo.balo.resolve(orgName).resolve(packageName);
 
-<<<<<<< HEAD
-        for (String supportedPlatform : SUPPORTED_PLATFORMS) {
-            try {
-                this.client.pullPackage(orgName, packageName, version, packagePathInBaloCache, supportedPlatform,
-                                        RepoUtils.getBallerinaVersion(), true);
-            } catch (CentralClientException | PackageAlreadyExistsException | ConnectionErrorException e) {
-                // ignore when get package fail
-=======
         // If environment is online pull from central
         if (!isOffline) {
             for (String supportedPlatform : SUPPORTED_PLATFORMS) {
                 try {
                     this.client.pullPackage(orgName, packageName, version, packagePathInBaloCache, supportedPlatform,
-                            RepoUtils.getBallerinaVersion(), true);
-                } catch (CentralClientException e) {
+                                            RepoUtils.getBallerinaVersion(), true);
+                } catch (CentralClientException | PackageAlreadyExistsException | ConnectionErrorException e) {
                     // ignore when get package fail
                 }
->>>>>>> aced006a
             }
         }
 
@@ -109,7 +100,7 @@
             return fileSystemRepo.getPackageVersions(resolutionRequest);
         }
 
-<<<<<<< HEAD
+        List<PackageVersion> packageVersions = new ArrayList<>();
         try {
             for (String version : this.client.getPackageVersions(orgName, packageName)) {
                 packageVersions.add(PackageVersion.from(version));
@@ -118,11 +109,6 @@
             throw new ProjectException(e.getMessage());
         } catch (ConnectionErrorException e) {
             // ignore connect to remote repo failure
-=======
-        List<PackageVersion> packageVersions = new ArrayList<>();
-        for (String version : this.client.getPackageVersions(orgName, packageName)) {
-            packageVersions.add(PackageVersion.from(version));
->>>>>>> aced006a
         }
         return packageVersions;
     }
