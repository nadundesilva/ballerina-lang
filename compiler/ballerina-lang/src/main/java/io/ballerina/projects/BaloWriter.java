/*
 *  Copyright (c) 2020, WSO2 Inc. (http://www.wso2.org) All Rights Reserved.
 *
 *  WSO2 Inc. licenses this file to you under the Apache License,
 *  Version 2.0 (the "License"); you may not use this file except
 *  in compliance with the License.
 *  You may obtain a copy of the License at
 *
 *    http://www.apache.org/licenses/LICENSE-2.0
 *
 *  Unless required by applicable law or agreed to in writing,
 *  software distributed under the License is distributed on an
 *  "AS IS" BASIS, WITHOUT WARRANTIES OR CONDITIONS OF ANY
 *  KIND, either express or implied.  See the License for the
 *  specific language governing permissions and limitations
 *  under the License.
 */

package io.ballerina.projects;

import com.google.gson.Gson;
import com.google.gson.GsonBuilder;
import com.google.gson.JsonArray;
import io.ballerina.projects.environment.PackageResolver;
import io.ballerina.projects.internal.balo.BaloJson;
import io.ballerina.projects.internal.balo.DependenciesJson;
import io.ballerina.projects.internal.balo.PackageJson;
import io.ballerina.projects.internal.balo.adaptors.JsonCollectionsAdaptor;
import io.ballerina.projects.internal.balo.adaptors.JsonStringsAdaptor;
import io.ballerina.projects.model.Dependency;
import org.apache.commons.compress.utils.IOUtils;
import org.ballerinalang.compiler.BLangCompilerException;

import java.io.ByteArrayInputStream;
import java.io.File;
import java.io.FileInputStream;
import java.io.FileOutputStream;
import java.io.IOException;
import java.io.InputStream;
import java.nio.charset.Charset;
import java.nio.charset.StandardCharsets;
import java.nio.file.Files;
import java.nio.file.Path;
import java.nio.file.Paths;
import java.util.ArrayList;
import java.util.Collection;
import java.util.List;
import java.util.Map;
import java.util.Optional;
import java.util.Set;
import java.util.zip.ZipEntry;
import java.util.zip.ZipOutputStream;

import static io.ballerina.projects.util.ProjectConstants.BALO_JSON;
import static io.ballerina.projects.util.ProjectConstants.DEPENDENCIES_JSON;
import static io.ballerina.projects.util.ProjectConstants.PACKAGE_JSON;

/**
 * {@code BaloWriter} writes a package to balo format.
 *
 * @since 2.0.0
 */
public abstract class BaloWriter {
    private static final String MODULES_ROOT = "modules";
    private static final String RESOURCE_DIR_NAME = "resources";
    private static final String BLANG_SOURCE_EXT = ".bal";
    protected static final String PLATFORM = "platform";
    protected static final String DEPENDENCY = "dependency";
    protected static final String PATH = "path";

    // Set the target as any for default balo.
    protected String target = "any";
    protected String langSpecVersion = "2020r2";
    protected String ballerinaVersion = "Ballerina 2.0.0";
    protected String implemetationVendor = "WSO2";

    protected BaloWriter() {
    }

    /**
     * Write a package to a .balo and return the created .balo path.
     *
     * @param pkg  Package to be written as a .balo.
     * @param baloPath Directory where the .balo should be created.
     */
    public void write(Package pkg, Path baloPath) {
        // Create the archive over write if exists
        try (ZipOutputStream baloOutputStream = new ZipOutputStream(new FileOutputStream(String.valueOf(baloPath)))) {
            // Now lets put stuff in
            populateBaloArchive(baloOutputStream, pkg);
        } catch (IOException e) {
            throw new BLangCompilerException("Failed to create balo :" + e.getMessage(), e);
        } catch (BLangCompilerException be) {
            // clean up if an error occur
            try {
                Files.delete(baloPath);
            } catch (IOException e) {
                // We ignore this error and throw out the original blang compiler error to the user
            }
            throw be;
        }
    }

    private void populateBaloArchive(ZipOutputStream baloOutputStream, Package pkg)
            throws IOException {

        addBaloJson(baloOutputStream);
        addPackageDoc(baloOutputStream, pkg.project().sourceRoot(), pkg.packageName().toString());
        addPackageSource(baloOutputStream, pkg);
        Optional<JsonArray> platformLibs = addPlatformLibs(baloOutputStream, pkg);
        addPackageJson(baloOutputStream, pkg, platformLibs);
        addDependenciesJson(baloOutputStream, pkg);
    }

    private void addBaloJson(ZipOutputStream baloOutputStream) {
        Gson gson = new GsonBuilder().setPrettyPrinting().create();
        String baloJson = gson.toJson(new BaloJson());
        try {
<<<<<<< HEAD
            putZipEntry(baloOutputStream, BALO_JSON,
=======
            putZipEntry(baloOutputStream, Paths.get("balo.json"),
>>>>>>> 8c432d9f
                    new ByteArrayInputStream(baloJson.getBytes(Charset.defaultCharset())));
        } catch (IOException e) {
            throw new RuntimeException("Failed to write 'balo.json' file: " + e.getMessage(), e);
        }
    }

    private void addPackageJson(ZipOutputStream baloOutputStream,
                                Package pkg, Optional<JsonArray> platformLibs) {
        //        io.ballerina.projects.model.Package pkg = ballerinaToml.getPackage();
        PackageJson packageJson = new PackageJson(pkg.packageOrg().toString(), pkg.packageName().toString(),
                pkg.packageVersion().toString());

        //        // Information extracted from Ballerina.toml
        //        packageJson.setLicenses(pkg.getLicense());
        //        packageJson.setAuthors(pkg.getAuthors());
        //        packageJson.setSourceRepository(pkg.getRepository());
        //        packageJson.setKeywords(pkg.getKeywords());
        //        packageJson.setExported(pkg.getExported());
        //
        //        // Distribution details
        //        packageJson.setBallerinaVersion(getBallerinaVersion());
        //        // TODO Need to set platform, implementation_vendor & spec
        //
        //        // Dependencies and platform libraries
        //        List<Dependency> dependencies = new ArrayList<>();
        //        List<PlatformLibrary> platformLibraries = new ArrayList<>();
        //
        //        // TODO Need to get all the dependencies (Not mentioned in the toml)
        //        Map<String, Object> tomlDependencies = ballerinaToml.getDependencies();
        //        for (String key : tomlDependencies.keySet()) {
        //            Object dependency = tomlDependencies.get(key);
        //            // if String, then Dependency
        //            if (dependency instanceof String) {
        //                String[] keyParts = key.split("/");
        //                Dependency dep = new Dependency(keyParts[0], keyParts[1], (String) dependency);
        //                dependencies.add(dep);
        //            } else { // else, PlatformLibrary
        //                // TODO Need to set platform libraries
        //            }
        //        }
        packageJson.setPlatform(target);
        packageJson.setLanguageSpecVersion(langSpecVersion);
        packageJson.setBallerinaVersion(ballerinaVersion);
        packageJson.setImplementationVendor(implemetationVendor);

        if (!platformLibs.isEmpty()) {
            packageJson.setPlatformDependencies(platformLibs.get());
        }
        // Remove fields with empty values from `package.json`
        Gson gson = new GsonBuilder().registerTypeHierarchyAdapter(Collection.class, new JsonCollectionsAdaptor())
                .registerTypeHierarchyAdapter(String.class, new JsonStringsAdaptor()).setPrettyPrinting().create();

        try {
<<<<<<< HEAD
            putZipEntry(baloOutputStream, PACKAGE_JSON,
=======
            putZipEntry(baloOutputStream, Paths.get("package.json"),
>>>>>>> 8c432d9f
                    new ByteArrayInputStream(gson.toJson(packageJson).getBytes(Charset.defaultCharset())));
        } catch (IOException e) {
            throw new RuntimeException("Failed to write 'package.json' file: " + e.getMessage(), e);
        }
    }

    // TODO when iterating and adding source files should create source files from Package sources

    private void addPackageDoc(ZipOutputStream baloOutputStream, Path packageSourceDir, String pkgName)
            throws IOException {
        final String packageMdFileName = "Package.md";
        final String moduleMdFileName = "Module.md";

        Path packageMd = packageSourceDir.resolve(packageMdFileName);
        Path docsDirInBalo = Paths.get("docs");

        // If `Package.md` exists, create the docs directory & add `Package.md`
        if (packageMd.toFile().exists()) {
            Path packageMdInBalo = docsDirInBalo.resolve(packageMdFileName);
            putZipEntry(baloOutputStream, packageMdInBalo,
                    new FileInputStream(String.valueOf(packageMd)));
        }

        // If `Module.md` of default module exists, create `docs/modules` directory & add `Module.md`
        Path defaultModuleMd = packageSourceDir.resolve(moduleMdFileName);
        Path modulesDirInBaloDocs = docsDirInBalo.resolve(MODULES_ROOT);

        if (defaultModuleMd.toFile().exists()) {
            Path defaultModuleMdInBaloDocs = modulesDirInBaloDocs.resolve(pkgName).resolve(moduleMdFileName);
            putZipEntry(baloOutputStream, defaultModuleMdInBaloDocs,
                    new FileInputStream(String.valueOf(defaultModuleMd)));
        }

        // Add other module docs
        File modulesSourceDir = new File(String.valueOf(packageSourceDir.resolve(MODULES_ROOT)));
        File[] directoryListing = modulesSourceDir.listFiles();

        if (directoryListing != null) {
            for (File moduleDir : directoryListing) {
                if (moduleDir.isDirectory()) {
                    // Get `Module.md` path
                    Path otherModuleMd = packageSourceDir.resolve(MODULES_ROOT).resolve(moduleDir.getName())
                            .resolve(moduleMdFileName);
                    // Create `package.module` folder, if `Module.md` path exists
                    if (otherModuleMd.toFile().exists()) {
                        Path otherModuleMdInBaloDocs = modulesDirInBaloDocs.resolve(pkgName + "." + moduleDir.getName())
                                .resolve(moduleMdFileName);
                        putZipEntry(baloOutputStream, otherModuleMdInBaloDocs,
                                new FileInputStream(String.valueOf(otherModuleMd)));
                    }
                }
            }
        }
    }

    private void addPackageSource(ZipOutputStream baloOutputStream, Package pkg) throws IOException {

        // add module sources
        for (ModuleId moduleId : pkg.moduleIds()) {
            Module module = pkg.module(moduleId);

            // copy resources directory
            Path moduleRoot = pkg.project().sourceRoot();
            if (module.moduleName() != pkg.getDefaultModule().moduleName()) {
                moduleRoot = moduleRoot.resolve(MODULES_ROOT).resolve(module.moduleName().moduleNamePart());
            }
            Path resourcesPathInBalo = Paths.get(MODULES_ROOT, module.moduleName().toString(), RESOURCE_DIR_NAME);
            putDirectoryToZipFile(moduleRoot.resolve(RESOURCE_DIR_NAME), resourcesPathInBalo,
                    baloOutputStream);

            // only add .bal files of module
            for (DocumentId docId : module.documentIds()) {
                Document document = module.document(docId);
                if (document.name().endsWith(BLANG_SOURCE_EXT)) {
                    Path documentPath = Paths.get(MODULES_ROOT, module.moduleName().toString(), document.name());
                    char[] documentContent = document.textDocument().toCharArray();

                    putZipEntry(baloOutputStream, documentPath,
                            new ByteArrayInputStream(new String(documentContent).getBytes(StandardCharsets.UTF_8)));
                }
            }
        }
    }

<<<<<<< HEAD
    private void addDependenciesJson(ZipOutputStream baloOutputStream, Package pkg) {
        DependenciesJson dependenciesJson = createDependenciesJson(pkg.getCompilation().packageDependencyGraph(),
                pkg.packageContext().project().projectEnvironmentContext().getService(PackageResolver.class));
        Gson gson = new GsonBuilder().setPrettyPrinting().create();

        try {
            putZipEntry(baloOutputStream, DEPENDENCIES_JSON,
                    new ByteArrayInputStream(gson.toJson(dependenciesJson).getBytes(Charset.defaultCharset())));
        } catch (IOException e) {
            throw new RuntimeException("Failed to write '" + DEPENDENCIES_JSON + "' file: " + e.getMessage(), e);
        }
    }

    private DependenciesJson createDependenciesJson(DependencyGraph<PackageId> packageIdDependencyGraph,
            PackageResolver packageResolver) {
        Map<PackageId, Set<PackageId>> graphDependencies = packageIdDependencyGraph.dependencies();
        List<Dependency> dependencies = new ArrayList<>();

        for (Map.Entry<PackageId, Set<PackageId>> dependenciesMap : graphDependencies.entrySet()) {
            PackageId packageId = dependenciesMap.getKey();
            PackageContext packageContext = packageResolver.getPackage(packageId).packageContext();
            Dependency dependency = new Dependency(packageContext.packageOrg().toString(),
                    packageContext.packageName().toString(),
                    packageContext.packageVersion().toString());

            List<Dependency> dependencyList = new ArrayList<>();
            Set<PackageId> dependencyIds = dependenciesMap.getValue();
            for (PackageId dependencyPkgId : dependencyIds) {
                PackageContext dependencyPkgContext = packageResolver.getPackage(dependencyPkgId).packageContext();
                Dependency dep = new Dependency(dependencyPkgContext.packageOrg().toString(),
                        dependencyPkgContext.packageName().toString(),
                        dependencyPkgContext.packageVersion().toString());
                dependencyList.add(dep);
            }
            dependency.setDependencies(dependencyList);
            dependencies.add(dependency);
        }
        return new DependenciesJson(dependencies);
    }

    protected void putZipEntry(ZipOutputStream baloOutputStream, String fileName, InputStream in)
=======
    protected void putZipEntry(ZipOutputStream baloOutputStream, Path fileName, InputStream in)
>>>>>>> 8c432d9f
            throws IOException {
        ZipEntry entry = new ZipEntry(convertPathSeperator(fileName));
        baloOutputStream.putNextEntry(entry);

        IOUtils.copy(in, baloOutputStream);
        IOUtils.closeQuietly(in);
    }

    protected void putDirectoryToZipFile(Path sourceDir, Path pathInZipFile, ZipOutputStream out)
            throws IOException {
        if (sourceDir.toFile().exists()) {
            File[] files = new File(sourceDir.toString()).listFiles();

            if (files != null && files.length > 0) {
                for (File file : files) {
                    if (file.isDirectory()) {
                        putDirectoryToZipFile(sourceDir.resolve(file.getName()), pathInZipFile, out);
                    } else {
                        Path fileNameInBalo =
                                pathInZipFile.resolve(sourceDir.relativize(Paths.get(file.getPath())));
                        putZipEntry(out, fileNameInBalo,
                                new FileInputStream(sourceDir + File.separator + file.getName()));
                    }
                }
            }
        }
    }

    protected abstract Optional<JsonArray> addPlatformLibs(ZipOutputStream baloOutputStream, Package pkg)
            throws IOException;

    // Following function was put in to handle a bug in windows zipFileSystem
    // Refer https://bugs.openjdk.java.net/browse/JDK-8195141
    private String convertPathSeperator(Path file) {
        if (file == null) {
            return null;
        } else {
            if (File.separatorChar == '\\') {
                String replaced = "";
                // Following is to evade spotbug issue if file is null
                replaced = Optional.ofNullable(file.getFileName()).orElse(Paths.get("")).toString();
                Path parent = file.getParent();
                while (parent != null) {
                    replaced = parent.getFileName() + "/" + replaced;
                    parent = parent.getParent();
                }
                return replaced;
            }
            return file.toString();
        }
    }
}<|MERGE_RESOLUTION|>--- conflicted
+++ resolved
@@ -116,11 +116,7 @@
         Gson gson = new GsonBuilder().setPrettyPrinting().create();
         String baloJson = gson.toJson(new BaloJson());
         try {
-<<<<<<< HEAD
-            putZipEntry(baloOutputStream, BALO_JSON,
-=======
-            putZipEntry(baloOutputStream, Paths.get("balo.json"),
->>>>>>> 8c432d9f
+            putZipEntry(baloOutputStream, Paths.get(BALO_JSON),
                     new ByteArrayInputStream(baloJson.getBytes(Charset.defaultCharset())));
         } catch (IOException e) {
             throw new RuntimeException("Failed to write 'balo.json' file: " + e.getMessage(), e);
@@ -174,11 +170,7 @@
                 .registerTypeHierarchyAdapter(String.class, new JsonStringsAdaptor()).setPrettyPrinting().create();
 
         try {
-<<<<<<< HEAD
-            putZipEntry(baloOutputStream, PACKAGE_JSON,
-=======
-            putZipEntry(baloOutputStream, Paths.get("package.json"),
->>>>>>> 8c432d9f
+            putZipEntry(baloOutputStream, Paths.get(PACKAGE_JSON),
                     new ByteArrayInputStream(gson.toJson(packageJson).getBytes(Charset.defaultCharset())));
         } catch (IOException e) {
             throw new RuntimeException("Failed to write 'package.json' file: " + e.getMessage(), e);
@@ -263,14 +255,13 @@
         }
     }
 
-<<<<<<< HEAD
     private void addDependenciesJson(ZipOutputStream baloOutputStream, Package pkg) {
         DependenciesJson dependenciesJson = createDependenciesJson(pkg.getCompilation().packageDependencyGraph(),
                 pkg.packageContext().project().projectEnvironmentContext().getService(PackageResolver.class));
         Gson gson = new GsonBuilder().setPrettyPrinting().create();
 
         try {
-            putZipEntry(baloOutputStream, DEPENDENCIES_JSON,
+            putZipEntry(baloOutputStream, Paths.get(DEPENDENCIES_JSON),
                     new ByteArrayInputStream(gson.toJson(dependenciesJson).getBytes(Charset.defaultCharset())));
         } catch (IOException e) {
             throw new RuntimeException("Failed to write '" + DEPENDENCIES_JSON + "' file: " + e.getMessage(), e);
@@ -304,10 +295,7 @@
         return new DependenciesJson(dependencies);
     }
 
-    protected void putZipEntry(ZipOutputStream baloOutputStream, String fileName, InputStream in)
-=======
     protected void putZipEntry(ZipOutputStream baloOutputStream, Path fileName, InputStream in)
->>>>>>> 8c432d9f
             throws IOException {
         ZipEntry entry = new ZipEntry(convertPathSeperator(fileName));
         baloOutputStream.putNextEntry(entry);
