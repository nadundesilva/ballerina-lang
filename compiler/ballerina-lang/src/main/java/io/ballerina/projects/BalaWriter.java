--- conflicted
+++ resolved
@@ -29,11 +29,7 @@
 import io.ballerina.projects.internal.bala.PackageJson;
 import io.ballerina.projects.internal.bala.adaptors.JsonCollectionsAdaptor;
 import io.ballerina.projects.internal.bala.adaptors.JsonStringsAdaptor;
-<<<<<<< HEAD
-import io.ballerina.projects.internal.model.CompilerPluginToml;
-=======
 import io.ballerina.projects.internal.model.CompilerPluginTomlModel;
->>>>>>> 5bc99f5c
 import io.ballerina.projects.internal.model.Dependency;
 import org.apache.commons.compress.utils.IOUtils;
 import org.ballerinalang.compiler.BLangCompilerException;
@@ -82,11 +78,7 @@
     private static final String BALLERINA_SHORT_VERSION = RepoUtils.getBallerinaShortVersion();
     private static final String BALLERINA_SPEC_VERSION = RepoUtils.getBallerinaSpecVersion();
     protected PackageContext packageContext;
-<<<<<<< HEAD
-    Optional<CompilerPluginToml> compilerPluginToml;
-=======
     Optional<CompilerPluginTomlModel> compilerPluginToml;
->>>>>>> 5bc99f5c
 
     protected BalaWriter() {
     }
@@ -182,11 +174,7 @@
     private void addCompilerPluginJson(ZipOutputStream balaOutputStream) {
         if (this.compilerPluginToml.isPresent()) {
             CompilerPluginJson compilerPluginJson = new CompilerPluginJson(
-<<<<<<< HEAD
-                    this.compilerPluginToml.get().getPlugin().getClassName(),
-=======
                     this.compilerPluginToml.get().plugin().getClassName(),
->>>>>>> 5bc99f5c
                     this.compilerPluginToml.get().getCompilerPluginDependencies());
 
             // Remove fields with empty values from `package.json`
