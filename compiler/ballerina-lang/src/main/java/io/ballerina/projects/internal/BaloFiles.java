/*
 *  Copyright (c) 2020, WSO2 Inc. (http://www.wso2.org) All Rights Reserved.
 *
 *  WSO2 Inc. licenses this file to you under the Apache License,
 *  Version 2.0 (the "License"); you may not use this file except
 *  in compliance with the License.
 *  You may obtain a copy of the License at
 *
 *    http://www.apache.org/licenses/LICENSE-2.0
 *
 *  Unless required by applicable law or agreed to in writing,
 *  software distributed under the License is distributed on an
 *  "AS IS" BASIS, WITHOUT WARRANTIES OR CONDITIONS OF ANY
 *  KIND, either express or implied.  See the License for the
 *  specific language governing permissions and limitations
 *  under the License.
 */

package io.ballerina.projects.internal;

import com.google.gson.Gson;
import com.google.gson.JsonIOException;
import com.google.gson.JsonSyntaxException;
import io.ballerina.projects.DependencyGraph;
import io.ballerina.projects.MdDocument;
import io.ballerina.projects.ModuleDescriptor;
import io.ballerina.projects.ModuleName;
import io.ballerina.projects.PackageDescriptor;
import io.ballerina.projects.PackageManifest;
import io.ballerina.projects.PackageName;
import io.ballerina.projects.PackageOrg;
import io.ballerina.projects.PackageVersion;
import io.ballerina.projects.ProjectException;
import io.ballerina.projects.internal.balo.DependencyGraphJson;
import io.ballerina.projects.internal.balo.ModuleDependency;
import io.ballerina.projects.internal.model.Dependency;
import io.ballerina.projects.internal.model.PackageJson;
import io.ballerina.projects.util.ProjectConstants;
import io.ballerina.projects.util.ProjectUtils;

import java.io.IOException;
import java.net.URI;
import java.nio.charset.Charset;
import java.nio.file.FileAlreadyExistsException;
import java.nio.file.FileSystem;
import java.nio.file.FileSystems;
import java.nio.file.Files;
import java.nio.file.Path;
import java.util.ArrayList;
import java.util.Collections;
import java.util.HashMap;
import java.util.HashSet;
import java.util.List;
import java.util.Map;
import java.util.Optional;
import java.util.Set;
import java.util.stream.Collectors;
import java.util.stream.Stream;

import static io.ballerina.projects.DependencyGraph.DependencyGraphBuilder.getBuilder;
import static io.ballerina.projects.internal.ProjectFiles.loadDocuments;
import static io.ballerina.projects.util.ProjectConstants.DEPENDENCY_GRAPH_JSON;
import static io.ballerina.projects.util.ProjectConstants.MODULES_ROOT;
import static io.ballerina.projects.util.ProjectConstants.PACKAGE_JSON;

/**
 * Contains a set of utility methods that create an in-memory representation of a Ballerina project using a balo.
 *
 * @since 2.0.0
 */
public class BaloFiles {
    private static final Gson gson = new Gson();

    // TODO change class name to utils
    private BaloFiles() {
    }

    static PackageData loadPackageData(Path balrPath, PackageManifest packageManifest) {
        URI zipURI = URI.create("jar:" + balrPath.toUri().toString());
        try (FileSystem zipFileSystem = FileSystems.newFileSystem(zipURI, new HashMap<>())) {
            // Load default module
            String pkgName = packageManifest.name().toString();
            Path defaultModulePathInBalo = zipFileSystem.getPath(MODULES_ROOT, pkgName);
<<<<<<< HEAD
            ModuleData defaultModule = loadModule(defaultModulePathInBalo);
            DocumentData packageMd = loadDocument(zipFileSystem.getPath(ProjectConstants.BALO_DOCS_DIR)
                    .resolve(ProjectConstants.PACKAGE_MD_FILE_NAME));
            // load other modules
            Path modulesPathInBalo = zipFileSystem.getPath(MODULES_ROOT);
            List<ModuleData> otherModules = loadOtherModules(modulesPathInBalo, defaultModulePathInBalo);
            return PackageData.from(balrPath, defaultModule, otherModules, null, null, null, packageMd);
=======
            ModuleData defaultModule = loadModule(pkgName, defaultModulePathInBalo);

            // load other modules
            Path modulesPathInBalo = zipFileSystem.getPath(MODULES_ROOT);
            List<ModuleData> otherModules = loadOtherModules(pkgName, modulesPathInBalo, defaultModulePathInBalo);
            return PackageData.from(balrPath, defaultModule, otherModules);
>>>>>>> eb3990b9
        } catch (IOException e) {
            throw new ProjectException("Failed to read balr file:" + balrPath);
        }
    }

    private static void validatePackageJson(PackageJson packageJson, Path balrPath) {
        if (packageJson.getOrganization() == null || "".equals(packageJson.getOrganization())) {
            throw new ProjectException("'organization' does not exists in 'package.json': " + balrPath);
        }
        if (packageJson.getName() == null || "".equals(packageJson.getName())) {
            throw new ProjectException("'name' does not exists in 'package.json': " + balrPath);
        }
        if (packageJson.getVersion() == null || "".equals(packageJson.getVersion())) {
            throw new ProjectException("'version' does not exists in 'package.json': " + balrPath);
        }
    }

<<<<<<< HEAD
    public static DocumentData loadDocument(Path documentFilePath) {
        if (Files.notExists(documentFilePath)) {
            return null;
        } else {
            String content;
            try {
                content = Files.readString(documentFilePath, Charset.defaultCharset());
            } catch (IOException e) {
                throw new ProjectException(e);
            }
            return DocumentData.from(Optional.of(documentFilePath.getFileName()).get().toString(), content);
        }
    }

    private static ModuleData loadModule(Path modulePath) {
=======
    private static ModuleData loadModule(String pkgName, Path modulePath) {
>>>>>>> eb3990b9
        // check module path exists
        if (Files.notExists(modulePath)) {
            throw new ProjectException("The 'modules' directory does not exists in '" + modulePath + "'");
        }

        String moduleName = String.valueOf(modulePath.getFileName());
        if (!moduleName.equals(pkgName)) {
            // not default module
            moduleName = moduleName.substring(pkgName.length() + 1);
        }

        // validate moduleName
        if (!ProjectUtils.validateModuleName(moduleName)) {
            throw new ProjectException("Invalid module name : '" + moduleName + "' :\n" +
                    "Module name can only contain alphanumerics, underscores and periods " +
                    "and the maximum length is 256 characters: " + modulePath);
        }

        List<DocumentData> srcDocs = loadDocuments(modulePath);
        List<DocumentData> testSrcDocs = Collections.emptyList();
        MdDocument moduleMd = loadModuleMd(modulePath);

        return ModuleData.from(modulePath, moduleName, srcDocs, testSrcDocs, moduleMd);
    }

    private static MdDocument loadModuleMd(Path modulePath) {
        Path moduleMdPath = modulePath.resolve(ProjectConstants.MODULE_MD_FILE_NAME);
        if (Files.exists(moduleMdPath)) {
            return new MdDocument(moduleMdPath);
        }
        return null;
    }

    private static List<ModuleData> loadOtherModules(String pkgName,
                                                     Path modulesDirPath,
                                                     Path defaultModulePath) {
        try (Stream<Path> pathStream = Files.walk(modulesDirPath, 1)) {
            return pathStream
                    .filter(path -> !path.equals(modulesDirPath))
                    .filter(path -> path.getFileName() != null
                            && !path.getFileName().equals(defaultModulePath.getFileName()))
                    .filter(Files::isDirectory)
                    .map(modulePath -> loadModule(pkgName, modulePath))
                    .collect(Collectors.toList());
        } catch (IOException e) {
            throw new ProjectException("Failed to read modules from directory: " + modulesDirPath, e);
        }
    }

    public static PackageManifest createPackageManifest(Path balrPath) {
        try {
            return createManifest(balrPath);
        } catch (IOException e) {
            throw new ProjectException("Failed to read balr file:" + balrPath);
        }
    }

    public static PackageManifest createManifest(Path balrPath) throws IOException {
        URI zipURI = URI.create("jar:" + balrPath.toAbsolutePath().toUri().toString());
        try (FileSystem zipFileSystem = FileSystems.newFileSystem(zipURI, new HashMap<>())) {
            return readFromArchive(zipFileSystem, balrPath);
        } catch (FileAlreadyExistsException e) {
            try (FileSystem zipFileSystem = FileSystems.getFileSystem(zipURI)) {
                return readFromArchive(zipFileSystem, balrPath);
            }
        }
    }

    private static PackageManifest readFromArchive(FileSystem zipFileSystem, Path balrPath) {
        Path packageJsonPath = zipFileSystem.getPath(PACKAGE_JSON);
        if (Files.notExists(packageJsonPath)) {
            throw new ProjectException("package.json does not exists in '" + balrPath + "'");
        }

        // Load `package.json`
        PackageJson packageJson = readPackageJson(balrPath, packageJsonPath);
        validatePackageJson(packageJson, balrPath);
        extractPlatformLibraries(zipFileSystem, packageJson, balrPath);
        return getPackageManifest(packageJson);
    }

    static DependencyGraphResult createPackageDependencyGraph(Path balrPath, String packageName) {
        URI zipURI = URI.create("jar:" + balrPath.toAbsolutePath().toUri().toString());
        try (FileSystem zipFileSystem = FileSystems.newFileSystem(zipURI, new HashMap<>())) {
            Path dependencyGraphJsonPath = zipFileSystem.getPath(DEPENDENCY_GRAPH_JSON);
            if (Files.notExists(dependencyGraphJsonPath)) {
                throw new ProjectException(DEPENDENCY_GRAPH_JSON + " does not exists in '" + balrPath + "'");
            }

            // Load `dependency-graph.json`
            DependencyGraphJson dependencyGraphJson = readDependencyGraphJson(balrPath, dependencyGraphJsonPath);

            DependencyGraph<PackageDescriptor> packageDependencyGraph = createPackageDependencyGraph(
                    dependencyGraphJson.getPackageDependencyGraph());
            Map<ModuleDescriptor, List<ModuleDescriptor>> moduleDescriptorListMap = createModuleDescDependencies(
                    dependencyGraphJson.getModuleDependencies());

            return new DependencyGraphResult(packageDependencyGraph, moduleDescriptorListMap);

        } catch (IOException e) {
            throw new ProjectException("Failed to read balr file:" + balrPath);
        }
    }

    private static void extractPlatformLibraries(FileSystem zipFileSystem, PackageJson packageJson, Path balrPath) {
        if (packageJson.getPlatformDependencies() == null) {
            return;
        }
        packageJson.getPlatformDependencies().forEach(dependency -> {
            Path libPath = balrPath.getParent().resolve(dependency.getPath());
            if (!Files.exists(libPath)) {
                try {
                    Files.createDirectories(libPath.getParent());
                    Files.copy(zipFileSystem.getPath(dependency.getPath()), libPath);
                } catch (IOException e) {
                    throw new ProjectException("Failed to extract platform dependency:" + libPath.getFileName(), e);
                }
            }
            dependency.setPath(libPath.toString());
        });
    }

    private static PackageManifest getPackageManifest(PackageJson packageJson) {
        PackageDescriptor pkgDesc = PackageDescriptor.from(PackageOrg.from(packageJson.getOrganization()),
                PackageName.from(packageJson.getName()), PackageVersion.from(packageJson.getVersion()));
        List<PackageManifest.Dependency> dependencies;
        if (packageJson.getDependencies() != null) {
            dependencies = packageJson.getDependencies();
        } else {
            dependencies = Collections.emptyList();
        }

        Map<String, PackageManifest.Platform> platforms = new HashMap<>(Collections.emptyMap());
        if (packageJson.getPlatformDependencies() != null) {
            List<Map<String, Object>> platformDependencies = new ArrayList<>();
            packageJson.getPlatformDependencies().forEach(dependency -> {
                String jsonStr = gson.toJson(dependency);
                platformDependencies.add(gson.fromJson(jsonStr, Map.class));

            });
            PackageManifest.Platform platform = new PackageManifest.Platform(platformDependencies);
            platforms.put(packageJson.getPlatform(), platform);
        }

        return PackageManifest.from(pkgDesc, dependencies, platforms);
    }

    private static PackageJson readPackageJson(Path balrPath, Path packageJsonPath) {
        PackageJson packageJson;
        try {
            packageJson = gson.fromJson(Files.newBufferedReader(packageJsonPath), PackageJson.class);
        } catch (JsonSyntaxException e) {
            throw new ProjectException("Invalid package.json format in '" + balrPath + "'");
        } catch (IOException | JsonIOException e) {
            throw new ProjectException("Failed to read the package.json in '" + balrPath + "'");
        }
        return packageJson;
    }

    private static DependencyGraph<PackageDescriptor> createPackageDependencyGraph(
            List<Dependency> packageDependencyGraph) {
        DependencyGraph.DependencyGraphBuilder<PackageDescriptor> graphBuilder = getBuilder();

        for (Dependency dependency : packageDependencyGraph) {
            PackageDescriptor pkg = PackageDescriptor.from(PackageOrg.from(dependency.getOrg()),
                    PackageName.from(dependency.getName()), PackageVersion.from(dependency.getVersion()));
            Set<PackageDescriptor> dependentPackages = new HashSet<>();
            for (Dependency dependencyPkg : dependency.getDependencies()) {
                dependentPackages.add(PackageDescriptor.from(PackageOrg.from(dependencyPkg.getOrg()),
                        PackageName.from(dependencyPkg.getName()),
                        PackageVersion.from(dependencyPkg.getVersion())));
            }
            graphBuilder.addDependencies(pkg, dependentPackages);
        }

        return graphBuilder.build();
    }

    private static Map<ModuleDescriptor, List<ModuleDescriptor>> createModuleDescDependencies(
            List<ModuleDependency> modDepEntries) {
        return modDepEntries.stream()
                .collect(Collectors.toMap(BaloFiles::getModuleDescriptorFromDependencyEntry,
                        modDepEntry -> createModDescriptorList(modDepEntry.getDependencies())));
    }

    private static ModuleDescriptor getModuleDescriptorFromDependencyEntry(ModuleDependency modDepEntry) {
        PackageDescriptor pkgDesc = PackageDescriptor.from(PackageOrg.from(modDepEntry.getOrg()),
                PackageName.from(modDepEntry.getPackageName()),
                PackageVersion.from(modDepEntry.getVersion()));
        final ModuleName moduleName = ModuleName.from(modDepEntry.getModuleName(), pkgDesc.org());
        return ModuleDescriptor.from(moduleName, pkgDesc);
    }

    private static List<ModuleDescriptor> createModDescriptorList(List<ModuleDependency> modDepEntries) {
        return modDepEntries.stream()
                .map(BaloFiles::getModuleDescriptorFromDependencyEntry)
                .collect(Collectors.toList());
    }

    private static DependencyGraphJson readDependencyGraphJson(Path balrPath, Path dependencyGraphJsonPath) {
        DependencyGraphJson dependencyGraphJson;
        try {
            dependencyGraphJson = gson
                    .fromJson(Files.newBufferedReader(dependencyGraphJsonPath), DependencyGraphJson.class);
        } catch (JsonSyntaxException e) {
            throw new ProjectException("Invalid " + DEPENDENCY_GRAPH_JSON + " format in '" + balrPath + "'");
        } catch (IOException | JsonIOException e) {
            throw new ProjectException("Failed to read the " + DEPENDENCY_GRAPH_JSON + " in '" + balrPath + "'");
        }
        return dependencyGraphJson;
    }

    /**
     * {@code DependencyGraphResult} contains package and module dependency graphs.
     */
    public static class DependencyGraphResult {
        private final DependencyGraph<PackageDescriptor> packageDependencyGraph;
        private final Map<ModuleDescriptor, List<ModuleDescriptor>> moduleDependencies;

        DependencyGraphResult(DependencyGraph<PackageDescriptor> packageDependencyGraph,
                              Map<ModuleDescriptor, List<ModuleDescriptor>> moduleDependencies) {
            this.packageDependencyGraph = packageDependencyGraph;
            this.moduleDependencies = moduleDependencies;
        }

        DependencyGraph<PackageDescriptor> packageDependencyGraph() {
            return packageDependencyGraph;
        }

        public Map<ModuleDescriptor, List<ModuleDescriptor>> moduleDependencies() {
            return moduleDependencies;
        }
    }
}<|MERGE_RESOLUTION|>--- conflicted
+++ resolved
@@ -81,22 +81,13 @@
             // Load default module
             String pkgName = packageManifest.name().toString();
             Path defaultModulePathInBalo = zipFileSystem.getPath(MODULES_ROOT, pkgName);
-<<<<<<< HEAD
-            ModuleData defaultModule = loadModule(defaultModulePathInBalo);
+            ModuleData defaultModule = loadModule(pkgName, defaultModulePathInBalo);
             DocumentData packageMd = loadDocument(zipFileSystem.getPath(ProjectConstants.BALO_DOCS_DIR)
                     .resolve(ProjectConstants.PACKAGE_MD_FILE_NAME));
             // load other modules
             Path modulesPathInBalo = zipFileSystem.getPath(MODULES_ROOT);
-            List<ModuleData> otherModules = loadOtherModules(modulesPathInBalo, defaultModulePathInBalo);
+            List<ModuleData> otherModules = loadOtherModules(pkgName, modulesPathInBalo, defaultModulePathInBalo);
             return PackageData.from(balrPath, defaultModule, otherModules, null, null, null, packageMd);
-=======
-            ModuleData defaultModule = loadModule(pkgName, defaultModulePathInBalo);
-
-            // load other modules
-            Path modulesPathInBalo = zipFileSystem.getPath(MODULES_ROOT);
-            List<ModuleData> otherModules = loadOtherModules(pkgName, modulesPathInBalo, defaultModulePathInBalo);
-            return PackageData.from(balrPath, defaultModule, otherModules);
->>>>>>> eb3990b9
         } catch (IOException e) {
             throw new ProjectException("Failed to read balr file:" + balrPath);
         }
@@ -114,7 +105,6 @@
         }
     }
 
-<<<<<<< HEAD
     public static DocumentData loadDocument(Path documentFilePath) {
         if (Files.notExists(documentFilePath)) {
             return null;
@@ -129,10 +119,7 @@
         }
     }
 
-    private static ModuleData loadModule(Path modulePath) {
-=======
     private static ModuleData loadModule(String pkgName, Path modulePath) {
->>>>>>> eb3990b9
         // check module path exists
         if (Files.notExists(modulePath)) {
             throw new ProjectException("The 'modules' directory does not exists in '" + modulePath + "'");
