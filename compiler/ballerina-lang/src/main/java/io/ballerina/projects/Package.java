package io.ballerina.projects;

<<<<<<< HEAD
import java.nio.file.Path;
=======
import java.util.ArrayList;
>>>>>>> 97947924
import java.util.Collection;
import java.util.HashMap;
import java.util.Iterator;
import java.util.List;
import java.util.Map;
import java.util.Spliterator;
import java.util.concurrent.ConcurrentHashMap;
import java.util.function.Function;

/**
 * {@code Package} represents a Ballerina Package.
 *
 * @since 2.0.0
 */
public class Package {
    private Project project;
    private final PackageContext packageContext;
    private final Map<ModuleId, Module> moduleMap;
    private final Function<ModuleId, Module> populateModuleFunc;

    private Package(PackageContext packageContext, Project project) {
        this.packageContext = packageContext;
        this.project = project;
        this.moduleMap = new ConcurrentHashMap<>();
        this.populateModuleFunc = moduleId -> Module.from(
                this.packageContext.moduleContext(moduleId), this);
    }

    static Package from(Project project, PackageConfig packageConfig) {
        // TODO create package context here by giving the package config
        // do the same for modules and documents
        // il. package context creates modules contexts and modules context create document contexts

        // contexts need to hold onto the configs. Should we decouple config from tree information as follows.
        // package config has the tree information like modules.
        PackageContext packageContext = PackageContext.from(project, packageConfig);
        return new Package(packageContext, project);
    }

    public PackageContext packageContext() {
        return this.packageContext;
    }

    public PackageId packageId() {
        return this.packageContext.packageId();
    }

    public PackageName packageName() {
        return packageContext.packageName();
    }

    public PackageOrg packageOrg() {
        return packageContext.packageOrg();
    }

    public PackageVersion packageVersion() {
        return packageContext.packageVersion();
    }

    public Collection<ModuleId> moduleIds() {
        return this.packageContext.moduleIds();
    }

    public Iterable<Module> modules() {
        List<Module> moduleList = new ArrayList<>();
        for (ModuleId moduleId : this.packageContext.moduleIds()) {
            moduleList.add(module(moduleId));
        }
        return new ModuleIterable(moduleList);
    }

    public Module module(ModuleId moduleId) {
        // TODO Should we throw an error if the moduleId is not present
        return this.moduleMap.computeIfAbsent(moduleId, this.populateModuleFunc);
    }

    public Module module(ModuleName moduleName) {
        for (Module module : this.moduleMap.values()) {
            if (module.moduleName().equals(moduleName)) {
                return module;
            }
        }

        ModuleContext moduleContext = this.packageContext.moduleContext(moduleName);
        if (moduleContext != null) {
            return module(moduleContext.moduleId());
        }

        return null;
    }

    public boolean containsModule(ModuleId moduleId) {
        return this.moduleMap.containsKey(moduleId);
    }

    public Module getDefaultModule() {
        return module(this.packageContext.defaultModuleContext().moduleId());
    }

    // PackageCompilation has the emit method
//    public PackageCompilation getCompilation() {
//        return this.packageContext.getCompilation();
//    }

    public DependencyGraph<ModuleId> moduleDependencyGraph() {
        // Each Package should know the packages that it depends on and packages that depends on it
        // Each Module should know the modules that it depends on and modules that depends on it
        return this.packageContext.moduleDependencyGraph();
    }

    public void resolveDependencies() {
        packageContext.resolveDependencies();
    }

    public Collection<PackageDependency> packageDependencies() {
        return packageContext.packageDependencies();
    }
<<<<<<< HEAD
=======

//    public BallerinaToml ballerinaToml() {
//        return this.packageContext.ballerinaToml();
//    }


    /** Returns an instance of the Package.Modifier.
     *
     * @return  module modifier
     */
    public Modifier modify() {
        return new Modifier(this);
    }

    private static class ModuleIterable implements Iterable {
        private final Collection<Module> moduleList;

        public ModuleIterable(Collection<Module> moduleList) {
            this.moduleList = moduleList;
        }

        @Override
        public Iterator<Module> iterator() {
            return this.moduleList.iterator();
        }

        @Override
        public Spliterator spliterator() {
            return this.moduleList.spliterator();
        }
    }

    /**
     * Inner class that handles package modifications.
     */
    public static class Modifier {
        private PackageId packageId;
        private PackageName packageName;
        private Map<ModuleId, ModuleContext> moduleContextMap;
        private Project project;

        public Modifier(Package oldPackage) {
            this.packageId = oldPackage.packageId();
            this.packageName = oldPackage.packageName();
            this.moduleContextMap = copyModules(oldPackage);
            this.project = oldPackage.project;
        }

        Modifier updateModule(ModuleContext newModuleContext) {
            this.moduleContextMap.put(newModuleContext.moduleId(), newModuleContext);
            return this;
        }

        /**
         * Adds a new module in a new package that is copied from the existing.
         *
         * @param moduleConfig configuration of the module to add
         * @return Package.Modifier which contains the updated package
         */
        public Modifier addModule(ModuleConfig moduleConfig) {
            ModuleContext newModuleContext = ModuleContext.from(this.project, moduleConfig);
            this.moduleContextMap.put(newModuleContext.moduleId(), newModuleContext);
            return this;
        }

        /**
         * Creates a copy of the existing package and removes the module from the new package.
         *
         * @param moduleId moduleId of the module to remove
         * @return Package.Modifier which contains the updated package
         */
        public Modifier removeModule(ModuleId moduleId) {
            moduleContextMap.remove(moduleId);
            return this;
        }

        /**
         * Returns the updated package created by a module add/remove/update operation.
         *
         * @return updated package
         */
        public Package apply() {
            return createNewPackage();
        }

        private Map<ModuleId, ModuleContext> copyModules(Package oldPackage) {
            Map<ModuleId, ModuleContext> moduleContextMap = new HashMap<>();

            for (ModuleId moduleId : oldPackage.packageContext.moduleIds()) {
                moduleContextMap.put(moduleId, oldPackage.packageContext.moduleContext(moduleId));
            }
            return moduleContextMap;
        }

        private Package createNewPackage() {
            PackageContext newPackageContext = new PackageContext(this.project, this.packageId,
                    this.packageName, this.moduleContextMap);
            this.project.setCurrentPackage(new Package(newPackageContext, this.project));
            return this.project.currentPackage();
        }
    }
>>>>>>> 97947924
}<|MERGE_RESOLUTION|>--- conflicted
+++ resolved
@@ -1,10 +1,6 @@
 package io.ballerina.projects;
 
-<<<<<<< HEAD
-import java.nio.file.Path;
-=======
 import java.util.ArrayList;
->>>>>>> 97947924
 import java.util.Collection;
 import java.util.HashMap;
 import java.util.Iterator;
@@ -122,8 +118,6 @@
     public Collection<PackageDependency> packageDependencies() {
         return packageContext.packageDependencies();
     }
-<<<<<<< HEAD
-=======
 
 //    public BallerinaToml ballerinaToml() {
 //        return this.packageContext.ballerinaToml();
@@ -225,5 +219,4 @@
             return this.project.currentPackage();
         }
     }
->>>>>>> 97947924
 }