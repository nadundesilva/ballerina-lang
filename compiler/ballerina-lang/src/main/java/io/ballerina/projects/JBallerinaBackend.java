--- conflicted
+++ resolved
@@ -168,16 +168,9 @@
         return new EmitResult(true, diagnosticResult, generatedArtifact);
     }
 
-<<<<<<< HEAD
-    private void emitBalo(Path filePath) {
-        JBallerinaBaloWriter writer = new JBallerinaBaloWriter(this);
-        Package pkg = packageCache.getPackageOrThrow(packageContext.packageId());
-        writer.write(pkg, filePath);
-=======
     private Path emitBalo(Path filePath) {
         JBallerinaBaloWriter writer = new JBallerinaBaloWriter(this);
         return writer.write(filePath);
->>>>>>> 5e3bc90e
     }
 
     @Override
@@ -575,11 +568,7 @@
     }
 
 
-<<<<<<< HEAD
-    JdkVersion jdkVersion() {
-=======
     JvmTarget jdkVersion() {
->>>>>>> 5e3bc90e
         return jdkVersion;
     }
 }