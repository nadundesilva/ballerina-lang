/*
 * Copyright (c) 2020, WSO2 Inc. (http://www.wso2.org) All Rights Reserved.
 *
 * WSO2 Inc. licenses this file to you under the Apache License,
 * Version 2.0 (the "License"); you may not use this file except
 * in compliance with the License.
 * You may obtain a copy of the License at
 *
 * http://www.apache.org/licenses/LICENSE-2.0
 *
 * Unless required by applicable law or agreed to in writing, software
 * distributed under the License is distributed on an "AS IS" BASIS,
 * WITHOUT WARRANTIES OR CONDITIONS OF ANY KIND, either express or implied.
 * See the License for the specific language governing permissions and
 * limitations under the License.
 */
package io.ballerina.compiler.api.impl.symbols;

import io.ballerina.compiler.api.ModuleID;
import io.ballerina.compiler.api.symbols.ArrayTypeSymbol;
import io.ballerina.compiler.api.symbols.TypeDescKind;
import io.ballerina.compiler.api.symbols.TypeSymbol;
import org.wso2.ballerinalang.compiler.semantics.model.types.BArrayType;
import org.wso2.ballerinalang.compiler.util.CompilerContext;

import java.util.Objects;
import java.util.Optional;

/**
 * Represents an array type descriptor.
 *
 * @since 2.0.0
 */
public class BallerinaArrayTypeSymbol extends AbstractTypeSymbol implements ArrayTypeSymbol {
    private Integer size;
    private TypeSymbol memberTypeDesc;

    public BallerinaArrayTypeSymbol(CompilerContext context, ModuleID moduleID, BArrayType arrayType) {
        super(context, TypeDescKind.ARRAY, arrayType);
        if (arrayType.getSize() >= 0) {
            size = arrayType.getSize();
        }
    }

    @Override
    public TypeSymbol memberTypeDescriptor() {
        if (this.memberTypeDesc == null) {
            TypesFactory typesFactory = TypesFactory.getInstance(this.context);
            this.memberTypeDesc = typesFactory.getTypeDescriptor(((BArrayType) this.getBType()).eType);
        }
        return memberTypeDesc;
    }

    @Override
    public String signature() {
        // If the array is of fixed size, the signature should reflect that.
<<<<<<< HEAD
        String sizeStr = size().map(Objects::toString).orElse("");
        return memberTypeDescriptor().signature() + "[" + sizeStr + "]";
=======
        String sizeStr = "[" + size().map(Objects::toString).orElse("") + "]";
        if (memberTypeDescriptor().typeKind() == TypeDescKind.UNION) {
            return "(" + memberTypeDescriptor().signature() + ")" + sizeStr;
        }
        return memberTypeDescriptor().signature() + sizeStr;
>>>>>>> b235daf9
    }

    @Override
    public Optional<Integer> size() {
        return Optional.ofNullable(size);
    }
}<|MERGE_RESOLUTION|>--- conflicted
+++ resolved
@@ -54,16 +54,11 @@
     @Override
     public String signature() {
         // If the array is of fixed size, the signature should reflect that.
-<<<<<<< HEAD
-        String sizeStr = size().map(Objects::toString).orElse("");
-        return memberTypeDescriptor().signature() + "[" + sizeStr + "]";
-=======
         String sizeStr = "[" + size().map(Objects::toString).orElse("") + "]";
         if (memberTypeDescriptor().typeKind() == TypeDescKind.UNION) {
             return "(" + memberTypeDescriptor().signature() + ")" + sizeStr;
         }
         return memberTypeDescriptor().signature() + sizeStr;
->>>>>>> b235daf9
     }
 
     @Override
