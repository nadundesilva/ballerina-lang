--- conflicted
+++ resolved
@@ -97,19 +97,11 @@
     }
 
     @Override
-<<<<<<< HEAD
-=======
-    public List<TypeQualifier> typeQualifiers() {
-        return this.typeDescriptor.typeQualifiers();
-    }
-
-    @Override
     public List<AnnotationSymbol> annotations() {
         return this.annots;
     }
 
     @Override
->>>>>>> 9107478f
     public TypeDescKind typeKind() {
         return TypeDescKind.OBJECT;
     }
