--- conflicted
+++ resolved
@@ -140,9 +140,9 @@
         // Operation's inputType and OutputType is defined by this lambda function.
         operation.iExpr.requiredArgs = operation.iExpr.argExprs;
 
-        final List<BType> givenArgTypes;
-        final List<BType> expectedArgTypes;
-        final List<BType> expectedRetTypes;
+        final List<BType> elementTypes;
+        final List<BType> paramTypes;
+        final List<BType> actualRetTypes;
         final List<BType> givenRetTypes;
 
         if (bLangExpression.getKind() == NodeKind.ARROW_EXPR) {
@@ -154,8 +154,8 @@
             }
             BLangArrowFunction bLangArrowFunction = (BLangArrowFunction) bLangExpression;
             operation.arity = inferExpectedArity(operation);
-            givenArgTypes = expectedArgTypes = calculateExpectedInputArgs(operation);
-            operation.inputType = givenArgTypes.size() > 1 ? new BTupleType(givenArgTypes) : givenArgTypes.get(0);
+            elementTypes = paramTypes = calculateParamTypesOfLambda(operation);
+            operation.inputType = elementTypes.size() > 1 ? new BTupleType(elementTypes) : elementTypes.get(0);
             typeChecker.populateArrowExprParamTypes(bLangArrowFunction, Collections.singletonList(operation.inputType));
             BType returnType = typeChecker.populateArrowExprReturn(bLangArrowFunction, symTable.noType);
             if (returnType.tag == TypeTags.ERROR) { // inferring of the return type should not be of type error
@@ -165,8 +165,7 @@
             givenRetTypes = (returnType.tag == TypeTags.TUPLE) ?
                     ((BTupleType) returnType).tupleTypes : Collections.singletonList(returnType);
 
-<<<<<<< HEAD
-            expectedRetTypes = calculateExpectedOutputArgs(operation, givenRetTypes);
+            actualRetTypes = calculateExpectedOutputArgs(operation, givenRetTypes);
             operation.lambdaType = new BInvokableType(Collections.singletonList(operation.inputType), returnType, null);
             bLangArrowFunction.funcType = operation.lambdaType;
 
@@ -189,33 +188,27 @@
                 operation.outputType = operation.resultType = symTable.errType;
                 return;
             }
-=======
-        // Param types of the user-specified lambda function.
-        final List<BType> paramTypes = calculateParamTypesOfLambda(operation);
-        final List<BType> givenRetTypes = calculatedGivenOutputArgs(operation);
-
-        // Type of the elements in the collection.
-        final List<BType> elementTypes = calculateProvidedElementTypes(operation);
-        final List<BType> actualRetTypes = calculateExpectedOutputArgs(operation, givenRetTypes);
->>>>>>> fb9b293b
-
-            givenArgTypes = calculatedGivenInputArgs(operation);
+
+            // Param types of the user-specified lambda function.
+            paramTypes = calculateParamTypesOfLambda(operation);
             givenRetTypes = calculatedGivenOutputArgs(operation);
 
-            expectedArgTypes = calculateExpectedInputArgs(operation);
-            expectedRetTypes = calculateExpectedOutputArgs(operation, givenRetTypes);
+            // Type of the elements in the collection.
+            elementTypes = calculateProvidedElementTypes(operation);
+            actualRetTypes = calculateExpectedOutputArgs(operation, givenRetTypes);
+
             operation.inputType = operation.lambdaType.getParameterTypes().get(0);
-        }
-
-        // Cross Validate given and expected types and calculate output type;
-        validateLambdaInputArgs(operation, elementTypes, paramTypes);
-        validateLambdaReturnArgs(operation, actualRetTypes, givenRetTypes);
-        if (operation.outputType == symTable.errType) {
-            operation.resultType = symTable.errType;
-            return;
-        }
-        // Assign actual output value.
-        assignOutputAndResultType(operation, elementTypes, actualRetTypes);
+
+            // Cross Validate given and expected types and calculate output type;
+            validateLambdaInputArgs(operation, elementTypes, paramTypes);
+            validateLambdaReturnArgs(operation, actualRetTypes, givenRetTypes);
+            if (operation.outputType == symTable.errType) {
+                operation.resultType = symTable.errType;
+                return;
+            }
+            // Assign actual output value.
+            assignOutputAndResultType(operation, elementTypes, actualRetTypes);
+        }
     }
 
     /*
