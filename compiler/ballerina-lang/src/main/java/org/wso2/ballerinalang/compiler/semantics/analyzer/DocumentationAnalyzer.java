--- conflicted
+++ resolved
@@ -153,7 +153,6 @@
     }
 
     @Override
-<<<<<<< HEAD
     public void visit(BLangTupleVariable tupleVariableNode) {
         validateNoParameters(tupleVariableNode);
         validateReturnParameter(tupleVariableNode, null, false);
@@ -162,10 +161,11 @@
                 tupleVariableNode.pos);
         validateDeprecatedParametersDocumentation(tupleVariableNode.markdownDocumentationAttachment,
                 tupleVariableNode.pos);
-=======
+    }
+
+    @Override
     public void visit(BLangResourceFunction funcNode) {
         visit((BLangFunction) funcNode);
->>>>>>> b636c63f
     }
 
     @Override
