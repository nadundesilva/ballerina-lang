--- conflicted
+++ resolved
@@ -724,31 +724,19 @@
         return matchExpr;
     }
 
-<<<<<<< HEAD
-    public static BLangFieldBasedAccess createFieldAccessExpr(BLangExpression varRef, BLangIdentifier field) {
-        return createFieldAccessExpr(varRef, field, false);
-    }
-
-    public static BLangFieldBasedAccess createFieldAccessExpr(BLangExpression varRef, BLangIdentifier field,
-=======
     public static BLangFieldBasedAccess createFieldAccessExpr(BLangAccessibleExpression varRef, BLangIdentifier field) {
         return createFieldAccessExpr(varRef, field, false);
     }
 
     public static BLangFieldBasedAccess createFieldAccessExpr(BLangAccessibleExpression varRef, BLangIdentifier field,
->>>>>>> acb5b578
                                                               boolean except) {
         BLangFieldBasedAccess fieldAccessExpr = (BLangFieldBasedAccess) TreeBuilder.createFieldBasedAccessNode();
         fieldAccessExpr.expr = varRef;
         fieldAccessExpr.field = field;
         return fieldAccessExpr;
     }
-<<<<<<< HEAD
-    public static BLangIndexBasedAccess createIndexAccessExpr(BLangVariableReference varRef,
-=======
 
     public static BLangIndexBasedAccess createIndexAccessExpr(BLangAccessibleExpression varRef,
->>>>>>> acb5b578
                                                               BLangExpression indexExpr) {
         BLangIndexBasedAccess fieldAccessExpr = (BLangIndexBasedAccess) TreeBuilder.createIndexBasedAccessNode();
         fieldAccessExpr.expr = varRef;
