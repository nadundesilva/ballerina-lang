/*
*  Copyright (c) 2017, WSO2 Inc. (http://www.wso2.org) All Rights Reserved.
*
*  WSO2 Inc. licenses this file to you under the Apache License,
*  Version 2.0 (the "License"); you may not use this file except
*  in compliance with the License.
*  You may obtain a copy of the License at
*
*    http://www.apache.org/licenses/LICENSE-2.0
*
*  Unless required by applicable law or agreed to in writing,
*  software distributed under the License is distributed on an
*  "AS IS" BASIS, WITHOUT WARRANTIES OR CONDITIONS OF ANY
*  KIND, either express or implied.  See the License for the
*  specific language governing permissions and limitations
*  under the License.
*/
package org.wso2.ballerinalang.compiler.semantics.model.symbols;

import io.ballerina.tools.diagnostics.Location;
import org.ballerinalang.model.elements.PackageID;
import org.ballerinalang.model.symbols.SymbolOrigin;
import org.ballerinalang.model.symbols.VariableSymbol;
import org.wso2.ballerinalang.compiler.semantics.model.types.BNoType;
import org.wso2.ballerinalang.compiler.util.NodeUtils;
import org.wso2.ballerinalang.compiler.util.TypeTags;

/**
 * @since 0.94
 */
public class BXMLAttributeSymbol extends BSymbol implements VariableSymbol {

    public BXMLAttributeSymbol(String localname, String namespaceURI, PackageID pkgID, BSymbol owner,
<<<<<<< HEAD
                               DiagnosticPos pos, SymbolOrigin origin) {
=======
                               Location pos, SymbolOrigin origin) {
>>>>>>> dfa1fba9
        super(SymTag.NIL, 0, NodeUtils.getName(localname, namespaceURI), pkgID, new BNoType(TypeTags.NONE), owner, pos,
              origin);
    }

    @Override
    public Object getConstValue() {
        return null;
    }
}<|MERGE_RESOLUTION|>--- conflicted
+++ resolved
@@ -31,11 +31,7 @@
 public class BXMLAttributeSymbol extends BSymbol implements VariableSymbol {
 
     public BXMLAttributeSymbol(String localname, String namespaceURI, PackageID pkgID, BSymbol owner,
-<<<<<<< HEAD
-                               DiagnosticPos pos, SymbolOrigin origin) {
-=======
                                Location pos, SymbolOrigin origin) {
->>>>>>> dfa1fba9
         super(SymTag.NIL, 0, NodeUtils.getName(localname, namespaceURI), pkgID, new BNoType(TypeTags.NONE), owner, pos,
               origin);
     }
