/*
 *  Copyright (c) 2018, WSO2 Inc. (http://www.wso2.org) All Rights Reserved.
 *
 *  WSO2 Inc. licenses this file to you under the Apache License,
 *  Version 2.0 (the "License"); you may not use this file except
 *  in compliance with the License.
 *  You may obtain a copy of the License at
 *
 *  http://www.apache.org/licenses/LICENSE-2.0
 *
 *  Unless required by applicable law or agreed to in writing, software
 *  distributed under the License is distributed on an "AS IS" BASIS,
 *  WITHOUT WARRANTIES OR CONDITIONS OF ANY KIND, either express or implied.
 *  See the License for the specific language governing permissions and
 *  limitations under the License.
 */
package org.wso2.ballerinalang.compiler.desugar;

import org.ballerinalang.model.TreeBuilder;
import org.ballerinalang.model.elements.PackageID;
import org.ballerinalang.model.tree.NodeKind;
import org.ballerinalang.model.tree.clauses.HavingNode;
import org.ballerinalang.model.tree.clauses.OrderByVariableNode;
import org.ballerinalang.model.tree.clauses.SelectExpressionNode;
import org.ballerinalang.model.tree.expressions.ExpressionNode;
import org.ballerinalang.model.tree.statements.StatementNode;
import org.ballerinalang.model.tree.types.TypeNode;
import org.ballerinalang.util.diagnostic.DiagnosticCode;
import org.wso2.ballerinalang.compiler.semantics.analyzer.SymbolEnter;
import org.wso2.ballerinalang.compiler.semantics.analyzer.SymbolResolver;
import org.wso2.ballerinalang.compiler.semantics.analyzer.TypeChecker;
import org.wso2.ballerinalang.compiler.semantics.model.BLangBuiltInMethod;
import org.wso2.ballerinalang.compiler.semantics.model.SymbolEnv;
import org.wso2.ballerinalang.compiler.semantics.model.SymbolTable;
import org.wso2.ballerinalang.compiler.semantics.model.symbols.BAttachedFunction;
import org.wso2.ballerinalang.compiler.semantics.model.symbols.BInvokableSymbol;
import org.wso2.ballerinalang.compiler.semantics.model.symbols.BObjectTypeSymbol;
import org.wso2.ballerinalang.compiler.semantics.model.symbols.BPackageSymbol;
import org.wso2.ballerinalang.compiler.semantics.model.symbols.BSymbol;
import org.wso2.ballerinalang.compiler.semantics.model.symbols.BVarSymbol;
import org.wso2.ballerinalang.compiler.semantics.model.types.BArrayType;
import org.wso2.ballerinalang.compiler.semantics.model.types.BField;
import org.wso2.ballerinalang.compiler.semantics.model.types.BInvokableType;
import org.wso2.ballerinalang.compiler.semantics.model.types.BMapType;
import org.wso2.ballerinalang.compiler.semantics.model.types.BObjectType;
import org.wso2.ballerinalang.compiler.semantics.model.types.BRecordType;
import org.wso2.ballerinalang.compiler.semantics.model.types.BStreamType;
import org.wso2.ballerinalang.compiler.semantics.model.types.BTableType;
import org.wso2.ballerinalang.compiler.semantics.model.types.BType;
import org.wso2.ballerinalang.compiler.semantics.model.types.BUnionType;
import org.wso2.ballerinalang.compiler.tree.BLangFunction;
import org.wso2.ballerinalang.compiler.tree.BLangNodeVisitor;
import org.wso2.ballerinalang.compiler.tree.BLangPackage;
import org.wso2.ballerinalang.compiler.tree.BLangSimpleVariable;
import org.wso2.ballerinalang.compiler.tree.clauses.BLangGroupBy;
import org.wso2.ballerinalang.compiler.tree.clauses.BLangHaving;
import org.wso2.ballerinalang.compiler.tree.clauses.BLangJoinStreamingInput;
import org.wso2.ballerinalang.compiler.tree.clauses.BLangOrderBy;
import org.wso2.ballerinalang.compiler.tree.clauses.BLangOrderByVariable;
import org.wso2.ballerinalang.compiler.tree.clauses.BLangSelectClause;
import org.wso2.ballerinalang.compiler.tree.clauses.BLangSelectExpression;
import org.wso2.ballerinalang.compiler.tree.clauses.BLangStreamAction;
import org.wso2.ballerinalang.compiler.tree.clauses.BLangStreamingInput;
import org.wso2.ballerinalang.compiler.tree.clauses.BLangWhere;
import org.wso2.ballerinalang.compiler.tree.clauses.BLangWindow;
import org.wso2.ballerinalang.compiler.tree.expressions.BLangArrayLiteral;
import org.wso2.ballerinalang.compiler.tree.expressions.BLangBinaryExpr;
import org.wso2.ballerinalang.compiler.tree.expressions.BLangExpression;
import org.wso2.ballerinalang.compiler.tree.expressions.BLangFieldBasedAccess;
import org.wso2.ballerinalang.compiler.tree.expressions.BLangIndexBasedAccess;
import org.wso2.ballerinalang.compiler.tree.expressions.BLangInvocation;
import org.wso2.ballerinalang.compiler.tree.expressions.BLangLambdaFunction;
import org.wso2.ballerinalang.compiler.tree.expressions.BLangLiteral;
import org.wso2.ballerinalang.compiler.tree.expressions.BLangNamedArgsExpression;
import org.wso2.ballerinalang.compiler.tree.expressions.BLangRecordLiteral;
import org.wso2.ballerinalang.compiler.tree.expressions.BLangSimpleVarRef;
import org.wso2.ballerinalang.compiler.tree.expressions.BLangVariableReference;
import org.wso2.ballerinalang.compiler.tree.statements.BLangAssignment;
import org.wso2.ballerinalang.compiler.tree.statements.BLangBlockStmt;
import org.wso2.ballerinalang.compiler.tree.statements.BLangExpressionStmt;
import org.wso2.ballerinalang.compiler.tree.statements.BLangForeach;
import org.wso2.ballerinalang.compiler.tree.statements.BLangForever;
import org.wso2.ballerinalang.compiler.tree.statements.BLangReturn;
import org.wso2.ballerinalang.compiler.tree.statements.BLangSimpleVariableDef;
import org.wso2.ballerinalang.compiler.tree.statements.BLangStatement;
import org.wso2.ballerinalang.compiler.tree.statements.BLangStreamingQueryStatement;
import org.wso2.ballerinalang.compiler.tree.types.BLangType;
import org.wso2.ballerinalang.compiler.tree.types.BLangUserDefinedType;
import org.wso2.ballerinalang.compiler.util.CompilerContext;
import org.wso2.ballerinalang.compiler.util.FieldKind;
import org.wso2.ballerinalang.compiler.util.Name;
import org.wso2.ballerinalang.compiler.util.Names;
import org.wso2.ballerinalang.compiler.util.TypeTags;
import org.wso2.ballerinalang.compiler.util.diagnotic.BLangDiagnosticLog;
import org.wso2.ballerinalang.compiler.util.diagnotic.DiagnosticPos;
import org.wso2.ballerinalang.util.Lists;

import java.util.ArrayList;
import java.util.Arrays;
import java.util.Collections;
import java.util.HashMap;
import java.util.LinkedHashSet;
import java.util.List;
import java.util.Map;
import java.util.Set;
import java.util.Stack;
import java.util.concurrent.atomic.LongAdder;
import java.util.stream.Collectors;

/**
 * Class responsible for desugar an iterable chain into actual Ballerina code.
 *
 * @since 0.980.0
 */
public class StreamingCodeDesugar extends BLangNodeVisitor {

    private static final String FUNC_CALLER = "$lambda$streaming";
    private static final String OUTPUT_FUNC_REFERENCE = "$lambda$streaming$output$function";
    private static final String OUTPUT_FUNC_VAR_ARG = "$lambda$streaming$output$function$var$arg";
    private static final String WINDOW_FUNC_REFERENCE = "$lambda$streaming$window$reference";
    private static final String OUTPUT_PROCESS_FUNC_REFERENCE = "$lambda$streaming$output$process";
    private static final String ORDER_BY_PROCESS_FUNC_REFERENCE = "$lambda$streaming$ordering$process";
    private static final String ORDERING_FUNC_ARRAY_REFERENCE = "$lambda$streaming$orderby$funcarray$variable";
    private static final String ORDERING_FUNC_VAR_ARG = "$lambda$streaming$orderby$func$var$arg";
    private static final String FILTER_FUNC_REFERENCE = "$lambda$streaming$filter";
    private static final String SIMPLE_SELECT_FUNC_REFERENCE = "$lambda$streaming$simple$select";
    private static final String SELECT_WITH_GROUP_BY_FUNC_REFERENCE = "$lambda$streaming$groupby$select";
    private static final String JOIN_PROCESS_FUNC_REFERENCE = "$lambda$streaming$join$process";
    private static final String TABLE_JOIN_PROCESS_FUNC_REFERENCE = "$lambda$streaming$table$join$process";
    private static final String INPUT_STREAM_PARAM_REFERENCE = "$lambda$streaming$input$variable";
    private static final String FILTER_LAMBDA_PARAM_REFERENCE = "$lambda$streaming$filter$input$variable";
    private static final String SELECT_LAMBDA_PARAM_REFERENCE = "$lambda$streaming$simple$select$input$variable";
    private static final String TABLE_JOIN_LAMBDA_PARAM_REFERENCE = "$lambda$streaming$table$join$input$variable";
    private static final String JOIN_CONDITION_LAMBDA_PARAM_REFERENCE =
            "$lambda$streaming$join$onCondition$input$variable";
    private static final String SELECT_WITH_GROUP_BY_LAMBDA_PARAM_REFERENCE =
            "$lambda$streaming$groupby$select$input$variable";
    private static final String STREAM_EVENT_ARRAY_PARAM_REFERENCE = "$lambda$streaming$stream$event$variable";
    private static final String OUTPUT_EVENT_SELECTOR_PARAM_REFERENCE =
            "$lambda$streaming$output$event$selector$variable";
    private static final String VAR_OUTPUT_EVENTS = "$lambda$streaming$output$process$output$events$variable";
    private static final String VAR_RESULTS_TABLE = "$lambda$streaming$table$join$on$condition$result$variable";
    private static final String VAR_FOREACH_VAL = "$lambda$streaming$foreach$key$val$variable";
    private static final String NEXT_PROCESS_METHOD_NAME = "process";
    private static final String STREAM_EVENT_OBJECT_NAME = "StreamEvent";
    private static final String FILTER_OBJECT_NAME = "Filter";
    private static final String WINDOW_OBJECT_NAME = "Window";
    private static final String AGGREGATOR_OBJECT_NAME = "Aggregator";
    private static final String OUTPUT_PROCESS_OBJECT_NAME = "OutputProcess";
    private static final String ORDER_BY_PROCESS_OBJECT_NAME = "OrderBy";
    private static final String CREATE_OUTPUT_PROCESS_METHOD_NAME = "createOutputProcess";
    private static final String CREATE_FILTER_METHOD_NAME = "createFilter";
    private static final String SIMPLE_SELECT_OBJECT_NAME = "SimpleSelect";
    private static final String SELECT_WITH_GROUP_BY_OBJECT_NAME = "Select";
    private static final String JOIN_PROCESS_OBJECT_NAME = "JoinProcesor";
    private static final String TABLE_JOIN_PROCESS_OBJECT_NAME = "TableJoinProcessor";
    private static final String CREATE_SIMPLE_SELECT_METHOD_NAME = "createSimpleSelect";
    private static final String CREATE_SELECT_WITH_GROUP_BY_METHOD_NAME = "createSelect";
    private static final String CREATE_ORDER_BY_METHOD_NAME = "createOrderBy";
    private static final String CREATE_STREAM_JOIN_PROCESS_METHOD_NAME = "createStreamJoinProcessor";
    private static final String CREATE_TABLE_JOIN_PROCESS_METHOD_NAME = "createTableJoinProcessor";
    private static final String SET_JOIN_PROPERTIES_METHOD_NAME = "setJoinProperties";
    private static final String SET_RHS_METHOD_NAME = "setRHS";
    private static final String SET_LHS_METHOD_NAME = "setLHS";
    private static final String EVENT_DATA_VARIABLE_NAME = "data";
    private static final String EVENT_TYPE_VARIABLE_NAME = "eventType";
    private static final String BUILD_STREAM_EVENT_METHOD_NAME = "buildStreamEvent";
    private static final String STREAM_SUBSCRIBE_METHOD_NAME = "stream.subscribe";
    private static final String JOIN_TYPE = "JoinType";

    private static final CompilerContext.Key<StreamingCodeDesugar> STREAMING_DESUGAR_KEY =
            new CompilerContext.Key<>();
    private static final String ORDER_BY_FIELD_ATTR = "fieldFuncs";
    private static final String ORDER_TYPE_ASC = "ASCENDING";
    private static final String STR_ENDING = "ENDING";
    private static final String NEXT_PROCESS_POINTER_ARG_NAME = "nextProcessPointer";
    private static final String ON_CONDITION_NAMED_ARG_NAME = "conditionFunc";

    private final SymbolTable symTable;
    private final SymbolResolver symResolver;
    private final SymbolEnter symbolEnter;
    private TypeChecker typeChecker;
    private BLangDiagnosticLog dlog;
    private final Names names;
    private int lambdaFunctionCount = 0;
    private SymbolEnv env;
    private List<BLangStatement> stmts;
    private BLangVariableReference rhsStream, lhsStream;
    private BLangExpression conditionExpr;
    private BType outputEventType;
    private Stack<BVarSymbol> nextProcessVarSymbolStack = new Stack<>();
    private Stack<BVarSymbol> joinProcessorStack = new Stack<>();
    private boolean isInJoin = false;
    private boolean isInHaving = false;
    private boolean isTableJoin = false;
    // Contains the StreamEvent.data variable args in conditional lambda functions like where and join on condition
    private List<BLangSimpleVariable> mapVarArgs = new ArrayList<>();
    private Map<String, String> streamAliasMap;
    private Desugar desugar;


    private StreamingCodeDesugar(CompilerContext context) {
        context.put(STREAMING_DESUGAR_KEY, this);
        this.symTable = SymbolTable.getInstance(context);
        this.symResolver = SymbolResolver.getInstance(context);
        this.symbolEnter = SymbolEnter.getInstance(context);
        this.names = Names.getInstance(context);
        this.typeChecker = TypeChecker.getInstance(context);
        this.dlog = BLangDiagnosticLog.getInstance(context);
        this.desugar = Desugar.getInstance(context);
    }

    public static StreamingCodeDesugar getInstance(CompilerContext context) {
        StreamingCodeDesugar desugar = context.get(STREAMING_DESUGAR_KEY);
        if (desugar == null) {
            desugar = new StreamingCodeDesugar(context);
        }

        return desugar;
    }

    public BLangBlockStmt desugar(BLangForever foreverStatement) {

        this.env = foreverStatement.getEnv();
        stmts = new ArrayList<>();
        List<? extends StatementNode> statementNodes = foreverStatement.getStreamingQueryStatements();

        // Generate Streaming Consumer Function
        statementNodes.forEach(statementNode -> ((BLangStatement) statementNode).accept(this));
        return ASTBuilderUtil.createBlockStmt(foreverStatement.pos, stmts);
    }

    @Override
    public void visit(BLangStreamingQueryStatement queryStmt) {

        outputEventType = null;
        conditionExpr = null;
        rhsStream = null;
        lhsStream = null;
        joinProcessorStack.clear();
        streamAliasMap = new HashMap<>();
        //Construct the elements to publish events to output stream
        BLangStreamAction streamAction = (BLangStreamAction) queryStmt.getStreamingAction();
        streamAction.accept(this);

        BLangOrderBy orderBy = (BLangOrderBy) queryStmt.getOrderbyClause();
        if (orderBy != null) {
            orderBy.accept(this);
        }

        BLangSelectClause selectClause = (BLangSelectClause) queryStmt.getSelectClause();
        selectClause.accept(this);

        BLangJoinStreamingInput joinStreamingInput = (BLangJoinStreamingInput) queryStmt.getJoiningInput();
        if (joinStreamingInput != null) {
            isInJoin = true;
            BLangStreamingInput streamingInput = (BLangStreamingInput) joinStreamingInput.getStreamingInput();
            createStreamAliasMap(streamingInput);
            resolveJoinProperties(queryStmt.getStreamingInput().getStreamReference(),
                                  joinStreamingInput.getStreamingInput().getStreamReference());
            joinStreamingInput.accept(this);
            isInJoin = false;
        }

        //Build elements to consume events from input stream
        BLangStreamingInput streamingInput = (BLangStreamingInput) queryStmt.getStreamingInput();
        createStreamAliasMap(streamingInput);
        streamingInput.accept(this);
    }

    private void resolveJoinProperties(ExpressionNode lhsStreamReference, ExpressionNode rhsStreamReference) {
        if (isTableReference(lhsStreamReference)) {
            lhsStream = (BLangVariableReference) rhsStreamReference;
            rhsStream = (BLangVariableReference) lhsStreamReference;
            conditionExpr = (BLangExpression) lhsStreamReference;
            isTableJoin = true;
        } else if (isTableReference(rhsStreamReference)) {
            lhsStream = (BLangVariableReference) lhsStreamReference;
            rhsStream = (BLangVariableReference) rhsStreamReference;
            conditionExpr = (BLangExpression) rhsStreamReference;
            isTableJoin = true;
        } else {
            lhsStream = (BLangVariableReference) lhsStreamReference;
            rhsStream = (BLangVariableReference) rhsStreamReference;
            isTableJoin = false;
        }
    }
    private boolean isTableReference(ExpressionNode streamReference) {
        if (streamReference.getKind() == NodeKind.INVOCATION) {
            return ((BLangInvocation) streamReference).type.tsymbol.type == symTable.tableType;
        } else {
            return ((BLangVariableReference) streamReference).type.tsymbol.type == symTable.tableType;
        }
    }

    @Override
    public void visit(BLangOrderBy orderBy) {
        //creating function pointer array which represents the ordering fields
        BObjectTypeSymbol orderByObjSymbol = (BObjectTypeSymbol) symResolver.
                resolvePkgSymbol(orderBy.pos, env, Names.STREAMS_MODULE).
                scope.lookup(new Name(ORDER_BY_PROCESS_OBJECT_NAME)).symbol;
        BType orderingFuncArrayType = getOrderingFuncArrayType((BObjectType) orderByObjSymbol.type);

        //create symbol representing the ordering function pointer array
        BVarSymbol orderingFuncArrayVarSymbol =
                new BVarSymbol(0, new Name(getVariableName(ORDERING_FUNC_ARRAY_REFERENCE)),
                        orderByObjSymbol.pkgID, orderingFuncArrayType, env.scope.owner);

        //create RHS expression for the ordering function array
        BLangArrayLiteral orderingFuncArrExpr = (BLangArrayLiteral) TreeBuilder.createArrayLiteralNode();
        orderingFuncArrExpr.exprs = new ArrayList<>();
        orderingFuncArrExpr.type = orderingFuncArrayType;

        BLangArrayLiteral orderingTypeArrExpr = (BLangArrayLiteral) TreeBuilder.createArrayLiteralNode();
        orderingTypeArrExpr.exprs = new ArrayList<>();
        orderingTypeArrExpr.type = new BArrayType(symTable.stringType);

        BLangSimpleVariableDef orderingFuncArrDef =
                createOrderingFuncArrayVarDef(orderBy, orderingFuncArrayVarSymbol, orderingFuncArrExpr);
        stmts.add(orderingFuncArrDef);

        for (OrderByVariableNode node : orderBy.getVariables()) {
            BLangOrderByVariable orderByVariable = (BLangOrderByVariable) node;
            orderingFuncArrExpr.exprs.add(createOrderingFunctionPointer((BLangExpression) orderByVariable
                    .getVariableReference()));
            String fieldOrderType = orderByVariable.getOrderByType() + STR_ENDING;
            if (fieldOrderType.isEmpty()) {
                fieldOrderType = ORDER_TYPE_ASC;
            }
            orderingTypeArrExpr.exprs.add(ASTBuilderUtil.createLiteral(orderByVariable.pos, symTable.stringType,
                    fieldOrderType.toLowerCase()));
        }

        //Create OrderBy process definition
        BLangSimpleVariableDef orderByProcessInvokableTypeVariableDef =
                createOrderByProcessDef(orderBy, orderingFuncArrDef.var, orderingTypeArrExpr);
        stmts.add(orderByProcessInvokableTypeVariableDef);
    }

    private BLangSimpleVariableDef createOrderingFuncArrayVarDef(BLangOrderBy orderBy,
                                                                 BVarSymbol orderingFuncArrayVarSymbol,
                                                                 BLangArrayLiteral orderingFuncArrExpr) {
        BLangSimpleVariable orderingFuncArrVariable = ASTBuilderUtil.
                createVariable(orderBy.pos, getVariableName(ORDERING_FUNC_ARRAY_REFERENCE), orderingFuncArrExpr.type,
                        orderingFuncArrExpr, orderingFuncArrayVarSymbol);

        orderingFuncArrVariable.typeNode = ASTBuilderUtil.createTypeNode(orderingFuncArrExpr.type);
        return ASTBuilderUtil.createVariableDef(orderBy.pos, orderingFuncArrVariable);
    }

    private BLangSimpleVariableDef createOrderByProcessDef(BLangOrderBy orderBy,
                                                           BLangSimpleVariable orderingFuncArrVariable,
                                                           BLangArrayLiteral orderingTypeArrExpr) {
        BLangSimpleVarRef orderingFuncPointerArr = ASTBuilderUtil.createVariableRef(orderBy.pos,
                orderingFuncArrVariable.symbol);
        List<BLangExpression> args = new ArrayList<>();
        args.add(createNextProcessFuncPointer(orderBy.pos));
        args.add(orderingFuncPointerArr);
        args.add(orderingTypeArrExpr);

        BInvokableSymbol orderByProcessInvokableSymbol = (BInvokableSymbol) symResolver.
                resolvePkgSymbol(orderBy.pos, env, Names.STREAMS_MODULE).
                scope.lookup(new Name(CREATE_ORDER_BY_METHOD_NAME)).symbol;
        BType orderByProcessInvokableType = orderByProcessInvokableSymbol.type.getReturnType();
        BVarSymbol orderByProcessInvokableTypeVarSymbol = new BVarSymbol(0,
                new Name(getVariableName(ORDER_BY_PROCESS_FUNC_REFERENCE)), orderByProcessInvokableSymbol.pkgID,
                orderByProcessInvokableType, env.scope.owner);
        nextProcessVarSymbolStack.push(orderByProcessInvokableTypeVarSymbol);

        BLangInvocation orderByProcessMethodInvocation = ASTBuilderUtil.
                createInvocationExprForMethod(orderBy.pos, orderByProcessInvokableSymbol, args, symResolver);
        orderByProcessMethodInvocation.argExprs = args;
        BLangSimpleVariable orderByProcessInvokableTypeVariable = ASTBuilderUtil.
                createVariable(orderBy.pos, getVariableName(ORDER_BY_PROCESS_FUNC_REFERENCE),
                        orderByProcessInvokableType, orderByProcessMethodInvocation,
                        orderByProcessInvokableTypeVarSymbol);

        BLangUserDefinedType userDefinedType = (BLangUserDefinedType) TreeBuilder.createUserDefinedTypeNode();
        userDefinedType.typeName = ASTBuilderUtil.createIdentifier(orderBy.pos, ORDER_BY_PROCESS_OBJECT_NAME);
        userDefinedType.type = orderByProcessInvokableType;
        orderByProcessInvokableTypeVariable.setTypeNode(userDefinedType);
        return ASTBuilderUtil.createVariableDef(orderBy.pos, orderByProcessInvokableTypeVariable);
    }

    private BType getOrderingFuncArrayType(BObjectType orderByType) {
        BType orderingFuncArrayType;
        List<BField> fields = orderByType.fields;
        //get the ordering functions array type
        //e.g. (function (map<anydata>)returns any)[] ...
        orderingFuncArrayType = fields.stream().filter(field -> field.name.value.equals(ORDER_BY_FIELD_ATTR))
                .findFirst().map(field -> field.type).orElse(null);
        return orderingFuncArrayType;
    }

    private BLangExpression createOrderingFunctionPointer(BLangExpression expr) {
        BLangSimpleVariable orderFuncMapVariable = createMapTypeVariable(getVariableName(ORDERING_FUNC_VAR_ARG),
                expr.pos, env);
        BLangType valueType = ASTBuilderUtil.createTypeNode(symTable.anydataType);
        BLangLambdaFunction orderingFunc = createLambdaWithVarArg(expr.pos, new BLangSimpleVariable[]
                {orderFuncMapVariable}, valueType);
        BLangBlockStmt lambdaBody = orderingFunc.function.body;

        BLangExpression refactoredExpr = expr;
        mapVarArgs.add(orderFuncMapVariable);
        if (expr.getKind() == NodeKind.SIMPLE_VARIABLE_REF) {
            BLangSimpleVarRef varRef = (BLangSimpleVarRef) expr;
            refactoredExpr = refactorVarRefAfterSelect(varRef, symTable.anyType);
        } else if (expr.getKind() == NodeKind.INVOCATION) {
            BLangInvocation invocation = (BLangInvocation) expr;
            refactoredExpr = desugar.addConversionExprIfRequired(refactorInvocationAfterSelect(invocation),
                    symTable.anyType);
        }

        addReturnStmt(expr.pos, lambdaBody, refactoredExpr);
        mapVarArgs.remove(mapVarArgs.size() - 1);
        return orderingFunc;
    }

    private BLangInvocation refactorInvocationAfterSelect(BLangInvocation invocation) {
        if (invocation.requiredArgs.size() > 0) {
            List<BLangExpression> expressionList = new ArrayList<>();
            List<BLangExpression> functionArgsList = invocation.requiredArgs;
            for (BLangExpression expression : functionArgsList) {
                if (expression.getKind() == NodeKind.SIMPLE_VARIABLE_REF) {
                    BLangSimpleVarRef varRef = (BLangSimpleVarRef) expression;
                    expressionList.add(refactorVarRefAfterSelect(varRef, varRef.symbol.type));
                } else if (expression.getKind() == NodeKind.INVOCATION) {
                    expressionList.add(refactorInvocationAfterSelect((BLangInvocation) expression));
                } else {
                    expressionList.add(expression);
                }
            }
            invocation.argExprs = expressionList;
            invocation.requiredArgs = expressionList;
        }
        return invocation;
    }

    @Override
    public void visit(BLangStreamAction streamAction) {
        BLangLambdaFunction lambdaFunction = (BLangLambdaFunction) streamAction.getInvokableBody();
        lambdaFunction.accept(this);
    }

    //
    // This method creates the constructs to publish output events.
    //
    // eg: Below query,
    //
    //        => (TeacherOutput[] outputEvents) {
    //            foreach var e in outputEvents {
    //                outputStream.publish(e);
    //            }
    //        }
    //
    // convert into below constructs.
    //
    //       function (map[]) outputFunc = function (map[] events) {
    //          foreach var m in events {
    //              TeacherOutput t = <TeacherOutput>TeacherOutput.create(m);
    //              outputStream.publish(t);
    //          }
    //      };
    //
    //      streams:OutputProcess outputProcess = streams:createOutputProcess(outputFunc);
    //
    //
    @Override
    public void visit(BLangLambdaFunction lambdaFunction) {
        //Create lambda function Variable
        BLangSimpleVariable outputFuncArg =
                (BLangSimpleVariable) lambdaFunction.getFunctionNode().getParameters().get(0);
        outputEventType = ((BArrayType) outputFuncArg.type).eType;

        TypeNode typeNode = ASTBuilderUtil.createTypeNode(symTable.nilType);
        BType anydataMapType = createAnydataConstraintMapType();
        //create a wrapper lambda expression to invoke the actual streamAction lambda function
        BLangLambdaFunction outputLambdaFunc = createLambdaWithVarArg(lambdaFunction.pos, new BLangSimpleVariable[]{
                ASTBuilderUtil.createVariable(outputFuncArg.pos, getVariableName(OUTPUT_FUNC_VAR_ARG),
                        new BArrayType(anydataMapType), null, new BVarSymbol(0,
                                names.fromString(getVariableName(OUTPUT_FUNC_VAR_ARG)),
                                lambdaFunction.function.symbol.pkgID, new BArrayType(anydataMapType),
                                lambdaFunction.function.symbol.owner))}, typeNode);
        // create `T[] outputEvents`
        BLangSimpleVarRef outputArrayRef =
                createOutputArrayRefInForEach(outputLambdaFunc.function.pos, outputEventType,
                                              outputLambdaFunc.function.symbol, outputLambdaFunc.function.body);
        BLangForeach foreach =
                createForEachStmtForArrayConversion(outputLambdaFunc.function.pos, outputLambdaFunc.function.symbol,
                outputLambdaFunc.function.symbol.params.get(0), outputArrayRef);
        outputLambdaFunc.function.body.stmts.add(foreach);

        // pass `T[] outputEvents` created above, to the streaming action
        BLangInvocation streamActionInvocation = ASTBuilderUtil.createInvocationExprForMethod(lambdaFunction.pos,
                lambdaFunction.function.symbol, Collections.singletonList(outputArrayRef), symResolver);
        BLangExpressionStmt streamActionInvocationStmt =
                ASTBuilderUtil.createExpressionStmt(lambdaFunction.function.pos, outputLambdaFunc.function.body);
        streamActionInvocationStmt.expr = streamActionInvocation;

        //Create wrapper lambda expression definition statement
        BLangSimpleVariable outputStreamFunctionVariable = ASTBuilderUtil.
                createVariable(outputLambdaFunc.pos, getVariableName(OUTPUT_FUNC_REFERENCE),
                        outputLambdaFunc.function.symbol.type, outputLambdaFunc, outputLambdaFunc.function.symbol);
        outputStreamFunctionVariable.typeNode = ASTBuilderUtil.createTypeNode(outputLambdaFunc.function.symbol.type);
        BLangSimpleVariableDef outputStreamFunctionVarDef = ASTBuilderUtil.createVariableDef(outputLambdaFunc.pos,
                outputStreamFunctionVariable);
        stmts.add(outputStreamFunctionVarDef);

        //Create output event process definition
        BLangSimpleVarRef outputStreamFunctionSimpleVarRef = ASTBuilderUtil.createVariableRef(outputLambdaFunc.pos,
                outputStreamFunctionVariable.symbol);
        BInvokableSymbol outputProcessInvokableSymbol = (BInvokableSymbol) symResolver.
                resolvePkgSymbol(outputLambdaFunc.pos, env, Names.STREAMS_MODULE).
                scope.lookup(new Name(CREATE_OUTPUT_PROCESS_METHOD_NAME)).symbol;
        BType outputProcessInvokableType = outputProcessInvokableSymbol.type.getReturnType();
        BVarSymbol outputProcessInvokableTypeVarSymbol = new BVarSymbol(0,
                new Name(getVariableName(OUTPUT_PROCESS_FUNC_REFERENCE)), outputProcessInvokableSymbol.pkgID,
                outputProcessInvokableType, env.scope.owner);
        nextProcessVarSymbolStack.push(outputProcessInvokableTypeVarSymbol);

        List<BLangExpression> args = new ArrayList<>();
        args.add(outputStreamFunctionSimpleVarRef);
        BLangInvocation outputProcessMethodInvocation = ASTBuilderUtil.
                createInvocationExprForMethod(outputLambdaFunc.pos, outputProcessInvokableSymbol, args, symResolver);
        outputProcessMethodInvocation.argExprs = args;
        BLangSimpleVariable outputProcessInvokableTypeVariable = ASTBuilderUtil.
                createVariable(lambdaFunction.pos, getVariableName(OUTPUT_PROCESS_FUNC_REFERENCE),
                        outputProcessInvokableType, outputProcessMethodInvocation, outputProcessInvokableTypeVarSymbol);

        BLangUserDefinedType userDefinedType = (BLangUserDefinedType) TreeBuilder.createUserDefinedTypeNode();
        userDefinedType.typeName = ASTBuilderUtil.createIdentifier(outputLambdaFunc.pos, OUTPUT_PROCESS_OBJECT_NAME);
        userDefinedType.type = outputProcessInvokableType;
        outputProcessInvokableTypeVariable.setTypeNode(userDefinedType);
        BLangSimpleVariableDef outputProcessInvokableTypeVariableDef = ASTBuilderUtil.
                createVariableDef(outputLambdaFunc.pos, outputProcessInvokableTypeVariable);
        stmts.add(outputProcessInvokableTypeVariableDef);
    }

    private BLangSimpleVarRef createOutputArrayRefInForEach(DiagnosticPos pos, BType outputType, BSymbol symbol,
                                                            BLangBlockStmt body) {
        BType outputArrayType = new BArrayType(outputType);
        BLangArrayLiteral arrayLiteralExpr = (BLangArrayLiteral) TreeBuilder.createArrayLiteralNode();
        arrayLiteralExpr.exprs = new ArrayList<>();
        arrayLiteralExpr.type = outputArrayType;
        BLangSimpleVariable outputArrayVariable =
                ASTBuilderUtil.createVariable(pos, VAR_OUTPUT_EVENTS, outputArrayType, arrayLiteralExpr, null);
        defineVariable(outputArrayVariable, symbol.pkgID, symbol);
        BLangSimpleVariableDef outputArrayVarDef =
                ASTBuilderUtil.createVariableDef(pos, outputArrayVariable);
        body.addStatement(outputArrayVarDef);
        return ASTBuilderUtil.createVariableRef(pos, outputArrayVariable.symbol);
    }

    private BLangForeach createForEachStmtForArrayConversion(DiagnosticPos pos, BSymbol owner, BSymbol
            inputCollectionSymbol, BLangSimpleVarRef outputArrayRef) {
        // foreach v in events {
        //     outputEvents[outputEvents.length()] =  <T>T.create(v);
        // }
        BLangBlockStmt foreachBody = ASTBuilderUtil.createBlockStmt(pos);

        // Note - int $length$ = outputEvents.length();
        BLangInvocation lengthInvocation =
                createLengthInvocation(pos, (BVarSymbol) outputArrayRef.symbol);

        final BLangSimpleVariable foreachVariable = createForeachVariables(pos, owner);
        BLangSimpleVarRef foreachVarRef = ASTBuilderUtil.createVariableRef(pos, foreachVariable.symbol);

        // create `outputEvents[k] = <T>T.create(v);` assignment stmt
        BLangIndexBasedAccess indexAccessExpr = ASTBuilderUtil.createIndexAccessExpr(outputArrayRef, lengthInvocation);
        indexAccessExpr.type = ((BArrayType) outputArrayRef.type).eType;

        // e.g. TeacherOutput.create(m);
        BLangExpression createInvocation = buildCreateInvocation(foreachVarRef, indexAccessExpr.type);

        //<TeacherOutput>TeacherOutput.create(m);
        BLangExpression outputTypeConversionExpr = desugar.addConversionExprIfRequired(createInvocation,
                indexAccessExpr.type);

        //TeacherOutput t = <TeacherOutput>TeacherOutput.create(m);
        BLangAssignment assignment = ASTBuilderUtil.createAssignmentStmt(pos, foreachBody);
        assignment.setExpression(outputTypeConversionExpr);
        assignment.varRef = indexAccessExpr;
        BLangForeach foreach = (BLangForeach) TreeBuilder.createForeachNode();
        foreach.pos = pos;
        foreach.body = foreachBody;
        foreach.collection = ASTBuilderUtil.createVariableRef(pos, inputCollectionSymbol);
        foreach.variableDefinitionNode = ASTBuilderUtil.createVariableDef(foreachVariable.pos, foreachVariable);
        foreach.isDeclaredWithVar = true;
        foreach.varType = foreachVariable.type;
        foreach.resultType = indexAccessExpr.type;
        LinkedHashSet<BType> memberTypes = new LinkedHashSet<>();
        memberTypes.add(indexAccessExpr.type);
        foreach.nillableResultType = new BUnionType(null, memberTypes, true);
        return foreach;
    }

    private BLangExpression buildCreateInvocation(BLangSimpleVarRef mapVarRef, BType outputEventType) {
        BVarSymbol typeSymbol = new BVarSymbol(0, outputEventType.tsymbol.name, mapVarRef.symbol.pkgID,
                                               outputEventType, mapVarRef.symbol.owner);
        BLangSimpleVarRef outputTypeRef = ASTBuilderUtil.createVariableRef(mapVarRef.pos, typeSymbol);
        //special case for varRefs of Types;
        outputTypeRef.type = symTable.typeDesc;
        BSymbol createMethodSymbol =
                symResolver.createSymbolForConvertOperator(mapVarRef.pos,
                        names.fromBuiltInMethod(BLangBuiltInMethod.CONVERT), Lists.of(mapVarRef), outputTypeRef);
        BLangInvocation createMethodInvocation = ASTBuilderUtil.createInvocationExprForMethod(mapVarRef.pos,
                (BInvokableSymbol) createMethodSymbol, Lists.of(mapVarRef), symResolver);
        createMethodInvocation.expr = outputTypeRef;
        createMethodInvocation.argExprs = Lists.of(mapVarRef);
        createMethodInvocation.builtInMethod = BLangBuiltInMethod.CONVERT;
        createMethodInvocation.builtinMethodInvocation = true;
        return createMethodInvocation;
    }


 /*  This method converts the select clause of the streaming query in to Ballerina native constructs.

     eg: Below query,
              select inputStream.name as teacherName, inputStream.age

     convert into below constructs.

              streams:SimpleSelect simpleSelect = streams:createSimpleSelect(outputProcess.process,
                  (streams:StreamEvent e)  => map {
                        return {
                            "name": e.data["inputStream.name"],
                            "age": e.data["inputStream.age"],
                        };
                  });

     And below query,
               select inputStream.name, inputStream.age, sum (inputStream.age) as sumAge, count() as count

     convert into below constructs.
                streams:Select select = streams:createSelect(outputProcess.process, [streams:sum(), streams:count()],
                    (streams:StreamEvent e) => string {
                        return <string>e.data["inputStream.name"];
                    },
                    (streams:StreamEvent e, streams:Aggregator[] aggregatorArr)  => map {
                        return {
                            "name": e.data["inputStream.name"],
                            "age": e.data["inputStream.age"],
                            "sumAge": aggregatorArr[0].process(e.data["inputStream.age"], e.eventType),
                            "count": aggregatorArr[1].process((), e.eventType)
                        };
                    });
 */

    @Override
    public void visit(BLangSelectClause selectClause) {

        // If exists, visit having node first
        HavingNode havingNode = selectClause.getHaving();
        if (havingNode != null) {
            ((BLangHaving) havingNode).accept(this);
        }

        // Create lambda function Variable
        if (selectClause.getGroupBy() != null) {
            createSelectStatementWithGroupBy(selectClause);
        } else {
            createSimpleSelectStatement(selectClause);
        }
    }

    private void createSelectStatementWithGroupBy(BLangSelectClause selectClause) {

        // 1st arg for createSelect
        BLangExpression nextProcessMethodAccess = createNextProcessFuncPointer(selectClause.pos);

        // [streams:sum(), streams:count(), ... etc], 2nd arg
        BLangExpression aggregateArray = createAggregatorArray(selectClause);

        // ((streams:StreamEvent e) returns string)[], 3rd arg
        BLangExpression groupingLambda = createGroupByLambdas(selectClause);

        // (streams:StreamEvent e, streams:Aggregator[] aggregatorArr)  returns map<anydata>, 4th arg of createSelect
        BLangExpression aggregatorLambda = createAggregatorLambda(selectClause);


        BInvokableSymbol groupBySelectInvokableSymbol = (BInvokableSymbol) symResolver.
                resolvePkgSymbol(selectClause.pos, env, Names.STREAMS_MODULE).
                scope.lookup(new Name(CREATE_SELECT_WITH_GROUP_BY_METHOD_NAME)).symbol;

        BType selectWithGroupByInvokableType = groupBySelectInvokableSymbol.type.getReturnType();
        BVarSymbol selectWithGroupByInvokableTypeVarSymbol = new BVarSymbol(0,
                new Name(getVariableName(SELECT_WITH_GROUP_BY_FUNC_REFERENCE)), groupBySelectInvokableSymbol.pkgID,
                selectWithGroupByInvokableType, env.scope.owner);
        nextProcessVarSymbolStack.push(selectWithGroupByInvokableTypeVarSymbol);

        List<BLangExpression> args = new ArrayList<>();
        args.add(nextProcessMethodAccess);
        args.add(aggregateArray);
        args.add(groupingLambda);
        args.add(aggregatorLambda);

        // streams:createSelect( ... )
        BLangInvocation selectWithGroupByInvocation = ASTBuilderUtil.
                createInvocationExprForMethod(selectClause.pos, groupBySelectInvokableSymbol, args, symResolver);
        selectWithGroupByInvocation.argExprs = args;

        // streams:Select variable name
        BLangSimpleVariable selectWithGroupByInvokableTypeVariable = ASTBuilderUtil.
                createVariable(selectClause.pos, getVariableName(SELECT_WITH_GROUP_BY_FUNC_REFERENCE),
                        selectWithGroupByInvokableType, selectWithGroupByInvocation,
                        selectWithGroupByInvokableTypeVarSymbol);

        // streams:Select - user defined data type node
        BLangUserDefinedType userDefinedType = (BLangUserDefinedType) TreeBuilder.createUserDefinedTypeNode();
        userDefinedType.typeName = ASTBuilderUtil.createIdentifier(selectClause.pos, SELECT_WITH_GROUP_BY_OBJECT_NAME);
        userDefinedType.type = selectWithGroupByInvokableType;
        selectWithGroupByInvokableTypeVariable.setTypeNode(userDefinedType);

        // streams:Select select = streams:createSelect(...);
        BLangSimpleVariableDef selectWithGroupByInvokableTypeVariableDef = ASTBuilderUtil.
                createVariableDef(selectClause.pos, selectWithGroupByInvokableTypeVariable);
        stmts.add(selectWithGroupByInvokableTypeVariableDef);
    }

    // [streams:sum(), streams:count(), .. etc ]
    private BLangArrayLiteral createAggregatorArray(BLangSelectClause selectClause) {
        BLangArrayLiteral expr = (BLangArrayLiteral) TreeBuilder.createArrayLiteralNode();
        expr.exprs = new ArrayList<>();

        List<SelectExpressionNode> selectExpressions = selectClause.getSelectExpressions();
        for (SelectExpressionNode select : selectExpressions) {
            ExpressionNode selectExpr = select.getExpression();
            if (selectExpr.getKind() == NodeKind.INVOCATION) {
                BLangInvocation invocation = (BLangInvocation) selectExpr;
                BInvokableSymbol aggregatorInvokableSymbol =
                        getInvokableSymbol(invocation);
                if (aggregatorInvokableSymbol != null) {
                    if (isReturnTypeMatching(invocation.pos, AGGREGATOR_OBJECT_NAME, aggregatorInvokableSymbol)) {
                        BLangInvocation aggregatorInvocation = ASTBuilderUtil.
                                createInvocationExprForMethod(invocation.pos, aggregatorInvokableSymbol,
                                        Collections.emptyList(), symResolver);
                        expr.exprs.add(aggregatorInvocation);
                    }
                } else {
                    dlog.error(invocation.pos, DiagnosticCode.UNDEFINED_FUNCTION, invocation.name);
                }
            }
        }
        expr.type = new BArrayType(symResolver.resolvePkgSymbol(selectClause.pos, env, Names.STREAMS_MODULE)
                .scope.lookup(new Name(AGGREGATOR_OBJECT_NAME)).symbol.type);
        return expr;
    }

    private boolean isReturnTypeMatching(DiagnosticPos pos, String objectName, BInvokableSymbol invokableSymbol) {
        BSymbol expectedRetType = symResolver.
                resolvePkgSymbol(pos, env, Names.STREAMS_MODULE).
                scope.lookup(new Name(objectName)).symbol;
        BSymbol actualRetType = invokableSymbol.getType().retType.tsymbol;
        return expectedRetType == actualRetType;
    }

    // Object.process
    private BLangFieldBasedAccess createNextProcessFuncPointer(DiagnosticPos pos) {
        BVarSymbol nextProcessInvokableTypeVarSymbol = nextProcessVarSymbolStack.pop();
        BInvokableSymbol nextProcessInvokableSymbol = getNextProcessFunctionSymbol(nextProcessInvokableTypeVarSymbol);

        BLangSimpleVarRef nextProcessSimpleVarRef = ASTBuilderUtil.createVariableRef(pos,
                nextProcessInvokableTypeVarSymbol);
        BLangFieldBasedAccess nextProcessMethodAccess = (BLangFieldBasedAccess)
                TreeBuilder.createFieldBasedAccessNode();
        nextProcessMethodAccess.expr = nextProcessSimpleVarRef;
        nextProcessMethodAccess.symbol = nextProcessInvokableSymbol;
        nextProcessMethodAccess.type = nextProcessInvokableSymbol.type;
        nextProcessMethodAccess.pos = pos;
        nextProcessMethodAccess.field = ASTBuilderUtil.createIdentifier(pos, NEXT_PROCESS_METHOD_NAME);
        return nextProcessMethodAccess;
    }

    private BLangLambdaFunction createAggregatorLambda(BLangSelectClause selectClause) {

        //streams:StreamEvent e,
        BLangSimpleVariable varSelectFnStreamEvent = this.createStreamEventArgVariable(
                getVariableName(SELECT_LAMBDA_PARAM_REFERENCE), selectClause.pos, env);

        //streams:Aggregator[] aggregatorArr
        BLangSimpleVariable varAggregatorArray =
                this.createAggregatorTypeVariable(getVariableName(SELECT_WITH_GROUP_BY_LAMBDA_PARAM_REFERENCE),
                        selectClause.pos, env);

        /* (streams:StreamEvent e, streams:Aggregator[] aggregatorArr)  => map<any> {

            });
        */
        BLangLambdaFunction selectWithGroupBy = createAggregatorLambdaWithParams(varAggregatorArray,
                varSelectFnStreamEvent, selectClause.pos);

        //lambda function body
        createAggregatorLambdaBody(selectClause, selectWithGroupBy);

        return selectWithGroupBy;
    }

    private void createAggregatorLambdaBody(BLangSelectClause selectClause, BLangLambdaFunction selectWithGroupBy) {

        BLangBlockStmt selectLambdaBody = selectWithGroupBy.function.body;
        BLangSimpleVariable varStreamEvent = selectWithGroupBy.function.requiredParams.get(0);
        BLangSimpleVariable varAggregatorArray = selectWithGroupBy.function.requiredParams.get(1);

        /* TeacherOutput teacherOutput = {
                        name: e.data["inputStream.name"],
                        age: e.data["inputStream.age"],
                        sumAge: aggregatorArr1[0].process(e.data["inputStream.age"], e.eventType),
                        count: aggregatorArr1[1].process((), e.eventType),
                        ...
                        ...
                    };
        */
        BLangSimpleVariableDef outputEventObjectVariableDef = addOutputObjectCreationStmt(selectClause,
                selectLambdaBody, varStreamEvent, varAggregatorArray);

        // return teacherOutput;
        addReturnStmt(selectClause.pos, selectLambdaBody,
                ASTBuilderUtil.createVariableRef(selectClause.pos, outputEventObjectVariableDef.var.symbol));
    }

    private void addReturnStmt(DiagnosticPos pos, BLangBlockStmt targetBody, BLangExpression expr) {
        BLangReturn returnStmt = (BLangReturn) TreeBuilder.createReturnNode();
        returnStmt.pos = pos;
        returnStmt.expr = expr;
        targetBody.stmts.add(returnStmt);
    }

    private BLangSimpleVariableDef addOutputObjectCreationStmt(BLangSelectClause selectClause,
                                                               BLangBlockStmt selectLambdaBody,
                                                               BLangSimpleVariable varStreamEvent,
                                                               BLangSimpleVariable varAggregatorArray) {

        BLangRecordLiteral outputEventRecordLiteral = ASTBuilderUtil.createEmptyRecordLiteral(selectClause.pos,
                createAnydataConstraintMapType());
        /* {
                    name: e.data["inputStream.name"]
                    age: e.data["inputStream.age"],
                    sumAge: check <int> aggregatorArr1[0].process(e.data["inputStream.age"], e.eventType),
                    count: check <int> aggregatorArr1[1].process((), e.eventType),
                    ...
           }
        */
        List<BLangRecordLiteral.BLangRecordKeyValue> recordKeyValueList =
                getFieldListInSelectClause(selectClause.pos, selectClause.getSelectExpressions(), varStreamEvent.symbol,
                        varAggregatorArray.symbol, (BLangGroupBy) selectClause.getGroupBy());

        BVarSymbol outputEventVarSymbol =
                new BVarSymbol(0, new Name(getVariableName(OUTPUT_EVENT_SELECTOR_PARAM_REFERENCE)),
                        varStreamEvent.symbol.pkgID, createAnydataConstraintMapType(), env.scope.owner);

        // TeacherOutput teacherOutput;
        BLangSimpleVariable outputEventObjectVariable = ASTBuilderUtil.
                createVariable(selectClause.pos, getVariableName(OUTPUT_EVENT_SELECTOR_PARAM_REFERENCE),
                        createAnydataConstraintMapType(), outputEventRecordLiteral, outputEventVarSymbol);

        outputEventRecordLiteral.keyValuePairs = recordKeyValueList;

        BLangSimpleVariableDef outputEventObjectVariableDef = ASTBuilderUtil.createVariableDef(selectClause.pos,
                outputEventObjectVariable);
        selectLambdaBody.stmts.add(outputEventObjectVariableDef);

        return outputEventObjectVariableDef;
    }

    private BLangFieldBasedAccess createEventDataFieldAccessExpr(DiagnosticPos pos,
                                                                 BVarSymbol streamEventSymbol) {
        BLangFieldBasedAccess eventDataField = (BLangFieldBasedAccess) TreeBuilder.createFieldBasedAccessNode();
        eventDataField.expr = ASTBuilderUtil.createVariableRef(pos, streamEventSymbol);
        eventDataField.type = createAnydataConstraintMapType();
        eventDataField.symbol = ((BObjectType) (streamEventSymbol).type).fields.get(2).symbol;
        eventDataField.fieldKind = FieldKind.SINGLE;
        eventDataField.pos = pos;
        eventDataField.field = ASTBuilderUtil.createIdentifier(pos, EVENT_DATA_VARIABLE_NAME);
        return eventDataField;
    }

    private BLangLambdaFunction createAggregatorLambdaWithParams(BLangSimpleVariable varAggregatorArray,
                                                                 BLangSimpleVariable varSelectFnStreamEvent,
                                                                 DiagnosticPos pos) {
        Set<BVarSymbol> selectLambdaClosureVarSymbols = new LinkedHashSet<>();
        selectLambdaClosureVarSymbols.add(varSelectFnStreamEvent.symbol);
        selectLambdaClosureVarSymbols.add(varAggregatorArray.symbol);

        BLangType selectLambdaReturnType = ASTBuilderUtil.createTypeNode(symTable.mapType);

        return createLambdaFunction(pos, new ArrayList<>(Arrays.asList(varSelectFnStreamEvent, varAggregatorArray)),
                selectLambdaClosureVarSymbols, selectLambdaReturnType);
    }

    private BLangExpression createGroupByLambdas(BLangSelectClause selectClause) {
        BLangArrayLiteral arr = (BLangArrayLiteral) TreeBuilder.createArrayLiteralNode();
        arr.exprs = new ArrayList<>();
        selectClause.getGroupBy().getVariables()
                .forEach(groupingVar -> arr.exprs.add(createGroupByLambda((BLangExpression) groupingVar)));
        arr.type = new BArrayType(arr.exprs.get(0).type);
        arr.pos = ((BLangGroupBy) selectClause.getGroupBy()).pos;
        return arr;
    }

    private BLangExpression createGroupByLambda(BLangExpression expr) {
        BLangSimpleVariable varStreamEvent = this.createStreamEventArgVariable(
                getVariableName(SELECT_LAMBDA_PARAM_REFERENCE), expr.pos, env);
        BLangType typeNode = ASTBuilderUtil.createTypeNode(symTable.anydataType);
        // (streams:StreamEvent e) returns anydata { .. }
        BLangLambdaFunction groupingLambda = createLambdaWithVarArg(expr.pos, new BLangSimpleVariable[]{varStreamEvent},
                typeNode);
        BLangBlockStmt groupByLambda = groupingLambda.function.body;
        BLangExpression mapAccessExpr;

        if (expr.getKind() == NodeKind.INVOCATION) { // func(e.data[<fieldName in string>])
            mapAccessExpr = refactorInvocationWithIndexBasedArgs((BVarSymbol)
                    createEventDataFieldAccessExpr(expr.pos, varStreamEvent.symbol).symbol, (BLangInvocation) expr);
        } else {
            // e.data[<fieldName in string>]
            mapAccessExpr = createMapAccessExprFromStreamEvent(varStreamEvent, expr);
        }
        // return <anydata>e.data[<fieldName in string>];
        BLangExpression conversionExpr = desugar.addConversionExprIfRequired(mapAccessExpr, symTable.anydataType);
        addReturnGroupByFieldStmt(groupByLambda, conversionExpr);
        return groupingLambda;
    }

    private BLangIndexBasedAccess createMapAccessExprFromStreamEvent(BLangSimpleVariable varGroupByStreamEvent,
                                                                     BLangExpression indexExpr) {
        BLangFieldBasedAccess dataField = createStreamEventDataMapExpr(indexExpr.pos, varGroupByStreamEvent);
        return createMapVariableIndexAccessExpr((BVarSymbol) dataField.symbol, indexExpr);
    }

    private void addReturnGroupByFieldStmt(BLangBlockStmt groupByLambda, BLangExpression expr) {
        addReturnStmt(expr.pos, groupByLambda, expr);
    }

    private BLangFieldBasedAccess createStreamEventDataMapExpr(DiagnosticPos pos, BLangSimpleVariable varStreamEvent) {
        // eventStream.data
        return createEventDataFieldAccessExpr(pos, varStreamEvent.symbol);
    }

    private BLangLambdaFunction createLambdaWithVarArg(DiagnosticPos pos, BLangSimpleVariable[] varArgs,
                                                       TypeNode typeNode) {
        Set<BVarSymbol> varArgClosureSymbols = Arrays.stream(varArgs).map(varArg -> varArg.symbol)
                .collect(Collectors.toCollection(LinkedHashSet::new));
        return createLambdaFunction(pos, Arrays.asList(varArgs),
                varArgClosureSymbols, typeNode);
    }

    private void createSimpleSelectStatement(BLangSelectClause selectClause) {
        BLangSimpleVariable streamEventVarArg =
                this.createStreamEventArgVariable(getVariableName(SELECT_LAMBDA_PARAM_REFERENCE),
                        selectClause.pos, env);
        TypeNode typeNode = ASTBuilderUtil.createTypeNode(createAnydataConstraintMapType());
        BLangLambdaFunction simpleSelectLambdaFunction = createLambdaWithVarArg(selectClause.pos,
                new BLangSimpleVariable[]{streamEventVarArg}, typeNode);
        BLangBlockStmt lambdaBody = simpleSelectLambdaFunction.function.body;

        //Output object creation
        BLangRecordLiteral outputEventRecordLiteral = ASTBuilderUtil.createEmptyRecordLiteral(selectClause.pos,
                createAnydataConstraintMapType());
        outputEventRecordLiteral.keyValuePairs = getFieldListInSelectClause(selectClause.pos,
                selectClause.getSelectExpressions(), streamEventVarArg.symbol, null, null);

        // Return statement with newly created output event
        addReturnStmt(selectClause.pos, lambdaBody, outputEventRecordLiteral);
        //Create event simple selector definition
        BLangExpression nextProcessMethodAccess = createNextProcessFuncPointer(selectClause.pos);

        BInvokableSymbol simpleSelectInvokableSymbol = (BInvokableSymbol) symResolver.
                resolvePkgSymbol(selectClause.pos, env, Names.STREAMS_MODULE).
                scope.lookup(new Name(CREATE_SIMPLE_SELECT_METHOD_NAME)).symbol;

        BType simpleSelectInvokableType = simpleSelectInvokableSymbol.type.getReturnType();
        BVarSymbol simpleSelectInvokableTypeVarSymbol = new BVarSymbol(0,
                new Name(getVariableName(SIMPLE_SELECT_FUNC_REFERENCE)), simpleSelectInvokableSymbol.pkgID,
                simpleSelectInvokableType, env.scope.owner);
        nextProcessVarSymbolStack.push(simpleSelectInvokableTypeVarSymbol);

        List<BLangExpression> args = new ArrayList<>();
        args.add(nextProcessMethodAccess);
        args.add(simpleSelectLambdaFunction);

        BLangInvocation simpleSelectMethodInvocation = ASTBuilderUtil.
                createInvocationExprForMethod(selectClause.pos, simpleSelectInvokableSymbol, args,
                        symResolver);
        simpleSelectMethodInvocation.argExprs = args;
        BLangSimpleVariable simpleSelectInvokableTypeVariable = ASTBuilderUtil.
                createVariable(selectClause.pos, getVariableName(SIMPLE_SELECT_FUNC_REFERENCE),
                        simpleSelectInvokableType, simpleSelectMethodInvocation, simpleSelectInvokableTypeVarSymbol);

        BLangUserDefinedType userDefinedType = (BLangUserDefinedType) TreeBuilder.createUserDefinedTypeNode();
        userDefinedType.typeName = ASTBuilderUtil.createIdentifier(selectClause.pos, SIMPLE_SELECT_OBJECT_NAME);
        userDefinedType.type = simpleSelectInvokableType;
        simpleSelectInvokableTypeVariable.setTypeNode(userDefinedType);
        BLangSimpleVariableDef simpleSelectInvokableTypeVariableDef = ASTBuilderUtil.createVariableDef(selectClause.pos,
                simpleSelectInvokableTypeVariable);
        stmts.add(simpleSelectInvokableTypeVariableDef);
    }

    @Override
    public void visit(BLangJoinStreamingInput joinStreamingInput) {
        BLangBinaryExpr onExpr = (BLangBinaryExpr) joinStreamingInput.getOnExpression();
        if (onExpr != null && !isTableJoin) {
            BLangSimpleVariable lhsDataMap =
                    createMapTypeVariable(getVariableName(JOIN_CONDITION_LAMBDA_PARAM_REFERENCE), onExpr.lhsExpr.pos,
                                          env);
            BLangSimpleVariable rhsDataMap = createMapTypeVariable(
                    getVariableName(JOIN_CONDITION_LAMBDA_PARAM_REFERENCE) + 1, onExpr.rhsExpr.pos, env);
            TypeNode typeNode = ASTBuilderUtil.createTypeNode(symTable.booleanType);
            BLangLambdaFunction conditionFunc = createLambdaWithVarArg(joinStreamingInput.pos, new BLangSimpleVariable[]
                    {lhsDataMap, rhsDataMap}, typeNode);
            mapVarArgs.addAll(Arrays.asList(lhsDataMap, rhsDataMap));
            onExpr.accept(this);
            BLangBlockStmt funcBody = conditionFunc.function.body;
            addReturnStmt(onExpr.pos, funcBody, conditionExpr);
            createJoinProcessorStmt(joinStreamingInput, conditionFunc);
        } else if (onExpr == null && !isTableJoin) {
            createJoinProcessorStmt(joinStreamingInput, null);
        } else {
            createTableJoinProcessorStmt(joinStreamingInput);
        }

        BLangStreamingInput streamingInput = (BLangStreamingInput) joinStreamingInput.getStreamingInput();
        streamingInput.accept(this);
    }

    private void createTableJoinProcessorStmt(BLangJoinStreamingInput joinStreamingInput) {
        BLangFieldBasedAccess nextProcessMethodAccess = createNextProcessFuncPointer(joinStreamingInput.pos);
        BInvokableSymbol tableJoinProcessorInvokableSymbol = (BInvokableSymbol) symResolver.
                resolvePkgSymbol(joinStreamingInput.pos, env, Names.STREAMS_MODULE).
                scope.lookup(new Name(CREATE_TABLE_JOIN_PROCESS_METHOD_NAME)).symbol;
        BType tableJoinProcessorReturnType = tableJoinProcessorInvokableSymbol.type.getReturnType();
        BVarSymbol tableJoinProcessorVarSymbol =
                new BVarSymbol(0, new Name(getVariableName(TABLE_JOIN_PROCESS_FUNC_REFERENCE)),
                               tableJoinProcessorInvokableSymbol.pkgID, tableJoinProcessorReturnType, env.scope.owner);
        joinProcessorStack.push(tableJoinProcessorVarSymbol);
        BSymbol joinTypesSymbol = symResolver.resolvePkgSymbol(joinStreamingInput.pos, env, Names.STREAMS_MODULE).
                scope.lookup(new Name(JOIN_TYPE)).symbol;
        BLangLiteral joinType =
                ASTBuilderUtil.createLiteral(joinStreamingInput.pos, symTable.stringType,
                                             joinStreamingInput.getJoinType().toUpperCase());

        List<BLangExpression> args = new ArrayList<>();
        args.add(nextProcessMethodAccess);
        args.add(desugar.addConversionExprIfRequired(joinType, joinTypesSymbol.type));
        args.add(createOnConditionLambdaStatement(conditionExpr));
        // streams:createTableJoinProcessor( ... )
        BLangInvocation createTableJoinInvocation = ASTBuilderUtil.createInvocationExprForMethod(
                joinStreamingInput.pos, tableJoinProcessorInvokableSymbol, args, symResolver);
        createTableJoinInvocation.argExprs = args;
        // streams:TableJoinProcessor variable name
        BLangSimpleVariable joinInvokableTypeVariable = ASTBuilderUtil.
                createVariable(joinStreamingInput.pos, getVariableName(TABLE_JOIN_PROCESS_FUNC_REFERENCE),
                               tableJoinProcessorReturnType, createTableJoinInvocation,
                               tableJoinProcessorVarSymbol);
        // streams:TableJoinProcessor tableJoinProcessor = streams:createTableJoinProcessor(...);
        BLangUserDefinedType userDefinedType = (BLangUserDefinedType) TreeBuilder.createUserDefinedTypeNode();
        userDefinedType.typeName = ASTBuilderUtil.createIdentifier(joinStreamingInput.pos,
                                                                   TABLE_JOIN_PROCESS_OBJECT_NAME);
        userDefinedType.type = tableJoinProcessorReturnType;
        joinInvokableTypeVariable.setTypeNode(userDefinedType);
        BLangSimpleVariableDef tableJoinProcessorInvokableTypeDef =
                ASTBuilderUtil.createVariableDef(joinStreamingInput.pos, joinInvokableTypeVariable);
        stmts.add(tableJoinProcessorInvokableTypeDef);
    }
    /* Create below lambda function.
       function (streams:StreamEvent s) returns map<anydata>[] {
           map<anydata>[] result = [];
           table<Stock> stocks = queryStocksTable(<string> s.data["twitterStream.company"], 1);
           foreach var r in stocks {
               result[result.length()] = map<anydata>map<anydata>.create(r);
           }
           return result;
       }
   */
    private BLangExpression createOnConditionLambdaStatement(BLangExpression onConditionExpr) {
        // create lambda signature and body
        BLangSimpleVariable streamEventVarArg = createStreamEventArgVariable(
                getVariableName(TABLE_JOIN_LAMBDA_PARAM_REFERENCE), onConditionExpr.pos, env);
        BLangLambdaFunction conditionFunc =
                createLambdaWithVarArg(onConditionExpr.pos, new BLangSimpleVariable[]{streamEventVarArg},
                                       ASTBuilderUtil.createTypeNode(new BArrayType(createAnydataConstraintMapType())));
        BLangBlockStmt lambdaBody = conditionFunc.function.body;

        BLangSimpleVarRef outputArrayRef = createOutputArrayRefInForEach(conditionFunc.function.pos,
                createAnydataConstraintMapType(), conditionFunc.function.symbol, lambdaBody);

        BTableType tableType;
        if (conditionExpr.getKind() == NodeKind.INVOCATION) {
            // table<Stock> stocks = queryStocksTable(<string> s.data["twitterStream.company"], 1);
            BInvokableSymbol onConditionFunctionSymbol = (BInvokableSymbol) ((BLangInvocation) conditionExpr).symbol;
            tableType = (BTableType) onConditionFunctionSymbol.retType;
            // refactor queryFunction(inputStream.name) into queryFunction(check <string> e.data["inputStream.name"])
            conditionExpr =
                    refactorInvocationWithIndexBasedArgs((BVarSymbol)
                    createEventDataFieldAccessExpr(onConditionExpr.pos, streamEventVarArg.symbol).symbol,
                    (BLangInvocation) conditionExpr);
        } else {
            // table<Stock> stocks = stocksTableVariable;
            tableType = (BTableType) ((BLangVariableReference) conditionExpr).type;
        }

        BLangSimpleVariable resultTableVariable =
                ASTBuilderUtil.createVariable(onConditionExpr.pos, VAR_RESULTS_TABLE, tableType, conditionExpr, null);
        defineVariable(resultTableVariable, env.scope.owner.pkgID, env.scope.owner);
        BLangSimpleVariableDef resultTableDef =
                ASTBuilderUtil.createVariableDef(onConditionExpr.pos, resultTableVariable);
        lambdaBody.addStatement(resultTableDef);
        BLangForeach foreach = createForEachStmtForArrayConversion(conditionFunc.function.pos, conditionFunc
                .function.symbol, resultTableVariable.symbol, outputArrayRef);
        lambdaBody.addStatement(foreach);
        // return statement for result
        addReturnStmt(onConditionExpr.pos, lambdaBody, ASTBuilderUtil.createVariableRef
                (onConditionExpr.pos, outputArrayRef.symbol));
        return conditionFunc;
    }

    private void createJoinProcessorStmt(BLangJoinStreamingInput joinStreamingInput,
                                         BLangLambdaFunction conditionExpr) {

        BLangExpression nextProcessMethodAccess = createNextProcessFuncPointer(joinStreamingInput.pos);

        BInvokableSymbol joinProcessorInvokableSymbol = (BInvokableSymbol) symResolver.
                resolvePkgSymbol(joinStreamingInput.pos, env, Names.STREAMS_MODULE).
                scope.lookup(new Name(CREATE_STREAM_JOIN_PROCESS_METHOD_NAME)).symbol;

        BType joinProcessorReturnType = joinProcessorInvokableSymbol.type.getReturnType();

        BVarSymbol joinProcessorVarSymbol = new BVarSymbol(0,
                new Name(getVariableName(JOIN_PROCESS_FUNC_REFERENCE)), joinProcessorInvokableSymbol.pkgID,
                joinProcessorReturnType, env.scope.owner);

        BSymbol joinTypesSymbol = symResolver.resolvePkgSymbol(joinStreamingInput.pos, env, Names.STREAMS_MODULE).
                scope.lookup(new Name(JOIN_TYPE)).symbol;
        BLangLiteral joinType = ASTBuilderUtil.createLiteral(joinStreamingInput.pos, symTable.stringType,
                joinStreamingInput.getJoinType().toUpperCase());

        joinProcessorStack.push(joinProcessorVarSymbol);

        List<BLangExpression> args = new ArrayList<>();
        args.add(nextProcessMethodAccess);
        args.add(desugar.addConversionExprIfRequired(joinType, joinTypesSymbol.type));

        // streams:createJoinProcess( ... )
        BLangInvocation createJoinInvocation = ASTBuilderUtil.
                createInvocationExprForMethod(joinStreamingInput.pos, joinProcessorInvokableSymbol, args, symResolver);
        createJoinInvocation.argExprs = args;

        if (conditionExpr != null) {
            BLangNamedArgsExpression conditionNamedArgExpression =
                    ASTBuilderUtil.createNamedArg(ON_CONDITION_NAMED_ARG_NAME, conditionExpr);
            createJoinInvocation.namedArgs.add(conditionNamedArgExpression);
            createJoinInvocation.argExprs.add(conditionNamedArgExpression);
        }

        // streams:JoinProcess variable name
        BLangSimpleVariable joinInvokableTypeVariable =
                ASTBuilderUtil.createVariable(joinStreamingInput.pos, getVariableName(JOIN_PROCESS_FUNC_REFERENCE),
                joinProcessorReturnType, createJoinInvocation, joinProcessorVarSymbol);

        // streams:Select - user defined data type node
        BLangUserDefinedType userDefinedType = (BLangUserDefinedType) TreeBuilder.createUserDefinedTypeNode();
        userDefinedType.typeName = ASTBuilderUtil.createIdentifier(joinStreamingInput.pos, JOIN_PROCESS_OBJECT_NAME);
        userDefinedType.type = joinProcessorReturnType;
        joinInvokableTypeVariable.setTypeNode(userDefinedType);

        // streams:Select select = streams:createSelect(...);
        BLangSimpleVariableDef joinProcessorInvokableTypeDef =
                ASTBuilderUtil.createVariableDef(joinStreamingInput.pos, joinInvokableTypeVariable);
        stmts.add(joinProcessorInvokableTypeDef);
    }

    //
    // This method create necessary Ballerina native constructs to consume events from stream based on the 'from'
    // statement of the streaming query.
    //
    // eg: Below query,
    //          from inputStream
    //
    // converts into below constructs.
    //
    //          inputStream.subscribe((Teacher t) => {
    //              streams:StreamEvent[] eventArr = streams:buildStreamEvent(t);
    //              filter.process(eventArr);
    //          });
    //
    //
    @Override
    public void visit(BLangStreamingInput streamingInput) {
        //Lambda function parameter
        BType lambdaParameterType;
        if (isTableReference(streamingInput.getStreamReference())) {
            lambdaParameterType = ((BTableType) ((BLangExpression) streamingInput.getStreamReference()).type)
                    .constraint;
        } else {
            lambdaParameterType = ((BStreamType) ((BLangExpression) streamingInput.getStreamReference()).type)
                    .constraint;
        }

        BLangWhere afterWhereNode = (BLangWhere) streamingInput.getAfterStreamingCondition();
        if (afterWhereNode != null) {
            afterWhereNode.accept(this);
        }

        BLangWindow windowClauseNode = (BLangWindow) streamingInput.getWindowClause();
        if (windowClauseNode != null) {
            windowClauseNode.accept(this);
        }

        BLangWhere beforeWhereNode = (BLangWhere) streamingInput.getBeforeStreamingCondition();
        if (beforeWhereNode != null) {
            beforeWhereNode.accept(this);
        }

        if (!nextProcessVarSymbolStack.empty()) {
            BVarSymbol nextProcessInvokableTypeVarSymbol = nextProcessVarSymbolStack.pop();
            BVarSymbol lambdaParameterVarSymbol = new BVarSymbol(0,
                    new Name(getVariableName(INPUT_STREAM_PARAM_REFERENCE)), lambdaParameterType.tsymbol.pkgID,
                    lambdaParameterType, env.scope.owner);

            BLangSimpleVariable inputStreamLambdaFunctionVariable = ASTBuilderUtil.createVariable(streamingInput.pos,
                    getVariableName(INPUT_STREAM_PARAM_REFERENCE), lambdaParameterType, null, lambdaParameterVarSymbol);
            inputStreamLambdaFunctionVariable.typeNode = ASTBuilderUtil.createTypeNode(lambdaParameterType);

            Set<BVarSymbol> closureVarSymbols = new LinkedHashSet<>();
            closureVarSymbols.add(nextProcessInvokableTypeVarSymbol);
            closureVarSymbols.add(inputStreamLambdaFunctionVariable.symbol);

            TypeNode returnType = ASTBuilderUtil.createTypeNode(symTable.nilType);

            //Construct lambda function which consumes events
            BLangLambdaFunction streamSubscriberLambdaFunction = createLambdaFunction(streamingInput.pos,
                    new ArrayList<>(Collections.singletonList(inputStreamLambdaFunctionVariable)), closureVarSymbols,
                    returnType);
            BLangBlockStmt lambdaBody = streamSubscriberLambdaFunction.function.body;

            //varRef to the input event
            BLangExpression inputEventRef =
                    ASTBuilderUtil.createVariableRef(streamingInput.pos, inputStreamLambdaFunctionVariable.symbol);

            BInvokableSymbol streamEventBuilderInvokableSymbol = (BInvokableSymbol) symResolver.
                    resolvePkgSymbol(streamingInput.pos, env, Names.STREAMS_MODULE).
                    scope.lookup(new Name(BUILD_STREAM_EVENT_METHOD_NAME)).symbol;

            BVarSymbol streamEventArrayTypeVarSymbol = new BVarSymbol(0,
                    new Name(getVariableName(STREAM_EVENT_ARRAY_PARAM_REFERENCE)),
                    streamEventBuilderInvokableSymbol.pkgID, streamEventBuilderInvokableSymbol.type.getReturnType(),
                    env.scope.owner);

            BLangSimpleVariable streamEventArrayTypeVariable = ASTBuilderUtil.
                    createVariable(streamingInput.pos, getVariableName(STREAM_EVENT_ARRAY_PARAM_REFERENCE),
                            streamEventArrayTypeVarSymbol.type.getReturnType(), null, streamEventArrayTypeVarSymbol);

            List<BLangExpression> args = new ArrayList<>();
            args.add(inputEventRef);

            String streamReferenceSymbolName = ((BLangSimpleVarRef) streamingInput.getStreamReference()).symbol
                    .toString();
            if (streamAliasMap.containsKey(streamReferenceSymbolName)) {
                args.add(ASTBuilderUtil.createLiteral(streamingInput.pos, symTable.stringType,
                        streamAliasMap.get(streamReferenceSymbolName)));
            } else {
                args.add(ASTBuilderUtil.createLiteral(streamingInput.pos, symTable.stringType, ((BLangSimpleVarRef)
                        streamingInput.getStreamReference()).symbol.toString()));
            }

            BLangInvocation streamEventBuilderMethodInvocation = ASTBuilderUtil.
                    createInvocationExprForMethod(streamingInput.pos, streamEventBuilderInvokableSymbol, args,
                            symResolver);
            streamEventBuilderMethodInvocation.argExprs = args;

            streamEventArrayTypeVariable.expr = streamEventBuilderMethodInvocation;

            BLangUserDefinedType userDefinedType = (BLangUserDefinedType) TreeBuilder.createUserDefinedTypeNode();
            userDefinedType.typeName = ASTBuilderUtil.createIdentifier(streamingInput.pos, STREAM_EVENT_OBJECT_NAME);
            userDefinedType.type = streamEventArrayTypeVarSymbol.type.getReturnType();
            streamEventArrayTypeVariable.setTypeNode(userDefinedType);
            BLangSimpleVariableDef streamEventArrayTypeVariableDef =
                    ASTBuilderUtil.createVariableDef(streamingInput.pos, streamEventArrayTypeVariable);

            lambdaBody.stmts.add(streamEventArrayTypeVariableDef);

            //Function invocation to call output process
            BInvokableSymbol nextProcessInvokableSymbol =
                    getNextProcessFunctionSymbol(nextProcessInvokableTypeVarSymbol);

            BLangSimpleVarRef streamEventArrayRef = ASTBuilderUtil.createVariableRef(streamingInput.pos,
                    streamEventArrayTypeVarSymbol);
            List<BLangExpression> nextProcessVariables = new ArrayList<>(1);
            nextProcessVariables.add(streamEventArrayRef);
            BLangInvocation nextProcessMethodInvocation = ASTBuilderUtil.
                    createInvocationExprForMethod(streamingInput.pos, nextProcessInvokableSymbol, nextProcessVariables,
                            symResolver);
            nextProcessMethodInvocation.argExprs = nextProcessVariables;


            nextProcessMethodInvocation.expr = ASTBuilderUtil.createVariableRef(streamingInput.pos,
                    nextProcessInvokableTypeVarSymbol);
            BLangExpressionStmt nextProcessExpressionStmt = (BLangExpressionStmt) TreeBuilder.
                    createExpressionStatementNode();
            nextProcessExpressionStmt.pos = streamingInput.pos;
            nextProcessExpressionStmt.expr = nextProcessMethodInvocation;
            lambdaBody.stmts.add(nextProcessExpressionStmt);

            //Create function call - stream1.subscribe(lambda_function)
            BLangExpressionStmt inputStreamSubscribeStatement = (BLangExpressionStmt) TreeBuilder.
                    createExpressionStatementNode();
            inputStreamSubscribeStatement.pos = streamingInput.pos;
            BInvokableSymbol subscribeMethodSymbol = (BInvokableSymbol) symTable.rootScope.
                    lookup(names.fromString(STREAM_SUBSCRIBE_METHOD_NAME)).symbol;
            List<BLangExpression> variables = new ArrayList<>(1);
            variables.add(streamSubscriberLambdaFunction);
            BLangInvocation invocationExpr = ASTBuilderUtil.
                    createInvocationExprForMethod(streamingInput.pos, subscribeMethodSymbol, variables, symResolver);

            invocationExpr.argExprs = variables;
            invocationExpr.expr = ASTBuilderUtil.createVariableRef(streamingInput.pos,
                    ((BLangSimpleVarRef) streamingInput.getStreamReference()).symbol);
            inputStreamSubscribeStatement.expr = invocationExpr;

            //Add stream subscriber function to stmts
            stmts.add(inputStreamSubscribeStatement);
        }
    }

    /*
        e.g: window lengthWindow(5) will be turned into,

        streams:LengthWindow lengthWindow = streams:lengthWindow(select.process, [5]);
     */
    @Override
    public void visit(BLangWindow window) {

        BLangInvocation invocation = (BLangInvocation) window.getFunctionInvocation();

        //converting the window parameters into an array of parameters
        BLangArrayLiteral windowParamArrExpr = (BLangArrayLiteral) TreeBuilder.createArrayLiteralNode();
        windowParamArrExpr.exprs = new ArrayList<>();
        windowParamArrExpr.type = symTable.anyType;
        windowParamArrExpr.exprs.addAll(invocation.argExprs);
        invocation.argExprs.clear();
        invocation.argExprs.add(windowParamArrExpr);

        convertFieldAccessArgsToStringLiteral(invocation);

        //checks for the symbol, if not exists, then set the pkgAlias to STREAMS_STDLIB_PACKAGE_NAME
        BInvokableSymbol windowInvokableSymbol = getInvokableSymbol(invocation);

        if (windowInvokableSymbol != null) {
            if (isReturnTypeMatching(invocation.pos, WINDOW_OBJECT_NAME, windowInvokableSymbol)) {
                //Create event filter definition
                BVarSymbol nextProcessInvokableTypeVarSymbol;
                if (rhsStream != null) {
                    nextProcessInvokableTypeVarSymbol = joinProcessorStack.peek();
                } else {
                    nextProcessInvokableTypeVarSymbol = nextProcessVarSymbolStack.pop();
                }
                BInvokableSymbol nextProcessInvokableSymbol =
                        getNextProcessFunctionSymbol(nextProcessInvokableTypeVarSymbol);

                BLangSimpleVarRef nextProcessSimpleVarRef = ASTBuilderUtil.createVariableRef(window.pos,
                        nextProcessInvokableTypeVarSymbol);
                BLangFieldBasedAccess nextProcessMethodAccess = createFieldBasedAccessForProcessFunc(window.pos,
                        nextProcessInvokableSymbol, nextProcessSimpleVarRef);


                BType windowInvokableType = windowInvokableSymbol.type.getReturnType();

                BVarSymbol windowInvokableTypeVarSymbol =
                        new BVarSymbol(0, new Name(getVariableName(WINDOW_FUNC_REFERENCE)),
                                       windowInvokableSymbol.pkgID, windowInvokableType, env.scope.owner);
                nextProcessVarSymbolStack.push(windowInvokableTypeVarSymbol);

                BLangNamedArgsExpression nextProcPointer =
                        ASTBuilderUtil.createNamedArg(NEXT_PROCESS_POINTER_ARG_NAME, nextProcessMethodAccess);

                typeChecker.checkExpr(invocation, env);

                //these should be added after type-checking
                invocation.argExprs.add(nextProcPointer);
                invocation.namedArgs.add(nextProcPointer);

                BLangSimpleVariableDef windowDef = createVariableDef(invocation, windowInvokableType,
                        windowInvokableTypeVarSymbol, window.pos, WINDOW_FUNC_REFERENCE, WINDOW_OBJECT_NAME);
                stmts.add(windowDef);

                if (!joinProcessorStack.empty()) {
                    if (isTableJoin) {
                        attachWindowToTableJoinProcessor(window, windowInvokableTypeVarSymbol, lhsStream, rhsStream);
                    } else {
                        if (isInJoin) {
                            attachWindowToStreamJoinProcessor(window, windowInvokableTypeVarSymbol, SET_RHS_METHOD_NAME,
                                    rhsStream);
                        } else {
                            attachWindowToStreamJoinProcessor(window, windowInvokableTypeVarSymbol, SET_LHS_METHOD_NAME,
                                    lhsStream);
                        }
                    }
                }
            } else {
                dlog.error(invocation.pos, DiagnosticCode.INCOMPATIBLE_TYPES, Names.STREAMS_MODULE.value + ":" +
                        WINDOW_OBJECT_NAME, windowInvokableSymbol.getType().retType.tsymbol);
            }
        } else {
            dlog.error(invocation.pos, DiagnosticCode.UNDEFINED_FUNCTION, invocation.name);
        }
    }

    private void attachWindowToTableJoinProcessor(BLangWindow window, BVarSymbol windowInvokableTypeVarSymbol,
                                                  BLangVariableReference stream, BLangVariableReference table) {
        BVarSymbol joinProcessVarSymbol = joinProcessorStack.peek();
        BInvokableSymbol methodInvokableSymbol =
                getInvokableSymbolOfObject(joinProcessVarSymbol, SET_JOIN_PROPERTIES_METHOD_NAME);
        List<BLangExpression> args = new ArrayList<>();
        // join processor (caller)
        args.add(ASTBuilderUtil.createVariableRef(window.pos, joinProcessVarSymbol));
        // table name
        String tableReferenceSymbolName = table.symbol.toString();
        args.add(ASTBuilderUtil.createLiteral(window.pos, symTable.stringType, streamAliasMap
                .getOrDefault(tableReferenceSymbolName, tableReferenceSymbolName)));
        // stream name
        String streamReferenceSymbolName = stream.symbol.toString();
        args.add(ASTBuilderUtil.createLiteral(window.pos, symTable.stringType, streamAliasMap
                .getOrDefault(streamReferenceSymbolName, streamReferenceSymbolName)));
        // window instance
        args.add(ASTBuilderUtil.createVariableRef(window.pos, windowInvokableTypeVarSymbol));
        BLangInvocation methodInvocation =
                ASTBuilderUtil.createInvocationExprForMethod(window.pos, methodInvokableSymbol, args, symResolver);
        methodInvocation.argExprs = args;
        BLangExpressionStmt methodInvocationStmt = (BLangExpressionStmt) TreeBuilder.createExpressionStatementNode();
        methodInvocationStmt.pos = window.pos;
        methodInvocationStmt.expr = methodInvocation;
        stmts.add(methodInvocationStmt);
    }


    private BInvokableSymbol getInvokableSymbol(BLangInvocation invocation) {
        BInvokableSymbol invokableSymbol = (BInvokableSymbol) symResolver.
                resolvePkgSymbol(invocation.pos, env, names.fromString(invocation.pkgAlias.value)).
                scope.lookup(new Name(invocation.name.value)).symbol;
        if (invokableSymbol == null && invocation.pkgAlias.value.isEmpty()) {
            invokableSymbol = (BInvokableSymbol) symResolver.
                    resolvePkgSymbol(invocation.pos, env, Names.STREAMS_MODULE).
                    scope.lookup(new Name(invocation.name.value)).symbol;
            invocation.pkgAlias.value = Names.STREAMS_MODULE.value;
        }
        return invokableSymbol;
    }

    private BLangSimpleVariableDef createVariableDef(BLangExpression expr, BType exprType,
                                                     BVarSymbol exprTypeSymbol,
                                                     DiagnosticPos pos, String exprVarName, String objName) {

        BLangSimpleVariable windowInvokableTypeVariable =
                ASTBuilderUtil.createVariable(pos, getVariableName(exprVarName), exprType, expr,
                        exprTypeSymbol);

        BLangUserDefinedType userDefinedType = (BLangUserDefinedType) TreeBuilder.createUserDefinedTypeNode();
        userDefinedType.typeName = ASTBuilderUtil.createIdentifier(pos, objName);
        userDefinedType.type = exprType;
        windowInvokableTypeVariable.setTypeNode(userDefinedType);
        return ASTBuilderUtil.createVariableDef(pos, windowInvokableTypeVariable);
    }

    private void convertFieldAccessArgsToStringLiteral(BLangInvocation invocation) {
        //converting BLangFieldBaseAccess to BLangLiteral of string type, in argExprs
        convertFieldAccessArgsToStringLiteral(invocation.argExprs);

        //converting BLangFieldBaseAccess to BLangLiteral of string type, in requiredArgs
        convertFieldAccessArgsToStringLiteral(invocation.requiredArgs);
    }

    private void convertFieldAccessArgsToStringLiteral(List<BLangExpression> exprs) {
        BLangLiteral streamEventParameter;
        for (int i = 0; i < exprs.size(); i++) {
            BLangExpression expr = exprs.get(i);
            if (expr.getKind() == NodeKind.FIELD_BASED_ACCESS_EXPR) {
                String variableName = ((BLangFieldBasedAccess) expr).expr.toString();
                if (streamAliasMap.containsKey(variableName)) {
                    variableName = streamAliasMap.get(variableName);
                    ((BLangSimpleVarRef) ((BLangFieldBasedAccess) expr).expr).variableName.value = variableName;
                }
                streamEventParameter = createStringLiteral(expr.pos, (expr).toString());
                exprs.set(i, streamEventParameter);
            } else if (expr.getKind() == NodeKind.ARRAY_LITERAL_EXPR) {
                BLangArrayLiteral arrayLiteral = (BLangArrayLiteral) expr;
                convertFieldAccessArgsToStringLiteral(arrayLiteral.exprs);
            }
        }
    }

    private BLangLiteral createStringLiteral(DiagnosticPos pos, String value) {
        BLangLiteral stringLit = new BLangLiteral();
        stringLit.pos = pos;
        stringLit.typeTag = TypeTags.STRING;
        stringLit.value = value;
        stringLit.type = symTable.stringType;
        return stringLit;
    }

    private void attachWindowToStreamJoinProcessor(BLangWindow window, BVarSymbol windowInvokableTypeVarSymbol,
                                                   String methodName, BLangVariableReference streamRef) {
        BVarSymbol joinProcessVarSymbol = joinProcessorStack.peek();
        BInvokableSymbol methodInvokableSymbol = getInvokableSymbolOfObject(joinProcessVarSymbol, methodName);
        List<BLangExpression> args = new ArrayList<>();
        args.add(ASTBuilderUtil.createVariableRef(window.pos, joinProcessVarSymbol));

        String streamReferenceSymbolName = streamRef.symbol.toString();
        args.add(ASTBuilderUtil.createLiteral(window.pos, symTable.stringType,
                streamAliasMap.getOrDefault(streamReferenceSymbolName, streamReferenceSymbolName)));
        args.add(ASTBuilderUtil.createVariableRef(window.pos, windowInvokableTypeVarSymbol));
        BLangInvocation methodInvocation = ASTBuilderUtil.createInvocationExprForMethod(window.pos,
                methodInvokableSymbol, args, symResolver);
        methodInvocation.argExprs = args;
        BLangExpressionStmt methodInvocationStmt = (BLangExpressionStmt) TreeBuilder.createExpressionStatementNode();
        methodInvocationStmt.pos = window.pos;
        methodInvocationStmt.expr = methodInvocation;
        stmts.add(methodInvocationStmt);
    }

    private BLangFieldBasedAccess createFieldBasedAccessForProcessFunc(DiagnosticPos pos,
                                                                       BInvokableSymbol nextProcessInvokableSymbol,
                                                                       BLangSimpleVarRef nextProcessSimpleVarRef) {
        BLangFieldBasedAccess nextProcessMethodAccess = (BLangFieldBasedAccess)
                TreeBuilder.createFieldBasedAccessNode();
        nextProcessMethodAccess.expr = nextProcessSimpleVarRef;
        nextProcessMethodAccess.symbol = nextProcessInvokableSymbol;
        nextProcessMethodAccess.type = nextProcessInvokableSymbol.type;
        nextProcessMethodAccess.pos = pos;
        nextProcessMethodAccess.field = ASTBuilderUtil.createIdentifier(pos, NEXT_PROCESS_METHOD_NAME);
        return nextProcessMethodAccess;
    }

    //
    // Below method creates the constructs to perform filtering based on the 'where' clause of the streaming query.
    //
    // eg: Below query,
    //          where inputStream.age > 25
    //
    // converts into below constructs.
    //
    //          streams:Filter filter = streams:createFilter(select.process, (map<anydata> o) => boolean {
    //              Teacher teacher = <Teacher> Teacher.create(o);
    //              return teacher.age > 25;
    //          });
    //
    //
    @Override
    public void visit(BLangWhere where) {
        visitFilter(where.pos, (BLangBinaryExpr) where.getExpression());
    }

    //
    // Below method creates the constructs to perform filtering based on the 'having' clause of the streaming query.
    //
    // eg: Below query,
    //          having age > 25
    //
    // converts into below constructs.
    //
    //          streams:Filter filter = streams:createFilter(outputProcess.process, (map<anydata> o) => boolean {
    //              Teacher teacher = <Teacher>Teacher.create(o);
    //              return teacher.age > 25;
    //          });
    //
    //
    @Override
    public void visit(BLangHaving having) {
        isInHaving = true;
        visitFilter(having.pos, (BLangExpression) having.getExpression());
        isInHaving = false;
    }

    //------------------------------------- Methods required for filter / having -----------------------------------
    private void visitFilter(DiagnosticPos pos, BLangExpression expression) {
        //Create lambda function Variable
        BLangSimpleVariable lambdaFunctionVariable =
                this.createMapTypeVariable(getVariableName(FILTER_LAMBDA_PARAM_REFERENCE), pos, env);

        Set<BVarSymbol> closureVarSymbols = new LinkedHashSet<>();
        closureVarSymbols.add(lambdaFunctionVariable.symbol);

        BLangType returnType = ASTBuilderUtil.createTypeNode(symTable.booleanType);

        //Create new lambda function to process the output events
        BLangLambdaFunction havingLambdaFunction = createLambdaFunction(pos,
                new ArrayList<>(Collections.singletonList(lambdaFunctionVariable)),
                closureVarSymbols, returnType);
        BLangBlockStmt lambdaBody = havingLambdaFunction.function.body;

        // Return statement with having condition
        BLangReturn returnStmt = (BLangReturn) TreeBuilder.createReturnNode();
        returnStmt.pos = pos;
        mapVarArgs.add(lambdaFunctionVariable);
        expression.accept(this);
        returnStmt.expr = exprStack.pop();
        lambdaBody.stmts.add(returnStmt);

        //Create having (filter) definition
        BVarSymbol nextProcessInvokableTypeVarSymbol = nextProcessVarSymbolStack.pop();
        BInvokableSymbol nextProcessInvokableSymbol = getNextProcessFunctionSymbol(nextProcessInvokableTypeVarSymbol);

        BLangSimpleVarRef nextProcessSimpleVarRef = ASTBuilderUtil.createVariableRef(pos,
                nextProcessInvokableTypeVarSymbol);
        BLangFieldBasedAccess nextProcessMethodAccess = createFieldBasedAccessForProcessFunc(pos,
                nextProcessInvokableSymbol, nextProcessSimpleVarRef);

        // Having will also use the same filter invokable
        BInvokableSymbol havingInvokableSymbol = (BInvokableSymbol) symResolver.
                resolvePkgSymbol(pos, env, Names.STREAMS_MODULE).
                scope.lookup(new Name(CREATE_FILTER_METHOD_NAME)).symbol;
        BType havingInvokableType = havingInvokableSymbol.type.getReturnType();
        BVarSymbol havingInvokableTypeVarSymbol = new BVarSymbol(0,
                new Name(getVariableName(FILTER_FUNC_REFERENCE)), havingInvokableSymbol.pkgID,
                havingInvokableType, env.scope.owner);
        nextProcessVarSymbolStack.push(havingInvokableTypeVarSymbol);

        List<BLangExpression> args = new ArrayList<>();
        args.add(nextProcessMethodAccess);
        args.add(havingLambdaFunction);

        BLangInvocation havingMethodInvocation = ASTBuilderUtil.
                createInvocationExprForMethod(pos, havingInvokableSymbol, args, symResolver);
        havingMethodInvocation.argExprs = args;

        BLangSimpleVariableDef filterDef = createVariableDef(havingMethodInvocation, havingInvokableType,
                havingInvokableTypeVarSymbol, pos, FILTER_FUNC_REFERENCE, FILTER_OBJECT_NAME);
        stmts.add(filterDef);
        mapVarArgs.remove(mapVarArgs.size() - 1);
    }

<<<<<<< HEAD
    private BLangBinaryExpr getBinaryExprWithMapAccessFields(DiagnosticPos pos, BLangBinaryExpr expression) {
        final BLangBinaryExpr binaryExpr = (BLangBinaryExpr) TreeBuilder.createBinaryExpressionNode();
        binaryExpr.pos = pos;
        binaryExpr.type = symTable.booleanType;
        binaryExpr.opKind = expression.getOperatorKind();
        expression.getLeftExpression().accept(this);
        binaryExpr.lhsExpr = conditionExpr;
        expression.getRightExpression().accept(this);
        binaryExpr.rhsExpr = conditionExpr;
        binaryExpr.opSymbol = expression.opSymbol;
        return binaryExpr;
    }

=======
>>>>>>> 9d5795b7
    @Override
    public void visit(BLangBinaryExpr binaryExpr) {
<<<<<<< HEAD
        conditionExpr = getBinaryExprWithMapAccessFields(binaryExpr.pos, binaryExpr);
=======
        binaryExpr.getLeftExpression().accept(this);
        binaryExpr.lhsExpr = exprStack.pop();
        binaryExpr.getRightExpression().accept(this);
        binaryExpr.rhsExpr = exprStack.pop();
        exprStack.push(binaryExpr);
>>>>>>> 9d5795b7
    }

    @Override
    public void visit(BLangFieldBasedAccess fieldAccessExpr) {
        if (fieldAccessExpr.expr.type.tag == TypeTags.STREAM && !isInHaving) {
            BLangSimpleVarRef varRef = (BLangSimpleVarRef) fieldAccessExpr.expr;
            BLangSimpleVarRef mapRef;
            int mapVarArgIndex;

            //mapVarArgs can contain at most 2 map arguments required for conditional expr in join clause
            if (rhsStream != null && ((varRef.variableName.value.equals((rhsStream).symbol.toString()))
                    || (varRef.variableName.value.equals(streamAliasMap.get((rhsStream).symbol.toString()))))) {
                mapVarArgIndex = 1;
            } else {
                mapVarArgIndex = 0;
            }
            mapRef = ASTBuilderUtil.createVariableRef(fieldAccessExpr.pos, mapVarArgs.get(mapVarArgIndex).symbol);

            String variableName = ((BLangSimpleVarRef) (fieldAccessExpr).expr).variableName.value;
            if (streamAliasMap.containsKey(variableName)) {
                ((BLangSimpleVarRef) (fieldAccessExpr).expr).variableName.value = streamAliasMap.get(variableName);
            }
            String mapKey = fieldAccessExpr.toString();
            BLangExpression indexExpr = ASTBuilderUtil.createLiteral(fieldAccessExpr.field.pos, symTable.stringType,
                    mapKey);
            BLangIndexBasedAccess mapAccessExpr =
                    createMapVariableIndexAccessExpr((BVarSymbol) mapRef.symbol, indexExpr);
            conditionExpr = desugar.addConversionExprIfRequired(mapAccessExpr, fieldAccessExpr.type);
        } else {
            conditionExpr = fieldAccessExpr;
        }
    }

    @Override
    public void visit(BLangLiteral literalExpr) {
        conditionExpr = literalExpr;
    }

    public void visit(BLangInvocation invocationExpr) {
        conditionExpr = refactorInvocationWithIndexBasedArgs(mapVarArgs.get(mapVarArgs.size() - 1).symbol,
                invocationExpr);
    }

    public void visit(BLangSimpleVarRef varRefExpr) {
        if (isInHaving) {
            conditionExpr = refactorVarRefAfterSelect(varRefExpr, varRefExpr.symbol.type);
        } else {
            conditionExpr = varRefExpr;
        }
    }

    private BLangExpression refactorVarRefAfterSelect(BLangSimpleVarRef varRefExpr, BType expType) {
        BLangExpression refactoredVarRef;
        Map<String, BField> fields = ((BRecordType) outputEventType).fields.stream()
                .collect(Collectors.toMap(field -> field.name.getValue(), field -> field, (a, b) -> b));
        String key = varRefExpr.variableName.value;
        if (fields.containsKey(key)) {
            refactoredVarRef = createMapVariableIndexAccessExpr(mapVarArgs.get(mapVarArgs.size() - 1).symbol,
                    ASTBuilderUtil.createLiteral(varRefExpr.pos, symTable.stringType, "OUTPUT." + varRefExpr
                            .variableName.value));
            refactoredVarRef = desugar.addConversionExprIfRequired(refactoredVarRef, expType);
        } else {
            refactoredVarRef = varRefExpr;
        }
        return refactoredVarRef;
    }

    //----------------------------------------- Util Methods ---------------------------------------------------------

    private String getFunctionName(String name) {
        return name + lambdaFunctionCount++;
    }

    private String getVariableName(String name) {
        return name + lambdaFunctionCount;
    }

    private void defineFunction(BLangFunction funcNode, BLangPackage targetPkg) {
        final BPackageSymbol packageSymbol = targetPkg.symbol;
        final SymbolEnv packageEnv = this.symTable.pkgEnvMap.get(packageSymbol);
        symbolEnter.defineNode(funcNode, packageEnv);
        packageEnv.enclPkg.functions.add(funcNode);
        packageEnv.enclPkg.topLevelNodes.add(funcNode);
    }

    private BLangSimpleVariable createMapTypeVariable(String variableName, DiagnosticPos pos, SymbolEnv env) {
        BMapType varType = createAnydataConstraintMapType();
        BVarSymbol varSymbol = new BVarSymbol(0, new Name(variableName),
                varType.tsymbol.pkgID, varType, env.scope.owner);

        BLangSimpleVariable mapTypeVariable = ASTBuilderUtil.createVariable(pos, variableName,
                varType, null, varSymbol);
        mapTypeVariable.typeNode = ASTBuilderUtil.createTypeNode(varType);
        return mapTypeVariable;
    }

    private BMapType createAnydataConstraintMapType() {
        BMapType varType = (BMapType) this.symTable.mapType;
        varType.constraint = this.symTable.anydataType;
        return varType;
    }

    private BLangSimpleVariable createStreamEventArgVariable(String variableName, DiagnosticPos pos, SymbolEnv env) {
        BObjectTypeSymbol recordTypeSymbol = (BObjectTypeSymbol) symResolver.
                resolvePkgSymbol(pos, env, Names.STREAMS_MODULE).
                scope.lookup(new Name(STREAM_EVENT_OBJECT_NAME)).symbol;

        BType varType = recordTypeSymbol.type;
        BVarSymbol varSymbol = new BVarSymbol(0, new Name(variableName),
                varType.tsymbol.pkgID, varType, env.scope.owner);

        return ASTBuilderUtil.createVariable(pos, variableName, varType, null, varSymbol);
    }

    private BLangSimpleVariable createAggregatorTypeVariable(String variableName, DiagnosticPos pos, SymbolEnv env) {
        BInvokableSymbol invokableSymbol = (BInvokableSymbol) symResolver.
                resolvePkgSymbol(pos, env, Names.STREAMS_MODULE).
                scope.lookup(new Name(CREATE_SELECT_WITH_GROUP_BY_METHOD_NAME)).symbol;

        BType varType = ((BInvokableType) invokableSymbol.params.get(3).type).paramTypes.get(1);
        BVarSymbol varSymbol = new BVarSymbol(0, new Name(variableName),
                varType.tsymbol.pkgID, varType, env.scope.owner);
        return ASTBuilderUtil.createVariable(pos, variableName, varType, null, varSymbol);
    }

    private static BVarSymbol getOutputEventFieldSymbol(BType outputEventType, String fieldName) {
        List<BField> recordTypeFieldList = ((BRecordType) outputEventType).fields;
        for (BField field : recordTypeFieldList) {
            if (field.getName().value.equals(fieldName)) {
                return field.symbol;
            }
        }
        return null;
    }

    private BInvokableSymbol getInvokableSymbolOfObject(BSymbol nextProcessInvokableTypeVarSymbol, String funcName) {
        List<BAttachedFunction> attachedFunctionsList = ((BObjectTypeSymbol)
                (nextProcessInvokableTypeVarSymbol).type.tsymbol).attachedFuncs;
        for (BAttachedFunction attachedFunction : attachedFunctionsList) {
            if (attachedFunction.funcName.toString().equals(funcName)) {
                return attachedFunction.symbol;
            }
        }
        throw new IllegalStateException("Couldn't evaluate the " + funcName + " method of the next processor : " +
                (nextProcessInvokableTypeVarSymbol).type.toString());
    }

    private BInvokableSymbol getNextProcessFunctionSymbol(BSymbol nextProcessInvokableTypeVarSymbol) {
        return getInvokableSymbolOfObject(nextProcessInvokableTypeVarSymbol, NEXT_PROCESS_METHOD_NAME);
    }

    private List<BLangRecordLiteral.BLangRecordKeyValue> getFieldListInSelectClause
            (DiagnosticPos pos, List<? extends SelectExpressionNode> selectExprList,
             BVarSymbol streamEventSymbol, BVarSymbol aggregatorArraySymbol, BLangGroupBy groupBy) {
        LongAdder aggregatorIndex = new LongAdder();
        List<BLangRecordLiteral.BLangRecordKeyValue> recordKeyValueList = new ArrayList<>();

        for (SelectExpressionNode expressionNode : selectExprList) {
            BLangSelectExpression selectExpression = (BLangSelectExpression) expressionNode;
            BLangRecordLiteral.BLangRecordKeyValue recordKeyValue = (BLangRecordLiteral.BLangRecordKeyValue)
                    TreeBuilder.createRecordKeyValue();

            if (selectExpression.getIdentifier() != null) {
                BLangSimpleVarRef varRef = (BLangSimpleVarRef) TreeBuilder.createSimpleVariableReferenceNode();
                varRef.variableName = ASTBuilderUtil.createIdentifier(pos,
                        selectExpression.getIdentifier());
                recordKeyValue.key = new BLangRecordLiteral.BLangRecordKey(varRef);
                recordKeyValue.key.fieldSymbol = getOutputEventFieldSymbol(outputEventType,
                        selectExpression.getIdentifier());
            } else {
                BLangSimpleVarRef varRef = (BLangSimpleVarRef) TreeBuilder.createSimpleVariableReferenceNode();
                varRef.variableName = ((BLangFieldBasedAccess) selectExpression.getExpression()).field;
                recordKeyValue.key = new BLangRecordLiteral.BLangRecordKey(varRef);
                recordKeyValue.key.fieldSymbol = getOutputEventFieldSymbol(outputEventType,
                        ((BLangFieldBasedAccess) selectExpression.getExpression()).field.value);
            }

            if (selectExpression.getExpression().getKind() == NodeKind.FIELD_BASED_ACCESS_EXPR) {
                BLangFieldBasedAccess fieldBasedAccess = (BLangFieldBasedAccess) selectExpression.getExpression();
                recordKeyValue.valueExpr =
                        createMapVariableIndexAccessExpr((BVarSymbol) createEventDataFieldAccessExpr(fieldBasedAccess
                                .pos, streamEventSymbol).symbol, fieldBasedAccess);
            } else if (selectExpression.getExpression().getKind() == NodeKind.INVOCATION) {
                setInvocationToRecordKeyValue(recordKeyValue, streamEventSymbol, aggregatorArraySymbol,
                        aggregatorIndex, selectExpression, groupBy);
            } else {
                recordKeyValue.valueExpr = desugar.addConversionExprIfRequired((BLangExpression) selectExpression
                        .getExpression(), symTable.anydataType);
            }
            recordKeyValueList.add(recordKeyValue);
        }
        return recordKeyValueList;
    }

    //this function will refactor the selector invocations appropriately by checking whether it is an aggregate or not
    private void setInvocationToRecordKeyValue(BLangRecordLiteral.BLangRecordKeyValue recordKeyValue,
                                               BVarSymbol streamEventSymbol, BVarSymbol aggregatorArraySymbol,
                                               LongAdder aggregatorIndex, BLangSelectExpression selectExpression,
                                               BLangGroupBy groupBy) {
        // Aggregator invocation in streaming query ( sum(..), count(..) .. etc)
        BLangInvocation invocation = (BLangInvocation) selectExpression.getExpression();

        BInvokableSymbol symbol = getInvokableSymbol(invocation);
        if (symbol != null) {
            if (isReturnTypeMatching(invocation.pos, AGGREGATOR_OBJECT_NAME, symbol)) {

                // aggregatorArr[0].process(e.data["inputStream.age"], e.eventType)
                recordKeyValue.valueExpr = generateAggregatorInvocation(streamEventSymbol, aggregatorArraySymbol,
                        aggregatorIndex.longValue(), invocation);
                aggregatorIndex.increment();
            } else {
                invocation = refactorInvocationWithIndexBasedArgs((BVarSymbol)
                        createEventDataFieldAccessExpr(invocation.pos, streamEventSymbol).symbol, invocation);
                recordKeyValue.valueExpr = desugar.addConversionExprIfRequired(invocation, symTable.anydataType);
            }
        }
    }

    // func(inputStream.name) into func(check <string> e.data["inputStream.name"])
    private BLangInvocation refactorInvocationWithIndexBasedArgs(BVarSymbol mapVarSymbol, BLangInvocation invocation) {
        if (invocation.requiredArgs.size() > 0) {
            List<BLangExpression> expressionList = new ArrayList<>();
            List<BLangExpression> functionArgsList = invocation.requiredArgs;
            for (BLangExpression expression : functionArgsList) {
                if (expression.getKind() == NodeKind.FIELD_BASED_ACCESS_EXPR &&
                        (((BLangFieldBasedAccess) expression).expr.type.tag == TypeTags.STREAM)) {
                    BLangFieldBasedAccess expr = (BLangFieldBasedAccess) expression;
                    BLangExpression fieldAccessExpr = createMapVariableIndexAccessExpr(mapVarSymbol, expr);
                    expressionList.add(desugar.addConversionExprIfRequired(fieldAccessExpr, expr.type));
                } else if (expression.getKind() == NodeKind.SIMPLE_VARIABLE_REF && isInHaving) {
                    BLangSimpleVarRef varRef = (BLangSimpleVarRef) expression;
                    expressionList.add(refactorVarRefAfterSelect(varRef, varRef.symbol.type));
                } else if (expression.getKind() == NodeKind.INVOCATION) {
                    expressionList.add(refactorInvocationWithIndexBasedArgs(mapVarSymbol, (BLangInvocation)
                            expression));
                } else {
                    expressionList.add(expression);
                }
            }
            invocation.argExprs = expressionList;
            invocation.requiredArgs = expressionList;
        }
        return invocation;
    }

    private BLangInvocation generateAggregatorInvocation(BVarSymbol streamEventSymbol, BVarSymbol aggregatorArraySymbol,
                                                         long aggregatorIndex, BLangInvocation invocation) {
        // aggregatorArr[0]
        BLangIndexBasedAccess indexBasedAccess = createIndexBasedAggregatorExpr(aggregatorArraySymbol,
                aggregatorIndex, invocation.pos);

        // aggregatorArr[0].process(..)
        BLangInvocation aggregatorInvocation = ASTBuilderUtil.createInvocationExpr(invocation.pos,
                getNextProcessFunctionSymbol(indexBasedAccess.type.tsymbol), Collections.emptyList(), symResolver);
        aggregatorInvocation.expr = indexBasedAccess;

        // arguments of aggregatorArr[0].process(..). e.g. (t.age, e.eventType)
        List<BVarSymbol> params = ((BInvokableSymbol) aggregatorInvocation.symbol).params;
        aggregatorInvocation.requiredArgs = generateAggregatorInvocationArgs(streamEventSymbol, invocation,
                params);

        return aggregatorInvocation;
    }

    private List<BLangExpression> generateAggregatorInvocationArgs(BVarSymbol streamEventSymbol,
                                                                   BLangInvocation funcInvocation,
                                                                   List<BVarSymbol> params) {
        // generates the fields which will be aggregated e.g. t.age
        List<BLangExpression> args = generateAggregatorInputFieldsArgs(streamEventSymbol, funcInvocation,
                params);
        // generate the EventType for the aggregation o.eventType
        BLangFieldBasedAccess streamEventFieldAccess = generateStreamEventTypeForAggregatorArg(streamEventSymbol,
                funcInvocation.pos, params);
        // (t.age, o.eventType)
        args.add(streamEventFieldAccess);
        return args;
    }

    private BLangFieldBasedAccess generateStreamEventTypeForAggregatorArg(BVarSymbol streamEventSymbol,
                                                                          DiagnosticPos pos,
                                                                          List<BVarSymbol> params) {
        BLangFieldBasedAccess streamEventFieldAccess = createFieldBasedEventTypeExpr(streamEventSymbol, pos);
        // always the 2nd parameter is the EventType, so the 2nd parameter's type should match.
        streamEventFieldAccess.type = params.get(1).type;
        return streamEventFieldAccess;
    }

    private List<BLangExpression> generateAggregatorInputFieldsArgs(BVarSymbol streamEventSymbol,
                                                                    BLangInvocation funcInvocation,
                                                                    List<BVarSymbol> params) {
        List<BLangExpression> args = new ArrayList<>();
        int i = 0;
        for (BLangExpression expr : funcInvocation.argExprs) {
            if (expr.getKind() == NodeKind.FIELD_BASED_ACCESS_EXPR) {
                BLangExpression mapAccessExpr = createMapVariableIndexAccessExpr((BVarSymbol)
                        createEventDataFieldAccessExpr(expr.pos, streamEventSymbol).symbol, expr);
                BLangExpression castExpr = desugar.addConversionExprIfRequired(mapAccessExpr, params.get(i).type);
                args.add(castExpr);
            } else {
                args.add(expr);
            }
            i++;
        }
        // handles special cases like count(), which does not need arguments.
        if (args.isEmpty()) {
            args.add(ASTBuilderUtil.createLiteral(funcInvocation.pos, symTable.nilType, Names.NIL_VALUE));
        }
        return args;
    }

    private BLangFieldBasedAccess createFieldBasedEventTypeExpr(BVarSymbol streamEventSymbol, DiagnosticPos pos) {
        // o.eventType without the type
        BLangSimpleVarRef varStreamEventRef = ASTBuilderUtil.createVariableRef(pos, streamEventSymbol);
        return ASTBuilderUtil.createFieldAccessExpr(varStreamEventRef, ASTBuilderUtil.createIdentifier(pos,
                EVENT_TYPE_VARIABLE_NAME));
    }

    private BLangIndexBasedAccess createIndexBasedAggregatorExpr(BVarSymbol aggregatorArraySymbol, long aggregatorIndex,
                                                                 DiagnosticPos pos) {
        BLangSimpleVarRef fieldVarRef = ASTBuilderUtil.createVariableRef(pos, aggregatorArraySymbol);
        BLangLiteral indexExpr = ASTBuilderUtil.createLiteral(pos, symTable.intType, aggregatorIndex);
        BLangIndexBasedAccess indexAccessExpr = ASTBuilderUtil.createIndexAccessExpr(fieldVarRef, indexExpr);
        indexAccessExpr.type = ((BArrayType) aggregatorArraySymbol.type).eType;
        return indexAccessExpr;
    }

    private BLangIndexBasedAccess createMapVariableIndexAccessExpr(BVarSymbol mapVariableSymbol,
                                                                   BLangExpression expression) {
        BLangSimpleVarRef varRef = ASTBuilderUtil.createVariableRef(expression.pos, mapVariableSymbol);
        BLangIndexBasedAccess indexExpr = ASTBuilderUtil.createIndexAccessExpr(varRef,
                ASTBuilderUtil.createLiteral(expression.pos, symTable.stringType, expression.toString()));
        indexExpr.type = ((BMapType) mapVariableSymbol.type).constraint;
        indexExpr.pos = expression.pos;
        return indexExpr;
    }

    private BLangLambdaFunction createLambdaFunction(DiagnosticPos pos,
                                                     List<BLangSimpleVariable> lambdaFunctionVariable,
                                                     Set<BVarSymbol> closureVarSymbols, TypeNode returnType) {
        BLangLambdaFunction lambdaFunction = (BLangLambdaFunction) TreeBuilder.createLambdaFunctionNode();
        BLangFunction func = ASTBuilderUtil.createFunction(pos,
                getFunctionName(FUNC_CALLER));
        lambdaFunction.function = func;
        BLangBlockStmt lambdaBody = ASTBuilderUtil.createBlockStmt(pos);
        func.requiredParams.addAll(lambdaFunctionVariable);
        func.setReturnTypeNode(returnType);
        func.desugaredReturnType = true;
        defineFunction(func, env.enclPkg);

        func.body = lambdaBody;
        func.closureVarSymbols = closureVarSymbols;
        func.desugared = false;
        lambdaFunction.pos = pos;
        List<BType> paramTypes = new ArrayList<>();
        lambdaFunctionVariable.forEach(variable -> paramTypes.add(variable.symbol.type));
        lambdaFunction.type = new BInvokableType(paramTypes, func.symbol.type.getReturnType(),
                null);
        return lambdaFunction;
    }

    private void createStreamAliasMap(BLangStreamingInput streamingInput) {
        //Identify the alias if there anything as such
        if (streamingInput.getAlias() != null) {
            streamAliasMap.put(((BLangVariableReference) streamingInput.getStreamReference()).symbol.toString(),
                    streamingInput.getAlias());
        }
    }

    private BLangSimpleVariable createForeachVariables(DiagnosticPos pos, BSymbol symbol) {
        BMapType type = createAnydataConstraintMapType();
        final BLangSimpleVariable variable = ASTBuilderUtil.createVariable(pos, VAR_FOREACH_VAL, type);
        variable.symbol = new BVarSymbol(0, names.fromIdNode(variable.name), symbol.pkgID, variable.type, symbol);
        return variable;
    }

    private BLangInvocation createLengthInvocation(DiagnosticPos pos, BVarSymbol collectionSymbol) {
        BLangInvocation lengthInvocation = (BLangInvocation) TreeBuilder.createInvocationNode();
        lengthInvocation.builtinMethodInvocation = true;
        lengthInvocation.builtInMethod = BLangBuiltInMethod.LENGTH;
        lengthInvocation.expr = ASTBuilderUtil.createVariableRef(pos, collectionSymbol);
        Name lengthMethodName = names.fromBuiltInMethod(BLangBuiltInMethod.LENGTH);
        lengthInvocation.symbol = symResolver.resolveBuiltinOperator(lengthMethodName, symTable.arrayType);
        lengthInvocation.type = symTable.intType;
        return lengthInvocation;
    }

    private void defineVariable(BLangSimpleVariable variable, PackageID pkgID, BSymbol owner) {
        variable.symbol = new BVarSymbol(0, names.fromIdNode(variable.name), pkgID, variable.type, owner);
    }
}<|MERGE_RESOLUTION|>--- conflicted
+++ resolved
@@ -65,6 +65,7 @@
 import org.wso2.ballerinalang.compiler.tree.clauses.BLangWindow;
 import org.wso2.ballerinalang.compiler.tree.expressions.BLangArrayLiteral;
 import org.wso2.ballerinalang.compiler.tree.expressions.BLangBinaryExpr;
+import org.wso2.ballerinalang.compiler.tree.expressions.BLangBracedOrTupleExpr;
 import org.wso2.ballerinalang.compiler.tree.expressions.BLangExpression;
 import org.wso2.ballerinalang.compiler.tree.expressions.BLangFieldBasedAccess;
 import org.wso2.ballerinalang.compiler.tree.expressions.BLangIndexBasedAccess;
@@ -186,7 +187,7 @@
     private SymbolEnv env;
     private List<BLangStatement> stmts;
     private BLangVariableReference rhsStream, lhsStream;
-    private BLangExpression conditionExpr;
+    private Stack<BLangExpression> exprStack = new Stack<>();
     private BType outputEventType;
     private Stack<BVarSymbol> nextProcessVarSymbolStack = new Stack<>();
     private Stack<BVarSymbol> joinProcessorStack = new Stack<>();
@@ -234,11 +235,11 @@
     public void visit(BLangStreamingQueryStatement queryStmt) {
 
         outputEventType = null;
-        conditionExpr = null;
         rhsStream = null;
         lhsStream = null;
         joinProcessorStack.clear();
         streamAliasMap = new HashMap<>();
+        exprStack.empty();
         //Construct the elements to publish events to output stream
         BLangStreamAction streamAction = (BLangStreamAction) queryStmt.getStreamingAction();
         streamAction.accept(this);
@@ -272,12 +273,12 @@
         if (isTableReference(lhsStreamReference)) {
             lhsStream = (BLangVariableReference) rhsStreamReference;
             rhsStream = (BLangVariableReference) lhsStreamReference;
-            conditionExpr = (BLangExpression) lhsStreamReference;
+            exprStack.push((BLangExpression) lhsStreamReference);
             isTableJoin = true;
         } else if (isTableReference(rhsStreamReference)) {
             lhsStream = (BLangVariableReference) lhsStreamReference;
             rhsStream = (BLangVariableReference) rhsStreamReference;
-            conditionExpr = (BLangExpression) rhsStreamReference;
+            exprStack.push((BLangExpression) rhsStreamReference);
             isTableJoin = true;
         } else {
             lhsStream = (BLangVariableReference) lhsStreamReference;
@@ -473,7 +474,7 @@
         outputEventType = ((BArrayType) outputFuncArg.type).eType;
 
         TypeNode typeNode = ASTBuilderUtil.createTypeNode(symTable.nilType);
-        BType anydataMapType = createAnydataConstraintMapType();
+        BType anydataMapType = symTable.mapAnydataType;
         //create a wrapper lambda expression to invoke the actual streamAction lambda function
         BLangLambdaFunction outputLambdaFunc = createLambdaWithVarArg(lambdaFunction.pos, new BLangSimpleVariable[]{
                 ASTBuilderUtil.createVariable(outputFuncArg.pos, getVariableName(OUTPUT_FUNC_VAR_ARG),
@@ -831,7 +832,7 @@
                                                                BLangSimpleVariable varAggregatorArray) {
 
         BLangRecordLiteral outputEventRecordLiteral = ASTBuilderUtil.createEmptyRecordLiteral(selectClause.pos,
-                createAnydataConstraintMapType());
+                symTable.mapAnydataType);
         /* {
                     name: e.data["inputStream.name"]
                     age: e.data["inputStream.age"],
@@ -846,12 +847,12 @@
 
         BVarSymbol outputEventVarSymbol =
                 new BVarSymbol(0, new Name(getVariableName(OUTPUT_EVENT_SELECTOR_PARAM_REFERENCE)),
-                        varStreamEvent.symbol.pkgID, createAnydataConstraintMapType(), env.scope.owner);
+                        varStreamEvent.symbol.pkgID, symTable.mapAnydataType, env.scope.owner);
 
         // TeacherOutput teacherOutput;
         BLangSimpleVariable outputEventObjectVariable = ASTBuilderUtil.
                 createVariable(selectClause.pos, getVariableName(OUTPUT_EVENT_SELECTOR_PARAM_REFERENCE),
-                        createAnydataConstraintMapType(), outputEventRecordLiteral, outputEventVarSymbol);
+                        symTable.mapAnydataType, outputEventRecordLiteral, outputEventVarSymbol);
 
         outputEventRecordLiteral.keyValuePairs = recordKeyValueList;
 
@@ -866,7 +867,7 @@
                                                                  BVarSymbol streamEventSymbol) {
         BLangFieldBasedAccess eventDataField = (BLangFieldBasedAccess) TreeBuilder.createFieldBasedAccessNode();
         eventDataField.expr = ASTBuilderUtil.createVariableRef(pos, streamEventSymbol);
-        eventDataField.type = createAnydataConstraintMapType();
+        eventDataField.type = symTable.mapAnydataType;
         eventDataField.symbol = ((BObjectType) (streamEventSymbol).type).fields.get(2).symbol;
         eventDataField.fieldKind = FieldKind.SINGLE;
         eventDataField.pos = pos;
@@ -881,7 +882,7 @@
         selectLambdaClosureVarSymbols.add(varSelectFnStreamEvent.symbol);
         selectLambdaClosureVarSymbols.add(varAggregatorArray.symbol);
 
-        BLangType selectLambdaReturnType = ASTBuilderUtil.createTypeNode(symTable.mapType);
+        BLangType selectLambdaReturnType = ASTBuilderUtil.createTypeNode(symTable.mapAnydataType);
 
         return createLambdaFunction(pos, new ArrayList<>(Arrays.asList(varSelectFnStreamEvent, varAggregatorArray)),
                 selectLambdaClosureVarSymbols, selectLambdaReturnType);
@@ -947,14 +948,14 @@
         BLangSimpleVariable streamEventVarArg =
                 this.createStreamEventArgVariable(getVariableName(SELECT_LAMBDA_PARAM_REFERENCE),
                         selectClause.pos, env);
-        TypeNode typeNode = ASTBuilderUtil.createTypeNode(createAnydataConstraintMapType());
+        TypeNode typeNode = ASTBuilderUtil.createTypeNode(symTable.mapAnydataType);
         BLangLambdaFunction simpleSelectLambdaFunction = createLambdaWithVarArg(selectClause.pos,
                 new BLangSimpleVariable[]{streamEventVarArg}, typeNode);
         BLangBlockStmt lambdaBody = simpleSelectLambdaFunction.function.body;
 
         //Output object creation
         BLangRecordLiteral outputEventRecordLiteral = ASTBuilderUtil.createEmptyRecordLiteral(selectClause.pos,
-                createAnydataConstraintMapType());
+                symTable.mapAnydataType);
         outputEventRecordLiteral.keyValuePairs = getFieldListInSelectClause(selectClause.pos,
                 selectClause.getSelectExpressions(), streamEventVarArg.symbol, null, null);
 
@@ -1009,7 +1010,7 @@
             mapVarArgs.addAll(Arrays.asList(lhsDataMap, rhsDataMap));
             onExpr.accept(this);
             BLangBlockStmt funcBody = conditionFunc.function.body;
-            addReturnStmt(onExpr.pos, funcBody, conditionExpr);
+            addReturnStmt(onExpr.pos, funcBody, exprStack.pop());
             createJoinProcessorStmt(joinStreamingInput, conditionFunc);
         } else if (onExpr == null && !isTableJoin) {
             createJoinProcessorStmt(joinStreamingInput, null);
@@ -1040,7 +1041,7 @@
         List<BLangExpression> args = new ArrayList<>();
         args.add(nextProcessMethodAccess);
         args.add(desugar.addConversionExprIfRequired(joinType, joinTypesSymbol.type));
-        args.add(createOnConditionLambdaStatement(conditionExpr));
+        args.add(createOnConditionLambdaStatement(exprStack.pop()));
         // streams:createTableJoinProcessor( ... )
         BLangInvocation createTableJoinInvocation = ASTBuilderUtil.createInvocationExprForMethod(
                 joinStreamingInput.pos, tableJoinProcessorInvokableSymbol, args, symResolver);
@@ -1076,29 +1077,29 @@
                 getVariableName(TABLE_JOIN_LAMBDA_PARAM_REFERENCE), onConditionExpr.pos, env);
         BLangLambdaFunction conditionFunc =
                 createLambdaWithVarArg(onConditionExpr.pos, new BLangSimpleVariable[]{streamEventVarArg},
-                                       ASTBuilderUtil.createTypeNode(new BArrayType(createAnydataConstraintMapType())));
+                                       ASTBuilderUtil.createTypeNode(new BArrayType(symTable.mapAnydataType)));
         BLangBlockStmt lambdaBody = conditionFunc.function.body;
 
         BLangSimpleVarRef outputArrayRef = createOutputArrayRefInForEach(conditionFunc.function.pos,
-                createAnydataConstraintMapType(), conditionFunc.function.symbol, lambdaBody);
+                symTable.mapAnydataType, conditionFunc.function.symbol, lambdaBody);
 
         BTableType tableType;
-        if (conditionExpr.getKind() == NodeKind.INVOCATION) {
+        if (onConditionExpr.getKind() == NodeKind.INVOCATION) {
             // table<Stock> stocks = queryStocksTable(<string> s.data["twitterStream.company"], 1);
-            BInvokableSymbol onConditionFunctionSymbol = (BInvokableSymbol) ((BLangInvocation) conditionExpr).symbol;
+            BInvokableSymbol onConditionFunctionSymbol = (BInvokableSymbol) ((BLangInvocation) onConditionExpr).symbol;
             tableType = (BTableType) onConditionFunctionSymbol.retType;
             // refactor queryFunction(inputStream.name) into queryFunction(check <string> e.data["inputStream.name"])
-            conditionExpr =
+            onConditionExpr =
                     refactorInvocationWithIndexBasedArgs((BVarSymbol)
                     createEventDataFieldAccessExpr(onConditionExpr.pos, streamEventVarArg.symbol).symbol,
-                    (BLangInvocation) conditionExpr);
+                    (BLangInvocation) onConditionExpr);
         } else {
             // table<Stock> stocks = stocksTableVariable;
-            tableType = (BTableType) ((BLangVariableReference) conditionExpr).type;
+            tableType = (BTableType) ((BLangVariableReference) onConditionExpr).type;
         }
 
         BLangSimpleVariable resultTableVariable =
-                ASTBuilderUtil.createVariable(onConditionExpr.pos, VAR_RESULTS_TABLE, tableType, conditionExpr, null);
+                ASTBuilderUtil.createVariable(onConditionExpr.pos, VAR_RESULTS_TABLE, tableType, onConditionExpr, null);
         defineVariable(resultTableVariable, env.scope.owner.pkgID, env.scope.owner);
         BLangSimpleVariableDef resultTableDef =
                 ASTBuilderUtil.createVariableDef(onConditionExpr.pos, resultTableVariable);
@@ -1626,33 +1627,22 @@
         mapVarArgs.remove(mapVarArgs.size() - 1);
     }
 
-<<<<<<< HEAD
-    private BLangBinaryExpr getBinaryExprWithMapAccessFields(DiagnosticPos pos, BLangBinaryExpr expression) {
-        final BLangBinaryExpr binaryExpr = (BLangBinaryExpr) TreeBuilder.createBinaryExpressionNode();
-        binaryExpr.pos = pos;
-        binaryExpr.type = symTable.booleanType;
-        binaryExpr.opKind = expression.getOperatorKind();
-        expression.getLeftExpression().accept(this);
-        binaryExpr.lhsExpr = conditionExpr;
-        expression.getRightExpression().accept(this);
-        binaryExpr.rhsExpr = conditionExpr;
-        binaryExpr.opSymbol = expression.opSymbol;
-        return binaryExpr;
-    }
-
-=======
->>>>>>> 9d5795b7
+    @Override
+    public void visit(BLangBracedOrTupleExpr bracedOrTupleExpr) {
+        for (int i = 0; i < bracedOrTupleExpr.expressions.size(); i++) {
+            bracedOrTupleExpr.expressions.get(i).accept(this);
+            bracedOrTupleExpr.expressions.set(i, exprStack.pop());
+        }
+        exprStack.push(bracedOrTupleExpr);
+    }
+
     @Override
     public void visit(BLangBinaryExpr binaryExpr) {
-<<<<<<< HEAD
-        conditionExpr = getBinaryExprWithMapAccessFields(binaryExpr.pos, binaryExpr);
-=======
         binaryExpr.getLeftExpression().accept(this);
         binaryExpr.lhsExpr = exprStack.pop();
         binaryExpr.getRightExpression().accept(this);
         binaryExpr.rhsExpr = exprStack.pop();
         exprStack.push(binaryExpr);
->>>>>>> 9d5795b7
     }
 
     @Override
@@ -1680,27 +1670,27 @@
                     mapKey);
             BLangIndexBasedAccess mapAccessExpr =
                     createMapVariableIndexAccessExpr((BVarSymbol) mapRef.symbol, indexExpr);
-            conditionExpr = desugar.addConversionExprIfRequired(mapAccessExpr, fieldAccessExpr.type);
+            exprStack.push(desugar.addConversionExprIfRequired(mapAccessExpr, fieldAccessExpr.type));
         } else {
-            conditionExpr = fieldAccessExpr;
+            exprStack.push(fieldAccessExpr);
         }
     }
 
     @Override
     public void visit(BLangLiteral literalExpr) {
-        conditionExpr = literalExpr;
+        exprStack.push(literalExpr);
     }
 
     public void visit(BLangInvocation invocationExpr) {
-        conditionExpr = refactorInvocationWithIndexBasedArgs(mapVarArgs.get(mapVarArgs.size() - 1).symbol,
-                invocationExpr);
+        exprStack.push(refactorInvocationWithIndexBasedArgs(mapVarArgs.get(mapVarArgs.size() - 1).symbol,
+                invocationExpr));
     }
 
     public void visit(BLangSimpleVarRef varRefExpr) {
         if (isInHaving) {
-            conditionExpr = refactorVarRefAfterSelect(varRefExpr, varRefExpr.symbol.type);
+            exprStack.push(refactorVarRefAfterSelect(varRefExpr, varRefExpr.symbol.type));
         } else {
-            conditionExpr = varRefExpr;
+            exprStack.push(varRefExpr);
         }
     }
 
@@ -1739,7 +1729,7 @@
     }
 
     private BLangSimpleVariable createMapTypeVariable(String variableName, DiagnosticPos pos, SymbolEnv env) {
-        BMapType varType = createAnydataConstraintMapType();
+        BType varType = symTable.mapAnydataType;
         BVarSymbol varSymbol = new BVarSymbol(0, new Name(variableName),
                 varType.tsymbol.pkgID, varType, env.scope.owner);
 
@@ -1747,12 +1737,6 @@
                 varType, null, varSymbol);
         mapTypeVariable.typeNode = ASTBuilderUtil.createTypeNode(varType);
         return mapTypeVariable;
-    }
-
-    private BMapType createAnydataConstraintMapType() {
-        BMapType varType = (BMapType) this.symTable.mapType;
-        varType.constraint = this.symTable.anydataType;
-        return varType;
     }
 
     private BLangSimpleVariable createStreamEventArgVariable(String variableName, DiagnosticPos pos, SymbolEnv env) {
@@ -2022,7 +2006,7 @@
     }
 
     private BLangSimpleVariable createForeachVariables(DiagnosticPos pos, BSymbol symbol) {
-        BMapType type = createAnydataConstraintMapType();
+        BType type = symTable.mapAnydataType;
         final BLangSimpleVariable variable = ASTBuilderUtil.createVariable(pos, VAR_FOREACH_VAL, type);
         variable.symbol = new BVarSymbol(0, names.fromIdNode(variable.name), symbol.pkgID, variable.type, symbol);
         return variable;
