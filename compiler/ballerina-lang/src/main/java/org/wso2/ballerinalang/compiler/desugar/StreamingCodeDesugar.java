--- conflicted
+++ resolved
@@ -988,18 +988,8 @@
 
         BLangSimpleVarRef nextProcessSimpleVarRef = ASTBuilderUtil.createVariableRef(pos,
                 nextProcessInvokableTypeVarSymbol);
-<<<<<<< HEAD
         BLangFieldBasedAccess nextProcessMethodAccess = createFieldBasedAccessForProcessFunc(where.pos,
                 nextProcessInvokableSymbol, nextProcessSimpleVarRef);
-=======
-        BLangFieldBasedAccess nextProcessMethodAccess = (BLangFieldBasedAccess)
-                TreeBuilder.createFieldBasedAccessNode();
-        nextProcessMethodAccess.expr = nextProcessSimpleVarRef;
-        nextProcessMethodAccess.symbol = nextProcessInvokableSymbol;
-        nextProcessMethodAccess.type = nextProcessInvokableSymbol.type;
-        nextProcessMethodAccess.pos = pos;
-        nextProcessMethodAccess.field = ASTBuilderUtil.createIdentifier(pos, NEXT_PROCESS_METHOD_NAME);
->>>>>>> 1c9ad8e4
 
         // Having will also use the same filter invokable
         BInvokableSymbol havingInvokableSymbol = (BInvokableSymbol) symResolver.
