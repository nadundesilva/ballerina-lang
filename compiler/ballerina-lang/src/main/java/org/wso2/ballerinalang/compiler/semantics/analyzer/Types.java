/*
 *  Copyright (c) 2017, WSO2 Inc. (http://www.wso2.org) All Rights Reserved.
 *
 *  WSO2 Inc. licenses this file to you under the Apache License,
 *  Version 2.0 (the "License"); you may not use this file except
 *  in compliance with the License.
 *  You may obtain a copy of the License at
 *
 *    http://www.apache.org/licenses/LICENSE-2.0
 *
 *  Unless required by applicable law or agreed to in writing,
 *  software distributed under the License is distributed on an
 *  "AS IS" BASIS, WITHOUT WARRANTIES OR CONDITIONS OF ANY
 *  KIND, either express or implied.  See the License for the
 *  specific language governing permissions and limitations
 *  under the License.
 */
package org.wso2.ballerinalang.compiler.semantics.analyzer;

import org.ballerinalang.model.Name;
import org.ballerinalang.model.TreeBuilder;
import org.ballerinalang.model.elements.Flag;
import org.ballerinalang.model.tree.NodeKind;
import org.ballerinalang.model.types.TypeKind;
import org.ballerinalang.util.BLangCompilerConstants;
import org.ballerinalang.util.diagnostic.DiagnosticCode;
import org.wso2.ballerinalang.compiler.semantics.model.SymbolTable;
import org.wso2.ballerinalang.compiler.semantics.model.symbols.BAttachedFunction;
import org.wso2.ballerinalang.compiler.semantics.model.symbols.BInvokableSymbol;
import org.wso2.ballerinalang.compiler.semantics.model.symbols.BObjectTypeSymbol;
import org.wso2.ballerinalang.compiler.semantics.model.symbols.BStructureTypeSymbol;
import org.wso2.ballerinalang.compiler.semantics.model.symbols.BSymbol;
import org.wso2.ballerinalang.compiler.semantics.model.symbols.BTypeSymbol;
import org.wso2.ballerinalang.compiler.semantics.model.symbols.BVarSymbol;
import org.wso2.ballerinalang.compiler.semantics.model.symbols.SymTag;
import org.wso2.ballerinalang.compiler.semantics.model.symbols.Symbols;
import org.wso2.ballerinalang.compiler.semantics.model.types.BAnyType;
import org.wso2.ballerinalang.compiler.semantics.model.types.BAnydataType;
import org.wso2.ballerinalang.compiler.semantics.model.types.BArrayType;
import org.wso2.ballerinalang.compiler.semantics.model.types.BBuiltInRefType;
import org.wso2.ballerinalang.compiler.semantics.model.types.BErrorType;
import org.wso2.ballerinalang.compiler.semantics.model.types.BField;
import org.wso2.ballerinalang.compiler.semantics.model.types.BFiniteType;
import org.wso2.ballerinalang.compiler.semantics.model.types.BFutureType;
import org.wso2.ballerinalang.compiler.semantics.model.types.BInvokableType;
import org.wso2.ballerinalang.compiler.semantics.model.types.BJSONType;
import org.wso2.ballerinalang.compiler.semantics.model.types.BMapType;
import org.wso2.ballerinalang.compiler.semantics.model.types.BObjectType;
import org.wso2.ballerinalang.compiler.semantics.model.types.BRecordType;
import org.wso2.ballerinalang.compiler.semantics.model.types.BServiceType;
import org.wso2.ballerinalang.compiler.semantics.model.types.BStreamType;
import org.wso2.ballerinalang.compiler.semantics.model.types.BStructureType;
import org.wso2.ballerinalang.compiler.semantics.model.types.BTableType;
import org.wso2.ballerinalang.compiler.semantics.model.types.BTupleType;
import org.wso2.ballerinalang.compiler.semantics.model.types.BType;
import org.wso2.ballerinalang.compiler.semantics.model.types.BTypeVisitor;
import org.wso2.ballerinalang.compiler.semantics.model.types.BTypedescType;
import org.wso2.ballerinalang.compiler.semantics.model.types.BUnionType;
import org.wso2.ballerinalang.compiler.semantics.model.types.BXMLType;
import org.wso2.ballerinalang.compiler.tree.BLangFunction;
import org.wso2.ballerinalang.compiler.tree.clauses.BLangFromClause;
import org.wso2.ballerinalang.compiler.tree.expressions.BLangExpression;
import org.wso2.ballerinalang.compiler.tree.expressions.BLangLiteral;
import org.wso2.ballerinalang.compiler.tree.expressions.BLangTypeConversionExpr;
import org.wso2.ballerinalang.compiler.tree.statements.BLangForeach;
import org.wso2.ballerinalang.compiler.util.BArrayState;
import org.wso2.ballerinalang.compiler.util.CompilerContext;
import org.wso2.ballerinalang.compiler.util.Names;
import org.wso2.ballerinalang.compiler.util.NumericLiteralSupport;
import org.wso2.ballerinalang.compiler.util.TypeTags;
import org.wso2.ballerinalang.compiler.util.diagnotic.BLangDiagnosticLogHelper;
import org.wso2.ballerinalang.compiler.util.diagnotic.DiagnosticPos;
import org.wso2.ballerinalang.util.Flags;
import org.wso2.ballerinalang.util.Lists;

import java.math.BigDecimal;
import java.math.MathContext;
import java.util.ArrayList;
import java.util.EnumSet;
import java.util.HashSet;
import java.util.Iterator;
import java.util.LinkedHashSet;
import java.util.LinkedList;
import java.util.List;
import java.util.Map;
import java.util.Objects;
import java.util.Optional;
import java.util.Set;
import java.util.stream.Collectors;

import static org.wso2.ballerinalang.compiler.semantics.model.SymbolTable.BBYTE_MAX_VALUE;
import static org.wso2.ballerinalang.compiler.semantics.model.SymbolTable.BBYTE_MIN_VALUE;
import static org.wso2.ballerinalang.compiler.semantics.model.SymbolTable.SIGNED16_MAX_VALUE;
import static org.wso2.ballerinalang.compiler.semantics.model.SymbolTable.SIGNED16_MIN_VALUE;
import static org.wso2.ballerinalang.compiler.semantics.model.SymbolTable.SIGNED32_MAX_VALUE;
import static org.wso2.ballerinalang.compiler.semantics.model.SymbolTable.SIGNED32_MIN_VALUE;
import static org.wso2.ballerinalang.compiler.semantics.model.SymbolTable.SIGNED8_MAX_VALUE;
import static org.wso2.ballerinalang.compiler.semantics.model.SymbolTable.SIGNED8_MIN_VALUE;
import static org.wso2.ballerinalang.compiler.semantics.model.SymbolTable.UNSIGNED16_MAX_VALUE;
import static org.wso2.ballerinalang.compiler.semantics.model.SymbolTable.UNSIGNED32_MAX_VALUE;
import static org.wso2.ballerinalang.compiler.semantics.model.SymbolTable.UNSIGNED8_MAX_VALUE;

/**
 * This class consists of utility methods which operate on types.
 * These utility methods allows you to check the compatibility of two types,
 * i.e. check whether two types are equal, check whether one type is assignable to another type etc.
 *
 * @since 0.94
 */
public class Types {

    private static final CompilerContext.Key<Types> TYPES_KEY =
            new CompilerContext.Key<>();

    private SymbolTable symTable;
    private SymbolResolver symResolver;
    private BLangDiagnosticLogHelper dlogHelper;
    private Names names;
    private int finiteTypeCount = 0;
    private BUnionType expandedXMLBuiltinSubtypes;

    public static Types getInstance(CompilerContext context) {
        Types types = context.get(TYPES_KEY);
        if (types == null) {
            types = new Types(context);
        }

        return types;
    }

    public Types(CompilerContext context) {
        context.put(TYPES_KEY, this);

        this.symTable = SymbolTable.getInstance(context);
        this.symResolver = SymbolResolver.getInstance(context);
        this.dlogHelper = BLangDiagnosticLogHelper.getInstance(context);
        this.names = Names.getInstance(context);
        this.expandedXMLBuiltinSubtypes = BUnionType.create(null,
                symTable.xmlElementType, symTable.xmlCommentType, symTable.xmlPIType, symTable.xmlTextType);
    }

    public List<BType> checkTypes(BLangExpression node,
                                  List<BType> actualTypes,
                                  List<BType> expTypes) {
        List<BType> resTypes = new ArrayList<>();
        for (int i = 0; i < actualTypes.size(); i++) {
            resTypes.add(checkType(node, actualTypes.get(i), expTypes.size() > i ? expTypes.get(i) : symTable.noType));
        }
        return resTypes;
    }

    public BType checkType(BLangExpression node,
                           BType actualType,
                           BType expType) {
        return checkType(node, actualType, expType, DiagnosticCode.INCOMPATIBLE_TYPES);
    }

    public BType checkType(BLangExpression expr,
                           BType actualType,
                           BType expType,
                           DiagnosticCode diagCode) {
        expr.type = checkType(expr.pos, actualType, expType, diagCode);
        if (expr.type.tag == TypeTags.SEMANTIC_ERROR) {
            return expr.type;
        }

        // Set an implicit cast expression, if applicable
        setImplicitCastExpr(expr, actualType, expType);

        return expr.type;
    }

    public BType checkType(DiagnosticPos pos,
                           BType actualType,
                           BType expType,
                           DiagnosticCode diagCode) {
        if (expType.tag == TypeTags.SEMANTIC_ERROR) {
            return expType;
        } else if (expType.tag == TypeTags.NONE) {
            return actualType;
        } else if (actualType.tag == TypeTags.SEMANTIC_ERROR) {
            return actualType;
        } else if (isAssignable(actualType, expType)) {
            return actualType;
        }

        // e.g. incompatible types: expected 'int', found 'string'
        dlogHelper.error(pos, diagCode, expType, actualType);
        return symTable.semanticError;
    }

    public boolean isJSONContext(BType type) {
        if (type.tag == TypeTags.UNION) {
            return ((BUnionType) type).getMemberTypes().stream().anyMatch(memType -> memType.tag == TypeTags.JSON);
        }
        return type.tag == TypeTags.JSON;
    }

    public boolean isLax(BType type) {
        switch (type.tag) {
            case TypeTags.JSON:
            case TypeTags.XML:
            case TypeTags.XML_ELEMENT:
                return true;
            case TypeTags.MAP:
                return isLax(((BMapType) type).constraint);
            case TypeTags.UNION:
                return ((BUnionType) type).getMemberTypes().stream().allMatch(this::isLax);
        }
        return false;
    }

    public boolean isSameType(BType source, BType target) {
        return isSameType(source, target, new HashSet<>());
    }

    private boolean isSameType(BType source, BType target, Set<TypePair> unresolvedTypes) {
        // If we encounter two types that we are still resolving, then skip it.
        // This is done to avoid recursive checking of the same type.
        TypePair pair = new TypePair(source, target);
        if (unresolvedTypes.contains(pair)) {
            return true;
        }
        unresolvedTypes.add(pair);
        BTypeVisitor<BType, Boolean> sameTypeVisitor = new BSameTypeVisitor(unresolvedTypes);
        return target.accept(sameTypeVisitor, source);
    }

    public boolean isValueType(BType type) {
        switch (type.tag) {
            case TypeTags.BOOLEAN:
            case TypeTags.BYTE:
            case TypeTags.DECIMAL:
            case TypeTags.FLOAT:
            case TypeTags.INT:
            case TypeTags.STRING:
            case TypeTags.SIGNED32_INT:
            case TypeTags.SIGNED16_INT:
            case TypeTags.SIGNED8_INT:
            case TypeTags.UNSIGNED32_INT:
            case TypeTags.UNSIGNED16_INT:
            case TypeTags.UNSIGNED8_INT:
            case TypeTags.CHAR_STRING:
                return true;
            default:
                return false;
        }
    }

    boolean isBasicNumericType(BType type) {

        return type.tag < TypeTags.STRING || TypeTags.isIntegerTypeTag(type.tag);
    }

    boolean finiteTypeContainsNumericTypeValues(BFiniteType finiteType) {
        return finiteType.getValueSpace().stream().anyMatch(valueExpr -> isBasicNumericType(valueExpr.type));
    }

    public boolean containsErrorType(BType type) {
        if (type.tag == TypeTags.UNION) {
            return ((BUnionType) type).getMemberTypes().stream()
                    .anyMatch(this::containsErrorType);
        }

        return type.tag == TypeTags.ERROR;
    }

    public boolean isSubTypeOfList(BType type) {
        if (type.tag != TypeTags.UNION) {
            return isSubTypeOfBaseType(type, TypeTags.ARRAY) || isSubTypeOfBaseType(type, TypeTags.TUPLE);
        }

        return ((BUnionType) type).getMemberTypes().stream().allMatch(this::isSubTypeOfList);
    }

    public boolean isSubTypeOfMapping(BType type) {
        if (type.tag != TypeTags.UNION) {
            return isSubTypeOfBaseType(type, TypeTags.MAP) || isSubTypeOfBaseType(type, TypeTags.RECORD);
        }

        return ((BUnionType) type).getMemberTypes().stream().allMatch(this::isSubTypeOfMapping);
    }

    public boolean isSubTypeOfBaseType(BType type, int baseTypeTag) {
        if (type.tag != TypeTags.UNION) {
            return type.tag == baseTypeTag;
        }
        // TODO: Recheck this
        if (TypeTags.isXMLTypeTag(baseTypeTag)) {
            return true;
        }
        return ((BUnionType) type).getMemberTypes().stream().allMatch(memType -> memType.tag == baseTypeTag);
    }

    /**
     * Checks whether source type is assignable to the target type.
     * <p>
     * Source type is assignable to the target type if,
     * 1) the target type is any and the source type is not a value type.
     * 2) there exists an implicit cast symbol from source to target.
     * 3) both types are JSON and the target constraint is no type.
     * 4) both types are array type and both array types are assignable.
     * 5) both types are MAP and the target constraint is any type or constraints are structurally equivalent.
     *
     * @param source type.
     * @param target type.
     * @return true if source type is assignable to the target type.
     */
    public boolean isAssignable(BType source, BType target) {
        return isAssignable(source, target, new HashSet<>());
    }

    boolean isStampingAllowed(BType source, BType target) {
        return (isAssignable(source, target) || isAssignable(target, source) ||
                checkTypeEquivalencyForStamping(source, target) || checkTypeEquivalencyForStamping(target, source));
    }

    private boolean checkTypeEquivalencyForStamping(BType source, BType target) {
        if (target.tag == TypeTags.RECORD) {
            if (source.tag == TypeTags.RECORD) {
                TypePair pair = new TypePair(source, target);
                Set<TypePair> unresolvedTypes = new HashSet<>();
                unresolvedTypes.add(pair);
                return checkRecordEquivalencyForStamping((BRecordType) source, (BRecordType) target, unresolvedTypes);
            } else if (source.tag == TypeTags.MAP) {
                int mapConstraintTypeTag = ((BMapType) source).constraint.tag;
                if ((!(mapConstraintTypeTag == TypeTags.ANY || mapConstraintTypeTag == TypeTags.ANYDATA)) &&
                        ((BRecordType) target).sealed) {
                    for (BField field : ((BStructureType) target).getFields()) {
                        if (field.getType().tag != mapConstraintTypeTag) {
                            return false;
                        }
                    }
                }
                return true;
            }
        } else if (target.tag == TypeTags.JSON) {
            return source.tag == TypeTags.JSON || source.tag == TypeTags.RECORD || source.tag == TypeTags.MAP;
        } else if (target.tag == TypeTags.MAP) {
            if (source.tag == TypeTags.MAP) {
                return isStampingAllowed(((BMapType) source).getConstraint(), ((BMapType) target).getConstraint());
            } else if (source.tag == TypeTags.UNION) {
                return checkUnionEquivalencyForStamping(source, target);
            }
        } else if (target.tag == TypeTags.ARRAY) {
            if (source.tag == TypeTags.JSON) {
                return true;
            } else if (source.tag == TypeTags.TUPLE) {
                BType arrayElementType = ((BArrayType) target).eType;
                for (BType tupleMemberType : ((BTupleType) source).getTupleTypes()) {
                    if (!isStampingAllowed(tupleMemberType, arrayElementType)) {
                        return false;
                    }
                }
                return true;
            } else if (source.tag == TypeTags.ARRAY) {
                return checkTypeEquivalencyForStamping(((BArrayType) source).eType, ((BArrayType) target).eType);
            }
        } else if (target.tag == TypeTags.UNION) {
            return checkUnionEquivalencyForStamping(source, target);
        } else if (target.tag == TypeTags.TUPLE && source.tag == TypeTags.TUPLE) {
            return checkTupleEquivalencyForStamping(source, target);
        }

        return false;
    }

    private boolean checkRecordEquivalencyForStamping(BRecordType rhsType, BRecordType lhsType,
                                                      Set<TypePair> unresolvedTypes) {
        // Both records should be public or private.
        // Get the XOR of both flags(masks)
        // If both are public, then public bit should be 0;
        // If both are private, then public bit should be 0;
        // The public bit is on means, one is public, and the other one is private.
        if (Symbols.isFlagOn(lhsType.tsymbol.flags ^ rhsType.tsymbol.flags, Flags.PUBLIC)) {
            return false;
        }

        // If both records are private, they should be in the same package.
        if (Symbols.isPrivate(lhsType.tsymbol) && rhsType.tsymbol.pkgID != lhsType.tsymbol.pkgID) {
            return false;
        }

        // RHS type should have at least all the fields as well attached functions of LHS type.
        if (lhsType.fields.size() > rhsType.fields.size()) {
            return false;
        }

        // If only one is a closed record, the records aren't equivalent
        if (lhsType.sealed && !rhsType.sealed) {
            return false;
        }

        return checkFieldEquivalencyForStamping(lhsType, rhsType, unresolvedTypes);
    }

    private boolean checkFieldEquivalencyForStamping(BStructureType lhsType, BStructureType rhsType,
                                                     Set<TypePair> unresolvedTypes) {
        Map<Name, BField> rhsFields = rhsType.fields.stream().collect(
                Collectors.toMap(BField::getName, field -> field));

        for (BField lhsField : lhsType.fields) {
            BField rhsField = rhsFields.get(lhsField.name);

            if (rhsField == null || !isStampingAllowed(rhsField.type, lhsField.type)) {
                return false;
            }
        }

        Map<Name, BField> lhsFields = lhsType.fields.stream().collect(
                Collectors.toMap(BField::getName, field -> field));
        for (BField rhsField : rhsType.fields) {
            BField lhsField = lhsFields.get(rhsField.name);

            if (lhsField == null && !isStampingAllowed(rhsField.type, ((BRecordType) lhsType).restFieldType)) {
                return false;
            }
        }

        return true;
    }

    private boolean checkUnionEquivalencyForStamping(BType source, BType target) {
        Set<BType> sourceTypes = new LinkedHashSet<>();
        Set<BType> targetTypes = new LinkedHashSet<>();

        if (source.tag == TypeTags.UNION) {
            BUnionType sourceUnionType = (BUnionType) source;
            sourceTypes.addAll(sourceUnionType.getMemberTypes());
        } else {
            sourceTypes.add(source);
        }

        if (target.tag == TypeTags.UNION) {
            BUnionType targetUnionType = (BUnionType) target;
            targetTypes.addAll(targetUnionType.getMemberTypes());
        } else {
            targetTypes.add(target);
        }

        boolean notAssignable = sourceTypes
                .stream()
                .map(s -> targetTypes
                        .stream()
                        .anyMatch(t -> isStampingAllowed(s, t)))
                .anyMatch(assignable -> !assignable);

        return !notAssignable;
    }

    private boolean checkTupleEquivalencyForStamping(BType source, BType target) {
        if (source.tag != TypeTags.TUPLE || target.tag != TypeTags.TUPLE) {
            return false;
        }

        BTupleType lhsTupleType = (BTupleType) target;
        BTupleType rhsTupleType = (BTupleType) source;

        if (lhsTupleType.tupleTypes.size() != rhsTupleType.tupleTypes.size()) {
            return false;
        }

        for (int i = 0; i < lhsTupleType.tupleTypes.size(); i++) {
            if (!isStampingAllowed(rhsTupleType.tupleTypes.get(i), lhsTupleType.tupleTypes.get(i))) {
                return false;
            }
        }
        return true;
    }

    private boolean isAssignable(BType source, BType target, Set<TypePair> unresolvedTypes) {

        if (isSameType(source, target)) {
            return true;
        }

        int sourceTag = source.tag;
        int targetTag = target.tag;

        if (sourceTag == TypeTags.BYTE && targetTag == TypeTags.INT) {
            return true;
        }

        if (TypeTags.isXMLTypeTag(sourceTag) && targetTag == TypeTags.XML) {
            return true;
        }

        if (sourceTag == TypeTags.CHAR_STRING && targetTag == TypeTags.STRING) {
            return true;
        }

        if (TypeTags.isXMLTypeTag(sourceTag) && targetTag == TypeTags.XML) {
            return true;
        }

        if (sourceTag == TypeTags.CHAR_STRING && targetTag == TypeTags.STRING) {
            return true;
        }

        if (sourceTag == TypeTags.ERROR && targetTag == TypeTags.ERROR) {
            return isErrorTypeAssignable((BErrorType) source, (BErrorType) target, unresolvedTypes);
        } else if (sourceTag == TypeTags.ERROR && targetTag == TypeTags.ANY) {
            return false;
        }

        if (sourceTag == TypeTags.NIL && (isNullable(target) || targetTag == TypeTags.JSON)) {
            return true;
        }

        // TODO: Remove the isValueType() check
        if (targetTag == TypeTags.ANY && !containsErrorType(source) && !isValueType(source)) {
            return true;
        }

        if (targetTag == TypeTags.ANYDATA && !containsErrorType(source) && source.isAnydata()) {
            return true;
        }

        if (targetTag == TypeTags.MAP && sourceTag == TypeTags.RECORD) {
            BRecordType recordType = (BRecordType) source;
            return isAssignableRecordType(recordType, (BMapType) target);
        }

        if (targetTag == TypeTags.RECORD && sourceTag == TypeTags.MAP) {
            return isAssignableMapType((BMapType) source, (BRecordType) target);
        }

        if (target.getKind() == TypeKind.SERVICE && source.getKind() == TypeKind.SERVICE) {
            // Special casing services, until we figure out service type concept.
            return true;
        }

        if (targetTag == TypeTags.TYPEDESC && sourceTag == TypeTags.TYPEDESC) {
            return isAssignable(((BTypedescType) source).constraint, (((BTypedescType) target).constraint),
                    unresolvedTypes);
        }

        if (targetTag == TypeTags.TABLE && sourceTag == TypeTags.TABLE) {
            return isAssignable(((BTableType) source).constraint, (((BTableType) target).constraint),
                                unresolvedTypes);
        }

        if (targetTag == TypeTags.STREAM && sourceTag == TypeTags.STREAM) {
            return isAssignable(((BStreamType) source).constraint, ((BStreamType) target).constraint, unresolvedTypes);
        }

        if (isBuiltInTypeWidenPossible(source, target) == TypeTestResult.TRUE) {
            return true;
        }

        if (sourceTag == TypeTags.FINITE) {
            return isFiniteTypeAssignable((BFiniteType) source, target, unresolvedTypes);
        }

        if ((targetTag == TypeTags.UNION || sourceTag == TypeTags.UNION) &&
                isAssignableToUnionType(source, target, unresolvedTypes)) {
            return true;
        }

        if (targetTag == TypeTags.JSON) {
            if (sourceTag == TypeTags.JSON) {
                return true;
            }

            if (sourceTag == TypeTags.ARRAY) {
                return isArrayTypesAssignable(source, target, unresolvedTypes);
            }

            if (sourceTag == TypeTags.MAP) {
                return isAssignable(((BMapType) source).constraint, target, unresolvedTypes);
            }
        }

        if (targetTag == TypeTags.FUTURE && sourceTag == TypeTags.FUTURE) {
            if (((BFutureType) target).constraint.tag == TypeTags.NONE) {
                return true;
            }
            return isAssignable(((BFutureType) source).constraint, ((BFutureType) target).constraint, unresolvedTypes);
        }

        if (targetTag == TypeTags.MAP && sourceTag == TypeTags.MAP) {
            // Here source condition is added for prevent assigning map union constrained
            // to map any constrained.
            if (((BMapType) target).constraint.tag == TypeTags.ANY &&
                    ((BMapType) source).constraint.tag != TypeTags.UNION) {
                return true;
            }

            return isAssignable(((BMapType) source).constraint, ((BMapType) target).constraint, unresolvedTypes);
        }

        if ((sourceTag == TypeTags.OBJECT || sourceTag == TypeTags.RECORD)
                && (targetTag == TypeTags.OBJECT || targetTag == TypeTags.RECORD)) {
            return checkStructEquivalency(source, target, unresolvedTypes);
        }

        if (sourceTag == TypeTags.TUPLE && targetTag == TypeTags.ARRAY) {
            return isTupleTypeAssignableToArrayType((BTupleType) source, (BArrayType) target, unresolvedTypes);
        }

        if (sourceTag == TypeTags.ARRAY && targetTag == TypeTags.TUPLE) {
            return isArrayTypeAssignableToTupleType((BArrayType) source, (BTupleType) target, unresolvedTypes);
        }

        if (sourceTag == TypeTags.TUPLE || targetTag == TypeTags.TUPLE) {
            return isTupleTypeAssignable(source, target, unresolvedTypes);
        }

        if (sourceTag == TypeTags.INVOKABLE && targetTag == TypeTags.INVOKABLE) {
            return isFunctionTypeAssignable((BInvokableType) source, (BInvokableType) target, new HashSet<>());
        }

        return sourceTag == TypeTags.ARRAY && targetTag == TypeTags.ARRAY &&
                isArrayTypesAssignable(source, target, unresolvedTypes);
    }

    private boolean isAssignableRecordType(BRecordType recordType, BMapType targetMapType) {
        if (recordType.sealed) {
            return recordFieldsAssignableToMap(recordType, targetMapType);
        } else {
            return isAssignable(recordType.restFieldType, targetMapType.constraint)
                    && recordFieldsAssignableToMap(recordType, targetMapType);
        }
    }

    private boolean recordFieldsAssignableToMap(BRecordType recordType, BMapType targetMapType) {
        return recordType.fields.stream().allMatch(field -> isAssignable(field.type, targetMapType.constraint));
    }

    private boolean isAssignableMapType(BMapType sourceMapType, BRecordType targetRecType) {
        if (targetRecType.sealed) {
            return false;
        }

        for (BField field : targetRecType.fields) {
            if (!(Symbols.isFlagOn(field.symbol.flags, Flags.OPTIONAL) &&
                    isAssignable(sourceMapType.constraint, field.type))) {
                return false;
            }
        }

        return isAssignable(sourceMapType.constraint, targetRecType.restFieldType);
    }

    private boolean isErrorTypeAssignable(BErrorType source, BErrorType target, Set<TypePair> unresolvedTypes) {
        if (target == symTable.errorType) {
            return true;
        }
        TypePair pair = new TypePair(source, target);
        if (unresolvedTypes.contains(pair)) {
            return true;
        }
        unresolvedTypes.add(pair);
        return isAssignable(source.reasonType, target.reasonType, unresolvedTypes) && 
                isAssignable(source.detailType, target.detailType, unresolvedTypes);
    }

    private boolean isTupleTypeAssignable(BType source, BType target, Set<TypePair> unresolvedTypes) {
        if (source.tag != TypeTags.TUPLE || target.tag != TypeTags.TUPLE) {
            return false;
        }

        BTupleType lhsTupleType = (BTupleType) target;
        BTupleType rhsTupleType = (BTupleType) source;

        if (lhsTupleType.restType == null && rhsTupleType.restType != null) {
            return false;
        }

        if (lhsTupleType.restType == null && lhsTupleType.tupleTypes.size() != rhsTupleType.tupleTypes.size()) {
            return false;
        }

        if (lhsTupleType.restType != null && rhsTupleType.restType != null) {
            if (!isAssignable(rhsTupleType.restType, lhsTupleType.restType, unresolvedTypes)) {
                return false;
            }
        }

        for (int i = 0; i < rhsTupleType.tupleTypes.size(); i++) {
            BType lhsType = (lhsTupleType.tupleTypes.size() > i)
                    ? lhsTupleType.tupleTypes.get(i) : lhsTupleType.restType;
            if (!isAssignable(rhsTupleType.tupleTypes.get(i), lhsType, unresolvedTypes)) {
                return false;
            }
        }
        return true;
    }

    private boolean isTupleTypeAssignableToArrayType(BTupleType source, BArrayType target,
                                                     Set<TypePair> unresolvedTypes) {
        if (target.state != BArrayState.UNSEALED
                && (source.restType != null || source.tupleTypes.size() != target.size)) {
            return false;
        }

        List<BType> sourceTypes = new ArrayList<>(source.tupleTypes);
        if (source.restType != null) {
            sourceTypes.add(source.restType);
        }
        return sourceTypes.stream()
                .allMatch(tupleElemType -> isAssignable(tupleElemType, target.eType, unresolvedTypes));
    }

    private boolean isArrayTypeAssignableToTupleType(BArrayType source, BTupleType target,
                                                     Set<TypePair> unresolvedTypes) {
        if (!target.tupleTypes.isEmpty()) {
            if (source.state == BArrayState.UNSEALED) {
                // [int, int, int...] = int[] || [int, int] = int[]
                return false;
            }

            if (target.restType != null && target.tupleTypes.size() > source.size) {
                // [int, int, int...] = int[1]
                return false;
            }

            if (target.restType == null && target.tupleTypes.size() != source.size) {
                // [int, int] = int[1], [int, int] = int[3]
                return false;
            }

        }

        List<BType> targetTypes = new ArrayList<>(target.tupleTypes);
        if (target.restType != null) {
            targetTypes.add(target.restType);
        }
        return targetTypes.stream()
                .allMatch(tupleElemType -> isAssignable(source.eType, tupleElemType, unresolvedTypes));
    }

    public boolean isArrayTypesAssignable(BType source, BType target, Set<TypePair> unresolvedTypes) {
        if (target.tag == TypeTags.ARRAY && source.tag == TypeTags.ARRAY) {
            // Both types are array types
            BArrayType lhsArrayType = (BArrayType) target;
            BArrayType rhsArrayType = (BArrayType) source;
            if (lhsArrayType.state == BArrayState.UNSEALED) {
                return isArrayTypesAssignable(rhsArrayType.eType, lhsArrayType.eType, unresolvedTypes);
            }
            return checkSealedArraySizeEquality(rhsArrayType, lhsArrayType)
                    && isArrayTypesAssignable(rhsArrayType.eType, lhsArrayType.eType, unresolvedTypes);

        } else if (source.tag == TypeTags.ARRAY) {
            // Only the right-hand side is an array type

            // If the target type is a JSON, then element type of the rhs array
            // should only be a JSON supported type.
            if (target.tag == TypeTags.JSON) {
                return isAssignable(((BArrayType) source).getElementType(), target, unresolvedTypes);
            }

            if (target.tag == TypeTags.UNION) {
                return isAssignable(source, target);
            }

            // Then lhs type should 'any' type
            return target.tag == TypeTags.ANY;

        } else if (target.tag == TypeTags.ARRAY) {
            // Only the left-hand side is an array type
            return false;
        }

        // Now both types are not array types and they have to be assignable
        if (isAssignable(source, target, unresolvedTypes)) {
            return true;
        }

        if (target.tag == TypeTags.UNION) {
            return isAssignable(source, target, unresolvedTypes);
        }

        // In this case, lhs type should be of type 'any' and the rhs type cannot be a value type
        return target.tag == TypeTags.ANY && !isValueType(source);
    }

    private boolean isFunctionTypeAssignable(BInvokableType source, BInvokableType target,
                                             Set<TypePair> unresolvedTypes) {
        // For invokable types with typeParam parameters, we have to check whether the source param types are
        // covariant with the target param types.
        if (containsTypeParams(target)) {
            // TODO: 7/4/19 See if the below code can be generalized to avoid code duplication
            if (source.paramTypes.size() != target.paramTypes.size()) {
                return false;
            }

            for (int i = 0; i < source.paramTypes.size(); i++) {
                BType sourceParam = source.paramTypes.get(i);
                BType targetParam = target.paramTypes.get(i);
                boolean isTypeParam = TypeParamAnalyzer.isTypeParam(targetParam);

                if (isTypeParam) {
                    if (!isAssignable(sourceParam, targetParam)) {
                        return false;
                    }
                } else {
                    if (!isAssignable(targetParam, sourceParam)) {
                        return false;
                    }
                }
            }

            if (source.retType == null && target.retType == null) {
                return true;
            } else if (source.retType == null || target.retType == null) {
                return false;
            }

            // Source return type should be covariant with target return type
            return isAssignable(source.retType, target.retType, unresolvedTypes);
        }

        // Source param types should be contravariant with target param types. Hence s and t switched when checking
        // assignability.
        return checkFunctionTypeEquality(source, target, unresolvedTypes, (s, t, ut) -> isAssignable(t, s, ut));
    }

    private boolean containsTypeParams(BInvokableType type) {
        boolean hasParameterizedTypes = type.paramTypes.stream()
                .anyMatch(t -> {
                    if (t.tag == TypeTags.FUNCTION_POINTER) {
                        return containsTypeParams((BInvokableType) t);
                    }
                    return TypeParamAnalyzer.isTypeParam(t);
                });

        if (hasParameterizedTypes) {
            return hasParameterizedTypes;
        }

        if (type.retType.tag == TypeTags.FUNCTION_POINTER) {
            return containsTypeParams((BInvokableType) type.retType);
        }

        return TypeParamAnalyzer.isTypeParam(type.retType);
    }

    private boolean isSameFunctionType(BInvokableType source, BInvokableType target, Set<TypePair> unresolvedTypes) {
        return checkFunctionTypeEquality(source, target, unresolvedTypes, this::isSameType);
    }

    private boolean checkFunctionTypeEquality(BInvokableType source, BInvokableType target,
                                              Set<TypePair> unresolvedTypes, TypeEqualityPredicate equality) {
        if (source.paramTypes.size() != target.paramTypes.size()) {
            return false;
        }

        for (int i = 0; i < source.paramTypes.size(); i++) {
            if (!equality.test(source.paramTypes.get(i), target.paramTypes.get(i), unresolvedTypes)) {
                return false;
            }
        }

        if ((source.restType != null && target.restType == null) ||
                target.restType != null && source.restType == null) {
            return false;
        } else if (source.restType != null && !equality.test(source.restType, target.restType, unresolvedTypes)) {
            return false;
        }

        if (source.retType == null && target.retType == null) {
            return true;
        } else if (source.retType == null || target.retType == null) {
            return false;
        }

        // Source return type should be covariant with target return type
        return isAssignable(source.retType, target.retType, unresolvedTypes);
    }

    public boolean checkArrayEquality(BType source, BType target, Set<TypePair> unresolvedTypes) {
        if (target.tag != TypeTags.ARRAY || source.tag != TypeTags.ARRAY) {
            return false;
<<<<<<< HEAD
        }

        BArrayType lhsArrayType = (BArrayType) target;
        BArrayType rhsArrayType = (BArrayType) source;
        if (lhsArrayType.state == BArrayState.UNSEALED) {
            return rhsArrayType.state == BArrayState.UNSEALED &&
                    isSameType(lhsArrayType.eType, rhsArrayType.eType, unresolvedTypes);
        }

=======
        }

        BArrayType lhsArrayType = (BArrayType) target;
        BArrayType rhsArrayType = (BArrayType) source;
        if (lhsArrayType.state == BArrayState.UNSEALED) {
            return rhsArrayType.state == BArrayState.UNSEALED &&
                    isSameType(lhsArrayType.eType, rhsArrayType.eType, unresolvedTypes);
        }

>>>>>>> 596a4651
        return checkSealedArraySizeEquality(rhsArrayType, lhsArrayType)
                && isSameType(lhsArrayType.eType, rhsArrayType.eType, unresolvedTypes);
    }

    public boolean checkSealedArraySizeEquality(BArrayType rhsArrayType, BArrayType lhsArrayType) {
        return lhsArrayType.size == rhsArrayType.size;
    }

    public boolean checkStructEquivalency(BType rhsType, BType lhsType) {
        return checkStructEquivalency(rhsType, lhsType, new HashSet<>());
    }

    private boolean checkStructEquivalency(BType rhsType, BType lhsType, Set<TypePair> unresolvedTypes) {
        // If we encounter two types that we are still resolving, then skip it.
        // This is done to avoid recursive checking of the same type.
        TypePair pair = new TypePair(rhsType, lhsType);
        if (unresolvedTypes.contains(pair)) {
            return true;
        }
        unresolvedTypes.add(pair);

        if (rhsType.tag == TypeTags.OBJECT && lhsType.tag == TypeTags.OBJECT) {
            return checkObjectEquivalency((BObjectType) rhsType, (BObjectType) lhsType, unresolvedTypes);
        }

        if (rhsType.tag == TypeTags.RECORD && lhsType.tag == TypeTags.RECORD) {
            return checkRecordEquivalency((BRecordType) rhsType, (BRecordType) lhsType, unresolvedTypes);
        }

        return false;
    }

    public boolean checkObjectEquivalency(BObjectType rhsType, BObjectType lhsType, Set<TypePair> unresolvedTypes) {
        BObjectTypeSymbol lhsStructSymbol = (BObjectTypeSymbol) lhsType.tsymbol;
        BObjectTypeSymbol rhsStructSymbol = (BObjectTypeSymbol) rhsType.tsymbol;
        List<BAttachedFunction> lhsFuncs = lhsStructSymbol.attachedFuncs;
        List<BAttachedFunction> rhsFuncs = ((BObjectTypeSymbol) rhsType.tsymbol).attachedFuncs;
        int lhsAttachedFuncCount = getObjectFuncCount(lhsStructSymbol);
        int rhsAttachedFuncCount = getObjectFuncCount(rhsStructSymbol);

        // RHS type should have at least all the fields as well attached functions of LHS type.
        if (lhsType.fields.size() > rhsType.fields.size() || lhsAttachedFuncCount > rhsAttachedFuncCount) {
            return false;
        }

        // The LHS type cannot have any private members. 
        if (lhsType.getFields().stream().anyMatch(field -> Symbols.isPrivate(field.symbol)) ||
                lhsFuncs.stream().anyMatch(func -> Symbols.isPrivate(func.symbol))) {
            return false;
        }

        Map<Name, BField> rhsFields =
                rhsType.fields.stream().collect(Collectors.toMap(BField::getName, field -> field));

        for (BField lhsField : lhsType.fields) {
            BField rhsField = rhsFields.get(lhsField.name);
            if (rhsField == null || !isInSameVisibilityRegion(lhsField.symbol, rhsField.symbol)
                    || !isAssignable(rhsField.type, lhsField.type)) {
                return false;
            }
        }

        for (BAttachedFunction lhsFunc : lhsFuncs) {
            if (lhsFunc == lhsStructSymbol.initializerFunc) {
                continue;
            }

            BAttachedFunction rhsFunc = getMatchingInvokableType(rhsFuncs, lhsFunc, unresolvedTypes);
            if (rhsFunc == null || !isInSameVisibilityRegion(lhsFunc.symbol, rhsFunc.symbol)) {
                return false;
            }
        }

        return true;
    }

    private int getObjectFuncCount(BObjectTypeSymbol sym) {
        // If an explicit initializer is available, it could mean,
        // 1) User explicitly defined an initializer
        // 2) The object type is coming from an already compiled source, hence the initializer is already set.
        //    If it's coming from a compiled binary, the attached functions list of the symbol would already contain
        //    the initializer in it.
        if (sym.initializerFunc != null && sym.attachedFuncs.contains(sym.initializerFunc)) {
            return sym.attachedFuncs.size() - 1;
        }
        return sym.attachedFuncs.size();
    }

    public boolean checkRecordEquivalency(BRecordType rhsType, BRecordType lhsType, Set<TypePair> unresolvedTypes) {
        // If the LHS record is closed and the RHS record is open, the records aren't equivalent
        if (lhsType.sealed && !rhsType.sealed) {
            return false;
        }

        // If both are open records, the rest field type of the RHS record should be assignable to the rest field
        // type of the LHS type.
        if (!rhsType.sealed && !isAssignable(rhsType.restFieldType, lhsType.restFieldType, unresolvedTypes)) {
            return false;
        }

        return checkFieldEquivalency(lhsType, rhsType, unresolvedTypes);
    }

    public void setForeachTypedBindingPatternType(BLangForeach foreachNode) {
        BType collectionType = foreachNode.collection.type;
        BType varType;
        switch (collectionType.tag) {
            case TypeTags.STRING:
                varType = symTable.stringType;
                break;
            case TypeTags.ARRAY:
                BArrayType arrayType = (BArrayType) collectionType;
                varType = arrayType.eType;
                break;
            case TypeTags.TUPLE:
                BTupleType tupleType = (BTupleType) collectionType;
                LinkedHashSet<BType> tupleTypes = new LinkedHashSet<>(tupleType.tupleTypes);
                if (tupleType.restType != null) {
                    tupleTypes.add(tupleType.restType);
                }
                varType = tupleTypes.size() == 1 ?
                        tupleTypes.iterator().next() : BUnionType.create(null, tupleTypes);
                break;
            case TypeTags.MAP:
                BMapType bMapType = (BMapType) collectionType;
                varType = bMapType.constraint;

                break;
            case TypeTags.RECORD:
                BRecordType recordType = (BRecordType) collectionType;
                varType = inferRecordFieldType(recordType);
                break;
            case TypeTags.XML:
                varType = BUnionType.create(null, symTable.xmlType, symTable.stringType);
                break;
            case TypeTags.TABLE:
                BTableType tableType = (BTableType) collectionType;
                if (tableType.constraint.tag == TypeTags.NONE) {
                    varType = symTable.anydataType;
                    break;
                }
                varType = tableType.constraint;
                break;
            case TypeTags.STREAM:
                BStreamType streamType = (BStreamType) collectionType;
                if (streamType.constraint.tag == TypeTags.NONE) {
                    varType = symTable.anydataType;
                    break;
                }
                varType = streamType.constraint;
                if (streamType.error != null) {
                    BType actualType = BUnionType.create(null, varType, streamType.error);
                    dlogHelper.error(foreachNode.collection.pos, DiagnosticCode.INCOMPATIBLE_TYPES,
                            varType, actualType);
                }
                break;
            case TypeTags.OBJECT:
                // check for iterable objects
                BUnionType nextMethodReturnType = getVarTypeFromIterableObject((BObjectType) collectionType);
                if (nextMethodReturnType != null) {
                    foreachNode.resultType = getRecordType(nextMethodReturnType);
                    BType valueType = (foreachNode.resultType != null)
                            ? ((BRecordType) foreachNode.resultType).fields.get(0).type : null;
                    BType errorType = getErrorType(nextMethodReturnType);
                    if (errorType != null) {
                        BType actualType = BUnionType.create(null, valueType, errorType);
                        dlogHelper.error(foreachNode.collection.pos, DiagnosticCode.INCOMPATIBLE_TYPES,
                                valueType, actualType);
                    }
                    foreachNode.nillableResultType = nextMethodReturnType;
                    foreachNode.varType = valueType;
                    return;
                }
                dlogHelper.error(foreachNode.collection.pos, DiagnosticCode.INCOMPATIBLE_ITERATOR_FUNCTION_SIGNATURE);
                // fallthrough
            case TypeTags.SEMANTIC_ERROR:
                foreachNode.varType = symTable.semanticError;
                foreachNode.resultType = symTable.semanticError;
                foreachNode.nillableResultType = symTable.semanticError;
                return;
            default:
                foreachNode.varType = symTable.semanticError;
                foreachNode.resultType = symTable.semanticError;
                foreachNode.nillableResultType = symTable.semanticError;
                dlogHelper.error(foreachNode.collection.pos, DiagnosticCode.ITERABLE_NOT_SUPPORTED_COLLECTION,
                                 collectionType);
                return;
        }

        BInvokableSymbol iteratorSymbol = (BInvokableSymbol) symResolver.lookupLangLibMethod(collectionType,
                names.fromString(BLangCompilerConstants.ITERABLE_COLLECTION_ITERATOR_FUNC));
        BUnionType nextMethodReturnType =
                (BUnionType) getResultTypeOfNextInvocation((BObjectType) iteratorSymbol.retType);
        foreachNode.varType = varType;
        foreachNode.resultType = getRecordType(nextMethodReturnType);
        foreachNode.nillableResultType = nextMethodReturnType;
    }

    public void setFromClauseTypedBindingPatternType(BLangFromClause fromClause) {
        if (fromClause.collection == null) {
            //not-possible
            return;
        }

        BType collectionType = fromClause.collection.type;
        BType varType;
        switch (collectionType.tag) {
            case TypeTags.STRING:
                varType = symTable.stringType;
                break;
            case TypeTags.ARRAY:
                BArrayType arrayType = (BArrayType) collectionType;
                varType = arrayType.eType;
                break;
            case TypeTags.TUPLE:
                BTupleType tupleType = (BTupleType) collectionType;
                LinkedHashSet<BType> tupleTypes = new LinkedHashSet<>(tupleType.tupleTypes);
                if (tupleType.restType != null) {
                    tupleTypes.add(tupleType.restType);
                }
                varType = tupleTypes.size() == 1 ?
                        tupleTypes.iterator().next() : BUnionType.create(null, tupleTypes);
                break;
            case TypeTags.MAP:
                BMapType bMapType = (BMapType) collectionType;
                varType = bMapType.constraint;

                break;
            case TypeTags.RECORD:
                BRecordType recordType = (BRecordType) collectionType;
                varType = inferRecordFieldType(recordType);
                break;
            case TypeTags.XML:
                varType = BUnionType.create(null, symTable.xmlType, symTable.stringType);
                break;
            case TypeTags.TABLE:
                BTableType tableType = (BTableType) collectionType;
                if (tableType.constraint.tag == TypeTags.NONE) {
                    varType = symTable.anydataType;
                    break;
                }
                varType = tableType.constraint;
                break;
            case TypeTags.STREAM:
                BStreamType streamType = (BStreamType) collectionType;
                if (streamType.constraint.tag == TypeTags.NONE) {
                    varType = symTable.anydataType;
                    break;
                }
                varType = streamType.constraint;
                break;
            case TypeTags.OBJECT:
                // check for iterable objects
                BUnionType nextMethodReturnType = getVarTypeFromIterableObject((BObjectType) collectionType);
                if (nextMethodReturnType != null) {
                    fromClause.resultType = getRecordType(nextMethodReturnType);
                    fromClause.nillableResultType = nextMethodReturnType;
                    fromClause.varType = ((BRecordType) fromClause.resultType).fields.get(0).type;
                    return;
                }
                dlogHelper.error(fromClause.collection.pos, DiagnosticCode.INCOMPATIBLE_ITERATOR_FUNCTION_SIGNATURE);
                // fallthrough
            case TypeTags.SEMANTIC_ERROR:
                fromClause.varType = symTable.semanticError;
                fromClause.resultType = symTable.semanticError;
                fromClause.nillableResultType = symTable.semanticError;
                return;
            default:
                fromClause.varType = symTable.semanticError;
                fromClause.resultType = symTable.semanticError;
                fromClause.nillableResultType = symTable.semanticError;
                dlogHelper.error(fromClause.collection.pos, DiagnosticCode.ITERABLE_NOT_SUPPORTED_COLLECTION,
                                 collectionType);
                return;
        }

        BInvokableSymbol iteratorSymbol = (BInvokableSymbol) symResolver.lookupLangLibMethod(collectionType,
                names.fromString(BLangCompilerConstants.ITERABLE_COLLECTION_ITERATOR_FUNC));
        BUnionType nextMethodReturnType =
                (BUnionType) getResultTypeOfNextInvocation((BObjectType) iteratorSymbol.retType);
        fromClause.varType = varType;
        fromClause.resultType = getRecordType(nextMethodReturnType);
        fromClause.nillableResultType = nextMethodReturnType;
    }

    public BUnionType getVarTypeFromIterableObject(BObjectType collectionType) {
        BObjectTypeSymbol objectTypeSymbol = (BObjectTypeSymbol) collectionType.tsymbol;
        for (BAttachedFunction func : objectTypeSymbol.attachedFuncs) {
            if (func.funcName.value.equals(BLangCompilerConstants.ITERABLE_OBJECT_ITERATOR_FUNC)) {
                return getVarTypeFromIteratorFunc(func);
            }
        }

        return null;
    }

    private BUnionType getVarTypeFromIteratorFunc(BAttachedFunction candidateIteratorFunc) {
        if (!candidateIteratorFunc.type.paramTypes.isEmpty()) {
            return null;
        }

        BType returnType = candidateIteratorFunc.type.retType;
        // abstract object {public function next() returns record {|int value;|}?;}
        return getVarTypeFromIteratorFuncReturnType(returnType);
    }

    public BUnionType getVarTypeFromIteratorFuncReturnType(BType returnType) {
        BObjectTypeSymbol objectTypeSymbol;
        if (returnType.tag != TypeTags.OBJECT) {
            return null;
        }

        objectTypeSymbol = (BObjectTypeSymbol) returnType.tsymbol;
        for (BAttachedFunction func : objectTypeSymbol.attachedFuncs) {
            if (func.funcName.value.equals(BLangCompilerConstants.NEXT_FUNC)) {
                return getVarTypeFromNextFunc(func);
            }
        }

        return null;
    }

    private BUnionType getVarTypeFromNextFunc(BAttachedFunction nextFunc) {
        BType returnType;
        if (!nextFunc.type.paramTypes.isEmpty()) {
            return null;
        }

        returnType = nextFunc.type.retType;
        // Check if the next function return type has the union type,
        // record {|int value;|}|error|();
        if (checkNextFuncReturnType(returnType)) {
            return (BUnionType) returnType;
        }

        return null;
    }

    private boolean checkNextFuncReturnType(BType returnType) {
        if (returnType.tag != TypeTags.UNION) {
            return false;
        }

        List<BType> types = new ArrayList<>(((BUnionType) returnType).getMemberTypes());

        if (!types.removeIf(type -> type.tag == TypeTags.NIL)) {
            return false;
        }

        types.removeIf(type -> type.tag == TypeTags.ERROR);

        if (types.size() != 1) {
            //TODO: print error
            return false;
        }

        if (types.get(0).tag != TypeTags.RECORD) {
            return false;
        }

        BRecordType recordType = (BRecordType) types.get(0);
        // Check if the union type has the record type,
        // record {|int value;|};
        return checkRecordTypeInNextFuncReturnType(recordType);
    }

    private boolean checkRecordTypeInNextFuncReturnType(BRecordType recordType) {
        if (!recordType.sealed) {
            return false;
        }

        if (recordType.fields.size() != 1) {
            return false;
        }

        for (BField field : recordType.fields) {
            if (field.name.value.equals(BLangCompilerConstants.VALUE_FIELD)) {
                return true;
            }
        }

        return false;
    }

    private BRecordType getRecordType(BUnionType type) {
        for (BType member : type.getMemberTypes()) {
            if (member.tag == TypeTags.RECORD) {
                return (BRecordType) member;
            }
        }
        return null;
    }

    public BErrorType getErrorType(BUnionType type) {
        for (BType member : type.getMemberTypes()) {
            if (member.tag == TypeTags.ERROR) {
                return (BErrorType) member;
            } else if (member.tag == TypeTags.UNION) {
                BErrorType e = getErrorType((BUnionType) member);
                if (e != null) {
                    return e;
                }
            }
        }
        return null;
    }

    private BType getResultTypeOfNextInvocation(BObjectType iteratorType) {
        BAttachedFunction nextFunc = getNextFunc(iteratorType);
        return Objects.requireNonNull(nextFunc).type.retType;
    }

    private BAttachedFunction getNextFunc(BObjectType iteratorType) {
        BObjectTypeSymbol iteratorSymbol = (BObjectTypeSymbol) iteratorType.tsymbol;
        for (BAttachedFunction bAttachedFunction : iteratorSymbol.attachedFuncs) {
            if (bAttachedFunction.funcName.value
                    .equals(BLangCompilerConstants.NEXT_FUNC)) {
                return bAttachedFunction;
            }
        }
        return null;
    }

    public BType inferRecordFieldType(BRecordType recordType) {
        List<BField> fields = recordType.fields;
        BUnionType unionType = BUnionType.create(null);

        if (!recordType.sealed) {
            unionType.add(recordType.restFieldType);
        }

        for (BField field : fields) {
            if (isAssignable(field.type, unionType)) {
                continue;
            }

            if (isAssignable(unionType, field.type)) {
                unionType = BUnionType.create(null);
            }

            unionType.add(field.type);
        }

        if (unionType.getMemberTypes().size() > 1) {
            unionType.tsymbol = Symbols.createTypeSymbol(SymTag.UNION_TYPE, Flags.asMask(EnumSet.of(Flag.PUBLIC)),
                    Names.EMPTY, recordType.tsymbol.pkgID, null, recordType.tsymbol.owner);
            return unionType;
        }

        return unionType.getMemberTypes().iterator().next();
    }

    /**
     * Enum to represent type test result.
     *
     * @since 1.2.0
     */
    enum TypeTestResult {
        NOT_FOUND,
        TRUE,
        FALSE
    }

    TypeTestResult isBuiltInTypeWidenPossible(BType actualType, BType targetType) {

        int targetTag = targetType.tag;
        int actualTag = actualType.tag;

        if (actualTag < TypeTags.JSON && targetTag < TypeTags.JSON) {
            // Fail Fast for value types.
            switch (actualTag) {
                case TypeTags.INT:
                case TypeTags.BYTE:
                case TypeTags.FLOAT:
                case TypeTags.DECIMAL:
                    if (targetTag == TypeTags.BOOLEAN || targetTag == TypeTags.STRING) {
                        return TypeTestResult.FALSE;
                    }
                    break;
                case TypeTags.BOOLEAN:
                    if (targetTag == TypeTags.INT || targetTag == TypeTags.BYTE || targetTag == TypeTags.FLOAT
                            || targetTag == TypeTags.DECIMAL || targetTag == TypeTags.STRING) {
                        return TypeTestResult.FALSE;
                    }
                    break;
                case TypeTags.STRING:
                    if (targetTag == TypeTags.INT || targetTag == TypeTags.BYTE || targetTag == TypeTags.FLOAT
                            || targetTag == TypeTags.DECIMAL || targetTag == TypeTags.BOOLEAN) {
                        return TypeTestResult.FALSE;
                    }
                    break;
            }
        }
        switch (actualTag) {
            case TypeTags.INT:
            case TypeTags.BYTE:
            case TypeTags.FLOAT:
            case TypeTags.DECIMAL:
            case TypeTags.BOOLEAN:
            case TypeTags.STRING:
            case TypeTags.SIGNED32_INT:
            case TypeTags.SIGNED16_INT:
            case TypeTags.SIGNED8_INT:
            case TypeTags.UNSIGNED32_INT:
            case TypeTags.UNSIGNED16_INT:
            case TypeTags.UNSIGNED8_INT:
            case TypeTags.CHAR_STRING:
                if (targetTag == TypeTags.JSON || targetTag == TypeTags.ANYDATA || targetTag == TypeTags.ANY) {
                    return TypeTestResult.TRUE;
                }
                break;
            case TypeTags.ANYDATA:
            case TypeTags.TYPEDESC:
                if (targetTag == TypeTags.ANY) {
                    return TypeTestResult.TRUE;
                }
                break;
            default:
        }

        if (TypeTags.isIntegerTypeTag(targetTag) && actualTag == targetTag) {
            return TypeTestResult.FALSE; // No widening.
        }

        // Validate for Integers subtypes.
        if ((TypeTags.isIntegerTypeTag(actualTag) || actualTag == TypeTags.BYTE)
                && (TypeTags.isIntegerTypeTag(targetTag) || targetTag == TypeTags.BYTE)) {
            return checkBuiltInIntSubtypeWidenPossible(actualType, targetType);
        }

        if (actualTag == TypeTags.CHAR_STRING && TypeTags.STRING == targetTag) {
            return TypeTestResult.TRUE;
        }
        return TypeTestResult.NOT_FOUND;
    }

    private TypeTestResult checkBuiltInIntSubtypeWidenPossible(BType actualType, BType targetType) {
        int actualTag = actualType.tag;
        switch (targetType.tag) {
            case TypeTags.INT:
                if (actualTag == TypeTags.BYTE || TypeTags.isIntegerTypeTag(actualTag)) {
                    return TypeTestResult.TRUE;
                }
                break;
            case TypeTags.SIGNED32_INT:
                if (actualTag == TypeTags.SIGNED16_INT || actualTag == TypeTags.SIGNED8_INT ||
                        actualTag == TypeTags.UNSIGNED16_INT || actualTag == TypeTags.UNSIGNED8_INT ||
                        actualTag == TypeTags.BYTE) {
                    return TypeTestResult.TRUE;
                }
                break;
            case TypeTags.SIGNED16_INT:
                if (actualTag == TypeTags.SIGNED8_INT || actualTag == TypeTags.UNSIGNED8_INT ||
                        actualTag == TypeTags.BYTE) {
                    return TypeTestResult.TRUE;
                }
                break;
            case TypeTags.UNSIGNED32_INT:
                if (actualTag == TypeTags.UNSIGNED16_INT || actualTag == TypeTags.UNSIGNED8_INT ||
                        actualTag == TypeTags.BYTE) {
                    return TypeTestResult.TRUE;
                }
                break;
            case TypeTags.UNSIGNED16_INT:
                if (actualTag == TypeTags.UNSIGNED8_INT || actualTag == TypeTags.BYTE) {
                    return TypeTestResult.TRUE;
                }
                break;
            case TypeTags.BYTE:
                if (actualTag == TypeTags.UNSIGNED8_INT) {
                    return TypeTestResult.TRUE;
                }
                break;
            case TypeTags.UNSIGNED8_INT:
                if (actualTag == TypeTags.BYTE) {
                    return TypeTestResult.TRUE;
                }
                break;
        }
        return TypeTestResult.NOT_FOUND;
    }

    public boolean isImplicityCastable(BType actualType, BType targetType) {
        /* The word Builtin refers for Compiler known types. */

        BType newTargetType = targetType;
        if ((targetType.tag == TypeTags.UNION || targetType.tag == TypeTags.FINITE) && isValueType(actualType)) {
            newTargetType = symTable.anyType;   // TODO : Check for correctness.
        }

        TypeTestResult result = isBuiltInTypeWidenPossible(actualType, newTargetType);
        if (result != TypeTestResult.NOT_FOUND) {
            return result == TypeTestResult.TRUE;
        }

        if (isValueType(targetType) &&
                (actualType.tag == TypeTags.FINITE ||
                        (actualType.tag == TypeTags.UNION && ((BUnionType) actualType).getMemberTypes().stream()
                                .anyMatch(type -> type.tag == TypeTags.FINITE && isAssignable(type, targetType))))) {
            // for decimal or nil, no cast is required
            return targetType.tag == TypeTags.INT || targetType.tag == TypeTags.BYTE || targetType.tag == TypeTags.FLOAT
                    || targetType.tag == TypeTags.STRING || targetType.tag == TypeTags.BOOLEAN;
        } else if (targetType.tag == TypeTags.ERROR
                && (actualType.tag == TypeTags.UNION
                && isAllErrorMembers((BUnionType) actualType))) {
            return true;

        }
        return false;
    }

    public boolean isTypeCastable(BLangExpression expr, BType sourceType, BType targetType) {

        if (sourceType.tag == TypeTags.SEMANTIC_ERROR || targetType.tag == TypeTags.SEMANTIC_ERROR ||
                sourceType == targetType) {
            return true;
        }
        if (isAssignable(sourceType, targetType) || isAssignable(targetType, sourceType)) {
            return true;
        }
        if (isNumericConversionPossible(expr, sourceType, targetType)) {
            return true;
        }

        boolean validTypeCast = false;

        if (sourceType.tag == TypeTags.UNION) {
            if (getTypeForUnionTypeMembersAssignableToType((BUnionType) sourceType, targetType)
                    != symTable.semanticError) {
                // string|typedesc v1 = "hello world";
                // json|table<Foo> v2 = <json|table<Foo>> v1;
                validTypeCast = true;
            }
        }

        if (targetType.tag == TypeTags.UNION) {
            if (getTypeForUnionTypeMembersAssignableToType((BUnionType) targetType, sourceType)
                    != symTable.semanticError) {
                // string|int v1 = "hello world";
                // string|boolean v2 = <string|boolean> v1;
                validTypeCast = true;
            }
        }

        if (sourceType.tag == TypeTags.FINITE) {
            if (getTypeForFiniteTypeValuesAssignableToType((BFiniteType) sourceType, targetType)
                    != symTable.semanticError) {
                validTypeCast = true;
            }
        }

        if (targetType.tag == TypeTags.FINITE) {
            if (getTypeForFiniteTypeValuesAssignableToType((BFiniteType) targetType, sourceType)
                    != symTable.semanticError) {
                validTypeCast = true;
            }
        }

        if (validTypeCast) {
            if (isValueType(sourceType)) {
                setImplicitCastExpr(expr, sourceType, symTable.anyType);
            }
            return true;
        }

        return false;
    }

    boolean isNumericConversionPossible(BLangExpression expr, BType sourceType,
                                        BType targetType) {

        final boolean isSourceNumericType = isBasicNumericType(sourceType);
        final boolean isTargetNumericType = isBasicNumericType(targetType);
        if (isSourceNumericType && isTargetNumericType) {
            // We only reach here for different numeric types.
            // 2019R3 Spec defines numeric conversion between each type.
            return true;
        }
        if (targetType.tag == TypeTags.UNION) {
            HashSet<Integer> typeTags = new HashSet<>();
            for (BType bType : ((BUnionType) targetType).getMemberTypes()) {
                if (isBasicNumericType(bType)) {
                    typeTags.add(bType.tag);
                    if (typeTags.size() > 1) {
                        // Multiple Basic numeric types found in the union.
                        return false;
                    }
                }
            }
        }

        if (!isTargetNumericType && targetType.tag != TypeTags.UNION) {
            return false;
        }

        // Target type has at least one numeric type member.

        if (isSourceNumericType) {
            // i.e., a conversion from a numeric type to another numeric type in a union.
            // int|string u1 = <int|string> 1.0;
            // TODO : Fix me. This doesn't belong here.
            setImplicitCastExpr(expr, sourceType, symTable.anyType);
            return true;
        }

        // TODO : Do we need this? This doesn't belong here.
        switch (sourceType.tag) {
            case TypeTags.ANY:
            case TypeTags.ANYDATA:
            case TypeTags.JSON:
                // This
                return true;
            case TypeTags.UNION:
                for (BType memType : ((BUnionType) sourceType).getMemberTypes()) {
                    if (isBasicNumericType(memType) ||
                            (memType.tag == TypeTags.FINITE &&
                                    finiteTypeContainsNumericTypeValues((BFiniteType) memType))) {
                        return true;
                    }
                }
                break;
            case TypeTags.FINITE:
                if (finiteTypeContainsNumericTypeValues((BFiniteType) sourceType)) {
                    return true;
                }
                break;
        }
        return false;
    }

    private boolean isAllErrorMembers(BUnionType actualType) {

        return actualType.getMemberTypes().stream().allMatch(t -> isAssignable(t, symTable.errorType));
    }

    public void setImplicitCastExpr(BLangExpression expr, BType actualType, BType expType) {

        if (!isImplicityCastable(actualType, expType)) {
            return;
        }
        BLangTypeConversionExpr implicitConversionExpr =
                (BLangTypeConversionExpr) TreeBuilder.createTypeConversionNode();
        implicitConversionExpr.pos = expr.pos;
        implicitConversionExpr.expr = expr.impConversionExpr == null ? expr : expr.impConversionExpr;
        implicitConversionExpr.type = expType;
        implicitConversionExpr.targetType = expType;
        expr.impConversionExpr = implicitConversionExpr;
    }

    public BType getElementType(BType type) {
        if (type.tag != TypeTags.ARRAY) {
            return type;
        }

        return getElementType(((BArrayType) type).getElementType());
    }

    public boolean checkListenerCompatibility(BType type) {
        if (type.tag != TypeTags.OBJECT) {
            return false;
        }
        final BSymbol bSymbol = symTable.langObjectModuleSymbol.scope.lookup(Names.LISTENER).symbol;
        if (bSymbol == symTable.notFoundSymbol || bSymbol.type.tag != TypeTags.OBJECT) {
            throw new AssertionError("Listener object not defined.");
        }
        BObjectType rhsType = (BObjectType) type;
        BObjectType lhsType = (BObjectType) bSymbol.type;

        BStructureTypeSymbol lhsStructSymbol = (BStructureTypeSymbol) lhsType.tsymbol;
        List<BAttachedFunction> lhsFuncs = lhsStructSymbol.attachedFuncs;
        List<BAttachedFunction> rhsFuncs = ((BStructureTypeSymbol) rhsType.tsymbol).attachedFuncs;

        int lhsAttachedFuncCount = lhsStructSymbol.initializerFunc != null ? lhsFuncs.size() - 1 : lhsFuncs.size();
        if (lhsAttachedFuncCount > rhsFuncs.size()) {
            return false;
        }

        for (BAttachedFunction lhsFunc : lhsFuncs) {
            if (lhsFunc == lhsStructSymbol.initializerFunc) {
                continue;
            }

            if (!Symbols.isPublic(lhsFunc.symbol)) {
                return false;
            }

            BAttachedFunction rhsFunc = getMatchingInvokableType(rhsFuncs, lhsFunc, new HashSet<>());
            if (rhsFunc == null || !Symbols.isPublic(rhsFunc.symbol)) {
                return false;
            }
        }
        return true;
    }

    public boolean isValidErrorDetailType(BType detailType) {
        switch (detailType.tag) {
            case TypeTags.MAP:
            case TypeTags.RECORD:
                return isAssignable(detailType, symTable.detailType);

        }
        return false;
    }

    // private methods

    private boolean isNullable(BType fieldType) {
        return fieldType.isNullable();
    }

    private class BSameTypeVisitor implements BTypeVisitor<BType, Boolean> {

        Set<TypePair> unresolvedTypes;

        BSameTypeVisitor(Set<TypePair> unresolvedTypes) {
            this.unresolvedTypes = unresolvedTypes;
        }

        @Override
        public Boolean visit(BType t, BType s) {

            if (t == s) {
                return true;
            }
            switch (t.tag) {
                case TypeTags.INT:
                case TypeTags.BYTE:
                case TypeTags.FLOAT:
                case TypeTags.DECIMAL:
                case TypeTags.STRING:
                case TypeTags.BOOLEAN:
                case TypeTags.ANY:
                case TypeTags.ANYDATA:
                    return t.tag == s.tag
                            && (TypeParamAnalyzer.isTypeParam(t) || TypeParamAnalyzer.isTypeParam(s));
                default:
                    break;
            }
            return false;

        }

        @Override
        public Boolean visit(BBuiltInRefType t, BType s) {
            return t == s;
        }

        @Override
        public Boolean visit(BAnyType t, BType s) {
            return t == s;
        }

        @Override
        public Boolean visit(BAnydataType t, BType s) {
            return t == s;
        }

        @Override
        public Boolean visit(BMapType t, BType s) {
            if (s.tag != TypeTags.MAP) {
                return false;
            }
            // At this point both source and target types are of map types. Inorder to be equal in type as whole
            // constraints should be in equal type.
            BMapType sType = ((BMapType) s);
            return isSameType(sType.constraint, t.constraint, this.unresolvedTypes);
        }

        @Override
        public Boolean visit(BFutureType t, BType s) {
            return s.tag == TypeTags.FUTURE && t.constraint.tag == ((BFutureType) s).constraint.tag;
        }

        @Override
        public Boolean visit(BXMLType t, BType s) {
            return visit((BBuiltInRefType) t, s);
        }

        @Override
        public Boolean visit(BJSONType t, BType s) {
            return s.tag == TypeTags.JSON;
        }

        @Override
        public Boolean visit(BArrayType t, BType s) {
            return s.tag == TypeTags.ARRAY && checkArrayEquality(s, t, new HashSet<>());
        }

        @Override
        public Boolean visit(BObjectType t, BType s) {
            if (t == s) {
                return true;
            }

            if (s.tag != TypeTags.OBJECT) {
                return false;
            }

            return t.tsymbol.pkgID.equals(s.tsymbol.pkgID) && t.tsymbol.name.equals(s.tsymbol.name);
        }

        @Override
        public Boolean visit(BRecordType t, BType s) {

            if (t == s) {
                return true;
            }
            if (s.tag != TypeTags.RECORD) {
                return false;
            }
            BRecordType source = (BRecordType) s;

            if (source.fields.size() != t.fields.size()) {
                return false;
            }

            boolean notSameType = source.fields
                    .stream()
                    .map(fs -> t.fields.stream()
                            .anyMatch(ft -> fs.name.equals(ft.name)
                                    && isSameType(fs.type, ft.type, this.unresolvedTypes)
                                    && hasSameOptionalFlag(fs.symbol, ft.symbol)))
                    .anyMatch(foundSameType -> !foundSameType);
            if (notSameType) {
                return false;
            }
            return isSameType(source.restFieldType, t.restFieldType, unresolvedTypes);
        }

        private boolean hasSameOptionalFlag(BVarSymbol s, BVarSymbol t) {
            return ((s.flags & Flags.OPTIONAL) ^ (t.flags & Flags.OPTIONAL)) != Flags.OPTIONAL;
        }

        @Override
        public Boolean visit(BTableType t, BType s) {
            return t == s;
        }

        public Boolean visit(BTupleType t, BType s) {
            if (s.tag != TypeTags.TUPLE) {
                return false;
            }
            BTupleType source = (BTupleType) s;
            if (source.tupleTypes.size() != t.tupleTypes.size()) {
                return false;
            }
            for (int i = 0; i < source.tupleTypes.size(); i++) {
                if (t.getTupleTypes().get(i) == symTable.noType) {
                    continue;
                }
                if (!isSameType(source.getTupleTypes().get(i), t.tupleTypes.get(i), this.unresolvedTypes)) {
                    return false;
                }
            }
            return true;
        }

        @Override
        public Boolean visit(BStreamType t, BType s) {
            return t == s;
        }

        @Override
        public Boolean visit(BInvokableType t, BType s) {
            return s.tag == TypeTags.INVOKABLE && isSameFunctionType((BInvokableType) s, t, new HashSet<>());
        }

        @Override
        public Boolean visit(BUnionType tUnionType, BType s) {
            if (s.tag != TypeTags.UNION) {
                return false;
            }

            BUnionType sUnionType = (BUnionType) s;

            if (sUnionType.getMemberTypes().size()
                    != tUnionType.getMemberTypes().size()) {
                return false;
            }

            Set<BType> sourceTypes = new LinkedHashSet<>(sUnionType.getMemberTypes());
            Set<BType> targetTypes = new LinkedHashSet<>(tUnionType.getMemberTypes());

            boolean notSameType = sourceTypes
                    .stream()
                    .map(sT -> targetTypes
                            .stream()
                            .anyMatch(it -> isSameType(it, sT, this.unresolvedTypes)))
                    .anyMatch(foundSameType -> !foundSameType);
            return !notSameType;
        }

        @Override
        public Boolean visit(BErrorType t, BType s) {
            if (s.tag != TypeTags.ERROR) {
                return false;
            }
            BErrorType source = (BErrorType) s;

            if (!isSameType(source.reasonType, t.reasonType, this.unresolvedTypes)) {
                return false;
            }

            if (source.detailType == t.detailType) {
                return true;
            }

            return isSameType(source.detailType, t.detailType, this.unresolvedTypes);
        }

        @Override
        public Boolean visit(BServiceType t, BType s) {
            return t == s || t.tag == s.tag;
        }

        @Override
        public Boolean visit(BTypedescType t, BType s) {

            if (s.tag != TypeTags.TYPEDESC) {
                return false;
            }
            BTypedescType sType = ((BTypedescType) s);
            return isSameType(sType.constraint, t.constraint, this.unresolvedTypes);
        }


        @Override
        public Boolean visit(BFiniteType t, BType s) {

            return s == t;
        }

    };

    private boolean checkFieldEquivalency(BRecordType lhsType, BRecordType rhsType, Set<TypePair> unresolvedTypes) {
        Map<Name, BField> rhsFields = rhsType.fields.stream().collect(Collectors.toMap(BField::getName, f -> f));

        // Check if the RHS record has corresponding fields to those of the LHS record.
        for (BField lhsField : lhsType.fields) {
            BField rhsField = rhsFields.get(lhsField.name);

            // There should be a corresponding RHS field
            if (rhsField == null) {
                return false;
            }

            // If LHS field is required, so should the RHS field
            if (!Symbols.isOptional(lhsField.symbol) && Symbols.isOptional(rhsField.symbol)) {
                return false;
            }

            // The corresponding RHS field should be assignable to the LHS field.
            if (!isAssignable(rhsField.type, lhsField.type, unresolvedTypes)) {
                return false;
            }

            rhsFields.remove(lhsField.name);
        }

        // If there are any remaining RHS fields, the types of those should be assignable to the rest field type of
        // the LHS record.
        return rhsFields.entrySet().stream().allMatch(
                fieldEntry -> isAssignable(fieldEntry.getValue().type, lhsType.restFieldType, unresolvedTypes));
    }

    private BAttachedFunction getMatchingInvokableType(List<BAttachedFunction> rhsFuncList, BAttachedFunction lhsFunc,
                                                       Set<TypePair> unresolvedTypes) {
        return rhsFuncList.stream()
                .filter(rhsFunc -> lhsFunc.funcName.equals(rhsFunc.funcName))
                .filter(rhsFunc -> isFunctionTypeAssignable(rhsFunc.type, lhsFunc.type, unresolvedTypes))
                .findFirst()
                .orElse(null);
    }

    private boolean isInSameVisibilityRegion(BSymbol lhsSym, BSymbol rhsSym) {
        if (Symbols.isPrivate(lhsSym)) {
            return Symbols.isPrivate(rhsSym) && lhsSym.pkgID.equals(rhsSym.pkgID)
                    && lhsSym.owner.name.equals(rhsSym.owner.name);
        } else if (Symbols.isPublic(lhsSym)) {
            return Symbols.isPublic(rhsSym);
        }
        return !Symbols.isPrivate(rhsSym) && !Symbols.isPublic(rhsSym) && lhsSym.pkgID.equals(rhsSym.pkgID);
    }

    private boolean isAssignableToUnionType(BType source, BType target, Set<TypePair> unresolvedTypes) {
        Set<BType> sourceTypes = new LinkedHashSet<>();
        Set<BType> targetTypes = new LinkedHashSet<>();

        if (source.tag == TypeTags.UNION) {
            BUnionType sourceUnionType = (BUnionType) source;
            sourceTypes.addAll(sourceUnionType.getMemberTypes());
        } else {
            sourceTypes.add(source);
        }

        if (target.tag == TypeTags.UNION) {
            BUnionType targetUnionType = (BUnionType) target;
            targetTypes.addAll(targetUnionType.getMemberTypes());
        } else {
            targetTypes.add(target);
        }

        return sourceTypes.stream()
                .allMatch(s -> (targetTypes.stream().anyMatch(t -> isAssignable(s, t, unresolvedTypes)))
                        || (s.tag == TypeTags.FINITE  && isAssignable(s, target, unresolvedTypes))
                        || (s.tag == TypeTags.XML
                            && isAssignableToUnionType(expandedXMLBuiltinSubtypes, target, unresolvedTypes)));
    }

    private boolean isFiniteTypeAssignable(BFiniteType finiteType, BType targetType, Set<TypePair> unresolvedTypes) {
        if (targetType.tag == TypeTags.FINITE) {
            return finiteType.getValueSpace().stream()
                    .allMatch(expression -> isAssignableToFiniteType(targetType, (BLangLiteral) expression));
        }

        if (targetType.tag == TypeTags.UNION) {
            List<BType> unionMemberTypes = getAllTypes(targetType);
            return finiteType.getValueSpace().stream()
                    .allMatch(valueExpr ->  unionMemberTypes.stream()
                            .anyMatch(targetMemType -> targetMemType.tag == TypeTags.FINITE ?
                                    isAssignableToFiniteType(targetMemType, (BLangLiteral) valueExpr) :
                                    isAssignable(valueExpr.type, targetType, unresolvedTypes)));
        }

        return finiteType.getValueSpace().stream()
                .allMatch(expression -> isAssignable(expression.type, targetType, unresolvedTypes));
    }

    boolean isAssignableToFiniteType(BType type, BLangLiteral literalExpr) {
        if (type.tag != TypeTags.FINITE) {
            return false;
        }

        BFiniteType expType = (BFiniteType) type;
        return expType.getValueSpace().stream().anyMatch(memberLiteral -> {
            if (((BLangLiteral) memberLiteral).value == null) {
                return literalExpr.value == null;
            }
            // Check whether the literal that needs to be tested is assignable to any of the member literal in the
            // value space.
            return checkLiteralAssignabilityBasedOnType((BLangLiteral) memberLiteral, literalExpr);
        });
    }

    /**
     * Method to check the literal assignability based on the types of the literals. For numeric literals the
     * assignability depends on the equivalency of the literals. If the candidate literal could either be a simple
     * literal or a constant. In case of a constant, it is assignable to the base literal if and only if both
     * literals have same type and equivalent values.
     *
     * @param baseLiteral      Literal based on which we check the assignability.
     * @param candidateLiteral Literal to be tested whether it is assignable to the base literal or not.
     * @return true if assignable; false otherwise.
     */
    boolean checkLiteralAssignabilityBasedOnType(BLangLiteral baseLiteral, BLangLiteral candidateLiteral) {
        // Different literal kinds.
        if (baseLiteral.getKind() != candidateLiteral.getKind()) {
            return false;
        }
        Object baseValue = baseLiteral.value;
        Object candidateValue = candidateLiteral.value;
        int candidateTypeTag = candidateLiteral.type.tag;

        // Numeric literal assignability is based on assignable type and numeric equivalency of values.
        // If the base numeric literal is,
        // (1) byte: we can assign byte or a int simple literal (Not an int constant) with the same value.
        // (2) int: we can assign int literal or int constants with the same value.
        // (3) float: we can assign int simple literal(Not an int constant) or a float literal/constant with same value.
        // (4) decimal: we can assign int simple literal or float simple literal (Not int/float constants) or decimal
        // with the same value.
        switch (baseLiteral.type.tag) {
            case TypeTags.BYTE:
                if (candidateTypeTag == TypeTags.BYTE || (candidateTypeTag == TypeTags.INT &&
                        !candidateLiteral.isConstant && isByteLiteralValue((Long) candidateValue))) {
                    return ((Number) baseValue).longValue() == ((Number) candidateValue).longValue();
                }
                break;
            case TypeTags.INT:
                if (candidateTypeTag == TypeTags.INT) {
                    return ((Number) baseValue).longValue() == ((Number) candidateValue).longValue();
                }
                break;
            case TypeTags.SIGNED32_INT:
                if (candidateTypeTag == TypeTags.INT && isSigned32LiteralValue((Long) candidateValue)) {
                    return ((Number) baseValue).longValue() == ((Number) candidateValue).longValue();
                }
                break;
            case TypeTags.SIGNED16_INT:
                if (candidateTypeTag == TypeTags.INT && isSigned16LiteralValue((Long) candidateValue)) {
                    return ((Number) baseValue).longValue() == ((Number) candidateValue).longValue();
                }
                break;
            case TypeTags.SIGNED8_INT:
                if (candidateTypeTag == TypeTags.INT && isSigned8LiteralValue((Long) candidateValue)) {
                    return ((Number) baseValue).longValue() == ((Number) candidateValue).longValue();
                }
                break;
            case TypeTags.UNSIGNED32_INT:
                if (candidateTypeTag == TypeTags.INT && isUnsigned32LiteralValue((Long) candidateValue)) {
                    return ((Number) baseValue).longValue() == ((Number) candidateValue).longValue();
                }
                break;
            case TypeTags.UNSIGNED16_INT:
                if (candidateTypeTag == TypeTags.INT && isUnsigned16LiteralValue((Long) candidateValue)) {
                    return ((Number) baseValue).longValue() == ((Number) candidateValue).longValue();
                }
                break;
            case TypeTags.UNSIGNED8_INT:
                if (candidateTypeTag == TypeTags.INT && isUnsigned8LiteralValue((Long) candidateValue)) {
                    return ((Number) baseValue).longValue() == ((Number) candidateValue).longValue();
                }
                break;
            case TypeTags.FLOAT:
                String baseValueStr = String.valueOf(baseValue);
                String originalValue = baseLiteral.originalValue != null ? baseLiteral.originalValue : baseValueStr;
                if (NumericLiteralSupport.isDecimalDiscriminated(originalValue)) {
                    return false;
                }
                double baseDoubleVal = Double.parseDouble(baseValueStr);
                double candidateDoubleVal;
                if (candidateTypeTag == TypeTags.INT && !candidateLiteral.isConstant) {
                    candidateDoubleVal = ((Long) candidateValue).doubleValue();
                    return baseDoubleVal == candidateDoubleVal;
                } else if (candidateTypeTag == TypeTags.FLOAT) {
                    candidateDoubleVal = Double.parseDouble(String.valueOf(candidateValue));
                    return baseDoubleVal == candidateDoubleVal;
                }
                break;
            case TypeTags.DECIMAL:
                BigDecimal baseDecimalVal = NumericLiteralSupport.parseBigDecimal(baseValue);
                BigDecimal candidateDecimalVal;
                if (candidateTypeTag == TypeTags.INT && !candidateLiteral.isConstant) {
                    candidateDecimalVal = new BigDecimal((long) candidateValue, MathContext.DECIMAL128);
                    return baseDecimalVal.compareTo(candidateDecimalVal) == 0;
                } else if (candidateTypeTag == TypeTags.FLOAT && !candidateLiteral.isConstant ||
                        candidateTypeTag == TypeTags.DECIMAL) {
                    if (NumericLiteralSupport.isFloatDiscriminated(String.valueOf(candidateValue))) {
                        return false;
                    }
                    candidateDecimalVal = NumericLiteralSupport.parseBigDecimal(candidateValue);
                    return baseDecimalVal.compareTo(candidateDecimalVal) == 0;
                }
                break;
            default:
                // Non-numeric literal kind.
                return baseValue.equals(candidateValue);
        }
        return false;
    }

    boolean isByteLiteralValue(Long longObject) {

        return (longObject.intValue() >= BBYTE_MIN_VALUE && longObject.intValue() <= BBYTE_MAX_VALUE);
    }

    boolean isSigned32LiteralValue(Long longObject) {

        return (longObject >= SIGNED32_MIN_VALUE && longObject <= SIGNED32_MAX_VALUE);
    }

    boolean isSigned16LiteralValue(Long longObject) {

        return (longObject.intValue() >= SIGNED16_MIN_VALUE && longObject.intValue() <= SIGNED16_MAX_VALUE);
    }

    boolean isSigned8LiteralValue(Long longObject) {

        return (longObject.intValue() >= SIGNED8_MIN_VALUE && longObject.intValue() <= SIGNED8_MAX_VALUE);
    }

    boolean isUnsigned32LiteralValue(Long longObject) {

        return (longObject >= 0 && longObject <= UNSIGNED32_MAX_VALUE);
    }

    boolean isUnsigned16LiteralValue(Long longObject) {

        return (longObject.intValue() >= 0 && longObject.intValue() <= UNSIGNED16_MAX_VALUE);
    }

    boolean isUnsigned8LiteralValue(Long longObject) {

        return (longObject.intValue() >= 0 && longObject.intValue() <= UNSIGNED8_MAX_VALUE);
    }

    boolean isCharLiteralValue(String literal) {

        return (literal.codePoints().count() == 1);
    }

    /**
     * Method to retrieve a type representing all the values in the value space of a finite type that are assignable to
     * the target type.
     *
     * @param finiteType the finite type
     * @param targetType the target type
     * @return a new finite type if at least one value in the value space of the specified finiteType is
     * assignable to targetType (the same if all are assignable), else semanticError
     */
    BType getTypeForFiniteTypeValuesAssignableToType(BFiniteType finiteType, BType targetType) {
        // finiteType - type Foo "foo";
        // targetType - type FooBar "foo"|"bar";
        if (isAssignable(finiteType, targetType)) {
            return finiteType;
        }

        // Identify all the values from the value space of the finite type that are assignable to the target type.
        // e.g., finiteType - type Foo "foo"|1 ;
        Set<BLangExpression> matchingValues = finiteType.getValueSpace().stream()
                .filter(
                        // case I: targetType - string ("foo" is assignable to string)
                        // case II: targetType - type Bar "foo"|"baz" ; ("foo" is assignable to Bar)
                        expr -> isAssignable(expr.type, targetType) ||
                                isAssignableToFiniteType(targetType, (BLangLiteral) expr) ||
                                // type FooVal "foo";
                                // case III:  targetType - boolean|FooVal ("foo" is assignable to FooVal)
                                (targetType.tag == TypeTags.UNION &&
                                         ((BUnionType) targetType).getMemberTypes().stream()
                                                 .filter(memType ->  memType.tag == TypeTags.FINITE)
                                                 .anyMatch(filteredType -> isAssignableToFiniteType(filteredType,
                                                                                            (BLangLiteral) expr))))
                .collect(Collectors.toSet());

        if (matchingValues.isEmpty()) {
            return symTable.semanticError;
        }

        // Create a new finite type representing the assignable values.
        BTypeSymbol finiteTypeSymbol = Symbols.createTypeSymbol(SymTag.FINITE_TYPE, finiteType.tsymbol.flags,
                                                                names.fromString("$anonType$" + finiteTypeCount++),
                                                                finiteType.tsymbol.pkgID, null,
                                                                finiteType.tsymbol.owner);
        BFiniteType intersectingFiniteType = new BFiniteType(finiteTypeSymbol, matchingValues);
        finiteTypeSymbol.type = intersectingFiniteType;
        return intersectingFiniteType;
    }

    /**
     * Method to retrieve a type representing all the member types of a union type that are assignable to
     * the target type.
     *
     * @param unionType  the union type
     * @param targetType the target type
     * @return           a single type or a new union type if at least one member type of the union type is
     *                      assignable to targetType, else semanticError
     */
    BType getTypeForUnionTypeMembersAssignableToType(BUnionType unionType, BType targetType) {
        List<BType> intersection = new LinkedList<>();

        // type FooOne "foo"|1;
        // type FooBar "foo"|"bar";
        // unionType - boolean|FooOne, targetType - boolean|FooBar
        unionType.getMemberTypes().forEach(memType -> {
            if (memType.tag == TypeTags.FINITE) {
                // since "foo" of FooOne is assignable to FooBar, a new finite type of only "foo" would be returned
                BType finiteTypeWithMatches = getTypeForFiniteTypeValuesAssignableToType((BFiniteType) memType,
                                                                                         targetType);
                if (finiteTypeWithMatches != symTable.semanticError) {
                    intersection.add(finiteTypeWithMatches);
                }
            } else {
                // boolean is assignable to boolean, thus boolean is added as a member type
                if (isAssignable(memType, targetType)) {
                    intersection.add(memType);
                }
            }
        });

        if (intersection.isEmpty()) {
            return symTable.semanticError;
        }

        if (intersection.size() == 1) {
            return intersection.get(0);
        } else {
            return BUnionType.create(null, new LinkedHashSet<>(intersection));
        }
    }

    boolean validEqualityIntersectionExists(BType lhsType, BType rhsType) {
        if (!lhsType.isPureType() || !rhsType.isPureType()) {
            return false;
        }

        if (isAssignable(lhsType, rhsType) || isAssignable(rhsType, lhsType)) {
            return true;
        }

        Set<BType> lhsTypes = expandAndGetMemberTypesRecursive(lhsType);
        Set<BType> rhsTypes = expandAndGetMemberTypesRecursive(rhsType);
        return equalityIntersectionExists(lhsTypes, rhsTypes);
    }

    private boolean equalityIntersectionExists(Set<BType> lhsTypes, Set<BType> rhsTypes) {
        if ((lhsTypes.contains(symTable.anydataType) &&
                     rhsTypes.stream().anyMatch(type -> type.tag != TypeTags.ERROR)) ||
                (rhsTypes.contains(symTable.anydataType) &&
                         lhsTypes.stream().anyMatch(type -> type.tag != TypeTags.ERROR))) {
            return true;
        }

        boolean matchFound = lhsTypes
                .stream()
                .anyMatch(s -> rhsTypes
                        .stream()
                        .anyMatch(t -> isSameType(s, t)));

        if (!matchFound) {
            matchFound = equalityIntersectionExistsForComplexTypes(lhsTypes, rhsTypes);
        }

        return matchFound;
    }

    /**
     * Retrieves member types of the specified type, expanding maps/arrays of/constrained by unions types to individual
     * maps/arrays.
     *
     * e.g., (string|int)[] would cause three entries as string[], int[], (string|int)[]
     *
     * @param bType the type for which member types needs to be identified
     * @return  a set containing all the retrieved member types
     */
    public Set<BType> expandAndGetMemberTypesRecursive(BType bType) {
        Set<BType> memberTypes = new LinkedHashSet<>();
        switch (bType.tag) {
            case TypeTags.BYTE:
            case TypeTags.INT:
                memberTypes.add(symTable.intType);
                memberTypes.add(symTable.byteType);
                break;
            case TypeTags.FINITE:
                BFiniteType expType = (BFiniteType) bType;
                expType.getValueSpace().forEach(value -> {
                    memberTypes.add(value.type);
                });
                break;
            case TypeTags.UNION:
                BUnionType unionType = (BUnionType) bType;
                unionType.getMemberTypes().forEach(member -> {
                    memberTypes.addAll(expandAndGetMemberTypesRecursive(member));
                });
                break;
            case TypeTags.ARRAY:
                BType arrayElementType = ((BArrayType) bType).getElementType();

                // add an unsealed array to allow comparison between closed and open arrays
                // TODO: 10/16/18 improve this, since it will allow comparison between sealed arrays of different sizes
                if (((BArrayType) bType).getSize() != -1) {
                    memberTypes.add(new BArrayType(arrayElementType));
                }

                if (arrayElementType.tag == TypeTags.UNION) {
                    Set<BType> elementUnionTypes = expandAndGetMemberTypesRecursive(arrayElementType);
                    elementUnionTypes.forEach(elementUnionType -> {
                        memberTypes.add(new BArrayType(elementUnionType));
                    });
                }
                memberTypes.add(bType);
                break;
            case TypeTags.MAP:
                BType mapConstraintType = ((BMapType) bType).getConstraint();
                if (mapConstraintType.tag == TypeTags.UNION) {
                    Set<BType> constraintUnionTypes = expandAndGetMemberTypesRecursive(mapConstraintType);
                    constraintUnionTypes.forEach(constraintUnionType -> {
                        memberTypes.add(new BMapType(TypeTags.MAP, constraintUnionType, symTable.mapType.tsymbol));
                    });
                }
                memberTypes.add(bType);
                break;
            default:
                memberTypes.add(bType);
        }
        return memberTypes;
    }

    private boolean tupleIntersectionExists(BTupleType lhsType, BTupleType rhsType) {
        if (lhsType.getTupleTypes().size() != rhsType.getTupleTypes().size()) {
            return false;
        }

        List<BType> lhsMemberTypes = lhsType.getTupleTypes();
        List<BType> rhsMemberTypes = rhsType.getTupleTypes();

        for (int i = 0; i < lhsType.getTupleTypes().size(); i++) {
            if (!equalityIntersectionExists(expandAndGetMemberTypesRecursive(lhsMemberTypes.get(i)),
                                            expandAndGetMemberTypesRecursive(rhsMemberTypes.get(i)))) {
                return false;
            }
        }
        return true;
    }

    private boolean equalityIntersectionExistsForComplexTypes(Set<BType> lhsTypes, Set<BType> rhsTypes) {
        for (BType lhsMemberType : lhsTypes) {
            switch (lhsMemberType.tag) {
                case TypeTags.INT:
                case TypeTags.STRING:
                case TypeTags.FLOAT:
                case TypeTags.DECIMAL:
                case TypeTags.BOOLEAN:
                case TypeTags.NIL:
                    if (rhsTypes.stream().anyMatch(rhsMemberType -> rhsMemberType.tag == TypeTags.JSON)) {
                        return true;
                    }
                    break;
                case TypeTags.JSON:
                    if (jsonEqualityIntersectionExists(rhsTypes)) {
                        return true;
                    }
                    break;
                // When expanding members for tuples, arrays and maps, set isValueDeepEquality to true, to allow
                // comparison between JSON lists/maps and primitive lists/maps since they are all reference types
                case TypeTags.TUPLE:
                    if (rhsTypes.stream().anyMatch(
                            rhsMemberType -> rhsMemberType.tag == TypeTags.TUPLE &&
                                    tupleIntersectionExists((BTupleType) lhsMemberType, (BTupleType) rhsMemberType))) {
                        return true;
                    }

                    if (rhsTypes.stream().anyMatch(
                            rhsMemberType -> rhsMemberType.tag == TypeTags.ARRAY &&
                                    arrayTupleEqualityIntersectionExists((BArrayType) rhsMemberType,
                                                                         (BTupleType) lhsMemberType))) {
                        return true;
                    }
                    break;
                case TypeTags.ARRAY:
                    if (rhsTypes.stream().anyMatch(
                            rhsMemberType -> rhsMemberType.tag == TypeTags.ARRAY &&
                                    equalityIntersectionExists(
                                            expandAndGetMemberTypesRecursive(((BArrayType) lhsMemberType).eType),
                                            expandAndGetMemberTypesRecursive(((BArrayType) rhsMemberType).eType)))) {
                        return true;
                    }

                    if (rhsTypes.stream().anyMatch(
                            rhsMemberType -> rhsMemberType.tag == TypeTags.TUPLE &&
                                    arrayTupleEqualityIntersectionExists((BArrayType) lhsMemberType,
                                                                         (BTupleType) rhsMemberType))) {
                        return true;
                    }
                    break;
                case TypeTags.MAP:
                    if (rhsTypes.stream().anyMatch(
                            rhsMemberType -> rhsMemberType.tag == TypeTags.MAP &&
                                    equalityIntersectionExists(
                                            expandAndGetMemberTypesRecursive(((BMapType) lhsMemberType).constraint),
                                            expandAndGetMemberTypesRecursive(((BMapType) rhsMemberType).constraint)))) {
                        return true;
                    }

                    if (!isAssignable(((BMapType) lhsMemberType).constraint, symTable.errorType) &&
                            rhsTypes.stream().anyMatch(rhsMemberType -> rhsMemberType.tag == TypeTags.JSON)) {
                        // at this point it is guaranteed that the map is anydata
                        return true;
                    }

                    if (rhsTypes.stream().anyMatch(
                            rhsMemberType -> rhsMemberType.tag == TypeTags.RECORD &&
                                    mapRecordEqualityIntersectionExists((BMapType) lhsMemberType,
                                                                        (BRecordType) rhsMemberType))) {
                        return true;
                    }
                    break;
                case TypeTags.OBJECT:
                case TypeTags.RECORD:
                    if (rhsTypes.stream().anyMatch(
                            rhsMemberType -> checkStructEquivalency(rhsMemberType, lhsMemberType) ||
                                    checkStructEquivalency(lhsMemberType, rhsMemberType))) {
                        return true;
                    }

                    if (rhsTypes.stream().anyMatch(
                            rhsMemberType -> rhsMemberType.tag == TypeTags.RECORD &&
                                    recordEqualityIntersectionExists((BRecordType) lhsMemberType,
                                                                     (BRecordType) rhsMemberType))) {
                        return true;
                    }

                    if (rhsTypes.stream().anyMatch(rhsMemberType -> rhsMemberType.tag == TypeTags.JSON) &&
                            jsonEqualityIntersectionExists(expandAndGetMemberTypesRecursive(lhsMemberType))) {
                        return true;
                    }

                    if (rhsTypes.stream().anyMatch(
                            rhsMemberType -> rhsMemberType.tag == TypeTags.MAP &&
                                    mapRecordEqualityIntersectionExists((BMapType) rhsMemberType,
                                                                        (BRecordType) lhsMemberType))) {
                        return true;
                    }
                    break;
            }
        }
        return false;
    }

    private boolean arrayTupleEqualityIntersectionExists(BArrayType arrayType, BTupleType tupleType) {
        Set<BType> elementTypes = expandAndGetMemberTypesRecursive(arrayType.eType);

        return tupleType.tupleTypes.stream()
                .allMatch(tupleMemType -> equalityIntersectionExists(elementTypes,
                                                                     expandAndGetMemberTypesRecursive(tupleMemType)));
    }

    private boolean recordEqualityIntersectionExists(BRecordType lhsType, BRecordType rhsType) {
        List<BField> lhsFields = lhsType.fields;
        List<BField> rhsFields = rhsType.fields;

        List<Name> matchedFieldNames = new ArrayList<>();
        for (BField lhsField : lhsFields) {
            Optional<BField> match =
                    rhsFields.stream().filter(rhsField -> lhsField.name.equals(rhsField.name)).findFirst();

            if (match.isPresent()) {
                if (!equalityIntersectionExists(expandAndGetMemberTypesRecursive(lhsField.type),
                                                expandAndGetMemberTypesRecursive(match.get().type))) {
                    return false;
                }
                matchedFieldNames.add(lhsField.getName());
            } else {
                if (Symbols.isFlagOn(lhsField.symbol.flags, Flags.OPTIONAL)) {
                    break;
                }

                if (rhsType.sealed) {
                    return false;
                }

                if (!equalityIntersectionExists(expandAndGetMemberTypesRecursive(lhsField.type),
                                                expandAndGetMemberTypesRecursive(rhsType.restFieldType))) {
                    return false;
                }
            }
        }

        for (BField rhsField : rhsFields) {
            if (matchedFieldNames.contains(rhsField.getName())) {
                continue;
            }

            if (!Symbols.isFlagOn(rhsField.symbol.flags, Flags.OPTIONAL)) {
                if (lhsType.sealed) {
                    return false;
                }

                if (!equalityIntersectionExists(expandAndGetMemberTypesRecursive(rhsField.type),
                                                expandAndGetMemberTypesRecursive(lhsType.restFieldType))) {
                    return false;
                }
            }
        }

        return true;
    }

    private boolean mapRecordEqualityIntersectionExists(BMapType mapType, BRecordType recordType) {
        Set<BType> mapConstrTypes = expandAndGetMemberTypesRecursive(mapType.getConstraint());

        return recordType.fields.stream()
                .allMatch(field -> Symbols.isFlagOn(field.symbol.flags, Flags.OPTIONAL) ||
                        equalityIntersectionExists(mapConstrTypes, expandAndGetMemberTypesRecursive(field.type)));
    }

    private boolean jsonEqualityIntersectionExists(Set<BType> typeSet) {
        for (BType type : typeSet) {
            switch (type.tag) {
                case TypeTags.MAP:
                    if (!isAssignable(((BMapType) type).constraint, symTable.errorType)) {
                        return true;
                    }
                    break;
                case TypeTags.RECORD:
                    BRecordType recordType = (BRecordType) type;
                    if (recordType.fields.stream()
                            .allMatch(field -> Symbols.isFlagOn(field.symbol.flags, Flags.OPTIONAL) ||
                                    !isAssignable(field.type, symTable.errorType))) {
                        return true;
                    }
                    break;
                default:
                    if (isAssignable(type, symTable.jsonType)) {
                        return true;
                    }
            }
        }
        return false;
    }

    public BType getRemainingType(BType originalType, BType typeToRemove) {
        switch (originalType.tag) {
            case TypeTags.UNION:
                return getRemainingType((BUnionType) originalType, getAllTypes(typeToRemove));
            case TypeTags.FINITE:
                return getRemainingType((BFiniteType) originalType, getAllTypes(typeToRemove));
            default:
                return originalType;
        }
    }

    private BType getRemainingType(BUnionType originalType, List<BType> removeTypes) {
        List<BType> remainingTypes = getAllTypes(originalType);
        removeTypes.forEach(removeType -> remainingTypes.removeIf(type -> isAssignable(type, removeType)));

        List<BType> finiteTypesToRemove = new ArrayList<>();
        List<BType> finiteTypesToAdd = new ArrayList<>();
        for (BType remainingType : remainingTypes) {
            if (remainingType.tag == TypeTags.FINITE) {
                BFiniteType finiteType = (BFiniteType) remainingType;
                finiteTypesToRemove.add(finiteType);
                BType remainingTypeWithMatchesRemoved = getRemainingType(finiteType, removeTypes);
                if (remainingTypeWithMatchesRemoved != symTable.semanticError) {
                    finiteTypesToAdd.add(remainingTypeWithMatchesRemoved);
                }
            }
        }
        remainingTypes.removeAll(finiteTypesToRemove);
        remainingTypes.addAll(finiteTypesToAdd);

        if (remainingTypes.size() == 1) {
            return remainingTypes.get(0);
        }

        if (remainingTypes.isEmpty()) {
            return symTable.semanticError;
        }

        return BUnionType.create(null, new LinkedHashSet<>(remainingTypes));
    }

    private BType getRemainingType(BFiniteType originalType, List<BType> removeTypes) {
        Set<BLangExpression> remainingValueSpace = new LinkedHashSet<>();

        for (BLangExpression valueExpr : originalType.getValueSpace()) {
            boolean matchExists = false;
            for (BType remType : removeTypes) {
                if (isAssignable(valueExpr.type, remType) ||
                        isAssignableToFiniteType(remType, (BLangLiteral) valueExpr)) {
                    matchExists = true;
                    break;
                }
            }

            if (!matchExists) {
                remainingValueSpace.add(valueExpr);
            }
        }

        if (remainingValueSpace.isEmpty()) {
            return symTable.semanticError;
        }

        BTypeSymbol finiteTypeSymbol = Symbols.createTypeSymbol(SymTag.FINITE_TYPE, originalType.tsymbol.flags,
                                                                names.fromString("$anonType$" + finiteTypeCount++),
                                                                originalType.tsymbol.pkgID, null,
                                                                originalType.tsymbol.owner);
        BFiniteType intersectingFiniteType = new BFiniteType(finiteTypeSymbol, remainingValueSpace);
        finiteTypeSymbol.type = intersectingFiniteType;
        return intersectingFiniteType;
    }

    public BType getSafeType(BType type, boolean liftNil, boolean liftError) {
        // Since JSON, ANY and ANYDATA by default contain null, we need to create a new respective type which
        // is not-nullable.
        switch (type.tag) {
            case TypeTags.JSON:
                BJSONType jsonType = (BJSONType) type;
                return new BJSONType(jsonType.tag, jsonType.tsymbol, false);
            case TypeTags.ANY:
                return new BAnyType(type.tag, type.tsymbol, false);
            case TypeTags.ANYDATA:
                return new BAnydataType(type.tag, type.tsymbol, false);
        }

        if (type.tag != TypeTags.UNION) {
            return type;
        }

        BUnionType unionType = (BUnionType) type;
        LinkedHashSet<BType> memTypes = new LinkedHashSet<>(unionType.getMemberTypes());
        BUnionType errorLiftedType = BUnionType.create(null, memTypes);

        if (liftNil) {
            errorLiftedType.remove(symTable.nilType);
        }

        if (liftError) {
            errorLiftedType.remove(symTable.errorType);
        }

        if (errorLiftedType.getMemberTypes().size() == 1) {
            return errorLiftedType.getMemberTypes().toArray(new BType[0])[0];
        }
        return errorLiftedType;
    }

    public List<BType> getAllTypes(BType type) {
        if (type.tag != TypeTags.UNION) {
            return Lists.of(type);
        }

        List<BType> memberTypes = new ArrayList<>();
        ((BUnionType) type).getMemberTypes().forEach(memberType -> memberTypes.addAll(getAllTypes(memberType)));
        return memberTypes;
    }

    public boolean isAllowedConstantType(BType type) {
        switch (type.tag) {
            case TypeTags.BOOLEAN:
            case TypeTags.INT:
                // TODO : Fix this, Issue : #21542
//            case TypeTags.SIGNED32_INT:
//            case TypeTags.SIGNED16_INT:
//            case TypeTags.SIGNED8_INT:
//            case TypeTags.UNSIGNED32_INT:
//            case TypeTags.UNSIGNED16_INT:
//            case TypeTags.UNSIGNED8_INT:
            case TypeTags.BYTE:
            case TypeTags.FLOAT:
            case TypeTags.DECIMAL:
            case TypeTags.STRING:
                // TODO : Fix this, Issue : #21542
//            case TypeTags.CHAR_STRING:
            case TypeTags.NIL:
                return true;
            case TypeTags.MAP:
                return isAllowedConstantType(((BMapType) type).constraint);
            case TypeTags.FINITE:
                BLangExpression finiteValue = ((BFiniteType) type).getValueSpace().toArray(new BLangExpression[0])[0];
                return isAllowedConstantType(finiteValue.type);
            default:
                return false;
        }
    }

    public boolean isValidLiteral(BLangLiteral literal, BType targetType) {
        BType literalType = literal.type;
        if (literalType.tag == targetType.tag) {
            return true;
        }

        switch (targetType.tag) {
            case TypeTags.BYTE:
                return literalType.tag == TypeTags.INT && isByteLiteralValue((Long) literal.value);
            case TypeTags.DECIMAL:
                return literalType.tag == TypeTags.FLOAT || literalType.tag == TypeTags.INT;
            case TypeTags.FLOAT:
                return literalType.tag == TypeTags.INT;
            case TypeTags.SIGNED32_INT:
                return literalType.tag == TypeTags.INT && isSigned32LiteralValue((Long) literal.value);
            case TypeTags.SIGNED16_INT:
                return literalType.tag == TypeTags.INT && isSigned16LiteralValue((Long) literal.value);
            case TypeTags.SIGNED8_INT:
                return literalType.tag == TypeTags.INT && isSigned8LiteralValue((Long) literal.value);
            case TypeTags.UNSIGNED32_INT:
                return literalType.tag == TypeTags.INT && isUnsigned32LiteralValue((Long) literal.value);
            case TypeTags.UNSIGNED16_INT:
                return literalType.tag == TypeTags.INT && isUnsigned16LiteralValue((Long) literal.value);
            case TypeTags.UNSIGNED8_INT:
                return literalType.tag == TypeTags.INT && isUnsigned8LiteralValue((Long) literal.value);
            case TypeTags.CHAR_STRING:
                return literalType.tag == TypeTags.STRING && isCharLiteralValue((String) literal.value);
            default:
                return false;
        }
    }

    /**
     * Validate if the return type of the given function is a subtype of `error?`, containing `()`.
     *
     * @param function          The function of which the return type should be validated
     * @param diagnosticCode    The code to log if the return type is invalid
     */
    public void validateErrorOrNilReturn(BLangFunction function, DiagnosticCode diagnosticCode) {
        BType returnType = function.returnTypeNode.type;

        if (returnType.tag == TypeTags.NIL) {
            return;
        }

        if (returnType.tag == TypeTags.UNION) {
            Set<BType> memberTypes = ((BUnionType) returnType).getMemberTypes();
            if (returnType.isNullable() &&
                    memberTypes.stream().allMatch(type -> type.tag == TypeTags.NIL || type.tag == TypeTags.ERROR)) {
                return;
            }
        }

        dlogHelper.error(function.returnTypeNode.pos, diagnosticCode, function.returnTypeNode.type.toString());
    }

    /**
     * Type vector of size two, to hold the source and the target types.
     *
     * @since 0.982.0
     */
    private static class TypePair {
        BType sourceType;
        BType targetType;

        public TypePair(BType sourceType, BType targetType) {
            this.sourceType = sourceType;
            this.targetType = targetType;
        }

        @Override
        public boolean equals(Object obj) {
            if (!(obj instanceof TypePair)) {
                return false;
            }

            TypePair other = (TypePair) obj;
            return this.sourceType.equals(other.sourceType) && this.targetType.equals(other.targetType);
        }

        @Override
        public int hashCode() {
            return Objects.hash(sourceType, targetType);
        }
    }

    /**
     * A functional interface for parameterizing the type of type checking that needs to be done on the source and
     * target types.
     *
     * @since 0.995.0
     */
    private interface TypeEqualityPredicate {
        boolean test(BType source, BType target, Set<TypePair> unresolvedTypes);
    }

    public boolean hasFillerValue(BType type) {
        switch (type.tag) {
            case TypeTags.INT:
            case TypeTags.BYTE:
            case TypeTags.FLOAT:
            case TypeTags.DECIMAL:
            case TypeTags.STRING:
            case TypeTags.BOOLEAN:
            case TypeTags.JSON:
            case TypeTags.XML:
            case TypeTags.TABLE:
            case TypeTags.NIL:
            case TypeTags.ANYDATA:
            case TypeTags.MAP:
            case TypeTags.ANY:
                return true;
            case TypeTags.ARRAY:
                return checkFillerValue((BArrayType) type);
            case TypeTags.FINITE:
                return checkFillerValue((BFiniteType) type);
            case TypeTags.UNION:
                return checkFillerValue((BUnionType) type);
            case TypeTags.OBJECT:
                return checkFillerValue((BObjectType) type);
            case TypeTags.RECORD:
                return checkFillerValue((BRecordType) type);
            case TypeTags.TUPLE:
                BTupleType tupleType = (BTupleType) type;
                return tupleType.getTupleTypes().stream().allMatch(eleType -> hasFillerValue(eleType));
            default:
                return false;
        }
    }

    private boolean checkFillerValue(BObjectType type) {
        if ((type.tsymbol.flags & Flags.ABSTRACT) == Flags.ABSTRACT) {
            return false;
        }

        BAttachedFunction initFunction = ((BObjectTypeSymbol) type.tsymbol).initializerFunc;
        if (initFunction == null) {
            return true;
        }
        if (initFunction.symbol.getReturnType().getKind() != TypeKind.NIL) {
            return false;
        }

        for (BVarSymbol bVarSymbol : initFunction.symbol.getParameters()) {
            if (!bVarSymbol.defaultableParam) {
                return false;
            }
        }
        return true;
    }

    /**
     * This will handle two types. Singleton : As singleton can have one value that value should it self be a valid fill
     * value Union : 1. if nil is a member it is the fill values 2. else all the values should belong to same type and
     * the default value for that type should be a member of the union precondition : value space should have at least
     * one element
     *
     * @param type BFiniteType union or finite
     * @return boolean whether type has a valid filler value or not
     */
    private boolean checkFillerValue(BFiniteType type) {
        if (type.isNullable()) {
            return true;
        }
        if (type.getValueSpace().size() == 1) { // For singleton types, that value is the implicit initial value
            return true;
        }
        Iterator iterator = type.getValueSpace().iterator();
        BLangExpression firstElement = (BLangExpression) iterator.next();
        boolean defaultFillValuePresent = isImplicitDefaultValue(firstElement);

        while (iterator.hasNext()) {
            BLangExpression value = (BLangExpression) iterator.next();
            if (!isSameType(value.type, firstElement.type)) {
                return false;
            }
            if (!defaultFillValuePresent && isImplicitDefaultValue(value)) {
                defaultFillValuePresent = true;
            }
        }

        return defaultFillValuePresent;
    }

    private boolean checkFillerValue(BUnionType type) {
        if (type.isNullable()) {
            return true;
        }
        Iterator<BType> iterator = type.getMemberTypes().iterator();
        BType firstMember = iterator.next();
        while (iterator.hasNext()) {
            if (!isSameType(firstMember, iterator.next())) {
                return false;
            }
        }
        return isValueType(firstMember) && hasFillerValue(firstMember);
    }

    private boolean isImplicitDefaultValue(BLangExpression expression) {
        if ((expression.getKind() == NodeKind.LITERAL) || (expression.getKind() == NodeKind.NUMERIC_LITERAL)) {
            BLangLiteral literalExpression = (BLangLiteral) expression;
            BType literalExprType = literalExpression.type;
            Object value = literalExpression.getValue();
            switch (literalExprType.getKind()) {
                case INT:
                case BYTE:
                    return value.equals(Long.valueOf(0));
                case STRING:
                    return value == null || value.equals("");
                case DECIMAL:
                case FLOAT:
                    return value.equals(String.valueOf(0.0));
                case BOOLEAN:
                    return value.equals(Boolean.valueOf(false));
                case NIL:
                    return true;
                default:
                    return false;
            }
        }
        return false;
    }

    private boolean checkFillerValue(BRecordType type) {
        for (BField field : type.fields) {
            if (Symbols.isFlagOn(field.symbol.flags, Flags.OPTIONAL)) {
                continue;
            }
            if (Symbols.isFlagOn(field.symbol.flags, Flags.REQUIRED)) {
                return false;
            }
        }
        return true;
    }

    private boolean checkFillerValue(BArrayType type) {
        if (type.size == -1) {
            return true;
        }
        return hasFillerValue(type.eType);
    }
}<|MERGE_RESOLUTION|>--- conflicted
+++ resolved
@@ -872,7 +872,6 @@
     public boolean checkArrayEquality(BType source, BType target, Set<TypePair> unresolvedTypes) {
         if (target.tag != TypeTags.ARRAY || source.tag != TypeTags.ARRAY) {
             return false;
-<<<<<<< HEAD
         }
 
         BArrayType lhsArrayType = (BArrayType) target;
@@ -882,17 +881,6 @@
                     isSameType(lhsArrayType.eType, rhsArrayType.eType, unresolvedTypes);
         }
 
-=======
-        }
-
-        BArrayType lhsArrayType = (BArrayType) target;
-        BArrayType rhsArrayType = (BArrayType) source;
-        if (lhsArrayType.state == BArrayState.UNSEALED) {
-            return rhsArrayType.state == BArrayState.UNSEALED &&
-                    isSameType(lhsArrayType.eType, rhsArrayType.eType, unresolvedTypes);
-        }
-
->>>>>>> 596a4651
         return checkSealedArraySizeEquality(rhsArrayType, lhsArrayType)
                 && isSameType(lhsArrayType.eType, rhsArrayType.eType, unresolvedTypes);
     }
