--- conflicted
+++ resolved
@@ -3770,13 +3770,9 @@
             }
 
             BType firstParamType = func.type.paramTypes.get(0);
-<<<<<<< HEAD
             boolean isMatchingSignature = firstParamType.tag == TypeTags.OBJECT
                     && Symbols.isService(firstParamType.tsymbol);
             return detachFound = isMatchingSignature;
-=======
-            return detachFound = isServiceObject(firstParamType);
->>>>>>> fc96f5ee
         }
 
         private boolean checkAttachMethod(BAttachedFunction func) {
@@ -3790,15 +3786,11 @@
 
             // todo: change is unions are allowed as service type.
             BType firstParamType = func.type.paramTypes.get(0);
-<<<<<<< HEAD
             if (firstParamType.tag != TypeTags.OBJECT) {
                 return false;
             }
 
             if (!Symbols.isService(firstParamType.tsymbol)) {
-=======
-            if (!isServiceObject(firstParamType)) {
->>>>>>> fc96f5ee
                 return false;
             }
 
@@ -3813,7 +3805,7 @@
                 return false;
             }
 
-            return types.isServiceObject((BObjectTypeSymbol) type.tsymbol);
+            return Symbols.isService(type.tsymbol);
         }
     }
 }