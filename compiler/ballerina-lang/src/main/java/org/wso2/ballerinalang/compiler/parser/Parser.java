/*
*  Copyright (c) 2017, WSO2 Inc. (http://www.wso2.org) All Rights Reserved.
*
*  WSO2 Inc. licenses this file to you under the Apache License,
*  Version 2.0 (the "License"); you may not use this file except
*  in compliance with the License.
*  You may obtain a copy of the License at
*
*    http://www.apache.org/licenses/LICENSE-2.0
*
*  Unless required by applicable law or agreed to in writing,
*  software distributed under the License is distributed on an
*  "AS IS" BASIS, WITHOUT WARRANTIES OR CONDITIONS OF ANY
*  KIND, either express or implied.  See the License for the
*  specific language governing permissions and limitations
*  under the License.
*/
package org.wso2.ballerinalang.compiler.parser;

import io.ballerinalang.compiler.syntax.tree.SyntaxTree;
import org.antlr.v4.runtime.ANTLRInputStream;
import org.antlr.v4.runtime.CommonTokenStream;
import org.antlr.v4.runtime.DefaultErrorStrategy;
import org.ballerinalang.compiler.CompilerOptionName;
import org.ballerinalang.model.TreeBuilder;
import org.ballerinalang.model.elements.Flag;
import org.ballerinalang.model.elements.PackageID;
import org.ballerinalang.model.tree.CompilationUnitNode;
import org.ballerinalang.repository.CompilerInput;
import org.ballerinalang.repository.PackageSource;
import org.wso2.ballerinalang.compiler.PackageCache;
import org.wso2.ballerinalang.compiler.packaging.converters.FileSystemSourceInput;
import org.wso2.ballerinalang.compiler.parser.antlr4.BallerinaLexer;
import org.wso2.ballerinalang.compiler.parser.antlr4.BallerinaParser;
import org.wso2.ballerinalang.compiler.parser.antlr4.BallerinaParserErrorListener;
import org.wso2.ballerinalang.compiler.parser.antlr4.BallerinaParserErrorStrategy;
import org.wso2.ballerinalang.compiler.tree.BLangCompilationUnit;
import org.wso2.ballerinalang.compiler.tree.BLangPackage;
import org.wso2.ballerinalang.compiler.tree.BLangTestablePackage;
import org.wso2.ballerinalang.compiler.util.CompilerContext;
import org.wso2.ballerinalang.compiler.util.CompilerOptions;
import org.wso2.ballerinalang.compiler.util.ProjectDirs;
import org.wso2.ballerinalang.compiler.util.diagnotic.BDiagnosticSource;
import org.wso2.ballerinalang.compiler.util.diagnotic.DiagnosticPos;

import java.io.ByteArrayInputStream;
import java.io.IOException;
import java.io.InputStreamReader;
import java.nio.charset.StandardCharsets;
import java.nio.file.Path;
import java.util.Arrays;

/**
 * This class is responsible for parsing Ballerina source files.
 *
 * @since 0.94
 */
public class Parser {

    private static final CompilerContext.Key<Parser> PARSER_KEY = new CompilerContext.Key<>();
    private final boolean preserveWhitespace;

    private CompilerContext context;
    private PackageCache pkgCache;
    private ParserCache parserCache;
    private NodeCloner nodeCloner;

    public static Parser getInstance(CompilerContext context) {
        Parser parser = context.get(PARSER_KEY);
        if (parser == null) {
            parser = new Parser(context);
        }

        return parser;
    }

    public Parser(CompilerContext context) {
        this.context = context;
        this.context.put(PARSER_KEY, this);

        CompilerOptions options = CompilerOptions.getInstance(context);
        this.preserveWhitespace = Boolean.parseBoolean(options.get(CompilerOptionName.PRESERVE_WHITESPACE));
        this.pkgCache = PackageCache.getInstance(context);
        this.parserCache = ParserCache.getInstance(context);
        this.nodeCloner = NodeCloner.getInstance(context);
    }

    public BLangPackage parseNew(PackageSource pkgSource, Path sourceRootPath) {
        PackageID pkgId = pkgSource.getPackageId();
        BLangPackage pkgNode = (BLangPackage) TreeBuilder.createPackageNode();
        this.pkgCache.put(pkgId, pkgNode);

        for (CompilerInput sourceInput : pkgSource.getPackageSourceEntries()) {
            BDiagnosticSource diagnosticSource = getDiagnosticSource(sourceInput, pkgId);
            if (ProjectDirs.isTestSource(((FileSystemSourceInput) sourceInput).getPath(),
                    sourceRootPath, pkgId.getName().value)) {
                // This check is added to ensure that there is exactly one testable package per bLangPackage
                if (!pkgNode.containsTestablePkg()) {
                    BLangTestablePackage testablePkg = TreeBuilder.createTestablePackageNode();
                    testablePkg.flagSet.add(Flag.TESTABLE);
                    testablePkg.pos = new DiagnosticPos(new BDiagnosticSource(pkgId, pkgSource.getName()), 1, 1, 1, 1);
                    pkgNode.addTestablePkg(testablePkg);
                }
                pkgNode.getTestablePkg().addCompilationUnit(generateCompilationUnit(sourceInput, pkgId));
            } else {
                pkgNode.addCompilationUnit(generateCompilationUnitNew(sourceInput, pkgId, diagnosticSource));
            }
        }

        pkgNode.pos = new DiagnosticPos(new BDiagnosticSource(pkgId, pkgSource.getName()), 1, 1, 1, 1);
        pkgNode.repos = pkgSource.getRepoHierarchy();
        return pkgNode;
    }

    private CompilationUnitNode generateCompilationUnitNew(CompilerInput sourceEntry, PackageID packageID,
                                                           BDiagnosticSource diagnosticSource) {
        String entryName = sourceEntry.getEntryName();
        BLangCompilationUnit compilationUnit;
        SyntaxTree tree = sourceEntry.getTree();
        //TODO: Get hash and length from tree
        byte[] code = sourceEntry.getCode();
        int hash = getHash(code);
        int length = code.length;

        compilationUnit = parserCache.get(packageID, entryName, hash, length);
        if (compilationUnit != null) {
            return compilationUnit;
        }

        BLangNodeTransformer bLangNodeTransformer = new BLangNodeTransformer(this.context, diagnosticSource);
        compilationUnit = (BLangCompilationUnit) bLangNodeTransformer.accept(tree.modulePart()).get(0);
        parserCache.put(packageID, entryName, hash, length, compilationUnit);
        // Node cloner will run for valid ASTs.
        // This will verify, any modification done to the AST will get handled properly.
        compilationUnit = nodeCloner.cloneCUnit(compilationUnit);
        return compilationUnit;
    }

<<<<<<< HEAD
=======
    private BLangCompilationUnit populateCompilationUnitNew(byte[] code, BDiagnosticSource diagnosticSource) {

        // TODO We need a way to create a TextDocument from a byte[]
        TextDocument sourceText = TextDocuments.from(new String(code));
        SyntaxTree syntaxTree = SyntaxTree.from(sourceText);
        // TODO we need a ModulePart -> BLCompilationUnit converter
        BLangNodeTransformer bLangCompUnitGen = new BLangNodeTransformer(this.context, diagnosticSource);
        return (BLangCompilationUnit) bLangCompUnitGen.accept(syntaxTree.rootNode()).get(0);
    }

>>>>>>> bf526298
    public BLangPackage parse(PackageSource pkgSource, Path sourceRootPath) {
        PackageID pkgId = pkgSource.getPackageId();
        BLangPackage pkgNode = (BLangPackage) TreeBuilder.createPackageNode();
        this.pkgCache.put(pkgId, pkgNode);
        for (CompilerInput sourceInput: pkgSource.getPackageSourceEntries()) {
            if (ProjectDirs.isTestSource(((FileSystemSourceInput) sourceInput).getPath(),
                    sourceRootPath , pkgId.getName().value)) {
                // This check is added to ensure that there is exactly one testable package per bLangPackage
                if (!pkgNode.containsTestablePkg()) {
                    BLangTestablePackage testablePkg = TreeBuilder.createTestablePackageNode();
                    testablePkg.flagSet.add(Flag.TESTABLE);
                    testablePkg.pos = new DiagnosticPos(new BDiagnosticSource(pkgId, pkgSource.getName()), 1, 1, 1, 1);
                    pkgNode.addTestablePkg(testablePkg);
                }
                pkgNode.getTestablePkg().addCompilationUnit(generateCompilationUnit(sourceInput, pkgId));
            } else {
                pkgNode.addCompilationUnit(generateCompilationUnit(sourceInput, pkgId));
            }
        }
        pkgNode.pos = new DiagnosticPos(new BDiagnosticSource(pkgId,
                pkgSource.getName()), 1, 1, 1, 1);
        pkgNode.repos = pkgSource.getRepoHierarchy();
        return pkgNode;
    }

    private CompilationUnitNode generateCompilationUnit(CompilerInput sourceEntry, PackageID packageID) {
        try {
            byte[] code = sourceEntry.getCode();
            String entryName = sourceEntry.getEntryName();
            int hash = getHash(code);
            int length = code.length;
            BLangCompilationUnit compilationUnit = parserCache.get(packageID, entryName, hash, length);
            if (compilationUnit == null) {
                compilationUnit = createCompilationUnit(sourceEntry, packageID);
                boolean inError = populateCompilationUnit(compilationUnit, entryName, code);
                if (!inError) {
                    parserCache.put(packageID, entryName, hash, length, compilationUnit);
                    // Node cloner will run for valid ASTs.
                    // This will verify, any modification done to the AST will get handled properly.
                    compilationUnit = nodeCloner.cloneCUnit(compilationUnit);
                }
            }
            return compilationUnit;
        } catch (IOException e) {
            throw new RuntimeException("error reading module: " + e.getMessage(), e);
        }
    }

    private BLangCompilationUnit createCompilationUnit(CompilerInput sourceEntry, PackageID packageID) {

        BDiagnosticSource diagnosticSrc = getDiagnosticSource(sourceEntry, packageID);
        BLangCompilationUnit compUnit = (BLangCompilationUnit) TreeBuilder.createCompilationUnit();
        compUnit.setName(sourceEntry.getEntryName());
        compUnit.pos = new DiagnosticPos(diagnosticSrc, 1, 1, 1, 1);
        return compUnit;
    }

    private boolean populateCompilationUnit(BLangCompilationUnit compUnit, String entryName, byte[] code)
            throws IOException {

        BDiagnosticSource diagnosticSrc = compUnit.pos.getSource();
        CommonTokenStream tokenStream = createTokenStream(entryName, code, diagnosticSrc);
        BallerinaParser parser = new BallerinaParser(tokenStream);
        parser.setErrorHandler(getErrorStrategy(diagnosticSrc));
        BLangParserListener parserListener = newListener(tokenStream, compUnit, diagnosticSrc);
        parser.addParseListener(parserListener);
        parser.compilationUnit();
        return parserListener.isInErrorState();
    }

    private CommonTokenStream createTokenStream(String entryName, byte[] code, BDiagnosticSource diagnosticSrc)
            throws IOException {

        ANTLRInputStream ais = new ANTLRInputStream(
                new InputStreamReader(new ByteArrayInputStream(code), StandardCharsets.UTF_8));
        ais.name = entryName;
        BallerinaLexer lexer = new BallerinaLexer(ais);
        lexer.removeErrorListeners();
        lexer.addErrorListener(new BallerinaParserErrorListener(context, diagnosticSrc));
        return new CommonTokenStream(lexer);
    }

    private BLangParserListener newListener(CommonTokenStream tokenStream,
                                            CompilationUnitNode compUnit,
                                            BDiagnosticSource diagnosticSrc) {
        if (this.preserveWhitespace) {
            return new BLangWSPreservingParserListener(this.context, tokenStream, compUnit, diagnosticSrc);
        } else {
            return new BLangParserListener(this.context, compUnit, diagnosticSrc);
        }
    }

    private BDiagnosticSource getDiagnosticSource(CompilerInput sourceEntry, PackageID packageID) {
        String entryName = sourceEntry.getEntryName();
        return new BDiagnosticSource(packageID, entryName);
    }

    private DefaultErrorStrategy getErrorStrategy(BDiagnosticSource diagnosticSrc) {

        DefaultErrorStrategy customErrorStrategy = context.get(DefaultErrorStrategy.class);
        if (customErrorStrategy == null) {
            customErrorStrategy = new BallerinaParserErrorStrategy(context, diagnosticSrc);
        } else {
            ((BallerinaParserErrorStrategy) customErrorStrategy).setDiagnosticSrc(diagnosticSrc);
        }
        return customErrorStrategy;
    }

    private static int getHash(byte[] code) {
        // Assuming hash collision is unlikely in a modified source.
        // Additionaly code.Length is considered to avoid hash collision.
        return Arrays.hashCode(code);
    }
}<|MERGE_RESOLUTION|>--- conflicted
+++ resolved
@@ -128,7 +128,7 @@
         }
 
         BLangNodeTransformer bLangNodeTransformer = new BLangNodeTransformer(this.context, diagnosticSource);
-        compilationUnit = (BLangCompilationUnit) bLangNodeTransformer.accept(tree.modulePart()).get(0);
+        compilationUnit = (BLangCompilationUnit) bLangNodeTransformer.accept(tree.rootNode()).get(0);
         parserCache.put(packageID, entryName, hash, length, compilationUnit);
         // Node cloner will run for valid ASTs.
         // This will verify, any modification done to the AST will get handled properly.
@@ -136,19 +136,6 @@
         return compilationUnit;
     }
 
-<<<<<<< HEAD
-=======
-    private BLangCompilationUnit populateCompilationUnitNew(byte[] code, BDiagnosticSource diagnosticSource) {
-
-        // TODO We need a way to create a TextDocument from a byte[]
-        TextDocument sourceText = TextDocuments.from(new String(code));
-        SyntaxTree syntaxTree = SyntaxTree.from(sourceText);
-        // TODO we need a ModulePart -> BLCompilationUnit converter
-        BLangNodeTransformer bLangCompUnitGen = new BLangNodeTransformer(this.context, diagnosticSource);
-        return (BLangCompilationUnit) bLangCompUnitGen.accept(syntaxTree.rootNode()).get(0);
-    }
-
->>>>>>> bf526298
     public BLangPackage parse(PackageSource pkgSource, Path sourceRootPath) {
         PackageID pkgId = pkgSource.getPackageId();
         BLangPackage pkgNode = (BLangPackage) TreeBuilder.createPackageNode();
