--- conflicted
+++ resolved
@@ -17,19 +17,12 @@
  */
 package org.wso2.ballerinalang.compiler.bir.codegen;
 
-<<<<<<< HEAD
 import org.ballerinalang.compiler.CompilerOptionName;
-=======
 import io.ballerina.projects.CompilerBackend;
 import io.ballerina.projects.ModuleId;
 import io.ballerina.projects.PlatformLibrary;
 import io.ballerina.projects.PlatformLibraryScope;
-import org.ballerinalang.compiler.BLangCompilerException;
-import org.ballerinalang.compiler.CompilerOptionName;
-import org.ballerinalang.compiler.JarResolver;
-import org.ballerinalang.model.elements.PackageID;
 import org.wso2.ballerinalang.compiler.CompiledJarFile;
->>>>>>> 1ad8a3b1
 import org.wso2.ballerinalang.compiler.PackageCache;
 import org.wso2.ballerinalang.compiler.diagnostic.BLangDiagnosticLog;
 import org.wso2.ballerinalang.compiler.semantics.model.SymbolTable;
@@ -43,28 +36,14 @@
 import java.io.File;
 import java.io.FileReader;
 import java.io.IOException;
-<<<<<<< HEAD
 
-=======
-import java.io.InputStreamReader;
-import java.net.MalformedURLException;
-import java.net.URL;
-import java.net.URLClassLoader;
-import java.nio.charset.Charset;
 import java.nio.file.Files;
 import java.nio.file.Path;
-import java.nio.file.Paths;
-import java.util.ArrayList;
 import java.util.Collection;
-import java.util.HashSet;
-import java.util.List;
 import java.util.Set;
 import java.util.stream.Collectors;
 
-import static org.ballerinalang.compiler.JarResolver.JAR_RESOLVER_KEY;
->>>>>>> 1ad8a3b1
 import static org.wso2.ballerinalang.compiler.bir.codegen.JvmDesugarPhase.encodeModuleIdentifiers;
-import static org.wso2.ballerinalang.compiler.util.CompilerUtils.getBooleanValueIfSet;
 
 /**
  * JVM byte code generator from BIR model.
@@ -78,7 +57,6 @@
     private PackageCache packageCache;
     private BLangDiagnosticLog dlog;
     private CompilerContext compilerContext;
-    private boolean skipTests;
 
     private CodeGenerator(CompilerContext compilerContext) {
 
@@ -87,8 +65,6 @@
         this.packageCache = PackageCache.getInstance(compilerContext);
         this.dlog = BLangDiagnosticLog.getInstance(compilerContext);
         this.compilerContext = compilerContext;
-        CompilerOptions compilerOptions = CompilerOptions.getInstance(compilerContext);
-        this.skipTests = getBooleanValueIfSet(compilerOptions, CompilerOptionName.SKIP_TESTS);
     }
 
     public static CodeGenerator getInstance(CompilerContext context) {
@@ -101,91 +77,20 @@
         return codeGenerator;
     }
 
-<<<<<<< HEAD
-    public BLangPackage generate(BLangPackage bLangPackage) {
-
-        // generate module jar
-        generate(bLangPackage.symbol);
-        if (skipTests || !bLangPackage.hasTestablePackage()) {
-            return bLangPackage;
-        }
-        bLangPackage.getTestablePkgs().forEach(testablePackage -> {
-            // generate test module jar
-            generate(testablePackage.symbol);
-        });
-        return bLangPackage;
+    public CompiledJarFile generate(BLangPackage bLangPackage) {
+        // generate module
+        return generate(bLangPackage.symbol);
     }
 
-    private void generate(BPackageSymbol packageSymbol) {
-=======
-    private boolean getBooleanValueIfSet(CompilerOptions compilerOptions, CompilerOptionName optionName) {
-
-        return compilerOptions.isSet(optionName) && Boolean.parseBoolean(compilerOptions.get(optionName));
+    public CompiledJarFile generateTestModule(BLangPackage bLangTestablePackage) {
+        return generate(bLangTestablePackage.symbol);
     }
 
-    public CompiledJarFile generate(ModuleId moduleId, CompilerBackend compilerBackend, BLangPackage bLangPackage) {
-        if (dumbBIR) {
-            birEmitter.emit(bLangPackage.symbol.bir);
-        }
-
-        if (dumpBIRFile != null) {
-            try {
-                Files.write(Paths.get(dumpBIRFile), bLangPackage.symbol.birPackageFile.pkgBirBinaryContent);
-            } catch (IOException e) {
-                throw new BLangCompilerException("BIR file dumping failed", e);
-            }
-        }
-
-        // find module dependencies path
-        Set<Path> moduleDependencyPaths = getPlatformDependencyPaths(
-                moduleId, compilerBackend, PlatformLibraryScope.DEFAULT);
-
-        // Add runtime library
-        Path runtimeJar = compilerBackend.runtimeLibrary().path();
-        // We check if the runtime jar exist to support bootstrap
-        if (Files.exists(runtimeJar)) {
-            moduleDependencyPaths.add(runtimeJar);
-        }
-
-        // generate module
-        return generate(bLangPackage.symbol, moduleDependencyPaths);
-    }
-
-    public CompiledJarFile generateTestModule(ModuleId moduleId,
-                                              CompilerBackend compilerBackend,
-                                              BLangPackage bLangTestablePackage) {
-        Set<Path> testDependencies = getPlatformDependencyPaths(moduleId, compilerBackend,
-                PlatformLibraryScope.DEFAULT);
-        testDependencies.addAll(getPlatformDependencyPaths(moduleId, compilerBackend,
-                PlatformLibraryScope.TEST_ONLY));
-
-        // Add runtime library
-        Path runtimeJar = compilerBackend.runtimeLibrary().path();
-        // We check if the runtime jar exist to support bootstrap
-        if (Files.exists(runtimeJar)) {
-            testDependencies.add(runtimeJar);
-        }
-        return generate(bLangTestablePackage.symbol, testDependencies);
-    }
-
-    private Set<Path> getPlatformDependencyPaths(ModuleId moduleId,
-                                                 CompilerBackend compilerBackend,
-                                                 PlatformLibraryScope scope) {
-        return getPlatformDependencyPaths(
-                compilerBackend.platformLibraryDependencies(moduleId.packageId(), scope));
-    }
-
-    public Set<Path> getPlatformDependencyPaths(Collection<PlatformLibrary> platformLibraries) {
-        return platformLibraries.stream().map(PlatformLibrary::path)
-                .collect(Collectors.toSet());
-    }
-
-    private CompiledJarFile generate(BPackageSymbol packageSymbol, Set<Path> moduleDependencies) {
+    private CompiledJarFile generate(BPackageSymbol packageSymbol) {
 
         // Desugar BIR to include the observations
         JvmObservabilityGen jvmObservabilityGen = new JvmObservabilityGen(packageCache, symbolTable);
         jvmObservabilityGen.instrumentPackage(packageSymbol.bir);
->>>>>>> 1ad8a3b1
 
         dlog.setCurrentPackageId(packageSymbol.pkgID);
         final JvmPackageGen jvmPackageGen = new JvmPackageGen(symbolTable, packageCache, dlog);
@@ -195,79 +100,9 @@
         //Rewrite identifier names with encoding special characters
         encodeModuleIdentifiers(packageSymbol.bir, Names.getInstance(this.compilerContext));
 
-<<<<<<< HEAD
+        // TODO Get-rid of the following assignment
         packageSymbol.compiledJarFile = jvmPackageGen.generate(packageSymbol.bir, true);
-=======
-        // TODO Get-rid of the following assignment
-        packageSymbol.compiledJarFile = jvmPackageGen.generate(packageSymbol.bir, interopValidator, true);
         return packageSymbol.compiledJarFile;
-    }
-
-    private Set<Path> findDependencies(PackageID packageID) {
-
-        Set<Path> moduleDependencies = new HashSet<>();
-
-        if (skipModuleDependencies) {
-            return moduleDependencies;
-        }
-
-        if (baloGen) {
-            moduleDependencies.addAll(readInteropDependencies());
-        }
-
-        JarResolver jarResolver = compilerContext.get(JAR_RESOLVER_KEY);
-
-        if (jarResolver != null) {
-            moduleDependencies.addAll(jarResolver.nativeDependencies(packageID));
-        }
-
-        return moduleDependencies;
-    }
-
-    private Set<Path> findTestDependencies(PackageID testPackageId, Set<Path> moduleDependencies) {
-
-        Set<Path> testDependencies = new HashSet<>(moduleDependencies);
-
-        JarResolver jarResolver = compilerContext.get(JAR_RESOLVER_KEY);
-
-        if (jarResolver != null) {
-            testDependencies.addAll(jarResolver.nativeDependenciesForTests(testPackageId));
-        }
-
-        return testDependencies;
-    }
-
-    private HashSet<Path> readInteropDependencies() {
-
-        HashSet<Path> interopDependencies = new HashSet<>();
-        try (BufferedReader br = new BufferedReader(new InputStreamReader(
-                new FileInputStream("build/interopJars.txt"), Charset.forName("UTF-8")))) {
-            String line;
-            while ((line = br.readLine()) != null) {
-                interopDependencies.add(Paths.get(line));
-            }
-        } catch (IOException e) {
-            throw new BLangCompilerException("error reading interop jar file names", e);
-        }
-        return interopDependencies;
-    }
-
-    private ClassLoader makeClassLoader(Set<Path> moduleDependencies) {
-
-        if (moduleDependencies == null || moduleDependencies.size() == 0) {
-            return Thread.currentThread().getContextClassLoader();
-        }
-        List<URL> dependentJars = new ArrayList<>();
-        for (Path dependency : moduleDependencies) {
-            try {
-                dependentJars.add(dependency.toUri().toURL());
-            } catch (MalformedURLException e) {
-                // ignore
-            }
-        }
-
-        return new URLClassLoader(dependentJars.toArray(new URL[]{}), ClassLoader.getPlatformClassLoader());
->>>>>>> 1ad8a3b1
     }
 
     private void populateExternalMap(JvmPackageGen jvmPackageGen) {
