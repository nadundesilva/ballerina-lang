/*
 *  Copyright (c) 2018, WSO2 Inc. (http://www.wso2.org) All Rights Reserved.
 *
 *  WSO2 Inc. licenses this file to you under the Apache License,
 *  Version 2.0 (the "License"); you may not use this file except
 *  in compliance with the License.
 *  You may obtain a copy of the License at
 *
 *    http://www.apache.org/licenses/LICENSE-2.0
 *
 *  Unless required by applicable law or agreed to in writing,
 *  software distributed under the License is distributed on an
 *  "AS IS" BASIS, WITHOUT WARRANTIES OR CONDITIONS OF ANY
 *  KIND, either express or implied.  See the License for the
 *  specific language governing permissions and limitations
 *  under the License.
 */
package org.wso2.ballerinalang.compiler.bir.codegen;

import org.wso2.ballerinalang.compiler.bir.model.BIRNode.BIRBasicBlock;
import org.wso2.ballerinalang.compiler.bir.model.BIRNode.BIRFunction;
import org.wso2.ballerinalang.compiler.bir.model.BIRNode.BIRFunctionParameter;
import org.wso2.ballerinalang.compiler.bir.model.BIRNode.BIRTypeDefinition;
import org.wso2.ballerinalang.compiler.bir.model.BIRNode.BIRVariableDcl;
import org.wso2.ballerinalang.compiler.bir.model.BIRNonTerminator.UnaryOP;
import org.wso2.ballerinalang.compiler.bir.model.BIROperand;
import org.wso2.ballerinalang.compiler.bir.model.InstructionKind;
import org.wso2.ballerinalang.compiler.bir.model.VarKind;
import org.wso2.ballerinalang.compiler.bir.model.VarScope;
import org.wso2.ballerinalang.compiler.semantics.model.types.BInvokableType;
import org.wso2.ballerinalang.compiler.semantics.model.types.BRecordType;
import org.wso2.ballerinalang.compiler.semantics.model.types.BType;
import org.wso2.ballerinalang.compiler.util.Name;
import org.wso2.ballerinalang.compiler.util.TypeTags;
import org.wso2.ballerinalang.compiler.util.diagnotic.DiagnosticPos;

import java.util.ArrayList;
import java.util.Collections;
import java.util.List;

import static org.wso2.ballerinalang.compiler.bir.codegen.JvmMethodGen.cleanupFunctionName;
import static org.wso2.ballerinalang.compiler.bir.codegen.JvmMethodGen.getBasicBlock;
import static org.wso2.ballerinalang.compiler.bir.codegen.JvmMethodGen.getFunction;
import static org.wso2.ballerinalang.compiler.bir.codegen.JvmMethodGen.getFunctionParam;
import static org.wso2.ballerinalang.compiler.bir.codegen.JvmMethodGen.getVariableDcl;
import static org.wso2.ballerinalang.compiler.bir.codegen.JvmTerminatorGen.toNameString;
import static org.wso2.ballerinalang.compiler.bir.model.BIRTerminator.Branch;
import static org.wso2.ballerinalang.compiler.bir.model.BIRTerminator.GOTO;

/**
 * BIR desugar phase related methods at JVM code generation.
 *
 * @since 1.2.0
 */
public class JvmDesugarPhase {

    public static void addDefaultableBooleanVarsToSignature(BIRFunction func, BType booleanType) {

        BIRFunction currentFunc = getFunction(func);
        currentFunc.type = new BInvokableType(currentFunc.type.paramTypes, currentFunc.type.restType,
                currentFunc.type.retType, currentFunc.type.tsymbol);
        BInvokableType type = currentFunc.type;
        currentFunc.type.paramTypes = updateParamTypesWithDefaultableBooleanVar(currentFunc.type.paramTypes,
                type != null ? type.restType : type, booleanType);
        int index = 0;
        List<BIRVariableDcl> updatedVars = new ArrayList<>();
        List<BIRVariableDcl> localVars = currentFunc.localVars;
        int nameIndex = 0;

        for (BIRVariableDcl localVar : localVars) {
            updatedVars.add(index, localVar);
            index += 1;
            if (localVar instanceof BIRFunctionParameter) {
                // An additional boolean arg is gen for each function parameter.
                String argName = "%syn" + nameIndex;
                nameIndex += 1;
                BIRFunctionParameter booleanVar = new BIRFunctionParameter(null, booleanType,
                        new Name(argName), VarScope.FUNCTION, VarKind.ARG, "", false);
                updatedVars.add(index, booleanVar);
                index += 1;
            }
        }
        currentFunc.localVars = updatedVars;
    }

    public static void enrichWithDefaultableParamInits(BIRFunction currentFunc, JvmMethodGen jvmMethodGen) {

        int k = 1;
        List<BIRFunctionParameter> functionParams = new ArrayList<>();
        List<BIRVariableDcl> localVars = currentFunc.localVars;
        while (k < localVars.size()) {
            BIRVariableDcl localVar = getVariableDcl(localVars.get(k));
            if (localVar instanceof BIRFunctionParameter) {
                functionParams.add((BIRFunctionParameter) localVar);
            }
            k += 1;
        }

        jvmMethodGen.resetIds();

        List<BIRBasicBlock> basicBlocks = new ArrayList<>();

        BIRBasicBlock nextBB = insertAndGetNextBasicBlock(basicBlocks, "desugaredBB", jvmMethodGen);

        int paramCounter = 0;
        DiagnosticPos pos = currentFunc.pos;
        while (paramCounter < functionParams.size()) {
            BIRFunctionParameter funcParam = functionParams.get(paramCounter);
            if (funcParam != null && funcParam.hasDefaultExpr) {
                int boolParam = paramCounter + 1;
                BIRFunctionParameter funcBooleanParam = getFunctionParam(functionParams.get(boolParam));
                BIROperand boolRef = new BIROperand(funcBooleanParam);
                UnaryOP notOp = new UnaryOP(pos, InstructionKind.NOT, boolRef, boolRef);
                nextBB.instructions.add(notOp);
                List<BIRBasicBlock> bbArray = currentFunc.parameters.get(funcParam);
                BIRBasicBlock trueBB = getBasicBlock(bbArray.get(0));
                for (BIRBasicBlock defaultBB : bbArray) {
                    basicBlocks.add(getBasicBlock(defaultBB));
                }
                BIRBasicBlock falseBB = insertAndGetNextBasicBlock(basicBlocks, "desugaredBB", jvmMethodGen);
                nextBB.terminator = new Branch(pos, boolRef, trueBB, falseBB);

                BIRBasicBlock lastBB = getBasicBlock(bbArray.get(bbArray.size() - 1));
                lastBB.terminator = new GOTO(pos, falseBB);

                nextBB = falseBB;
            }
            paramCounter += 2;
        }

        if (basicBlocks.size() == 1) {
            // this means only one block added, if there are default vars, there must be more than one block
            return;
        }
        if (currentFunc.basicBlocks.size() == 0) {
            currentFunc.basicBlocks = basicBlocks;
            return;
        }

        BIRBasicBlock firstBB = getBasicBlock(currentFunc.basicBlocks.get(0));

        nextBB.terminator = new GOTO(pos, firstBB);
        basicBlocks.addAll(currentFunc.basicBlocks);

        currentFunc.basicBlocks = basicBlocks;
    }

    public static BIRBasicBlock insertAndGetNextBasicBlock(List<BIRBasicBlock> basicBlocks,
                                                           String prefix, JvmMethodGen jvmMethodGen) {

        BIRBasicBlock nextbb = new BIRBasicBlock(getNextDesugarBBId(prefix, jvmMethodGen));
        basicBlocks.add(nextbb);
        return nextbb;
    }

<<<<<<< HEAD
    public static BIRBasicBlock insertAndGetNextBasicBlock(List<BIRBasicBlock> basicBlocks, int insertIndex,
                                                           String prefix) {
        BIRBasicBlock newBasicBlock = new BIRBasicBlock(getNextDesugarBBId(prefix));
        basicBlocks.add(insertIndex, newBasicBlock);
        return newBasicBlock;
    }

    public static Name getNextDesugarBBId(String prefix) {
=======
    public static Name getNextDesugarBBId(String prefix, JvmMethodGen jvmMethodGen) {
>>>>>>> 6daa309c

        int nextId = jvmMethodGen.incrementAndGetNextId();
        return new Name(prefix + nextId);
    }

    private static List<BType> updateParamTypesWithDefaultableBooleanVar(List<BType> funcParams, BType restType,
                                                                         BType booleanType) {

        List<BType> paramTypes = new ArrayList<>();

        int counter = 0;
        int index = 0;
        // Update the param types to add boolean variables to indicate if the previous variable contains a user
        // given value
        int size = funcParams == null ? 0 : funcParams.size();
        while (counter < size) {
            paramTypes.add(index, funcParams.get(counter));
            paramTypes.add(index + 1, booleanType);
            index += 2;
            counter += 1;
        }
        if (!(restType == null)) {
            paramTypes.add(index, restType);
            paramTypes.add(index + 1, booleanType);
        }
        return paramTypes;
    }

    static void rewriteRecordInits(List<BIRTypeDefinition> typeDefs) {

        for (BIRTypeDefinition typeDef : typeDefs) {
            BType recordType = typeDef.type;
            if (recordType.tag != TypeTags.RECORD) {
                continue;
            }
            List<BIRFunction> attachFuncs = typeDef.attachedFuncs;
            for (BIRFunction func : attachFuncs) {
                rewriteRecordInitFunction(func, (BRecordType) recordType);
            }
        }
    }

    private static void rewriteRecordInitFunction(BIRFunction func, BRecordType recordType) {

        BIRVariableDcl receiver = func.receiver;

        // Rename the function name by appending the record name to it.
        // This done to avoid frame class name overlappings.
        func.name = new Name(cleanupFunctionName(toNameString(recordType) + func.name.value));

        // change the kind of receiver to 'ARG'
        receiver.kind = VarKind.ARG;

        // Update the name of the reciever. Then any instruction that was refering to the receiver will
        // now refer to the injected parameter.
        String paramName = "$_" + receiver.name.value;
        receiver.name = new Name(paramName);

        // Inject an additional parameter to accept the self-record value into the init function
        BIRFunctionParameter selfParam = new BIRFunctionParameter(null, receiver.type, receiver.name,
                receiver.scope, VarKind.ARG, paramName, false);

        func.type = new BInvokableType(Collections.singletonList(receiver.type), func.type.restType, func.type.retType
                , null);
        func.type.paramTypes = Collections.singletonList(receiver.type);

        List<BIRVariableDcl> localVars = func.localVars;
        List<BIRVariableDcl> updatedLocalVars = new ArrayList<>();
        updatedLocalVars.add(localVars.get(0));
        updatedLocalVars.add(selfParam);
        int index = 1;
        while (index < localVars.size()) {
            updatedLocalVars.add(localVars.get(index));
            index += 1;
        }
        func.localVars = updatedLocalVars;
    }
}<|MERGE_RESOLUTION|>--- conflicted
+++ resolved
@@ -153,18 +153,7 @@
         return nextbb;
     }
 
-<<<<<<< HEAD
-    public static BIRBasicBlock insertAndGetNextBasicBlock(List<BIRBasicBlock> basicBlocks, int insertIndex,
-                                                           String prefix) {
-        BIRBasicBlock newBasicBlock = new BIRBasicBlock(getNextDesugarBBId(prefix));
-        basicBlocks.add(insertIndex, newBasicBlock);
-        return newBasicBlock;
-    }
-
-    public static Name getNextDesugarBBId(String prefix) {
-=======
     public static Name getNextDesugarBBId(String prefix, JvmMethodGen jvmMethodGen) {
->>>>>>> 6daa309c
 
         int nextId = jvmMethodGen.incrementAndGetNextId();
         return new Name(prefix + nextId);
