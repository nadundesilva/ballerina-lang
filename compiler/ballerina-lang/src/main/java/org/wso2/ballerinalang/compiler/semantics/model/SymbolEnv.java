--- conflicted
+++ resolved
@@ -36,14 +36,11 @@
 import org.wso2.ballerinalang.compiler.tree.statements.BLangStreamingQueryStatement;
 import org.wso2.ballerinalang.compiler.tree.types.BLangObjectTypeNode;
 import org.wso2.ballerinalang.compiler.tree.types.BLangType;
-<<<<<<< HEAD
 import org.wso2.ballerinalang.compiler.util.Name;
 
 import java.util.LinkedHashSet;
 import java.util.Map;
 import java.util.Set;
-=======
->>>>>>> 6455ee49
 
 /**
  * @since 0.94
@@ -101,7 +98,6 @@
         target.enclVarSym = this.enclVarSym;
         target.logErrors = this.logErrors;
         target.enclEnv = this;
-        // #
         target.envCount = this.envCount;
     }
 
