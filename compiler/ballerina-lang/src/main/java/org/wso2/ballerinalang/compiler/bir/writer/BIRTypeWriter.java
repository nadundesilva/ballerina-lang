/*
 * Copyright (c) 2019, WSO2 Inc. (http://www.wso2.org) All Rights Reserved.
 *
 * WSO2 Inc. licenses this file to you under the Apache License,
 * Version 2.0 (the "License"); you may not use this file except
 * in compliance with the License.
 * You may obtain a copy of the License at
 *
 *    http://www.apache.org/licenses/LICENSE-2.0
 *
 * Unless required by applicable law or agreed to in writing,
 * software distributed under the License is distributed on an
 * "AS IS" BASIS, WITHOUT WARRANTIES OR CONDITIONS OF ANY
 * KIND, either express or implied. See the License for the
 * specific language governing permissions and limitations
 * under the License.
 */
package org.wso2.ballerinalang.compiler.bir.writer;

import io.netty.buffer.ByteBuf;
import io.netty.buffer.Unpooled;
import org.ballerinalang.model.elements.MarkdownDocAttachment;
import org.ballerinalang.model.symbols.SymbolKind;
import org.wso2.ballerinalang.compiler.bir.writer.CPEntry.ByteCPEntry;
import org.wso2.ballerinalang.compiler.bir.writer.CPEntry.FloatCPEntry;
import org.wso2.ballerinalang.compiler.bir.writer.CPEntry.IntegerCPEntry;
import org.wso2.ballerinalang.compiler.bir.writer.CPEntry.PackageCPEntry;
import org.wso2.ballerinalang.compiler.bir.writer.CPEntry.StringCPEntry;
import org.wso2.ballerinalang.compiler.semantics.model.TypeVisitor;
import org.wso2.ballerinalang.compiler.semantics.model.symbols.BAttachedFunction;
import org.wso2.ballerinalang.compiler.semantics.model.symbols.BObjectTypeSymbol;
import org.wso2.ballerinalang.compiler.semantics.model.symbols.BRecordTypeSymbol;
import org.wso2.ballerinalang.compiler.semantics.model.symbols.BSymbol;
import org.wso2.ballerinalang.compiler.semantics.model.symbols.BTypeSymbol;
import org.wso2.ballerinalang.compiler.semantics.model.symbols.Symbols;
import org.wso2.ballerinalang.compiler.semantics.model.types.BAnnotationType;
import org.wso2.ballerinalang.compiler.semantics.model.types.BAnyType;
import org.wso2.ballerinalang.compiler.semantics.model.types.BAnydataType;
import org.wso2.ballerinalang.compiler.semantics.model.types.BArrayType;
import org.wso2.ballerinalang.compiler.semantics.model.types.BBuiltInRefType;
import org.wso2.ballerinalang.compiler.semantics.model.types.BErrorType;
import org.wso2.ballerinalang.compiler.semantics.model.types.BField;
import org.wso2.ballerinalang.compiler.semantics.model.types.BFiniteType;
import org.wso2.ballerinalang.compiler.semantics.model.types.BFutureType;
import org.wso2.ballerinalang.compiler.semantics.model.types.BHandleType;
import org.wso2.ballerinalang.compiler.semantics.model.types.BIntersectionType;
import org.wso2.ballerinalang.compiler.semantics.model.types.BInvokableType;
import org.wso2.ballerinalang.compiler.semantics.model.types.BJSONType;
import org.wso2.ballerinalang.compiler.semantics.model.types.BMapType;
import org.wso2.ballerinalang.compiler.semantics.model.types.BNeverType;
import org.wso2.ballerinalang.compiler.semantics.model.types.BNilType;
import org.wso2.ballerinalang.compiler.semantics.model.types.BNoType;
import org.wso2.ballerinalang.compiler.semantics.model.types.BObjectType;
import org.wso2.ballerinalang.compiler.semantics.model.types.BPackageType;
import org.wso2.ballerinalang.compiler.semantics.model.types.BParameterizedType;
import org.wso2.ballerinalang.compiler.semantics.model.types.BRecordType;
import org.wso2.ballerinalang.compiler.semantics.model.types.BServiceType;
import org.wso2.ballerinalang.compiler.semantics.model.types.BStreamType;
import org.wso2.ballerinalang.compiler.semantics.model.types.BStructureType;
import org.wso2.ballerinalang.compiler.semantics.model.types.BTableType;
import org.wso2.ballerinalang.compiler.semantics.model.types.BTupleType;
import org.wso2.ballerinalang.compiler.semantics.model.types.BType;
import org.wso2.ballerinalang.compiler.semantics.model.types.BTypeIdSet;
import org.wso2.ballerinalang.compiler.semantics.model.types.BTypedescType;
import org.wso2.ballerinalang.compiler.semantics.model.types.BUnionType;
import org.wso2.ballerinalang.compiler.semantics.model.types.BXMLType;
import org.wso2.ballerinalang.compiler.semantics.model.types.TypeFlags;
import org.wso2.ballerinalang.compiler.tree.expressions.BLangExpression;
import org.wso2.ballerinalang.compiler.tree.expressions.BLangLiteral;
import org.wso2.ballerinalang.compiler.util.TypeTags;
import org.wso2.ballerinalang.util.Flags;

import java.util.ArrayList;
import java.util.List;

/**
 * Writes bType to a Byte Buffer in binary format.
 * A ConstPool is used to store string typed information.
 * 
 * @since 0.995.0
 */
public class BIRTypeWriter implements TypeVisitor {
    private final ByteBuf buff;

    private final ConstantPool cp;

    public BIRTypeWriter(ByteBuf buff, ConstantPool cp) {
        this.buff = buff;
        this.cp = cp;
    }

    public void visitType(BType type) {
        buff.writeByte(type.tag);
        buff.writeInt(addStringCPEntry(type.name.getValue()));
        buff.writeLong(type.flags);
        buff.writeInt(TypeFlags.asMask(type.isNullable(), type.isAnydata(), type.isPureType()));
        type.accept(this);
    }

    private void writeTypeCpIndex(BType type) {
        buff.writeInt(cp.addShapeCPEntry(type));
    }

    @Override
    public void visit(BAnnotationType bAnnotationType) {
        throwUnimplementedError(bAnnotationType);
    }

    @Override
    public void visit(BArrayType bArrayType) {
        buff.writeByte(bArrayType.state.getValue());
        buff.writeInt(bArrayType.size);
        writeTypeCpIndex(bArrayType.getElementType());
    }

    @Override
    public void visit(BBuiltInRefType bBuiltInRefType) {
        throwUnimplementedError(bBuiltInRefType);
    }

    @Override
    public void visit(BAnyType bAnyType) {
    }

    @Override
    public void visit(BErrorType bErrorType) {
        // Write the error package and type name
        int orgCPIndex = addStringCPEntry(bErrorType.tsymbol.pkgID.orgName.value);
        int nameCPIndex = addStringCPEntry(bErrorType.tsymbol.pkgID.name.value);
        int versionCPIndex = addStringCPEntry(bErrorType.tsymbol.pkgID.version.value);
        int pkgIndex = cp.addCPEntry(new PackageCPEntry(orgCPIndex, nameCPIndex, versionCPIndex));
        buff.writeInt(pkgIndex);
        buff.writeInt(addStringCPEntry(bErrorType.tsymbol.name.value));
        // Write detail types.
        writeTypeCpIndex(bErrorType.detailType);
        writeTypeIds(bErrorType.typeIdSet);
    }

    private void writeTypeIds(BTypeIdSet typeIdSet) {
        buff.writeInt(typeIdSet.primary.size());
        for (BTypeIdSet.BTypeId bTypeId : typeIdSet.primary) {
            writeTypeId(bTypeId);
        }
        buff.writeInt(typeIdSet.secondary.size());
        for (BTypeIdSet.BTypeId bTypeId : typeIdSet.secondary) {
            writeTypeId(bTypeId);
        }
    }

    private void writeTypeId(BTypeIdSet.BTypeId bTypeId) {
        int orgCPIndex = addStringCPEntry(bTypeId.packageID.orgName.value);
        int nameCPIndex = addStringCPEntry(bTypeId.packageID.name.value);
        int versionCPIndex = addStringCPEntry(bTypeId.packageID.version.value);
        int pkgIndex = cp.addCPEntry(new PackageCPEntry(orgCPIndex, nameCPIndex, versionCPIndex));
        buff.writeInt(pkgIndex);
        buff.writeInt(addStringCPEntry(bTypeId.name));
        buff.writeBoolean(bTypeId.publicId);
    }

    @Override
    public void visit(BFiniteType bFiniteType) {
        BTypeSymbol tsymbol = bFiniteType.tsymbol;
        buff.writeInt(addStringCPEntry(tsymbol.name.value));
        buff.writeLong(tsymbol.flags);
        buff.writeInt(bFiniteType.getValueSpace().size());
        for (BLangExpression valueLiteral : bFiniteType.getValueSpace()) {
            if (!(valueLiteral instanceof BLangLiteral)) {
                throw new AssertionError(
                        "Type serialization is not implemented for finite type with value: " + valueLiteral.getKind());
            }
            writeTypeCpIndex(valueLiteral.type);
            writeValue(((BLangLiteral) valueLiteral).value, valueLiteral.type);
        }
    }

    @Override
    public void visit(BInvokableType bInvokableType) {
        buff.writeInt(bInvokableType.paramTypes.size());
        for (BType params : bInvokableType.paramTypes) {
            writeTypeCpIndex(params);
        }

        boolean restTypeExist = bInvokableType.restType != null;
        buff.writeBoolean(restTypeExist);
        if (restTypeExist) {
            writeTypeCpIndex(bInvokableType.restType);
        }
        writeTypeCpIndex(bInvokableType.retType);
    }

    @Override
    public void visit(BJSONType bjsonType) {
        // Nothing to do
    }

    @Override
    public void visit(BMapType bMapType) {
        writeTypeCpIndex(bMapType.constraint);
    }

    @Override
    public void visit(BStreamType bStreamType) {
        writeTypeCpIndex(bStreamType.constraint);
        if (bStreamType.error != null) {
            buff.writeBoolean(true);
            writeTypeCpIndex(bStreamType.error);
        } else {
            buff.writeBoolean(false);
        }
    }

    @Override
    public void visit(BTypedescType typedescType) {

        writeTypeCpIndex(typedescType.constraint);
    }

    @Override
    public void visit(BParameterizedType type) {
        writeTypeCpIndex(type.paramValueType);
        buff.writeInt(type.paramIndex);
    }

    @Override
    public void visit(BFutureType bFutureType) {
        writeTypeCpIndex(bFutureType.constraint);
    }

    @Override
    public void visit(BHandleType bHandleType) {
    }

    @Override
    public void visit(BNeverType bNeverType) {
        // Nothing to do
    }

    @Override
    public void visit(BNilType bNilType) {
        // Nothing to do
    }

    @Override
    public void visit(BNoType bNoType) {
        // Nothing to do
    }

    @Override
    public void visit(BAnydataType bAnydataType) {
        // Nothing to do
    }

    @Override
    public void visit(BPackageType bPackageType) {
        throwUnimplementedError(bPackageType);
    }

    @Override
    public void visit(BServiceType bServiceType) {
        //This is to say this is an object, this is a temporary fix object - 1, service - 0,
        // ideal fix would be to use the type tag to
        // differentiate. TODO fix later
        buff.writeByte(1);

        writeObjectAndServiceTypes(bServiceType);
        writeTypeIds(bServiceType.typeIdSet);
    }

    @Override
    public void visit(BStructureType bStructureType) {
        throwUnimplementedError(bStructureType);
    }

    @Override
    public void visit(BTupleType bTupleType) {
        buff.writeInt(bTupleType.tupleTypes.size());
        for (BType memberType : bTupleType.tupleTypes) {
            writeTypeCpIndex(memberType);
        }
        if (bTupleType.restType != null) {
            buff.writeBoolean(true);
            writeTypeCpIndex(bTupleType.restType);
        } else {
            buff.writeBoolean(false);
        }
    }

    @Override
    public void visit(BUnionType bUnionType) {
        buff.writeInt(bUnionType.getMemberTypes().size());
        for (BType memberType : bUnionType.getMemberTypes()) {
            writeTypeCpIndex(memberType);
        }
    }

    @Override
    public void visit(BIntersectionType bIntersectionType) {
        buff.writeInt(bIntersectionType.getConstituentTypes().size());
        for (BType constituentType : bIntersectionType.getConstituentTypes()) {
            writeTypeCpIndex(constituentType);
        }

        writeTypeCpIndex(bIntersectionType.effectiveType);
    }

    @Override
    public void visit(BRecordType bRecordType) {
        BRecordTypeSymbol tsymbol = (BRecordTypeSymbol) bRecordType.tsymbol;

        // Write the package details in the form of constant pool entry TODO find a better approach
        int orgCPIndex = addStringCPEntry(tsymbol.pkgID.orgName.value);
        int nameCPIndex = addStringCPEntry(tsymbol.pkgID.name.value);
        int versionCPIndex = addStringCPEntry(tsymbol.pkgID.version.value);
        int pkgIndex = cp.addCPEntry(new PackageCPEntry(orgCPIndex, nameCPIndex, versionCPIndex));
        buff.writeInt(pkgIndex);

        buff.writeInt(addStringCPEntry(tsymbol.name.value));
        buff.writeBoolean(bRecordType.sealed);
        writeTypeCpIndex(bRecordType.restFieldType);

        buff.writeInt(bRecordType.fields.size());
        for (BField field : bRecordType.fields.values()) {
            BSymbol symbol = field.symbol;
            buff.writeInt(addStringCPEntry(symbol.name.value));
            buff.writeLong(symbol.flags);
            writeMarkdownDocAttachment(buff, field.symbol.markdownDocumentation);
            writeTypeCpIndex(field.type);
        }

        BAttachedFunction initializerFunc = tsymbol.initializerFunc;
        if (initializerFunc == null) {
            buff.writeByte(0);
            return;
        }

        buff.writeByte(1);
        buff.writeInt(addStringCPEntry(initializerFunc.funcName.value));
        buff.writeLong(initializerFunc.symbol.flags);
        writeTypeCpIndex(initializerFunc.type);

        writeTypeInclusions(bRecordType.typeInclusions);
    }

    @Override
    public void visit(BObjectType bObjectType) {
        //This is to say this is an object, this is a temporary fix object - 1, service - 0,
        // ideal fix would be to use the type tag to
        // differentiate. TODO fix later
        buff.writeByte(0);
        writeObjectAndServiceTypes(bObjectType);
        writeTypeIds(bObjectType.typeIdSet);
    }

    private void writeObjectAndServiceTypes(BObjectType bObjectType) {
        BTypeSymbol tSymbol = bObjectType.tsymbol;

        // Write the package details in the form of constant pool entry TODO find a better approach
        int orgCPIndex = addStringCPEntry(tSymbol.pkgID.orgName.value);
        int nameCPIndex = addStringCPEntry(tSymbol.pkgID.name.value);
        int versionCPIndex = addStringCPEntry(tSymbol.pkgID.version.value);
        int pkgIndex = cp.addCPEntry(new PackageCPEntry(orgCPIndex, nameCPIndex, versionCPIndex));
        buff.writeInt(pkgIndex);

        buff.writeInt(addStringCPEntry(tSymbol.name.value));
        //TODO below two line are a temp solution, introduce a generic concept
        buff.writeBoolean(Symbols.isFlagOn(tSymbol.flags, Flags.CLASS)); // Abstract object or not
        buff.writeBoolean(Symbols.isFlagOn(tSymbol.flags, Flags.CLIENT));
        buff.writeInt(bObjectType.fields.size());
        for (BField field : bObjectType.fields.values()) {
            buff.writeInt(addStringCPEntry(field.name.value));
            // TODO add position
            buff.writeLong(field.symbol.flags);
            writeMarkdownDocAttachment(buff, field.symbol.markdownDocumentation);
            writeTypeCpIndex(field.type);
        }
        List<BAttachedFunction> attachedFuncs;
        //TODO cleanup, there cannot be objects without attached function list and symbol kind other than object
        if (tSymbol.kind == SymbolKind.OBJECT) {
            attachedFuncs = new ArrayList<>(((BObjectTypeSymbol) tSymbol).attachedFuncs);
            if (((BObjectTypeSymbol) tSymbol).generatedInitializerFunc != null) {
                buff.writeByte(1);
                writeAttachFunction(((BObjectTypeSymbol) tSymbol).generatedInitializerFunc);
            } else {
                buff.writeByte(0);
            }
            if (((BObjectTypeSymbol) tSymbol).initializerFunc != null) {
                buff.writeByte(1);
                writeAttachFunction(((BObjectTypeSymbol) tSymbol).initializerFunc);
            } else {
                buff.writeByte(0);
            }
        } else {
            attachedFuncs = new ArrayList<>();
            buff.writeByte(0);
            buff.writeByte(0);
        }
        buff.writeInt(attachedFuncs.size());
        for (BAttachedFunction attachedFunc : attachedFuncs) {
            writeAttachFunction(attachedFunc);
        }

        writeTypeInclusions(bObjectType.typeInclusions);
    }

    private void writeAttachFunction(BAttachedFunction attachedFunc) {
        buff.writeInt(addStringCPEntry(attachedFunc.funcName.value));
        buff.writeLong(attachedFunc.symbol.flags);
        writeTypeCpIndex(attachedFunc.type);
    }

    @Override
    public void visit(BType bType) {
        // Nothing to do
    }

    @Override
    public void visit(BXMLType bxmlType) {
        writeTypeCpIndex(bxmlType.constraint);
    }

    @Override
    public void visit(BTableType bTableType) {
        writeTypeCpIndex(bTableType.constraint);
        buff.writeBoolean(bTableType.fieldNameList != null);
        if (bTableType.fieldNameList != null) {
            buff.writeInt(bTableType.fieldNameList.size());
            for (String fieldName : bTableType.fieldNameList) {
                buff.writeInt(addStringCPEntry(fieldName));
            }
        }
        buff.writeBoolean(bTableType.keyTypeConstraint != null);
        if (bTableType.keyTypeConstraint != null) {
            writeTypeCpIndex(bTableType.keyTypeConstraint);
        }
    }

    public void writeMarkdownDocAttachment(ByteBuf buf, MarkdownDocAttachment markdownDocAttachment) {
        ByteBuf birbuf = Unpooled.buffer();
        if (markdownDocAttachment == null) {
            birbuf.writeBoolean(false);
        } else {
            birbuf.writeBoolean(true);

            birbuf.writeInt(markdownDocAttachment.description == null ? -1
                    : addStringCPEntry(markdownDocAttachment.description));
            birbuf.writeInt(markdownDocAttachment.returnValueDescription == null ? -1
                    : addStringCPEntry(markdownDocAttachment.returnValueDescription));
            birbuf.writeInt(markdownDocAttachment.parameters.size());
            for (MarkdownDocAttachment.Parameter parameter : markdownDocAttachment.parameters) {
                birbuf.writeInt(parameter.name == null ? -1
                        : addStringCPEntry(parameter.name));
                birbuf.writeInt(parameter.description == null ? -1
                        : addStringCPEntry(parameter.description));
            }
        }
        int length = birbuf.nioBuffer().limit();
        buf.writeInt(length);
        buf.writeBytes(birbuf.nioBuffer().array(), 0, length);
    }

    private void throwUnimplementedError(BType bType) {
        throw new AssertionError("Type serialization is not implemented for " + bType.getClass());
    }

    private int addStringCPEntry(String value) {
        return cp.addCPEntry(new StringCPEntry(value));
    }

    private int addIntCPEntry(long value) {
        return cp.addCPEntry(new IntegerCPEntry(value));
    }

    private int addFloatCPEntry(double value) {
        return cp.addCPEntry(new FloatCPEntry(value));
    }

    private int addByteCPEntry(int value) {
        return cp.addCPEntry(new ByteCPEntry(value));
    }

    private void writeValue(Object value, BType typeOfValue) {
        ByteBuf byteBuf = Unpooled.buffer();
        switch (typeOfValue.tag) {
            case TypeTags.INT:
            case TypeTags.SIGNED32_INT:
            case TypeTags.SIGNED16_INT:
            case TypeTags.SIGNED8_INT:
            case TypeTags.UNSIGNED32_INT:
            case TypeTags.UNSIGNED16_INT:
            case TypeTags.UNSIGNED8_INT:
                byteBuf.writeInt(addIntCPEntry((Long) value));
                break;
            case TypeTags.BYTE:
                int byteValue = ((Number) value).intValue();
                byteBuf.writeInt(addByteCPEntry(byteValue));
                break;
            case TypeTags.FLOAT:
                // TODO:Remove the instanceof check by converting the float literal instance in Semantic analysis phase
                double doubleVal =
                        value instanceof String ? Double.parseDouble((String) value) : ((Number) value).doubleValue();
                byteBuf.writeInt(addFloatCPEntry(doubleVal));
                break;
            case TypeTags.STRING:
            case TypeTags.CHAR_STRING:
            case TypeTags.DECIMAL:
                byteBuf.writeInt(addStringCPEntry(String.valueOf(value)));
                break;
            case TypeTags.BOOLEAN:
                byteBuf.writeBoolean((Boolean) value);
                break;
            case TypeTags.NIL:
                break;
            default:
                throw new UnsupportedOperationException("finite type value is not supported for type: " + typeOfValue);
        }

        int length = byteBuf.nioBuffer().limit();
        buff.writeInt(length);
        buff.writeBytes(byteBuf.nioBuffer().array(), 0, length);
<<<<<<< HEAD
=======
    }

    private void writeTypeInclusions(List<BType> inclusions) {
        buff.writeInt(inclusions.size());
        for (BType inclusion : inclusions) {
            writeTypeCpIndex(inclusion);
        }
>>>>>>> dfa1fba9
    }
}<|MERGE_RESOLUTION|>--- conflicted
+++ resolved
@@ -517,8 +517,6 @@
         int length = byteBuf.nioBuffer().limit();
         buff.writeInt(length);
         buff.writeBytes(byteBuf.nioBuffer().array(), 0, length);
-<<<<<<< HEAD
-=======
     }
 
     private void writeTypeInclusions(List<BType> inclusions) {
@@ -526,6 +524,5 @@
         for (BType inclusion : inclusions) {
             writeTypeCpIndex(inclusion);
         }
->>>>>>> dfa1fba9
     }
 }