<<<<<<< HEAD
// Generated from /home/mohan/ballerina/git-new/ballerina/compiler/ballerina-lang/src/main/resources/grammar/BallerinaParser.g4 by ANTLR 4.5.3
=======
// Generated from BallerinaParser.g4 by ANTLR 4.5.3
>>>>>>> 900374ae
package org.wso2.ballerinalang.compiler.parser.antlr4;

import org.antlr.v4.runtime.ParserRuleContext;
import org.antlr.v4.runtime.tree.ErrorNode;
import org.antlr.v4.runtime.tree.TerminalNode;

/**
 * This class provides an empty implementation of {@link BallerinaParserListener},
 * which can be extended to create a listener which only needs to handle a subset
 * of the available methods.
 */
public class BallerinaParserBaseListener implements BallerinaParserListener {
	/**
	 * {@inheritDoc}
	 *
	 * <p>The default implementation does nothing.</p>
	 */
	@Override public void enterCompilationUnit(BallerinaParser.CompilationUnitContext ctx) { }
	/**
	 * {@inheritDoc}
	 *
	 * <p>The default implementation does nothing.</p>
	 */
	@Override public void exitCompilationUnit(BallerinaParser.CompilationUnitContext ctx) { }
	/**
	 * {@inheritDoc}
	 *
	 * <p>The default implementation does nothing.</p>
	 */
	@Override public void enterPackageDeclaration(BallerinaParser.PackageDeclarationContext ctx) { }
	/**
	 * {@inheritDoc}
	 *
	 * <p>The default implementation does nothing.</p>
	 */
	@Override public void exitPackageDeclaration(BallerinaParser.PackageDeclarationContext ctx) { }
	/**
	 * {@inheritDoc}
	 *
	 * <p>The default implementation does nothing.</p>
	 */
	@Override public void enterPackageName(BallerinaParser.PackageNameContext ctx) { }
	/**
	 * {@inheritDoc}
	 *
	 * <p>The default implementation does nothing.</p>
	 */
	@Override public void exitPackageName(BallerinaParser.PackageNameContext ctx) { }
	/**
	 * {@inheritDoc}
	 *
	 * <p>The default implementation does nothing.</p>
	 */
	@Override public void enterVersion(BallerinaParser.VersionContext ctx) { }
	/**
	 * {@inheritDoc}
	 *
	 * <p>The default implementation does nothing.</p>
	 */
	@Override public void exitVersion(BallerinaParser.VersionContext ctx) { }
	/**
	 * {@inheritDoc}
	 *
	 * <p>The default implementation does nothing.</p>
	 */
	@Override public void enterImportDeclaration(BallerinaParser.ImportDeclarationContext ctx) { }
	/**
	 * {@inheritDoc}
	 *
	 * <p>The default implementation does nothing.</p>
	 */
	@Override public void exitImportDeclaration(BallerinaParser.ImportDeclarationContext ctx) { }
	/**
	 * {@inheritDoc}
	 *
	 * <p>The default implementation does nothing.</p>
	 */
	@Override public void enterOrgName(BallerinaParser.OrgNameContext ctx) { }
	/**
	 * {@inheritDoc}
	 *
	 * <p>The default implementation does nothing.</p>
	 */
	@Override public void exitOrgName(BallerinaParser.OrgNameContext ctx) { }
	/**
	 * {@inheritDoc}
	 *
	 * <p>The default implementation does nothing.</p>
	 */
	@Override public void enterDefinition(BallerinaParser.DefinitionContext ctx) { }
	/**
	 * {@inheritDoc}
	 *
	 * <p>The default implementation does nothing.</p>
	 */
	@Override public void exitDefinition(BallerinaParser.DefinitionContext ctx) { }
	/**
	 * {@inheritDoc}
	 *
	 * <p>The default implementation does nothing.</p>
	 */
	@Override public void enterServiceDefinition(BallerinaParser.ServiceDefinitionContext ctx) { }
	/**
	 * {@inheritDoc}
	 *
	 * <p>The default implementation does nothing.</p>
	 */
	@Override public void exitServiceDefinition(BallerinaParser.ServiceDefinitionContext ctx) { }
	/**
	 * {@inheritDoc}
	 *
	 * <p>The default implementation does nothing.</p>
	 */
	@Override public void enterServiceBody(BallerinaParser.ServiceBodyContext ctx) { }
	/**
	 * {@inheritDoc}
	 *
	 * <p>The default implementation does nothing.</p>
	 */
	@Override public void exitServiceBody(BallerinaParser.ServiceBodyContext ctx) { }
	/**
	 * {@inheritDoc}
	 *
	 * <p>The default implementation does nothing.</p>
	 */
	@Override public void enterResourceDefinition(BallerinaParser.ResourceDefinitionContext ctx) { }
	/**
	 * {@inheritDoc}
	 *
	 * <p>The default implementation does nothing.</p>
	 */
	@Override public void exitResourceDefinition(BallerinaParser.ResourceDefinitionContext ctx) { }
	/**
	 * {@inheritDoc}
	 *
	 * <p>The default implementation does nothing.</p>
	 */
	@Override public void enterCallableUnitBody(BallerinaParser.CallableUnitBodyContext ctx) { }
	/**
	 * {@inheritDoc}
	 *
	 * <p>The default implementation does nothing.</p>
	 */
	@Override public void exitCallableUnitBody(BallerinaParser.CallableUnitBodyContext ctx) { }
	/**
	 * {@inheritDoc}
	 *
	 * <p>The default implementation does nothing.</p>
	 */
	@Override public void enterFunctionDefinition(BallerinaParser.FunctionDefinitionContext ctx) { }
	/**
	 * {@inheritDoc}
	 *
	 * <p>The default implementation does nothing.</p>
	 */
	@Override public void exitFunctionDefinition(BallerinaParser.FunctionDefinitionContext ctx) { }
	/**
	 * {@inheritDoc}
	 *
	 * <p>The default implementation does nothing.</p>
	 */
	@Override public void enterLambdaFunction(BallerinaParser.LambdaFunctionContext ctx) { }
	/**
	 * {@inheritDoc}
	 *
	 * <p>The default implementation does nothing.</p>
	 */
	@Override public void exitLambdaFunction(BallerinaParser.LambdaFunctionContext ctx) { }
	/**
	 * {@inheritDoc}
	 *
	 * <p>The default implementation does nothing.</p>
	 */
	@Override public void enterCallableUnitSignature(BallerinaParser.CallableUnitSignatureContext ctx) { }
	/**
	 * {@inheritDoc}
	 *
	 * <p>The default implementation does nothing.</p>
	 */
	@Override public void exitCallableUnitSignature(BallerinaParser.CallableUnitSignatureContext ctx) { }
	/**
	 * {@inheritDoc}
	 *
	 * <p>The default implementation does nothing.</p>
	 */
	@Override public void enterConnectorDefinition(BallerinaParser.ConnectorDefinitionContext ctx) { }
	/**
	 * {@inheritDoc}
	 *
	 * <p>The default implementation does nothing.</p>
	 */
	@Override public void exitConnectorDefinition(BallerinaParser.ConnectorDefinitionContext ctx) { }
	/**
	 * {@inheritDoc}
	 *
	 * <p>The default implementation does nothing.</p>
	 */
	@Override public void enterConnectorBody(BallerinaParser.ConnectorBodyContext ctx) { }
	/**
	 * {@inheritDoc}
	 *
	 * <p>The default implementation does nothing.</p>
	 */
	@Override public void exitConnectorBody(BallerinaParser.ConnectorBodyContext ctx) { }
	/**
	 * {@inheritDoc}
	 *
	 * <p>The default implementation does nothing.</p>
	 */
	@Override public void enterActionDefinition(BallerinaParser.ActionDefinitionContext ctx) { }
	/**
	 * {@inheritDoc}
	 *
	 * <p>The default implementation does nothing.</p>
	 */
	@Override public void exitActionDefinition(BallerinaParser.ActionDefinitionContext ctx) { }
	/**
	 * {@inheritDoc}
	 *
	 * <p>The default implementation does nothing.</p>
	 */
	@Override public void enterStructDefinition(BallerinaParser.StructDefinitionContext ctx) { }
	/**
	 * {@inheritDoc}
	 *
	 * <p>The default implementation does nothing.</p>
	 */
	@Override public void exitStructDefinition(BallerinaParser.StructDefinitionContext ctx) { }
	/**
	 * {@inheritDoc}
	 *
	 * <p>The default implementation does nothing.</p>
	 */
	@Override public void enterStructBody(BallerinaParser.StructBodyContext ctx) { }
	/**
	 * {@inheritDoc}
	 *
	 * <p>The default implementation does nothing.</p>
	 */
	@Override public void exitStructBody(BallerinaParser.StructBodyContext ctx) { }
	/**
	 * {@inheritDoc}
	 *
	 * <p>The default implementation does nothing.</p>
	 */
	@Override public void enterStreamletDefinition(BallerinaParser.StreamletDefinitionContext ctx) { }
	/**
	 * {@inheritDoc}
	 *
	 * <p>The default implementation does nothing.</p>
	 */
	@Override public void exitStreamletDefinition(BallerinaParser.StreamletDefinitionContext ctx) { }
	/**
	 * {@inheritDoc}
	 *
	 * <p>The default implementation does nothing.</p>
	 */
	@Override public void enterStreamletBody(BallerinaParser.StreamletBodyContext ctx) { }
	/**
	 * {@inheritDoc}
	 *
	 * <p>The default implementation does nothing.</p>
	 */
	@Override public void exitStreamletBody(BallerinaParser.StreamletBodyContext ctx) { }
	/**
	 * {@inheritDoc}
	 *
	 * <p>The default implementation does nothing.</p>
	 */
	@Override public void enterStreamingQueryDeclaration(BallerinaParser.StreamingQueryDeclarationContext ctx) { }
	/**
	 * {@inheritDoc}
	 *
	 * <p>The default implementation does nothing.</p>
	 */
	@Override public void exitStreamingQueryDeclaration(BallerinaParser.StreamingQueryDeclarationContext ctx) { }
	/**
	 * {@inheritDoc}
	 *
	 * <p>The default implementation does nothing.</p>
	 */
	@Override public void enterPrivateStructBody(BallerinaParser.PrivateStructBodyContext ctx) { }
	/**
	 * {@inheritDoc}
	 *
	 * <p>The default implementation does nothing.</p>
	 */
	@Override public void exitPrivateStructBody(BallerinaParser.PrivateStructBodyContext ctx) { }
	/**
	 * {@inheritDoc}
	 *
	 * <p>The default implementation does nothing.</p>
	 */
	@Override public void enterAnnotationDefinition(BallerinaParser.AnnotationDefinitionContext ctx) { }
	/**
	 * {@inheritDoc}
	 *
	 * <p>The default implementation does nothing.</p>
	 */
	@Override public void exitAnnotationDefinition(BallerinaParser.AnnotationDefinitionContext ctx) { }
	/**
	 * {@inheritDoc}
	 *
	 * <p>The default implementation does nothing.</p>
	 */
	@Override public void enterEnumDefinition(BallerinaParser.EnumDefinitionContext ctx) { }
	/**
	 * {@inheritDoc}
	 *
	 * <p>The default implementation does nothing.</p>
	 */
	@Override public void exitEnumDefinition(BallerinaParser.EnumDefinitionContext ctx) { }
	/**
	 * {@inheritDoc}
	 *
	 * <p>The default implementation does nothing.</p>
	 */
	@Override public void enterEnumerator(BallerinaParser.EnumeratorContext ctx) { }
	/**
	 * {@inheritDoc}
	 *
	 * <p>The default implementation does nothing.</p>
	 */
	@Override public void exitEnumerator(BallerinaParser.EnumeratorContext ctx) { }
	/**
	 * {@inheritDoc}
	 *
	 * <p>The default implementation does nothing.</p>
	 */
	@Override public void enterGlobalVariableDefinition(BallerinaParser.GlobalVariableDefinitionContext ctx) { }
	/**
	 * {@inheritDoc}
	 *
	 * <p>The default implementation does nothing.</p>
	 */
	@Override public void exitGlobalVariableDefinition(BallerinaParser.GlobalVariableDefinitionContext ctx) { }
	/**
	 * {@inheritDoc}
	 *
	 * <p>The default implementation does nothing.</p>
	 */
	@Override public void enterTransformerDefinition(BallerinaParser.TransformerDefinitionContext ctx) { }
	/**
	 * {@inheritDoc}
	 *
	 * <p>The default implementation does nothing.</p>
	 */
	@Override public void exitTransformerDefinition(BallerinaParser.TransformerDefinitionContext ctx) { }
	/**
	 * {@inheritDoc}
	 *
	 * <p>The default implementation does nothing.</p>
	 */
	@Override public void enterServiceAttachPoint(BallerinaParser.ServiceAttachPointContext ctx) { }
	/**
	 * {@inheritDoc}
	 *
	 * <p>The default implementation does nothing.</p>
	 */
	@Override public void exitServiceAttachPoint(BallerinaParser.ServiceAttachPointContext ctx) { }
	/**
	 * {@inheritDoc}
	 *
	 * <p>The default implementation does nothing.</p>
	 */
	@Override public void enterResourceAttachPoint(BallerinaParser.ResourceAttachPointContext ctx) { }
	/**
	 * {@inheritDoc}
	 *
	 * <p>The default implementation does nothing.</p>
	 */
	@Override public void exitResourceAttachPoint(BallerinaParser.ResourceAttachPointContext ctx) { }
	/**
	 * {@inheritDoc}
	 *
	 * <p>The default implementation does nothing.</p>
	 */
	@Override public void enterConnectorAttachPoint(BallerinaParser.ConnectorAttachPointContext ctx) { }
	/**
	 * {@inheritDoc}
	 *
	 * <p>The default implementation does nothing.</p>
	 */
	@Override public void exitConnectorAttachPoint(BallerinaParser.ConnectorAttachPointContext ctx) { }
	/**
	 * {@inheritDoc}
	 *
	 * <p>The default implementation does nothing.</p>
	 */
	@Override public void enterActionAttachPoint(BallerinaParser.ActionAttachPointContext ctx) { }
	/**
	 * {@inheritDoc}
	 *
	 * <p>The default implementation does nothing.</p>
	 */
	@Override public void exitActionAttachPoint(BallerinaParser.ActionAttachPointContext ctx) { }
	/**
	 * {@inheritDoc}
	 *
	 * <p>The default implementation does nothing.</p>
	 */
	@Override public void enterFunctionAttachPoint(BallerinaParser.FunctionAttachPointContext ctx) { }
	/**
	 * {@inheritDoc}
	 *
	 * <p>The default implementation does nothing.</p>
	 */
	@Override public void exitFunctionAttachPoint(BallerinaParser.FunctionAttachPointContext ctx) { }
	/**
	 * {@inheritDoc}
	 *
	 * <p>The default implementation does nothing.</p>
	 */
	@Override public void enterStructAttachPoint(BallerinaParser.StructAttachPointContext ctx) { }
	/**
	 * {@inheritDoc}
	 *
	 * <p>The default implementation does nothing.</p>
	 */
	@Override public void exitStructAttachPoint(BallerinaParser.StructAttachPointContext ctx) { }
	/**
	 * {@inheritDoc}
	 *
	 * <p>The default implementation does nothing.</p>
	 */
	@Override public void enterStreamletAttachPoint(BallerinaParser.StreamletAttachPointContext ctx) { }
	/**
	 * {@inheritDoc}
	 *
	 * <p>The default implementation does nothing.</p>
	 */
	@Override public void exitStreamletAttachPoint(BallerinaParser.StreamletAttachPointContext ctx) { }
	/**
	 * {@inheritDoc}
	 *
	 * <p>The default implementation does nothing.</p>
	 */
	@Override public void enterEnumAttachPoint(BallerinaParser.EnumAttachPointContext ctx) { }
	/**
	 * {@inheritDoc}
	 *
	 * <p>The default implementation does nothing.</p>
	 */
	@Override public void exitEnumAttachPoint(BallerinaParser.EnumAttachPointContext ctx) { }
	/**
	 * {@inheritDoc}
	 *
	 * <p>The default implementation does nothing.</p>
	 */
	@Override public void enterConstAttachPoint(BallerinaParser.ConstAttachPointContext ctx) { }
	/**
	 * {@inheritDoc}
	 *
	 * <p>The default implementation does nothing.</p>
	 */
	@Override public void exitConstAttachPoint(BallerinaParser.ConstAttachPointContext ctx) { }
	/**
	 * {@inheritDoc}
	 *
	 * <p>The default implementation does nothing.</p>
	 */
	@Override public void enterParameterAttachPoint(BallerinaParser.ParameterAttachPointContext ctx) { }
	/**
	 * {@inheritDoc}
	 *
	 * <p>The default implementation does nothing.</p>
	 */
	@Override public void exitParameterAttachPoint(BallerinaParser.ParameterAttachPointContext ctx) { }
	/**
	 * {@inheritDoc}
	 *
	 * <p>The default implementation does nothing.</p>
	 */
	@Override public void enterAnnotationAttachPoint(BallerinaParser.AnnotationAttachPointContext ctx) { }
	/**
	 * {@inheritDoc}
	 *
	 * <p>The default implementation does nothing.</p>
	 */
	@Override public void exitAnnotationAttachPoint(BallerinaParser.AnnotationAttachPointContext ctx) { }
	/**
	 * {@inheritDoc}
	 *
	 * <p>The default implementation does nothing.</p>
	 */
	@Override public void enterTransformerAttachPoint(BallerinaParser.TransformerAttachPointContext ctx) { }
	/**
	 * {@inheritDoc}
	 *
	 * <p>The default implementation does nothing.</p>
	 */
	@Override public void exitTransformerAttachPoint(BallerinaParser.TransformerAttachPointContext ctx) { }
	/**
	 * {@inheritDoc}
	 *
	 * <p>The default implementation does nothing.</p>
	 */
	@Override public void enterAnnotationBody(BallerinaParser.AnnotationBodyContext ctx) { }
	/**
	 * {@inheritDoc}
	 *
	 * <p>The default implementation does nothing.</p>
	 */
	@Override public void exitAnnotationBody(BallerinaParser.AnnotationBodyContext ctx) { }
	/**
	 * {@inheritDoc}
	 *
	 * <p>The default implementation does nothing.</p>
	 */
	@Override public void enterConstantDefinition(BallerinaParser.ConstantDefinitionContext ctx) { }
	/**
	 * {@inheritDoc}
	 *
	 * <p>The default implementation does nothing.</p>
	 */
	@Override public void exitConstantDefinition(BallerinaParser.ConstantDefinitionContext ctx) { }
	/**
	 * {@inheritDoc}
	 *
	 * <p>The default implementation does nothing.</p>
	 */
	@Override public void enterWorkerDeclaration(BallerinaParser.WorkerDeclarationContext ctx) { }
	/**
	 * {@inheritDoc}
	 *
	 * <p>The default implementation does nothing.</p>
	 */
	@Override public void exitWorkerDeclaration(BallerinaParser.WorkerDeclarationContext ctx) { }
	/**
	 * {@inheritDoc}
	 *
	 * <p>The default implementation does nothing.</p>
	 */
	@Override public void enterWorkerDefinition(BallerinaParser.WorkerDefinitionContext ctx) { }
	/**
	 * {@inheritDoc}
	 *
	 * <p>The default implementation does nothing.</p>
	 */
	@Override public void exitWorkerDefinition(BallerinaParser.WorkerDefinitionContext ctx) { }
	/**
	 * {@inheritDoc}
	 *
	 * <p>The default implementation does nothing.</p>
	 */
	@Override public void enterTypeName(BallerinaParser.TypeNameContext ctx) { }
	/**
	 * {@inheritDoc}
	 *
	 * <p>The default implementation does nothing.</p>
	 */
	@Override public void exitTypeName(BallerinaParser.TypeNameContext ctx) { }
	/**
	 * {@inheritDoc}
	 *
	 * <p>The default implementation does nothing.</p>
	 */
	@Override public void enterBuiltInTypeName(BallerinaParser.BuiltInTypeNameContext ctx) { }
	/**
	 * {@inheritDoc}
	 *
	 * <p>The default implementation does nothing.</p>
	 */
	@Override public void exitBuiltInTypeName(BallerinaParser.BuiltInTypeNameContext ctx) { }
	/**
	 * {@inheritDoc}
	 *
	 * <p>The default implementation does nothing.</p>
	 */
	@Override public void enterReferenceTypeName(BallerinaParser.ReferenceTypeNameContext ctx) { }
	/**
	 * {@inheritDoc}
	 *
	 * <p>The default implementation does nothing.</p>
	 */
	@Override public void exitReferenceTypeName(BallerinaParser.ReferenceTypeNameContext ctx) { }
	/**
	 * {@inheritDoc}
	 *
	 * <p>The default implementation does nothing.</p>
	 */
	@Override public void enterUserDefineTypeName(BallerinaParser.UserDefineTypeNameContext ctx) { }
	/**
	 * {@inheritDoc}
	 *
	 * <p>The default implementation does nothing.</p>
	 */
	@Override public void exitUserDefineTypeName(BallerinaParser.UserDefineTypeNameContext ctx) { }
	/**
	 * {@inheritDoc}
	 *
	 * <p>The default implementation does nothing.</p>
	 */
	@Override public void enterAnonStructTypeName(BallerinaParser.AnonStructTypeNameContext ctx) { }
	/**
	 * {@inheritDoc}
	 *
	 * <p>The default implementation does nothing.</p>
	 */
	@Override public void exitAnonStructTypeName(BallerinaParser.AnonStructTypeNameContext ctx) { }
	/**
	 * {@inheritDoc}
	 *
	 * <p>The default implementation does nothing.</p>
	 */
	@Override public void enterValueTypeName(BallerinaParser.ValueTypeNameContext ctx) { }
	/**
	 * {@inheritDoc}
	 *
	 * <p>The default implementation does nothing.</p>
	 */
	@Override public void exitValueTypeName(BallerinaParser.ValueTypeNameContext ctx) { }
	/**
	 * {@inheritDoc}
	 *
	 * <p>The default implementation does nothing.</p>
	 */
	@Override public void enterBuiltInReferenceTypeName(BallerinaParser.BuiltInReferenceTypeNameContext ctx) { }
	/**
	 * {@inheritDoc}
	 *
	 * <p>The default implementation does nothing.</p>
	 */
	@Override public void exitBuiltInReferenceTypeName(BallerinaParser.BuiltInReferenceTypeNameContext ctx) { }
	/**
	 * {@inheritDoc}
	 *
	 * <p>The default implementation does nothing.</p>
	 */
	@Override public void enterFunctionTypeName(BallerinaParser.FunctionTypeNameContext ctx) { }
	/**
	 * {@inheritDoc}
	 *
	 * <p>The default implementation does nothing.</p>
	 */
	@Override public void exitFunctionTypeName(BallerinaParser.FunctionTypeNameContext ctx) { }
	/**
	 * {@inheritDoc}
	 *
	 * <p>The default implementation does nothing.</p>
	 */
	@Override public void enterXmlNamespaceName(BallerinaParser.XmlNamespaceNameContext ctx) { }
	/**
	 * {@inheritDoc}
	 *
	 * <p>The default implementation does nothing.</p>
	 */
	@Override public void exitXmlNamespaceName(BallerinaParser.XmlNamespaceNameContext ctx) { }
	/**
	 * {@inheritDoc}
	 *
	 * <p>The default implementation does nothing.</p>
	 */
	@Override public void enterXmlLocalName(BallerinaParser.XmlLocalNameContext ctx) { }
	/**
	 * {@inheritDoc}
	 *
	 * <p>The default implementation does nothing.</p>
	 */
	@Override public void exitXmlLocalName(BallerinaParser.XmlLocalNameContext ctx) { }
	/**
	 * {@inheritDoc}
	 *
	 * <p>The default implementation does nothing.</p>
	 */
	@Override public void enterAnnotationAttachment(BallerinaParser.AnnotationAttachmentContext ctx) { }
	/**
	 * {@inheritDoc}
	 *
	 * <p>The default implementation does nothing.</p>
	 */
	@Override public void exitAnnotationAttachment(BallerinaParser.AnnotationAttachmentContext ctx) { }
	/**
	 * {@inheritDoc}
	 *
	 * <p>The default implementation does nothing.</p>
	 */
	@Override public void enterAnnotationAttributeList(BallerinaParser.AnnotationAttributeListContext ctx) { }
	/**
	 * {@inheritDoc}
	 *
	 * <p>The default implementation does nothing.</p>
	 */
	@Override public void exitAnnotationAttributeList(BallerinaParser.AnnotationAttributeListContext ctx) { }
	/**
	 * {@inheritDoc}
	 *
	 * <p>The default implementation does nothing.</p>
	 */
	@Override public void enterAnnotationAttribute(BallerinaParser.AnnotationAttributeContext ctx) { }
	/**
	 * {@inheritDoc}
	 *
	 * <p>The default implementation does nothing.</p>
	 */
	@Override public void exitAnnotationAttribute(BallerinaParser.AnnotationAttributeContext ctx) { }
	/**
	 * {@inheritDoc}
	 *
	 * <p>The default implementation does nothing.</p>
	 */
	@Override public void enterAnnotationAttributeValue(BallerinaParser.AnnotationAttributeValueContext ctx) { }
	/**
	 * {@inheritDoc}
	 *
	 * <p>The default implementation does nothing.</p>
	 */
	@Override public void exitAnnotationAttributeValue(BallerinaParser.AnnotationAttributeValueContext ctx) { }
	/**
	 * {@inheritDoc}
	 *
	 * <p>The default implementation does nothing.</p>
	 */
	@Override public void enterAnnotationAttributeArray(BallerinaParser.AnnotationAttributeArrayContext ctx) { }
	/**
	 * {@inheritDoc}
	 *
	 * <p>The default implementation does nothing.</p>
	 */
	@Override public void exitAnnotationAttributeArray(BallerinaParser.AnnotationAttributeArrayContext ctx) { }
	/**
	 * {@inheritDoc}
	 *
	 * <p>The default implementation does nothing.</p>
	 */
	@Override public void enterStatement(BallerinaParser.StatementContext ctx) { }
	/**
	 * {@inheritDoc}
	 *
	 * <p>The default implementation does nothing.</p>
	 */
	@Override public void exitStatement(BallerinaParser.StatementContext ctx) { }
	/**
	 * {@inheritDoc}
	 *
	 * <p>The default implementation does nothing.</p>
	 */
	@Override public void enterVariableDefinitionStatement(BallerinaParser.VariableDefinitionStatementContext ctx) { }
	/**
	 * {@inheritDoc}
	 *
	 * <p>The default implementation does nothing.</p>
	 */
	@Override public void exitVariableDefinitionStatement(BallerinaParser.VariableDefinitionStatementContext ctx) { }
	/**
	 * {@inheritDoc}
	 *
	 * <p>The default implementation does nothing.</p>
	 */
	@Override public void enterRecordLiteral(BallerinaParser.RecordLiteralContext ctx) { }
	/**
	 * {@inheritDoc}
	 *
	 * <p>The default implementation does nothing.</p>
	 */
	@Override public void exitRecordLiteral(BallerinaParser.RecordLiteralContext ctx) { }
	/**
	 * {@inheritDoc}
	 *
	 * <p>The default implementation does nothing.</p>
	 */
	@Override public void enterRecordKeyValue(BallerinaParser.RecordKeyValueContext ctx) { }
	/**
	 * {@inheritDoc}
	 *
	 * <p>The default implementation does nothing.</p>
	 */
	@Override public void exitRecordKeyValue(BallerinaParser.RecordKeyValueContext ctx) { }
	/**
	 * {@inheritDoc}
	 *
	 * <p>The default implementation does nothing.</p>
	 */
	@Override public void enterRecordKey(BallerinaParser.RecordKeyContext ctx) { }
	/**
	 * {@inheritDoc}
	 *
	 * <p>The default implementation does nothing.</p>
	 */
	@Override public void exitRecordKey(BallerinaParser.RecordKeyContext ctx) { }
	/**
	 * {@inheritDoc}
	 *
	 * <p>The default implementation does nothing.</p>
	 */
	@Override public void enterArrayLiteral(BallerinaParser.ArrayLiteralContext ctx) { }
	/**
	 * {@inheritDoc}
	 *
	 * <p>The default implementation does nothing.</p>
	 */
	@Override public void exitArrayLiteral(BallerinaParser.ArrayLiteralContext ctx) { }
	/**
	 * {@inheritDoc}
	 *
	 * <p>The default implementation does nothing.</p>
	 */
	@Override public void enterConnectorInit(BallerinaParser.ConnectorInitContext ctx) { }
	/**
	 * {@inheritDoc}
	 *
	 * <p>The default implementation does nothing.</p>
	 */
	@Override public void exitConnectorInit(BallerinaParser.ConnectorInitContext ctx) { }
	/**
	 * {@inheritDoc}
	 *
	 * <p>The default implementation does nothing.</p>
	 */
	@Override public void enterEndpointDeclaration(BallerinaParser.EndpointDeclarationContext ctx) { }
	/**
	 * {@inheritDoc}
	 *
	 * <p>The default implementation does nothing.</p>
	 */
	@Override public void exitEndpointDeclaration(BallerinaParser.EndpointDeclarationContext ctx) { }
	/**
	 * {@inheritDoc}
	 *
	 * <p>The default implementation does nothing.</p>
	 */
	@Override public void enterEndpointDefinition(BallerinaParser.EndpointDefinitionContext ctx) { }
	/**
	 * {@inheritDoc}
	 *
	 * <p>The default implementation does nothing.</p>
	 */
	@Override public void exitEndpointDefinition(BallerinaParser.EndpointDefinitionContext ctx) { }
	/**
	 * {@inheritDoc}
	 *
	 * <p>The default implementation does nothing.</p>
	 */
	@Override public void enterAssignmentStatement(BallerinaParser.AssignmentStatementContext ctx) { }
	/**
	 * {@inheritDoc}
	 *
	 * <p>The default implementation does nothing.</p>
	 */
	@Override public void exitAssignmentStatement(BallerinaParser.AssignmentStatementContext ctx) { }
	/**
	 * {@inheritDoc}
	 *
	 * <p>The default implementation does nothing.</p>
	 */
	@Override public void enterBindStatement(BallerinaParser.BindStatementContext ctx) { }
	/**
	 * {@inheritDoc}
	 *
	 * <p>The default implementation does nothing.</p>
	 */
	@Override public void exitBindStatement(BallerinaParser.BindStatementContext ctx) { }
	/**
	 * {@inheritDoc}
	 *
	 * <p>The default implementation does nothing.</p>
	 */
	@Override public void enterVariableReferenceList(BallerinaParser.VariableReferenceListContext ctx) { }
	/**
	 * {@inheritDoc}
	 *
	 * <p>The default implementation does nothing.</p>
	 */
	@Override public void exitVariableReferenceList(BallerinaParser.VariableReferenceListContext ctx) { }
	/**
	 * {@inheritDoc}
	 *
	 * <p>The default implementation does nothing.</p>
	 */
	@Override public void enterIfElseStatement(BallerinaParser.IfElseStatementContext ctx) { }
	/**
	 * {@inheritDoc}
	 *
	 * <p>The default implementation does nothing.</p>
	 */
	@Override public void exitIfElseStatement(BallerinaParser.IfElseStatementContext ctx) { }
	/**
	 * {@inheritDoc}
	 *
	 * <p>The default implementation does nothing.</p>
	 */
	@Override public void enterIfClause(BallerinaParser.IfClauseContext ctx) { }
	/**
	 * {@inheritDoc}
	 *
	 * <p>The default implementation does nothing.</p>
	 */
	@Override public void exitIfClause(BallerinaParser.IfClauseContext ctx) { }
	/**
	 * {@inheritDoc}
	 *
	 * <p>The default implementation does nothing.</p>
	 */
	@Override public void enterElseIfClause(BallerinaParser.ElseIfClauseContext ctx) { }
	/**
	 * {@inheritDoc}
	 *
	 * <p>The default implementation does nothing.</p>
	 */
	@Override public void exitElseIfClause(BallerinaParser.ElseIfClauseContext ctx) { }
	/**
	 * {@inheritDoc}
	 *
	 * <p>The default implementation does nothing.</p>
	 */
	@Override public void enterElseClause(BallerinaParser.ElseClauseContext ctx) { }
	/**
	 * {@inheritDoc}
	 *
	 * <p>The default implementation does nothing.</p>
	 */
	@Override public void exitElseClause(BallerinaParser.ElseClauseContext ctx) { }
	/**
	 * {@inheritDoc}
	 *
	 * <p>The default implementation does nothing.</p>
	 */
	@Override public void enterForeachStatement(BallerinaParser.ForeachStatementContext ctx) { }
	/**
	 * {@inheritDoc}
	 *
	 * <p>The default implementation does nothing.</p>
	 */
	@Override public void exitForeachStatement(BallerinaParser.ForeachStatementContext ctx) { }
	/**
	 * {@inheritDoc}
	 *
	 * <p>The default implementation does nothing.</p>
	 */
	@Override public void enterIntRangeExpression(BallerinaParser.IntRangeExpressionContext ctx) { }
	/**
	 * {@inheritDoc}
	 *
	 * <p>The default implementation does nothing.</p>
	 */
	@Override public void exitIntRangeExpression(BallerinaParser.IntRangeExpressionContext ctx) { }
	/**
	 * {@inheritDoc}
	 *
	 * <p>The default implementation does nothing.</p>
	 */
	@Override public void enterWhileStatement(BallerinaParser.WhileStatementContext ctx) { }
	/**
	 * {@inheritDoc}
	 *
	 * <p>The default implementation does nothing.</p>
	 */
	@Override public void exitWhileStatement(BallerinaParser.WhileStatementContext ctx) { }
	/**
	 * {@inheritDoc}
	 *
	 * <p>The default implementation does nothing.</p>
	 */
	@Override public void enterNextStatement(BallerinaParser.NextStatementContext ctx) { }
	/**
	 * {@inheritDoc}
	 *
	 * <p>The default implementation does nothing.</p>
	 */
	@Override public void exitNextStatement(BallerinaParser.NextStatementContext ctx) { }
	/**
	 * {@inheritDoc}
	 *
	 * <p>The default implementation does nothing.</p>
	 */
	@Override public void enterBreakStatement(BallerinaParser.BreakStatementContext ctx) { }
	/**
	 * {@inheritDoc}
	 *
	 * <p>The default implementation does nothing.</p>
	 */
	@Override public void exitBreakStatement(BallerinaParser.BreakStatementContext ctx) { }
	/**
	 * {@inheritDoc}
	 *
	 * <p>The default implementation does nothing.</p>
	 */
	@Override public void enterForkJoinStatement(BallerinaParser.ForkJoinStatementContext ctx) { }
	/**
	 * {@inheritDoc}
	 *
	 * <p>The default implementation does nothing.</p>
	 */
	@Override public void exitForkJoinStatement(BallerinaParser.ForkJoinStatementContext ctx) { }
	/**
	 * {@inheritDoc}
	 *
	 * <p>The default implementation does nothing.</p>
	 */
	@Override public void enterJoinClause(BallerinaParser.JoinClauseContext ctx) { }
	/**
	 * {@inheritDoc}
	 *
	 * <p>The default implementation does nothing.</p>
	 */
	@Override public void exitJoinClause(BallerinaParser.JoinClauseContext ctx) { }
	/**
	 * {@inheritDoc}
	 *
	 * <p>The default implementation does nothing.</p>
	 */
	@Override public void enterAnyJoinCondition(BallerinaParser.AnyJoinConditionContext ctx) { }
	/**
	 * {@inheritDoc}
	 *
	 * <p>The default implementation does nothing.</p>
	 */
	@Override public void exitAnyJoinCondition(BallerinaParser.AnyJoinConditionContext ctx) { }
	/**
	 * {@inheritDoc}
	 *
	 * <p>The default implementation does nothing.</p>
	 */
	@Override public void enterAllJoinCondition(BallerinaParser.AllJoinConditionContext ctx) { }
	/**
	 * {@inheritDoc}
	 *
	 * <p>The default implementation does nothing.</p>
	 */
	@Override public void exitAllJoinCondition(BallerinaParser.AllJoinConditionContext ctx) { }
	/**
	 * {@inheritDoc}
	 *
	 * <p>The default implementation does nothing.</p>
	 */
	@Override public void enterTimeoutClause(BallerinaParser.TimeoutClauseContext ctx) { }
	/**
	 * {@inheritDoc}
	 *
	 * <p>The default implementation does nothing.</p>
	 */
	@Override public void exitTimeoutClause(BallerinaParser.TimeoutClauseContext ctx) { }
	/**
	 * {@inheritDoc}
	 *
	 * <p>The default implementation does nothing.</p>
	 */
	@Override public void enterTryCatchStatement(BallerinaParser.TryCatchStatementContext ctx) { }
	/**
	 * {@inheritDoc}
	 *
	 * <p>The default implementation does nothing.</p>
	 */
	@Override public void exitTryCatchStatement(BallerinaParser.TryCatchStatementContext ctx) { }
	/**
	 * {@inheritDoc}
	 *
	 * <p>The default implementation does nothing.</p>
	 */
	@Override public void enterCatchClauses(BallerinaParser.CatchClausesContext ctx) { }
	/**
	 * {@inheritDoc}
	 *
	 * <p>The default implementation does nothing.</p>
	 */
	@Override public void exitCatchClauses(BallerinaParser.CatchClausesContext ctx) { }
	/**
	 * {@inheritDoc}
	 *
	 * <p>The default implementation does nothing.</p>
	 */
	@Override public void enterCatchClause(BallerinaParser.CatchClauseContext ctx) { }
	/**
	 * {@inheritDoc}
	 *
	 * <p>The default implementation does nothing.</p>
	 */
	@Override public void exitCatchClause(BallerinaParser.CatchClauseContext ctx) { }
	/**
	 * {@inheritDoc}
	 *
	 * <p>The default implementation does nothing.</p>
	 */
	@Override public void enterFinallyClause(BallerinaParser.FinallyClauseContext ctx) { }
	/**
	 * {@inheritDoc}
	 *
	 * <p>The default implementation does nothing.</p>
	 */
	@Override public void exitFinallyClause(BallerinaParser.FinallyClauseContext ctx) { }
	/**
	 * {@inheritDoc}
	 *
	 * <p>The default implementation does nothing.</p>
	 */
	@Override public void enterThrowStatement(BallerinaParser.ThrowStatementContext ctx) { }
	/**
	 * {@inheritDoc}
	 *
	 * <p>The default implementation does nothing.</p>
	 */
	@Override public void exitThrowStatement(BallerinaParser.ThrowStatementContext ctx) { }
	/**
	 * {@inheritDoc}
	 *
	 * <p>The default implementation does nothing.</p>
	 */
	@Override public void enterReturnStatement(BallerinaParser.ReturnStatementContext ctx) { }
	/**
	 * {@inheritDoc}
	 *
	 * <p>The default implementation does nothing.</p>
	 */
	@Override public void exitReturnStatement(BallerinaParser.ReturnStatementContext ctx) { }
	/**
	 * {@inheritDoc}
	 *
	 * <p>The default implementation does nothing.</p>
	 */
	@Override public void enterWorkerInteractionStatement(BallerinaParser.WorkerInteractionStatementContext ctx) { }
	/**
	 * {@inheritDoc}
	 *
	 * <p>The default implementation does nothing.</p>
	 */
	@Override public void exitWorkerInteractionStatement(BallerinaParser.WorkerInteractionStatementContext ctx) { }
	/**
	 * {@inheritDoc}
	 *
	 * <p>The default implementation does nothing.</p>
	 */
	@Override public void enterInvokeWorker(BallerinaParser.InvokeWorkerContext ctx) { }
	/**
	 * {@inheritDoc}
	 *
	 * <p>The default implementation does nothing.</p>
	 */
	@Override public void exitInvokeWorker(BallerinaParser.InvokeWorkerContext ctx) { }
	/**
	 * {@inheritDoc}
	 *
	 * <p>The default implementation does nothing.</p>
	 */
	@Override public void enterInvokeFork(BallerinaParser.InvokeForkContext ctx) { }
	/**
	 * {@inheritDoc}
	 *
	 * <p>The default implementation does nothing.</p>
	 */
	@Override public void exitInvokeFork(BallerinaParser.InvokeForkContext ctx) { }
	/**
	 * {@inheritDoc}
	 *
	 * <p>The default implementation does nothing.</p>
	 */
	@Override public void enterWorkerReply(BallerinaParser.WorkerReplyContext ctx) { }
	/**
	 * {@inheritDoc}
	 *
	 * <p>The default implementation does nothing.</p>
	 */
	@Override public void exitWorkerReply(BallerinaParser.WorkerReplyContext ctx) { }
	/**
	 * {@inheritDoc}
	 *
	 * <p>The default implementation does nothing.</p>
	 */
	@Override public void enterXmlAttribVariableReference(BallerinaParser.XmlAttribVariableReferenceContext ctx) { }
	/**
	 * {@inheritDoc}
	 *
	 * <p>The default implementation does nothing.</p>
	 */
	@Override public void exitXmlAttribVariableReference(BallerinaParser.XmlAttribVariableReferenceContext ctx) { }
	/**
	 * {@inheritDoc}
	 *
	 * <p>The default implementation does nothing.</p>
	 */
	@Override public void enterSimpleVariableReference(BallerinaParser.SimpleVariableReferenceContext ctx) { }
	/**
	 * {@inheritDoc}
	 *
	 * <p>The default implementation does nothing.</p>
	 */
	@Override public void exitSimpleVariableReference(BallerinaParser.SimpleVariableReferenceContext ctx) { }
	/**
	 * {@inheritDoc}
	 *
	 * <p>The default implementation does nothing.</p>
	 */
	@Override public void enterInvocationReference(BallerinaParser.InvocationReferenceContext ctx) { }
	/**
	 * {@inheritDoc}
	 *
	 * <p>The default implementation does nothing.</p>
	 */
	@Override public void exitInvocationReference(BallerinaParser.InvocationReferenceContext ctx) { }
	/**
	 * {@inheritDoc}
	 *
	 * <p>The default implementation does nothing.</p>
	 */
	@Override public void enterFunctionInvocationReference(BallerinaParser.FunctionInvocationReferenceContext ctx) { }
	/**
	 * {@inheritDoc}
	 *
	 * <p>The default implementation does nothing.</p>
	 */
	@Override public void exitFunctionInvocationReference(BallerinaParser.FunctionInvocationReferenceContext ctx) { }
	/**
	 * {@inheritDoc}
	 *
	 * <p>The default implementation does nothing.</p>
	 */
	@Override public void enterFieldVariableReference(BallerinaParser.FieldVariableReferenceContext ctx) { }
	/**
	 * {@inheritDoc}
	 *
	 * <p>The default implementation does nothing.</p>
	 */
	@Override public void exitFieldVariableReference(BallerinaParser.FieldVariableReferenceContext ctx) { }
	/**
	 * {@inheritDoc}
	 *
	 * <p>The default implementation does nothing.</p>
	 */
	@Override public void enterMapArrayVariableReference(BallerinaParser.MapArrayVariableReferenceContext ctx) { }
	/**
	 * {@inheritDoc}
	 *
	 * <p>The default implementation does nothing.</p>
	 */
	@Override public void exitMapArrayVariableReference(BallerinaParser.MapArrayVariableReferenceContext ctx) { }
	/**
	 * {@inheritDoc}
	 *
	 * <p>The default implementation does nothing.</p>
	 */
	@Override public void enterField(BallerinaParser.FieldContext ctx) { }
	/**
	 * {@inheritDoc}
	 *
	 * <p>The default implementation does nothing.</p>
	 */
	@Override public void exitField(BallerinaParser.FieldContext ctx) { }
	/**
	 * {@inheritDoc}
	 *
	 * <p>The default implementation does nothing.</p>
	 */
	@Override public void enterIndex(BallerinaParser.IndexContext ctx) { }
	/**
	 * {@inheritDoc}
	 *
	 * <p>The default implementation does nothing.</p>
	 */
	@Override public void exitIndex(BallerinaParser.IndexContext ctx) { }
	/**
	 * {@inheritDoc}
	 *
	 * <p>The default implementation does nothing.</p>
	 */
	@Override public void enterXmlAttrib(BallerinaParser.XmlAttribContext ctx) { }
	/**
	 * {@inheritDoc}
	 *
	 * <p>The default implementation does nothing.</p>
	 */
	@Override public void exitXmlAttrib(BallerinaParser.XmlAttribContext ctx) { }
	/**
	 * {@inheritDoc}
	 *
	 * <p>The default implementation does nothing.</p>
	 */
	@Override public void enterFunctionInvocation(BallerinaParser.FunctionInvocationContext ctx) { }
	/**
	 * {@inheritDoc}
	 *
	 * <p>The default implementation does nothing.</p>
	 */
	@Override public void exitFunctionInvocation(BallerinaParser.FunctionInvocationContext ctx) { }
	/**
	 * {@inheritDoc}
	 *
	 * <p>The default implementation does nothing.</p>
	 */
	@Override public void enterInvocation(BallerinaParser.InvocationContext ctx) { }
	/**
	 * {@inheritDoc}
	 *
	 * <p>The default implementation does nothing.</p>
	 */
	@Override public void exitInvocation(BallerinaParser.InvocationContext ctx) { }
	/**
	 * {@inheritDoc}
	 *
	 * <p>The default implementation does nothing.</p>
	 */
	@Override public void enterExpressionList(BallerinaParser.ExpressionListContext ctx) { }
	/**
	 * {@inheritDoc}
	 *
	 * <p>The default implementation does nothing.</p>
	 */
	@Override public void exitExpressionList(BallerinaParser.ExpressionListContext ctx) { }
	/**
	 * {@inheritDoc}
	 *
	 * <p>The default implementation does nothing.</p>
	 */
	@Override public void enterExpressionStmt(BallerinaParser.ExpressionStmtContext ctx) { }
	/**
	 * {@inheritDoc}
	 *
	 * <p>The default implementation does nothing.</p>
	 */
	@Override public void exitExpressionStmt(BallerinaParser.ExpressionStmtContext ctx) { }
	/**
	 * {@inheritDoc}
	 *
	 * <p>The default implementation does nothing.</p>
	 */
	@Override public void enterTransactionStatement(BallerinaParser.TransactionStatementContext ctx) { }
	/**
	 * {@inheritDoc}
	 *
	 * <p>The default implementation does nothing.</p>
	 */
	@Override public void exitTransactionStatement(BallerinaParser.TransactionStatementContext ctx) { }
	/**
	 * {@inheritDoc}
	 *
	 * <p>The default implementation does nothing.</p>
	 */
	@Override public void enterTransactionClause(BallerinaParser.TransactionClauseContext ctx) { }
	/**
	 * {@inheritDoc}
	 *
	 * <p>The default implementation does nothing.</p>
	 */
	@Override public void exitTransactionClause(BallerinaParser.TransactionClauseContext ctx) { }
	/**
	 * {@inheritDoc}
	 *
	 * <p>The default implementation does nothing.</p>
	 */
	@Override public void enterTransactionPropertyInitStatement(BallerinaParser.TransactionPropertyInitStatementContext ctx) { }
	/**
	 * {@inheritDoc}
	 *
	 * <p>The default implementation does nothing.</p>
	 */
	@Override public void exitTransactionPropertyInitStatement(BallerinaParser.TransactionPropertyInitStatementContext ctx) { }
	/**
	 * {@inheritDoc}
	 *
	 * <p>The default implementation does nothing.</p>
	 */
	@Override public void enterTransactionPropertyInitStatementList(BallerinaParser.TransactionPropertyInitStatementListContext ctx) { }
	/**
	 * {@inheritDoc}
	 *
	 * <p>The default implementation does nothing.</p>
	 */
	@Override public void exitTransactionPropertyInitStatementList(BallerinaParser.TransactionPropertyInitStatementListContext ctx) { }
	/**
	 * {@inheritDoc}
	 *
	 * <p>The default implementation does nothing.</p>
	 */
	@Override public void enterLockStatement(BallerinaParser.LockStatementContext ctx) { }
	/**
	 * {@inheritDoc}
	 *
	 * <p>The default implementation does nothing.</p>
	 */
	@Override public void exitLockStatement(BallerinaParser.LockStatementContext ctx) { }
	/**
	 * {@inheritDoc}
	 *
	 * <p>The default implementation does nothing.</p>
	 */
	@Override public void enterFailedClause(BallerinaParser.FailedClauseContext ctx) { }
	/**
	 * {@inheritDoc}
	 *
	 * <p>The default implementation does nothing.</p>
	 */
	@Override public void exitFailedClause(BallerinaParser.FailedClauseContext ctx) { }
	/**
	 * {@inheritDoc}
	 *
	 * <p>The default implementation does nothing.</p>
	 */
	@Override public void enterAbortStatement(BallerinaParser.AbortStatementContext ctx) { }
	/**
	 * {@inheritDoc}
	 *
	 * <p>The default implementation does nothing.</p>
	 */
	@Override public void exitAbortStatement(BallerinaParser.AbortStatementContext ctx) { }
	/**
	 * {@inheritDoc}
	 *
	 * <p>The default implementation does nothing.</p>
	 */
	@Override public void enterRetriesStatement(BallerinaParser.RetriesStatementContext ctx) { }
	/**
	 * {@inheritDoc}
	 *
	 * <p>The default implementation does nothing.</p>
	 */
	@Override public void exitRetriesStatement(BallerinaParser.RetriesStatementContext ctx) { }
	/**
	 * {@inheritDoc}
	 *
	 * <p>The default implementation does nothing.</p>
	 */
	@Override public void enterNamespaceDeclarationStatement(BallerinaParser.NamespaceDeclarationStatementContext ctx) { }
	/**
	 * {@inheritDoc}
	 *
	 * <p>The default implementation does nothing.</p>
	 */
	@Override public void exitNamespaceDeclarationStatement(BallerinaParser.NamespaceDeclarationStatementContext ctx) { }
	/**
	 * {@inheritDoc}
	 *
	 * <p>The default implementation does nothing.</p>
	 */
	@Override public void enterNamespaceDeclaration(BallerinaParser.NamespaceDeclarationContext ctx) { }
	/**
	 * {@inheritDoc}
	 *
	 * <p>The default implementation does nothing.</p>
	 */
	@Override public void exitNamespaceDeclaration(BallerinaParser.NamespaceDeclarationContext ctx) { }
	/**
	 * {@inheritDoc}
	 *
	 * <p>The default implementation does nothing.</p>
	 */
	@Override public void enterConnectorInitExpression(BallerinaParser.ConnectorInitExpressionContext ctx) { }
	/**
	 * {@inheritDoc}
	 *
	 * <p>The default implementation does nothing.</p>
	 */
	@Override public void exitConnectorInitExpression(BallerinaParser.ConnectorInitExpressionContext ctx) { }
	/**
	 * {@inheritDoc}
	 *
	 * <p>The default implementation does nothing.</p>
	 */
	@Override public void enterBinaryDivMulModExpression(BallerinaParser.BinaryDivMulModExpressionContext ctx) { }
	/**
	 * {@inheritDoc}
	 *
	 * <p>The default implementation does nothing.</p>
	 */
	@Override public void exitBinaryDivMulModExpression(BallerinaParser.BinaryDivMulModExpressionContext ctx) { }
	/**
	 * {@inheritDoc}
	 *
	 * <p>The default implementation does nothing.</p>
	 */
	@Override public void enterBinaryOrExpression(BallerinaParser.BinaryOrExpressionContext ctx) { }
	/**
	 * {@inheritDoc}
	 *
	 * <p>The default implementation does nothing.</p>
	 */
	@Override public void exitBinaryOrExpression(BallerinaParser.BinaryOrExpressionContext ctx) { }
	/**
	 * {@inheritDoc}
	 *
	 * <p>The default implementation does nothing.</p>
	 */
	@Override public void enterXmlLiteralExpression(BallerinaParser.XmlLiteralExpressionContext ctx) { }
	/**
	 * {@inheritDoc}
	 *
	 * <p>The default implementation does nothing.</p>
	 */
	@Override public void exitXmlLiteralExpression(BallerinaParser.XmlLiteralExpressionContext ctx) { }
	/**
	 * {@inheritDoc}
	 *
	 * <p>The default implementation does nothing.</p>
	 */
	@Override public void enterValueTypeTypeExpression(BallerinaParser.ValueTypeTypeExpressionContext ctx) { }
	/**
	 * {@inheritDoc}
	 *
	 * <p>The default implementation does nothing.</p>
	 */
	@Override public void exitValueTypeTypeExpression(BallerinaParser.ValueTypeTypeExpressionContext ctx) { }
	/**
	 * {@inheritDoc}
	 *
	 * <p>The default implementation does nothing.</p>
	 */
	@Override public void enterSimpleLiteralExpression(BallerinaParser.SimpleLiteralExpressionContext ctx) { }
	/**
	 * {@inheritDoc}
	 *
	 * <p>The default implementation does nothing.</p>
	 */
	@Override public void exitSimpleLiteralExpression(BallerinaParser.SimpleLiteralExpressionContext ctx) { }
	/**
	 * {@inheritDoc}
	 *
	 * <p>The default implementation does nothing.</p>
	 */
	@Override public void enterStringTemplateLiteralExpression(BallerinaParser.StringTemplateLiteralExpressionContext ctx) { }
	/**
	 * {@inheritDoc}
	 *
	 * <p>The default implementation does nothing.</p>
	 */
	@Override public void exitStringTemplateLiteralExpression(BallerinaParser.StringTemplateLiteralExpressionContext ctx) { }
	/**
	 * {@inheritDoc}
	 *
	 * <p>The default implementation does nothing.</p>
	 */
	@Override public void enterLambdaFunctionExpression(BallerinaParser.LambdaFunctionExpressionContext ctx) { }
	/**
	 * {@inheritDoc}
	 *
	 * <p>The default implementation does nothing.</p>
	 */
	@Override public void exitLambdaFunctionExpression(BallerinaParser.LambdaFunctionExpressionContext ctx) { }
	/**
	 * {@inheritDoc}
	 *
	 * <p>The default implementation does nothing.</p>
	 */
	@Override public void enterBinaryEqualExpression(BallerinaParser.BinaryEqualExpressionContext ctx) { }
	/**
	 * {@inheritDoc}
	 *
	 * <p>The default implementation does nothing.</p>
	 */
	@Override public void exitBinaryEqualExpression(BallerinaParser.BinaryEqualExpressionContext ctx) { }
	/**
	 * {@inheritDoc}
	 *
	 * <p>The default implementation does nothing.</p>
	 */
	@Override public void enterRecordLiteralExpression(BallerinaParser.RecordLiteralExpressionContext ctx) { }
	/**
	 * {@inheritDoc}
	 *
	 * <p>The default implementation does nothing.</p>
	 */
	@Override public void exitRecordLiteralExpression(BallerinaParser.RecordLiteralExpressionContext ctx) { }
	/**
	 * {@inheritDoc}
	 *
	 * <p>The default implementation does nothing.</p>
	 */
	@Override public void enterArrayLiteralExpression(BallerinaParser.ArrayLiteralExpressionContext ctx) { }
	/**
	 * {@inheritDoc}
	 *
	 * <p>The default implementation does nothing.</p>
	 */
	@Override public void exitArrayLiteralExpression(BallerinaParser.ArrayLiteralExpressionContext ctx) { }
	/**
	 * {@inheritDoc}
	 *
	 * <p>The default implementation does nothing.</p>
	 */
	@Override public void enterTypeAccessExpression(BallerinaParser.TypeAccessExpressionContext ctx) { }
	/**
	 * {@inheritDoc}
	 *
	 * <p>The default implementation does nothing.</p>
	 */
	@Override public void exitTypeAccessExpression(BallerinaParser.TypeAccessExpressionContext ctx) { }
	/**
	 * {@inheritDoc}
	 *
	 * <p>The default implementation does nothing.</p>
	 */
	@Override public void enterBracedExpression(BallerinaParser.BracedExpressionContext ctx) { }
	/**
	 * {@inheritDoc}
	 *
	 * <p>The default implementation does nothing.</p>
	 */
	@Override public void exitBracedExpression(BallerinaParser.BracedExpressionContext ctx) { }
	/**
	 * {@inheritDoc}
	 *
	 * <p>The default implementation does nothing.</p>
	 */
	@Override public void enterVariableReferenceExpression(BallerinaParser.VariableReferenceExpressionContext ctx) { }
	/**
	 * {@inheritDoc}
	 *
	 * <p>The default implementation does nothing.</p>
	 */
	@Override public void exitVariableReferenceExpression(BallerinaParser.VariableReferenceExpressionContext ctx) { }
	/**
	 * {@inheritDoc}
	 *
	 * <p>The default implementation does nothing.</p>
	 */
	@Override public void enterTypeCastingExpression(BallerinaParser.TypeCastingExpressionContext ctx) { }
	/**
	 * {@inheritDoc}
	 *
	 * <p>The default implementation does nothing.</p>
	 */
	@Override public void exitTypeCastingExpression(BallerinaParser.TypeCastingExpressionContext ctx) { }
	/**
	 * {@inheritDoc}
	 *
	 * <p>The default implementation does nothing.</p>
	 */
	@Override public void enterBinaryAndExpression(BallerinaParser.BinaryAndExpressionContext ctx) { }
	/**
	 * {@inheritDoc}
	 *
	 * <p>The default implementation does nothing.</p>
	 */
	@Override public void exitBinaryAndExpression(BallerinaParser.BinaryAndExpressionContext ctx) { }
	/**
	 * {@inheritDoc}
	 *
	 * <p>The default implementation does nothing.</p>
	 */
	@Override public void enterBinaryAddSubExpression(BallerinaParser.BinaryAddSubExpressionContext ctx) { }
	/**
	 * {@inheritDoc}
	 *
	 * <p>The default implementation does nothing.</p>
	 */
	@Override public void exitBinaryAddSubExpression(BallerinaParser.BinaryAddSubExpressionContext ctx) { }
	/**
	 * {@inheritDoc}
	 *
	 * <p>The default implementation does nothing.</p>
	 */
	@Override public void enterTypeConversionExpression(BallerinaParser.TypeConversionExpressionContext ctx) { }
	/**
	 * {@inheritDoc}
	 *
	 * <p>The default implementation does nothing.</p>
	 */
	@Override public void exitTypeConversionExpression(BallerinaParser.TypeConversionExpressionContext ctx) { }
	/**
	 * {@inheritDoc}
	 *
	 * <p>The default implementation does nothing.</p>
	 */
	@Override public void enterBinaryCompareExpression(BallerinaParser.BinaryCompareExpressionContext ctx) { }
	/**
	 * {@inheritDoc}
	 *
	 * <p>The default implementation does nothing.</p>
	 */
	@Override public void exitBinaryCompareExpression(BallerinaParser.BinaryCompareExpressionContext ctx) { }
	/**
	 * {@inheritDoc}
	 *
	 * <p>The default implementation does nothing.</p>
	 */
	@Override public void enterBuiltInReferenceTypeTypeExpression(BallerinaParser.BuiltInReferenceTypeTypeExpressionContext ctx) { }
	/**
	 * {@inheritDoc}
	 *
	 * <p>The default implementation does nothing.</p>
	 */
	@Override public void exitBuiltInReferenceTypeTypeExpression(BallerinaParser.BuiltInReferenceTypeTypeExpressionContext ctx) { }
	/**
	 * {@inheritDoc}
	 *
	 * <p>The default implementation does nothing.</p>
	 */
	@Override public void enterUnaryExpression(BallerinaParser.UnaryExpressionContext ctx) { }
	/**
	 * {@inheritDoc}
	 *
	 * <p>The default implementation does nothing.</p>
	 */
	@Override public void exitUnaryExpression(BallerinaParser.UnaryExpressionContext ctx) { }
	/**
	 * {@inheritDoc}
	 *
	 * <p>The default implementation does nothing.</p>
	 */
	@Override public void enterTableQueryExpression(BallerinaParser.TableQueryExpressionContext ctx) { }
	/**
	 * {@inheritDoc}
	 *
	 * <p>The default implementation does nothing.</p>
	 */
	@Override public void exitTableQueryExpression(BallerinaParser.TableQueryExpressionContext ctx) { }
	/**
	 * {@inheritDoc}
	 *
	 * <p>The default implementation does nothing.</p>
	 */
	@Override public void enterTernaryExpression(BallerinaParser.TernaryExpressionContext ctx) { }
	/**
	 * {@inheritDoc}
	 *
	 * <p>The default implementation does nothing.</p>
	 */
	@Override public void exitTernaryExpression(BallerinaParser.TernaryExpressionContext ctx) { }
	/**
	 * {@inheritDoc}
	 *
	 * <p>The default implementation does nothing.</p>
	 */
	@Override public void enterBinaryPowExpression(BallerinaParser.BinaryPowExpressionContext ctx) { }
	/**
	 * {@inheritDoc}
	 *
	 * <p>The default implementation does nothing.</p>
	 */
	@Override public void exitBinaryPowExpression(BallerinaParser.BinaryPowExpressionContext ctx) { }
	/**
	 * {@inheritDoc}
	 *
	 * <p>The default implementation does nothing.</p>
	 */
	@Override public void enterNameReference(BallerinaParser.NameReferenceContext ctx) { }
	/**
	 * {@inheritDoc}
	 *
	 * <p>The default implementation does nothing.</p>
	 */
	@Override public void exitNameReference(BallerinaParser.NameReferenceContext ctx) { }
	/**
	 * {@inheritDoc}
	 *
	 * <p>The default implementation does nothing.</p>
	 */
	@Override public void enterReturnParameters(BallerinaParser.ReturnParametersContext ctx) { }
	/**
	 * {@inheritDoc}
	 *
	 * <p>The default implementation does nothing.</p>
	 */
	@Override public void exitReturnParameters(BallerinaParser.ReturnParametersContext ctx) { }
	/**
	 * {@inheritDoc}
	 *
	 * <p>The default implementation does nothing.</p>
	 */
	@Override public void enterParameterTypeNameList(BallerinaParser.ParameterTypeNameListContext ctx) { }
	/**
	 * {@inheritDoc}
	 *
	 * <p>The default implementation does nothing.</p>
	 */
	@Override public void exitParameterTypeNameList(BallerinaParser.ParameterTypeNameListContext ctx) { }
	/**
	 * {@inheritDoc}
	 *
	 * <p>The default implementation does nothing.</p>
	 */
	@Override public void enterParameterTypeName(BallerinaParser.ParameterTypeNameContext ctx) { }
	/**
	 * {@inheritDoc}
	 *
	 * <p>The default implementation does nothing.</p>
	 */
	@Override public void exitParameterTypeName(BallerinaParser.ParameterTypeNameContext ctx) { }
	/**
	 * {@inheritDoc}
	 *
	 * <p>The default implementation does nothing.</p>
	 */
	@Override public void enterParameterList(BallerinaParser.ParameterListContext ctx) { }
	/**
	 * {@inheritDoc}
	 *
	 * <p>The default implementation does nothing.</p>
	 */
	@Override public void exitParameterList(BallerinaParser.ParameterListContext ctx) { }
	/**
	 * {@inheritDoc}
	 *
	 * <p>The default implementation does nothing.</p>
	 */
	@Override public void enterParameter(BallerinaParser.ParameterContext ctx) { }
	/**
	 * {@inheritDoc}
	 *
	 * <p>The default implementation does nothing.</p>
	 */
	@Override public void exitParameter(BallerinaParser.ParameterContext ctx) { }
	/**
	 * {@inheritDoc}
	 *
	 * <p>The default implementation does nothing.</p>
	 */
	@Override public void enterFieldDefinition(BallerinaParser.FieldDefinitionContext ctx) { }
	/**
	 * {@inheritDoc}
	 *
	 * <p>The default implementation does nothing.</p>
	 */
	@Override public void exitFieldDefinition(BallerinaParser.FieldDefinitionContext ctx) { }
	/**
	 * {@inheritDoc}
	 *
	 * <p>The default implementation does nothing.</p>
	 */
	@Override public void enterSimpleLiteral(BallerinaParser.SimpleLiteralContext ctx) { }
	/**
	 * {@inheritDoc}
	 *
	 * <p>The default implementation does nothing.</p>
	 */
	@Override public void exitSimpleLiteral(BallerinaParser.SimpleLiteralContext ctx) { }
	/**
	 * {@inheritDoc}
	 *
	 * <p>The default implementation does nothing.</p>
	 */
	@Override public void enterXmlLiteral(BallerinaParser.XmlLiteralContext ctx) { }
	/**
	 * {@inheritDoc}
	 *
	 * <p>The default implementation does nothing.</p>
	 */
	@Override public void exitXmlLiteral(BallerinaParser.XmlLiteralContext ctx) { }
	/**
	 * {@inheritDoc}
	 *
	 * <p>The default implementation does nothing.</p>
	 */
	@Override public void enterXmlItem(BallerinaParser.XmlItemContext ctx) { }
	/**
	 * {@inheritDoc}
	 *
	 * <p>The default implementation does nothing.</p>
	 */
	@Override public void exitXmlItem(BallerinaParser.XmlItemContext ctx) { }
	/**
	 * {@inheritDoc}
	 *
	 * <p>The default implementation does nothing.</p>
	 */
	@Override public void enterContent(BallerinaParser.ContentContext ctx) { }
	/**
	 * {@inheritDoc}
	 *
	 * <p>The default implementation does nothing.</p>
	 */
	@Override public void exitContent(BallerinaParser.ContentContext ctx) { }
	/**
	 * {@inheritDoc}
	 *
	 * <p>The default implementation does nothing.</p>
	 */
	@Override public void enterComment(BallerinaParser.CommentContext ctx) { }
	/**
	 * {@inheritDoc}
	 *
	 * <p>The default implementation does nothing.</p>
	 */
	@Override public void exitComment(BallerinaParser.CommentContext ctx) { }
	/**
	 * {@inheritDoc}
	 *
	 * <p>The default implementation does nothing.</p>
	 */
	@Override public void enterElement(BallerinaParser.ElementContext ctx) { }
	/**
	 * {@inheritDoc}
	 *
	 * <p>The default implementation does nothing.</p>
	 */
	@Override public void exitElement(BallerinaParser.ElementContext ctx) { }
	/**
	 * {@inheritDoc}
	 *
	 * <p>The default implementation does nothing.</p>
	 */
	@Override public void enterStartTag(BallerinaParser.StartTagContext ctx) { }
	/**
	 * {@inheritDoc}
	 *
	 * <p>The default implementation does nothing.</p>
	 */
	@Override public void exitStartTag(BallerinaParser.StartTagContext ctx) { }
	/**
	 * {@inheritDoc}
	 *
	 * <p>The default implementation does nothing.</p>
	 */
	@Override public void enterCloseTag(BallerinaParser.CloseTagContext ctx) { }
	/**
	 * {@inheritDoc}
	 *
	 * <p>The default implementation does nothing.</p>
	 */
	@Override public void exitCloseTag(BallerinaParser.CloseTagContext ctx) { }
	/**
	 * {@inheritDoc}
	 *
	 * <p>The default implementation does nothing.</p>
	 */
	@Override public void enterEmptyTag(BallerinaParser.EmptyTagContext ctx) { }
	/**
	 * {@inheritDoc}
	 *
	 * <p>The default implementation does nothing.</p>
	 */
	@Override public void exitEmptyTag(BallerinaParser.EmptyTagContext ctx) { }
	/**
	 * {@inheritDoc}
	 *
	 * <p>The default implementation does nothing.</p>
	 */
	@Override public void enterProcIns(BallerinaParser.ProcInsContext ctx) { }
	/**
	 * {@inheritDoc}
	 *
	 * <p>The default implementation does nothing.</p>
	 */
	@Override public void exitProcIns(BallerinaParser.ProcInsContext ctx) { }
	/**
	 * {@inheritDoc}
	 *
	 * <p>The default implementation does nothing.</p>
	 */
	@Override public void enterAttribute(BallerinaParser.AttributeContext ctx) { }
	/**
	 * {@inheritDoc}
	 *
	 * <p>The default implementation does nothing.</p>
	 */
	@Override public void exitAttribute(BallerinaParser.AttributeContext ctx) { }
	/**
	 * {@inheritDoc}
	 *
	 * <p>The default implementation does nothing.</p>
	 */
	@Override public void enterText(BallerinaParser.TextContext ctx) { }
	/**
	 * {@inheritDoc}
	 *
	 * <p>The default implementation does nothing.</p>
	 */
	@Override public void exitText(BallerinaParser.TextContext ctx) { }
	/**
	 * {@inheritDoc}
	 *
	 * <p>The default implementation does nothing.</p>
	 */
	@Override public void enterXmlQuotedString(BallerinaParser.XmlQuotedStringContext ctx) { }
	/**
	 * {@inheritDoc}
	 *
	 * <p>The default implementation does nothing.</p>
	 */
	@Override public void exitXmlQuotedString(BallerinaParser.XmlQuotedStringContext ctx) { }
	/**
	 * {@inheritDoc}
	 *
	 * <p>The default implementation does nothing.</p>
	 */
	@Override public void enterXmlSingleQuotedString(BallerinaParser.XmlSingleQuotedStringContext ctx) { }
	/**
	 * {@inheritDoc}
	 *
	 * <p>The default implementation does nothing.</p>
	 */
	@Override public void exitXmlSingleQuotedString(BallerinaParser.XmlSingleQuotedStringContext ctx) { }
	/**
	 * {@inheritDoc}
	 *
	 * <p>The default implementation does nothing.</p>
	 */
	@Override public void enterXmlDoubleQuotedString(BallerinaParser.XmlDoubleQuotedStringContext ctx) { }
	/**
	 * {@inheritDoc}
	 *
	 * <p>The default implementation does nothing.</p>
	 */
	@Override public void exitXmlDoubleQuotedString(BallerinaParser.XmlDoubleQuotedStringContext ctx) { }
	/**
	 * {@inheritDoc}
	 *
	 * <p>The default implementation does nothing.</p>
	 */
	@Override public void enterXmlQualifiedName(BallerinaParser.XmlQualifiedNameContext ctx) { }
	/**
	 * {@inheritDoc}
	 *
	 * <p>The default implementation does nothing.</p>
	 */
	@Override public void exitXmlQualifiedName(BallerinaParser.XmlQualifiedNameContext ctx) { }
	/**
	 * {@inheritDoc}
	 *
	 * <p>The default implementation does nothing.</p>
	 */
	@Override public void enterStringTemplateLiteral(BallerinaParser.StringTemplateLiteralContext ctx) { }
	/**
	 * {@inheritDoc}
	 *
	 * <p>The default implementation does nothing.</p>
	 */
	@Override public void exitStringTemplateLiteral(BallerinaParser.StringTemplateLiteralContext ctx) { }
	/**
	 * {@inheritDoc}
	 *
	 * <p>The default implementation does nothing.</p>
	 */
	@Override public void enterStringTemplateContent(BallerinaParser.StringTemplateContentContext ctx) { }
	/**
	 * {@inheritDoc}
	 *
	 * <p>The default implementation does nothing.</p>
	 */
	@Override public void exitStringTemplateContent(BallerinaParser.StringTemplateContentContext ctx) { }
	/**
	 * {@inheritDoc}
	 *
	 * <p>The default implementation does nothing.</p>
	 */
	@Override public void enterAnyIdentifierName(BallerinaParser.AnyIdentifierNameContext ctx) { }
	/**
	 * {@inheritDoc}
	 *
	 * <p>The default implementation does nothing.</p>
	 */
	@Override public void exitAnyIdentifierName(BallerinaParser.AnyIdentifierNameContext ctx) { }
	/**
	 * {@inheritDoc}
	 *
	 * <p>The default implementation does nothing.</p>
	 */
	@Override public void enterReservedWord(BallerinaParser.ReservedWordContext ctx) { }
	/**
	 * {@inheritDoc}
	 *
	 * <p>The default implementation does nothing.</p>
	 */
	@Override public void exitReservedWord(BallerinaParser.ReservedWordContext ctx) { }
	/**
	 * {@inheritDoc}
	 *
	 * <p>The default implementation does nothing.</p>
	 */
	@Override public void enterTableQuery(BallerinaParser.TableQueryContext ctx) { }
	/**
	 * {@inheritDoc}
	 *
	 * <p>The default implementation does nothing.</p>
	 */
	@Override public void exitTableQuery(BallerinaParser.TableQueryContext ctx) { }
	/**
	 * {@inheritDoc}
	 *
	 * <p>The default implementation does nothing.</p>
	 */
	@Override public void enterAggregationQuery(BallerinaParser.AggregationQueryContext ctx) { }
	/**
	 * {@inheritDoc}
	 *
	 * <p>The default implementation does nothing.</p>
	 */
	@Override public void exitAggregationQuery(BallerinaParser.AggregationQueryContext ctx) { }
	/**
	 * {@inheritDoc}
	 *
	 * <p>The default implementation does nothing.</p>
	 */
	@Override public void enterStreamingQueryStatement(BallerinaParser.StreamingQueryStatementContext ctx) { }
	/**
	 * {@inheritDoc}
	 *
	 * <p>The default implementation does nothing.</p>
	 */
	@Override public void exitStreamingQueryStatement(BallerinaParser.StreamingQueryStatementContext ctx) { }
	/**
	 * {@inheritDoc}
	 *
	 * <p>The default implementation does nothing.</p>
	 */
	@Override public void enterOrderByClause(BallerinaParser.OrderByClauseContext ctx) { }
	/**
	 * {@inheritDoc}
	 *
	 * <p>The default implementation does nothing.</p>
	 */
	@Override public void exitOrderByClause(BallerinaParser.OrderByClauseContext ctx) { }
	/**
	 * {@inheritDoc}
	 *
	 * <p>The default implementation does nothing.</p>
	 */
	@Override public void enterSelectClause(BallerinaParser.SelectClauseContext ctx) { }
	/**
	 * {@inheritDoc}
	 *
	 * <p>The default implementation does nothing.</p>
	 */
	@Override public void exitSelectClause(BallerinaParser.SelectClauseContext ctx) { }
	/**
	 * {@inheritDoc}
	 *
	 * <p>The default implementation does nothing.</p>
	 */
	@Override public void enterSelectExpressionList(BallerinaParser.SelectExpressionListContext ctx) { }
	/**
	 * {@inheritDoc}
	 *
	 * <p>The default implementation does nothing.</p>
	 */
	@Override public void exitSelectExpressionList(BallerinaParser.SelectExpressionListContext ctx) { }
	/**
	 * {@inheritDoc}
	 *
	 * <p>The default implementation does nothing.</p>
	 */
	@Override public void enterSelectExpression(BallerinaParser.SelectExpressionContext ctx) { }
	/**
	 * {@inheritDoc}
	 *
	 * <p>The default implementation does nothing.</p>
	 */
	@Override public void exitSelectExpression(BallerinaParser.SelectExpressionContext ctx) { }
	/**
	 * {@inheritDoc}
	 *
	 * <p>The default implementation does nothing.</p>
	 */
	@Override public void enterGroupByClause(BallerinaParser.GroupByClauseContext ctx) { }
	/**
	 * {@inheritDoc}
	 *
	 * <p>The default implementation does nothing.</p>
	 */
	@Override public void exitGroupByClause(BallerinaParser.GroupByClauseContext ctx) { }
	/**
	 * {@inheritDoc}
	 *
	 * <p>The default implementation does nothing.</p>
	 */
	@Override public void enterHavingClause(BallerinaParser.HavingClauseContext ctx) { }
	/**
	 * {@inheritDoc}
	 *
	 * <p>The default implementation does nothing.</p>
	 */
	@Override public void exitHavingClause(BallerinaParser.HavingClauseContext ctx) { }
	/**
	 * {@inheritDoc}
	 *
	 * <p>The default implementation does nothing.</p>
	 */
	@Override public void enterStreamingAction(BallerinaParser.StreamingActionContext ctx) { }
	/**
	 * {@inheritDoc}
	 *
	 * <p>The default implementation does nothing.</p>
	 */
	@Override public void exitStreamingAction(BallerinaParser.StreamingActionContext ctx) { }
	/**
	 * {@inheritDoc}
	 *
	 * <p>The default implementation does nothing.</p>
	 */
	@Override public void enterSetClause(BallerinaParser.SetClauseContext ctx) { }
	/**
	 * {@inheritDoc}
	 *
	 * <p>The default implementation does nothing.</p>
	 */
	@Override public void exitSetClause(BallerinaParser.SetClauseContext ctx) { }
	/**
	 * {@inheritDoc}
	 *
	 * <p>The default implementation does nothing.</p>
	 */
	@Override public void enterSetAssignmentClause(BallerinaParser.SetAssignmentClauseContext ctx) { }
	/**
	 * {@inheritDoc}
	 *
	 * <p>The default implementation does nothing.</p>
	 */
	@Override public void exitSetAssignmentClause(BallerinaParser.SetAssignmentClauseContext ctx) { }
	/**
	 * {@inheritDoc}
	 *
	 * <p>The default implementation does nothing.</p>
	 */
	@Override public void enterStreamingInput(BallerinaParser.StreamingInputContext ctx) { }
	/**
	 * {@inheritDoc}
	 *
	 * <p>The default implementation does nothing.</p>
	 */
	@Override public void exitStreamingInput(BallerinaParser.StreamingInputContext ctx) { }
	/**
	 * {@inheritDoc}
	 *
	 * <p>The default implementation does nothing.</p>
	 */
	@Override public void enterJoinStreamingInput(BallerinaParser.JoinStreamingInputContext ctx) { }
	/**
	 * {@inheritDoc}
	 *
	 * <p>The default implementation does nothing.</p>
	 */
	@Override public void exitJoinStreamingInput(BallerinaParser.JoinStreamingInputContext ctx) { }
	/**
	 * {@inheritDoc}
	 *
	 * <p>The default implementation does nothing.</p>
	 */
	@Override public void enterOutputEventType(BallerinaParser.OutputEventTypeContext ctx) { }
	/**
	 * {@inheritDoc}
	 *
	 * <p>The default implementation does nothing.</p>
	 */
	@Override public void exitOutputEventType(BallerinaParser.OutputEventTypeContext ctx) { }
	/**
	 * {@inheritDoc}
	 *
	 * <p>The default implementation does nothing.</p>
	 */
	@Override public void enterJoinType(BallerinaParser.JoinTypeContext ctx) { }
	/**
	 * {@inheritDoc}
	 *
	 * <p>The default implementation does nothing.</p>
	 */
	@Override public void exitJoinType(BallerinaParser.JoinTypeContext ctx) { }
	/**
	 * {@inheritDoc}
	 *
	 * <p>The default implementation does nothing.</p>
	 */
	@Override public void enterOutputRate(BallerinaParser.OutputRateContext ctx) { }
	/**
	 * {@inheritDoc}
	 *
	 * <p>The default implementation does nothing.</p>
	 */
	@Override public void exitOutputRate(BallerinaParser.OutputRateContext ctx) { }
	/**
	 * {@inheritDoc}
	 *
	 * <p>The default implementation does nothing.</p>
	 */
	@Override public void enterOutputRateType(BallerinaParser.OutputRateTypeContext ctx) { }
	/**
	 * {@inheritDoc}
	 *
	 * <p>The default implementation does nothing.</p>
	 */
	@Override public void exitOutputRateType(BallerinaParser.OutputRateTypeContext ctx) { }
	/**
	 * {@inheritDoc}
	 *
	 * <p>The default implementation does nothing.</p>
	 */
	@Override public void enterTimeValue(BallerinaParser.TimeValueContext ctx) { }
	/**
	 * {@inheritDoc}
	 *
	 * <p>The default implementation does nothing.</p>
	 */
	@Override public void exitTimeValue(BallerinaParser.TimeValueContext ctx) { }
	/**
	 * {@inheritDoc}
	 *
	 * <p>The default implementation does nothing.</p>
	 */
	@Override public void enterYearValue(BallerinaParser.YearValueContext ctx) { }
	/**
	 * {@inheritDoc}
	 *
	 * <p>The default implementation does nothing.</p>
	 */
	@Override public void exitYearValue(BallerinaParser.YearValueContext ctx) { }
	/**
	 * {@inheritDoc}
	 *
	 * <p>The default implementation does nothing.</p>
	 */
	@Override public void enterMonthValue(BallerinaParser.MonthValueContext ctx) { }
	/**
	 * {@inheritDoc}
	 *
	 * <p>The default implementation does nothing.</p>
	 */
	@Override public void exitMonthValue(BallerinaParser.MonthValueContext ctx) { }
	/**
	 * {@inheritDoc}
	 *
	 * <p>The default implementation does nothing.</p>
	 */
	@Override public void enterWeekValue(BallerinaParser.WeekValueContext ctx) { }
	/**
	 * {@inheritDoc}
	 *
	 * <p>The default implementation does nothing.</p>
	 */
	@Override public void exitWeekValue(BallerinaParser.WeekValueContext ctx) { }
	/**
	 * {@inheritDoc}
	 *
	 * <p>The default implementation does nothing.</p>
	 */
	@Override public void enterDayValue(BallerinaParser.DayValueContext ctx) { }
	/**
	 * {@inheritDoc}
	 *
	 * <p>The default implementation does nothing.</p>
	 */
	@Override public void exitDayValue(BallerinaParser.DayValueContext ctx) { }
	/**
	 * {@inheritDoc}
	 *
	 * <p>The default implementation does nothing.</p>
	 */
	@Override public void enterHourValue(BallerinaParser.HourValueContext ctx) { }
	/**
	 * {@inheritDoc}
	 *
	 * <p>The default implementation does nothing.</p>
	 */
	@Override public void exitHourValue(BallerinaParser.HourValueContext ctx) { }
	/**
	 * {@inheritDoc}
	 *
	 * <p>The default implementation does nothing.</p>
	 */
	@Override public void enterMinuteValue(BallerinaParser.MinuteValueContext ctx) { }
	/**
	 * {@inheritDoc}
	 *
	 * <p>The default implementation does nothing.</p>
	 */
	@Override public void exitMinuteValue(BallerinaParser.MinuteValueContext ctx) { }
	/**
	 * {@inheritDoc}
	 *
	 * <p>The default implementation does nothing.</p>
	 */
	@Override public void enterSecondValue(BallerinaParser.SecondValueContext ctx) { }
	/**
	 * {@inheritDoc}
	 *
	 * <p>The default implementation does nothing.</p>
	 */
	@Override public void exitSecondValue(BallerinaParser.SecondValueContext ctx) { }
	/**
	 * {@inheritDoc}
	 *
	 * <p>The default implementation does nothing.</p>
	 */
	@Override public void enterMillisecondValue(BallerinaParser.MillisecondValueContext ctx) { }
	/**
	 * {@inheritDoc}
	 *
	 * <p>The default implementation does nothing.</p>
	 */
	@Override public void exitMillisecondValue(BallerinaParser.MillisecondValueContext ctx) { }
	/**
	 * {@inheritDoc}
	 *
	 * <p>The default implementation does nothing.</p>
	 */
	@Override public void enterPatternStreamingInput(BallerinaParser.PatternStreamingInputContext ctx) { }
	/**
	 * {@inheritDoc}
	 *
	 * <p>The default implementation does nothing.</p>
	 */
	@Override public void exitPatternStreamingInput(BallerinaParser.PatternStreamingInputContext ctx) { }
	/**
	 * {@inheritDoc}
	 *
	 * <p>The default implementation does nothing.</p>
	 */
	@Override public void enterPatternStreamingEdgeInput(BallerinaParser.PatternStreamingEdgeInputContext ctx) { }
	/**
	 * {@inheritDoc}
	 *
	 * <p>The default implementation does nothing.</p>
	 */
	@Override public void exitPatternStreamingEdgeInput(BallerinaParser.PatternStreamingEdgeInputContext ctx) { }
	/**
	 * {@inheritDoc}
	 *
	 * <p>The default implementation does nothing.</p>
	 */
	@Override public void enterWhereClause(BallerinaParser.WhereClauseContext ctx) { }
	/**
	 * {@inheritDoc}
	 *
	 * <p>The default implementation does nothing.</p>
	 */
	@Override public void exitWhereClause(BallerinaParser.WhereClauseContext ctx) { }
	/**
	 * {@inheritDoc}
	 *
	 * <p>The default implementation does nothing.</p>
	 */
	@Override public void enterFunctionClause(BallerinaParser.FunctionClauseContext ctx) { }
	/**
	 * {@inheritDoc}
	 *
	 * <p>The default implementation does nothing.</p>
	 */
	@Override public void exitFunctionClause(BallerinaParser.FunctionClauseContext ctx) { }
	/**
	 * {@inheritDoc}
	 *
	 * <p>The default implementation does nothing.</p>
	 */
	@Override public void enterWindowClause(BallerinaParser.WindowClauseContext ctx) { }
	/**
	 * {@inheritDoc}
	 *
	 * <p>The default implementation does nothing.</p>
	 */
	@Override public void exitWindowClause(BallerinaParser.WindowClauseContext ctx) { }
	/**
	 * {@inheritDoc}
	 *
	 * <p>The default implementation does nothing.</p>
	 */
	@Override public void enterQueryStatement(BallerinaParser.QueryStatementContext ctx) { }
	/**
	 * {@inheritDoc}
	 *
	 * <p>The default implementation does nothing.</p>
	 */
<<<<<<< HEAD
	@Override public void exitQueryStatement(BallerinaParser.QueryStatementContext ctx) { }
=======
	@Override public void exitQueryDefinition(BallerinaParser.QueryDefinitionContext ctx) { }
	/**
	 * {@inheritDoc}
	 *
	 * <p>The default implementation does nothing.</p>
	 */
	@Override public void enterDeprecatedAttachment(BallerinaParser.DeprecatedAttachmentContext ctx) { }
	/**
	 * {@inheritDoc}
	 *
	 * <p>The default implementation does nothing.</p>
	 */
	@Override public void exitDeprecatedAttachment(BallerinaParser.DeprecatedAttachmentContext ctx) { }
	/**
	 * {@inheritDoc}
	 *
	 * <p>The default implementation does nothing.</p>
	 */
	@Override public void enterDeprecatedText(BallerinaParser.DeprecatedTextContext ctx) { }
	/**
	 * {@inheritDoc}
	 *
	 * <p>The default implementation does nothing.</p>
	 */
	@Override public void exitDeprecatedText(BallerinaParser.DeprecatedTextContext ctx) { }
	/**
	 * {@inheritDoc}
	 *
	 * <p>The default implementation does nothing.</p>
	 */
	@Override public void enterDeprecatedTemplateInlineCode(BallerinaParser.DeprecatedTemplateInlineCodeContext ctx) { }
	/**
	 * {@inheritDoc}
	 *
	 * <p>The default implementation does nothing.</p>
	 */
	@Override public void exitDeprecatedTemplateInlineCode(BallerinaParser.DeprecatedTemplateInlineCodeContext ctx) { }
	/**
	 * {@inheritDoc}
	 *
	 * <p>The default implementation does nothing.</p>
	 */
	@Override public void enterSingleBackTickDeprecatedInlineCode(BallerinaParser.SingleBackTickDeprecatedInlineCodeContext ctx) { }
	/**
	 * {@inheritDoc}
	 *
	 * <p>The default implementation does nothing.</p>
	 */
	@Override public void exitSingleBackTickDeprecatedInlineCode(BallerinaParser.SingleBackTickDeprecatedInlineCodeContext ctx) { }
	/**
	 * {@inheritDoc}
	 *
	 * <p>The default implementation does nothing.</p>
	 */
	@Override public void enterDoubleBackTickDeprecatedInlineCode(BallerinaParser.DoubleBackTickDeprecatedInlineCodeContext ctx) { }
	/**
	 * {@inheritDoc}
	 *
	 * <p>The default implementation does nothing.</p>
	 */
	@Override public void exitDoubleBackTickDeprecatedInlineCode(BallerinaParser.DoubleBackTickDeprecatedInlineCodeContext ctx) { }
	/**
	 * {@inheritDoc}
	 *
	 * <p>The default implementation does nothing.</p>
	 */
	@Override public void enterTripleBackTickDeprecatedInlineCode(BallerinaParser.TripleBackTickDeprecatedInlineCodeContext ctx) { }
	/**
	 * {@inheritDoc}
	 *
	 * <p>The default implementation does nothing.</p>
	 */
	@Override public void exitTripleBackTickDeprecatedInlineCode(BallerinaParser.TripleBackTickDeprecatedInlineCodeContext ctx) { }
	/**
	 * {@inheritDoc}
	 *
	 * <p>The default implementation does nothing.</p>
	 */
	@Override public void enterDocumentationAttachment(BallerinaParser.DocumentationAttachmentContext ctx) { }
	/**
	 * {@inheritDoc}
	 *
	 * <p>The default implementation does nothing.</p>
	 */
	@Override public void exitDocumentationAttachment(BallerinaParser.DocumentationAttachmentContext ctx) { }
	/**
	 * {@inheritDoc}
	 *
	 * <p>The default implementation does nothing.</p>
	 */
	@Override public void enterDocumentationTemplateContent(BallerinaParser.DocumentationTemplateContentContext ctx) { }
	/**
	 * {@inheritDoc}
	 *
	 * <p>The default implementation does nothing.</p>
	 */
	@Override public void exitDocumentationTemplateContent(BallerinaParser.DocumentationTemplateContentContext ctx) { }
	/**
	 * {@inheritDoc}
	 *
	 * <p>The default implementation does nothing.</p>
	 */
	@Override public void enterDocumentationTemplateAttributeDescription(BallerinaParser.DocumentationTemplateAttributeDescriptionContext ctx) { }
	/**
	 * {@inheritDoc}
	 *
	 * <p>The default implementation does nothing.</p>
	 */
	@Override public void exitDocumentationTemplateAttributeDescription(BallerinaParser.DocumentationTemplateAttributeDescriptionContext ctx) { }
	/**
	 * {@inheritDoc}
	 *
	 * <p>The default implementation does nothing.</p>
	 */
	@Override public void enterDocText(BallerinaParser.DocTextContext ctx) { }
	/**
	 * {@inheritDoc}
	 *
	 * <p>The default implementation does nothing.</p>
	 */
	@Override public void exitDocText(BallerinaParser.DocTextContext ctx) { }
	/**
	 * {@inheritDoc}
	 *
	 * <p>The default implementation does nothing.</p>
	 */
	@Override public void enterDocumentationTemplateInlineCode(BallerinaParser.DocumentationTemplateInlineCodeContext ctx) { }
	/**
	 * {@inheritDoc}
	 *
	 * <p>The default implementation does nothing.</p>
	 */
	@Override public void exitDocumentationTemplateInlineCode(BallerinaParser.DocumentationTemplateInlineCodeContext ctx) { }
	/**
	 * {@inheritDoc}
	 *
	 * <p>The default implementation does nothing.</p>
	 */
	@Override public void enterSingleBackTickDocInlineCode(BallerinaParser.SingleBackTickDocInlineCodeContext ctx) { }
	/**
	 * {@inheritDoc}
	 *
	 * <p>The default implementation does nothing.</p>
	 */
	@Override public void exitSingleBackTickDocInlineCode(BallerinaParser.SingleBackTickDocInlineCodeContext ctx) { }
	/**
	 * {@inheritDoc}
	 *
	 * <p>The default implementation does nothing.</p>
	 */
	@Override public void enterDoubleBackTickDocInlineCode(BallerinaParser.DoubleBackTickDocInlineCodeContext ctx) { }
	/**
	 * {@inheritDoc}
	 *
	 * <p>The default implementation does nothing.</p>
	 */
	@Override public void exitDoubleBackTickDocInlineCode(BallerinaParser.DoubleBackTickDocInlineCodeContext ctx) { }
	/**
	 * {@inheritDoc}
	 *
	 * <p>The default implementation does nothing.</p>
	 */
	@Override public void enterTripleBackTickDocInlineCode(BallerinaParser.TripleBackTickDocInlineCodeContext ctx) { }
	/**
	 * {@inheritDoc}
	 *
	 * <p>The default implementation does nothing.</p>
	 */
	@Override public void exitTripleBackTickDocInlineCode(BallerinaParser.TripleBackTickDocInlineCodeContext ctx) { }
>>>>>>> 900374ae

	/**
	 * {@inheritDoc}
	 *
	 * <p>The default implementation does nothing.</p>
	 */
	@Override public void enterEveryRule(ParserRuleContext ctx) { }
	/**
	 * {@inheritDoc}
	 *
	 * <p>The default implementation does nothing.</p>
	 */
	@Override public void exitEveryRule(ParserRuleContext ctx) { }
	/**
	 * {@inheritDoc}
	 *
	 * <p>The default implementation does nothing.</p>
	 */
	@Override public void visitTerminal(TerminalNode node) { }
	/**
	 * {@inheritDoc}
	 *
	 * <p>The default implementation does nothing.</p>
	 */
	@Override public void visitErrorNode(ErrorNode node) { }
}<|MERGE_RESOLUTION|>--- conflicted
+++ resolved
@@ -1,8 +1,4 @@
-<<<<<<< HEAD
-// Generated from /home/mohan/ballerina/git-new/ballerina/compiler/ballerina-lang/src/main/resources/grammar/BallerinaParser.g4 by ANTLR 4.5.3
-=======
 // Generated from BallerinaParser.g4 by ANTLR 4.5.3
->>>>>>> 900374ae
 package org.wso2.ballerinalang.compiler.parser.antlr4;
 
 import org.antlr.v4.runtime.ParserRuleContext;
@@ -2216,181 +2212,25 @@
 	 *
 	 * <p>The default implementation does nothing.</p>
 	 */
-	@Override public void enterOutputEventType(BallerinaParser.OutputEventTypeContext ctx) { }
-	/**
-	 * {@inheritDoc}
-	 *
-	 * <p>The default implementation does nothing.</p>
-	 */
-	@Override public void exitOutputEventType(BallerinaParser.OutputEventTypeContext ctx) { }
-	/**
-	 * {@inheritDoc}
-	 *
-	 * <p>The default implementation does nothing.</p>
-	 */
-	@Override public void enterJoinType(BallerinaParser.JoinTypeContext ctx) { }
-	/**
-	 * {@inheritDoc}
-	 *
-	 * <p>The default implementation does nothing.</p>
-	 */
-	@Override public void exitJoinType(BallerinaParser.JoinTypeContext ctx) { }
-	/**
-	 * {@inheritDoc}
-	 *
-	 * <p>The default implementation does nothing.</p>
-	 */
-	@Override public void enterOutputRate(BallerinaParser.OutputRateContext ctx) { }
-	/**
-	 * {@inheritDoc}
-	 *
-	 * <p>The default implementation does nothing.</p>
-	 */
-	@Override public void exitOutputRate(BallerinaParser.OutputRateContext ctx) { }
-	/**
-	 * {@inheritDoc}
-	 *
-	 * <p>The default implementation does nothing.</p>
-	 */
-	@Override public void enterOutputRateType(BallerinaParser.OutputRateTypeContext ctx) { }
-	/**
-	 * {@inheritDoc}
-	 *
-	 * <p>The default implementation does nothing.</p>
-	 */
-	@Override public void exitOutputRateType(BallerinaParser.OutputRateTypeContext ctx) { }
-	/**
-	 * {@inheritDoc}
-	 *
-	 * <p>The default implementation does nothing.</p>
-	 */
-	@Override public void enterTimeValue(BallerinaParser.TimeValueContext ctx) { }
-	/**
-	 * {@inheritDoc}
-	 *
-	 * <p>The default implementation does nothing.</p>
-	 */
-	@Override public void exitTimeValue(BallerinaParser.TimeValueContext ctx) { }
-	/**
-	 * {@inheritDoc}
-	 *
-	 * <p>The default implementation does nothing.</p>
-	 */
-	@Override public void enterYearValue(BallerinaParser.YearValueContext ctx) { }
-	/**
-	 * {@inheritDoc}
-	 *
-	 * <p>The default implementation does nothing.</p>
-	 */
-	@Override public void exitYearValue(BallerinaParser.YearValueContext ctx) { }
-	/**
-	 * {@inheritDoc}
-	 *
-	 * <p>The default implementation does nothing.</p>
-	 */
-	@Override public void enterMonthValue(BallerinaParser.MonthValueContext ctx) { }
-	/**
-	 * {@inheritDoc}
-	 *
-	 * <p>The default implementation does nothing.</p>
-	 */
-	@Override public void exitMonthValue(BallerinaParser.MonthValueContext ctx) { }
-	/**
-	 * {@inheritDoc}
-	 *
-	 * <p>The default implementation does nothing.</p>
-	 */
-	@Override public void enterWeekValue(BallerinaParser.WeekValueContext ctx) { }
-	/**
-	 * {@inheritDoc}
-	 *
-	 * <p>The default implementation does nothing.</p>
-	 */
-	@Override public void exitWeekValue(BallerinaParser.WeekValueContext ctx) { }
-	/**
-	 * {@inheritDoc}
-	 *
-	 * <p>The default implementation does nothing.</p>
-	 */
-	@Override public void enterDayValue(BallerinaParser.DayValueContext ctx) { }
-	/**
-	 * {@inheritDoc}
-	 *
-	 * <p>The default implementation does nothing.</p>
-	 */
-	@Override public void exitDayValue(BallerinaParser.DayValueContext ctx) { }
-	/**
-	 * {@inheritDoc}
-	 *
-	 * <p>The default implementation does nothing.</p>
-	 */
-	@Override public void enterHourValue(BallerinaParser.HourValueContext ctx) { }
-	/**
-	 * {@inheritDoc}
-	 *
-	 * <p>The default implementation does nothing.</p>
-	 */
-	@Override public void exitHourValue(BallerinaParser.HourValueContext ctx) { }
-	/**
-	 * {@inheritDoc}
-	 *
-	 * <p>The default implementation does nothing.</p>
-	 */
-	@Override public void enterMinuteValue(BallerinaParser.MinuteValueContext ctx) { }
-	/**
-	 * {@inheritDoc}
-	 *
-	 * <p>The default implementation does nothing.</p>
-	 */
-	@Override public void exitMinuteValue(BallerinaParser.MinuteValueContext ctx) { }
-	/**
-	 * {@inheritDoc}
-	 *
-	 * <p>The default implementation does nothing.</p>
-	 */
-	@Override public void enterSecondValue(BallerinaParser.SecondValueContext ctx) { }
-	/**
-	 * {@inheritDoc}
-	 *
-	 * <p>The default implementation does nothing.</p>
-	 */
-	@Override public void exitSecondValue(BallerinaParser.SecondValueContext ctx) { }
-	/**
-	 * {@inheritDoc}
-	 *
-	 * <p>The default implementation does nothing.</p>
-	 */
-	@Override public void enterMillisecondValue(BallerinaParser.MillisecondValueContext ctx) { }
-	/**
-	 * {@inheritDoc}
-	 *
-	 * <p>The default implementation does nothing.</p>
-	 */
-	@Override public void exitMillisecondValue(BallerinaParser.MillisecondValueContext ctx) { }
-	/**
-	 * {@inheritDoc}
-	 *
-	 * <p>The default implementation does nothing.</p>
-	 */
-	@Override public void enterPatternStreamingInput(BallerinaParser.PatternStreamingInputContext ctx) { }
-	/**
-	 * {@inheritDoc}
-	 *
-	 * <p>The default implementation does nothing.</p>
-	 */
-	@Override public void exitPatternStreamingInput(BallerinaParser.PatternStreamingInputContext ctx) { }
-	/**
-	 * {@inheritDoc}
-	 *
-	 * <p>The default implementation does nothing.</p>
-	 */
-	@Override public void enterPatternStreamingEdgeInput(BallerinaParser.PatternStreamingEdgeInputContext ctx) { }
-	/**
-	 * {@inheritDoc}
-	 *
-	 * <p>The default implementation does nothing.</p>
-	 */
-	@Override public void exitPatternStreamingEdgeInput(BallerinaParser.PatternStreamingEdgeInputContext ctx) { }
+	@Override public void enterPattenStreamingInput(BallerinaParser.PattenStreamingInputContext ctx) { }
+	/**
+	 * {@inheritDoc}
+	 *
+	 * <p>The default implementation does nothing.</p>
+	 */
+	@Override public void exitPattenStreamingInput(BallerinaParser.PattenStreamingInputContext ctx) { }
+	/**
+	 * {@inheritDoc}
+	 *
+	 * <p>The default implementation does nothing.</p>
+	 */
+	@Override public void enterPattenStreamingEdgeInput(BallerinaParser.PattenStreamingEdgeInputContext ctx) { }
+	/**
+	 * {@inheritDoc}
+	 *
+	 * <p>The default implementation does nothing.</p>
+	 */
+	@Override public void exitPattenStreamingEdgeInput(BallerinaParser.PattenStreamingEdgeInputContext ctx) { }
 	/**
 	 * {@inheritDoc}
 	 *
@@ -2432,15 +2272,24 @@
 	 *
 	 * <p>The default implementation does nothing.</p>
 	 */
-	@Override public void enterQueryStatement(BallerinaParser.QueryStatementContext ctx) { }
-	/**
-	 * {@inheritDoc}
-	 *
-	 * <p>The default implementation does nothing.</p>
-	 */
-<<<<<<< HEAD
-	@Override public void exitQueryStatement(BallerinaParser.QueryStatementContext ctx) { }
-=======
+	@Override public void enterQueryDeclaration(BallerinaParser.QueryDeclarationContext ctx) { }
+	/**
+	 * {@inheritDoc}
+	 *
+	 * <p>The default implementation does nothing.</p>
+	 */
+	@Override public void exitQueryDeclaration(BallerinaParser.QueryDeclarationContext ctx) { }
+	/**
+	 * {@inheritDoc}
+	 *
+	 * <p>The default implementation does nothing.</p>
+	 */
+	@Override public void enterQueryDefinition(BallerinaParser.QueryDefinitionContext ctx) { }
+	/**
+	 * {@inheritDoc}
+	 *
+	 * <p>The default implementation does nothing.</p>
+	 */
 	@Override public void exitQueryDefinition(BallerinaParser.QueryDefinitionContext ctx) { }
 	/**
 	 * {@inheritDoc}
@@ -2610,7 +2459,6 @@
 	 * <p>The default implementation does nothing.</p>
 	 */
 	@Override public void exitTripleBackTickDocInlineCode(BallerinaParser.TripleBackTickDocInlineCodeContext ctx) { }
->>>>>>> 900374ae
 
 	/**
 	 * {@inheritDoc}
