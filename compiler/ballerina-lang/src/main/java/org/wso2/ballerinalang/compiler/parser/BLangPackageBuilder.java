/*
 *  Copyright (c) 2017, WSO2 Inc. (http://www.wso2.org) All Rights Reserved.
 *
 *  WSO2 Inc. licenses this file to you under the Apache License,
 *  Version 2.0 (the "License"); you may not use this file except
 *  in compliance with the License.
 *  You may obtain a copy of the License at
 *
 *    http://www.apache.org/licenses/LICENSE-2.0
 *
 *  Unless required by applicable law or agreed to in writing,
 *  software distributed under the License is distributed on an
 *  "AS IS" BASIS, WITHOUT WARRANTIES OR CONDITIONS OF ANY
 *  KIND, either express or implied.  See the License for the
 *  specific language governing permissions and limitations
 *  under the License.
 */
package org.wso2.ballerinalang.compiler.parser;

import org.apache.commons.lang3.StringEscapeUtils;
import org.ballerinalang.compiler.CompilerOptionName;
import org.ballerinalang.model.TreeBuilder;
import org.ballerinalang.model.TreeUtils;
import org.ballerinalang.model.Whitespace;
import org.ballerinalang.model.elements.AttachPoint;
import org.ballerinalang.model.elements.Flag;
import org.ballerinalang.model.elements.PackageID;
import org.ballerinalang.model.elements.TableColumnFlag;
import org.ballerinalang.model.tree.AnnotatableNode;
import org.ballerinalang.model.tree.AnnotationAttachmentNode;
import org.ballerinalang.model.tree.AnnotationNode;
import org.ballerinalang.model.tree.CompilationUnitNode;
import org.ballerinalang.model.tree.DeprecatedNode;
import org.ballerinalang.model.tree.DocumentableNode;
import org.ballerinalang.model.tree.FunctionNode;
import org.ballerinalang.model.tree.IdentifierNode;
import org.ballerinalang.model.tree.InvokableNode;
import org.ballerinalang.model.tree.MarkdownDocumentationNode;
import org.ballerinalang.model.tree.NodeKind;
import org.ballerinalang.model.tree.OperatorKind;
import org.ballerinalang.model.tree.ServiceNode;
import org.ballerinalang.model.tree.SimpleVariableNode;
import org.ballerinalang.model.tree.VariableNode;
import org.ballerinalang.model.tree.clauses.GroupByNode;
import org.ballerinalang.model.tree.clauses.HavingNode;
import org.ballerinalang.model.tree.clauses.JoinStreamingInput;
import org.ballerinalang.model.tree.clauses.LimitNode;
import org.ballerinalang.model.tree.clauses.OrderByNode;
import org.ballerinalang.model.tree.clauses.OrderByVariableNode;
import org.ballerinalang.model.tree.clauses.OutputRateLimitNode;
import org.ballerinalang.model.tree.clauses.PatternClause;
import org.ballerinalang.model.tree.clauses.PatternStreamingEdgeInputNode;
import org.ballerinalang.model.tree.clauses.PatternStreamingInputNode;
import org.ballerinalang.model.tree.clauses.SelectClauseNode;
import org.ballerinalang.model.tree.clauses.SelectExpressionNode;
import org.ballerinalang.model.tree.clauses.SetAssignmentNode;
import org.ballerinalang.model.tree.clauses.StreamActionNode;
import org.ballerinalang.model.tree.clauses.StreamingInput;
import org.ballerinalang.model.tree.clauses.TableQuery;
import org.ballerinalang.model.tree.clauses.WhereNode;
import org.ballerinalang.model.tree.clauses.WindowClauseNode;
import org.ballerinalang.model.tree.clauses.WithinClause;
import org.ballerinalang.model.tree.expressions.ExpressionNode;
import org.ballerinalang.model.tree.expressions.LiteralNode;
import org.ballerinalang.model.tree.expressions.MatchExpressionNode.MatchExpressionPatternNode;
import org.ballerinalang.model.tree.expressions.TableQueryExpression;
import org.ballerinalang.model.tree.expressions.XMLAttributeNode;
import org.ballerinalang.model.tree.expressions.XMLLiteralNode;
import org.ballerinalang.model.tree.statements.BlockNode;
import org.ballerinalang.model.tree.statements.ForeverNode;
import org.ballerinalang.model.tree.statements.ForkJoinNode;
import org.ballerinalang.model.tree.statements.IfNode;
import org.ballerinalang.model.tree.statements.StatementNode;
import org.ballerinalang.model.tree.statements.StreamingQueryStatementNode;
import org.ballerinalang.model.tree.statements.TransactionNode;
import org.ballerinalang.model.tree.statements.VariableDefinitionNode;
import org.ballerinalang.model.tree.types.TypeNode;
import org.ballerinalang.model.types.TypeKind;
import org.ballerinalang.util.diagnostic.DiagnosticCode;
import org.wso2.ballerinalang.compiler.semantics.model.BLangBuiltInMethod;
import org.wso2.ballerinalang.compiler.tree.BLangAnnotation;
import org.wso2.ballerinalang.compiler.tree.BLangAnnotationAttachment;
import org.wso2.ballerinalang.compiler.tree.BLangDeprecatedNode;
import org.wso2.ballerinalang.compiler.tree.BLangFunction;
import org.wso2.ballerinalang.compiler.tree.BLangIdentifier;
import org.wso2.ballerinalang.compiler.tree.BLangImportPackage;
import org.wso2.ballerinalang.compiler.tree.BLangMarkdownDocumentation;
import org.wso2.ballerinalang.compiler.tree.BLangNameReference;
import org.wso2.ballerinalang.compiler.tree.BLangRecordVariable;
import org.wso2.ballerinalang.compiler.tree.BLangRecordVariable.BLangRecordVariableKeyValue;
import org.wso2.ballerinalang.compiler.tree.BLangService;
import org.wso2.ballerinalang.compiler.tree.BLangSimpleVariable;
import org.wso2.ballerinalang.compiler.tree.BLangTupleVariable;
import org.wso2.ballerinalang.compiler.tree.BLangTypeDefinition;
import org.wso2.ballerinalang.compiler.tree.BLangVariable;
import org.wso2.ballerinalang.compiler.tree.BLangXMLNS;
import org.wso2.ballerinalang.compiler.tree.clauses.BLangGroupBy;
import org.wso2.ballerinalang.compiler.tree.clauses.BLangHaving;
import org.wso2.ballerinalang.compiler.tree.clauses.BLangJoinStreamingInput;
import org.wso2.ballerinalang.compiler.tree.clauses.BLangLimit;
import org.wso2.ballerinalang.compiler.tree.clauses.BLangOrderBy;
import org.wso2.ballerinalang.compiler.tree.clauses.BLangOrderByVariable;
import org.wso2.ballerinalang.compiler.tree.clauses.BLangOutputRateLimit;
import org.wso2.ballerinalang.compiler.tree.clauses.BLangPatternClause;
import org.wso2.ballerinalang.compiler.tree.clauses.BLangPatternStreamingEdgeInput;
import org.wso2.ballerinalang.compiler.tree.clauses.BLangPatternStreamingInput;
import org.wso2.ballerinalang.compiler.tree.clauses.BLangSelectClause;
import org.wso2.ballerinalang.compiler.tree.clauses.BLangSelectExpression;
import org.wso2.ballerinalang.compiler.tree.clauses.BLangSetAssignment;
import org.wso2.ballerinalang.compiler.tree.clauses.BLangStreamAction;
import org.wso2.ballerinalang.compiler.tree.clauses.BLangStreamingInput;
import org.wso2.ballerinalang.compiler.tree.clauses.BLangTableQuery;
import org.wso2.ballerinalang.compiler.tree.clauses.BLangWhere;
import org.wso2.ballerinalang.compiler.tree.clauses.BLangWindow;
import org.wso2.ballerinalang.compiler.tree.clauses.BLangWithinClause;
import org.wso2.ballerinalang.compiler.tree.expressions.BLangArrayLiteral;
import org.wso2.ballerinalang.compiler.tree.expressions.BLangArrowFunction;
import org.wso2.ballerinalang.compiler.tree.expressions.BLangBinaryExpr;
import org.wso2.ballerinalang.compiler.tree.expressions.BLangBracedOrTupleExpr;
import org.wso2.ballerinalang.compiler.tree.expressions.BLangCheckedExpr;
import org.wso2.ballerinalang.compiler.tree.expressions.BLangConstant;
import org.wso2.ballerinalang.compiler.tree.expressions.BLangElvisExpr;
import org.wso2.ballerinalang.compiler.tree.expressions.BLangErrorConstructorExpr;
import org.wso2.ballerinalang.compiler.tree.expressions.BLangExpression;
import org.wso2.ballerinalang.compiler.tree.expressions.BLangFieldBasedAccess;
import org.wso2.ballerinalang.compiler.tree.expressions.BLangIndexBasedAccess;
import org.wso2.ballerinalang.compiler.tree.expressions.BLangIntRangeExpression;
import org.wso2.ballerinalang.compiler.tree.expressions.BLangInvocation;
import org.wso2.ballerinalang.compiler.tree.expressions.BLangLambdaFunction;
import org.wso2.ballerinalang.compiler.tree.expressions.BLangLiteral;
import org.wso2.ballerinalang.compiler.tree.expressions.BLangMarkdownDocumentationLine;
import org.wso2.ballerinalang.compiler.tree.expressions.BLangMarkdownParameterDocumentation;
import org.wso2.ballerinalang.compiler.tree.expressions.BLangMarkdownReturnParameterDocumentation;
import org.wso2.ballerinalang.compiler.tree.expressions.BLangMatchExpression;
import org.wso2.ballerinalang.compiler.tree.expressions.BLangMatchExpression.BLangMatchExprPatternClause;
import org.wso2.ballerinalang.compiler.tree.expressions.BLangNamedArgsExpression;
import org.wso2.ballerinalang.compiler.tree.expressions.BLangRecordLiteral;
import org.wso2.ballerinalang.compiler.tree.expressions.BLangRecordLiteral.BLangRecordKey;
import org.wso2.ballerinalang.compiler.tree.expressions.BLangRecordLiteral.BLangRecordKeyValue;
import org.wso2.ballerinalang.compiler.tree.expressions.BLangRecordVarRef;
import org.wso2.ballerinalang.compiler.tree.expressions.BLangRecordVarRef.BLangRecordVarRefKeyValue;
import org.wso2.ballerinalang.compiler.tree.expressions.BLangRestArgsExpression;
import org.wso2.ballerinalang.compiler.tree.expressions.BLangServiceConstructorExpr;
import org.wso2.ballerinalang.compiler.tree.expressions.BLangSimpleVarRef;
import org.wso2.ballerinalang.compiler.tree.expressions.BLangStringTemplateLiteral;
import org.wso2.ballerinalang.compiler.tree.expressions.BLangTableLiteral;
import org.wso2.ballerinalang.compiler.tree.expressions.BLangTableQueryExpression;
import org.wso2.ballerinalang.compiler.tree.expressions.BLangTernaryExpr;
import org.wso2.ballerinalang.compiler.tree.expressions.BLangTrapExpr;
import org.wso2.ballerinalang.compiler.tree.expressions.BLangTupleVarRef;
import org.wso2.ballerinalang.compiler.tree.expressions.BLangTypeConversionExpr;
import org.wso2.ballerinalang.compiler.tree.expressions.BLangTypeInit;
import org.wso2.ballerinalang.compiler.tree.expressions.BLangTypeTestExpr;
import org.wso2.ballerinalang.compiler.tree.expressions.BLangTypedescExpr;
import org.wso2.ballerinalang.compiler.tree.expressions.BLangUnaryExpr;
import org.wso2.ballerinalang.compiler.tree.expressions.BLangVariableReference;
import org.wso2.ballerinalang.compiler.tree.expressions.BLangWaitExpr;
import org.wso2.ballerinalang.compiler.tree.expressions.BLangWaitForAllExpr;
import org.wso2.ballerinalang.compiler.tree.expressions.BLangWorkerFlushExpr;
import org.wso2.ballerinalang.compiler.tree.expressions.BLangWorkerReceive;
import org.wso2.ballerinalang.compiler.tree.expressions.BLangWorkerSyncSendExpr;
import org.wso2.ballerinalang.compiler.tree.expressions.BLangXMLAttribute;
import org.wso2.ballerinalang.compiler.tree.expressions.BLangXMLAttributeAccess;
import org.wso2.ballerinalang.compiler.tree.expressions.BLangXMLCommentLiteral;
import org.wso2.ballerinalang.compiler.tree.expressions.BLangXMLElementLiteral;
import org.wso2.ballerinalang.compiler.tree.expressions.BLangXMLProcInsLiteral;
import org.wso2.ballerinalang.compiler.tree.expressions.BLangXMLQName;
import org.wso2.ballerinalang.compiler.tree.expressions.BLangXMLQuotedString;
import org.wso2.ballerinalang.compiler.tree.expressions.BLangXMLTextLiteral;
import org.wso2.ballerinalang.compiler.tree.statements.BLangAbort;
import org.wso2.ballerinalang.compiler.tree.statements.BLangAssignment;
import org.wso2.ballerinalang.compiler.tree.statements.BLangBlockStmt;
import org.wso2.ballerinalang.compiler.tree.statements.BLangBreak;
import org.wso2.ballerinalang.compiler.tree.statements.BLangCatch;
import org.wso2.ballerinalang.compiler.tree.statements.BLangCompoundAssignment;
import org.wso2.ballerinalang.compiler.tree.statements.BLangContinue;
import org.wso2.ballerinalang.compiler.tree.statements.BLangDone;
import org.wso2.ballerinalang.compiler.tree.statements.BLangExpressionStmt;
import org.wso2.ballerinalang.compiler.tree.statements.BLangForeach;
import org.wso2.ballerinalang.compiler.tree.statements.BLangForever;
import org.wso2.ballerinalang.compiler.tree.statements.BLangForkJoin;
import org.wso2.ballerinalang.compiler.tree.statements.BLangIf;
import org.wso2.ballerinalang.compiler.tree.statements.BLangLock;
import org.wso2.ballerinalang.compiler.tree.statements.BLangMatch;
import org.wso2.ballerinalang.compiler.tree.statements.BLangMatch.BLangMatchStaticBindingPatternClause;
import org.wso2.ballerinalang.compiler.tree.statements.BLangMatch.BLangMatchStructuredBindingPatternClause;
import org.wso2.ballerinalang.compiler.tree.statements.BLangMatch.BLangMatchTypedBindingPatternClause;
import org.wso2.ballerinalang.compiler.tree.statements.BLangPanic;
import org.wso2.ballerinalang.compiler.tree.statements.BLangRecordDestructure;
import org.wso2.ballerinalang.compiler.tree.statements.BLangRecordVariableDef;
import org.wso2.ballerinalang.compiler.tree.statements.BLangRetry;
import org.wso2.ballerinalang.compiler.tree.statements.BLangReturn;
import org.wso2.ballerinalang.compiler.tree.statements.BLangSimpleVariableDef;
import org.wso2.ballerinalang.compiler.tree.statements.BLangStreamingQueryStatement;
import org.wso2.ballerinalang.compiler.tree.statements.BLangThrow;
import org.wso2.ballerinalang.compiler.tree.statements.BLangTransaction;
import org.wso2.ballerinalang.compiler.tree.statements.BLangTryCatchFinally;
import org.wso2.ballerinalang.compiler.tree.statements.BLangTupleDestructure;
import org.wso2.ballerinalang.compiler.tree.statements.BLangTupleVariableDef;
import org.wso2.ballerinalang.compiler.tree.statements.BLangWhile;
import org.wso2.ballerinalang.compiler.tree.statements.BLangWorkerSend;
import org.wso2.ballerinalang.compiler.tree.statements.BLangXMLNSStatement;
import org.wso2.ballerinalang.compiler.tree.types.BLangArrayType;
import org.wso2.ballerinalang.compiler.tree.types.BLangBuiltInRefTypeNode;
import org.wso2.ballerinalang.compiler.tree.types.BLangConstrainedType;
import org.wso2.ballerinalang.compiler.tree.types.BLangErrorType;
import org.wso2.ballerinalang.compiler.tree.types.BLangFiniteTypeNode;
import org.wso2.ballerinalang.compiler.tree.types.BLangFunctionTypeNode;
import org.wso2.ballerinalang.compiler.tree.types.BLangObjectTypeNode;
import org.wso2.ballerinalang.compiler.tree.types.BLangRecordTypeNode;
import org.wso2.ballerinalang.compiler.tree.types.BLangStructureTypeNode;
import org.wso2.ballerinalang.compiler.tree.types.BLangTupleTypeNode;
import org.wso2.ballerinalang.compiler.tree.types.BLangType;
import org.wso2.ballerinalang.compiler.tree.types.BLangUnionTypeNode;
import org.wso2.ballerinalang.compiler.tree.types.BLangUserDefinedType;
import org.wso2.ballerinalang.compiler.tree.types.BLangValueType;
import org.wso2.ballerinalang.compiler.util.CompilerContext;
import org.wso2.ballerinalang.compiler.util.CompilerOptions;
import org.wso2.ballerinalang.compiler.util.FieldKind;
import org.wso2.ballerinalang.compiler.util.Names;
import org.wso2.ballerinalang.compiler.util.QuoteType;
import org.wso2.ballerinalang.compiler.util.RestBindingPatternState;
import org.wso2.ballerinalang.compiler.util.TypeTags;
import org.wso2.ballerinalang.compiler.util.diagnotic.BLangDiagnosticLog;
import org.wso2.ballerinalang.compiler.util.diagnotic.DiagnosticPos;

import java.util.ArrayDeque;
import java.util.ArrayList;
import java.util.Arrays;
import java.util.Collections;
import java.util.Deque;
import java.util.HashSet;
import java.util.Iterator;
import java.util.List;
import java.util.Set;
import java.util.Stack;
import java.util.TreeSet;
import java.util.stream.Collectors;

import static org.wso2.ballerinalang.compiler.util.Constants.WORKER_LAMBDA_VAR_PREFIX;

/**
 * This class builds the package AST of a Ballerina source file.
 *
 * @since 0.94
 */
public class BLangPackageBuilder {

    private CompilationUnitNode compUnit;

    private Stack<BLangNameReference> nameReferenceStack = new Stack<>();

    private Stack<TypeNode> typeNodeStack = new Stack<>();

    private Stack<BlockNode> blockNodeStack = new Stack<>();

    private Stack<BLangVariable> varStack = new Stack<>();

    private Stack<List<BLangVariable>> varListStack = new Stack<>();

    private Stack<List<BLangRecordVariableKeyValue>> recordVarListStack = new Stack<>();

    private Stack<List<BLangRecordVarRefKeyValue>> recordVarRefListStack = new Stack<>();

    private Stack<InvokableNode> invokableNodeStack = new Stack<>();

    private Stack<ExpressionNode> exprNodeStack = new Stack<>();

    private Stack<List<ExpressionNode>> exprNodeListStack = new Stack<>();

    private Stack<Set<Whitespace>> commaWsStack = new Stack<>();

    private Stack<Set<Whitespace>> invocationWsStack = new Stack<>();

    private Stack<BLangRecordLiteral> recordLiteralNodes = new Stack<>();

    private Stack<BLangTableLiteral> tableLiteralNodes = new Stack<>();

    private Stack<BLangWaitForAllExpr> waitCollectionStack = new Stack<>();

    private Stack<BLangTryCatchFinally> tryCatchFinallyNodesStack = new Stack<>();

    private Stack<AnnotationNode> annotationStack = new Stack<>();

    private Stack<MarkdownDocumentationNode> markdownDocumentationStack = new Stack<>();

    private Stack<DeprecatedNode> deprecatedAttachmentStack = new Stack<>();

    private Stack<AnnotationAttachmentNode> annotAttachmentStack = new Stack<>();

    private Stack<IfNode> ifElseStatementStack = new Stack<>();

    private Stack<TransactionNode> transactionNodeStack = new Stack<>();

    private Stack<ForkJoinNode> forkJoinNodesStack = new Stack<>();

    private Stack<ServiceNode> serviceNodeStack = new Stack<>();

    private Stack<XMLAttributeNode> xmlAttributeNodeStack = new Stack<>();

    private Stack<AttachPoint> attachPointStack = new Stack<>();

    private Stack<OrderByNode> orderByClauseStack = new Stack<>();

    private Stack<OrderByVariableNode> orderByVariableStack = new Stack<>();

    private Stack<LimitNode> limitClauseStack = new Stack<>();

    private Stack<GroupByNode> groupByClauseStack = new Stack<>();

    private Stack<HavingNode> havingClauseStack = new Stack<>();

    private Stack<WhereNode> whereClauseStack = new Stack<>();

    private Stack<SelectExpressionNode> selectExpressionsStack = new Stack<>();

    private Stack<List<SelectExpressionNode>> selectExpressionsListStack = new Stack<>();

    private Stack<SelectClauseNode> selectClausesStack = new Stack<>();

    private Stack<WindowClauseNode> windowClausesStack = new Stack<>();

    private Stack<StreamingInput> streamingInputStack = new Stack<>();

    private Stack<JoinStreamingInput> joinStreamingInputsStack = new Stack<>();

    private Stack<TableQuery> tableQueriesStack = new Stack<>();

    private Stack<SetAssignmentNode> setAssignmentStack = new Stack<>();

    private Stack<List<SetAssignmentNode>> setAssignmentListStack = new Stack<>();

    private Stack<StreamActionNode> streamActionNodeStack = new Stack<>();

    private Stack<PatternStreamingEdgeInputNode> patternStreamingEdgeInputStack = new Stack<>();

    private Stack<PatternStreamingInputNode> patternStreamingInputStack = new Stack<>();

    private Stack<StreamingQueryStatementNode> streamingQueryStatementStack = new Stack<>();

    private Stack<ForeverNode> foreverNodeStack = new Stack<>();

    private Stack<OutputRateLimitNode> outputRateLimitStack = new Stack<>();

    private Stack<WithinClause> withinClauseStack = new Stack<>();

    private Stack<PatternClause> patternClauseStack = new Stack<>();

    private Set<BLangImportPackage> imports = new HashSet<>();

    private List<VariableDefinitionNode> defaultableParamsList = new ArrayList<>();

    private Stack<SimpleVariableNode> restParamStack = new Stack<>();

    private Deque<BLangMatch> matchStmtStack;

    private PatternStreamingInputNode recentStreamingPatternInputNode;

    private Stack<List<MatchExpressionPatternNode>> matchExprPatternNodeListStack = new Stack<>();

    private Stack<Set<Whitespace>> operatorWs = new Stack<>();

    private Stack<Set<Whitespace>> objectFieldBlockWs = new Stack<>();

    private Stack<Set<Whitespace>> finiteTypeWsStack = new Stack<>();

    private BLangAnonymousModelHelper anonymousModelHelper;
    private CompilerOptions compilerOptions;

    private BLangDiagnosticLog dlog;

    private static final String IDENTIFIER_LITERAL_PREFIX = "^\"";
    private static final String IDENTIFIER_LITERAL_SUFFIX = "\"";

    public BLangPackageBuilder(CompilerContext context, CompilationUnitNode compUnit) {
        this.dlog = BLangDiagnosticLog.getInstance(context);
        this.anonymousModelHelper = BLangAnonymousModelHelper.getInstance(context);
        this.compilerOptions = CompilerOptions.getInstance(context);
        this.compUnit = compUnit;
    }

    void addAttachPoint(AttachPoint attachPoint, Set<Whitespace> ws) {
        attachPointStack.push(attachPoint);
        this.annotationStack.peek().addWS(ws);
    }

    void addValueType(DiagnosticPos pos, Set<Whitespace> ws, String typeName) {
        BLangValueType typeNode = (BLangValueType) TreeBuilder.createValueTypeNode();
        typeNode.addWS(ws);
        typeNode.pos = pos;
        typeNode.typeKind = (TreeUtils.stringToTypeKind(typeName.replaceAll("\\s+", "")));

        addType(typeNode);
    }

    void addUnionType(DiagnosticPos pos, Set<Whitespace> ws) {
        BLangType rhsTypeNode = (BLangType) this.typeNodeStack.pop();
        BLangType lhsTypeNode = (BLangType) this.typeNodeStack.pop();

        BLangUnionTypeNode unionTypeNode;
        if (rhsTypeNode.getKind() == NodeKind.UNION_TYPE_NODE) {
            unionTypeNode = (BLangUnionTypeNode) rhsTypeNode;
            unionTypeNode.memberTypeNodes.add(0, lhsTypeNode);
            unionTypeNode.addWS(ws);
            this.typeNodeStack.push(unionTypeNode);
            return;
        } else {
            unionTypeNode = (BLangUnionTypeNode) TreeBuilder.createUnionTypeNode();
            unionTypeNode.memberTypeNodes.add(lhsTypeNode);
            unionTypeNode.memberTypeNodes.add(rhsTypeNode);
        }

        unionTypeNode.pos = pos;
        unionTypeNode.addWS(ws);
        this.typeNodeStack.push(unionTypeNode);
    }

    void addTupleType(DiagnosticPos pos, Set<Whitespace> ws, int members) {
        BLangTupleTypeNode tupleTypeNode = (BLangTupleTypeNode) TreeBuilder.createTupleTypeNode();
        for (int i = 0; i < members; i++) {
            final BLangType member = (BLangType) this.typeNodeStack.pop();
            tupleTypeNode.memberTypeNodes.add(0, member);
        }
        tupleTypeNode.pos = pos;
        tupleTypeNode.addWS(ws);
        this.typeNodeStack.push(tupleTypeNode);
    }

    void addRecordType(DiagnosticPos pos, Set<Whitespace> ws, boolean isFieldAnalyseRequired, boolean isAnonymous,
                       boolean sealed, boolean hasRestField) {
        // If there is an explicitly defined rest field, take it.
        BLangType restFieldType = null;
        if (hasRestField && !sealed) {
            restFieldType = (BLangType) this.typeNodeStack.pop();
        }
        // Create an anonymous record and add it to the list of records in the current package.
        BLangRecordTypeNode recordTypeNode = populateRecordTypeNode(pos, ws, isAnonymous);
        recordTypeNode.isFieldAnalyseRequired = isFieldAnalyseRequired;
        recordTypeNode.sealed = sealed;
        recordTypeNode.restFieldType = restFieldType;

        if (!isAnonymous) {
            addType(recordTypeNode);
            return;
        }
        BLangTypeDefinition typeDef = (BLangTypeDefinition) TreeBuilder.createTypeDefinition();
        // Generate a name for the anonymous object
        String genName = anonymousModelHelper.getNextAnonymousTypeKey(pos.src.pkgID);
        IdentifierNode anonTypeGenName = createIdentifier(genName);
        typeDef.setName(anonTypeGenName);
        typeDef.flagSet.add(Flag.PUBLIC);

        typeDef.typeNode = recordTypeNode;
        typeDef.pos = pos;
        this.compUnit.addTopLevelNode(typeDef);

        addType(createUserDefinedType(pos, ws, (BLangIdentifier) TreeBuilder.createIdentifierNode(), typeDef.name));
    }

    private BLangRecordTypeNode populateRecordTypeNode(DiagnosticPos pos, Set<Whitespace> ws, boolean isAnonymous) {
        BLangRecordTypeNode recordTypeNode = (BLangRecordTypeNode) typeNodeStack.pop();
        recordTypeNode.pos = pos;
        recordTypeNode.addWS(ws);
        recordTypeNode.isAnonymous = isAnonymous;
        this.varListStack.pop().forEach(variableNode -> {
            recordTypeNode.addField((SimpleVariableNode) variableNode);
        });
        return recordTypeNode;
    }

    void addFieldVariable(DiagnosticPos pos, Set<Whitespace> ws, String identifier,
                          boolean exprAvailable, int annotCount, boolean isPrivate, boolean isOptional) {
        BLangSimpleVariable field = addSimpleVar(pos, ws, identifier, exprAvailable, annotCount);

        if (!isPrivate) {
            field.flagSet.add(Flag.PUBLIC);
        }

        if (isOptional) {
            field.flagSet.add(Flag.OPTIONAL);
        } else if (!exprAvailable) {
            field.flagSet.add(Flag.REQUIRED);
        }
    }

    void addFieldVariable(DiagnosticPos pos, Set<Whitespace> ws, String identifier,
                          boolean exprAvailable, boolean deprecatedDocExit,
                          int annotCount, boolean isPrivate, boolean isPublic) {
        BLangSimpleVariable field = addSimpleVar(pos, ws, identifier, exprAvailable, annotCount);

        attachAnnotations(field, annotCount);
        if (deprecatedDocExit) {
            attachDeprecatedNode(field);
        }

        if (isPublic) {
            field.flagSet.add(Flag.PUBLIC);
        } else if (isPrivate) {
            field.flagSet.add(Flag.PRIVATE);
        }
    }

    void addArrayType(DiagnosticPos pos, Set<Whitespace> ws, int dimensions, int[] sizes) {
        BLangType eType = (BLangType) this.typeNodeStack.pop();
        BLangArrayType arrayTypeNode = (BLangArrayType) TreeBuilder.createArrayTypeNode();
        arrayTypeNode.addWS(ws);
        arrayTypeNode.pos = pos;
        arrayTypeNode.elemtype = eType;
        arrayTypeNode.dimensions = dimensions;
        arrayTypeNode.sizes = sizes;

        addType(arrayTypeNode);
    }

    void markTypeNodeAsNullable(Set<Whitespace> ws) {
        BLangType typeNode = (BLangType) this.typeNodeStack.peek();
        typeNode.addWS(ws);
        typeNode.nullable = true;
    }

    void markTypeNodeAsGrouped(Set<Whitespace> ws) {
        BLangType typeNode = (BLangType) this.typeNodeStack.peek();
        typeNode.addWS(ws);
        typeNode.grouped = true;
    }

    void addUserDefineType(Set<Whitespace> ws) {
        BLangNameReference nameReference = nameReferenceStack.pop();
        BLangUserDefinedType userDefinedType = createUserDefinedType(nameReference.pos, ws,
                (BLangIdentifier) nameReference.pkgAlias, (BLangIdentifier) nameReference.name);
        userDefinedType.addWS(nameReference.ws);
        addType(userDefinedType);
    }

    void addBuiltInReferenceType(DiagnosticPos pos, Set<Whitespace> ws, String typeName) {
        BLangBuiltInRefTypeNode refType = (BLangBuiltInRefTypeNode) TreeBuilder.createBuiltInReferenceTypeNode();
        refType.typeKind = TreeUtils.stringToTypeKind(typeName);
        refType.pos = pos;
        refType.addWS(ws);
        addType(refType);
    }

    void addErrorType(DiagnosticPos pos, Set<Whitespace> ws, boolean isReasonTypeExists, boolean isDetailsTypeExists) {
        BLangErrorType errorType = (BLangErrorType) TreeBuilder.createErrorTypeNode();
        errorType.pos = pos;
        errorType.addWS(ws);
        if (isDetailsTypeExists) {
            errorType.detailType = (BLangType) this.typeNodeStack.pop();
        }
        if (isReasonTypeExists) {
            errorType.reasonType = (BLangType) this.typeNodeStack.pop();
        }
        addType(errorType);
    }

    void addConstraintType(DiagnosticPos pos, Set<Whitespace> ws, String typeName) {
        BLangNameReference nameReference = nameReferenceStack.pop();
        BLangUserDefinedType constraintType = (BLangUserDefinedType) TreeBuilder.createUserDefinedTypeNode();
        constraintType.pos = pos;
        constraintType.pkgAlias = (BLangIdentifier) nameReference.pkgAlias;
        constraintType.typeName = (BLangIdentifier) nameReference.name;
        constraintType.addWS(nameReference.ws);
        Set<Whitespace> refTypeWS = removeNthFromLast(ws, 2);

        BLangBuiltInRefTypeNode refType = (BLangBuiltInRefTypeNode) TreeBuilder.createBuiltInReferenceTypeNode();
        refType.typeKind = TreeUtils.stringToTypeKind(typeName);
        refType.pos = pos;
        refType.addWS(refTypeWS);

        BLangConstrainedType constrainedType = (BLangConstrainedType) TreeBuilder.createConstrainedTypeNode();
        constrainedType.type = refType;
        constrainedType.constraint = constraintType;
        constrainedType.pos = pos;
        constrainedType.addWS(ws);

        addType(constrainedType);
    }

    void addConstraintTypeWithTypeName(DiagnosticPos pos, Set<Whitespace> ws, String typeName) {
        Set<Whitespace> refTypeWS = removeNthFromLast(ws, 2);

        BLangBuiltInRefTypeNode refType = (BLangBuiltInRefTypeNode) TreeBuilder.createBuiltInReferenceTypeNode();
        refType.typeKind = TreeUtils.stringToTypeKind(typeName);
        refType.pos = pos;
        refType.addWS(refTypeWS);

        BLangConstrainedType constrainedType = (BLangConstrainedType) TreeBuilder.createConstrainedTypeNode();
        constrainedType.type = refType;
        constrainedType.constraint = (BLangType) this.typeNodeStack.pop();
        constrainedType.pos = pos;
        constrainedType.addWS(ws);

        addType(constrainedType);
    }

    void addEndpointType(DiagnosticPos pos, Set<Whitespace> ws) {
        BLangNameReference nameReference = nameReferenceStack.pop();
        BLangUserDefinedType constraintType = (BLangUserDefinedType) TreeBuilder.createUserDefinedTypeNode();
        constraintType.pos = pos;
        constraintType.pkgAlias = (BLangIdentifier) nameReference.pkgAlias;
        constraintType.typeName = (BLangIdentifier) nameReference.name;
        constraintType.addWS(nameReference.ws);
        addType(constraintType);
    }

    void addFunctionType(DiagnosticPos pos, Set<Whitespace> ws, boolean paramsAvail,
                         boolean retParamsAvail) {
        // TODO : Fix function main ()(boolean , function(string x)(float, int)){} issue
        BLangFunctionTypeNode functionTypeNode = (BLangFunctionTypeNode) TreeBuilder.createFunctionTypeNode();
        functionTypeNode.pos = pos;
        functionTypeNode.returnsKeywordExists = true;

        if (retParamsAvail) {
            functionTypeNode.addWS(this.varStack.peek().getWS());
            functionTypeNode.returnTypeNode = this.varStack.pop().getTypeNode();
        } else {
            BLangValueType nilTypeNode = (BLangValueType) TreeBuilder.createValueTypeNode();
            nilTypeNode.pos = pos;
            nilTypeNode.typeKind = TypeKind.NIL;
            functionTypeNode.returnTypeNode = nilTypeNode;
        }

        if (paramsAvail) {
            functionTypeNode.addWS(commaWsStack.pop());
            this.varListStack.pop().forEach(v -> functionTypeNode.params.add(v));
        }

        functionTypeNode.addWS(ws);
        addType(functionTypeNode);
    }

    private void addType(TypeNode typeNode) {
        this.typeNodeStack.push(typeNode);
    }

    void addNameReference(DiagnosticPos currentPos, Set<Whitespace> ws, String pkgName, String name) {
        IdentifierNode pkgNameNode = createIdentifier(pkgName);
        IdentifierNode nameNode = createIdentifier(name);
        nameReferenceStack.push(new BLangNameReference(currentPos, ws, pkgNameNode, nameNode));
    }

    void startVarList() {
        this.varListStack.push(new ArrayList<>());
    }

    void startFunctionDef() {
        FunctionNode functionNode = TreeBuilder.createFunctionNode();
        attachAnnotations(functionNode);
        attachMarkdownDocumentations(functionNode);
        attachDeprecatedNode(functionNode);
        this.invokableNodeStack.push(functionNode);
    }

    void startObjectFunctionDef() {
        FunctionNode functionNode = TreeBuilder.createFunctionNode();
        this.invokableNodeStack.push(functionNode);
    }

    void startBlock() {
        this.blockNodeStack.push(TreeBuilder.createBlockNode());
    }

    private IdentifierNode createIdentifier(String value) {
        IdentifierNode node = TreeBuilder.createIdentifierNode();
        if (value == null) {
            return node;
        }

        if (value.startsWith(IDENTIFIER_LITERAL_PREFIX) && value.endsWith(IDENTIFIER_LITERAL_SUFFIX)) {
            value = StringEscapeUtils.unescapeJava(value);
            node.setValue(value.substring(2, value.length() - 1));
            node.setLiteral(true);
        } else {
            node.setValue(value);
            node.setLiteral(false);
        }
        return node;
    }

    BLangSimpleVariable addSimpleVar(DiagnosticPos pos,
                                     Set<Whitespace> ws,
                                     String identifier,
                                     boolean exprAvailable,
                                     int annotCount) {
        BLangSimpleVariable var = (BLangSimpleVariable) this.generateBasicVarNode(pos, ws, identifier, exprAvailable);
        attachAnnotations(var, annotCount);
        var.pos = pos;
        if (this.varListStack.empty()) {
            this.varStack.push(var);
        } else {
            this.varListStack.peek().add(var);
        }

        return var;
    }

    BLangVariable addBindingPatternMemberVariable(DiagnosticPos pos,
                                                  Set<Whitespace> ws,
                                                  String identifier) {
        BLangSimpleVariable memberVar = (BLangSimpleVariable) TreeBuilder.createSimpleVariableNode();
        memberVar.pos = pos;
        IdentifierNode name = this.createIdentifier(identifier);
        memberVar.setName(name);
        memberVar.addWS(ws);
        this.varStack.push(memberVar);
        return memberVar;
    }

    void addTupleVariable(DiagnosticPos pos, Set<Whitespace> ws, int members) {

        BLangTupleVariable tupleVariable = (BLangTupleVariable) TreeBuilder.createTupleVariableNode();
        tupleVariable.pos = pos;
        tupleVariable.addWS(ws);
        for (int i = 0; i < members; i++) {
            final BLangVariable member = this.varStack.pop();
            tupleVariable.memberVariables.add(0, member);
        }
        this.varStack.push(tupleVariable);
    }

    void addTupleVariableReference(DiagnosticPos pos, Set<Whitespace> ws, int members) {
        BLangTupleVarRef tupleVarRef = (BLangTupleVarRef) TreeBuilder.createTupleVariableReferenceNode();
        tupleVarRef.pos = pos;
        tupleVarRef.addWS(ws);
        for (int i = 0; i < members; i++) {
            final BLangExpression expr = (BLangExpression) this.exprNodeStack.pop();
            tupleVarRef.expressions.add(0, expr);
        }
        this.exprNodeStack.push(tupleVarRef);

    }

    void startRecordVariableList() {
        recordVarListStack.push(new ArrayList<>());
    }

    void startRecordVariableReferenceList() {
        recordVarRefListStack.push(new ArrayList<>());
    }

    void addRecordVariable(DiagnosticPos pos, Set<Whitespace> ws, RestBindingPatternState restBindingPattern) {
        BLangRecordVariable recordVariable = (BLangRecordVariable) TreeBuilder.createRecordVariableNode();
        recordVariable.pos = pos;
        recordVariable.addWS(ws);
        recordVariable.variableList = this.recordVarListStack.pop();
        switch (restBindingPattern) {
            case OPEN_REST_BINDING_PATTERN:
                recordVariable.restParam = this.varStack.pop();
                break;
            case CLOSED_REST_BINDING_PATTERN:
                recordVariable.isClosed = true;
                break;
            case NO_BINDING_PATTERN:
                break;
        }
        this.varStack.push(recordVariable);
    }

    void addRecordVariableReference(DiagnosticPos pos, Set<Whitespace> ws, RestBindingPatternState restBindingPattern) {
        BLangRecordVarRef recordVarRef = (BLangRecordVarRef) TreeBuilder.createRecordVariableReferenceNode();
        recordVarRef.pos = pos;
        recordVarRef.addWS(ws);
        switch (restBindingPattern) {
            case OPEN_REST_BINDING_PATTERN:
                recordVarRef.restParam = this.exprNodeStack.pop();
                break;
            case CLOSED_REST_BINDING_PATTERN:
                recordVarRef.isClosed = true;
                break;
            case NO_BINDING_PATTERN:
                break;
        }
        recordVarRef.recordRefFields = this.recordVarRefListStack.pop();
        this.exprNodeStack.push(recordVarRef);
    }

    void addFieldBindingMemberVar(DiagnosticPos pos, Set<Whitespace> ws, String identifier, boolean bindingPattern) {
        BLangRecordVariableKeyValue recordKeyValue = new BLangRecordVariableKeyValue();
        recordKeyValue.key = (BLangIdentifier) this.createIdentifier(identifier);
        if (!bindingPattern) {
            addBindingPatternMemberVariable(pos, ws, identifier);
        }
        recordKeyValue.valueBindingPattern = this.varStack.pop();
        this.recordVarListStack.peek().add(recordKeyValue);
    }

    void addFieldRefBindingMemberVar(DiagnosticPos pos, Set<Whitespace> ws, String identifier,
                                     boolean bindingPattern) {

        BLangExpression expression;
        if (!bindingPattern) {
            addNameReference(pos, ws, null, identifier);
            createSimpleVariableReference(pos, ws);
        }
        expression = (BLangExpression) this.exprNodeStack.pop();

        BLangRecordVarRefKeyValue keyValue = new BLangRecordVarRefKeyValue();
        keyValue.variableName = (BLangIdentifier) createIdentifier(identifier);
        keyValue.variableReference = expression;
        this.recordVarRefListStack.peek().add(keyValue);
    }

    public BLangVariable addVarWithoutType(DiagnosticPos pos,
                                           Set<Whitespace> ws,
                                           String identifier,
                                           boolean exprAvailable,
                                           int annotCount) {
        BLangVariable var = (BLangVariable) this.generateBasicVarNodeWithoutType(pos, ws, identifier, exprAvailable);
        attachAnnotations(var, annotCount);
        var.pos = pos;
        if (this.varListStack.empty()) {
            this.varStack.push(var);
        } else {
            this.varListStack.peek().add(var);
        }
        return var;
    }


    public void endFormalParameterList(Set<Whitespace> ws) {
        this.commaWsStack.push(ws);
    }

    void addReturnParam(DiagnosticPos pos,
                        Set<Whitespace> ws,
                        int annotCount) {
        BLangSimpleVariable var = (BLangSimpleVariable) this.generateBasicVarNode(pos, ws, null, false);
        attachAnnotations(var, annotCount);
        var.pos = pos;
        this.varStack.push(var);
    }

    void endCallableUnitSignature(DiagnosticPos pos,
                                  Set<Whitespace> ws,
                                  String identifier,
                                  DiagnosticPos identifierPos,
                                  boolean paramsAvail,
                                  boolean retParamsAvail,
                                  boolean restParamAvail) {
        InvokableNode invNode = this.invokableNodeStack.peek();
        BLangIdentifier identifierNode = (BLangIdentifier) this.createIdentifier(identifier);
        identifierNode.pos = identifierPos;
        invNode.setName(identifierNode);
        invNode.addWS(ws);
        BLangType returnTypeNode;
        if (retParamsAvail) {
            BLangSimpleVariable varNode = (BLangSimpleVariable) this.varStack.pop();
            returnTypeNode = varNode.getTypeNode();
            // set returns keyword to invocation node.
            invNode.addWS(varNode.getWS());
            varNode.getAnnotationAttachments().forEach(invNode::addReturnTypeAnnotationAttachment);
        } else {
            BLangValueType nillTypeNode = (BLangValueType) TreeBuilder.createValueTypeNode();
            nillTypeNode.pos = pos;
            nillTypeNode.typeKind = TypeKind.NIL;
            returnTypeNode = nillTypeNode;
        }
        invNode.setReturnTypeNode(returnTypeNode);

        if (paramsAvail) {
            this.varListStack.pop().forEach(variableNode -> {
                invNode.addParameter((SimpleVariableNode) variableNode);
            });

            this.defaultableParamsList.forEach(variableDef -> {
                BLangSimpleVariableDef varDef = (BLangSimpleVariableDef) variableDef;
                invNode.addDefaultableParameter(varDef);
            });
            this.defaultableParamsList = new ArrayList<>();

            if (restParamAvail) {
                invNode.setRestParameter(this.restParamStack.pop());
            }

            invNode.addWS(this.commaWsStack.pop());
        }
    }

    void startLambdaFunctionDef(PackageID pkgID) {
        startFunctionDef();
        BLangFunction lambdaFunction = (BLangFunction) this.invokableNodeStack.peek();
        lambdaFunction.setName(createIdentifier(anonymousModelHelper.getNextAnonymousFunctionKey(pkgID)));
        lambdaFunction.addFlag(Flag.LAMBDA);
    }

    void addLambdaFunctionDef(DiagnosticPos pos,
                              Set<Whitespace> ws,
                              boolean paramsAvail,
                              boolean retParamsAvail,
                              boolean restParamAvail) {
        BLangFunction lambdaFunction = (BLangFunction) this.invokableNodeStack.peek();
        lambdaFunction.pos = pos;
        endCallableUnitSignature(pos, ws, lambdaFunction.getName().value, pos, paramsAvail, retParamsAvail,
                restParamAvail);
        BLangLambdaFunction lambdaExpr = (BLangLambdaFunction) TreeBuilder.createLambdaFunctionNode();
        lambdaExpr.function = lambdaFunction;
        lambdaExpr.pos = pos;
        addExpressionNode(lambdaExpr);
        // TODO: is null correct here
        endFunctionDef(pos, null, false, false, false, true, false, true);
    }

    void addArrowFunctionDef(DiagnosticPos pos, Set<Whitespace> ws, PackageID pkgID) {
        BLangArrowFunction arrowFunctionNode = (BLangArrowFunction) TreeBuilder.createArrowFunctionNode();
        arrowFunctionNode.pos = pos;
        arrowFunctionNode.addWS(ws);
        arrowFunctionNode.functionName = createIdentifier(anonymousModelHelper.getNextAnonymousFunctionKey(pkgID));
        varListStack.pop().forEach(var -> arrowFunctionNode.params.add((BLangSimpleVariable) var));
        arrowFunctionNode.expression = (BLangExpression) this.exprNodeStack.pop();
        addExpressionNode(arrowFunctionNode);
    }

    void markLastInvocationAsAsync(DiagnosticPos pos) {
        final ExpressionNode expressionNode = this.exprNodeStack.peek();
        if (expressionNode.getKind() == NodeKind.INVOCATION) {
            ((BLangInvocation) this.exprNodeStack.peek()).async = true;
        } else {
            dlog.error(pos, DiagnosticCode.START_REQUIRE_INVOCATION);
        }
    }

    void addSimpleVariableDefStatement(DiagnosticPos pos, Set<Whitespace> ws, String identifier, boolean isFinal,
                                       boolean isDeclaredWithVar, boolean isExpressionAvailable) {
        BLangSimpleVariable var = (BLangSimpleVariable) TreeBuilder.createSimpleVariableNode();
        BLangSimpleVariableDef varDefNode = (BLangSimpleVariableDef) TreeBuilder.createSimpleVariableDefinitionNode();
        var.pos = pos;
        var.addWS(ws);
        var.setName(this.createIdentifier(identifier));

        if (isFinal) {
            markVariableAsFinal(var);
        }
        if (isDeclaredWithVar) {
            var.isDeclaredWithVar = true;
        } else {
            var.setTypeNode(this.typeNodeStack.pop());
        }
        if (isExpressionAvailable) {
            var.setInitialExpression(this.exprNodeStack.pop());
        }

        varDefNode.pos = pos;
        varDefNode.setVariable(var);
        varDefNode.addWS(ws);
        addStmtToCurrentBlock(varDefNode);
    }

    void addTupleVariableDefStatement(DiagnosticPos pos, Set<Whitespace> ws, boolean isFinal,
                                      boolean isDeclaredWithVar) {
        BLangTupleVariable var = (BLangTupleVariable) this.varStack.pop();
        if (isFinal) {
            markVariableAsFinal(var);
        }
        BLangTupleVariableDef varDefNode = (BLangTupleVariableDef) TreeBuilder.createTupleVariableDefinitionNode();
        Set<Whitespace> wsOfSemiColon = removeNthFromLast(ws, 0);
        var.setInitialExpression(this.exprNodeStack.pop());

        varDefNode.pos = pos;
        varDefNode.setVariable(var);
        varDefNode.addWS(wsOfSemiColon);
        var.isDeclaredWithVar = isDeclaredWithVar;
        if (!isDeclaredWithVar) {
            var.setTypeNode(this.typeNodeStack.pop());
        }
        addStmtToCurrentBlock(varDefNode);
    }

    void addRecordVariableDefStatement(DiagnosticPos pos, Set<Whitespace> ws, boolean isFinal,
                                       boolean isDeclaredWithVar) {
        BLangRecordVariableDef varDefNode = (BLangRecordVariableDef) TreeBuilder.createRecordVariableDefinitionNode();
        BLangRecordVariable var = (BLangRecordVariable) this.varStack.pop();
        if (isFinal) {
            markVariableAsFinal(var);
        }
        var.setInitialExpression(this.exprNodeStack.pop());
        varDefNode.pos = pos;
        varDefNode.setVariable(var);
        varDefNode.addWS(ws);
        varDefNode.var = var;
        var.isDeclaredWithVar = isDeclaredWithVar;
        if (!isDeclaredWithVar) {
            var.setTypeNode(this.typeNodeStack.pop());
        }
        addStmtToCurrentBlock(varDefNode);
    }

    void addTypeInitExpression(DiagnosticPos pos, Set<Whitespace> ws, String initName, boolean typeAvailable,
                               boolean exprAvailable) {
        BLangTypeInit objectInitNode = (BLangTypeInit) TreeBuilder.createObjectInitNode();
        objectInitNode.pos = pos;
        objectInitNode.addWS(ws);
        if (typeAvailable) {
            objectInitNode.userDefinedType = (BLangUserDefinedType) typeNodeStack.pop();
        }

        BLangInvocation invocationNode = (BLangInvocation) TreeBuilder.createInvocationNode();
        invocationNode.pos = pos;
        invocationNode.addWS(ws);
        if (exprAvailable) {
            List<ExpressionNode> exprNodes = exprNodeListStack.pop();
            Set<Whitespace> cws = commaWsStack.pop();
            exprNodes.forEach(exprNode -> {
                invocationNode.argExprs.add((BLangExpression) exprNode);
                objectInitNode.argsExpr.add((BLangExpression) exprNode);

            });
            invocationNode.addWS(cws);
            objectInitNode.addWS(cws);
        }

        //TODO check whether pkgName can be be empty
        IdentifierNode pkgNameNode = TreeBuilder.createIdentifierNode();
        IdentifierNode nameNode = createIdentifier(initName);
        BLangNameReference nameReference = new BLangNameReference(pos, ws, pkgNameNode, nameNode);
        invocationNode.name = (BLangIdentifier) nameReference.name;
        invocationNode.addWS(nameReference.ws);
        invocationNode.pkgAlias = (BLangIdentifier) nameReference.pkgAlias;

        objectInitNode.objectInitInvocation = invocationNode;
        this.addExpressionNode(objectInitNode);
    }

    private void markVariableAsFinal(BLangVariable variable) {
        // Set the final flag to the variable.
        variable.flagSet.add(Flag.FINAL);
        switch (variable.getKind()) {
            case TUPLE_VARIABLE:
                // If the variable is a tuple variable, we need to set the final flag to the all member variables.
                ((BLangTupleVariable) variable).memberVariables.parallelStream()
                        .forEach(this::markVariableAsFinal);
                break;
            case RECORD_VARIABLE:
                // If the variable is a record variable, we need to set the final flag to the all the variables in
                // the record.
                ((BLangRecordVariable) variable).variableList.parallelStream()
                        .map(BLangRecordVariableKeyValue::getValue)
                        .forEach(this::markVariableAsFinal);
                break;
        }
    }

    void addErrorConstructor(DiagnosticPos pos, Set<Whitespace> ws, boolean detailsExprAvailable) {
        BLangErrorConstructorExpr errorConstExpr = (BLangErrorConstructorExpr) TreeBuilder.createErrorConstructorNode();
        errorConstExpr.pos = pos;
        errorConstExpr.addWS(ws);
        if (detailsExprAvailable) {
            errorConstExpr.detailsExpr = (BLangExpression) exprNodeStack.pop();
        }
        errorConstExpr.reasonExpr = (BLangExpression) exprNodeStack.pop();
        this.addExpressionNode(errorConstExpr);
    }

    private void addStmtToCurrentBlock(StatementNode statement) {
        this.blockNodeStack.peek().addStatement(statement);
    }

    void startTryCatchFinallyStmt() {
        this.tryCatchFinallyNodesStack.push((BLangTryCatchFinally) TreeBuilder.createTryCatchFinallyNode());
        startBlock();
    }

    void addTryClause(DiagnosticPos pos) {
        BLangBlockStmt tryBlock = (BLangBlockStmt) this.blockNodeStack.pop();
        tryBlock.pos = pos;
        tryCatchFinallyNodesStack.peek().tryBody = tryBlock;
    }

    void startCatchClause() {
        startBlock();
    }

    void addCatchClause(DiagnosticPos poc, Set<Whitespace> ws, String paramName) {
        BLangSimpleVariable variableNode = (BLangSimpleVariable) TreeBuilder.createSimpleVariableNode();
        variableNode.typeNode = (BLangType) this.typeNodeStack.pop();
        variableNode.name = (BLangIdentifier) createIdentifier(paramName);
        variableNode.pos = variableNode.typeNode.pos;
        variableNode.addWS(removeNthFromLast(ws, 3));

        BLangCatch catchNode = (BLangCatch) TreeBuilder.createCatchNode();
        catchNode.pos = poc;
        catchNode.addWS(ws);
        catchNode.body = (BLangBlockStmt) this.blockNodeStack.pop();
        catchNode.param = variableNode;
        tryCatchFinallyNodesStack.peek().catchBlocks.add(catchNode);
    }

    void startFinallyBlock() {
        startBlock();
    }

    void addFinallyBlock(DiagnosticPos poc, Set<Whitespace> ws) {
        BLangBlockStmt blockNode = (BLangBlockStmt) this.blockNodeStack.pop();
        BLangTryCatchFinally rootTry = tryCatchFinallyNodesStack.peek();
        rootTry.finallyBody = blockNode;
        rootTry.addWS(ws);
        blockNode.pos = poc;
    }

    void addTryCatchFinallyStmt(DiagnosticPos poc, Set<Whitespace> ws) {
        BLangTryCatchFinally stmtNode = tryCatchFinallyNodesStack.pop();
        stmtNode.pos = poc;
        stmtNode.addWS(ws);
        addStmtToCurrentBlock(stmtNode);
    }

    void addThrowStmt(DiagnosticPos poc, Set<Whitespace> ws) {
        ExpressionNode throwExpr = this.exprNodeStack.pop();
        BLangThrow throwNode = (BLangThrow) TreeBuilder.createThrowNode();
        throwNode.pos = poc;
        throwNode.addWS(ws);
        throwNode.expr = (BLangExpression) throwExpr;
        addStmtToCurrentBlock(throwNode);
    }

    void addPanicStmt(DiagnosticPos poc, Set<Whitespace> ws) {
        ExpressionNode errorExpr = this.exprNodeStack.pop();
        BLangPanic panicNode = (BLangPanic) TreeBuilder.createPanicNode();
        panicNode.pos = poc;
        panicNode.addWS(ws);
        panicNode.expr = (BLangExpression) errorExpr;
        addStmtToCurrentBlock(panicNode);
    }

    private void addExpressionNode(ExpressionNode expressionNode) {
        this.exprNodeStack.push(expressionNode);
    }

    void addLiteralValue(DiagnosticPos pos, Set<Whitespace> ws, int typeTag, Object value) {
        addLiteralValue(pos, ws, typeTag, value, String.valueOf(value));
    }

    void addLiteralValue(DiagnosticPos pos, Set<Whitespace> ws, int typeTag, Object value, String originalValue) {
        BLangLiteral litExpr = (BLangLiteral) TreeBuilder.createLiteralExpression();
        litExpr.addWS(ws);
        litExpr.pos = pos;
        litExpr.typeTag = typeTag;
        litExpr.value = value;
        litExpr.originalValue = originalValue;
        addExpressionNode(litExpr);
    }

    void addArrayInitExpr(DiagnosticPos pos, Set<Whitespace> ws, boolean argsAvailable) {
        List<ExpressionNode> argExprList;
        BLangArrayLiteral arrayLiteral = (BLangArrayLiteral) TreeBuilder.createArrayLiteralNode();
        if (argsAvailable) {
            arrayLiteral.addWS(commaWsStack.pop());
            argExprList = exprNodeListStack.pop();
        } else {
            argExprList = new ArrayList<>(0);
        }
        arrayLiteral.exprs = argExprList.stream().map(expr -> (BLangExpression) expr).collect(Collectors.toList());
        arrayLiteral.pos = pos;
        arrayLiteral.addWS(ws);
        addExpressionNode(arrayLiteral);
    }

    void addKeyValueRecord(Set<Whitespace> ws) {
        BLangRecordKeyValue keyValue = (BLangRecordKeyValue) TreeBuilder.createRecordKeyValue();
        keyValue.addWS(ws);
        keyValue.valueExpr = (BLangExpression) exprNodeStack.pop();
        keyValue.key = new BLangRecordKey((BLangExpression) exprNodeStack.pop());
        recordLiteralNodes.peek().keyValuePairs.add(keyValue);
    }

    void addMapStructLiteral(DiagnosticPos pos, Set<Whitespace> ws) {
        BLangRecordLiteral recordTypeLiteralNode = recordLiteralNodes.pop();
        recordTypeLiteralNode.pos = pos;
        recordTypeLiteralNode.addWS(ws);
        addExpressionNode(recordTypeLiteralNode);
    }

    void startTableLiteral() {
        final BLangTableLiteral tableLiteral = (BLangTableLiteral) TreeBuilder.createTableLiteralNode();
        tableLiteralNodes.push(tableLiteral);
    }

    void endTableColumnDefinition(Set<Whitespace> ws) {
        BLangTableLiteral tableLiteral = this.tableLiteralNodes.peek();
        tableLiteral.addWS(ws);
    }

    void addTableColumn(String columnName, DiagnosticPos pos, Set<Whitespace> ws) {
        BLangTableLiteral.BLangTableColumn tableColumn = new BLangTableLiteral.BLangTableColumn(columnName);
        tableColumn.pos = pos;
        tableColumn.addWS(ws);
        this.tableLiteralNodes.peek().columns.add(tableColumn);
    }

    void markPrimaryKeyColumn(String columnName) {
        BLangTableLiteral tableLiteral = this.tableLiteralNodes.peek();
        BLangTableLiteral.BLangTableColumn column = tableLiteral.getColumn(columnName);
        if (column != null) {
            column.flagSet.add(TableColumnFlag.PRIMARYKEY);
        }
    }

    void endTableDataList(DiagnosticPos pos, Set<Whitespace> ws) {
        BLangRecordLiteral recordLiteral = (BLangRecordLiteral) TreeBuilder.createRecordLiteralNode();
        List<BLangTableLiteral.BLangTableColumn> keyNames = tableLiteralNodes.peek().columns;
        List<ExpressionNode> recordValues = exprNodeListStack.pop();
        if (keyNames.size() == recordValues.size()) {
            int index = 0;
            for (ExpressionNode expr : recordValues) {
                BLangRecordKeyValue keyValue = (BLangRecordKeyValue) TreeBuilder.createRecordKeyValue();
                //Value
                keyValue.valueExpr = (BLangExpression) expr;
                //key
                BLangSimpleVarRef keyExpr = (BLangSimpleVarRef) TreeBuilder.createSimpleVariableReferenceNode();
                keyExpr.pos = pos;
                IdentifierNode identifierNode = TreeBuilder.createIdentifierNode();
                identifierNode.setValue(keyNames.get(index).columnName);
                keyExpr.variableName = (BLangIdentifier) identifierNode;
                keyValue.key = new BLangRecordKey(keyExpr);
                //Key-Value pair
                recordLiteral.keyValuePairs.add(keyValue);
                ++index;
            }
            recordLiteral.addWS(ws);
            recordLiteral.pos = pos;
            if (commaWsStack.size() > 0) {
                recordLiteral.addWS(commaWsStack.pop());
            }
            this.tableLiteralNodes.peek().tableDataRows.add(recordLiteral);
        }
    }

    void endTableDataArray(Set<Whitespace> ws) {
        BLangTableLiteral tableLiteral = this.tableLiteralNodes.peek();
        tableLiteral.addWS(ws);
    }

    void endTableDataRow(Set<Whitespace> ws) {
        List<ExpressionNode> argExprList = exprNodeListStack.pop();
        BLangTableLiteral tableLiteral = this.tableLiteralNodes.peek();
        tableLiteral.addWS(ws);
        if (commaWsStack.size() > 0) {
            tableLiteral.addWS(commaWsStack.pop());
        }
        tableLiteral.tableDataRows = argExprList.stream().map(expr -> (BLangExpression) expr)
                .collect(Collectors.toList());
    }

    void addTableLiteral(DiagnosticPos pos, Set<Whitespace> ws) {
        final BLangTableLiteral tableLiteral = tableLiteralNodes.pop();
        tableLiteral.addWS(ws);
        tableLiteral.pos = pos;
        addExpressionNode(tableLiteral);
    }

    void startMapStructLiteral() {
        BLangRecordLiteral literalNode = (BLangRecordLiteral) TreeBuilder.createRecordLiteralNode();
        recordLiteralNodes.push(literalNode);
    }

    void startExprNodeList() {
        this.exprNodeListStack.push(new ArrayList<>());
    }

    void endExprNodeList(Set<Whitespace> ws, int exprCount) {
        commaWsStack.push(ws);
        List<ExpressionNode> exprList = exprNodeListStack.peek();
        addExprToExprNodeList(exprList, exprCount);
    }

    private void addExprToExprNodeList(List<ExpressionNode> exprList, int n) {
        if (exprNodeStack.empty()) {
            throw new IllegalStateException("Expression stack cannot be empty in processing an ExpressionList");
        }
        ExpressionNode expr = exprNodeStack.pop();
        if (n > 1) {
            addExprToExprNodeList(exprList, n - 1);
        }
        exprList.add(expr);
    }


    void createSimpleVariableReference(DiagnosticPos pos, Set<Whitespace> ws) {
        BLangNameReference nameReference = nameReferenceStack.pop();
        BLangSimpleVarRef varRef = (BLangSimpleVarRef) TreeBuilder
                .createSimpleVariableReferenceNode();
        varRef.pos = pos;
        varRef.addWS(ws);
        varRef.addWS(nameReference.ws);
        varRef.pkgAlias = (BLangIdentifier) nameReference.pkgAlias;
        varRef.variableName = (BLangIdentifier) nameReference.name;
        this.exprNodeStack.push(varRef);
    }

    void createFunctionInvocation(DiagnosticPos pos, Set<Whitespace> ws, boolean argsAvailable) {
        BLangInvocation invocationNode = (BLangInvocation) TreeBuilder.createInvocationNode();
        invocationNode.pos = pos;
        invocationNode.addWS(ws);
        if (argsAvailable) {
            List<ExpressionNode> exprNodes = exprNodeListStack.pop();
            exprNodes.forEach(exprNode -> invocationNode.argExprs.add((BLangExpression) exprNode));
            invocationNode.addWS(commaWsStack.pop());
        }

        BLangNameReference nameReference = nameReferenceStack.pop();
        invocationNode.name = (BLangIdentifier) nameReference.name;
        invocationNode.addWS(this.invocationWsStack.pop());
        invocationNode.addWS(nameReference.ws);
        invocationNode.pkgAlias = (BLangIdentifier) nameReference.pkgAlias;
        addExpressionNode(invocationNode);
    }

    void startInvocationNode(Set<Whitespace> ws) {
        invocationWsStack.push(ws);
    }

    void createInvocationNode(DiagnosticPos pos, Set<Whitespace> ws, String invocation, boolean argsAvailable,
                              boolean safeNavigate) {
        BLangInvocation invocationNode = (BLangInvocation) TreeBuilder.createInvocationNode();
        invocationNode.pos = pos;
        invocationNode.addWS(ws);
        invocationNode.addWS(invocationWsStack.pop());
        invocationNode.safeNavigate = safeNavigate;
        if (argsAvailable) {
            List<ExpressionNode> exprNodes = exprNodeListStack.pop();
            exprNodes.forEach(exprNode -> invocationNode.argExprs.add((BLangExpression) exprNode));
            invocationNode.addWS(commaWsStack.pop());
        }

        invocationNode.expr = (BLangExpression) exprNodeStack.pop();
        invocationNode.name = (BLangIdentifier) createIdentifier(invocation);
        invocationNode.pkgAlias = (BLangIdentifier) createIdentifier(null);
        addExpressionNode(invocationNode);
    }

    void createActionInvocationNode(DiagnosticPos pos, Set<Whitespace> ws, boolean async) {
        BLangInvocation invocationExpr = (BLangInvocation) exprNodeStack.pop();
        invocationExpr.actionInvocation = true;
        invocationExpr.pos = pos;
        invocationExpr.addWS(ws);
        invocationExpr.async = async;

        invocationExpr.expr = (BLangExpression) exprNodeStack.pop();
        exprNodeStack.push(invocationExpr);
    }

    void createFieldBasedAccessNode(DiagnosticPos pos, Set<Whitespace> ws, String fieldName,
                                    FieldKind fieldType, boolean safeNavigate) {
        BLangFieldBasedAccess fieldBasedAccess = (BLangFieldBasedAccess) TreeBuilder.createFieldBasedAccessNode();
        fieldBasedAccess.pos = pos;
        fieldBasedAccess.addWS(ws);
        fieldBasedAccess.field = (BLangIdentifier) createIdentifier(fieldName);
        fieldBasedAccess.expr = (BLangVariableReference) exprNodeStack.pop();
        fieldBasedAccess.fieldKind = fieldType;
        fieldBasedAccess.safeNavigate = safeNavigate;
        addExpressionNode(fieldBasedAccess);
    }

    void createIndexBasedAccessNode(DiagnosticPos pos, Set<Whitespace> ws) {
        BLangIndexBasedAccess indexBasedAccess = (BLangIndexBasedAccess) TreeBuilder.createIndexBasedAccessNode();
        indexBasedAccess.pos = pos;
        indexBasedAccess.addWS(ws);
        indexBasedAccess.indexExpr = (BLangExpression) exprNodeStack.pop();
        indexBasedAccess.expr = (BLangVariableReference) exprNodeStack.pop();
        addExpressionNode(indexBasedAccess);
    }

    void createBracedOrTupleExpression(DiagnosticPos pos, Set<Whitespace> ws, int numberOfExpressions) {
        final BLangBracedOrTupleExpr expr = (BLangBracedOrTupleExpr) TreeBuilder.createBracedOrTupleExpression();
        expr.pos = pos;
        expr.addWS(ws);
        for (int i = 0; i < numberOfExpressions; i++) {
            expr.expressions.add(0, (BLangExpression) exprNodeStack.pop());
        }
        addExpressionNode(expr);
    }

    void createBinaryExpr(DiagnosticPos pos, Set<Whitespace> ws, String operator) {
        BLangBinaryExpr binaryExpressionNode = (BLangBinaryExpr) TreeBuilder.createBinaryExpressionNode();
        binaryExpressionNode.pos = pos;
        binaryExpressionNode.addWS(ws);
        binaryExpressionNode.rhsExpr = (BLangExpression) exprNodeStack.pop();
        binaryExpressionNode.lhsExpr = (BLangExpression) exprNodeStack.pop();
        binaryExpressionNode.opKind = OperatorKind.valueFrom(operator);
        addExpressionNode(binaryExpressionNode);
    }

    void createElvisExpr(DiagnosticPos pos, Set<Whitespace> ws) {
        BLangElvisExpr elvisExpr = (BLangElvisExpr) TreeBuilder.createElvisExpressionNode();
        elvisExpr.pos = pos;
        elvisExpr.addWS(ws);
        elvisExpr.rhsExpr = (BLangExpression) exprNodeStack.pop();
        elvisExpr.lhsExpr = (BLangExpression) exprNodeStack.pop();
        addExpressionNode(elvisExpr);
    }

    void createTypeAccessExpr(DiagnosticPos pos, Set<Whitespace> ws) {
        BLangTypedescExpr typeAccessExpr = (BLangTypedescExpr) TreeBuilder.createTypeAccessNode();
        typeAccessExpr.pos = pos;
        typeAccessExpr.addWS(ws);
        typeAccessExpr.typeNode = (BLangType) typeNodeStack.pop();
        addExpressionNode(typeAccessExpr);
    }

    void createTypeConversionExpr(DiagnosticPos pos, Set<Whitespace> ws) {
        BLangTypeConversionExpr typeConversionNode = (BLangTypeConversionExpr) TreeBuilder.createTypeConversionNode();
        typeConversionNode.pos = pos;
        typeConversionNode.addWS(ws);
        typeConversionNode.typeNode = (BLangType) typeNodeStack.pop();
        typeConversionNode.expr = (BLangExpression) exprNodeStack.pop();
        addExpressionNode(typeConversionNode);
    }

    void createUnaryExpr(DiagnosticPos pos, Set<Whitespace> ws, String operator) {
        BLangUnaryExpr unaryExpressionNode = (BLangUnaryExpr) TreeBuilder.createUnaryExpressionNode();
        unaryExpressionNode.pos = pos;
        unaryExpressionNode.addWS(ws);
        unaryExpressionNode.expr = (BLangExpression) exprNodeStack.pop();
        unaryExpressionNode.operator = OperatorKind.valueFrom(operator);
        addExpressionNode(unaryExpressionNode);
    }

    void createTernaryExpr(DiagnosticPos pos, Set<Whitespace> ws) {
        BLangTernaryExpr ternaryExpr = (BLangTernaryExpr) TreeBuilder.createTernaryExpressionNode();
        ternaryExpr.pos = pos;
        ternaryExpr.addWS(ws);
        ternaryExpr.elseExpr = (BLangExpression) exprNodeStack.pop();
        ternaryExpr.thenExpr = (BLangExpression) exprNodeStack.pop();
        ternaryExpr.expr = (BLangExpression) exprNodeStack.pop();
        if (ternaryExpr.expr.getKind() == NodeKind.TERNARY_EXPR) {
            // Re-organizing ternary expression tree if there nested ternary expressions.
            BLangTernaryExpr root = (BLangTernaryExpr) ternaryExpr.expr;
            BLangTernaryExpr parent = root;
            while (parent.elseExpr.getKind() == NodeKind.TERNARY_EXPR) {
                parent = (BLangTernaryExpr) parent.elseExpr;
            }
            ternaryExpr.expr = parent.elseExpr;
            parent.elseExpr = ternaryExpr;
            ternaryExpr = root;
        }
        addExpressionNode(ternaryExpr);
    }

    void createCheckedExpr(DiagnosticPos pos, Set<Whitespace> ws) {
        BLangCheckedExpr checkedExpr = (BLangCheckedExpr) TreeBuilder.createCheckExpressionNode();
        checkedExpr.pos = pos;
        checkedExpr.addWS(ws);
        checkedExpr.expr = (BLangExpression) exprNodeStack.pop();
        addExpressionNode(checkedExpr);
    }

    void createTrapExpr(DiagnosticPos pos, Set<Whitespace> ws) {
        BLangTrapExpr trapExpr = (BLangTrapExpr) TreeBuilder.createTrapExpressionNode();
        trapExpr.pos = pos;
        trapExpr.addWS(ws);
        trapExpr.expr = (BLangExpression) exprNodeStack.pop();
        addExpressionNode(trapExpr);
    }

    void endFunctionDef(DiagnosticPos pos, Set<Whitespace> ws, boolean publicFunc, boolean remoteFunc,
            boolean nativeFunc, boolean bodyExists, boolean isReceiverAttached, boolean isLambda) {
        BLangFunction function = (BLangFunction) this.invokableNodeStack.pop();
        function.pos = pos;
        function.addWS(ws);
        if (!isLambda) {
            function.addWS(invocationWsStack.pop());
        }
        if (publicFunc) {
            function.flagSet.add(Flag.PUBLIC);
        }

        if (remoteFunc) {
            function.flagSet.add(Flag.REMOTE);
        }

        if (nativeFunc) {
            function.flagSet.add(Flag.NATIVE);
        }

        if (!bodyExists) {
            function.body = null;
        }

        if (isReceiverAttached) {
            //Get type node for this attached function
            TypeNode typeNode = this.typeNodeStack.pop();
            //Create and add receiver to attached functions
            BLangSimpleVariable receiver = (BLangSimpleVariable) TreeBuilder.createSimpleVariableNode();
            receiver.pos = pos;

            IdentifierNode name = createIdentifier(Names.SELF.getValue());
            receiver.setName(name);
            receiver.setTypeNode(typeNode);
            function.receiver = receiver;
            function.flagSet.add(Flag.ATTACHED);
        }

        if (!function.deprecatedAttachments.isEmpty()) {
            function.flagSet.add(Flag.DEPRECATED);
        }

        this.compUnit.addTopLevelNode(function);
    }

    void startWorker(PackageID pkgID) {
        this.startLambdaFunctionDef(pkgID);
        BLangFunction lambdaFunction = (BLangFunction) this.invokableNodeStack.peek();
        lambdaFunction.addFlag(Flag.WORKER);
        this.startBlock();
    }

<<<<<<< HEAD
    void addWorker(DiagnosticPos pos, Set<Whitespace> ws, String workerName) {
        endCallableUnitBody(ws);
        addLambdaFunctionDef(pos, ws, false, false, false);
        String workerLambdaName = "0" + workerName;
        addSimpleVariableDefStatement(pos, ws, workerLambdaName, true, true, false);
=======
    void addWorker(DiagnosticPos pos, Set<Whitespace> ws, String workerName, boolean retParamsAvail) {
        endCallableUnitBody(ws);
        addLambdaFunctionDef(pos, ws, false, retParamsAvail, false);
        String workerLambdaName = WORKER_LAMBDA_VAR_PREFIX + workerName;
        addSimpleVariableDefStatement(pos, ws, workerLambdaName, true, true, true);
>>>>>>> db385731

        // Check if the worker is in a fork. If so add the lambda function to the worker list in fork, else ignore.
        if (!this.forkJoinNodesStack.empty()) {
            List<? extends StatementNode> stmtsAdded = this.blockNodeStack.peek().getStatements();
            BLangSimpleVariableDef lamdaWrkr = (BLangSimpleVariableDef) stmtsAdded.get(stmtsAdded.size() - 1);
            this.forkJoinNodesStack.peek().addWorkers(lamdaWrkr);
        }

        addNameReference(pos, ws, null, workerLambdaName);
<<<<<<< HEAD
        startInvocationNode(ws);
        createFunctionInvocation(pos, ws, false);
        markLastInvocationAsAsync(pos);

        addSimpleVariableDefStatement(pos, ws, workerName, true, true, false);
=======
        createSimpleVariableReference(pos, ws);
        startInvocationNode(ws);
        createInvocationNode(pos, ws, BLangBuiltInMethod.CALL.toString(), false, false);
        markLastInvocationAsAsync(pos);
        addSimpleVariableDefStatement(pos, ws, workerName, true, true, true);
>>>>>>> db385731
    }

    void attachWorkerWS(Set<Whitespace> ws) {
        //TODO: attach ws to
    }

    void startForkJoinStmt() {
        this.forkJoinNodesStack.push(TreeBuilder.createForkJoinNode());
    }

    void addForkJoinStmt(DiagnosticPos pos, Set<Whitespace> ws) {
        BLangForkJoin forkJoin = (BLangForkJoin) this.forkJoinNodesStack.pop();
        forkJoin.pos = pos;
        forkJoin.addWS(ws);
        this.addStmtToCurrentBlock(forkJoin);
    }

    void endCallableUnitBody(Set<Whitespace> ws) {
        BlockNode block = this.blockNodeStack.pop();
        InvokableNode invokableNode = this.invokableNodeStack.peek();
        invokableNode.addWS(ws);
        invokableNode.setBody(block);
    }

    void addImportPackageDeclaration(DiagnosticPos pos,
                                     Set<Whitespace> ws,
                                     String orgName,
                                     List<String> nameComps,
                                     String version,
                                     String alias) {

        List<BLangIdentifier> pkgNameComps = new ArrayList<>();
        nameComps.forEach(e -> pkgNameComps.add((BLangIdentifier) this.createIdentifier(e)));
        BLangIdentifier versionNode = (BLangIdentifier) this.createIdentifier(version);
        BLangIdentifier aliasNode = (alias != null && !alias.isEmpty()) ?
                (BLangIdentifier) this.createIdentifier(alias) :
                pkgNameComps.get(pkgNameComps.size() - 1);

        BLangImportPackage importDcl = (BLangImportPackage) TreeBuilder.createImportPackageNode();
        importDcl.pos = pos;
        importDcl.addWS(ws);
        importDcl.pkgNameComps = pkgNameComps;
        importDcl.version = versionNode;
        importDcl.orgName = (BLangIdentifier) this.createIdentifier(orgName);
        importDcl.alias = aliasNode;
        this.compUnit.addTopLevelNode(importDcl);
        if (this.imports.contains(importDcl)) {
            this.dlog.warning(pos, DiagnosticCode.REDECLARED_IMPORT_MODULE, importDcl.getQualifiedPackageName());
        } else {
            this.imports.add(importDcl);
        }
    }

    private VariableNode generateBasicVarNodeWithoutType(DiagnosticPos pos, Set<Whitespace> ws, String identifier,
                                                         boolean isExpressionAvailable) {
        BLangSimpleVariable var = (BLangSimpleVariable) TreeBuilder.createSimpleVariableNode();
        var.pos = pos;
        IdentifierNode name = this.createIdentifier(identifier);
        var.setName(name);
        var.addWS(ws);
        if (isExpressionAvailable) {
            var.setInitialExpression(this.exprNodeStack.pop());
        }
        return var;
    }

    private LiteralNode generateConstantNode(DiagnosticPos pos, Set<Whitespace> ws, String identifier,
                                             boolean isTypeAvailable) {
        BLangConstant constantNode = (BLangConstant) TreeBuilder.createConstantNode();
        constantNode.pos = pos;
        BLangIdentifier name = (BLangIdentifier) TreeBuilder.createIdentifierNode();
        name.value = identifier;
        constantNode.setName(name);
        constantNode.addWS(ws);
        if (isTypeAvailable) {
            constantNode.setTypeNode(this.typeNodeStack.pop());
        }
        constantNode.setValue(this.exprNodeStack.pop());
        return constantNode;
    }

    private VariableNode generateBasicVarNode(DiagnosticPos pos, Set<Whitespace> ws, String identifier,
                                              boolean isExpressionAvailable) {
        return generateBasicVarNode(pos, ws, identifier, false, isExpressionAvailable);
    }

    private VariableNode generateBasicVarNode(DiagnosticPos pos, Set<Whitespace> ws, String identifier,
                                              boolean isDeclaredWithVar, boolean isExpressionAvailable) {
        BLangSimpleVariable var = (BLangSimpleVariable) TreeBuilder.createSimpleVariableNode();
        var.pos = pos;
        IdentifierNode name = this.createIdentifier(identifier);
        var.setName(name);
        var.addWS(ws);
        if (isDeclaredWithVar) {
            var.isDeclaredWithVar = true;
        } else {
            var.setTypeNode(this.typeNodeStack.pop());
        }
        if (isExpressionAvailable) {
            var.setInitialExpression(this.exprNodeStack.pop());
        }
        return var;
    }

    void addConstant(DiagnosticPos pos, Set<Whitespace> ws, String identifier, boolean isPublic,
                     boolean isTypeAvailable) {
        BLangConstant constantNode = (BLangConstant) this.generateConstantNode(pos, ws, identifier, isTypeAvailable);
        attachAnnotations(constantNode);
        constantNode.flagSet.add(Flag.CONSTANT);
        if (isPublic) {
            constantNode.flagSet.add(Flag.PUBLIC);
        }
        attachMarkdownDocumentations(constantNode);
        attachDeprecatedNode(constantNode);
        this.compUnit.addTopLevelNode(constantNode);

        // Check whether the value is a literal. If it is not a literal, it is an invalid case. So we don't need to
        // consider it.
        if (((BLangExpression) constantNode.value).getKind() == NodeKind.LITERAL) {
            // Note - If the RHS is a literal, we need to create an anonymous type definition which can later be used
            // in type definitions.

            // Create a new literal.
            BLangLiteral literal = (BLangLiteral) TreeBuilder.createLiteralExpression();
            literal.setValue(((BLangLiteral) constantNode.value).value);
            literal.typeTag = ((BLangLiteral) constantNode.value).typeTag;

            // Create a new finite type node.
            BLangFiniteTypeNode finiteTypeNode = (BLangFiniteTypeNode) TreeBuilder.createFiniteTypeNode();
            finiteTypeNode.valueSpace.add(literal);

            // Create a new anonymous type definition.
            BLangTypeDefinition typeDef = (BLangTypeDefinition) TreeBuilder.createTypeDefinition();
            String genName = anonymousModelHelper.getNextAnonymousTypeKey(pos.src.pkgID);
            IdentifierNode anonTypeGenName = createIdentifier(genName);
            typeDef.setName(anonTypeGenName);
            typeDef.flagSet.add(Flag.PUBLIC);
            typeDef.typeNode = finiteTypeNode;
            typeDef.pos = pos;

            // We add this type definition to the `associatedTypeDefinition` field of the constant node. Then when we
            // visit the constant node, we visit this type definition as well. By doing this, we don't need to change
            // any of the type def visiting logic in symbol enter.
            constantNode.associatedTypeDefinition = typeDef;
        }
    }

    void addGlobalVariable(DiagnosticPos pos, Set<Whitespace> ws, String identifier, boolean isPublic, boolean isFinal,
                           boolean isDeclaredWithVar, boolean isExpressionAvailable, boolean isListenerVar) {
        BLangVariable var = (BLangVariable) this.generateBasicVarNode(pos, ws, identifier, isDeclaredWithVar,
                isExpressionAvailable);

        if (isPublic) {
            var.flagSet.add(Flag.PUBLIC);
        }
        if (isFinal) {
            var.flagSet.add(Flag.FINAL);
        }
        if (isListenerVar) {
            var.flagSet.add(Flag.LISTENER);
        }

        attachAnnotations(var);
        attachMarkdownDocumentations(var);
        attachDeprecatedNode(var);

        this.compUnit.addTopLevelNode(var);
    }

    void startRecordType() {
        BLangRecordTypeNode recordTypeNode = (BLangRecordTypeNode) TreeBuilder.createRecordTypeNode();
        typeNodeStack.push(recordTypeNode);
        startVarList();
    }

    void startObjectType() {
        BLangObjectTypeNode objectTypeNode = (BLangObjectTypeNode) TreeBuilder.createObjectTypeNode();
        typeNodeStack.push(objectTypeNode);
        startVarList();
        startFieldBlockList();
    }

    void addObjectType(DiagnosticPos pos, Set<Whitespace> ws, boolean isFieldAnalyseRequired, boolean isAnonymous,
            boolean isAbstract, boolean isClient, boolean isService) {
        BLangObjectTypeNode objectTypeNode = populateObjectTypeNode(pos, ws, isAnonymous);
        objectTypeNode.addWS(this.objectFieldBlockWs.pop());
        objectTypeNode.isFieldAnalyseRequired = isFieldAnalyseRequired;

        if (isAbstract) {
            objectTypeNode.flagSet.add(Flag.ABSTRACT);
        }

        if (isClient) {
            objectTypeNode.flagSet.add(Flag.CLIENT);
        }

        if (isService) {
            objectTypeNode.flagSet.add(Flag.SERVICE);
        }

        if (!isAnonymous) {
            addType(objectTypeNode);
            return;
        }
        BLangTypeDefinition typeDef = (BLangTypeDefinition) TreeBuilder.createTypeDefinition();
        // Generate a name for the anonymous object
        String genName = anonymousModelHelper.getNextAnonymousTypeKey(pos.src.pkgID);
        IdentifierNode anonTypeGenName = createIdentifier(genName);
        typeDef.setName(anonTypeGenName);
        typeDef.flagSet.add(Flag.PUBLIC);

        typeDef.typeNode = objectTypeNode;
        typeDef.pos = pos;
        this.compUnit.addTopLevelNode(typeDef);

        addType(createUserDefinedType(pos, ws, (BLangIdentifier) TreeBuilder.createIdentifierNode(), typeDef.name));
    }

    private BLangObjectTypeNode populateObjectTypeNode(DiagnosticPos pos, Set<Whitespace> ws, boolean isAnonymous) {
        BLangObjectTypeNode objectTypeNode = (BLangObjectTypeNode) typeNodeStack.pop();
        objectTypeNode.pos = pos;
        objectTypeNode.addWS(ws);
        objectTypeNode.isAnonymous = isAnonymous;
        this.varListStack.pop().forEach(variableNode -> {
            objectTypeNode.addField((SimpleVariableNode) variableNode);
        });
        return objectTypeNode;
    }

    void startFieldBlockList() {
        this.objectFieldBlockWs.push(new TreeSet<>());
    }

    void endFiniteType(Set<Whitespace> ws) {
        finiteTypeWsStack.push(ws);
    }

    void endTypeDefinition(DiagnosticPos pos, Set<Whitespace> ws, String identifier, DiagnosticPos identifierPos,
                           boolean publicType) {
        BLangTypeDefinition typeDefinition = (BLangTypeDefinition) TreeBuilder.createTypeDefinition();
        BLangIdentifier identifierNode = (BLangIdentifier) this.createIdentifier(identifier);
        identifierNode.pos = identifierPos;
        typeDefinition.setName(identifierNode);

        if (publicType) {
            typeDefinition.flagSet.add(Flag.PUBLIC);
        }

        BLangUnionTypeNode members = (BLangUnionTypeNode) TreeBuilder.createUnionTypeNode();

        while (!typeNodeStack.isEmpty()) {
            BLangType memberType = (BLangType) typeNodeStack.pop();
            if (memberType.getKind() == NodeKind.UNION_TYPE_NODE) {
                members.memberTypeNodes.addAll(((BLangUnionTypeNode) memberType).memberTypeNodes);
                members.addWS(memberType.getWS());
            } else {
                members.memberTypeNodes.add(memberType);
            }
        }

        if (!exprNodeStack.isEmpty()) {
            BLangFiniteTypeNode finiteTypeNode = (BLangFiniteTypeNode) TreeBuilder.createFiniteTypeNode();
            finiteTypeNode.addWS(finiteTypeWsStack.pop());
            while (!exprNodeStack.isEmpty()) {
                finiteTypeNode.valueSpace.add((BLangExpression) exprNodeStack.pop());
            }

            // Reverse the collection so that they would appear in the correct order.
            Collections.reverse(finiteTypeNode.valueSpace);

            if (!members.memberTypeNodes.isEmpty()) {
                BLangTypeDefinition typeDef = (BLangTypeDefinition) TreeBuilder.createTypeDefinition();
                // Generate a name for the anonymous object
                String genName = anonymousModelHelper.getNextAnonymousTypeKey(pos.src.pkgID);
                IdentifierNode anonTypeGenName = createIdentifier(genName);
                typeDef.setName(anonTypeGenName);
                typeDef.flagSet.add(Flag.PUBLIC);

                typeDef.typeNode = finiteTypeNode;
                typeDef.pos = pos;
                this.compUnit.addTopLevelNode(typeDef);

                members.memberTypeNodes.add(createUserDefinedType(pos, ws,
                        (BLangIdentifier) TreeBuilder.createIdentifierNode(), typeDef.name));
            } else {
                members.memberTypeNodes.add(finiteTypeNode);
            }
        }

        if (members.memberTypeNodes.isEmpty()) {
            typeDefinition.typeNode = null;
        } else if (members.memberTypeNodes.size() == 1) {
            BLangType[] memberArray = new BLangType[1];
            members.memberTypeNodes.toArray(memberArray);
            typeDefinition.typeNode = memberArray[0];
        } else {
            typeDefinition.typeNode = members;
        }

        if (finiteTypeWsStack.size() > 0) {
            typeDefinition.addWS(finiteTypeWsStack.pop());
        }

        typeDefinition.pos = pos;
        typeDefinition.addWS(ws);
        Collections.reverse(markdownDocumentationStack);
        attachMarkdownDocumentations(typeDefinition);
        attachDeprecatedNode(typeDefinition);
        attachAnnotations(typeDefinition);
        this.compUnit.addTopLevelNode(typeDefinition);
    }

    void endObjectAttachedFunctionDef(DiagnosticPos pos, Set<Whitespace> ws, boolean publicFunc, boolean privateFunc,
            boolean remoteFunc, boolean resourceFunc, boolean nativeFunc, boolean bodyExists,
            boolean markdownDocPresent, boolean deprecatedDocPresent, int annCount) {
        BLangFunction function = (BLangFunction) this.invokableNodeStack.pop();
        function.pos = pos;
        function.addWS(ws);
        function.addWS(this.invocationWsStack.pop());

        function.flagSet.add(Flag.ATTACHED);

        if (publicFunc) {
            function.flagSet.add(Flag.PUBLIC);
        } else if (privateFunc) {
            function.flagSet.add(Flag.PRIVATE);
        }
        if (remoteFunc) {
            function.flagSet.add(Flag.REMOTE);
        }
        if (resourceFunc) {
            function.flagSet.add(Flag.RESOURCE);
        }

        if (nativeFunc) {
            function.flagSet.add(Flag.NATIVE);
        }

        if (!bodyExists) {
            function.body = null;
            if (!nativeFunc) {
                function.flagSet.add(Flag.INTERFACE);
                function.interfaceFunction = true;
            }
        }

        function.attachedFunction = true;

        attachAnnotations(function, annCount);
        if (markdownDocPresent) {
            attachMarkdownDocumentations(function);
        }
        if (deprecatedDocPresent) {
            attachDeprecatedNode(function);
        }

        if (!function.deprecatedAttachments.isEmpty()) {
            function.flagSet.add(Flag.DEPRECATED);
        }

        BLangObjectTypeNode objectNode = (BLangObjectTypeNode) this.typeNodeStack.peek();
        if (Names.OBJECT_INIT_SUFFIX.value.equals(function.name.value)) {
            function.objInitFunction = true;
            objectNode.initFunction = function;
            return;
        }

        objectNode.addFunction(function);
    }

    void endObjectOuterFunctionDef(DiagnosticPos pos, Set<Whitespace> ws, boolean publicFunc, boolean remoteFunc,
            boolean nativeFunc, boolean bodyExists, String objectName) {
        BLangFunction function = (BLangFunction) this.invokableNodeStack.pop();
        function.pos = pos;
        function.addWS(ws);
        function.addWS(invocationWsStack.pop());

        if (publicFunc) {
            function.flagSet.add(Flag.PUBLIC);
        }

        if (remoteFunc) {
            function.flagSet.add(Flag.REMOTE);
        }

        if (nativeFunc) {
            function.flagSet.add(Flag.NATIVE);
        }

        if (!bodyExists) {
            function.body = null;
        }

        // Create an user defined type with object type
        TypeNode objectType = createUserDefinedType(pos, ws, (BLangIdentifier) TreeBuilder.createIdentifierNode(),
                (BLangIdentifier) createIdentifier(objectName));

        //Create and add receiver to attached functions
        BLangSimpleVariable receiver = (BLangSimpleVariable) TreeBuilder.createSimpleVariableNode();
        receiver.pos = pos;

        IdentifierNode name = createIdentifier(Names.SELF.getValue());
        receiver.setName(name);

        receiver.setTypeNode(objectType);

        function.receiver = receiver;
        function.flagSet.add(Flag.ATTACHED);

        function.attachedOuterFunction = true;

        if (!function.deprecatedAttachments.isEmpty()) {
            function.flagSet.add(Flag.DEPRECATED);
        }

        this.compUnit.addTopLevelNode(function);
    }

    void startAnnotationDef(DiagnosticPos pos) {
        BLangAnnotation annotNode = (BLangAnnotation) TreeBuilder.createAnnotationNode();
        annotNode.pos = pos;
        attachAnnotations(annotNode);
        attachMarkdownDocumentations(annotNode);
        attachDeprecatedNode(annotNode);
        this.annotationStack.add(annotNode);
    }

    void endAnnotationDef(Set<Whitespace> ws, String identifier, DiagnosticPos identifierPos, boolean publicAnnotation,
                          boolean isTypeAttached) {
        BLangAnnotation annotationNode = (BLangAnnotation) this.annotationStack.pop();
        annotationNode.addWS(ws);
        BLangIdentifier identifierNode = (BLangIdentifier) this.createIdentifier(identifier);
        identifierNode.pos = identifierPos;
        annotationNode.setName(identifierNode);

        if (publicAnnotation) {
            annotationNode.flagSet.add(Flag.PUBLIC);
        }
        while (!attachPointStack.empty()) {
            annotationNode.attachPoints.add(attachPointStack.pop());
        }
        if (isTypeAttached) {
            annotationNode.typeNode = (BLangType) this.typeNodeStack.pop();
        }

        this.compUnit.addTopLevelNode(annotationNode);
    }

    void startMarkdownDocumentationString(DiagnosticPos currentPos) {
        BLangMarkdownDocumentation markdownDocumentationNode =
                (BLangMarkdownDocumentation) TreeBuilder.createMarkdownDocumentationNode();
        markdownDocumentationNode.pos = currentPos;
        markdownDocumentationStack.push(markdownDocumentationNode);
    }

    void endMarkdownDocumentationString(Set<Whitespace> ws) {
        MarkdownDocumentationNode markdownDocumentationNode = markdownDocumentationStack.peek();
        markdownDocumentationNode.addWS(ws);
    }

    void endMarkDownDocumentLine(Set<Whitespace> ws) {
        MarkdownDocumentationNode markdownDocumentationNode = markdownDocumentationStack.peek();
        markdownDocumentationNode.addWS(ws);
    }

    void endMarkdownDocumentationText(DiagnosticPos pos, Set<Whitespace> ws, String text) {
        MarkdownDocumentationNode markdownDocumentationNode = markdownDocumentationStack.peek();
        BLangMarkdownDocumentationLine documentationDescription =
                (BLangMarkdownDocumentationLine) TreeBuilder.createMarkdownDocumentationTextNode();
        documentationDescription.text = text;
        documentationDescription.pos = pos;
        documentationDescription.addWS(ws);
        markdownDocumentationNode.addDocumentationLine(documentationDescription);
    }

    void endParameterDocumentationLine(Set<Whitespace> ws) {
        MarkdownDocumentationNode markdownDocumentationNode = markdownDocumentationStack.peek();
        markdownDocumentationNode.addWS(ws);
    }

    void endParameterDocumentation(DiagnosticPos pos, Set<Whitespace> ws, String parameterName, String description) {
        MarkdownDocumentationNode markdownDocumentationNode = markdownDocumentationStack.peek();
        BLangMarkdownParameterDocumentation parameterDocumentationNode =
                (BLangMarkdownParameterDocumentation) TreeBuilder.createMarkdownParameterDocumentationNode();
        parameterDocumentationNode.parameterName = (BLangIdentifier) createIdentifier(parameterName);
        parameterDocumentationNode.pos = pos;
        parameterDocumentationNode.addWS(ws);
        parameterDocumentationNode.addParameterDocumentationLine(description);
        markdownDocumentationNode.addParameter(parameterDocumentationNode);
    }

    void endParameterDocumentationDescription(Set<Whitespace> ws, String description) {
        MarkdownDocumentationNode markdownDocumentationNode = markdownDocumentationStack.peek();
        BLangMarkdownParameterDocumentation parameterDocumentation =
                markdownDocumentationNode.getParameters().getLast();
        parameterDocumentation.addWS(ws);
        parameterDocumentation.addParameterDocumentationLine(description);
    }

    void endReturnParameterDocumentation(DiagnosticPos pos, Set<Whitespace> ws, String description) {
        MarkdownDocumentationNode markdownDocumentationNode = markdownDocumentationStack.peek();
        BLangMarkdownReturnParameterDocumentation returnParameterDocumentation =
                (BLangMarkdownReturnParameterDocumentation) TreeBuilder
                        .createMarkdownReturnParameterDocumentationNode();
        returnParameterDocumentation.pos = pos;
        returnParameterDocumentation.addWS(ws);
        returnParameterDocumentation.addReturnParameterDocumentationLine(description);
        markdownDocumentationNode.setReturnParameter(returnParameterDocumentation);
    }

    void endReturnParameterDocumentationDescription(Set<Whitespace> ws, String description) {
        MarkdownDocumentationNode markdownDocumentationNode = markdownDocumentationStack.peek();
        BLangMarkdownReturnParameterDocumentation returnParameter = markdownDocumentationNode.getReturnParameter();
        returnParameter.addWS(ws);
        returnParameter.addReturnParameterDocumentationLine(description);
    }

    void createDeprecatedNode(DiagnosticPos pos,
                              Set<Whitespace> ws,
                              String content) {
        BLangDeprecatedNode deprecatedNode = (BLangDeprecatedNode) TreeBuilder.createDeprecatedNode();

        deprecatedNode.pos = pos;
        deprecatedNode.addWS(ws);

        deprecatedNode.documentationText = content;
        deprecatedAttachmentStack.push(deprecatedNode);
    }

    void startAnnotationAttachment(DiagnosticPos currentPos) {
        BLangAnnotationAttachment annotAttachmentNode =
                (BLangAnnotationAttachment) TreeBuilder.createAnnotAttachmentNode();
        annotAttachmentNode.pos = currentPos;
        annotAttachmentStack.push(annotAttachmentNode);
    }

    void setAnnotationAttachmentName(Set<Whitespace> ws, boolean hasExpr, DiagnosticPos currentPos,
                                     boolean popAnnAttachment) {
        BLangNameReference nameReference = nameReferenceStack.pop();
        BLangAnnotationAttachment bLangAnnotationAttachment = (BLangAnnotationAttachment) annotAttachmentStack.peek();
        bLangAnnotationAttachment.pos = currentPos;
        bLangAnnotationAttachment.addWS(nameReference.ws);
        bLangAnnotationAttachment.addWS(ws);
        bLangAnnotationAttachment.setAnnotationName(nameReference.name);
        bLangAnnotationAttachment.setPackageAlias(nameReference.pkgAlias);
        if (hasExpr) {
            bLangAnnotationAttachment.setExpression(exprNodeStack.pop());
        }
        if (popAnnAttachment) {
            annotAttachmentStack.pop();
        }
    }

    private void attachAnnotations(AnnotatableNode annotatableNode) {
        annotAttachmentStack.forEach(annotatableNode::addAnnotationAttachment);
        annotAttachmentStack.clear();
    }

    private void attachMarkdownDocumentations(DocumentableNode documentableNode) {
        if (!markdownDocumentationStack.empty()) {
            documentableNode.setMarkdownDocumentationAttachment(markdownDocumentationStack.pop());
        }
    }

    private void attachDeprecatedNode(DocumentableNode documentableNode) {
        if (!deprecatedAttachmentStack.empty()) {
            documentableNode.addDeprecatedAttachment(deprecatedAttachmentStack.pop());
        }
    }

    private void attachAnnotations(AnnotatableNode annotatableNode, int count) {
        if (count == 0 || annotAttachmentStack.empty()) {
            return;
        }

        List<AnnotationAttachmentNode> tempAnnotAttachments = new ArrayList<>(count);
        for (int i = 0; i < count; i++) {
            if (annotAttachmentStack.empty()) {
                break;
            }
            tempAnnotAttachments.add(annotAttachmentStack.pop());
        }
        // reversing the collected annotations to preserve the original order
        Collections.reverse(tempAnnotAttachments);
        tempAnnotAttachments.forEach(annotatableNode::addAnnotationAttachment);
    }

    void addAssignmentStatement(DiagnosticPos pos, Set<Whitespace> ws) {
        ExpressionNode rExprNode = exprNodeStack.pop();
        ExpressionNode lExprNode = exprNodeStack.pop();
        BLangAssignment assignmentNode = (BLangAssignment) TreeBuilder.createAssignmentNode();
        assignmentNode.setExpression(rExprNode);
        assignmentNode.pos = pos;
        assignmentNode.addWS(ws);
        assignmentNode.varRef = ((BLangVariableReference) lExprNode);
        addStmtToCurrentBlock(assignmentNode);
    }

    void addTupleDestructuringStatement(DiagnosticPos pos, Set<Whitespace> ws, boolean varDeclaration) {
        BLangTupleDestructure stmt = (BLangTupleDestructure) TreeBuilder.createTupleDestructureStatementNode();
        stmt.pos = pos;
        stmt.addWS(ws);
        stmt.setDeclaredWithVar(varDeclaration);
        stmt.expr = (BLangExpression) exprNodeStack.pop();
        stmt.varRef = (BLangTupleVarRef) exprNodeStack.pop();
        stmt.addWS(ws);
        addStmtToCurrentBlock(stmt);
    }

    public void addRecordDestructuringStatement(DiagnosticPos pos, Set<Whitespace> ws, boolean declaredWithVar) {

        BLangRecordDestructure stmt = (BLangRecordDestructure) TreeBuilder.createRecordDestructureStatementNode();
        stmt.pos = pos;
        stmt.addWS(ws);
        stmt.setDeclaredWithVar(declaredWithVar);

        stmt.expr = (BLangExpression) exprNodeStack.pop();
        stmt.varRef = (BLangRecordVarRef) exprNodeStack.pop();
        addStmtToCurrentBlock(stmt);
    }

    void startForeachStatement() {
        startBlock();
    }

    void addCompoundAssignmentStatement(DiagnosticPos pos, Set<Whitespace> ws, String operator) {
        BLangCompoundAssignment assignmentNode =
                (BLangCompoundAssignment) TreeBuilder.createCompoundAssignmentNode();
        assignmentNode.setExpression(exprNodeStack.pop());
        assignmentNode.setVariable((BLangVariableReference) exprNodeStack.pop());
        assignmentNode.pos = pos;
        assignmentNode.addWS(ws);
        assignmentNode.addWS(this.operatorWs.pop());
        assignmentNode.opKind = OperatorKind.valueFrom(operator);
        addStmtToCurrentBlock(assignmentNode);
    }

    void addCompoundOperator(Set<Whitespace> ws) {
        this.operatorWs.push(ws);
    }

    void addForeachStatement(DiagnosticPos pos, Set<Whitespace> ws) {
        BLangForeach foreach = (BLangForeach) TreeBuilder.createForeachNode();
        foreach.addWS(ws);
        foreach.pos = pos;
        foreach.setCollection(exprNodeStack.pop());
        foreach.addWS(commaWsStack.pop());
        List<ExpressionNode> lExprList = exprNodeListStack.pop();
        lExprList.forEach(expressionNode -> foreach.addVariable((BLangVariableReference) expressionNode));
        BLangBlockStmt foreachBlock = (BLangBlockStmt) this.blockNodeStack.pop();
        foreachBlock.pos = pos;
        foreach.setBody(foreachBlock);
        addStmtToCurrentBlock(foreach);
    }

    void startWhileStmt() {
        startBlock();
    }

    void addWhileStmt(DiagnosticPos pos, Set<Whitespace> ws) {
        BLangWhile whileNode = (BLangWhile) TreeBuilder.createWhileNode();
        whileNode.setCondition(exprNodeStack.pop());
        whileNode.pos = pos;
        whileNode.addWS(ws);
        BLangBlockStmt whileBlock = (BLangBlockStmt) this.blockNodeStack.pop();
        whileBlock.pos = pos;
        whileNode.setBody(whileBlock);
        addStmtToCurrentBlock(whileNode);
    }

    void startLockStmt() {
        startBlock();
    }

    void addLockStmt(DiagnosticPos pos, Set<Whitespace> ws) {
        BLangLock lockNode = (BLangLock) TreeBuilder.createLockNode();
        lockNode.pos = pos;
        lockNode.addWS(ws);
        BLangBlockStmt lockBlock = (BLangBlockStmt) this.blockNodeStack.pop();
        lockBlock.pos = pos;
        lockNode.setBody(lockBlock);
        addStmtToCurrentBlock(lockNode);
    }

    public void addContinueStatement(DiagnosticPos pos, Set<Whitespace> ws) {
        BLangContinue nextNode = (BLangContinue) TreeBuilder.createContinueNode();
        nextNode.pos = pos;
        nextNode.addWS(ws);
        addStmtToCurrentBlock(nextNode);
    }

    void addBreakStatement(DiagnosticPos pos, Set<Whitespace> ws) {
        BLangBreak breakNode = (BLangBreak) TreeBuilder.createBreakNode();
        breakNode.pos = pos;
        breakNode.addWS(ws);
        addStmtToCurrentBlock(breakNode);
    }

    void addReturnStatement(DiagnosticPos pos, Set<Whitespace> ws, boolean exprAvailable) {
        BLangReturn retStmt = (BLangReturn) TreeBuilder.createReturnNode();
        retStmt.pos = pos;
        retStmt.addWS(ws);
        if (exprAvailable) {
            retStmt.expr = (BLangExpression) this.exprNodeStack.pop();
        } else {
            BLangLiteral nilLiteral = (BLangLiteral) TreeBuilder.createLiteralExpression();
            nilLiteral.pos = pos;
            nilLiteral.value = Names.NIL_VALUE;
            nilLiteral.typeTag = TypeTags.NIL;
            retStmt.expr = nilLiteral;
        }
        addStmtToCurrentBlock(retStmt);
    }

    void startTransactionStmt() {
        transactionNodeStack.push(TreeBuilder.createTransactionNode());
        startBlock();
    }

    void addTransactionBlock(DiagnosticPos pos, Set<Whitespace> ws) {
        TransactionNode transactionNode = transactionNodeStack.peek();
        BLangBlockStmt transactionBlock = (BLangBlockStmt) this.blockNodeStack.pop();
        transactionBlock.pos = pos;
        transactionNode.addWS(ws);
        transactionNode.setTransactionBody(transactionBlock);
    }

    void endTransactionPropertyInitStatementList(Set<Whitespace> ws) {
        TransactionNode transactionNode = transactionNodeStack.peek();
        transactionNode.addWS(ws);
    }

    void startOnretryBlock() {
        startBlock();
    }

    void addOnretryBlock(DiagnosticPos pos, Set<Whitespace> ws) {
        TransactionNode transactionNode = transactionNodeStack.peek();
        BLangBlockStmt onretryBlock = (BLangBlockStmt) this.blockNodeStack.pop();
        onretryBlock.pos = pos;
        transactionNode.addWS(ws);
        transactionNode.setOnRetryBody(onretryBlock);
    }

    void endTransactionStmt(DiagnosticPos pos, Set<Whitespace> ws) {
        BLangTransaction transaction = (BLangTransaction) transactionNodeStack.pop();
        transaction.pos = pos;
        transaction.addWS(ws);
        addStmtToCurrentBlock(transaction);

        // TODO This is a temporary workaround to flag coordinator service start
        String value = compilerOptions.get(CompilerOptionName.TRANSACTION_EXISTS);
        if (value != null) {
            return;
        }

        compilerOptions.put(CompilerOptionName.TRANSACTION_EXISTS, "true");
        List<String> nameComps = getPackageNameComps(Names.TRANSACTION_PACKAGE.value);
        addImportPackageDeclaration(pos, null, Names.TRANSACTION_ORG.value, nameComps, Names.DEFAULT_VERSION.value,
                Names.DOT.value + nameComps.get(nameComps.size() - 1));
    }

    void addAbortStatement(DiagnosticPos pos, Set<Whitespace> ws) {
        BLangAbort abortNode = (BLangAbort) TreeBuilder.createAbortNode();
        abortNode.pos = pos;
        abortNode.addWS(ws);
        addStmtToCurrentBlock(abortNode);
    }

    void addDoneStatement(DiagnosticPos pos, Set<Whitespace> ws) {
        BLangDone doneNode = (BLangDone) TreeBuilder.createDoneNode();
        doneNode.pos = pos;
        doneNode.addWS(ws);
        addStmtToCurrentBlock(doneNode);
    }

    void addRetryStatement(DiagnosticPos pos, Set<Whitespace> ws) {
        BLangRetry retryNode = (BLangRetry) TreeBuilder.createRetryNode();
        retryNode.pos = pos;
        retryNode.addWS(ws);
        addStmtToCurrentBlock(retryNode);
    }

    void addRetryCountExpression(Set<Whitespace> ws) {
        BLangTransaction transaction = (BLangTransaction) transactionNodeStack.peek();
        transaction.addWS(ws);
        transaction.retryCount = (BLangExpression) exprNodeStack.pop();
    }

    void addCommittedBlock(Set<Whitespace> ws) {
        BLangTransaction transaction = (BLangTransaction) transactionNodeStack.peek();
        transaction.addWS(ws);
        transaction.onCommitFunction = (BLangExpression) exprNodeStack.pop();
    }

    void addAbortedBlock(Set<Whitespace> ws) {
        BLangTransaction transaction = (BLangTransaction) transactionNodeStack.peek();
        transaction.addWS(ws);
        transaction.onAbortFunction = (BLangExpression) exprNodeStack.pop();
    }

    void startIfElseNode(DiagnosticPos pos) {
        BLangIf ifNode = (BLangIf) TreeBuilder.createIfElseStatementNode();
        ifNode.pos = pos;
        ifElseStatementStack.push(ifNode);
        startBlock();
    }

    void addIfBlock(DiagnosticPos pos, Set<Whitespace> ws) {
        IfNode ifNode = ifElseStatementStack.peek();
        ((BLangIf) ifNode).pos = pos;
        ifNode.addWS(ws);
        ifNode.setCondition(exprNodeStack.pop());
        ifNode.setBody(blockNodeStack.pop());
    }

    void addElseIfBlock(DiagnosticPos pos, Set<Whitespace> ws) {
        IfNode elseIfNode = ifElseStatementStack.pop();
        ((BLangIf) elseIfNode).pos = pos;
        elseIfNode.setCondition(exprNodeStack.pop());
        elseIfNode.setBody(blockNodeStack.pop());
        elseIfNode.addWS(ws);

        IfNode parentIfNode = ifElseStatementStack.peek();
        while (parentIfNode.getElseStatement() != null) {
            parentIfNode = (IfNode) parentIfNode.getElseStatement();
        }
        parentIfNode.setElseStatement(elseIfNode);
    }

    void addElseBlock(DiagnosticPos pos, Set<Whitespace> ws) {
        IfNode ifNode = ifElseStatementStack.peek();
        while (ifNode.getElseStatement() != null) {
            ifNode = (IfNode) ifNode.getElseStatement();
        }
        BlockNode elseBlock = blockNodeStack.pop();
        elseBlock.addWS(ws);
        ((BLangBlockStmt) elseBlock).pos = pos;
        ifNode.setElseStatement(elseBlock);
    }

    void endIfElseNode(Set<Whitespace> ws) {
        IfNode ifNode = ifElseStatementStack.pop();
        ifNode.addWS(ws);
        addStmtToCurrentBlock(ifNode);
    }

    void createMatchNode(DiagnosticPos pos) {
        if (this.matchStmtStack == null) {
            this.matchStmtStack = new ArrayDeque<>();
        }

        BLangMatch matchStmt = (BLangMatch) TreeBuilder.createMatchStatement();
        matchStmt.pos = pos;

        this.matchStmtStack.addFirst(matchStmt);
    }

    void completeMatchNode(DiagnosticPos pos, Set<Whitespace> ws) {
        BLangMatch matchStmt = this.matchStmtStack.removeFirst();
        matchStmt.pos = pos;
        matchStmt.addWS(ws);
        matchStmt.expr = (BLangExpression) this.exprNodeStack.pop();
        addStmtToCurrentBlock(matchStmt);
    }

    void startMatchStmtPattern() {
        startBlock();
    }

    void addMatchStmtSimpleBindingPattern(DiagnosticPos pos, Set<Whitespace> ws, String identifier) {
        BLangMatchTypedBindingPatternClause patternClause =
                (BLangMatchTypedBindingPatternClause) TreeBuilder.createMatchStatementSimpleBindingPattern();
        patternClause.pos = pos;
        patternClause.addWS(ws);

        // Create a variable node
        String patternIdentifier = identifier == null ? Names.IGNORE.value : identifier;
        BLangSimpleVariable var = (BLangSimpleVariable) TreeBuilder.createSimpleVariableNode();
        var.pos = pos;
        var.setName(this.createIdentifier(patternIdentifier));
        var.setTypeNode(this.typeNodeStack.pop());
        if (identifier != null) {
            Set<Whitespace> varDefWS = removeNthFromStart(ws, 0);
            var.addWS(varDefWS);
        }
        patternClause.variable = var;
        patternClause.body = (BLangBlockStmt) blockNodeStack.pop();
        patternClause.body.pos = pos;
        this.matchStmtStack.peekFirst().patternClauses.add(patternClause);
    }

    void addMatchStmtStaticBindingPattern(DiagnosticPos pos, Set<Whitespace> ws) {
        BLangMatchStaticBindingPatternClause patternClause =
                (BLangMatchStaticBindingPatternClause) TreeBuilder.createMatchStatementStaticBindingPattern();
        patternClause.pos = pos;
        patternClause.addWS(ws);

        patternClause.literal = (BLangExpression) this.exprNodeStack.pop();
        patternClause.body = (BLangBlockStmt) blockNodeStack.pop();
        patternClause.body.pos = pos;
        this.matchStmtStack.peekFirst().patternClauses.add(patternClause);
    }

    void addMatchStmtStructuredBindingPattern(DiagnosticPos pos, Set<Whitespace> ws, boolean isTypeGuardPresent) {
        BLangMatchStructuredBindingPatternClause patternClause =
                (BLangMatchStructuredBindingPatternClause) TreeBuilder.createMatchStatementStructuredBindingPattern();
        patternClause.pos = pos;
        patternClause.addWS(ws);

        patternClause.bindingPatternVariable = this.varStack.pop();
        patternClause.body = (BLangBlockStmt) blockNodeStack.pop();
        patternClause.body.pos = pos;

        if (isTypeGuardPresent) {
            patternClause.typeGuardExpr = (BLangExpression) exprNodeStack.pop();
        }
        this.matchStmtStack.peekFirst().patternClauses.add(patternClause);
    }

    void addWorkerSendStmt(DiagnosticPos pos, Set<Whitespace> ws, String workerName, boolean hasKey) {
        BLangWorkerSend workerSendNode = (BLangWorkerSend) TreeBuilder.createWorkerSendNode();
        workerSendNode.setWorkerName(this.createIdentifier(workerName));
        workerSendNode.expr = (BLangExpression) exprNodeStack.pop();
        workerSendNode.pos = pos;
        workerSendNode.addWS(ws);
        //added to use for channels as well
        if (hasKey) {
            workerSendNode.keyExpr = workerSendNode.expr;
            workerSendNode.expr = (BLangExpression) exprNodeStack.pop();
            workerSendNode.isChannel = true;
        }
        addStmtToCurrentBlock(workerSendNode);
    }

    void addWorkerReceiveExpr(DiagnosticPos pos, Set<Whitespace> ws, String workerName, boolean hasKey) {
        BLangWorkerReceive workerReceiveExpr = (BLangWorkerReceive) TreeBuilder.createWorkerReceiveNode();
        workerReceiveExpr.setWorkerName(this.createIdentifier(workerName));
        workerReceiveExpr.pos = pos;
        workerReceiveExpr.addWS(ws);
        //if there are two expressions, this is a channel receive and the top expression is the key
        if (hasKey) {
            workerReceiveExpr.keyExpr = (BLangExpression) exprNodeStack.pop();
            workerReceiveExpr.isChannel = true;
        }
        addExpressionNode(workerReceiveExpr);
    }

    void addWorkerFlushExpr(DiagnosticPos pos, Set<Whitespace> ws, String workerName) {
        BLangWorkerFlushExpr workerFlushExpr = TreeBuilder.createWorkerFlushExpressionNode();
        if (workerName != null) {
            workerFlushExpr.workerIdentifier = (BLangIdentifier) createIdentifier(workerName);
        }
        workerFlushExpr.pos = pos;
        workerFlushExpr.addWS(ws);
        addExpressionNode(workerFlushExpr);
    }

    void addWorkerSendSyncExpr(DiagnosticPos pos, Set<Whitespace> ws, String workerName) {
        BLangWorkerSyncSendExpr workerSendExpr = TreeBuilder.createWorkerSendSyncExprNode();
        workerSendExpr.setWorkerName(this.createIdentifier(workerName));
        workerSendExpr.expr = (BLangExpression) exprNodeStack.pop();
        workerSendExpr.pos = pos;
        workerSendExpr.addWS(ws);
        addExpressionNode(workerSendExpr);
    }

    void addExpressionStmt(DiagnosticPos pos, Set<Whitespace> ws) {
        BLangExpressionStmt exprStmt = (BLangExpressionStmt) TreeBuilder.createExpressionStatementNode();
        exprStmt.pos = pos;
        exprStmt.addWS(ws);
        exprStmt.expr = (BLangExpression) exprNodeStack.pop();
        addStmtToCurrentBlock(exprStmt);
    }

    void startServiceDef(DiagnosticPos pos) {
        BLangService serviceNode = (BLangService) TreeBuilder.createServiceNode();
        serviceNode.pos = pos;
        attachAnnotations(serviceNode);
        attachMarkdownDocumentations(serviceNode);
        attachDeprecatedNode(serviceNode);
        serviceNodeStack.push(serviceNode);
    }

    void endServiceDef(DiagnosticPos pos, Set<Whitespace> ws, String serviceName, DiagnosticPos identifierPos,
            boolean isAnonServiceValue) {
        BLangService serviceNode = (BLangService) serviceNodeStack.pop();
        serviceNode.pos = pos;
        serviceNode.addWS(ws);
        serviceNode.isAnonymousServiceValue = isAnonServiceValue;
        if (serviceName == null) {
            serviceName = this.anonymousModelHelper.getNextAnonymousTypeKey(pos.src.pkgID);
            identifierPos = pos;
        }
        BLangIdentifier identifier = (BLangIdentifier) createIdentifier(serviceName);
        identifier.pos = identifierPos;
        serviceNode.setName(identifier);

        // Define type nodeDefinition.
        BLangTypeDefinition typeDef = (BLangTypeDefinition) TreeBuilder.createTypeDefinition();
        typeDef.setName(identifier);
        typeDef.flagSet.add(Flag.SERVICE);

        typeDef.typeNode = (BLangType) this.typeNodeStack.pop();
        typeDef.pos = pos;
        this.compUnit.addTopLevelNode(typeDef);
        serviceNode.serviceUDT = createUserDefinedType(pos, ws, (BLangIdentifier) TreeBuilder.createIdentifierNode(),
                typeDef.name);

        this.compUnit.addTopLevelNode(serviceNode);

        if (!isAnonServiceValue) {
            serviceNode.attachExpr = (BLangExpression) this.exprNodeStack.pop();
            return;
        }
        final BLangServiceConstructorExpr serviceConstNode = (BLangServiceConstructorExpr) TreeBuilder
                .createServiceConstructorNode();
        serviceConstNode.serviceNode = serviceNode;
        serviceConstNode.pos = pos;
        serviceConstNode.addWS(ws);
        addExpressionNode(serviceConstNode);
    }

    void createXMLQName(DiagnosticPos pos, Set<Whitespace> ws, String localname, String prefix) {
        BLangXMLQName qname = (BLangXMLQName) TreeBuilder.createXMLQNameNode();
        qname.localname = (BLangIdentifier) createIdentifier(localname);
        qname.prefix = (BLangIdentifier) createIdentifier(prefix);
        qname.pos = pos;
        qname.addWS(ws);
        addExpressionNode(qname);
    }

    void createXMLAttribute(DiagnosticPos pos, Set<Whitespace> ws) {
        BLangXMLAttribute xmlAttribute = (BLangXMLAttribute) TreeBuilder.createXMLAttributeNode();
        xmlAttribute.value = (BLangXMLQuotedString) exprNodeStack.pop();
        xmlAttribute.name = (BLangExpression) exprNodeStack.pop();
        xmlAttribute.pos = pos;
        xmlAttribute.addWS(ws);
        xmlAttributeNodeStack.push(xmlAttribute);
    }

    void attachXmlLiteralWS(Set<Whitespace> ws) {
        this.exprNodeStack.peek().addWS(ws);
    }

    void startXMLElement(DiagnosticPos pos, Set<Whitespace> ws, boolean isRoot) {
        BLangXMLElementLiteral xmlElement = (BLangXMLElementLiteral) TreeBuilder.createXMLElementLiteralNode();
        BLangExpression startTag = (BLangExpression) exprNodeStack.pop();
        xmlElement.addWS(ws);
        xmlElement.startTagName = startTag;
        xmlElement.pos = pos;
        xmlElement.isRoot = isRoot;
        xmlAttributeNodeStack.forEach(xmlElement::addAttribute);
        xmlAttributeNodeStack.clear();
        addExpressionNode(xmlElement);
    }

    void endXMLElement(Set<Whitespace> ws) {
        BLangExpression endTag = (BLangExpression) exprNodeStack.pop();
        BLangXMLElementLiteral xmlElement = (BLangXMLElementLiteral) exprNodeStack.peek();
        xmlElement.addWS(ws);
        xmlElement.endTagName = endTag;
    }

    void createXMLQuotedLiteral(DiagnosticPos pos,
                                Set<Whitespace> ws,
                                Stack<String> precedingTextFragments,
                                String endingText,
                                QuoteType quoteType) {
        List<BLangExpression> templateExprs =
                getExpressionsInTemplate(pos, ws, precedingTextFragments, endingText);
        BLangXMLQuotedString quotedString = (BLangXMLQuotedString) TreeBuilder.createXMLQuotedStringNode();
        quotedString.pos = pos;
        quotedString.quoteType = quoteType;
        quotedString.textFragments = templateExprs;
        addExpressionNode(quotedString);
    }

    void addChildToXMLElement(Set<Whitespace> ws) {
        XMLLiteralNode child = (XMLLiteralNode) exprNodeStack.pop();
        child.addWS(ws);
        BLangXMLElementLiteral parentXMLExpr = (BLangXMLElementLiteral) exprNodeStack.peek();
        parentXMLExpr.addChild(child);
    }

    void createXMLTextLiteral(DiagnosticPos pos,
                              Set<Whitespace> ws,
                              Stack<String> precedingTextFragments,
                              String endingText) {
        BLangXMLTextLiteral xmlTextLiteral = (BLangXMLTextLiteral) TreeBuilder.createXMLTextLiteralNode();
        xmlTextLiteral.textFragments =
                getExpressionsInTemplate(pos, ws, precedingTextFragments, endingText);
        xmlTextLiteral.pos = pos;
        addExpressionNode(xmlTextLiteral);
    }

    void addXMLTextToElement(DiagnosticPos pos,
                             Set<Whitespace> ws,
                             Stack<String> precedingTextFragments,
                             String endingText) {

        List<BLangExpression> templateExprs =
                getExpressionsInTemplate(pos, ws, precedingTextFragments, endingText);
        BLangXMLElementLiteral parentElement = (BLangXMLElementLiteral) exprNodeStack.peek();
        templateExprs.forEach(parentElement::addChild);
    }

    void createXMLCommentLiteral(DiagnosticPos pos,
                                 Set<Whitespace> ws,
                                 Stack<String> precedingTextFragments,
                                 String endingText) {

        BLangXMLCommentLiteral xmlCommentLiteral = (BLangXMLCommentLiteral) TreeBuilder.createXMLCommentLiteralNode();
        xmlCommentLiteral.textFragments =
                getExpressionsInTemplate(pos, null, precedingTextFragments, endingText);
        xmlCommentLiteral.pos = pos;
        xmlCommentLiteral.addWS(ws);
        addExpressionNode(xmlCommentLiteral);
    }

    void createXMLPILiteral(DiagnosticPos pos,
                            Set<Whitespace> ws,
                            String targetQName,
                            Stack<String> precedingTextFragments,
                            String endingText) {
        List<BLangExpression> dataExprs =
                getExpressionsInTemplate(pos, ws, precedingTextFragments, endingText);
        addLiteralValue(pos, ws, TypeTags.STRING, targetQName);

        BLangXMLProcInsLiteral xmlProcInsLiteral =
                (BLangXMLProcInsLiteral) TreeBuilder.createXMLProcessingIntsructionLiteralNode();
        xmlProcInsLiteral.pos = pos;
        xmlProcInsLiteral.dataFragments = dataExprs;
        xmlProcInsLiteral.target = (BLangLiteral) exprNodeStack.pop();
        addExpressionNode(xmlProcInsLiteral);
    }

    void addXMLNSDeclaration(DiagnosticPos pos,
                             Set<Whitespace> ws,
                             String namespaceUri,
                             String prefix,
                             boolean isTopLevel) {
        BLangXMLNS xmlns = (BLangXMLNS) TreeBuilder.createXMLNSNode();
        BLangIdentifier prefixIdentifer = (BLangIdentifier) TreeBuilder.createIdentifierNode();
        prefixIdentifer.pos = pos;
        prefixIdentifer.value = prefix;

        addLiteralValue(pos, removeNthFromStart(ws, 1), TypeTags.STRING, namespaceUri);
        xmlns.namespaceURI = (BLangLiteral) exprNodeStack.pop();
        xmlns.prefix = prefixIdentifer;
        xmlns.pos = pos;
        xmlns.addWS(ws);

        if (isTopLevel) {
            this.compUnit.addTopLevelNode(xmlns);
            return;
        }

        BLangXMLNSStatement xmlnsStmt = (BLangXMLNSStatement) TreeBuilder.createXMLNSDeclrStatementNode();
        xmlnsStmt.xmlnsDecl = xmlns;
        xmlnsStmt.pos = pos;
        addStmtToCurrentBlock(xmlnsStmt);
    }

    void createStringTemplateLiteral(DiagnosticPos pos, Set<Whitespace> ws, Stack<String> precedingTextFragments,
                                     String endingText) {
        BLangStringTemplateLiteral stringTemplateLiteral =
                (BLangStringTemplateLiteral) TreeBuilder.createStringTemplateLiteralNode();
        stringTemplateLiteral.exprs =
                getExpressionsInTemplate(pos, null, precedingTextFragments, endingText);
        stringTemplateLiteral.addWS(ws);
        stringTemplateLiteral.pos = pos;
        addExpressionNode(stringTemplateLiteral);
    }

    void createXmlAttributesRefExpr(DiagnosticPos pos, Set<Whitespace> ws, boolean singleAttribute) {
        BLangXMLAttributeAccess xmlAttributeAccess =
                (BLangXMLAttributeAccess) TreeBuilder.createXMLAttributeAccessNode();
        xmlAttributeAccess.pos = pos;
        xmlAttributeAccess.addWS(ws);
        if (singleAttribute) {
            xmlAttributeAccess.indexExpr = (BLangExpression) exprNodeStack.pop();
        }
        xmlAttributeAccess.expr = (BLangVariableReference) exprNodeStack.pop();
        addExpressionNode(xmlAttributeAccess);
    }

    void addIntRangeExpression(DiagnosticPos pos,
                               Set<Whitespace> ws,
                               boolean includeStart,
                               boolean includeEnd,
                               boolean noUpperBound) {
        BLangIntRangeExpression intRangeExpr = (BLangIntRangeExpression) TreeBuilder.createIntRangeExpression();
        intRangeExpr.pos = pos;
        intRangeExpr.addWS(ws);
        if (!noUpperBound) {
            intRangeExpr.endExpr = (BLangExpression) this.exprNodeStack.pop();
        }
        intRangeExpr.startExpr = (BLangExpression) this.exprNodeStack.pop();
        intRangeExpr.includeStart = includeStart;
        intRangeExpr.includeEnd = includeEnd;
        exprNodeStack.push(intRangeExpr);
    }

    void addNamedArgument(DiagnosticPos pos, Set<Whitespace> ws, String name) {
        BLangNamedArgsExpression namedArg = (BLangNamedArgsExpression) TreeBuilder.createNamedArgNode();
        namedArg.pos = pos;
        namedArg.addWS(ws);
        namedArg.name = (BLangIdentifier) this.createIdentifier(name);
        namedArg.expr = (BLangExpression) this.exprNodeStack.pop();
        addExpressionNode(namedArg);
    }

    void addRestArgument(DiagnosticPos pos, Set<Whitespace> ws) {
        BLangRestArgsExpression varArgs = (BLangRestArgsExpression) TreeBuilder.createVarArgsNode();
        varArgs.pos = pos;
        varArgs.addWS(ws);
        varArgs.expr = (BLangExpression) this.exprNodeStack.pop();
        addExpressionNode(varArgs);
    }

    void addDefaultableParam(DiagnosticPos pos, Set<Whitespace> ws) {
        BLangSimpleVariableDef defaultableParam =
                (BLangSimpleVariableDef) TreeBuilder.createSimpleVariableDefinitionNode();
        defaultableParam.pos = pos;
        defaultableParam.addWS(ws);
        List<BLangVariable> params = this.varListStack.peek();
        BLangSimpleVariable var = (BLangSimpleVariable) params.remove(params.size() - 1);
        var.expr = (BLangExpression) this.exprNodeStack.pop();
        defaultableParam.var = var;
        this.defaultableParamsList.add(defaultableParam);
    }

    void addRestParam(DiagnosticPos pos, Set<Whitespace> ws, String identifier, int annotCount) {
        BLangSimpleVariable restParam = (BLangSimpleVariable) this.generateBasicVarNode(pos, ws, identifier, false);
        attachAnnotations(restParam, annotCount);
        restParam.pos = pos;

        BLangArrayType typeNode = (BLangArrayType) TreeBuilder.createArrayTypeNode();
        typeNode.elemtype = restParam.typeNode;
        typeNode.dimensions = 1;
        restParam.typeNode = typeNode;
        this.restParamStack.push(restParam);
    }

    // Private methods

    private List<BLangExpression> getExpressionsInTemplate(DiagnosticPos pos,
                                                           Set<Whitespace> ws,
                                                           Stack<String> precedingTextFragments,
                                                           String endingText) {
        List<BLangExpression> expressions = new ArrayList<>();
        String originalValue = endingText;
        endingText = endingText == null ? "" : StringEscapeUtils.unescapeJava(endingText);
        addLiteralValue(pos, ws, TypeTags.STRING, endingText, originalValue);
        expressions.add((BLangExpression) exprNodeStack.pop());

        while (!precedingTextFragments.empty()) {
            expressions.add((BLangExpression) exprNodeStack.pop());
            String textFragment = precedingTextFragments.pop();
            originalValue = textFragment;
            textFragment = textFragment == null ? "" : StringEscapeUtils.unescapeJava(textFragment);
            addLiteralValue(pos, ws, TypeTags.STRING, textFragment, originalValue);
            expressions.add((BLangExpression) exprNodeStack.pop());
        }

        Collections.reverse(expressions);
        return expressions;
    }

    void endCompilationUnit(Set<Whitespace> ws) {
        compUnit.addWS(ws);
    }

    void endCallableParamList(Set<Whitespace> ws) {
        this.invokableNodeStack.peek().addWS(ws);
    }

    void endFuncTypeParamList(Set<Whitespace> ws) {
        this.commaWsStack.push(ws);
    }

    private Set<Whitespace> removeNthFromLast(Set<Whitespace> ws, int n) {
        if (ws == null) {
            return null;
        }
        return removeNth(((TreeSet<Whitespace>) ws).descendingIterator(), n);
    }

    private Set<Whitespace> removeNthFromStart(Set<Whitespace> ws, int n) {
        if (ws == null) {
            return null;
        }
        return removeNth(ws.iterator(), n);
    }

    private Set<Whitespace> removeNth(Iterator<Whitespace> iterator, int n) {
        int i = 0;
        while (iterator.hasNext()) {
            Whitespace next = iterator.next();
            if (i++ == n) {
                Set<Whitespace> varWS = new TreeSet<>();
                varWS.add(next);
                iterator.remove();
                return varWS;
            }
        }
        return null;
    }

    private BLangUserDefinedType createUserDefinedType(DiagnosticPos pos,
                                                       Set<Whitespace> ws,
                                                       BLangIdentifier pkgAlias,
                                                       BLangIdentifier name) {
        BLangUserDefinedType userDefinedType = (BLangUserDefinedType) TreeBuilder.createUserDefinedTypeNode();
        userDefinedType.pos = pos;
        userDefinedType.addWS(ws);
        userDefinedType.pkgAlias = pkgAlias;
        userDefinedType.typeName = name;
        return userDefinedType;
    }

    private List<String> getPackageNameComps(String sourcePkg) {
        String[] pkgParts = sourcePkg.split("\\.|\\\\|\\/");
        return Arrays.asList(pkgParts);
    }

    void startOrderByClauseNode(DiagnosticPos pos) {
        OrderByNode orderByNode = TreeBuilder.createOrderByNode();
        ((BLangOrderBy) orderByNode).pos = pos;
        this.orderByClauseStack.push(orderByNode);
    }

    void endOrderByClauseNode(DiagnosticPos pos, Set<Whitespace> ws) {
        OrderByNode orderByNode = this.orderByClauseStack.peek();
        ((BLangOrderBy) orderByNode).pos = pos;
        orderByNode.addWS(ws);
        Collections.reverse(orderByVariableStack);
        while (!this.orderByVariableStack.empty()) {
            orderByNode.addOrderByVariable(this.orderByVariableStack.pop());
        }
    }

    void startOrderByVariableNode(DiagnosticPos pos) {
        OrderByVariableNode orderByVariableNode = TreeBuilder.createOrderByVariableNode();
        ((BLangOrderByVariable) orderByVariableNode).pos = pos;
        this.orderByVariableStack.push(orderByVariableNode);
    }

    void endOrderByVariableNode(DiagnosticPos pos, Set<Whitespace> ws, boolean isAscending,
                                boolean isDescending) {
        OrderByVariableNode orderByVariableNode = this.orderByVariableStack.peek();
        ((BLangOrderByVariable) orderByVariableNode).pos = pos;
        orderByVariableNode.addWS(ws);
        orderByVariableNode.setVariableReference(this.exprNodeStack.pop());
        orderByVariableNode.setOrderByType(isAscending, isDescending);
    }

    void startLimitClauseNode(DiagnosticPos pos) {
        LimitNode limitNode = TreeBuilder.createLimitNode();
        ((BLangLimit) limitNode).pos = pos;
        this.limitClauseStack.push(limitNode);
    }

    void endLimitClauseNode(DiagnosticPos pos, Set<Whitespace> ws, String limitValue) {
        LimitNode limitNode = this.limitClauseStack.peek();
        ((BLangLimit) limitNode).pos = pos;
        limitNode.addWS(ws);
        limitNode.setLimitValue(limitValue);
    }

    void startGroupByClauseNode(DiagnosticPos pos) {
        GroupByNode groupByNode = TreeBuilder.createGroupByNode();
        ((BLangGroupBy) groupByNode).pos = pos;
        this.groupByClauseStack.push(groupByNode);
    }

    void endGroupByClauseNode(DiagnosticPos pos, Set<Whitespace> ws) {
        GroupByNode groupByNode = this.groupByClauseStack.peek();
        ((BLangGroupBy) groupByNode).pos = pos;
        groupByNode.addWS(ws);
        groupByNode.addWS(commaWsStack.pop());
        this.exprNodeListStack.pop().forEach(groupByNode::addVariableReference);
    }

    void startHavingClauseNode(DiagnosticPos pos) {
        HavingNode havingNode = TreeBuilder.createHavingNode();
        ((BLangHaving) havingNode).pos = pos;
        this.havingClauseStack.push(havingNode);
    }

    void endHavingClauseNode(DiagnosticPos pos, Set<Whitespace> ws) {
        HavingNode havingNode = this.havingClauseStack.peek();
        ((BLangHaving) havingNode).pos = pos;
        havingNode.addWS(ws);
        havingNode.setExpression(this.exprNodeStack.pop());
    }

    void startSelectExpressionNode(DiagnosticPos pos) {
        SelectExpressionNode selectExpr = TreeBuilder.createSelectExpressionNode();
        ((BLangSelectExpression) selectExpr).pos = pos;
        this.selectExpressionsStack.push(selectExpr);
    }

    void endSelectExpressionNode(String identifier, DiagnosticPos pos, Set<Whitespace> ws) {
        SelectExpressionNode selectExpression = this.selectExpressionsStack.peek();
        selectExpression.setExpression(exprNodeStack.pop());
        ((BLangSelectExpression) selectExpression).pos = pos;
        selectExpression.addWS(ws);
        selectExpression.setIdentifier(identifier);
    }

    void startSelectExpressionList() {
        this.selectExpressionsListStack.push(new ArrayList<>());
    }

    void endSelectExpressionList(Set<Whitespace> ws, int selectExprCount) {
        commaWsStack.push(ws);
        List<SelectExpressionNode> selectExprList = this.selectExpressionsListStack.peek();
        addSelectExprToSelectExprNodeList(selectExprList, selectExprCount);
    }

    private void addSelectExprToSelectExprNodeList(List<SelectExpressionNode> selectExprList, int n) {
        if (this.selectExpressionsStack.empty()) {
            throw new IllegalStateException("Select expression stack cannot be empty in processing a SelectClause");
        }
        SelectExpressionNode expr = this.selectExpressionsStack.pop();
        if (n > 1) {
            addSelectExprToSelectExprNodeList(selectExprList, n - 1);
        }
        selectExprList.add(expr);
    }

    void startWhereClauseNode(DiagnosticPos pos) {
        WhereNode whereNode = TreeBuilder.createWhereNode();
        ((BLangWhere) whereNode).pos = pos;
        this.whereClauseStack.push(whereNode);
    }

    void endWhereClauseNode(DiagnosticPos pos, Set<Whitespace> ws) {
        WhereNode whereNode = this.whereClauseStack.peek();
        ((BLangWhere) whereNode).pos = pos;
        whereNode.addWS(ws);
        whereNode.setExpression(exprNodeStack.pop());
    }

    void startSelectClauseNode(DiagnosticPos pos) {
        SelectClauseNode selectClauseNode = TreeBuilder.createSelectClauseNode();
        ((BLangSelectClause) selectClauseNode).pos = pos;
        this.selectClausesStack.push(selectClauseNode);
    }

    void endSelectClauseNode(boolean isSelectAll, boolean isGroupByAvailable, boolean isHavingAvailable,
                             DiagnosticPos pos, Set<Whitespace> ws) {
        SelectClauseNode selectClauseNode = this.selectClausesStack.peek();
        ((BLangSelectClause) selectClauseNode).pos = pos;
        selectClauseNode.addWS(ws);
        if (!isSelectAll) {
            selectClauseNode.addWS(commaWsStack.pop());
            selectClauseNode.setSelectExpressions(this.selectExpressionsListStack.pop());
        } else {
            selectClauseNode.setSelectAll(true);
        }
        if (isGroupByAvailable) {
            selectClauseNode.setGroupBy(this.groupByClauseStack.pop());
        }
        if (isHavingAvailable) {
            selectClauseNode.setHaving(this.havingClauseStack.pop());
        }
    }

    void startWindowClauseNode(DiagnosticPos pos) {
        WindowClauseNode windowClauseNode = TreeBuilder.createWindowClauseNode();
        ((BLangWindow) windowClauseNode).pos = pos;
        this.windowClausesStack.push(windowClauseNode);
    }

    void endWindowsClauseNode(DiagnosticPos pos, Set<Whitespace> ws) {
        WindowClauseNode windowClauseNode = this.windowClausesStack.peek();
        ((BLangWindow) windowClauseNode).pos = pos;
        windowClauseNode.addWS(ws);
        windowClauseNode.setFunctionInvocation(this.exprNodeStack.pop());

        if (this.exprNodeStack.size() > 1) { // contains other than the streaming input name reference
            List<ExpressionNode> exprList = new ArrayList<>();
            addExprToExprNodeList(exprList, this.exprNodeStack.size() - 1);
            StreamingInput streamingInput = this.streamingInputStack.peek();
            streamingInput.setPreFunctionInvocations(exprList);
        }

        if (!this.whereClauseStack.empty()) {
            this.streamingInputStack.peek().setWindowTraversedAfterWhere(true);
        } else {
            this.streamingInputStack.peek().setWindowTraversedAfterWhere(false);
        }
    }

    void startStreamingInputNode(DiagnosticPos pos) {
        StreamingInput streamingInput = TreeBuilder.createStreamingInputNode();
        ((BLangStreamingInput) streamingInput).pos = pos;
        this.streamingInputStack.push(streamingInput);
    }

    void endStreamingInputNode(String alias, DiagnosticPos pos,
                               Set<Whitespace> ws) {
        BLangStreamingInput streamingInput = (BLangStreamingInput) this.streamingInputStack.peek();
        streamingInput.pos = pos;
        streamingInput.addWS(ws);

        if (this.whereClauseStack.size() == 2) {
            streamingInput.setAfterStreamingCondition(this.whereClauseStack.pop());
            streamingInput.setBeforeStreamingCondition(this.whereClauseStack.pop());
        } else if (this.whereClauseStack.size() == 1) {
            if (streamingInput.isWindowTraversedAfterWhere()) {
                streamingInput.setBeforeStreamingCondition(this.whereClauseStack.pop());
            } else {
                streamingInput.setAfterStreamingCondition(this.whereClauseStack.pop());
            }
        }

        if (this.exprNodeStack.size() > 1) {
            List<ExpressionNode> exprList = new ArrayList<>();
            addExprToExprNodeList(exprList, this.exprNodeStack.size() - 1);
            streamingInput.setPostFunctionInvocations(exprList);
        }

        if (!this.windowClausesStack.empty()) {
            streamingInput.setWindowClause(this.windowClausesStack.pop());
        }
        streamingInput.setStreamReference(this.exprNodeStack.pop());
        streamingInput.setAlias(alias);
    }

    void startJoinStreamingInputNode(DiagnosticPos pos) {
        JoinStreamingInput joinStreamingInput = TreeBuilder.createJoinStreamingInputNode();
        ((BLangJoinStreamingInput) joinStreamingInput).pos = pos;
        this.joinStreamingInputsStack.push(joinStreamingInput);
    }

    void endJoinStreamingInputNode(DiagnosticPos pos, Set<Whitespace> ws, boolean isUnidirectionalBeforeJoin,
                                   boolean isUnidirectionalAfterJoin, String joinType) {
        JoinStreamingInput joinStreamingInput = this.joinStreamingInputsStack.peek();
        ((BLangJoinStreamingInput) joinStreamingInput).pos = pos;
        joinStreamingInput.addWS(ws);
        joinStreamingInput.setStreamingInput(this.streamingInputStack.pop());
        if (this.exprNodeStack.size() > 0) {
            joinStreamingInput.setOnExpression(this.exprNodeStack.pop());
        }
        joinStreamingInput.setUnidirectionalBeforeJoin(isUnidirectionalBeforeJoin);
        joinStreamingInput.setUnidirectionalAfterJoin(isUnidirectionalAfterJoin);
        joinStreamingInput.setJoinType(joinType);
    }

    void endJoinType(Set<Whitespace> ws) {
        JoinStreamingInput joinStreamingInput = this.joinStreamingInputsStack.peek();
        joinStreamingInput.addWS(ws);
    }

    void startTableQueryNode(DiagnosticPos pos) {
        TableQuery tableQuery = TreeBuilder.createTableQueryNode();
        ((BLangTableQuery) tableQuery).pos = pos;
        this.tableQueriesStack.push(tableQuery);
    }

    void endTableQueryNode(boolean isJoinClauseAvailable, boolean isSelectClauseAvailable,
                           boolean isOrderByClauseAvailable, boolean isLimitClauseAvailable, DiagnosticPos pos,
                           Set<Whitespace> ws) {
        BLangTableQuery tableQuery = (BLangTableQuery) this.tableQueriesStack.peek();
        tableQuery.pos = pos;
        tableQuery.addWS(ws);
        tableQuery.setStreamingInput(this.streamingInputStack.pop());
        if (isJoinClauseAvailable) {
            tableQuery.setJoinStreamingInput(this.joinStreamingInputsStack.pop());
        }
        if (isSelectClauseAvailable) {
            tableQuery.setSelectClause(this.selectClausesStack.pop());
        }
        if (isOrderByClauseAvailable) {
            tableQuery.setOrderByClause(this.orderByClauseStack.pop());
        }
        if (isLimitClauseAvailable) {
            tableQuery.setLimitClause(this.limitClauseStack.pop());
        }
    }

    void addTableQueryExpression(DiagnosticPos pos, Set<Whitespace> ws) {
        TableQueryExpression tableQueryExpression = TreeBuilder.createTableQueryExpression();
        ((BLangTableQueryExpression) tableQueryExpression).pos = pos;
        tableQueryExpression.addWS(ws);
        tableQueryExpression.setTableQuery(tableQueriesStack.pop());
        this.exprNodeStack.push(tableQueryExpression);
    }

    void startSetAssignmentClauseNode(DiagnosticPos pos, Set<Whitespace> ws) {
        SetAssignmentNode setAssignmentNode = TreeBuilder.createSetAssignmentNode();
        ((BLangSetAssignment) setAssignmentNode).pos = pos;
        setAssignmentNode.addWS(ws);
        this.setAssignmentStack.push(setAssignmentNode);
    }

    void endSetAssignmentClauseNode(DiagnosticPos pos, Set<Whitespace> ws) {
        if (this.exprNodeStack.empty()) {
            throw new IllegalStateException("Expression stack cannot be empty in processing a Set Assignment Clause");
        }
        SetAssignmentNode setAssignmentNode = this.setAssignmentStack.peek();

        ((BLangSetAssignment) setAssignmentNode).pos = pos;
        setAssignmentNode.addWS(ws);

        setAssignmentNode.setExpression(exprNodeStack.pop());
        setAssignmentNode.setVariableReference(exprNodeStack.pop());
    }

    void startSetClauseNode() {
        this.setAssignmentListStack.push(new ArrayList<>());
    }

    void endSetClauseNode(Set<Whitespace> ws, int selectExprCount) {
        List<SetAssignmentNode> setAssignmentNodeList = this.setAssignmentListStack.peek();
        addSetAssignmentToSelectAssignmentNodeList(setAssignmentNodeList, selectExprCount);
    }

    private void addSetAssignmentToSelectAssignmentNodeList(List<SetAssignmentNode> setAssignmentNodeList, int n) {
        if (this.setAssignmentStack.empty()) {
            throw new IllegalStateException("Set expression stack cannot be empty in processing a SelectClause");
        }
        SetAssignmentNode expr = this.setAssignmentStack.pop();
        if (n > 1) {
            addSetAssignmentToSelectAssignmentNodeList(setAssignmentNodeList, n - 1);
        }
        setAssignmentNodeList.add(expr);
    }

    void startStreamActionNode(DiagnosticPos pos, PackageID packageID) {
        StreamActionNode streamActionNode = TreeBuilder.createStreamActionNode();
        ((BLangStreamAction) streamActionNode).pos = pos;
        this.streamActionNodeStack.push(streamActionNode);
        this.startLambdaFunctionDef(packageID);
        this.startBlock();
    }

    void endStreamActionNode(DiagnosticPos pos, Set<Whitespace> ws) {
        endCallableUnitBody(ws);
        StreamActionNode streamActionNode = this.streamActionNodeStack.peek();
        ((BLangStreamAction) streamActionNode).pos = pos;
        streamActionNode.addWS(ws);
        this.varListStack.push(new ArrayList<>());
        this.varListStack.peek().add(this.varStack.pop());
        this.commaWsStack.push(ws);
        this.addLambdaFunctionDef(pos, ws, true, false, false);
        streamActionNode.setInvokableBody((BLangLambdaFunction) this.exprNodeStack.pop());
    }

    void startPatternStreamingEdgeInputNode(DiagnosticPos pos) {
        PatternStreamingEdgeInputNode patternStreamingEdgeInputNode = TreeBuilder.createPatternStreamingEdgeInputNode();
        ((BLangPatternStreamingEdgeInput) patternStreamingEdgeInputNode).pos = pos;
        this.patternStreamingEdgeInputStack.push(patternStreamingEdgeInputNode);
    }

    void endPatternStreamingEdgeInputNode(DiagnosticPos pos, Set<Whitespace> ws, String alias) {
        PatternStreamingEdgeInputNode patternStreamingEdgeInputNode = this.patternStreamingEdgeInputStack.peek();

        ((BLangPatternStreamingEdgeInput) patternStreamingEdgeInputNode).pos = pos;
        patternStreamingEdgeInputNode.addWS(ws);

        if (exprNodeStack.size() == 2) {
            patternStreamingEdgeInputNode.setExpression(exprNodeStack.pop());
            patternStreamingEdgeInputNode.setStreamReference(exprNodeStack.pop());
        } else if (exprNodeStack.size() == 1) {
            patternStreamingEdgeInputNode.setStreamReference(exprNodeStack.pop());
        }

        if (!whereClauseStack.empty()) {
            patternStreamingEdgeInputNode.setWhereClause(whereClauseStack.pop());
        }
        patternStreamingEdgeInputNode.setAliasIdentifier(alias);
    }

    void startPatternStreamingInputNode(DiagnosticPos pos) {
        PatternStreamingInputNode patternStreamingInputNode = TreeBuilder.createPatternStreamingInputNode();
        ((BLangPatternStreamingInput) patternStreamingInputNode).pos = pos;
        this.patternStreamingInputStack.push(patternStreamingInputNode);
    }

    void endPatternStreamingInputNode(DiagnosticPos pos, Set<Whitespace> ws, boolean isFollowedBy,
                                      boolean enclosedInParenthesis, boolean andWithNotAvailable,
                                      boolean forWithNotAvailable, boolean onlyAndAvailable,
                                      boolean onlyOrAvailable, boolean commaSeparated,
                                      String timeDurationValue, String timeScale) {
        if (!this.patternStreamingInputStack.empty()) {
            PatternStreamingInputNode patternStreamingInputNode = this.patternStreamingInputStack.pop();

            ((BLangPatternStreamingInput) patternStreamingInputNode).pos = pos;
            patternStreamingInputNode.addWS(ws);

            if (isFollowedBy) {
                processFollowedByPattern(patternStreamingInputNode);
            }

            if (enclosedInParenthesis) {
                processEnclosedPattern(patternStreamingInputNode);
            }

            if (andWithNotAvailable) {
                processNegationPattern(patternStreamingInputNode);
            }

            if (onlyAndAvailable) {
                processPatternWithAndCondition(patternStreamingInputNode);
            }

            if (onlyOrAvailable) {
                processPatternWithOrCondition(patternStreamingInputNode);
            }

            if (forWithNotAvailable) {
                processNegationPatternWithTimeDuration(patternStreamingInputNode, timeDurationValue, timeScale);
            }

            if (commaSeparated) {
                processCommaSeparatedSequence(patternStreamingInputNode);
            }

            if (!(isFollowedBy || enclosedInParenthesis || forWithNotAvailable ||
                    onlyAndAvailable || onlyOrAvailable || andWithNotAvailable || commaSeparated)) {
                patternStreamingInputNode.addPatternStreamingEdgeInput(this.patternStreamingEdgeInputStack.pop());
                this.recentStreamingPatternInputNode = patternStreamingInputNode;
            }
        }

        if (this.patternStreamingInputStack.empty()) {
            this.patternStreamingInputStack.push(this.recentStreamingPatternInputNode);
            this.recentStreamingPatternInputNode = null;
        }
    }

    private void processCommaSeparatedSequence(PatternStreamingInputNode patternStreamingInputNode) {
        patternStreamingInputNode.setCommaSeparated(true);
        patternStreamingInputNode.addPatternStreamingEdgeInput(this.patternStreamingEdgeInputStack.pop());
        patternStreamingInputNode.setPatternStreamingInput(this.recentStreamingPatternInputNode);
        this.recentStreamingPatternInputNode = patternStreamingInputNode;
    }

    private void processNegationPatternWithTimeDuration(PatternStreamingInputNode patternStreamingInputNode,
                                                        String timeDurationValue, String timeScale) {
        patternStreamingInputNode.setForWithNot(true);
        patternStreamingInputNode.addPatternStreamingEdgeInput(this.patternStreamingEdgeInputStack.pop());
        patternStreamingInputNode.setTimeDurationValue(timeDurationValue);
        patternStreamingInputNode.setTimeScale(timeScale);
        this.recentStreamingPatternInputNode = patternStreamingInputNode;
    }

    private void processPatternWithOrCondition(PatternStreamingInputNode patternStreamingInputNode) {
        patternStreamingInputNode.setOrOnly(true);
        patternStreamingInputNode.addPatternStreamingEdgeInput(this.patternStreamingEdgeInputStack.pop());
        patternStreamingInputNode.addPatternStreamingEdgeInput(this.patternStreamingEdgeInputStack.pop());
        this.recentStreamingPatternInputNode = patternStreamingInputNode;
    }

    private void processPatternWithAndCondition(PatternStreamingInputNode patternStreamingInputNode) {
        patternStreamingInputNode.setAndOnly(true);
        patternStreamingInputNode.addPatternStreamingEdgeInput(this.patternStreamingEdgeInputStack.pop());
        patternStreamingInputNode.addPatternStreamingEdgeInput(this.patternStreamingEdgeInputStack.pop());
        this.recentStreamingPatternInputNode = patternStreamingInputNode;
    }

    private void processNegationPattern(PatternStreamingInputNode patternStreamingInputNode) {
        patternStreamingInputNode.setAndWithNot(true);
        patternStreamingInputNode.addPatternStreamingEdgeInput(this.patternStreamingEdgeInputStack.pop());
        patternStreamingInputNode.addPatternStreamingEdgeInput(this.patternStreamingEdgeInputStack.pop());
        this.recentStreamingPatternInputNode = patternStreamingInputNode;
    }

    private void processEnclosedPattern(PatternStreamingInputNode patternStreamingInputNode) {
        patternStreamingInputNode.setEnclosedInParenthesis(true);
        patternStreamingInputNode.setPatternStreamingInput(this.recentStreamingPatternInputNode);
        this.recentStreamingPatternInputNode = patternStreamingInputNode;
    }

    private void processFollowedByPattern(PatternStreamingInputNode patternStreamingInputNode) {
        patternStreamingInputNode.setFollowedBy(true);
        patternStreamingInputNode.addPatternStreamingEdgeInput(this.patternStreamingEdgeInputStack.pop());
        patternStreamingInputNode.setPatternStreamingInput(this.recentStreamingPatternInputNode);
        this.recentStreamingPatternInputNode = patternStreamingInputNode;
    }

    void startStreamingQueryStatementNode(DiagnosticPos pos) {
        StreamingQueryStatementNode streamingQueryStatementNode = TreeBuilder.createStreamingQueryStatementNode();
        ((BLangStreamingQueryStatement) streamingQueryStatementNode).pos = pos;
        this.streamingQueryStatementStack.push(streamingQueryStatementNode);
    }

    void endStreamingQueryStatementNode(DiagnosticPos pos, Set<Whitespace> ws) {
        StreamingQueryStatementNode streamingQueryStatementNode = this.streamingQueryStatementStack.peek();

        ((BLangStreamingQueryStatement) streamingQueryStatementNode).pos = pos;
        streamingQueryStatementNode.addWS(ws);

        if (!streamingInputStack.empty()) {
            streamingQueryStatementNode.setStreamingInput(streamingInputStack.pop());

            if (!joinStreamingInputsStack.empty()) {
                streamingQueryStatementNode.setJoinStreamingInput(joinStreamingInputsStack.pop());
            }
        } else if (!patternClauseStack.empty()) {
            streamingQueryStatementNode.setPatternClause(patternClauseStack.pop());
        }

        if (!selectClausesStack.empty()) {
            streamingQueryStatementNode.setSelectClause(selectClausesStack.pop());
        } else {
            SelectClauseNode selectClauseNode = new BLangSelectClause();
            selectClauseNode.setSelectAll(true);
            streamingQueryStatementNode.setSelectClause(selectClauseNode);
        }

        if (!orderByClauseStack.empty()) {
            streamingQueryStatementNode.setOrderByClause(orderByClauseStack.pop());
        }

        if (!outputRateLimitStack.empty()) {
            streamingQueryStatementNode.setOutputRateLimitNode(outputRateLimitStack.pop());
        }

        streamingQueryStatementNode.setStreamingAction(streamActionNodeStack.pop());
    }

    void startOutputRateLimitNode(DiagnosticPos pos) {
        OutputRateLimitNode outputRateLimit = TreeBuilder.createOutputRateLimitNode();
        ((BLangOutputRateLimit) outputRateLimit).pos = pos;
        this.outputRateLimitStack.push(outputRateLimit);
    }

    void endOutputRateLimitNode(DiagnosticPos pos, Set<Whitespace> ws, boolean isSnapshotOutputRateLimit,
                                boolean isFirst, boolean isLast, boolean isAll, String timeScale,
                                String rateLimitValue) {
        OutputRateLimitNode outputRateLimit = this.outputRateLimitStack.peek();
        ((BLangOutputRateLimit) outputRateLimit).pos = pos;
        outputRateLimit.addWS(ws);

        outputRateLimit.setSnapshot(isSnapshotOutputRateLimit);
        outputRateLimit.setOutputRateType(isFirst, isLast, isAll);
        outputRateLimit.setTimeScale(timeScale);
        outputRateLimit.setRateLimitValue(rateLimitValue);
    }

    void startWithinClause(DiagnosticPos pos) {
        WithinClause withinClause = TreeBuilder.createWithinClause();
        ((BLangWithinClause) withinClause).pos = pos;
        this.withinClauseStack.push(withinClause);
    }

    void endWithinClause(DiagnosticPos pos, Set<Whitespace> ws, String timeDurationValue, String timeScale) {
        WithinClause withinClause = this.withinClauseStack.peek();
        ((BLangWithinClause) withinClause).pos = pos;
        withinClause.addWS(ws);
        withinClause.setTimeDurationValue(timeDurationValue);
        withinClause.setTimeScale(timeScale);
    }

    void startPatternClause(DiagnosticPos pos) {
        PatternClause patternClause = TreeBuilder.createPatternClause();
        ((BLangPatternClause) patternClause).pos = pos;
        this.patternClauseStack.push(patternClause);
    }

    void endPatternClause(boolean isForEvents, boolean isWithinClauseAvailable, DiagnosticPos pos,
                          Set<Whitespace> ws) {
        PatternClause patternClause = this.patternClauseStack.peek();
        ((BLangPatternClause) patternClause).pos = pos;
        patternClause.addWS(ws);
        patternClause.setForAllEvents(isForEvents);
        patternClause.setPatternStreamingInputNode(this.patternStreamingInputStack.pop());
        if (isWithinClauseAvailable) {
            patternClause.setWithinClause(this.withinClauseStack.pop());
        }
    }

    void startForeverNode(DiagnosticPos pos) {
        ForeverNode foreverNode = TreeBuilder.createForeverNode();
        ((BLangForever) foreverNode).pos = pos;
        this.foreverNodeStack.push(foreverNode);
    }

    void endForeverNode(DiagnosticPos pos, Set<Whitespace> ws) {
        ForeverNode foreverNode = this.foreverNodeStack.pop();
        ((BLangForever) foreverNode).pos = pos;
        foreverNode.addWS(ws);

        if (!this.varListStack.empty()) {
            this.varListStack.pop().forEach(param -> foreverNode.addParameter((SimpleVariableNode) param));
        }

        Collections.reverse(streamingQueryStatementStack);
        while (!streamingQueryStatementStack.empty()) {
            foreverNode.addStreamingQueryStatement(streamingQueryStatementStack.pop());
        }

        addStmtToCurrentBlock(foreverNode);

        // implicit import of streams module, user doesn't want to import explicitly
        if (!foreverNode.isSiddhiRuntimeEnabled()) {
            List<String> nameComps = getPackageNameComps(Names.STREAMS_MODULE.value);
            addImportPackageDeclaration(pos, null, Names.STREAMS_ORG.value, nameComps, null,
                    nameComps.get(nameComps.size() - 1));
        }
    }

    void startMatchExpression() {
        this.matchExprPatternNodeListStack.add(new ArrayList<>());
    }

    void addMatchExprPattern(DiagnosticPos pos, Set<Whitespace> ws, String identifier) {
        BLangMatchExprPatternClause pattern = (BLangMatchExprPatternClause) TreeBuilder.createMatchExpressionPattern();
        pattern.expr = (BLangExpression) this.exprNodeStack.pop();
        pattern.pos = pos;
        pattern.addWS(ws);

        String patternIdentifier = identifier == null ? Names.IGNORE.value : identifier;
        BLangSimpleVariable var = (BLangSimpleVariable) TreeBuilder.createSimpleVariableNode();
        var.pos = pos;
        var.setName(this.createIdentifier(patternIdentifier));
        var.setTypeNode(this.typeNodeStack.pop());
        if (identifier != null) {
            Set<Whitespace> varDefWS = removeNthFromStart(ws, 0);
            var.addWS(varDefWS);
        }
        pattern.variable = var;

        this.matchExprPatternNodeListStack.peek().add(pattern);
    }

    void endMatchExpression(DiagnosticPos pos, Set<Whitespace> ws) {
        BLangMatchExpression matchExpr = (BLangMatchExpression) TreeBuilder.createMatchExpression();
        this.matchExprPatternNodeListStack.pop()
                .forEach(pattern -> matchExpr.patternClauses.add((BLangMatchExprPatternClause) pattern));
        matchExpr.expr = (BLangExpression) this.exprNodeStack.pop();
        matchExpr.pos = pos;
        matchExpr.addWS(ws);
        addExpressionNode(matchExpr);
    }

    BLangLambdaFunction getScopesFunctionDef(DiagnosticPos pos, Set<Whitespace> ws, boolean bodyExists, String name) {
        BLangFunction function = (BLangFunction) this.invokableNodeStack.pop();
        function.pos = pos;
        function.addWS(ws);

        //always a public function
        function.flagSet.add(Flag.PUBLIC);
        function.flagSet.add(Flag.LAMBDA);

        if (!bodyExists) {
            function.body = null;
        }

        BLangIdentifier nameId = new BLangIdentifier();
        nameId.setValue(Names.GEN_VAR_PREFIX + name);
        function.name = nameId;

        BLangValueType typeNode = (BLangValueType) TreeBuilder.createValueTypeNode();
        typeNode.pos = pos;
        typeNode.typeKind = TypeKind.NIL;
        function.returnTypeNode = typeNode;

        function.receiver = null;
        BLangLambdaFunction lambda = (BLangLambdaFunction) TreeBuilder.createLambdaFunctionNode();
        lambda.function = function;
        return lambda;
    }

    public void addTypeReference(DiagnosticPos currentPos, Set<Whitespace> ws) {
        TypeNode typeRef = typeNodeStack.pop();
        typeRef.addWS(ws);
        BLangStructureTypeNode structureTypeNode = (BLangStructureTypeNode) typeNodeStack.peek();
        structureTypeNode.addTypeReference(typeRef);
    }

    public void createTypeTestExpression(DiagnosticPos pos, Set<Whitespace> ws) {
        BLangTypeTestExpr typeTestExpr = (BLangTypeTestExpr) TreeBuilder.createTypeTestExpressionNode();
        typeTestExpr.expr = (BLangExpression) this.exprNodeStack.pop();
        typeTestExpr.typeNode = (BLangType) this.typeNodeStack.pop();
        typeTestExpr.pos = pos;
        typeTestExpr.addWS(ws);
        addExpressionNode(typeTestExpr);
    }

    void handleWait(DiagnosticPos currentPos, Set<Whitespace> ws) {
        BLangWaitExpr waitExpr = TreeBuilder.createWaitExpressionNode();
        waitExpr.exprList = Collections.singletonList((BLangExpression) this.exprNodeStack.pop());
        waitExpr.pos = currentPos;
        waitExpr.addWS(ws);
        addExpressionNode(waitExpr);
    }

    void startWaitForAll() {
        BLangWaitForAllExpr bLangWaitForAll = TreeBuilder.createWaitForAllExpressionNode();
        waitCollectionStack.push(bLangWaitForAll);
    }


    void handleWaitForAll(DiagnosticPos pos, Set<Whitespace> ws) {
        BLangWaitForAllExpr waitForAllExpr = waitCollectionStack.pop();
        waitForAllExpr.pos = pos;
        waitForAllExpr.addWS(ws);
        addExpressionNode(waitForAllExpr);
    }

    void addKeyValueToWaitForAll(DiagnosticPos pos, Set<Whitespace> ws, String identifier, boolean containsExpr) {
        BLangWaitForAllExpr.BLangWaitKeyValue keyValue = TreeBuilder.createWaitKeyValueNode();
        keyValue.addWS(ws);
        keyValue.pos = pos;
        // Add the key as an identifier
        BLangIdentifier key = (BLangIdentifier) TreeBuilder.createIdentifierNode();
        key.setLiteral(false);
        key.setValue(identifier);
        keyValue.key = key;
        // Add the value. If it is a Identifier:expr pair then add the value by popping the expr from the expression
        // stack else the value is not assigned.
        if (containsExpr) {
            keyValue.valueExpr = (BLangExpression) exprNodeStack.pop();
        } else {
            BLangSimpleVarRef varRef = (BLangSimpleVarRef) TreeBuilder.createSimpleVariableReferenceNode();
            varRef.pos = pos;
            varRef.variableName = key;
            varRef.addWS(ws);
            varRef.pkgAlias = (BLangIdentifier) TreeBuilder.createIdentifierNode();
            keyValue.keyExpr = varRef;
        }
        waitCollectionStack.peek().keyValuePairs.add(keyValue);
    }
}<|MERGE_RESOLUTION|>--- conflicted
+++ resolved
@@ -1503,19 +1503,11 @@
         this.startBlock();
     }
 
-<<<<<<< HEAD
-    void addWorker(DiagnosticPos pos, Set<Whitespace> ws, String workerName) {
-        endCallableUnitBody(ws);
-        addLambdaFunctionDef(pos, ws, false, false, false);
-        String workerLambdaName = "0" + workerName;
-        addSimpleVariableDefStatement(pos, ws, workerLambdaName, true, true, false);
-=======
     void addWorker(DiagnosticPos pos, Set<Whitespace> ws, String workerName, boolean retParamsAvail) {
         endCallableUnitBody(ws);
         addLambdaFunctionDef(pos, ws, false, retParamsAvail, false);
         String workerLambdaName = WORKER_LAMBDA_VAR_PREFIX + workerName;
         addSimpleVariableDefStatement(pos, ws, workerLambdaName, true, true, true);
->>>>>>> db385731
 
         // Check if the worker is in a fork. If so add the lambda function to the worker list in fork, else ignore.
         if (!this.forkJoinNodesStack.empty()) {
@@ -1525,19 +1517,11 @@
         }
 
         addNameReference(pos, ws, null, workerLambdaName);
-<<<<<<< HEAD
-        startInvocationNode(ws);
-        createFunctionInvocation(pos, ws, false);
-        markLastInvocationAsAsync(pos);
-
-        addSimpleVariableDefStatement(pos, ws, workerName, true, true, false);
-=======
         createSimpleVariableReference(pos, ws);
         startInvocationNode(ws);
         createInvocationNode(pos, ws, BLangBuiltInMethod.CALL.toString(), false, false);
         markLastInvocationAsAsync(pos);
         addSimpleVariableDefStatement(pos, ws, workerName, true, true, true);
->>>>>>> db385731
     }
 
     void attachWorkerWS(Set<Whitespace> ws) {
