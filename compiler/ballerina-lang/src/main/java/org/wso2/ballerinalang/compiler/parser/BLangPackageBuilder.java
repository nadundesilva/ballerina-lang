--- conflicted
+++ resolved
@@ -180,15 +180,10 @@
 import org.wso2.ballerinalang.compiler.tree.statements.BLangIf;
 import org.wso2.ballerinalang.compiler.tree.statements.BLangLock;
 import org.wso2.ballerinalang.compiler.tree.statements.BLangMatch;
-<<<<<<< HEAD
 import org.wso2.ballerinalang.compiler.tree.statements.BLangMatch.BLangMatchStmtStaticBindingPatternClause;
 import org.wso2.ballerinalang.compiler.tree.statements.BLangMatch.BLangMatchStmtTypedBindingPatternClause;
-import org.wso2.ballerinalang.compiler.tree.statements.BLangPostIncrement;
 import org.wso2.ballerinalang.compiler.tree.statements.BLangRecordDestructure;
 import org.wso2.ballerinalang.compiler.tree.statements.BLangRecordVariableDef;
-=======
-import org.wso2.ballerinalang.compiler.tree.statements.BLangMatch.BLangMatchStmtPatternClause;
->>>>>>> 71ee9f39
 import org.wso2.ballerinalang.compiler.tree.statements.BLangRetry;
 import org.wso2.ballerinalang.compiler.tree.statements.BLangReturn;
 import org.wso2.ballerinalang.compiler.tree.statements.BLangScope;
@@ -469,24 +464,14 @@
         recordTypeNode.addWS(ws);
         recordTypeNode.isAnonymous = isAnonymous;
         this.varListStack.pop().forEach(variableNode -> {
-<<<<<<< HEAD
-            ((BLangSimpleVariable) variableNode).docTag = DocTag.FIELD;
             recordTypeNode.addField((SimpleVariableNode) variableNode);
-=======
-            recordTypeNode.addField(variableNode);
->>>>>>> 71ee9f39
         });
         return recordTypeNode;
     }
 
     void addFieldVariable(DiagnosticPos pos, Set<Whitespace> ws, String identifier,
-<<<<<<< HEAD
-                          boolean exprAvailable, int annotCount, boolean isPrivate) {
+                          boolean exprAvailable, int annotCount, boolean isPrivate, boolean isOptional) {
         BLangSimpleVariable field = addSimpleVar(pos, ws, identifier, exprAvailable, annotCount);
-=======
-                          boolean exprAvailable, int annotCount, boolean isPrivate, boolean isOptional) {
-        BLangVariable field = addVar(pos, ws, identifier, exprAvailable, annotCount);
->>>>>>> 71ee9f39
 
         if (!isPrivate) {
             field.flagSet.add(Flag.PUBLIC);
@@ -851,21 +836,10 @@
         invNode.setReturnTypeNode(returnTypeNode);
 
         if (paramsAvail) {
-<<<<<<< HEAD
-            this.varListStack.pop().forEach(variableNode -> {
-                ((BLangSimpleVariable) variableNode).docTag = DocTag.PARAM;
-                invNode.addParameter((SimpleVariableNode) variableNode);
-            });
+            this.varListStack.pop().forEach(invNode::addParameter);
 
             this.defaultableParamsList.forEach(variableDef -> {
                 BLangSimpleVariableDef varDef = (BLangSimpleVariableDef) variableDef;
-                varDef.var.docTag = DocTag.PARAM;
-=======
-            this.varListStack.pop().forEach(invNode::addParameter);
-
-            this.defaultableParamsList.forEach(variableDef -> {
-                BLangVariableDef varDef = (BLangVariableDef) variableDef;
->>>>>>> 71ee9f39
                 invNode.addDefaultableParameter(varDef);
             });
             this.defaultableParamsList = new ArrayList<>();
@@ -1614,17 +1588,10 @@
     }
 
     private VariableNode generateBasicVarNodeWithoutType(DiagnosticPos pos,
-<<<<<<< HEAD
-                                              Set<Whitespace> ws,
-                                              String identifier,
-                                              boolean exprAvailable) {
-        BLangSimpleVariable var = (BLangSimpleVariable) TreeBuilder.createSimpleVariableNode();
-=======
                                                          Set<Whitespace> ws,
                                                          String identifier,
                                                          boolean exprAvailable) {
-        BLangVariable var = (BLangVariable) TreeBuilder.createVariableNode();
->>>>>>> 71ee9f39
+        BLangSimpleVariable var = (BLangSimpleVariable) TreeBuilder.createSimpleVariableNode();
         var.pos = pos;
         IdentifierNode name = this.createIdentifier(identifier);
         var.setName(name);
@@ -1690,14 +1657,7 @@
         objectTypeNode.pos = pos;
         objectTypeNode.addWS(ws);
         objectTypeNode.isAnonymous = isAnonymous;
-<<<<<<< HEAD
-        this.varListStack.pop().forEach(variableNode -> {
-            ((BLangSimpleVariable) variableNode).docTag = DocTag.FIELD;
-            objectTypeNode.addField((SimpleVariableNode) variableNode);
-        });
-=======
         this.varListStack.pop().forEach(objectTypeNode::addField);
->>>>>>> 71ee9f39
         return objectTypeNode;
     }
 
@@ -1793,21 +1753,10 @@
         invNode.addWS(ws);
 
         if (paramsAvail) {
-<<<<<<< HEAD
-            this.varListStack.pop().forEach(variableNode -> {
-                ((BLangSimpleVariable) variableNode).docTag = DocTag.PARAM;
-                invNode.addParameter((SimpleVariableNode) variableNode);
-            });
+            this.varListStack.pop().forEach(invNode::addParameter);
 
             this.defaultableParamsList.forEach(variableDef -> {
                 BLangSimpleVariableDef varDef = (BLangSimpleVariableDef) variableDef;
-                varDef.var.docTag = DocTag.PARAM;
-=======
-            this.varListStack.pop().forEach(invNode::addParameter);
-
-            this.defaultableParamsList.forEach(variableDef -> {
-                BLangVariableDef varDef = (BLangVariableDef) variableDef;
->>>>>>> 71ee9f39
                 invNode.addDefaultableParameter(varDef);
             });
             this.defaultableParamsList = new ArrayList<>();
@@ -2587,14 +2536,7 @@
                 Set<Whitespace> wsBeforeComma = removeNthFromLast(firstParam.getWS(), 0);
                 resourceNode.addWS(wsBeforeComma);
             }
-<<<<<<< HEAD
-            varListStack.pop().forEach(variableNode -> {
-                ((BLangSimpleVariable) variableNode).docTag = DocTag.PARAM;
-                resourceNode.addParameter((SimpleVariableNode) variableNode);
-            });
-=======
             varListStack.pop().forEach(resourceNode::addParameter);
->>>>>>> 71ee9f39
         }
 
         // Set the return type node
