/*
 *  Copyright (c) 2017, WSO2 Inc. (http://www.wso2.org) All Rights Reserved.
 *
 *  WSO2 Inc. licenses this file to you under the Apache License,
 *  Version 2.0 (the "License"); you may not use this file except
 *  in compliance with the License.
 *  You may obtain a copy of the License at
 *
 *    http://www.apache.org/licenses/LICENSE-2.0
 *
 *  Unless required by applicable law or agreed to in writing,
 *  software distributed under the License is distributed on an
 *  "AS IS" BASIS, WITHOUT WARRANTIES OR CONDITIONS OF ANY
 *  KIND, either express or implied.  See the License for the
 *  specific language governing permissions and limitations
 *  under the License.
 */
package org.wso2.ballerinalang.compiler.semantics.model.types;

import org.ballerinalang.model.types.ErrorType;
import org.wso2.ballerinalang.compiler.semantics.model.TypeVisitor;
import org.wso2.ballerinalang.compiler.semantics.model.symbols.BTypeSymbol;
import org.wso2.ballerinalang.compiler.util.TypeDescriptor;
import org.wso2.ballerinalang.compiler.util.TypeTags;

/**
 * Represents error type in Ballerina.
 *
 * @since 0.983.0
 */
public class BErrorType extends BType implements ErrorType {

    public BType reasonType;
    public BType detailType;

    public BErrorType(BTypeSymbol tSymbol, BType reasonType, BType detailType) {
        super(TypeTags.ERROR, tSymbol);
        this.reasonType = reasonType;
        this.detailType = detailType;
    }

    @Override
    public <T, R> R accept(BTypeVisitor<T, R> visitor, T t) {
        return visitor.visit(this, t);
    }

    @Override
<<<<<<< HEAD
    public BType getReasonType() {
        return reasonType;
    }

    @Override
    public BType getDetailType() {
        return detailType;
    }

    @Override
    public String getDesc() {
        return TypeDescriptor.SIG_ERROR + "(" + reasonType.getDesc() + detailType.getDesc() + ")";
=======
    public void accept(TypeVisitor visitor) {
        visitor.visit(this);
>>>>>>> 5e68b8d9
    }
}<|MERGE_RESOLUTION|>--- conflicted
+++ resolved
@@ -45,7 +45,6 @@
     }
 
     @Override
-<<<<<<< HEAD
     public BType getReasonType() {
         return reasonType;
     }
@@ -58,9 +57,10 @@
     @Override
     public String getDesc() {
         return TypeDescriptor.SIG_ERROR + "(" + reasonType.getDesc() + detailType.getDesc() + ")";
-=======
+    }
+
+    @Override
     public void accept(TypeVisitor visitor) {
         visitor.visit(this);
->>>>>>> 5e68b8d9
     }
 }