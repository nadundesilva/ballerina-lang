/*
 *  Copyright (c) 2018, WSO2 Inc. (http://www.wso2.org) All Rights Reserved.
 *
 *  WSO2 Inc. licenses this file to you under the Apache License,
 *  Version 2.0 (the "License"); you may not use this file except
 *  in compliance with the License.
 *  You may obtain a copy of the License at
 *
 *    http://www.apache.org/licenses/LICENSE-2.0
 *
 *  Unless required by applicable law or agreed to in writing,
 *  software distributed under the License is distributed on an
 *  "AS IS" BASIS, WITHOUT WARRANTIES OR CONDITIONS OF ANY
 *  KIND, either express or implied.  See the License for the
 *  specific language governing permissions and limitations
 *  under the License.
 */
package org.wso2.ballerinalang.compiler.bir.writer;

import io.netty.buffer.ByteBuf;
import org.ballerinalang.compiler.BLangCompilerException;
import org.ballerinalang.model.elements.PackageID;
import org.wso2.ballerinalang.compiler.bir.model.BIRNode;
import org.wso2.ballerinalang.compiler.bir.model.BIRNode.BIRBasicBlock;
import org.wso2.ballerinalang.compiler.bir.model.BIRNonTerminator;
import org.wso2.ballerinalang.compiler.bir.model.BIRNonTerminator.NewArray;
import org.wso2.ballerinalang.compiler.bir.model.BIRNonTerminator.NewStructure;
import org.wso2.ballerinalang.compiler.bir.model.BIROperand;
import org.wso2.ballerinalang.compiler.bir.model.BIRTerminator;
import org.wso2.ballerinalang.compiler.bir.model.BIRVisitor;
import org.wso2.ballerinalang.compiler.bir.writer.CPEntry.FloatCPEntry;
import org.wso2.ballerinalang.compiler.bir.writer.CPEntry.IntegerCPEntry;
import org.wso2.ballerinalang.compiler.bir.writer.CPEntry.StringCPEntry;
import org.wso2.ballerinalang.compiler.semantics.model.types.BType;
import org.wso2.ballerinalang.compiler.util.TypeTags;
import org.wso2.ballerinalang.compiler.util.diagnotic.DiagnosticPos;

import java.util.List;

/**
 * Responsible for serializing BIR instructions and operands.
 *
 * @since 0.980.0
 */
public class BIRInstructionWriter extends BIRVisitor {
    private ByteBuf buf;
    private BIRTypeWriter typeWriter;
    private ConstantPool cp;

    public BIRInstructionWriter(ByteBuf buf, BIRTypeWriter typeWriter, ConstantPool cp) {
        this.buf = buf;
        this.typeWriter = typeWriter;
        this.cp = cp;
    }

    public void writeBBs(List<BIRBasicBlock> bbList) {
        buf.writeInt(bbList.size());
        bbList.forEach(bb -> bb.accept(this));
    }

    public void visit(BIRBasicBlock birBasicBlock) {
        //Name of the basic block
        addCpAndWriteString(birBasicBlock.id.value);
        // Number of instructions
        // Adding the terminator instruction as well.
        buf.writeInt(birBasicBlock.instructions.size() + 1);
            birBasicBlock.instructions.forEach(instruction -> ((BIRNonTerminator) instruction).accept(this));
        if (birBasicBlock.terminator == null) {
            throw new BLangCompilerException("Basic block without a terminator : " + birBasicBlock.id);
        }
        birBasicBlock.terminator.accept(this);
    }

    public void writeErrorTable(List<BIRNode.BIRErrorEntry> errorEntries) {
        buf.writeInt(errorEntries.size());
        errorEntries.forEach(birErrorEntry -> birErrorEntry.accept(this));
    }

    public void visit(BIRNode.BIRErrorEntry errorEntry) {
        addCpAndWriteString(errorEntry.trapBB.id.value);
        errorEntry.errorOp.accept(this);
    }

    // Terminating instructions

    public void visit(BIRTerminator.GOTO birGoto) {
        visit(birGoto.pos);
        buf.writeByte(birGoto.kind.getValue());
        addCpAndWriteString(birGoto.targetBB.id.value);
    }

    public void visit(BIRTerminator.Return birReturn) {
        visit(birReturn.pos);
        buf.writeByte(birReturn.kind.getValue());
    }

    public void visit(BIRTerminator.Branch birBranch) {
        visit(birBranch.pos);
        buf.writeByte(birBranch.kind.getValue());
        birBranch.op.accept(this);
        // true:BB
        addCpAndWriteString(birBranch.trueBB.id.value);
        // false:BB
        addCpAndWriteString(birBranch.falseBB.id.value);
    }


    // Non-terminating instructions

    public void visit(BIRNonTerminator.Move birMove) {
        visit(birMove.pos);
        buf.writeByte(birMove.kind.getValue());
        birMove.rhsOp.accept(this);
        birMove.lhsOp.accept(this);
    }

    public void visit(BIRTerminator.Call birCall) {
        visit(birCall.pos);
        buf.writeByte(birCall.kind.getValue());
        PackageID calleePkg = birCall.calleePkg;
        int orgCPIndex = addStringCPEntry(calleePkg.orgName.value);
        int nameCPIndex = addStringCPEntry(calleePkg.name.value);
        int versionCPIndex = addStringCPEntry(calleePkg.version.value);
        int pkgIndex = cp.addCPEntry(new CPEntry.PackageCPEntry(orgCPIndex, nameCPIndex, versionCPIndex));
        buf.writeBoolean(birCall.isVirtual);
        buf.writeInt(pkgIndex);
        buf.writeInt(addStringCPEntry(birCall.name.getValue()));
        buf.writeInt(birCall.args.size());
        for (BIROperand arg : birCall.args) {
            arg.accept(this);
        }
        if (birCall.lhsOp != null) {
            buf.writeByte(1);
            birCall.lhsOp.accept(this);
        } else {
            buf.writeByte(0);
        }
        addCpAndWriteString(birCall.thenBB.id.value);
    }

    public void visit(BIRTerminator.AsyncCall birAsyncCall) {
        buf.writeByte(birAsyncCall.kind.getValue());
        PackageID calleePkg = birAsyncCall.calleePkg;
        int orgCPIndex = addStringCPEntry(calleePkg.orgName.value);
        int nameCPIndex = addStringCPEntry(calleePkg.name.value);
        int versionCPIndex = addStringCPEntry(calleePkg.version.value);
        int pkgIndex = cp.addCPEntry(new CPEntry.PackageCPEntry(orgCPIndex, nameCPIndex, versionCPIndex));
        buf.writeInt(pkgIndex);
        buf.writeInt(addStringCPEntry(birAsyncCall.name.getValue()));
        buf.writeInt(birAsyncCall.args.size());
        for (BIROperand arg : birAsyncCall.args) {
            arg.accept(this);
        }
        if (birAsyncCall.lhsOp != null) {
            buf.writeByte(1);
            birAsyncCall.lhsOp.accept(this);
        } else {
            buf.writeByte(0);
        }
        addCpAndWriteString(birAsyncCall.thenBB.id.value);
    }

    public void visit(BIRNonTerminator.BinaryOp birBinaryOp) {
        visit(birBinaryOp.pos);
        buf.writeByte(birBinaryOp.kind.getValue());
        birBinaryOp.rhsOp1.accept(this);
        birBinaryOp.rhsOp2.accept(this);
        birBinaryOp.lhsOp.accept(this);
    }

    public void visit(BIRNonTerminator.UnaryOP birUnaryOp) {
        throw new AssertionError();
    }

    public void visit(BIRNonTerminator.ConstantLoad birConstantLoad) {
        visit(birConstantLoad.pos);
        buf.writeByte(birConstantLoad.kind.getValue());
        birConstantLoad.type.accept(typeWriter);
        birConstantLoad.lhsOp.accept(this);

        BType type = birConstantLoad.type;
        switch (type.tag) {
            case TypeTags.INT:
            case TypeTags.BYTE:
                buf.writeInt(cp.addCPEntry(new IntegerCPEntry((Long) birConstantLoad.value)));
                break;
            case TypeTags.BOOLEAN:
                // Not adding to constant pool as it increases the size (bit vs integer)
                buf.writeBoolean((Boolean) birConstantLoad.value);
                break;
            case TypeTags.STRING:
                buf.writeInt(cp.addCPEntry(new StringCPEntry((String) birConstantLoad.value)));
                break;
            case TypeTags.FLOAT:
                double value = birConstantLoad.value instanceof Double ? (double) birConstantLoad.value
                        : Double.parseDouble((String) birConstantLoad.value);
                buf.writeInt(cp.addCPEntry(new FloatCPEntry(value)));
                break;
            case TypeTags.NIL:
                break;
            default:
                throw new IllegalStateException("unsupported constant type: " + type.getDesc());
        }
    }

    public void visit(NewStructure birNewStructure) {
        visit(birNewStructure.pos);
        buf.writeByte(birNewStructure.kind.getValue());
        birNewStructure.type.accept(typeWriter);
        birNewStructure.lhsOp.accept(this);
    }

    public void visit(BIRNonTerminator.NewInstance newInstance) {
        buf.writeByte(newInstance.kind.getValue());
        buf.writeInt(newInstance.def.index);
        newInstance.lhsOp.accept(this);
    }


    public void visit(NewArray birNewArray) {
        visit(birNewArray.pos);
        buf.writeByte(birNewArray.kind.getValue());
        birNewArray.type.accept(typeWriter);
        birNewArray.lhsOp.accept(this);
        birNewArray.sizeOp.accept(this);
    }

    public void visit(BIRNonTerminator.FieldAccess birFieldAccess) {
        visit(birFieldAccess.pos);
        buf.writeByte(birFieldAccess.kind.getValue());
        birFieldAccess.lhsOp.accept(this);
        birFieldAccess.keyOp.accept(this);
        birFieldAccess.rhsOp.accept(this);
    }

    public void visit(BIRNonTerminator.TypeCast birTypeCast) {
        visit(birTypeCast.pos);
        buf.writeByte(birTypeCast.kind.getValue());
        birTypeCast.lhsOp.accept(this);
        birTypeCast.rhsOp.accept(this);
    }

    public void visit(BIRNonTerminator.IsLike birIsLike) {
        buf.writeByte(birIsLike.kind.getValue());
        visit(birIsLike.pos);
        birIsLike.type.accept(typeWriter);
        birIsLike.lhsOp.accept(this);
        birIsLike.rhsOp.accept(this);
    }

    public void visit(BIRNonTerminator.TypeTest birTypeTest) {
        visit(birTypeTest.pos);
        buf.writeByte(birTypeTest.kind.getValue());
        birTypeTest.type.accept(typeWriter);
        birTypeTest.lhsOp.accept(this);
        birTypeTest.rhsOp.accept(this);
    }

    // Operands
    public void visit(BIROperand birOperand) {
        buf.writeByte(birOperand.variableDcl.kind.getValue());
        buf.writeByte(birOperand.variableDcl.scope.getValue());
        // TODO use the integer index of the variable.
        addCpAndWriteString(birOperand.variableDcl.name.value);
    }

    public void visit(BIRNonTerminator.NewError birNewError) {
        visit(birNewError.pos);
        buf.writeByte(birNewError.kind.getValue());
        birNewError.lhsOp.accept(this);
        birNewError.reasonOp.accept(this);
        birNewError.detailOp.accept(this);
    }


<<<<<<< HEAD
    public void visit(BIRNonTerminator.Panic birPanic) {
        visit(birPanic.pos);
=======
    public void visit(BIRTerminator.Panic birPanic) {
>>>>>>> 690a5d38
        buf.writeByte(birPanic.kind.getValue());
        birPanic.errorOp.accept(this);
    }
    
    // Positions

    public void visit(DiagnosticPos pos) {
        int sLine = -1;
        int sCol = -1;
        if (pos != null) {
            sLine = pos.sLine;
            sCol = pos.sCol;
        }
        buf.writeInt(sLine);
        buf.writeInt(sCol);
    }

    // private methods

    private void addCpAndWriteString(String string) {
        buf.writeInt(addStringCPEntry(string));
    }

    private int addStringCPEntry(String value) {
        return cp.addCPEntry(new CPEntry.StringCPEntry(value));
    }
}<|MERGE_RESOLUTION|>--- conflicted
+++ resolved
@@ -216,7 +216,6 @@
         newInstance.lhsOp.accept(this);
     }
 
-
     public void visit(NewArray birNewArray) {
         visit(birNewArray.pos);
         buf.writeByte(birNewArray.kind.getValue());
@@ -272,13 +271,8 @@
         birNewError.detailOp.accept(this);
     }
 
-
-<<<<<<< HEAD
-    public void visit(BIRNonTerminator.Panic birPanic) {
+    public void visit(BIRTerminator.Panic birPanic) {
         visit(birPanic.pos);
-=======
-    public void visit(BIRTerminator.Panic birPanic) {
->>>>>>> 690a5d38
         buf.writeByte(birPanic.kind.getValue());
         birPanic.errorOp.accept(this);
     }
