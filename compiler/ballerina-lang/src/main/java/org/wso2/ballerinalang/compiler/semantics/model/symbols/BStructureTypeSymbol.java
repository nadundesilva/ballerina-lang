/*
 *  Copyright (c) 2018, WSO2 Inc. (http://www.wso2.org) All Rights Reserved.
 *
 *  WSO2 Inc. licenses this file to you under the Apache License,
 *  Version 2.0 (the "License"); you may not use this file except
 *  in compliance with the License.
 *  You may obtain a copy of the License at
 *
 *    http://www.apache.org/licenses/LICENSE-2.0
 *
 *  Unless required by applicable law or agreed to in writing,
 *  software distributed under the License is distributed on an
 *  "AS IS" BASIS, WITHOUT WARRANTIES OR CONDITIONS OF ANY
 *  KIND, either express or implied.  See the License for the
 *  specific language governing permissions and limitations
 *  under the License.
 */
package org.wso2.ballerinalang.compiler.semantics.model.symbols;

import io.ballerina.tools.diagnostics.Location;
import org.ballerinalang.model.elements.PackageID;
import org.ballerinalang.model.symbols.SymbolKind;
import org.ballerinalang.model.symbols.SymbolOrigin;
import org.wso2.ballerinalang.compiler.semantics.model.types.BType;
import org.wso2.ballerinalang.compiler.util.Name;

import java.util.ArrayList;
import java.util.List;

/**
 * {@code BStructureTypeSymbol} represents a structure type symbol in a scope.
 *
 * @since 0.971.0
 */
public abstract class BStructureTypeSymbol extends BTypeSymbol {

    public List<BAttachedFunction> attachedFuncs;
    public BAttachedFunction initializerFunc;

<<<<<<< HEAD
    BStructureTypeSymbol(SymbolKind kind, int symTag, int flags, Name name, PackageID pkgID, BType type,
                         BSymbol owner, DiagnosticPos pos, SymbolOrigin origin) {
=======
    BStructureTypeSymbol(SymbolKind kind, int symTag, long flags, Name name, PackageID pkgID, BType type,
                         BSymbol owner, Location pos, SymbolOrigin origin) {
>>>>>>> dfa1fba9
        super(symTag, flags, name, pkgID, type, owner, pos, origin);
        this.attachedFuncs = new ArrayList<>(0);
        this.kind = kind;
    }
}<|MERGE_RESOLUTION|>--- conflicted
+++ resolved
@@ -37,13 +37,8 @@
     public List<BAttachedFunction> attachedFuncs;
     public BAttachedFunction initializerFunc;
 
-<<<<<<< HEAD
-    BStructureTypeSymbol(SymbolKind kind, int symTag, int flags, Name name, PackageID pkgID, BType type,
-                         BSymbol owner, DiagnosticPos pos, SymbolOrigin origin) {
-=======
     BStructureTypeSymbol(SymbolKind kind, int symTag, long flags, Name name, PackageID pkgID, BType type,
                          BSymbol owner, Location pos, SymbolOrigin origin) {
->>>>>>> dfa1fba9
         super(symTag, flags, name, pkgID, type, owner, pos, origin);
         this.attachedFuncs = new ArrayList<>(0);
         this.kind = kind;
