--- conflicted
+++ resolved
@@ -51,8 +51,8 @@
     public boolean iterableOperationInvocation;
     public IterableContext iContext;
     protected RegIndex[] regIndexes;
-<<<<<<< HEAD
-    
+    public boolean actionInvocation;
+
     /*
      * Below expressions are used by typechecker, desugar and codegen phases.
      * Above phases must rely on below expr lists, rather than {@link #argExprs}
@@ -60,9 +60,6 @@
     public List<BLangExpression> requiredArgs = new ArrayList<>();
     public List<BLangExpression> namedArgs = new ArrayList<>();
     public List<BLangExpression> restArgs = new ArrayList<>();
-=======
-    public boolean actionInvocation;
->>>>>>> f6e4adfa
 
     public boolean isMultiReturnExpr() {
         return true;
