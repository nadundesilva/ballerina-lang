/*
 *  Copyright (c) 2018, WSO2 Inc. (http://www.wso2.org) All Rights Reserved.
 *
 *  WSO2 Inc. licenses this file to you under the Apache License,
 *  Version 2.0 (the "License"); you may not use this file except
 *  in compliance with the License.
 *  You may obtain a copy of the License at
 *
 *  http://www.apache.org/licenses/LICENSE-2.0
 *
 *  Unless required by applicable law or agreed to in writing, software
 *  distributed under the License is distributed on an "AS IS" BASIS,
 *  WITHOUT WARRANTIES OR CONDITIONS OF ANY KIND, either express or implied.
 *  See the License for the specific language governing permissions and
 *  limitations under the License.
 */
package org.wso2.ballerinalang.compiler.semantics.model.symbols;

import org.ballerinalang.model.elements.PackageID;
import org.wso2.ballerinalang.compiler.semantics.model.types.BType;
import org.wso2.ballerinalang.compiler.util.Name;
<<<<<<< HEAD
import org.wso2.ballerinalang.compiler.util.Names;
=======
>>>>>>> ac06ab92

/**
 * {@link BServiceSymbol} represents a service symbol in a scope.
 *
 * @since 0.985.0
 */
public class BServiceSymbol extends BVarSymbol {

    public BObjectTypeSymbol objectType;

    public BServiceSymbol(int flags, Name name, PackageID pkgID, BType type, BSymbol owner, BObjectTypeSymbol obtype) {
<<<<<<< HEAD
        super(SymTag.SERVICE, flags, name, pkgID, type, owner);
=======
        super(flags, name, pkgID, type, owner);
        this.tag = SymTag.SERVICE;
>>>>>>> ac06ab92
        this.objectType = obtype;
    }

    // Todo - This is a temporary fix for URF_UNREAD_PUBLIC_OR_PROTECTED_FIELD checkstyle issue. Need to remove this
    // ones the issue is fixed.
    @Override
<<<<<<< HEAD
    public BServiceSymbol createLabelSymbol() {
        BServiceSymbol copy = Symbols
                .createServiceSymbol(flags, Names.EMPTY, pkgID, type, owner);
        copy.isLabel = true;
        return copy;
=======
    public String toString() {
        return super.toString() + objectType.toString();
>>>>>>> ac06ab92
    }
}<|MERGE_RESOLUTION|>--- conflicted
+++ resolved
@@ -19,10 +19,6 @@
 import org.ballerinalang.model.elements.PackageID;
 import org.wso2.ballerinalang.compiler.semantics.model.types.BType;
 import org.wso2.ballerinalang.compiler.util.Name;
-<<<<<<< HEAD
-import org.wso2.ballerinalang.compiler.util.Names;
-=======
->>>>>>> ac06ab92
 
 /**
  * {@link BServiceSymbol} represents a service symbol in a scope.
@@ -34,27 +30,15 @@
     public BObjectTypeSymbol objectType;
 
     public BServiceSymbol(int flags, Name name, PackageID pkgID, BType type, BSymbol owner, BObjectTypeSymbol obtype) {
-<<<<<<< HEAD
-        super(SymTag.SERVICE, flags, name, pkgID, type, owner);
-=======
         super(flags, name, pkgID, type, owner);
         this.tag = SymTag.SERVICE;
->>>>>>> ac06ab92
         this.objectType = obtype;
     }
 
     // Todo - This is a temporary fix for URF_UNREAD_PUBLIC_OR_PROTECTED_FIELD checkstyle issue. Need to remove this
     // ones the issue is fixed.
     @Override
-<<<<<<< HEAD
-    public BServiceSymbol createLabelSymbol() {
-        BServiceSymbol copy = Symbols
-                .createServiceSymbol(flags, Names.EMPTY, pkgID, type, owner);
-        copy.isLabel = true;
-        return copy;
-=======
     public String toString() {
         return super.toString() + objectType.toString();
->>>>>>> ac06ab92
     }
 }