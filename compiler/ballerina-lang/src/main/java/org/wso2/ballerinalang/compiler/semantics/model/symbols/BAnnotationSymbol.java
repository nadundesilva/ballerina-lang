/*
*  Copyright (c) 2017, WSO2 Inc. (http://www.wso2.org) All Rights Reserved.
*
*  WSO2 Inc. licenses this file to you under the Apache License,
*  Version 2.0 (the "License"); you may not use this file except
*  in compliance with the License.
*  You may obtain a copy of the License at
*
*    http://www.apache.org/licenses/LICENSE-2.0
*
*  Unless required by applicable law or agreed to in writing,
*  software distributed under the License is distributed on an
*  "AS IS" BASIS, WITHOUT WARRANTIES OR CONDITIONS OF ANY
*  KIND, either express or implied.  See the License for the
*  specific language governing permissions and limitations
*  under the License.
*/
package org.wso2.ballerinalang.compiler.semantics.model.symbols;

import org.ballerinalang.model.elements.AttachPoint;
import org.ballerinalang.model.elements.PackageID;
import org.ballerinalang.model.symbols.AnnotationSymbol;
import org.wso2.ballerinalang.compiler.semantics.model.types.BType;
import org.wso2.ballerinalang.compiler.util.Name;
import org.wso2.ballerinalang.compiler.util.Names;
import org.wso2.ballerinalang.util.AttachPoints;

import java.util.EnumSet;
import java.util.HashSet;
import java.util.Set;

import static org.wso2.ballerinalang.compiler.semantics.model.symbols.SymTag.ANNOTATION;

/**
 * @since 0.94
 */
public class BAnnotationSymbol extends BTypeSymbol implements AnnotationSymbol {

    public BTypeSymbol attachedType;
    public Set<AttachPoint> points;
    public int maskedPoints;

<<<<<<< HEAD
=======
    @Deprecated
>>>>>>> 311046de
    public BAnnotationSymbol(Name name, int flags, int maskedPoints, PackageID pkgID, BType type,
                             BSymbol owner) {
        super(ANNOTATION, flags, name, pkgID, type, owner);
        this.maskedPoints = maskedPoints;
    }

    public BAnnotationSymbol(Name name, int flags, Set<AttachPoint> points, PackageID pkgID,
                             BType type, BSymbol owner) {
        super(ANNOTATION, flags, name, pkgID, type, owner);
        this.points = points;
        this.maskedPoints = getMaskedPoints(points);
    }

    @Override
    public String toString() {
        return pkgID != null && !pkgID.toString().equals(".") ?
                pkgID.toString() + ":" + this.name : this.name.toString();
    }

    public String bvmAlias() {
        String pkg = pkgID.toString();
        return !pkg.equals(".") ? pkg + ":" + this.name : this.name.toString();
    }

    @Override
    public BAnnotationSymbol createLabelSymbol() {
        BAnnotationSymbol copy = Symbols.createAnnotationSymbol(flags, points, Names.EMPTY, pkgID, type, owner);
        copy.attachedType = attachedType;
        copy.isLabel = true;
        return copy;
    }

    private int getMaskedPoints(Set<AttachPoint> attachPoints) {
        Set<AttachPoint.Point> points = new HashSet<>();
        if (!attachPoints.isEmpty()) {
            for (AttachPoint attachPoint : attachPoints) {
                points.add(attachPoint.point);
            }
        } else {
            points = EnumSet.noneOf(AttachPoint.Point.class);
        }
        return AttachPoints.asMask(points);
    }
}<|MERGE_RESOLUTION|>--- conflicted
+++ resolved
@@ -40,10 +40,7 @@
     public Set<AttachPoint> points;
     public int maskedPoints;
 
-<<<<<<< HEAD
-=======
     @Deprecated
->>>>>>> 311046de
     public BAnnotationSymbol(Name name, int flags, int maskedPoints, PackageID pkgID, BType type,
                              BSymbol owner) {
         super(ANNOTATION, flags, name, pkgID, type, owner);
