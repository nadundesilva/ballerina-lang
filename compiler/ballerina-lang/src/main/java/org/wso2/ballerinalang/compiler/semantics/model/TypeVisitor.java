--- conflicted
+++ resolved
@@ -104,9 +104,6 @@
 
     void visit(BFutureType bFutureType);
 
-<<<<<<< HEAD
-=======
     void visit(BHandleType bHandleType);
 
->>>>>>> 1ca86c8b
 }