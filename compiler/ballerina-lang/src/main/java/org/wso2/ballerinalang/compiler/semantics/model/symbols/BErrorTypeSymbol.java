/*
 *  Copyright (c) 2018, WSO2 Inc. (http://www.wso2.org) All Rights Reserved.
 *
 *  WSO2 Inc. licenses this file to you under the Apache License,
 *  Version 2.0 (the "License"); you may not use this file except
 *  in compliance with the License.
 *  You may obtain a copy of the License at
 *
 *    http://www.apache.org/licenses/LICENSE-2.0
 *
 * Unless required by applicable law or agreed to in writing,
 * software distributed under the License is distributed on an
 * "AS IS" BASIS, WITHOUT WARRANTIES OR CONDITIONS OF ANY
 * KIND, either express or implied.  See the License for the
 * specific language governing permissions and limitations
 * under the License.
 */
package org.wso2.ballerinalang.compiler.semantics.model.symbols;

import io.ballerina.tools.diagnostics.Location;
import org.ballerinalang.model.elements.PackageID;
import org.ballerinalang.model.symbols.SymbolOrigin;
import org.wso2.ballerinalang.compiler.semantics.model.types.BType;
import org.wso2.ballerinalang.compiler.util.Name;
import org.wso2.ballerinalang.compiler.util.Names;

/**
 * Represents error type symbol.
 *
 * @since 0.983.0
 */
public class BErrorTypeSymbol extends BTypeSymbol {

    public BConstructorSymbol ctorSymbol;

<<<<<<< HEAD
    public BErrorTypeSymbol(int symTag, int flags, Name name, PackageID pkgID, BType type, BSymbol owner,
                            DiagnosticPos pos, SymbolOrigin origin) {
=======
    public BErrorTypeSymbol(int symTag, long flags, Name name, PackageID pkgID, BType type, BSymbol owner,
                            Location pos, SymbolOrigin origin) {
>>>>>>> dfa1fba9
        super(symTag, flags, name, pkgID, type, owner, pos, origin);
    }

    @Override
    public BErrorTypeSymbol createLabelSymbol() {
        BErrorTypeSymbol copy = Symbols.createErrorSymbol(flags, Names.EMPTY, pkgID, type, owner, pos, origin);
        copy.isLabel = true;
        return copy;
    }
}<|MERGE_RESOLUTION|>--- conflicted
+++ resolved
@@ -33,13 +33,8 @@
 
     public BConstructorSymbol ctorSymbol;
 
-<<<<<<< HEAD
-    public BErrorTypeSymbol(int symTag, int flags, Name name, PackageID pkgID, BType type, BSymbol owner,
-                            DiagnosticPos pos, SymbolOrigin origin) {
-=======
     public BErrorTypeSymbol(int symTag, long flags, Name name, PackageID pkgID, BType type, BSymbol owner,
                             Location pos, SymbolOrigin origin) {
->>>>>>> dfa1fba9
         super(symTag, flags, name, pkgID, type, owner, pos, origin);
     }
 
