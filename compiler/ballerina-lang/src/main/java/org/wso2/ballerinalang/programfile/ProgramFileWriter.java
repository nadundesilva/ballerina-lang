/*
 *  Copyright (c) 2018, WSO2 Inc. (http://www.wso2.org) All Rights Reserved.
 *
 *  WSO2 Inc. licenses this file to you under the Apache License,
 *  Version 2.0 (the "License"); you may not use this file except
 *  in compliance with the License.
 *  You may obtain a copy of the License at
 *
 *    http://www.apache.org/licenses/LICENSE-2.0
 *
 *  Unless required by applicable law or agreed to in writing,
 *  software distributed under the License is distributed on an
 *  "AS IS" BASIS, WITHOUT WARRANTIES OR CONDITIONS OF ANY
 *  KIND, either express or implied.  See the License for the
 *  specific language governing permissions and limitations
 *  under the License.
 */
package org.wso2.ballerinalang.programfile;

import org.ballerinalang.compiler.plugins.CompilerPlugin;
import org.wso2.ballerinalang.programfile.CompiledBinaryFile.ProgramFile;

import java.io.BufferedOutputStream;
import java.io.DataOutputStream;
import java.io.IOException;
import java.io.OutputStream;
import java.nio.file.Files;
import java.nio.file.Path;
import java.util.ServiceLoader;

/**
 * Dump Ballerina program file model (BALX) to a file.
 *
 * @since 0.963.0
 */
public class ProgramFileWriter {

    public static void writeProgram(ProgramFile programFile, Path execFilePath) throws IOException {
        BufferedOutputStream bos = new BufferedOutputStream(Files.newOutputStream(execFilePath));
        writeProgram(programFile, bos);

        // TODO Fix this properly. Load and invoke compiler plugins
        // TODO This will get properly fixed with the new packerina
        ServiceLoader<CompilerPlugin> processorServiceLoader = ServiceLoader.load(CompilerPlugin.class);
        processorServiceLoader.forEach(plugin -> {
            plugin.codeGenerated(execFilePath);
        });
    }

    public static void writeProgram(ProgramFile programFile, OutputStream programOutStream) throws IOException {
        DataOutputStream dataOutStream = null;
        try {
            dataOutStream = new DataOutputStream(programOutStream);

            dataOutStream.writeInt(programFile.getMagicValue());
            dataOutStream.writeShort(programFile.getVersion());

            PackageInfoWriter.writeCP(dataOutStream, programFile.getConstPoolEntries());
            writeEntryPoint(dataOutStream, programFile);

            // Emit package info entries;
            PackageInfo[] packageInfoEntries = programFile.getPackageInfoEntries();
            dataOutStream.writeShort(packageInfoEntries.length);
            for (PackageInfo packageInfo : packageInfoEntries) {
                PackageInfoWriter.writeCP(dataOutStream, packageInfo.getConstPoolEntries());
                dataOutStream.writeInt(packageInfo.nameCPIndex);
                PackageInfoWriter.writePackageInfo(dataOutStream, packageInfo);
            }

            PackageInfoWriter.writeAttributeInfoEntries(dataOutStream, programFile.getAttributeInfoEntries());

            dataOutStream.flush();
            dataOutStream.close();
        } finally {
            if (dataOutStream != null) {
                dataOutStream.close();
            }
        }
    }

<<<<<<< HEAD
    private static void writeCP(DataOutputStream dataOutStream,
                                ConstantPoolEntry[] constPool) throws IOException {
        dataOutStream.writeInt(constPool.length);

        for (ConstantPoolEntry cpEntry : constPool) {
            // Emitting the kind of the constant pool entry.
            dataOutStream.writeByte(cpEntry.getEntryType().getValue());

            int nameCPIndex;
            switch (cpEntry.getEntryType()) {
                case CP_ENTRY_UTF8:
                    String stringVal = ((UTF8CPEntry) cpEntry).getValue();
                    if (stringVal != null) {
                        byte[] bytes = toUTF(stringVal);
                        dataOutStream.writeShort(bytes.length);
                        dataOutStream.write(bytes);
                    } else {
                        // If the string value is null, we write the size as -1. 
                        // This marks that the value followed by -1 size is a null value.
                        dataOutStream.writeShort(NULL_VALUE_FIELD_SIZE_TAG);
                    }
                    break;
                case CP_ENTRY_INTEGER:
                    long longVal = ((IntegerCPEntry) cpEntry).getValue();
                    dataOutStream.writeLong(longVal);
                    break;
                case CP_ENTRY_FLOAT:
                    double doubleVal = ((FloatCPEntry) cpEntry).getValue();
                    dataOutStream.writeDouble(doubleVal);
                    break;
                case CP_ENTRY_STRING:
                    nameCPIndex = ((StringCPEntry) cpEntry).getStringCPIndex();
                    dataOutStream.writeInt(nameCPIndex);
                    break;
                case CP_ENTRY_PACKAGE:
                    nameCPIndex = ((PackageRefCPEntry) cpEntry).nameCPIndex;
                    dataOutStream.writeInt(nameCPIndex);
                    int versionCPIndex = ((PackageRefCPEntry) cpEntry).versionCPIndex;
                    dataOutStream.writeInt(versionCPIndex);
                    break;
                case CP_ENTRY_FUNCTION_REF:
                    FunctionRefCPEntry funcRefEntry = (FunctionRefCPEntry) cpEntry;
                    dataOutStream.writeInt(funcRefEntry.packageCPIndex);
                    dataOutStream.writeInt(funcRefEntry.nameCPIndex);
                    break;
                case CP_ENTRY_ACTION_REF:
                    ActionRefCPEntry actionRefEntry = (ActionRefCPEntry) cpEntry;
                    dataOutStream.writeInt(actionRefEntry.getPackageCPIndex());
                    dataOutStream.writeInt(actionRefEntry.getNameCPIndex());
                    break;
                case CP_ENTRY_STREAMLET_REF:
                    StreamletRefCPEntry streamletRefCPEntry = (StreamletRefCPEntry) cpEntry;
                    dataOutStream.writeInt(streamletRefCPEntry.getPackageCPIndex());
                    dataOutStream.writeInt(streamletRefCPEntry.getNameCPIndex());
                    break;
                case CP_ENTRY_STRUCTURE_REF:
                    StructureRefCPEntry structureRefCPEntry = (StructureRefCPEntry) cpEntry;
                    dataOutStream.writeInt(structureRefCPEntry.packageCPIndex);
                    dataOutStream.writeInt(structureRefCPEntry.nameCPIndex);
                    break;
                case CP_ENTRY_TYPE_REF:
                    TypeRefCPEntry typeRefCPEntry = (TypeRefCPEntry) cpEntry;
                    dataOutStream.writeInt(typeRefCPEntry.typeSigCPIndex);
                    break;
                case CP_ENTRY_FORK_JOIN:
                    ForkJoinCPEntry forkJoinCPEntry = (ForkJoinCPEntry) cpEntry;
                    dataOutStream.writeInt(forkJoinCPEntry.forkJoinInfoIndex);
                    break;
                case CP_ENTRY_WRKR_DATA_CHNL_REF:
                    WorkerDataChannelRefCPEntry workerDataChannelCPEntry = (WorkerDataChannelRefCPEntry) cpEntry;
                    dataOutStream.writeInt(workerDataChannelCPEntry.getUniqueNameCPIndex());
                    break;
                case CP_ENTRY_TRANSFORMER_REF:
                    TransformerRefCPEntry transformerRefEntry = (TransformerRefCPEntry) cpEntry;
                    dataOutStream.writeInt(transformerRefEntry.packageCPIndex);
                    dataOutStream.writeInt(transformerRefEntry.nameCPIndex);
                    break;
            }
        }
    }

=======
>>>>>>> 7d89d3bb
    private static void writeEntryPoint(DataOutputStream dataOutStream,
                                        ProgramFile programFile) throws IOException {
        dataOutStream.writeInt(programFile.entryPkgCPIndex);
        int flags = 0;
        flags = programFile.isMainEPAvailable() ? flags | ProgramFile.EP_MAIN_FLAG : flags;
        flags = programFile.isServiceEPAvailable() ? flags | ProgramFile.EP_SERVICE_FLAG : flags;
        dataOutStream.writeByte(flags);
    }
<<<<<<< HEAD

    private static void writePackageInfo(DataOutputStream dataOutStream,
                                         PackageInfo packageInfo) throws IOException {
        dataOutStream.writeInt(packageInfo.nameCPIndex);
        dataOutStream.writeInt(packageInfo.versionCPIndex);
        writeCP(dataOutStream, packageInfo.getConstPoolEntries());

        // Emit struct info entries
        StructInfo[] structTypeInfoEntries = packageInfo.getStructInfoEntries();
        dataOutStream.writeShort(structTypeInfoEntries.length);
        for (StructInfo structInfo : structTypeInfoEntries) {
            writeStructInfo(dataOutStream, structInfo);
        }

        // Emit enum info entries
        EnumInfo[] enumInfoEntries = packageInfo.getEnumInfoEntries();
        dataOutStream.writeShort(enumInfoEntries.length);
        for (EnumInfo enumInfo : enumInfoEntries) {
            writeEnumInfo(dataOutStream, enumInfo);
        }

        // Emit Connector info entries
        ConnectorInfo[] connectorInfoEntries = packageInfo.getConnectorInfoEntries();
        dataOutStream.writeShort(connectorInfoEntries.length);
        for (ConnectorInfo connectorInfo : connectorInfoEntries) {
            writeConnectorInfo(dataOutStream, connectorInfo);
        }

        // Emit Streamlet info entries
        StreamletInfo[] streamletInfoEntries = packageInfo.getStreamletInfoEntries();
        dataOutStream.writeShort(streamletInfoEntries.length);
        for (StreamletInfo streamletInfo : streamletInfoEntries) {
            writeStreamletInfo(dataOutStream, streamletInfo);
        }

        // TODO Emit service info entries
        ServiceInfo[] serviceInfoEntries = packageInfo.getServiceInfoEntries();
        dataOutStream.writeShort(serviceInfoEntries.length);
        for (ServiceInfo serviceInfo : serviceInfoEntries) {
            writeServiceInfo(dataOutStream, serviceInfo);
        }

        for (ConnectorInfo connectorInfo : connectorInfoEntries) {
            writeConnectorActionInfo(dataOutStream, connectorInfo);
        }

        for (ServiceInfo serviceInfo : serviceInfoEntries) {
            writeResourceInfo(dataOutStream, serviceInfo);
        }

        // Emit constant info entries
        writeGlobalVarInfoEntries(dataOutStream, packageInfo.getConstantInfoEntries());

        // Emit global variable info entries
        writeGlobalVarInfoEntries(dataOutStream, packageInfo.getPackageInfoEntries());

        // Emit function info entries
        dataOutStream.writeShort(packageInfo.functionInfoMap.size());
        for (FunctionInfo functionInfo : packageInfo.functionInfoMap.values()) {
            writeCallableUnitInfo(dataOutStream, functionInfo);
        }

        // Emit transformer info entries
        dataOutStream.writeShort(packageInfo.transformerInfoMap.size());
        for (TransformerInfo transformerInfo : packageInfo.transformerInfoMap.values()) {
            writeCallableUnitInfo(dataOutStream, transformerInfo);
        }

        // Emit Package level attributes
        writeAttributeInfoEntries(dataOutStream, packageInfo.getAttributeInfoEntries());

        // Emit instructions 
        Instruction[] instructions = packageInfo.instructionList.toArray(new Instruction[0]);
        byte[] code = writeInstructions(instructions);
        dataOutStream.writeInt(code.length);
        dataOutStream.write(code);
    }

    private static void writeGlobalVarInfoEntries(DataOutputStream dataOutStream,
                                                  PackageVarInfo[] packageVarInfoEntry) throws IOException {
        dataOutStream.writeShort(packageVarInfoEntry.length);
        for (PackageVarInfo packageVarInfo : packageVarInfoEntry) {
            dataOutStream.writeInt(packageVarInfo.nameCPIndex);
            dataOutStream.writeInt(packageVarInfo.signatureCPIndex);
            dataOutStream.writeInt(packageVarInfo.globalMemIndex);

            writeAttributeInfoEntries(dataOutStream, packageVarInfo.getAttributeInfoEntries());
        }
    }

    /**
     * Write function info and transformer info entries to the compiling file.
     *
     * @param dataOutStream    Output stream to write
     * @param callableUnitInfo Info object of the callable unit
     * @throws IOException
     */
    private static void writeCallableUnitInfo(DataOutputStream dataOutStream,
                                              CallableUnitInfo callableUnitInfo) throws IOException {
        dataOutStream.writeInt(callableUnitInfo.nameCPIndex);
        dataOutStream.writeInt(callableUnitInfo.signatureCPIndex);
        dataOutStream.writeInt(callableUnitInfo.flags);
        boolean attached = (callableUnitInfo.flags & Flags.ATTACHED) == Flags.ATTACHED;
        if (attached) {
            dataOutStream.writeInt(callableUnitInfo.attachedToTypeCPIndex);
        }

        WorkerDataChannelInfo[] workerDataChannelInfoEntries = callableUnitInfo.getWorkerDataChannelInfo();
        dataOutStream.writeShort(workerDataChannelInfoEntries.length);
        for (WorkerDataChannelInfo dataChannelInfo : workerDataChannelInfoEntries) {
            writeWorkerDataChannelInfo(dataOutStream, dataChannelInfo);
        }

        WorkerInfo defaultWorker = callableUnitInfo.defaultWorkerInfo;
        WorkerInfo[] workerInfoEntries = callableUnitInfo.getWorkerInfoEntries();
        dataOutStream.writeShort(workerInfoEntries.length + 1);
        writeWorkerInfo(dataOutStream, defaultWorker);
        for (WorkerInfo workerInfo : workerInfoEntries) {
            writeWorkerInfo(dataOutStream, workerInfo);
        }

        writeAttributeInfoEntries(dataOutStream, callableUnitInfo.getAttributeInfoEntries());
    }

    private static void writeWorkerDataChannelInfo(DataOutputStream dataOutStream,
                                                   WorkerDataChannelInfo dataChannelInfo) throws IOException {
        dataOutStream.writeInt(dataChannelInfo.getSourceCPIndex());
        dataOutStream.writeInt(dataChannelInfo.getTargetCPIndex());
        dataOutStream.writeInt(dataChannelInfo.getDataChannelRefIndex());
    }

    private static void writeStructInfo(DataOutputStream dataOutStream,
                                        StructInfo structInfo) throws IOException {
        dataOutStream.writeInt(structInfo.nameCPIndex);
        dataOutStream.writeInt(structInfo.flags);

        // Write struct field info entries
        dataOutStream.writeShort(structInfo.fieldInfoEntries.size());
        for (StructFieldInfo structFieldInfoEntry : structInfo.fieldInfoEntries) {
            writeStructFieldInfo(dataOutStream, structFieldInfoEntry);
        }

        // Write attached function info entries
        dataOutStream.writeShort(structInfo.attachedFuncInfoEntries.size());
        for (AttachedFunctionInfo attachedFuncInfo : structInfo.attachedFuncInfoEntries) {
            writeAttachedFunctionInfo(dataOutStream, attachedFuncInfo);
        }

        // Write attribute info
        writeAttributeInfoEntries(dataOutStream, structInfo.getAttributeInfoEntries());
    }

    private static void writeEnumInfo(DataOutputStream dataOutStream,
                                      EnumInfo enumInfo) throws IOException {
        dataOutStream.writeInt(enumInfo.nameCPIndex);
        dataOutStream.writeInt(enumInfo.flags);
        EnumeratorInfo[] enumeratorInfoEntries = enumInfo.enumeratorInfoList.toArray(new EnumeratorInfo[0]);
        dataOutStream.writeShort(enumeratorInfoEntries.length);
        for (EnumeratorInfo enumeratorInfo : enumeratorInfoEntries) {
            dataOutStream.writeInt(enumeratorInfo.nameCPIndex);
        }

        // Write attribute info
        writeAttributeInfoEntries(dataOutStream, enumInfo.getAttributeInfoEntries());
    }


    private static void writeConnectorInfo(DataOutputStream dataOutStream,
                                           ConnectorInfo connectorInfo) throws IOException {
        dataOutStream.writeInt(connectorInfo.nameCPIndex);
        dataOutStream.writeInt(connectorInfo.flags);
//        dataOutStream.writeInt(connectorInfo.signatureCPIndex);
    }

    private static void writeStreamletInfo(DataOutputStream dataOutStream,
                                           StreamletInfo streamletInfo) throws IOException {
        dataOutStream.writeInt(streamletInfo.nameCPIndex);
        //Write the siddhi query
        dataOutStream.writeInt(streamletInfo.siddhiQueryCPIndex);
        //Write the stream ids
        dataOutStream.writeInt(streamletInfo.streamIdsAsStringCPIndex);
        dataOutStream.writeInt(streamletInfo.flags);
    }

    private static void writeConnectorActionInfo(DataOutputStream dataOutStream,
                                                 ConnectorInfo connectorInfo) throws IOException {
        ActionInfo[] actionInfoEntries = connectorInfo.actionInfoMap.values().toArray(new ActionInfo[0]);
        dataOutStream.writeShort(actionInfoEntries.length);
        for (ActionInfo actionInfo : actionInfoEntries) {
            writeActionInfo(dataOutStream, actionInfo);
        }

        // Write attribute info entries
        writeAttributeInfoEntries(dataOutStream, connectorInfo.getAttributeInfoEntries());
    }

    private static void writeServiceInfo(DataOutputStream dataOutStream,
                                         ServiceInfo serviceInfo) throws IOException {
        dataOutStream.writeInt(serviceInfo.nameCPIndex);
        dataOutStream.writeInt(serviceInfo.flags);
        dataOutStream.writeInt(serviceInfo.endpointNameCPIndex);
    }

    private static void writeResourceInfo(DataOutputStream dataOutStream,
                                          ServiceInfo serviceInfo) throws IOException {
        ResourceInfo[] resourceInfoEntries = serviceInfo.resourceInfoMap.values().toArray(new ResourceInfo[0]);
        dataOutStream.writeShort(resourceInfoEntries.length);
        for (ResourceInfo resourceInfo : resourceInfoEntries) {
            writeResourceInfo(dataOutStream, resourceInfo);
        }

        // Write attribute info entries
        writeAttributeInfoEntries(dataOutStream, serviceInfo.getAttributeInfoEntries());
    }

    private static void writeActionInfo(DataOutputStream dataOutStream,
                                        ActionInfo actionInfo) throws IOException {
        dataOutStream.writeInt(actionInfo.nameCPIndex);
        dataOutStream.writeInt(actionInfo.signatureCPIndex);
        dataOutStream.writeInt(actionInfo.flags);

        // TODO Temp solution
        boolean b = (actionInfo.flags & Flags.NATIVE) == Flags.NATIVE;
        dataOutStream.writeByte(b ? 1 : 0);

        WorkerDataChannelInfo[] workerDataChannelInfos = actionInfo.getWorkerDataChannelInfo();
        dataOutStream.writeShort(workerDataChannelInfos.length);
        for (WorkerDataChannelInfo dataChannelInfo : workerDataChannelInfos) {
            writeWorkerDataChannelInfo(dataOutStream, dataChannelInfo);
        }

        WorkerInfo defaultWorker = actionInfo.defaultWorkerInfo;
        WorkerInfo[] workerInfoEntries = actionInfo.getWorkerInfoEntries();
        dataOutStream.writeShort(workerInfoEntries.length + 1);
        writeWorkerInfo(dataOutStream, defaultWorker);
        for (WorkerInfo workerInfo : workerInfoEntries) {
            writeWorkerInfo(dataOutStream, workerInfo);
        }

        writeAttributeInfoEntries(dataOutStream, actionInfo.getAttributeInfoEntries());
    }

    private static void writeResourceInfo(DataOutputStream dataOutStream,
                                          ResourceInfo resourceInfo) throws IOException {
        dataOutStream.writeInt(resourceInfo.nameCPIndex);
        dataOutStream.writeInt(resourceInfo.signatureCPIndex);

        int[] paramNameCPIndexes = resourceInfo.paramNameCPIndexes;
        dataOutStream.writeShort(paramNameCPIndexes.length);
        for (int paramNameCPIndex : paramNameCPIndexes) {
            dataOutStream.writeInt(paramNameCPIndex);
        }

        WorkerDataChannelInfo[] workerDataChannelInfos = resourceInfo.getWorkerDataChannelInfo();
        dataOutStream.writeShort(workerDataChannelInfos.length);
        for (WorkerDataChannelInfo dataChannelInfo : workerDataChannelInfos) {
            writeWorkerDataChannelInfo(dataOutStream, dataChannelInfo);
        }

        WorkerInfo defaultWorker = resourceInfo.defaultWorkerInfo;
        WorkerInfo[] workerInfoEntries = resourceInfo.getWorkerInfoEntries();
        dataOutStream.writeShort(workerInfoEntries.length + 1);
        writeWorkerInfo(dataOutStream, defaultWorker);
        for (WorkerInfo workerInfo : workerInfoEntries) {
            writeWorkerInfo(dataOutStream, workerInfo);
        }

        writeAttributeInfoEntries(dataOutStream, resourceInfo.getAttributeInfoEntries());
    }

    private static void writeWorkerInfo(DataOutputStream dataOutStream,
                                        WorkerInfo workerInfo) throws IOException {
        dataOutStream.writeInt(workerInfo.getWorkerNameCPIndex());

        dataOutStream.writeInt(workerInfo.getWrkrDtChnlRefCPIndex());

        ForkjoinInfo[] forkjoinInfos = workerInfo.getForkjoinInfos();
        dataOutStream.writeShort(forkjoinInfos.length);
        for (ForkjoinInfo forkjoinInfo : forkjoinInfos) {
            writeForkJoinInfo(dataOutStream, forkjoinInfo);
        }

        writeAttributeInfoEntries(dataOutStream, workerInfo.getAttributeInfoEntries());
    }

    private static void writeForkJoinInfo(DataOutputStream dataOutStream,
                                          ForkjoinInfo forkjoinInfo) throws IOException {
        dataOutStream.writeInt(forkjoinInfo.getIndexCPIndex());

        int[] argRegs = forkjoinInfo.getArgRegs();
        dataOutStream.writeShort(argRegs.length);
        for (int argReg : argRegs) {
            dataOutStream.writeInt(argReg);
        }

        WorkerInfo[] workerInfos = forkjoinInfo.getWorkerInfos();
        dataOutStream.writeShort(workerInfos.length);
        for (WorkerInfo workerInfo : workerInfos) {
            writeWorkerInfo(dataOutStream, workerInfo);
        }

        dataOutStream.writeBoolean(forkjoinInfo.isTimeoutAvailable());

        dataOutStream.writeInt(forkjoinInfo.getJoinTypeCPIndex());

        dataOutStream.writeInt(forkjoinInfo.getWorkerCount());

        int[] joinWrkrNameCPIndexes = forkjoinInfo.getJoinWrkrNameIndexes();
        dataOutStream.writeShort(joinWrkrNameCPIndexes.length);
        for (int cpIndex : joinWrkrNameCPIndexes) {
            dataOutStream.writeInt(cpIndex);
        }
    }

    private static void writeAttributeInfoEntries(DataOutputStream dataOutStream,
                                                  AttributeInfo[] attributeInfoEntries) throws IOException {
        dataOutStream.writeShort(attributeInfoEntries.length);
        for (AttributeInfo attributeInfo : attributeInfoEntries) {
            writeAttributeInfo(dataOutStream, attributeInfo);
        }
    }

    private static void writeAttributeInfo(DataOutputStream dataOutStream,
                                           AttributeInfo attributeInfo) throws IOException {
        AttributeInfo.Kind attributeKind = attributeInfo.getKind();
        dataOutStream.writeInt(attributeInfo.getAttributeNameIndex());

        switch (attributeKind) {
            case CODE_ATTRIBUTE:
                CodeAttributeInfo codeAttributeInfo = (CodeAttributeInfo) attributeInfo;
                dataOutStream.writeInt(codeAttributeInfo.codeAddrs);

                dataOutStream.writeShort(codeAttributeInfo.maxLongLocalVars);
                dataOutStream.writeShort(codeAttributeInfo.maxDoubleLocalVars);
                dataOutStream.writeShort(codeAttributeInfo.maxStringLocalVars);
                dataOutStream.writeShort(codeAttributeInfo.maxIntLocalVars);
                dataOutStream.writeShort(codeAttributeInfo.maxByteLocalVars);
                dataOutStream.writeShort(codeAttributeInfo.maxRefLocalVars);

                dataOutStream.writeShort(codeAttributeInfo.maxLongRegs);
                dataOutStream.writeShort(codeAttributeInfo.maxDoubleRegs);
                dataOutStream.writeShort(codeAttributeInfo.maxStringRegs);
                dataOutStream.writeShort(codeAttributeInfo.maxIntRegs);
                dataOutStream.writeShort(codeAttributeInfo.maxByteRegs);
                dataOutStream.writeShort(codeAttributeInfo.maxRefRegs);
                break;

            case VARIABLE_TYPE_COUNT_ATTRIBUTE:
                VarTypeCountAttributeInfo varCountAttributeInfo = (VarTypeCountAttributeInfo) attributeInfo;
                dataOutStream.writeShort(varCountAttributeInfo.getMaxLongVars());
                dataOutStream.writeShort(varCountAttributeInfo.getMaxDoubleVars());
                dataOutStream.writeShort(varCountAttributeInfo.getMaxStringVars());
                dataOutStream.writeShort(varCountAttributeInfo.getMaxIntVars());
                dataOutStream.writeShort(varCountAttributeInfo.getMaxByteVars());
                dataOutStream.writeShort(varCountAttributeInfo.getMaxRefVars());
                break;

            case ERROR_TABLE:
                ErrorTableAttributeInfo errTable = (ErrorTableAttributeInfo) attributeInfo;
                ErrorTableEntry[] errorTableEntries =
                        errTable.getErrorTableEntriesList().toArray(new ErrorTableEntry[0]);
                dataOutStream.writeShort(errorTableEntries.length);
                for (ErrorTableEntry errorTableEntry : errorTableEntries) {
                    dataOutStream.writeInt(errorTableEntry.ipFrom);
                    dataOutStream.writeInt(errorTableEntry.ipTo);
                    dataOutStream.writeInt(errorTableEntry.ipTarget);
                    dataOutStream.writeInt(errorTableEntry.priority);
                    dataOutStream.writeInt(errorTableEntry.errorStructCPIndex);
                }
                break;

            case LOCAL_VARIABLES_ATTRIBUTE:
                LocalVariableAttributeInfo localVarAttrInfo = (LocalVariableAttributeInfo) attributeInfo;
                LocalVariableInfo[] localVarInfoArray = localVarAttrInfo.localVars.toArray(
                        new LocalVariableInfo[0]);
                dataOutStream.writeShort(localVarInfoArray.length);
                for (LocalVariableInfo localVariableInfo : localVarInfoArray) {
                    writeLocalVariableInfo(dataOutStream, localVariableInfo);
                }
                break;
            case LINE_NUMBER_TABLE_ATTRIBUTE:
                LineNumberTableAttributeInfo lnNoTblAttrInfo = (LineNumberTableAttributeInfo) attributeInfo;
                LineNumberInfo[] lineNumberInfoEntries = lnNoTblAttrInfo.getLineNumberInfoEntries();
                dataOutStream.writeShort(lineNumberInfoEntries.length);
                for (LineNumberInfo lineNumberInfo : lineNumberInfoEntries) {
                    writeLineNumberInfo(dataOutStream, lineNumberInfo);
                }
                break;
            case DEFAULT_VALUE_ATTRIBUTE:
                DefaultValueAttributeInfo defaultValAttrInfo = (DefaultValueAttributeInfo) attributeInfo;
                writeDefaultValue(dataOutStream, defaultValAttrInfo.getDefaultValue());
                break;
            case PARAMETER_DEFAULTS_ATTRIBUTE:
                ParamDefaultValueAttributeInfo paramDefaultValAttrInfo = (ParamDefaultValueAttributeInfo) attributeInfo;
                DefaultValue[] defaultValues = paramDefaultValAttrInfo.getDefaultValueInfo();
                dataOutStream.writeShort(defaultValues.length);
                for (DefaultValue defaultValue : defaultValues) {
                    writeDefaultValue(dataOutStream, defaultValue);
                }
                break;
        }

        // TODO Support other types of attributes
    }

    private static byte[] writeInstructions(Instruction[] instructions) throws IOException {
        ByteArrayOutputStream byteAOS = new ByteArrayOutputStream();
        DataOutputStream dataOutStream = new DataOutputStream(byteAOS);
        for (Instruction instruction : instructions) {
            dataOutStream.write(instruction.opcode);
            for (Operand operand : instruction.ops) {
                dataOutStream.writeInt(operand.value);
            }
        }
        return byteAOS.toByteArray();
    }

    private static void writeStructFieldInfo(DataOutputStream dataOutStream,
                                             StructFieldInfo structFieldInfo) throws IOException {
        dataOutStream.writeInt(structFieldInfo.nameCPIndex);
        dataOutStream.writeInt(structFieldInfo.signatureCPIndex);
        dataOutStream.writeInt(structFieldInfo.flags);

        // Write attribute info
        writeAttributeInfoEntries(dataOutStream, structFieldInfo.getAttributeInfoEntries());
    }

    private static void writeAttachedFunctionInfo(DataOutputStream dataOutStream,
                                                  AttachedFunctionInfo attachedFuncInfo) throws IOException {
        dataOutStream.writeInt(attachedFuncInfo.nameCPIndex);
        dataOutStream.writeInt(attachedFuncInfo.signatureCPIndex);
        dataOutStream.writeInt(attachedFuncInfo.flags);
    }

    private static void writeLocalVariableInfo(DataOutputStream dataOutStream,
                                               LocalVariableInfo localVariableInfo) throws IOException {
        dataOutStream.writeInt(localVariableInfo.varNameCPIndex);
        dataOutStream.writeInt(localVariableInfo.varIndex);
        dataOutStream.writeInt(localVariableInfo.varTypeSigCPIndex);

        int[] attachmentsIndexes = localVariableInfo.attachmentIndexes;
        dataOutStream.writeShort(attachmentsIndexes.length);
        for (int attachmentIndex : attachmentsIndexes) {
            dataOutStream.writeInt(attachmentIndex);
        }
    }

    private static void writeLineNumberInfo(DataOutputStream dataOutStream,
                                            LineNumberInfo lineNumberInfo) throws IOException {
        dataOutStream.writeInt(lineNumberInfo.getLineNumber());
        dataOutStream.writeInt(lineNumberInfo.getFileNameCPIndex());
        dataOutStream.writeInt(lineNumberInfo.getIp());
    }

    private static byte[] toUTF(String value) throws IOException {
        ByteArrayOutputStream byteAOS = new ByteArrayOutputStream();
        DataOutputStream dataOutStream = new DataOutputStream(byteAOS);
        dataOutStream.writeUTF(value);
        return byteAOS.toByteArray();
    }

    private static void writeDefaultValue(DataOutputStream dataOutStream, DefaultValue defaultValueInfo)
            throws IOException {
        dataOutStream.writeInt(defaultValueInfo.typeDescCPIndex);
        String typeDesc = defaultValueInfo.desc;
        if (TypeDescriptor.SIG_BOOLEAN.equals(typeDesc)) {
            dataOutStream.writeBoolean(defaultValueInfo.booleanValue);
        } else {
            dataOutStream.writeInt(defaultValueInfo.valueCPIndex);
        }
    }
=======
>>>>>>> 7d89d3bb
}<|MERGE_RESOLUTION|>--- conflicted
+++ resolved
@@ -78,90 +78,6 @@
         }
     }
 
-<<<<<<< HEAD
-    private static void writeCP(DataOutputStream dataOutStream,
-                                ConstantPoolEntry[] constPool) throws IOException {
-        dataOutStream.writeInt(constPool.length);
-
-        for (ConstantPoolEntry cpEntry : constPool) {
-            // Emitting the kind of the constant pool entry.
-            dataOutStream.writeByte(cpEntry.getEntryType().getValue());
-
-            int nameCPIndex;
-            switch (cpEntry.getEntryType()) {
-                case CP_ENTRY_UTF8:
-                    String stringVal = ((UTF8CPEntry) cpEntry).getValue();
-                    if (stringVal != null) {
-                        byte[] bytes = toUTF(stringVal);
-                        dataOutStream.writeShort(bytes.length);
-                        dataOutStream.write(bytes);
-                    } else {
-                        // If the string value is null, we write the size as -1. 
-                        // This marks that the value followed by -1 size is a null value.
-                        dataOutStream.writeShort(NULL_VALUE_FIELD_SIZE_TAG);
-                    }
-                    break;
-                case CP_ENTRY_INTEGER:
-                    long longVal = ((IntegerCPEntry) cpEntry).getValue();
-                    dataOutStream.writeLong(longVal);
-                    break;
-                case CP_ENTRY_FLOAT:
-                    double doubleVal = ((FloatCPEntry) cpEntry).getValue();
-                    dataOutStream.writeDouble(doubleVal);
-                    break;
-                case CP_ENTRY_STRING:
-                    nameCPIndex = ((StringCPEntry) cpEntry).getStringCPIndex();
-                    dataOutStream.writeInt(nameCPIndex);
-                    break;
-                case CP_ENTRY_PACKAGE:
-                    nameCPIndex = ((PackageRefCPEntry) cpEntry).nameCPIndex;
-                    dataOutStream.writeInt(nameCPIndex);
-                    int versionCPIndex = ((PackageRefCPEntry) cpEntry).versionCPIndex;
-                    dataOutStream.writeInt(versionCPIndex);
-                    break;
-                case CP_ENTRY_FUNCTION_REF:
-                    FunctionRefCPEntry funcRefEntry = (FunctionRefCPEntry) cpEntry;
-                    dataOutStream.writeInt(funcRefEntry.packageCPIndex);
-                    dataOutStream.writeInt(funcRefEntry.nameCPIndex);
-                    break;
-                case CP_ENTRY_ACTION_REF:
-                    ActionRefCPEntry actionRefEntry = (ActionRefCPEntry) cpEntry;
-                    dataOutStream.writeInt(actionRefEntry.getPackageCPIndex());
-                    dataOutStream.writeInt(actionRefEntry.getNameCPIndex());
-                    break;
-                case CP_ENTRY_STREAMLET_REF:
-                    StreamletRefCPEntry streamletRefCPEntry = (StreamletRefCPEntry) cpEntry;
-                    dataOutStream.writeInt(streamletRefCPEntry.getPackageCPIndex());
-                    dataOutStream.writeInt(streamletRefCPEntry.getNameCPIndex());
-                    break;
-                case CP_ENTRY_STRUCTURE_REF:
-                    StructureRefCPEntry structureRefCPEntry = (StructureRefCPEntry) cpEntry;
-                    dataOutStream.writeInt(structureRefCPEntry.packageCPIndex);
-                    dataOutStream.writeInt(structureRefCPEntry.nameCPIndex);
-                    break;
-                case CP_ENTRY_TYPE_REF:
-                    TypeRefCPEntry typeRefCPEntry = (TypeRefCPEntry) cpEntry;
-                    dataOutStream.writeInt(typeRefCPEntry.typeSigCPIndex);
-                    break;
-                case CP_ENTRY_FORK_JOIN:
-                    ForkJoinCPEntry forkJoinCPEntry = (ForkJoinCPEntry) cpEntry;
-                    dataOutStream.writeInt(forkJoinCPEntry.forkJoinInfoIndex);
-                    break;
-                case CP_ENTRY_WRKR_DATA_CHNL_REF:
-                    WorkerDataChannelRefCPEntry workerDataChannelCPEntry = (WorkerDataChannelRefCPEntry) cpEntry;
-                    dataOutStream.writeInt(workerDataChannelCPEntry.getUniqueNameCPIndex());
-                    break;
-                case CP_ENTRY_TRANSFORMER_REF:
-                    TransformerRefCPEntry transformerRefEntry = (TransformerRefCPEntry) cpEntry;
-                    dataOutStream.writeInt(transformerRefEntry.packageCPIndex);
-                    dataOutStream.writeInt(transformerRefEntry.nameCPIndex);
-                    break;
-            }
-        }
-    }
-
-=======
->>>>>>> 7d89d3bb
     private static void writeEntryPoint(DataOutputStream dataOutStream,
                                         ProgramFile programFile) throws IOException {
         dataOutStream.writeInt(programFile.entryPkgCPIndex);
@@ -170,478 +86,4 @@
         flags = programFile.isServiceEPAvailable() ? flags | ProgramFile.EP_SERVICE_FLAG : flags;
         dataOutStream.writeByte(flags);
     }
-<<<<<<< HEAD
-
-    private static void writePackageInfo(DataOutputStream dataOutStream,
-                                         PackageInfo packageInfo) throws IOException {
-        dataOutStream.writeInt(packageInfo.nameCPIndex);
-        dataOutStream.writeInt(packageInfo.versionCPIndex);
-        writeCP(dataOutStream, packageInfo.getConstPoolEntries());
-
-        // Emit struct info entries
-        StructInfo[] structTypeInfoEntries = packageInfo.getStructInfoEntries();
-        dataOutStream.writeShort(structTypeInfoEntries.length);
-        for (StructInfo structInfo : structTypeInfoEntries) {
-            writeStructInfo(dataOutStream, structInfo);
-        }
-
-        // Emit enum info entries
-        EnumInfo[] enumInfoEntries = packageInfo.getEnumInfoEntries();
-        dataOutStream.writeShort(enumInfoEntries.length);
-        for (EnumInfo enumInfo : enumInfoEntries) {
-            writeEnumInfo(dataOutStream, enumInfo);
-        }
-
-        // Emit Connector info entries
-        ConnectorInfo[] connectorInfoEntries = packageInfo.getConnectorInfoEntries();
-        dataOutStream.writeShort(connectorInfoEntries.length);
-        for (ConnectorInfo connectorInfo : connectorInfoEntries) {
-            writeConnectorInfo(dataOutStream, connectorInfo);
-        }
-
-        // Emit Streamlet info entries
-        StreamletInfo[] streamletInfoEntries = packageInfo.getStreamletInfoEntries();
-        dataOutStream.writeShort(streamletInfoEntries.length);
-        for (StreamletInfo streamletInfo : streamletInfoEntries) {
-            writeStreamletInfo(dataOutStream, streamletInfo);
-        }
-
-        // TODO Emit service info entries
-        ServiceInfo[] serviceInfoEntries = packageInfo.getServiceInfoEntries();
-        dataOutStream.writeShort(serviceInfoEntries.length);
-        for (ServiceInfo serviceInfo : serviceInfoEntries) {
-            writeServiceInfo(dataOutStream, serviceInfo);
-        }
-
-        for (ConnectorInfo connectorInfo : connectorInfoEntries) {
-            writeConnectorActionInfo(dataOutStream, connectorInfo);
-        }
-
-        for (ServiceInfo serviceInfo : serviceInfoEntries) {
-            writeResourceInfo(dataOutStream, serviceInfo);
-        }
-
-        // Emit constant info entries
-        writeGlobalVarInfoEntries(dataOutStream, packageInfo.getConstantInfoEntries());
-
-        // Emit global variable info entries
-        writeGlobalVarInfoEntries(dataOutStream, packageInfo.getPackageInfoEntries());
-
-        // Emit function info entries
-        dataOutStream.writeShort(packageInfo.functionInfoMap.size());
-        for (FunctionInfo functionInfo : packageInfo.functionInfoMap.values()) {
-            writeCallableUnitInfo(dataOutStream, functionInfo);
-        }
-
-        // Emit transformer info entries
-        dataOutStream.writeShort(packageInfo.transformerInfoMap.size());
-        for (TransformerInfo transformerInfo : packageInfo.transformerInfoMap.values()) {
-            writeCallableUnitInfo(dataOutStream, transformerInfo);
-        }
-
-        // Emit Package level attributes
-        writeAttributeInfoEntries(dataOutStream, packageInfo.getAttributeInfoEntries());
-
-        // Emit instructions 
-        Instruction[] instructions = packageInfo.instructionList.toArray(new Instruction[0]);
-        byte[] code = writeInstructions(instructions);
-        dataOutStream.writeInt(code.length);
-        dataOutStream.write(code);
-    }
-
-    private static void writeGlobalVarInfoEntries(DataOutputStream dataOutStream,
-                                                  PackageVarInfo[] packageVarInfoEntry) throws IOException {
-        dataOutStream.writeShort(packageVarInfoEntry.length);
-        for (PackageVarInfo packageVarInfo : packageVarInfoEntry) {
-            dataOutStream.writeInt(packageVarInfo.nameCPIndex);
-            dataOutStream.writeInt(packageVarInfo.signatureCPIndex);
-            dataOutStream.writeInt(packageVarInfo.globalMemIndex);
-
-            writeAttributeInfoEntries(dataOutStream, packageVarInfo.getAttributeInfoEntries());
-        }
-    }
-
-    /**
-     * Write function info and transformer info entries to the compiling file.
-     *
-     * @param dataOutStream    Output stream to write
-     * @param callableUnitInfo Info object of the callable unit
-     * @throws IOException
-     */
-    private static void writeCallableUnitInfo(DataOutputStream dataOutStream,
-                                              CallableUnitInfo callableUnitInfo) throws IOException {
-        dataOutStream.writeInt(callableUnitInfo.nameCPIndex);
-        dataOutStream.writeInt(callableUnitInfo.signatureCPIndex);
-        dataOutStream.writeInt(callableUnitInfo.flags);
-        boolean attached = (callableUnitInfo.flags & Flags.ATTACHED) == Flags.ATTACHED;
-        if (attached) {
-            dataOutStream.writeInt(callableUnitInfo.attachedToTypeCPIndex);
-        }
-
-        WorkerDataChannelInfo[] workerDataChannelInfoEntries = callableUnitInfo.getWorkerDataChannelInfo();
-        dataOutStream.writeShort(workerDataChannelInfoEntries.length);
-        for (WorkerDataChannelInfo dataChannelInfo : workerDataChannelInfoEntries) {
-            writeWorkerDataChannelInfo(dataOutStream, dataChannelInfo);
-        }
-
-        WorkerInfo defaultWorker = callableUnitInfo.defaultWorkerInfo;
-        WorkerInfo[] workerInfoEntries = callableUnitInfo.getWorkerInfoEntries();
-        dataOutStream.writeShort(workerInfoEntries.length + 1);
-        writeWorkerInfo(dataOutStream, defaultWorker);
-        for (WorkerInfo workerInfo : workerInfoEntries) {
-            writeWorkerInfo(dataOutStream, workerInfo);
-        }
-
-        writeAttributeInfoEntries(dataOutStream, callableUnitInfo.getAttributeInfoEntries());
-    }
-
-    private static void writeWorkerDataChannelInfo(DataOutputStream dataOutStream,
-                                                   WorkerDataChannelInfo dataChannelInfo) throws IOException {
-        dataOutStream.writeInt(dataChannelInfo.getSourceCPIndex());
-        dataOutStream.writeInt(dataChannelInfo.getTargetCPIndex());
-        dataOutStream.writeInt(dataChannelInfo.getDataChannelRefIndex());
-    }
-
-    private static void writeStructInfo(DataOutputStream dataOutStream,
-                                        StructInfo structInfo) throws IOException {
-        dataOutStream.writeInt(structInfo.nameCPIndex);
-        dataOutStream.writeInt(structInfo.flags);
-
-        // Write struct field info entries
-        dataOutStream.writeShort(structInfo.fieldInfoEntries.size());
-        for (StructFieldInfo structFieldInfoEntry : structInfo.fieldInfoEntries) {
-            writeStructFieldInfo(dataOutStream, structFieldInfoEntry);
-        }
-
-        // Write attached function info entries
-        dataOutStream.writeShort(structInfo.attachedFuncInfoEntries.size());
-        for (AttachedFunctionInfo attachedFuncInfo : structInfo.attachedFuncInfoEntries) {
-            writeAttachedFunctionInfo(dataOutStream, attachedFuncInfo);
-        }
-
-        // Write attribute info
-        writeAttributeInfoEntries(dataOutStream, structInfo.getAttributeInfoEntries());
-    }
-
-    private static void writeEnumInfo(DataOutputStream dataOutStream,
-                                      EnumInfo enumInfo) throws IOException {
-        dataOutStream.writeInt(enumInfo.nameCPIndex);
-        dataOutStream.writeInt(enumInfo.flags);
-        EnumeratorInfo[] enumeratorInfoEntries = enumInfo.enumeratorInfoList.toArray(new EnumeratorInfo[0]);
-        dataOutStream.writeShort(enumeratorInfoEntries.length);
-        for (EnumeratorInfo enumeratorInfo : enumeratorInfoEntries) {
-            dataOutStream.writeInt(enumeratorInfo.nameCPIndex);
-        }
-
-        // Write attribute info
-        writeAttributeInfoEntries(dataOutStream, enumInfo.getAttributeInfoEntries());
-    }
-
-
-    private static void writeConnectorInfo(DataOutputStream dataOutStream,
-                                           ConnectorInfo connectorInfo) throws IOException {
-        dataOutStream.writeInt(connectorInfo.nameCPIndex);
-        dataOutStream.writeInt(connectorInfo.flags);
-//        dataOutStream.writeInt(connectorInfo.signatureCPIndex);
-    }
-
-    private static void writeStreamletInfo(DataOutputStream dataOutStream,
-                                           StreamletInfo streamletInfo) throws IOException {
-        dataOutStream.writeInt(streamletInfo.nameCPIndex);
-        //Write the siddhi query
-        dataOutStream.writeInt(streamletInfo.siddhiQueryCPIndex);
-        //Write the stream ids
-        dataOutStream.writeInt(streamletInfo.streamIdsAsStringCPIndex);
-        dataOutStream.writeInt(streamletInfo.flags);
-    }
-
-    private static void writeConnectorActionInfo(DataOutputStream dataOutStream,
-                                                 ConnectorInfo connectorInfo) throws IOException {
-        ActionInfo[] actionInfoEntries = connectorInfo.actionInfoMap.values().toArray(new ActionInfo[0]);
-        dataOutStream.writeShort(actionInfoEntries.length);
-        for (ActionInfo actionInfo : actionInfoEntries) {
-            writeActionInfo(dataOutStream, actionInfo);
-        }
-
-        // Write attribute info entries
-        writeAttributeInfoEntries(dataOutStream, connectorInfo.getAttributeInfoEntries());
-    }
-
-    private static void writeServiceInfo(DataOutputStream dataOutStream,
-                                         ServiceInfo serviceInfo) throws IOException {
-        dataOutStream.writeInt(serviceInfo.nameCPIndex);
-        dataOutStream.writeInt(serviceInfo.flags);
-        dataOutStream.writeInt(serviceInfo.endpointNameCPIndex);
-    }
-
-    private static void writeResourceInfo(DataOutputStream dataOutStream,
-                                          ServiceInfo serviceInfo) throws IOException {
-        ResourceInfo[] resourceInfoEntries = serviceInfo.resourceInfoMap.values().toArray(new ResourceInfo[0]);
-        dataOutStream.writeShort(resourceInfoEntries.length);
-        for (ResourceInfo resourceInfo : resourceInfoEntries) {
-            writeResourceInfo(dataOutStream, resourceInfo);
-        }
-
-        // Write attribute info entries
-        writeAttributeInfoEntries(dataOutStream, serviceInfo.getAttributeInfoEntries());
-    }
-
-    private static void writeActionInfo(DataOutputStream dataOutStream,
-                                        ActionInfo actionInfo) throws IOException {
-        dataOutStream.writeInt(actionInfo.nameCPIndex);
-        dataOutStream.writeInt(actionInfo.signatureCPIndex);
-        dataOutStream.writeInt(actionInfo.flags);
-
-        // TODO Temp solution
-        boolean b = (actionInfo.flags & Flags.NATIVE) == Flags.NATIVE;
-        dataOutStream.writeByte(b ? 1 : 0);
-
-        WorkerDataChannelInfo[] workerDataChannelInfos = actionInfo.getWorkerDataChannelInfo();
-        dataOutStream.writeShort(workerDataChannelInfos.length);
-        for (WorkerDataChannelInfo dataChannelInfo : workerDataChannelInfos) {
-            writeWorkerDataChannelInfo(dataOutStream, dataChannelInfo);
-        }
-
-        WorkerInfo defaultWorker = actionInfo.defaultWorkerInfo;
-        WorkerInfo[] workerInfoEntries = actionInfo.getWorkerInfoEntries();
-        dataOutStream.writeShort(workerInfoEntries.length + 1);
-        writeWorkerInfo(dataOutStream, defaultWorker);
-        for (WorkerInfo workerInfo : workerInfoEntries) {
-            writeWorkerInfo(dataOutStream, workerInfo);
-        }
-
-        writeAttributeInfoEntries(dataOutStream, actionInfo.getAttributeInfoEntries());
-    }
-
-    private static void writeResourceInfo(DataOutputStream dataOutStream,
-                                          ResourceInfo resourceInfo) throws IOException {
-        dataOutStream.writeInt(resourceInfo.nameCPIndex);
-        dataOutStream.writeInt(resourceInfo.signatureCPIndex);
-
-        int[] paramNameCPIndexes = resourceInfo.paramNameCPIndexes;
-        dataOutStream.writeShort(paramNameCPIndexes.length);
-        for (int paramNameCPIndex : paramNameCPIndexes) {
-            dataOutStream.writeInt(paramNameCPIndex);
-        }
-
-        WorkerDataChannelInfo[] workerDataChannelInfos = resourceInfo.getWorkerDataChannelInfo();
-        dataOutStream.writeShort(workerDataChannelInfos.length);
-        for (WorkerDataChannelInfo dataChannelInfo : workerDataChannelInfos) {
-            writeWorkerDataChannelInfo(dataOutStream, dataChannelInfo);
-        }
-
-        WorkerInfo defaultWorker = resourceInfo.defaultWorkerInfo;
-        WorkerInfo[] workerInfoEntries = resourceInfo.getWorkerInfoEntries();
-        dataOutStream.writeShort(workerInfoEntries.length + 1);
-        writeWorkerInfo(dataOutStream, defaultWorker);
-        for (WorkerInfo workerInfo : workerInfoEntries) {
-            writeWorkerInfo(dataOutStream, workerInfo);
-        }
-
-        writeAttributeInfoEntries(dataOutStream, resourceInfo.getAttributeInfoEntries());
-    }
-
-    private static void writeWorkerInfo(DataOutputStream dataOutStream,
-                                        WorkerInfo workerInfo) throws IOException {
-        dataOutStream.writeInt(workerInfo.getWorkerNameCPIndex());
-
-        dataOutStream.writeInt(workerInfo.getWrkrDtChnlRefCPIndex());
-
-        ForkjoinInfo[] forkjoinInfos = workerInfo.getForkjoinInfos();
-        dataOutStream.writeShort(forkjoinInfos.length);
-        for (ForkjoinInfo forkjoinInfo : forkjoinInfos) {
-            writeForkJoinInfo(dataOutStream, forkjoinInfo);
-        }
-
-        writeAttributeInfoEntries(dataOutStream, workerInfo.getAttributeInfoEntries());
-    }
-
-    private static void writeForkJoinInfo(DataOutputStream dataOutStream,
-                                          ForkjoinInfo forkjoinInfo) throws IOException {
-        dataOutStream.writeInt(forkjoinInfo.getIndexCPIndex());
-
-        int[] argRegs = forkjoinInfo.getArgRegs();
-        dataOutStream.writeShort(argRegs.length);
-        for (int argReg : argRegs) {
-            dataOutStream.writeInt(argReg);
-        }
-
-        WorkerInfo[] workerInfos = forkjoinInfo.getWorkerInfos();
-        dataOutStream.writeShort(workerInfos.length);
-        for (WorkerInfo workerInfo : workerInfos) {
-            writeWorkerInfo(dataOutStream, workerInfo);
-        }
-
-        dataOutStream.writeBoolean(forkjoinInfo.isTimeoutAvailable());
-
-        dataOutStream.writeInt(forkjoinInfo.getJoinTypeCPIndex());
-
-        dataOutStream.writeInt(forkjoinInfo.getWorkerCount());
-
-        int[] joinWrkrNameCPIndexes = forkjoinInfo.getJoinWrkrNameIndexes();
-        dataOutStream.writeShort(joinWrkrNameCPIndexes.length);
-        for (int cpIndex : joinWrkrNameCPIndexes) {
-            dataOutStream.writeInt(cpIndex);
-        }
-    }
-
-    private static void writeAttributeInfoEntries(DataOutputStream dataOutStream,
-                                                  AttributeInfo[] attributeInfoEntries) throws IOException {
-        dataOutStream.writeShort(attributeInfoEntries.length);
-        for (AttributeInfo attributeInfo : attributeInfoEntries) {
-            writeAttributeInfo(dataOutStream, attributeInfo);
-        }
-    }
-
-    private static void writeAttributeInfo(DataOutputStream dataOutStream,
-                                           AttributeInfo attributeInfo) throws IOException {
-        AttributeInfo.Kind attributeKind = attributeInfo.getKind();
-        dataOutStream.writeInt(attributeInfo.getAttributeNameIndex());
-
-        switch (attributeKind) {
-            case CODE_ATTRIBUTE:
-                CodeAttributeInfo codeAttributeInfo = (CodeAttributeInfo) attributeInfo;
-                dataOutStream.writeInt(codeAttributeInfo.codeAddrs);
-
-                dataOutStream.writeShort(codeAttributeInfo.maxLongLocalVars);
-                dataOutStream.writeShort(codeAttributeInfo.maxDoubleLocalVars);
-                dataOutStream.writeShort(codeAttributeInfo.maxStringLocalVars);
-                dataOutStream.writeShort(codeAttributeInfo.maxIntLocalVars);
-                dataOutStream.writeShort(codeAttributeInfo.maxByteLocalVars);
-                dataOutStream.writeShort(codeAttributeInfo.maxRefLocalVars);
-
-                dataOutStream.writeShort(codeAttributeInfo.maxLongRegs);
-                dataOutStream.writeShort(codeAttributeInfo.maxDoubleRegs);
-                dataOutStream.writeShort(codeAttributeInfo.maxStringRegs);
-                dataOutStream.writeShort(codeAttributeInfo.maxIntRegs);
-                dataOutStream.writeShort(codeAttributeInfo.maxByteRegs);
-                dataOutStream.writeShort(codeAttributeInfo.maxRefRegs);
-                break;
-
-            case VARIABLE_TYPE_COUNT_ATTRIBUTE:
-                VarTypeCountAttributeInfo varCountAttributeInfo = (VarTypeCountAttributeInfo) attributeInfo;
-                dataOutStream.writeShort(varCountAttributeInfo.getMaxLongVars());
-                dataOutStream.writeShort(varCountAttributeInfo.getMaxDoubleVars());
-                dataOutStream.writeShort(varCountAttributeInfo.getMaxStringVars());
-                dataOutStream.writeShort(varCountAttributeInfo.getMaxIntVars());
-                dataOutStream.writeShort(varCountAttributeInfo.getMaxByteVars());
-                dataOutStream.writeShort(varCountAttributeInfo.getMaxRefVars());
-                break;
-
-            case ERROR_TABLE:
-                ErrorTableAttributeInfo errTable = (ErrorTableAttributeInfo) attributeInfo;
-                ErrorTableEntry[] errorTableEntries =
-                        errTable.getErrorTableEntriesList().toArray(new ErrorTableEntry[0]);
-                dataOutStream.writeShort(errorTableEntries.length);
-                for (ErrorTableEntry errorTableEntry : errorTableEntries) {
-                    dataOutStream.writeInt(errorTableEntry.ipFrom);
-                    dataOutStream.writeInt(errorTableEntry.ipTo);
-                    dataOutStream.writeInt(errorTableEntry.ipTarget);
-                    dataOutStream.writeInt(errorTableEntry.priority);
-                    dataOutStream.writeInt(errorTableEntry.errorStructCPIndex);
-                }
-                break;
-
-            case LOCAL_VARIABLES_ATTRIBUTE:
-                LocalVariableAttributeInfo localVarAttrInfo = (LocalVariableAttributeInfo) attributeInfo;
-                LocalVariableInfo[] localVarInfoArray = localVarAttrInfo.localVars.toArray(
-                        new LocalVariableInfo[0]);
-                dataOutStream.writeShort(localVarInfoArray.length);
-                for (LocalVariableInfo localVariableInfo : localVarInfoArray) {
-                    writeLocalVariableInfo(dataOutStream, localVariableInfo);
-                }
-                break;
-            case LINE_NUMBER_TABLE_ATTRIBUTE:
-                LineNumberTableAttributeInfo lnNoTblAttrInfo = (LineNumberTableAttributeInfo) attributeInfo;
-                LineNumberInfo[] lineNumberInfoEntries = lnNoTblAttrInfo.getLineNumberInfoEntries();
-                dataOutStream.writeShort(lineNumberInfoEntries.length);
-                for (LineNumberInfo lineNumberInfo : lineNumberInfoEntries) {
-                    writeLineNumberInfo(dataOutStream, lineNumberInfo);
-                }
-                break;
-            case DEFAULT_VALUE_ATTRIBUTE:
-                DefaultValueAttributeInfo defaultValAttrInfo = (DefaultValueAttributeInfo) attributeInfo;
-                writeDefaultValue(dataOutStream, defaultValAttrInfo.getDefaultValue());
-                break;
-            case PARAMETER_DEFAULTS_ATTRIBUTE:
-                ParamDefaultValueAttributeInfo paramDefaultValAttrInfo = (ParamDefaultValueAttributeInfo) attributeInfo;
-                DefaultValue[] defaultValues = paramDefaultValAttrInfo.getDefaultValueInfo();
-                dataOutStream.writeShort(defaultValues.length);
-                for (DefaultValue defaultValue : defaultValues) {
-                    writeDefaultValue(dataOutStream, defaultValue);
-                }
-                break;
-        }
-
-        // TODO Support other types of attributes
-    }
-
-    private static byte[] writeInstructions(Instruction[] instructions) throws IOException {
-        ByteArrayOutputStream byteAOS = new ByteArrayOutputStream();
-        DataOutputStream dataOutStream = new DataOutputStream(byteAOS);
-        for (Instruction instruction : instructions) {
-            dataOutStream.write(instruction.opcode);
-            for (Operand operand : instruction.ops) {
-                dataOutStream.writeInt(operand.value);
-            }
-        }
-        return byteAOS.toByteArray();
-    }
-
-    private static void writeStructFieldInfo(DataOutputStream dataOutStream,
-                                             StructFieldInfo structFieldInfo) throws IOException {
-        dataOutStream.writeInt(structFieldInfo.nameCPIndex);
-        dataOutStream.writeInt(structFieldInfo.signatureCPIndex);
-        dataOutStream.writeInt(structFieldInfo.flags);
-
-        // Write attribute info
-        writeAttributeInfoEntries(dataOutStream, structFieldInfo.getAttributeInfoEntries());
-    }
-
-    private static void writeAttachedFunctionInfo(DataOutputStream dataOutStream,
-                                                  AttachedFunctionInfo attachedFuncInfo) throws IOException {
-        dataOutStream.writeInt(attachedFuncInfo.nameCPIndex);
-        dataOutStream.writeInt(attachedFuncInfo.signatureCPIndex);
-        dataOutStream.writeInt(attachedFuncInfo.flags);
-    }
-
-    private static void writeLocalVariableInfo(DataOutputStream dataOutStream,
-                                               LocalVariableInfo localVariableInfo) throws IOException {
-        dataOutStream.writeInt(localVariableInfo.varNameCPIndex);
-        dataOutStream.writeInt(localVariableInfo.varIndex);
-        dataOutStream.writeInt(localVariableInfo.varTypeSigCPIndex);
-
-        int[] attachmentsIndexes = localVariableInfo.attachmentIndexes;
-        dataOutStream.writeShort(attachmentsIndexes.length);
-        for (int attachmentIndex : attachmentsIndexes) {
-            dataOutStream.writeInt(attachmentIndex);
-        }
-    }
-
-    private static void writeLineNumberInfo(DataOutputStream dataOutStream,
-                                            LineNumberInfo lineNumberInfo) throws IOException {
-        dataOutStream.writeInt(lineNumberInfo.getLineNumber());
-        dataOutStream.writeInt(lineNumberInfo.getFileNameCPIndex());
-        dataOutStream.writeInt(lineNumberInfo.getIp());
-    }
-
-    private static byte[] toUTF(String value) throws IOException {
-        ByteArrayOutputStream byteAOS = new ByteArrayOutputStream();
-        DataOutputStream dataOutStream = new DataOutputStream(byteAOS);
-        dataOutStream.writeUTF(value);
-        return byteAOS.toByteArray();
-    }
-
-    private static void writeDefaultValue(DataOutputStream dataOutStream, DefaultValue defaultValueInfo)
-            throws IOException {
-        dataOutStream.writeInt(defaultValueInfo.typeDescCPIndex);
-        String typeDesc = defaultValueInfo.desc;
-        if (TypeDescriptor.SIG_BOOLEAN.equals(typeDesc)) {
-            dataOutStream.writeBoolean(defaultValueInfo.booleanValue);
-        } else {
-            dataOutStream.writeInt(defaultValueInfo.valueCPIndex);
-        }
-    }
-=======
->>>>>>> 7d89d3bb
 }