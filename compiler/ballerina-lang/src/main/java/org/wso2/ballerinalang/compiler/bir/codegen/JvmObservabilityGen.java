/*
 *  Copyright (c) 2020, WSO2 Inc. (http://www.wso2.org) All Rights Reserved.
 *
 *  WSO2 Inc. licenses this file to you under the Apache License,
 *  Version 2.0 (the "License"); you may not use this file except
 *  in compliance with the License.
 *  You may obtain a copy of the License at
 *
 *    http://www.apache.org/licenses/LICENSE-2.0
 *
 *  Unless required by applicable law or agreed to in writing,
 *  software distributed under the License is distributed on an
 *  "AS IS" BASIS, WITHOUT WARRANTIES OR CONDITIONS OF ANY
 *  KIND, either express or implied.  See the License for the
 *  specific language governing permissions and limitations
 *  under the License.
 */
package org.wso2.ballerinalang.compiler.bir.codegen;

import io.ballerina.runtime.internal.IdentifierUtils;
import io.ballerina.tools.diagnostics.Location;
import org.apache.commons.lang3.StringUtils;
import org.ballerinalang.compiler.BLangCompilerException;
import org.ballerinalang.model.elements.Flag;
import org.ballerinalang.model.elements.PackageID;
import org.ballerinalang.model.symbols.SymbolKind;
import org.wso2.ballerinalang.compiler.PackageCache;
import org.wso2.ballerinalang.compiler.bir.codegen.interop.JIMethodCall;
import org.wso2.ballerinalang.compiler.bir.model.BIRNode.BIRAnnotationAttachment;
import org.wso2.ballerinalang.compiler.bir.model.BIRNode.BIRBasicBlock;
import org.wso2.ballerinalang.compiler.bir.model.BIRNode.BIRErrorEntry;
import org.wso2.ballerinalang.compiler.bir.model.BIRNode.BIRFunction;
import org.wso2.ballerinalang.compiler.bir.model.BIRNode.BIRFunctionParameter;
import org.wso2.ballerinalang.compiler.bir.model.BIRNode.BIRGlobalVariableDcl;
import org.wso2.ballerinalang.compiler.bir.model.BIRNode.BIRPackage;
import org.wso2.ballerinalang.compiler.bir.model.BIRNode.BIRParameter;
import org.wso2.ballerinalang.compiler.bir.model.BIRNode.BIRTypeDefinition;
import org.wso2.ballerinalang.compiler.bir.model.BIRNode.BIRVariableDcl;
import org.wso2.ballerinalang.compiler.bir.model.BIRNonTerminator;
import org.wso2.ballerinalang.compiler.bir.model.BIRNonTerminator.ConstantLoad;
import org.wso2.ballerinalang.compiler.bir.model.BIRNonTerminator.TypeCast;
import org.wso2.ballerinalang.compiler.bir.model.BIRNonTerminator.TypeTest;
import org.wso2.ballerinalang.compiler.bir.model.BIROperand;
import org.wso2.ballerinalang.compiler.bir.model.BIRTerminator;
import org.wso2.ballerinalang.compiler.bir.model.BIRTerminator.AsyncCall;
import org.wso2.ballerinalang.compiler.bir.model.BIRTerminator.Branch;
import org.wso2.ballerinalang.compiler.bir.model.BIRTerminator.Call;
import org.wso2.ballerinalang.compiler.bir.model.BIRTerminator.FPCall;
import org.wso2.ballerinalang.compiler.bir.model.BIRTerminator.GOTO;
import org.wso2.ballerinalang.compiler.bir.model.BIRTerminator.Panic;
import org.wso2.ballerinalang.compiler.bir.model.BIRTerminator.Return;
import org.wso2.ballerinalang.compiler.bir.model.InstructionKind;
import org.wso2.ballerinalang.compiler.bir.model.VarKind;
import org.wso2.ballerinalang.compiler.bir.model.VarScope;
import org.wso2.ballerinalang.compiler.diagnostic.BLangDiagnosticLocation;
import org.wso2.ballerinalang.compiler.semantics.model.Scope;
import org.wso2.ballerinalang.compiler.semantics.model.SymbolTable;
import org.wso2.ballerinalang.compiler.semantics.model.symbols.BInvokableSymbol;
import org.wso2.ballerinalang.compiler.semantics.model.symbols.BSymbol;
import org.wso2.ballerinalang.compiler.semantics.model.symbols.BVarSymbol;
import org.wso2.ballerinalang.compiler.semantics.model.symbols.SymTag;
import org.wso2.ballerinalang.compiler.semantics.model.types.BErrorType;
import org.wso2.ballerinalang.compiler.semantics.model.types.BFutureType;
import org.wso2.ballerinalang.compiler.semantics.model.types.BInvokableType;
import org.wso2.ballerinalang.compiler.semantics.model.types.BServiceType;
import org.wso2.ballerinalang.compiler.semantics.model.types.BType;
import org.wso2.ballerinalang.compiler.semantics.model.types.BUnionType;
import org.wso2.ballerinalang.compiler.util.Name;
import org.wso2.ballerinalang.compiler.util.Names;
import org.wso2.ballerinalang.compiler.util.TypeTags;
<<<<<<< HEAD
import org.wso2.ballerinalang.compiler.util.diagnotic.DiagnosticPos;
=======
>>>>>>> dfa1fba9
import org.wso2.ballerinalang.util.Flags;

import java.util.ArrayList;
import java.util.Arrays;
import java.util.Collection;
import java.util.Collections;
import java.util.HashMap;
import java.util.List;
import java.util.Map;
import java.util.Objects;
import java.util.Optional;
import java.util.stream.Collectors;

import static org.ballerinalang.model.symbols.SymbolOrigin.VIRTUAL;
import static org.objectweb.asm.Opcodes.INVOKESTATIC;
<<<<<<< HEAD
=======
import static org.wso2.ballerinalang.compiler.bir.codegen.JvmConstants.BAL_ENV;
>>>>>>> dfa1fba9
import static org.wso2.ballerinalang.compiler.bir.codegen.JvmConstants.B_OBJECT;
import static org.wso2.ballerinalang.compiler.bir.codegen.JvmConstants.B_STRING_VALUE;
import static org.wso2.ballerinalang.compiler.bir.codegen.JvmConstants.ERROR_VALUE;
import static org.wso2.ballerinalang.compiler.bir.codegen.JvmConstants.OBSERVABLE_ANNOTATION;
import static org.wso2.ballerinalang.compiler.bir.codegen.JvmConstants.OBSERVE_UTILS;
import static org.wso2.ballerinalang.compiler.bir.codegen.JvmConstants.REPORT_ERROR_METHOD;
import static org.wso2.ballerinalang.compiler.bir.codegen.JvmConstants.START_CALLABLE_OBSERVATION_METHOD;
import static org.wso2.ballerinalang.compiler.bir.codegen.JvmConstants.START_RESOURCE_OBSERVATION_METHOD;
import static org.wso2.ballerinalang.compiler.bir.codegen.JvmConstants.STOP_OBSERVATION_METHOD;

/**
 * BIR desugar to inject observations class.
 *
 * @since 2.0.0
 */
class JvmObservabilityGen {
    private static final String ENTRY_POINT_MAIN_METHOD_NAME = "main";
    private static final String NEW_BB_PREFIX = "observabilityDesugaredBB";
    private static final String SERVICE_IDENTIFIER = "$$service$";
    private static final String ANONYMOUS_SERVICE_IDENTIFIER = "$anonService$";
    private static final String INVOCATION_INSTRUMENTATION_TYPE = "invocation";
    private static final String FUNC_BODY_INSTRUMENTATION_TYPE = "funcBody";
    private static final Location COMPILE_TIME_CONST_POS =
            new BLangDiagnosticLocation(null, -1, -1, -1, -1);

    private final PackageCache packageCache;
    private final SymbolTable symbolTable;
    private int lambdaIndex;
    private int desugaredBBIndex;
    private int constantIndex;

    private final Map<Object, BIROperand> compileTimeConstants;

    JvmObservabilityGen(PackageCache packageCache, SymbolTable symbolTable) {
        this.compileTimeConstants = new HashMap<>();
        this.packageCache = packageCache;
        this.symbolTable = symbolTable;
        this.lambdaIndex = 0;
        this.desugaredBBIndex = 0;
        this.constantIndex = 0;
    }

    /**
     * Instrument the package by rewriting the BIR to add relevant Observability related instructions.
     *
     * @param pkg The package to instrument
     */
    void instrumentPackage(BIRPackage pkg) {
        for (int i = 0; i < pkg.functions.size(); i++) {
            BIRFunction func = pkg.functions.get(i);
            rewriteAsyncInvocations(func, null, pkg);
            rewriteObservableFunctionInvocations(func, pkg);
            if (ENTRY_POINT_MAIN_METHOD_NAME.equals(func.name.value)) {
                rewriteObservableFunctionBody(func, pkg, false, true, false,
                        StringUtils.EMPTY, func.name.value);
            } else if ((func.flags & Flags.WORKER) == Flags.WORKER) {   // Identifying lambdas generated for workers
                rewriteObservableFunctionBody(func, pkg, false, false, true,
                        StringUtils.EMPTY, func.workerName.value);
            }
        }
        for (BIRTypeDefinition typeDef : pkg.typeDefs) {
            if ((typeDef.flags & Flags.CLASS) != Flags.CLASS && typeDef.type.tag == TypeTags.OBJECT) {
                continue;
            }
            boolean isService = typeDef.type instanceof BServiceType;
            for (int i = 0; i < typeDef.attachedFuncs.size(); i++) {
                BIRFunction func = typeDef.attachedFuncs.get(i);
                rewriteAsyncInvocations(func, typeDef, pkg);
                rewriteObservableFunctionInvocations(func, pkg);
                if (isService && (func.flags & Flags.RESOURCE) == Flags.RESOURCE) {
                    rewriteObservableFunctionBody(func, pkg, true, false, false,
                            cleanUpServiceName(typeDef.name.value), func.name.value);
                }
            }
        }
        // Adding initializing instructions for all compile time known constants
        BIRFunction initFunc = pkg.functions.get(0);
        BIRBasicBlock constInitBB = initFunc.basicBlocks.get(0);
        for (Map.Entry<Object, BIROperand> entry : compileTimeConstants.entrySet()) {
            BIROperand operand = entry.getValue();
            ConstantLoad constLoadIns = new ConstantLoad(COMPILE_TIME_CONST_POS, entry.getKey(),
                    operand.variableDcl.type, operand);
            constInitBB.instructions.add(constLoadIns);
        }
    }

    /**
     * Rewrite the invocations in the function bodies to call a lambda asynchronously which in turn calls the
     * actual function synchronously. This is done so that the actual invocation can be observed accurately.
     *
     * Without this wrapper, the start and end time recorded would only reflect the time it took to give the the async
     * invocation to the scheduler. However, we require the actual time it took for the invocation.
     *
     * @param func The function of which the instructions in the body should be rewritten
     * @param attachedTypeDef The type definition to which the function was attached to or null
     * @param pkg The package containing the function
     */
    private void rewriteAsyncInvocations(BIRFunction func, BIRTypeDefinition attachedTypeDef, BIRPackage pkg) {
        Name org = new Name(IdentifierUtils.decodeIdentifier(pkg.org.value));
        Name module = new Name(IdentifierUtils.decodeIdentifier(pkg.name.value));
        PackageID currentPkgId = new PackageID(org, module, pkg.version);
        BSymbol functionOwner;
        List<BIRFunction> scopeFunctionsList;
        if (attachedTypeDef == null) {
            functionOwner = packageCache.getSymbol(currentPkgId);
            scopeFunctionsList = pkg.functions;
        } else {
            functionOwner = attachedTypeDef.type.tsymbol;
            scopeFunctionsList = attachedTypeDef.attachedFuncs;
        }
        for (BIRBasicBlock currentBB : func.basicBlocks) {
            if (currentBB.terminator.kind != InstructionKind.ASYNC_CALL
                    || !isObservable((AsyncCall) currentBB.terminator)) {
                continue;
            }

            AsyncCall asyncCallIns = (AsyncCall) currentBB.terminator;
            /*
             * The wrapper function generated below invokes the actual function synchronously, allowing the
             * instrumentation to record the actual start and end times of the function. The wrapper function
             * is invoked asynchronously preserving the asynchronous behaviour.
             */

            // Creating the lambda for this async call
            BType returnType = ((BFutureType) asyncCallIns.lhsOp.variableDcl.type).constraint;
            List<BType> argTypes = asyncCallIns.args.stream()
                    .map(arg -> arg.variableDcl.type)
                    .collect(Collectors.toList());
            Name lambdaName = new Name(String.format("$lambda$observability%d$%s", lambdaIndex++,
                    asyncCallIns.name.value.replace(".", "_")));
            BInvokableType bInvokableType = new BInvokableType(argTypes, null,
                                                               returnType, null);
            BIRFunction desugaredFunc = new BIRFunction(asyncCallIns.pos, lambdaName, 0, bInvokableType,
                                                        func.workerName, 0, null, VIRTUAL);
            desugaredFunc.receiver = func.receiver;
            scopeFunctionsList.add(desugaredFunc);

            // Creating the return variable
            BIRVariableDcl funcReturnVariableDcl = new BIRVariableDcl(returnType,
                    new Name(String.format("$%s$retVal", lambdaName.value)), VarScope.FUNCTION, VarKind.RETURN);
            BIROperand funcReturnOperand = new BIROperand(funcReturnVariableDcl);
            desugaredFunc.localVars.add(funcReturnVariableDcl);
            desugaredFunc.returnVariable = funcReturnVariableDcl;

            // Creating and adding invokable symbol to the relevant scope
            BInvokableSymbol invokableSymbol = new BInvokableSymbol(SymTag.FUNCTION, 0, lambdaName,
                                                                    currentPkgId, bInvokableType, functionOwner,
                                                                    desugaredFunc.pos, VIRTUAL);
            invokableSymbol.retType = funcReturnVariableDcl.type;
            invokableSymbol.kind = SymbolKind.FUNCTION;
            invokableSymbol.params = asyncCallIns.args.stream()
                    .map(arg -> new BVarSymbol(0, arg.variableDcl.name, currentPkgId, arg.variableDcl.type,
                                               invokableSymbol, arg.pos, VIRTUAL))
                    .collect(Collectors.toList());
            invokableSymbol.scope = new Scope(invokableSymbol);
            invokableSymbol.params.forEach(param -> invokableSymbol.scope.define(param.name, param));
            if (attachedTypeDef == null) {
                functionOwner.scope.define(lambdaName, invokableSymbol);
            }

            // Creating and adding function parameters
            List<BIROperand> funcParamOperands = new ArrayList<>();
            Name selfArgName = new Name("%self");
            for (int i = 0; i < asyncCallIns.args.size(); i++) {
                BIROperand arg = asyncCallIns.args.get(i);
                BIRFunctionParameter funcParam;
                if (arg.variableDcl.kind == VarKind.SELF) {
                    funcParam = new BIRFunctionParameter(asyncCallIns.pos, arg.variableDcl.type, selfArgName,
                            VarScope.FUNCTION, VarKind.SELF, selfArgName.value, false);
                } else {
                    Name argName = new Name(String.format("$funcParam%d", i));
                    funcParam = new BIRFunctionParameter(asyncCallIns.pos, arg.variableDcl.type,
                            argName, VarScope.FUNCTION, VarKind.ARG, argName.value, false);
                    desugaredFunc.localVars.add(funcParam);
                    desugaredFunc.parameters.put(funcParam, Collections.emptyList());
                    desugaredFunc.requiredParams.add(new BIRParameter(asyncCallIns.pos, argName, 0));
                    desugaredFunc.argsCount++;
                }
                funcParamOperands.add(new BIROperand(funcParam));
            }

            // Generating function body
            BIRBasicBlock callInsBB = insertBasicBlock(desugaredFunc, 0);
            BIRBasicBlock returnInsBB = insertBasicBlock(desugaredFunc, 1);
            callInsBB.terminator = new Call(asyncCallIns.pos, InstructionKind.CALL, asyncCallIns.isVirtual,
                    asyncCallIns.calleePkg, asyncCallIns.name, funcParamOperands, funcReturnOperand,
                    returnInsBB, asyncCallIns.calleeAnnotAttachments, asyncCallIns.calleeFlags);
            returnInsBB.terminator = new Return(asyncCallIns.pos);

            // Updating terminator to call the generated lambda asynchronously
            asyncCallIns.name = lambdaName;
            asyncCallIns.calleePkg = currentPkgId;
            asyncCallIns.isVirtual = attachedTypeDef != null;
            if (attachedTypeDef != null) {
                asyncCallIns.args.add(0, new BIROperand(new BIRVariableDcl(attachedTypeDef.type,
                        selfArgName, VarScope.FUNCTION, VarKind.SELF)));
            }
        }
    }

    /**
     * Rewrite a function so that the internal body will be observed. This adds the relevant start and stop calls at
     * the beginning and return basic blocks of the function.
     *
     * This is only to be used in service resource functions, workers and main method.
     *
     * This method expects that Observable invocations had already been instrumented properly before this method is
     * called. This is because the uncaught panics thrown from such observable invocations are reported to the
     * observation covering the function body by using the re-panic terminators which gets added in
     * rewriteObservableFunctionInvocations method.
     *
     * @param func The function to instrument
     * @param pkg The package which contains the function
     * @param isResource True if the function is a service resource
     * @param isMainEntryPoint True if the function is the main entry point
     * @param isWorker True if the function was a worker
     * @param serviceName The name of the service
     * @param resourceOrAction The name of the resource or action which will be observed
     */
    private void rewriteObservableFunctionBody(BIRFunction func, BIRPackage pkg, boolean isResource,
                                               boolean isMainEntryPoint, boolean isWorker, String serviceName,
                                               String resourceOrAction) {
        // Injecting observe start call at the start of the function body
        {
            BIRBasicBlock startBB = func.basicBlocks.get(0);    // Every non-abstract function should have function body
            BIRBasicBlock newStartBB = insertBasicBlock(func, 1);
            swapBasicBlockContent(startBB, newStartBB);

            if (isResource) {
                injectStartResourceObservationCall(startBB, serviceName, resourceOrAction, pkg, func.pos);
            } else {
                BIROperand objectTypeOperand = generateGlobalConstantOperand(pkg, symbolTable.nilType, null);
                injectStartCallableObservationCall(startBB, null, false, isMainEntryPoint, isWorker,
                        objectTypeOperand, resourceOrAction, pkg, func.pos);
            }

            // Fix the Basic Blocks links
            startBB.terminator.thenBB = newStartBB;
        }
        // Injecting error report call and observe end call just before the return statements
        boolean isErrorCheckRequired = isErrorAssignable(func.returnVariable);
        BIROperand returnValOperand = new BIROperand(func.returnVariable);
        int i = 1;  // Since the first block is now the start observation call
        while (i < func.basicBlocks.size()) {
            BIRBasicBlock currentBB = func.basicBlocks.get(i);
            if (currentBB.terminator.kind == InstructionKind.RETURN) {
                if (isErrorCheckRequired) {
                    BIRBasicBlock errorReportBB = insertBasicBlock(func, i + 1);
                    BIRBasicBlock observeEndBB = insertBasicBlock(func, i + 2);
                    BIRBasicBlock newCurrentBB = insertBasicBlock(func, i + 3);
                    swapBasicBlockTerminator(currentBB, newCurrentBB);

                    injectCheckErrorCalls(currentBB, errorReportBB, observeEndBB, func.localVars, null,
                            returnValOperand, FUNC_BODY_INSTRUMENTATION_TYPE);
                    injectReportErrorCall(errorReportBB, func.localVars, null, returnValOperand,
                            FUNC_BODY_INSTRUMENTATION_TYPE);
                    injectStopObservationCall(observeEndBB, null);

                    // Fix the Basic Blocks links
                    observeEndBB.terminator.thenBB = newCurrentBB;
                    errorReportBB.terminator.thenBB = observeEndBB;
                    i += 3; // Number of inserted BBs
                } else {
                    BIRBasicBlock newCurrentBB = insertBasicBlock(func, i + 1);
                    swapBasicBlockTerminator(currentBB, newCurrentBB);

                    injectStopObservationCall(currentBB, null);

                    // Fix the Basic Blocks links
                    currentBB.terminator.thenBB = newCurrentBB;
                    i += 1; // Number of inserted BBs
                }
            } else if (currentBB.terminator.kind == InstructionKind.PANIC) {
                Panic panicCall = (Panic) currentBB.terminator;
                BIRBasicBlock observeEndBB = insertBasicBlock(func, i + 1);
                BIRBasicBlock newCurrentBB = insertBasicBlock(func, i + 2);
                swapBasicBlockTerminator(currentBB, newCurrentBB);

                injectReportErrorCall(currentBB, func.localVars, newCurrentBB.terminator.pos, panicCall.errorOp,
                        FUNC_BODY_INSTRUMENTATION_TYPE);
                injectStopObservationCall(observeEndBB, newCurrentBB.terminator.pos);

                // Fix the Basic Blocks links
                currentBB.terminator.thenBB = observeEndBB;
                observeEndBB.terminator.thenBB = newCurrentBB;
                i += 2; // Number of inserted BBs
            } else if (currentBB.terminator.kind == InstructionKind.CALL
                    || (currentBB.terminator.kind == InstructionKind.FP_CALL
                    && !((FPCall) currentBB.terminator).isAsync)) {
                /*
                 * Traps for errors needs to be injected for each call and fp call separately to avoid messing up the
                 * line numbers in the stack trace shown when a panic is thrown.
                 *
                 * These panic traps are different from the traps added in rewriteObservableFunctionInvocations method,
                 * in the sense that these report the error to the Observation covering the current function this body
                 * belongs to. Also these do not cover the observable calls and fp calls (they are handled using the
                 * panic terminator handling logic)
                 */

                // If a panic is captured, it does not need to be reported
                Optional<BIRErrorEntry> existingEE = func.errorTable.stream()
                        .filter(errorEntry -> isBBCoveredInErrorEntry(errorEntry, func.basicBlocks, currentBB))
                        .findAny();
                if (existingEE.isEmpty()) {
                    BIRBasicBlock errorCheckBB = insertBasicBlock(func, i + 1);
                    BIRBasicBlock errorReportBB = insertBasicBlock(func, i + 2);
                    BIRBasicBlock observeEndBB = insertBasicBlock(func, i + 3);
                    BIRBasicBlock rePanicBB = insertBasicBlock(func, i + 4);

                    BIRVariableDcl trappedErrorVariableDcl = new BIRVariableDcl(symbolTable.errorType,
                            new Name(String.format("$%s$trappedError", currentBB.id.value)), VarScope.FUNCTION,
                            VarKind.TEMP);
                    func.localVars.add(trappedErrorVariableDcl);
                    BIROperand trappedErrorOperand = new BIROperand(trappedErrorVariableDcl);

                    injectCheckErrorCalls(errorCheckBB, errorReportBB, currentBB.terminator.thenBB, func.localVars,
                            currentBB.terminator.pos, trappedErrorOperand, FUNC_BODY_INSTRUMENTATION_TYPE);
                    injectReportErrorCall(errorReportBB, func.localVars, currentBB.terminator.pos, trappedErrorOperand,
                            FUNC_BODY_INSTRUMENTATION_TYPE);
                    injectStopObservationCall(observeEndBB, currentBB.terminator.pos);
                    rePanicBB.terminator = new Panic(currentBB.terminator.pos, trappedErrorOperand);

                    BIRErrorEntry errorEntry = new BIRErrorEntry(currentBB, currentBB, trappedErrorOperand,
                            errorCheckBB);
                    func.errorTable.add(errorEntry);

                    // Fix the Basic Blocks links
                    currentBB.terminator.thenBB = errorCheckBB;
                    errorReportBB.terminator.thenBB = observeEndBB;
                    observeEndBB.terminator.thenBB = rePanicBB;
                    i += 4; // Number of inserted BBs
                }
            }
            i++;
        }
    }

    /**
     * Re-write the relevant basic blocks in the list of basic blocks to observe function invocations.
     *
     * @param func The function of which the instructions in the body should be instrumented
     * @param pkg The package which contains the instruction which will be observed
     */
    private void rewriteObservableFunctionInvocations(BIRFunction func, BIRPackage pkg) {
        int i = 0;
        while (i < func.basicBlocks.size()) {
            BIRBasicBlock currentBB = func.basicBlocks.get(i);
            if (currentBB.terminator.kind == InstructionKind.CALL && isObservable((Call) currentBB.terminator)) {
                Call callIns = (Call) currentBB.terminator;
                Location desugaredInsPosition = callIns.pos;
                BIRBasicBlock observeStartBB = insertBasicBlock(func, i + 1);
                int newCurrentIndex = i + 2;
                BIRBasicBlock newCurrentBB = insertBasicBlock(func, newCurrentIndex);
                swapBasicBlockTerminator(currentBB, newCurrentBB);
                {   // Injecting the instrumentation points for invocations
                    BIROperand objectTypeOperand;
                    String action;
                    if (callIns.isVirtual) {
                        // Every virtual call instruction has self as the first argument
                        objectTypeOperand = callIns.args.get(0);
                        if (callIns.name.value.contains(".")) {
                            String[] split = callIns.name.value.split("\\.");
                            action = split[1];
                        } else {
                            action = callIns.name.value;
                        }
                    } else {
                        objectTypeOperand = generateGlobalConstantOperand(pkg, symbolTable.nilType, null);
                        action = callIns.name.value;
                    }
                    currentBB.terminator = new GOTO(desugaredInsPosition, observeStartBB);

                    BIRBasicBlock observeEndBB;
                    boolean isRemote = callIns.calleeFlags.contains(Flag.REMOTE);
                    Location originalInsPos = callIns.pos;
                    if (isErrorAssignable(callIns.lhsOp.variableDcl)) {
                        BIRBasicBlock errorCheckBB = insertBasicBlock(func, i + 3);
                        BIRBasicBlock errorReportBB = insertBasicBlock(func, i + 4);
                        observeEndBB = insertBasicBlock(func, i + 5);

                        injectStartCallableObservationCall(observeStartBB, desugaredInsPosition,
                                isRemote, false, false, objectTypeOperand, action, pkg,
                                originalInsPos);
                        injectCheckErrorCalls(errorCheckBB, errorReportBB, observeEndBB, func.localVars,
                                desugaredInsPosition, callIns.lhsOp, INVOCATION_INSTRUMENTATION_TYPE);
                        injectReportErrorCall(errorReportBB, func.localVars, desugaredInsPosition, callIns.lhsOp,
                                INVOCATION_INSTRUMENTATION_TYPE);
                        injectStopObservationCall(observeEndBB, desugaredInsPosition);

                        // Fix the Basic Blocks links
                        observeEndBB.terminator.thenBB = newCurrentBB.terminator.thenBB;
                        errorReportBB.terminator.thenBB = observeEndBB;
                        newCurrentBB.terminator.thenBB = errorCheckBB;
                        observeStartBB.terminator.thenBB = newCurrentBB;
                        i += 5; // Number of inserted BBs
                    } else {
                        observeEndBB = insertBasicBlock(func, i + 3);

                        injectStartCallableObservationCall(observeStartBB, desugaredInsPosition,
                                isRemote, false, false, objectTypeOperand, action, pkg,
                                originalInsPos);
                        injectStopObservationCall(observeEndBB, desugaredInsPosition);

                        // Fix the Basic Blocks links
                        observeEndBB.terminator.thenBB = newCurrentBB.terminator.thenBB;
                        newCurrentBB.terminator.thenBB = observeEndBB;
                        observeStartBB.terminator.thenBB = newCurrentBB;
                        i += 3; // Number of inserted BBs
                    }
                    fixErrorTable(func, currentBB, observeEndBB);
                }
                {
                    /*
                     * Adding panic traps for the invocations. These report the error to the Observation covering
                     * the invocation.
                     */
                    Optional<BIRErrorEntry> existingEE = func.errorTable.stream()
                            .filter(errorEntry -> isBBCoveredInErrorEntry(errorEntry, func.basicBlocks, newCurrentBB))
                            .findAny();
                    Location desugaredInsPos = callIns.pos;
                    if (existingEE.isPresent()) {
                        BIRErrorEntry errorEntry = existingEE.get();
                        int eeTargetIndex = func.basicBlocks.indexOf(errorEntry.targetBB);
                        if (eeTargetIndex == -1) {
                            throw new BLangCompilerException("Invalid Error Entry pointing to non-existent " +
                                    "target Basic Block " + errorEntry.targetBB.id);
                        }

                        BIRBasicBlock errorReportBB = insertBasicBlock(func, eeTargetIndex + 1);
                        BIRBasicBlock observeEndBB = insertBasicBlock(func, eeTargetIndex + 2);
                        BIRBasicBlock newTargetBB = insertBasicBlock(func, eeTargetIndex + 3);
                        swapBasicBlockContent(errorEntry.targetBB, newTargetBB);

                        injectCheckErrorCalls(errorEntry.targetBB, errorReportBB, newTargetBB, func.localVars,
                                desugaredInsPos, errorEntry.errorOp, INVOCATION_INSTRUMENTATION_TYPE);
                        injectReportErrorCall(errorReportBB, func.localVars, desugaredInsPos, errorEntry.errorOp,
                                INVOCATION_INSTRUMENTATION_TYPE);
                        injectStopObservationCall(observeEndBB, desugaredInsPos);

                        // Fix the Basic Blocks links
                        errorReportBB.terminator.thenBB = observeEndBB;
                        observeEndBB.terminator.thenBB = newTargetBB;
                        fixErrorTable(func, errorEntry.targetBB, newTargetBB);
                    } else {
                        BIRBasicBlock errorCheckBB = insertBasicBlock(func, newCurrentIndex + 1);
                        BIRBasicBlock errorReportBB = insertBasicBlock(func, newCurrentIndex + 2);
                        BIRBasicBlock observeEndBB = insertBasicBlock(func, newCurrentIndex + 3);
                        BIRBasicBlock rePanicBB = insertBasicBlock(func, newCurrentIndex + 4);

                        BIRVariableDcl trappedErrorVariableDcl = new BIRVariableDcl(symbolTable.errorType,
                                new Name(String.format("$%s$trappedError", newCurrentBB.id.value)),
                                VarScope.FUNCTION, VarKind.TEMP);
                        func.localVars.add(trappedErrorVariableDcl);
                        BIROperand trappedErrorOperand = new BIROperand(trappedErrorVariableDcl);

                        injectCheckErrorCalls(errorCheckBB, errorReportBB, newCurrentBB.terminator.thenBB,
                                func.localVars, newCurrentBB.terminator.pos, trappedErrorOperand,
                                INVOCATION_INSTRUMENTATION_TYPE);
                        injectReportErrorCall(errorReportBB, func.localVars, newCurrentBB.terminator.pos,
                                trappedErrorOperand, INVOCATION_INSTRUMENTATION_TYPE);
                        injectStopObservationCall(observeEndBB, newCurrentBB.terminator.pos);
                        rePanicBB.terminator = new Panic(newCurrentBB.terminator.pos, trappedErrorOperand);

                        BIRErrorEntry errorEntry = new BIRErrorEntry(newCurrentBB, newCurrentBB,
                                trappedErrorOperand, errorCheckBB);
                        func.errorTable.add(errorEntry);

                        // Fix the Basic Blocks links
                        newCurrentBB.terminator.thenBB = errorCheckBB;
                        errorReportBB.terminator.thenBB = observeEndBB;
                        observeEndBB.terminator.thenBB = rePanicBB;
                        i += 4; // Number of inserted BBs
                    }
                }
            }
            i += 1;
        }
    }

    /**
     * Inject start observation call to a basic block.
     * @param observeStartBB The basic block to which the start observation call should be injected
     * @param serviceName The service to which the instruction was attached to
     * @param resource The name of the resource which will be observed
     * @param pkg The package the invocation belongs to
     * @param originalInsPosition The source code position of the invocation
     */
    private void injectStartResourceObservationCall(BIRBasicBlock observeStartBB, String serviceName, String resource,
                                                    BIRPackage pkg, Location originalInsPosition) {
        String pkgId = generatePackageId(pkg);
        String position = generatePositionId(originalInsPosition);

        BIROperand serviceNameOperand = generateGlobalConstantOperand(pkg, symbolTable.stringType, serviceName);
        BIROperand resourceOperand = generateGlobalConstantOperand(pkg, symbolTable.stringType, resource);
        BIROperand pkgOperand = generateGlobalConstantOperand(pkg, symbolTable.stringType, pkgId);
        BIROperand originalInsPosOperand = generateGlobalConstantOperand(pkg, symbolTable.stringType, position);

        JIMethodCall observeStartCallTerminator = new JIMethodCall(null);
        observeStartCallTerminator.invocationType = INVOKESTATIC;
        observeStartCallTerminator.jClassName = OBSERVE_UTILS;
<<<<<<< HEAD
        observeStartCallTerminator.jMethodVMSig = String.format("(L%s;L%s;L%s;L%s;)V", B_STRING_VALUE, B_STRING_VALUE,
                                                                B_STRING_VALUE, B_STRING_VALUE);
=======
        observeStartCallTerminator.jMethodVMSig = String.format("(L%s;L%s;L%s;L%s;L%s;)V",
                                        BAL_ENV, B_STRING_VALUE, B_STRING_VALUE, B_STRING_VALUE, B_STRING_VALUE);
>>>>>>> dfa1fba9
        observeStartCallTerminator.name = START_RESOURCE_OBSERVATION_METHOD;
        observeStartCallTerminator.args = Arrays.asList(serviceNameOperand, resourceOperand, pkgOperand,
                originalInsPosOperand);
        observeStartBB.terminator = observeStartCallTerminator;
    }

    /**
     * Inject start observation call to a basic block.
     *
     * @param observeStartBB The basic block to which the start observation call should be injected
     * @param desugaredInsLocation The position of all instructions, variables declarations, terminators to be generated
     * @param isRemote True if a remote function will be observed by the observation
     * @param isMainEntryPoint True if the main function will be observed by the observation
     * @param isWorker True if a worker function will be observed by the observation
     * @param objectOperand The object the function was attached to
     * @param action The name of the action which will be observed
     * @param pkg The package the invocation belongs to
     * @param originalInsPosition The source code position of the invocation
     */
    private void injectStartCallableObservationCall(BIRBasicBlock observeStartBB,
                                                    Location desugaredInsLocation,
                                                    boolean isRemote, boolean isMainEntryPoint, boolean isWorker,
                                                    BIROperand objectOperand, String action, BIRPackage pkg,
                                                    Location originalInsPosition) {
        String pkgId = generatePackageId(pkg);
        String position = generatePositionId(originalInsPosition);

        BIROperand isRemoteOperand = generateGlobalConstantOperand(pkg, symbolTable.booleanType, isRemote);
        BIROperand isMainEntryPointOperand = generateGlobalConstantOperand(pkg, symbolTable.booleanType,
                isMainEntryPoint);
        BIROperand isWorkerOperand = generateGlobalConstantOperand(pkg, symbolTable.booleanType, isWorker);
        BIROperand pkgOperand = generateGlobalConstantOperand(pkg, symbolTable.stringType, pkgId);
        BIROperand originalInsPosOperand = generateGlobalConstantOperand(pkg, symbolTable.stringType, position);
        BIROperand actionOperand = generateGlobalConstantOperand(pkg, symbolTable.stringType, action);

        JIMethodCall observeStartCallTerminator = new JIMethodCall(desugaredInsLocation);
        observeStartCallTerminator.invocationType = INVOKESTATIC;
        observeStartCallTerminator.jClassName = OBSERVE_UTILS;
<<<<<<< HEAD
        observeStartCallTerminator.jMethodVMSig = String.format("(ZZZL%s;L%s;L%s;L%s;)V", B_OBJECT, B_STRING_VALUE,
                                                                B_STRING_VALUE, B_STRING_VALUE);
=======
        observeStartCallTerminator.jMethodVMSig = String.format("(L%s;ZZZL%s;L%s;L%s;L%s;)V", BAL_ENV, B_OBJECT,
                                                                B_STRING_VALUE, B_STRING_VALUE, B_STRING_VALUE);
>>>>>>> dfa1fba9
        observeStartCallTerminator.name = START_CALLABLE_OBSERVATION_METHOD;
        observeStartCallTerminator.args = Arrays.asList(isRemoteOperand, isMainEntryPointOperand, isWorkerOperand,
                objectOperand, actionOperand, pkgOperand, originalInsPosOperand);
        observeStartBB.terminator = observeStartCallTerminator;
    }

    /**
     * Inject branch condition for checking if a value is an error.
     *
     * @param errorCheckBB The basic block to which the error check should be injected
     * @param isErrorBB The basic block to which errors should go to
     * @param noErrorBB The basic block to which no errors should go to
     * @param scopeVarList The variables list in the scope
     * @param pos The position of all instructions, variables declarations, terminators, etc.
     * @param valueOperand Operand for passing the value which should be checked if it is an error
     * @param uniqueId A unique ID to identify the check error call
     */
    private void injectCheckErrorCalls(BIRBasicBlock errorCheckBB, BIRBasicBlock isErrorBB, BIRBasicBlock noErrorBB,
                                       Collection<BIRVariableDcl> scopeVarList, Location pos,
                                       BIROperand valueOperand, String uniqueId) {
        BIRVariableDcl isErrorVariableDcl = new BIRVariableDcl(symbolTable.booleanType,
                new Name(String.format("$%s$%s$isError", uniqueId, errorCheckBB.id.value)), VarScope.FUNCTION,
                VarKind.TEMP);
        scopeVarList.add(isErrorVariableDcl);
        BIROperand isErrorOperand = new BIROperand(isErrorVariableDcl);
        TypeTest errorTypeTestInstruction = new TypeTest(pos, symbolTable.errorType, isErrorOperand, valueOperand);
        errorCheckBB.instructions.add(errorTypeTestInstruction);
        errorCheckBB.terminator = new Branch(pos, isErrorOperand, isErrorBB, noErrorBB);
    }

    /**
     * Inject report error call.
     *
     * @param errorReportBB The basic block to which the report error call should be injected
     * @param scopeVarList The variables list in the scope
     * @param pos The position of all instructions, variables declarations, terminators, etc.
     * @param errorOperand Operand for passing the error
     * @param uniqueId A unique ID to identify the check error call
     */
    private void injectReportErrorCall(BIRBasicBlock errorReportBB, Collection<BIRVariableDcl> scopeVarList,
                                       Location pos, BIROperand errorOperand, String uniqueId) {
        BIRVariableDcl castedErrorVariableDcl = new BIRVariableDcl(symbolTable.errorType,
                new Name(String.format("$%s$%s$castedError", uniqueId, errorReportBB.id.value)), VarScope.FUNCTION,
                VarKind.TEMP);
        scopeVarList.add(castedErrorVariableDcl);
        BIROperand castedErrorOperand = new BIROperand(castedErrorVariableDcl);
        TypeCast errorCastInstruction = new TypeCast(pos, castedErrorOperand, errorOperand, symbolTable.errorType,
                false);
        errorReportBB.instructions.add(errorCastInstruction);

        JIMethodCall reportErrorCallTerminator = new JIMethodCall(pos);
        reportErrorCallTerminator.invocationType = INVOKESTATIC;
        reportErrorCallTerminator.jClassName = OBSERVE_UTILS;
        reportErrorCallTerminator.jMethodVMSig = String.format("(L%s;L%s;)V", BAL_ENV, ERROR_VALUE);
        reportErrorCallTerminator.name = REPORT_ERROR_METHOD;
        reportErrorCallTerminator.args = Collections.singletonList(castedErrorOperand);
        errorReportBB.terminator = reportErrorCallTerminator;
    }

    /**
     * Inject a stop observation call to a basic block.
     *
     * @param observeEndBB The basic block to which the stop observation call should be injected
     * @param pos The position of all instructions, variables declarations, terminators, etc.
     */
    private void injectStopObservationCall(BIRBasicBlock observeEndBB, Location pos) {
        JIMethodCall observeEndCallTerminator = new JIMethodCall(pos);
        observeEndCallTerminator.invocationType = INVOKESTATIC;
        observeEndCallTerminator.jClassName = OBSERVE_UTILS;
        observeEndCallTerminator.jMethodVMSig = String.format("(L%s;)V", BAL_ENV);
        observeEndCallTerminator.name = STOP_OBSERVATION_METHOD;
        observeEndCallTerminator.args = Collections.emptyList();
        observeEndBB.terminator = observeEndCallTerminator;
    }

    /**
     * Generate a constant operand from a compile-time known value.
     *
     * @param pkg The package which should contain the constant
     * @param constantType The type of the constant
     * @param constantValue The constant value which should end up being passed in the operand
     * @return The generated operand which will pass the constant
     */
    private BIROperand generateGlobalConstantOperand(BIRPackage pkg, BType constantType, Object constantValue) {
        return compileTimeConstants.computeIfAbsent(constantValue, k -> {
            PackageID pkgId = new PackageID(pkg.org, pkg.name, pkg.version);
            BIRGlobalVariableDcl constLoadVariableDcl =
                    new BIRGlobalVariableDcl(COMPILE_TIME_CONST_POS, 0,
                                             constantType, pkgId, new Name("$observabilityConst" + constantIndex++),
                                             VarScope.GLOBAL, VarKind.CONSTANT, "", VIRTUAL);
            pkg.globalVars.add(constLoadVariableDcl);
            return new BIROperand(constLoadVariableDcl);
        });
    }

    /**
     * Create and insert a new basic block into a function in the specified index.
     *
     * @param func The function to which the basic block should be injected
     * @param insertIndex The index at which the basic block should be injected
     * @return The injected new BB
     */
    private BIRBasicBlock insertBasicBlock(BIRFunction func, int insertIndex) {
        BIRBasicBlock newBB = new BIRBasicBlock(new Name(NEW_BB_PREFIX + desugaredBBIndex++));
        func.basicBlocks.add(insertIndex, newBB);
        return newBB;
    }

    /**
     * Swap the effective content of two basic blocks.
     *
     * @param firstBB The first BB of which content should end up in second BB
     * @param secondBB The second BB of which content should end up in first BB
     */
    private void swapBasicBlockContent(BIRBasicBlock firstBB, BIRBasicBlock secondBB) {
        List<BIRNonTerminator> firstBBInstructions = firstBB.instructions;
        firstBB.instructions = secondBB.instructions;
        secondBB.instructions = firstBBInstructions;
        swapBasicBlockTerminator(firstBB, secondBB);
    }

    /**
     * Swap the terminators of two basic blocks.
     *
     * @param firstBB The first BB of which terminator should end up in second BB
     * @param secondBB The second BB of which terminator should end up in first BB
     */
    private void swapBasicBlockTerminator(BIRBasicBlock firstBB, BIRBasicBlock secondBB) {
        BIRTerminator firstBBTerminator = firstBB.terminator;
        firstBB.terminator = secondBB.terminator;
        secondBB.terminator = firstBBTerminator;
    }

    /**
     * Fix the ending BB of error entries in the error table of a function.
     *
     * When desugar instructions were added after the original BB,
     * where the original BB is a trap ending BB, the new trap ending BBs changes.
     * This needs to be adjusted properly.
     *
     * @param func The function of which the error table should be fixed
     * @param oldBB The old ending BB of error entries to be fixed
     * @param newBB The new ending BB which should be updated to in the error entries to be fixed
     */
    private void fixErrorTable(BIRFunction func, BIRBasicBlock oldBB, BIRBasicBlock newBB) {
        for (BIRErrorEntry errorEntry : func.errorTable) {
            if (errorEntry.endBB == oldBB) {
                errorEntry.endBB = newBB;
            }
        }
    }

    /**
     * Check if a call instruction is observable.
     *
     * @param callIns The call instruction to check
     * @return True if the call instruction is observable
     */
    private boolean isObservable(Call callIns) {
        boolean isRemote = callIns.calleeFlags.contains(Flag.REMOTE);
        boolean isObservableAnnotationPresent = false;
        for (BIRAnnotationAttachment annot : callIns.calleeAnnotAttachments) {
            if (OBSERVABLE_ANNOTATION.equals(
                    JvmCodeGenUtil.getPackageName(annot.packageID.orgName, annot.packageID.name, Names.EMPTY) +
                            annot.annotTagRef.value)) {
                isObservableAnnotationPresent = true;
                break;
            }
        }
        return isRemote || isObservableAnnotationPresent;
    }

    /**
     * Check is an error is assignable to a variable declaration.
     *
     * @param variableDcl The variable declaration which should be checked.
     * @return True if an error can be assigned and false otherwise
     */
    private boolean isErrorAssignable(BIRVariableDcl variableDcl) {
        boolean isErrorAssignable = false;
        if (variableDcl.type instanceof BUnionType) {
            BUnionType returnUnionType = (BUnionType) variableDcl.type;
            isErrorAssignable = returnUnionType.getMemberTypes().stream()
                    .anyMatch(type -> type instanceof BErrorType);
        } else if (variableDcl.type instanceof BErrorType) {
            isErrorAssignable = true;
        }
        return isErrorAssignable;
    }

    /**
     * Check if a basic block is covered in a error entry.
     *
     * @param errorEntry The error entry from the error table
     * @param basicBlocksList The basic blocks list which contains the basic block to be checked for
     * @param basicBlock The basic block which should be checked for
     * @return True if the basic block is covered in the error entry
     */
    private boolean isBBCoveredInErrorEntry(BIRErrorEntry errorEntry, List<BIRBasicBlock> basicBlocksList,
                                            BIRBasicBlock basicBlock) {
        boolean isCovered = Objects.equals(basicBlock, errorEntry.trapBB)
                || Objects.equals(basicBlock, errorEntry.endBB);
        if (!isCovered) {
            /*
             * Traverse in the same way MethodGen.generateBasicBlocks traverses through basic blocks to generate
             * method body to check if the basic block is covered in the error entry.
             */
            int i = 0;
            for (; i < basicBlocksList.size(); i++) {
                BIRBasicBlock currentBB = basicBlocksList.get(i);
                if (currentBB == errorEntry.trapBB) {
                    break;
                }
            }
            for (; i < basicBlocksList.size(); i++) {
                BIRBasicBlock currentBB = basicBlocksList.get(i);
                if (currentBB == basicBlock) {
                    isCovered = true;
                    break;
                }
                if (currentBB == errorEntry.endBB) {
                    break;
                }
            }
        }
        return isCovered;
    }

    /**
     * Remove the additional prefixes and postfixes added by the compiler.
     * This is done to get the original name used by the developer.
     *
     * @param serviceName The service name to be cleaned up
     * @return The cleaned up service name which should be equal to the name given by the developer
     */
    private String cleanUpServiceName(String serviceName) {
        if (serviceName.contains(SERVICE_IDENTIFIER)) {
            return serviceName.substring(0, serviceName.indexOf(SERVICE_IDENTIFIER));
        }
        return serviceName;
    }

    /**
     * Generate a ID for a source code position.
     *
     * @param pos The position for which the ID should be generated
     * @return The generated ID
     */
<<<<<<< HEAD
    private String generatePositionId(DiagnosticPos pos) {
        return String.format("%s:%d:%d", pos.src.cUnitName, pos.sLine + 1, pos.sCol + 1);
=======
    private String generatePositionId(Location pos) {
        return String.format("%s:%d:%d", pos.lineRange().filePath(), pos.lineRange().startLine().line() + 1,
                pos.lineRange().startLine().offset() + 1);
>>>>>>> dfa1fba9
    }

    /**
     * Generate a ID for a ballerina module.
     *
     * @param pkg The module for which the ID should be generated
     * @return The generated ID
     */
    private String generatePackageId(BIRPackage pkg) {
        return String.format("%s/%s:%s", pkg.org.value, pkg.name.value, pkg.version.value);
    }
}<|MERGE_RESOLUTION|>--- conflicted
+++ resolved
@@ -68,10 +68,6 @@
 import org.wso2.ballerinalang.compiler.util.Name;
 import org.wso2.ballerinalang.compiler.util.Names;
 import org.wso2.ballerinalang.compiler.util.TypeTags;
-<<<<<<< HEAD
-import org.wso2.ballerinalang.compiler.util.diagnotic.DiagnosticPos;
-=======
->>>>>>> dfa1fba9
 import org.wso2.ballerinalang.util.Flags;
 
 import java.util.ArrayList;
@@ -87,10 +83,7 @@
 
 import static org.ballerinalang.model.symbols.SymbolOrigin.VIRTUAL;
 import static org.objectweb.asm.Opcodes.INVOKESTATIC;
-<<<<<<< HEAD
-=======
 import static org.wso2.ballerinalang.compiler.bir.codegen.JvmConstants.BAL_ENV;
->>>>>>> dfa1fba9
 import static org.wso2.ballerinalang.compiler.bir.codegen.JvmConstants.B_OBJECT;
 import static org.wso2.ballerinalang.compiler.bir.codegen.JvmConstants.B_STRING_VALUE;
 import static org.wso2.ballerinalang.compiler.bir.codegen.JvmConstants.ERROR_VALUE;
@@ -591,13 +584,8 @@
         JIMethodCall observeStartCallTerminator = new JIMethodCall(null);
         observeStartCallTerminator.invocationType = INVOKESTATIC;
         observeStartCallTerminator.jClassName = OBSERVE_UTILS;
-<<<<<<< HEAD
-        observeStartCallTerminator.jMethodVMSig = String.format("(L%s;L%s;L%s;L%s;)V", B_STRING_VALUE, B_STRING_VALUE,
-                                                                B_STRING_VALUE, B_STRING_VALUE);
-=======
         observeStartCallTerminator.jMethodVMSig = String.format("(L%s;L%s;L%s;L%s;L%s;)V",
                                         BAL_ENV, B_STRING_VALUE, B_STRING_VALUE, B_STRING_VALUE, B_STRING_VALUE);
->>>>>>> dfa1fba9
         observeStartCallTerminator.name = START_RESOURCE_OBSERVATION_METHOD;
         observeStartCallTerminator.args = Arrays.asList(serviceNameOperand, resourceOperand, pkgOperand,
                 originalInsPosOperand);
@@ -636,13 +624,8 @@
         JIMethodCall observeStartCallTerminator = new JIMethodCall(desugaredInsLocation);
         observeStartCallTerminator.invocationType = INVOKESTATIC;
         observeStartCallTerminator.jClassName = OBSERVE_UTILS;
-<<<<<<< HEAD
-        observeStartCallTerminator.jMethodVMSig = String.format("(ZZZL%s;L%s;L%s;L%s;)V", B_OBJECT, B_STRING_VALUE,
-                                                                B_STRING_VALUE, B_STRING_VALUE);
-=======
         observeStartCallTerminator.jMethodVMSig = String.format("(L%s;ZZZL%s;L%s;L%s;L%s;)V", BAL_ENV, B_OBJECT,
                                                                 B_STRING_VALUE, B_STRING_VALUE, B_STRING_VALUE);
->>>>>>> dfa1fba9
         observeStartCallTerminator.name = START_CALLABLE_OBSERVATION_METHOD;
         observeStartCallTerminator.args = Arrays.asList(isRemoteOperand, isMainEntryPointOperand, isWorkerOperand,
                 objectOperand, actionOperand, pkgOperand, originalInsPosOperand);
@@ -891,14 +874,9 @@
      * @param pos The position for which the ID should be generated
      * @return The generated ID
      */
-<<<<<<< HEAD
-    private String generatePositionId(DiagnosticPos pos) {
-        return String.format("%s:%d:%d", pos.src.cUnitName, pos.sLine + 1, pos.sCol + 1);
-=======
     private String generatePositionId(Location pos) {
         return String.format("%s:%d:%d", pos.lineRange().filePath(), pos.lineRange().startLine().line() + 1,
                 pos.lineRange().startLine().offset() + 1);
->>>>>>> dfa1fba9
     }
 
     /**
