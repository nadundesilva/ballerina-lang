--- conflicted
+++ resolved
@@ -64,7 +64,6 @@
     }
 
     /**
-<<<<<<< HEAD
      * @since 0.980.0
      */
     public static class BLangRecordFieldAccessExpr extends BLangFieldBasedAccess {
@@ -93,26 +92,6 @@
     }
 
     /**
-     * @since 0.94
-     */
-    public static class BLangStructFieldAccessExpr extends BLangFieldBasedAccess {
-
-        public BLangStructFieldAccessExpr(DiagnosticPos pos, BLangVariableReference varRef, BVarSymbol fieldSymbol) {
-            this.pos = pos;
-            this.expr = varRef;
-            this.symbol = fieldSymbol;
-            this.varSymbol = fieldSymbol;
-        }
-
-        @Override
-        public void accept(BLangNodeVisitor visitor) {
-            visitor.visit(this);
-        }
-    }
-
-    /**
-=======
->>>>>>> 95a5ccbb
      * @since 0.97
      */
     public static class BLangStructFunctionVarRef extends BLangFieldBasedAccess {
