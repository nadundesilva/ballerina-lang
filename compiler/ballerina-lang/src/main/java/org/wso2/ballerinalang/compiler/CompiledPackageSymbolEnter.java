--- conflicted
+++ resolved
@@ -810,244 +810,6 @@
         return (BInvokableType) typeStack.pop();
     }
 
-<<<<<<< HEAD
-=======
-    private int createInvokableType(char[] chars, int index, Stack<BType> typeStack) {
-        // Skip the first parenthesis
-        index++;
-
-        // Read function parameters
-        Stack<BType> funcParamsStack = new Stack<>();
-        while (chars[index] != ')' || chars[index + 1] != '(') {
-            index = createBTypeFromSig(chars, index, funcParamsStack);
-        }
-        BType[] paramTypes = funcParamsStack.toArray(new BType[funcParamsStack.size()]);
-
-        // Read function return type.
-        // Skip the two parenthesis ')(', which separate params and return params
-        index += 2;
-        BType retType;
-        if (chars[index] == ')') {
-            retType = this.symTable.nilType;
-        } else {
-            index = createBTypeFromSig(chars, index, funcParamsStack);
-            retType = funcParamsStack.pop();
-        }
-
-        typeStack.push(new BInvokableType(Arrays.asList(paramTypes), retType, null));
-        return index;
-    }
-
-    private int createBTypeFromSig(char[] chars, int index, Stack<BType> typeStack) {
-        int nameIndex;
-        char ch = chars[index];
-        switch (ch) {
-            case 'I':
-                typeStack.push(this.symTable.intType);
-                return index + 1;
-            case 'F':
-                typeStack.push(this.symTable.floatType);
-                return index + 1;
-            case 'S':
-                typeStack.push(this.symTable.stringType);
-                return index + 1;
-            case 'B':
-                typeStack.push(this.symTable.booleanType);
-                return index + 1;
-            case 'L':
-                typeStack.push(this.symTable.blobType);
-                return index + 1;
-            case 'Y':
-                typeStack.push(this.symTable.typeDesc);
-                return index + 1;
-            case 'A':
-                typeStack.push(this.symTable.anyType);
-                return index + 1;
-            case 'R':
-                index++;
-                nameIndex = index;
-                while (chars[nameIndex] != ';') {
-                    nameIndex++;
-                }
-                String typeName = new String(Arrays.copyOfRange(chars, index, nameIndex));
-                typeStack.push(getBuiltinRefTypeFromName(typeName));
-                return nameIndex + 1;
-            case '[':
-                index = createBTypeFromSig(chars, index + 1, typeStack);
-                BType elemType = typeStack.pop();
-                BArrayType arrayType = new BArrayType(elemType);
-                typeStack.push(arrayType);
-                return index;
-            case 'J':
-            case 'T':
-            case 'D':
-            case 'G':
-                char typeChar = chars[index];
-                index++;
-                nameIndex = index;
-                int colonIndex = -1;
-                while (chars[nameIndex] != ';') {
-                    if (chars[nameIndex] == ':') {
-                        colonIndex = nameIndex;
-                    }
-                    nameIndex++;
-                }
-
-                String pkgPath;
-                String name;
-                BPackageSymbol pkgSymbol;
-                if (colonIndex != -1) {
-                    pkgPath = new String(Arrays.copyOfRange(chars, index, colonIndex));
-                    name = new String(Arrays.copyOfRange(chars, colonIndex + 1, nameIndex));
-                    pkgSymbol = lookupPackageSymbol(names.fromString(pkgPath));
-                } else {
-                    name = new String(Arrays.copyOfRange(chars, index, nameIndex));
-                    // Setting the current package;
-                    pkgSymbol = this.env.pkgSymbol;
-                }
-
-                if (typeChar == 'J') {
-                    if (name.isEmpty()) {
-                        typeStack.push(this.symTable.jsonType);
-                    } else {
-                        typeStack.push(new BJSONType(TypeTags.JSON, lookupUserDefinedType(pkgSymbol, name), null));
-                    }
-                } else if (typeChar == 'D') {
-                    if (name.isEmpty()) {
-                        typeStack.push(this.symTable.tableType);
-                    } else {
-                        typeStack.push(new BTableType(TypeTags.TABLE, lookupUserDefinedType(pkgSymbol, name), null));
-                    }
-                } else if (typeChar == 'G' || typeChar == 'T') {
-                    typeStack.push(lookupUserDefinedType(pkgSymbol, name));
-                }
-
-                return nameIndex + 1;
-            case 'M':
-                index = createBTypeFromSig(chars, index + 1, typeStack);
-                BType constrainedType = typeStack.pop();
-                BType mapType;
-                if (constrainedType == this.symTable.anyType) {
-                    mapType = this.symTable.mapType;
-                } else {
-                    mapType = new BMapType(TypeTags.MAP, constrainedType, null);
-                }
-                typeStack.push(mapType);
-                return index;
-            case 'H':
-                index = createBTypeFromSig(chars, index + 1, typeStack);
-                BType streamConstraintType = typeStack.pop();
-                typeStack.push(new BStreamType(TypeTags.STREAM, streamConstraintType, null));
-                return index;
-            case 'U':
-                index++;
-                index = createInvokableType(chars, index, typeStack);
-                return index + 1;
-            case 'O':
-            case 'P':
-                typeChar = chars[index];
-                index++;
-                nameIndex = index;
-                while (chars[nameIndex] != ';') {
-                    nameIndex++;
-                }
-                List<BType> memberTypes = new ArrayList<>();
-                int memberCount = Integer.parseInt(new String(Arrays.copyOfRange(chars, index, nameIndex)));
-                index = nameIndex;
-                for (int i = 0; i < memberCount; i++) {
-                    index = createBTypeFromSig(chars, index + 1, typeStack) - 1;
-                    memberTypes.add(typeStack.pop());
-                }
-                if (typeChar == 'O') {
-                    typeStack.push(new BUnionType(null, new LinkedHashSet<>(memberTypes),
-                            memberTypes.contains(this.symTable.nilType)));
-                } else if (typeChar == 'P') {
-                    typeStack.push(new BTupleType(memberTypes));
-                }
-                return index + 1;
-            case 'N':
-                typeStack.push(this.symTable.nilType);
-                return index + 1;
-            default:
-                throw new BLangCompilerException("unsupported base type char: " + ch);
-        }
-    }
-
-    private BType getBTypeFromDescriptor(String sig) {
-        char ch = sig.charAt(0);
-        switch (ch) {
-            case 'I':
-                return this.symTable.intType;
-            case 'F':
-                return this.symTable.floatType;
-            case 'S':
-                return this.symTable.stringType;
-            case 'B':
-                return this.symTable.booleanType;
-            case 'Y':
-                return this.symTable.typeDesc;
-            case 'L':
-                return this.symTable.blobType;
-            case 'A':
-                return this.symTable.anyType;
-            case 'N':
-                return this.symTable.nilType;
-            case 'R':
-                return getBuiltinRefTypeFromName(sig.substring(1, sig.length() - 1));
-            case 'M':
-                BType constrainedType = getBTypeFromDescriptor(sig.substring(1));
-                if (constrainedType == this.symTable.anyType) {
-                    return this.symTable.mapType;
-                } else {
-                    return new BMapType(TypeTags.MAP, constrainedType, null);
-                }
-            case 'H':
-                return new BStreamType(TypeTags.STREAM, getBTypeFromDescriptor(sig.substring(1)), null);
-            case 'X':
-            case 'J':
-            case 'T':
-            case 'D':
-            case 'G':
-                String typeName = sig.substring(1, sig.length() - 1);
-                String[] parts = typeName.split(":");
-
-                if (parts.length == 1) {
-                    if (ch == 'J') {
-                        return this.symTable.jsonType;
-                    } else if (ch == 'D') {
-                        return this.symTable.tableType;
-                    } else if (ch == 'H') { //TODO:CHECK
-                        return this.symTable.streamType;
-                    }
-                }
-
-                String pkgPath = parts[0];
-                String name = parts[1];
-                BPackageSymbol pkgSymbol = lookupPackageSymbol(names.fromString(pkgPath));
-                if (ch == 'J') {
-                    return new BJSONType(TypeTags.JSON, lookupUserDefinedType(pkgSymbol, name), null);
-                } else if (ch == 'X') {
-                    return lookupUserDefinedType(pkgSymbol, name);
-                } else if (ch == 'D') {
-                    return new BTableType(TypeTags.TABLE, lookupUserDefinedType(pkgSymbol, name), null);
-                } else {
-                    return lookupUserDefinedType(pkgSymbol, name);
-                }
-            case '[':
-                BType elemType = getBTypeFromDescriptor(sig.substring(1));
-                return new BArrayType(elemType);
-            case 'U':
-            case 'O':
-            case 'P':
-                Stack<BType> typeStack = new Stack<BType>();
-                createBTypeFromSig(sig.toCharArray(), 0, typeStack);
-                return typeStack.pop();
-            default:
-                throw new BLangCompilerException("Unknown type signature: " + sig);
-        }
-    }
-
->>>>>>> e98a9146
     private BPackageSymbol lookupPackageSymbol(Name packageName) {
         //TODO below is a temporary fix, this needs to be removed later.
         if (packageName.equals(names.fromString(env.pkgSymbol.pkgID.orgName + "." + env.pkgSymbol.pkgID.name))) {
