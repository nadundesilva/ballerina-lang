--- conflicted
+++ resolved
@@ -90,12 +90,8 @@
      */
     public static class Call extends BIRTerminator implements BIRAssignInstruction {
         public boolean isVirtual;
-<<<<<<< HEAD
-        public List<BIRArgument> args;
-=======
         public boolean transactional;
         public List<BIROperand> args;
->>>>>>> acb5b578
         public Name name;
         public PackageID calleePkg;
         public List<BIRAnnotationAttachment> calleeAnnotAttachments;
@@ -106,7 +102,7 @@
                     boolean isVirtual,
                     PackageID calleePkg,
                     Name name,
-                    List<BIRArgument> args,
+                    List<BIROperand> args,
                     BIROperand lhsOp,
                     BIRBasicBlock thenBB,
                     List<BIRAnnotationAttachment> calleeAnnotAttachments,
@@ -159,7 +155,7 @@
                          boolean isVirtual,
                          PackageID calleePkg,
                          Name name,
-                         List<BIRArgument> args,
+                         List<BIROperand> args,
                          BIROperand lhsOp,
                          BIRBasicBlock thenBB,
                          List<BIRAnnotationAttachment> annotAttachments,
@@ -189,14 +185,14 @@
      */
     public static class FPCall extends BIRTerminator {
         public BIROperand fp;
-        public List<BIRArgument> args;
+        public List<BIROperand> args;
         public boolean isAsync;
         public boolean transactional;
 
         public FPCall(Location pos,
                       InstructionKind kind,
                       BIROperand fp,
-                      List<BIRArgument> args,
+                      List<BIROperand> args,
                       BIROperand lhsOp,
                       boolean isAsync,
                       BIRBasicBlock thenBB) {
@@ -230,7 +226,7 @@
             BIROperand[] operands = new BIROperand[args.size() + 1];
             operands[0] = fp;
             int i = 1;
-            for (BIRArgument operand : args) {
+            for (BIROperand operand : args) {
                 operands[i++] = operand;
             }
             return operands;
