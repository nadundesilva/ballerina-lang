/*
 *  Copyright (c) 2020, WSO2 Inc. (http://www.wso2.org) All Rights Reserved.
 *
 *  WSO2 Inc. licenses this file to you under the Apache License,
 *  Version 2.0 (the "License"); you may not use this file except
 *  in compliance with the License.
 *  You may obtain a copy of the License at
 *
 *    http://www.apache.org/licenses/LICENSE-2.0
 *
 *  Unless required by applicable law or agreed to in writing,
 *  software distributed under the License is distributed on an
 *  "AS IS" BASIS, WITHOUT WARRANTIES OR CONDITIONS OF ANY
 *  KIND, either express or implied.  See the License for the
 *  specific language governing permissions and limitations
 *  under the License.
 */
package org.wso2.ballerinalang.compiler.bir.codegen;

import org.ballerinalang.compiler.BLangCompilerException;
import org.ballerinalang.model.elements.PackageID;
import org.ballerinalang.util.diagnostic.DiagnosticCode;
import org.objectweb.asm.ClassTooLargeException;
import org.objectweb.asm.ClassWriter;
import org.objectweb.asm.FieldVisitor;
import org.objectweb.asm.MethodTooLargeException;
import org.objectweb.asm.MethodVisitor;
import org.wso2.ballerinalang.compiler.PackageCache;
import org.wso2.ballerinalang.compiler.bir.codegen.internal.JarFile;
import org.wso2.ballerinalang.compiler.bir.codegen.internal.JavaClass;
import org.wso2.ballerinalang.compiler.bir.codegen.internal.LambdaMetadata;
import org.wso2.ballerinalang.compiler.bir.codegen.interop.BIRFunctionWrapper;
import org.wso2.ballerinalang.compiler.bir.codegen.interop.ExternalMethodGen;
import org.wso2.ballerinalang.compiler.bir.codegen.interop.InteropValidator;
import org.wso2.ballerinalang.compiler.bir.codegen.interop.JInteropException;
import org.wso2.ballerinalang.compiler.bir.codegen.interop.OldStyleExternalFunctionWrapper;
import org.wso2.ballerinalang.compiler.bir.model.BIRInstruction;
import org.wso2.ballerinalang.compiler.bir.model.BIRNode;
import org.wso2.ballerinalang.compiler.bir.model.BIRNode.BIRFunction;
import org.wso2.ballerinalang.compiler.bir.model.BIRNode.BIRGlobalVariableDcl;
import org.wso2.ballerinalang.compiler.bir.model.BIRNode.BIRPackage;
import org.wso2.ballerinalang.compiler.bir.model.BIRNode.BIRTypeDefinition;
import org.wso2.ballerinalang.compiler.bir.model.BIRNode.BIRVariableDcl;
import org.wso2.ballerinalang.compiler.bir.model.BIRNonTerminator.NewInstance;
import org.wso2.ballerinalang.compiler.bir.model.VarKind;
import org.wso2.ballerinalang.compiler.bir.model.VarScope;
import org.wso2.ballerinalang.compiler.semantics.model.SymbolTable;
import org.wso2.ballerinalang.compiler.semantics.model.symbols.BObjectTypeSymbol;
import org.wso2.ballerinalang.compiler.semantics.model.symbols.BPackageSymbol;
import org.wso2.ballerinalang.compiler.semantics.model.symbols.Symbols;
import org.wso2.ballerinalang.compiler.semantics.model.types.BInvokableType;
import org.wso2.ballerinalang.compiler.semantics.model.types.BNilType;
import org.wso2.ballerinalang.compiler.semantics.model.types.BObjectType;
import org.wso2.ballerinalang.compiler.semantics.model.types.BServiceType;
import org.wso2.ballerinalang.compiler.semantics.model.types.BType;
import org.wso2.ballerinalang.compiler.util.CompilerContext;
import org.wso2.ballerinalang.compiler.util.Name;
import org.wso2.ballerinalang.compiler.util.Names;
import org.wso2.ballerinalang.compiler.util.TypeTags;
import org.wso2.ballerinalang.compiler.util.diagnotic.BLangDiagnosticLogHelper;
import org.wso2.ballerinalang.util.Flags;

import java.util.ArrayList;
import java.util.Collections;
import java.util.HashMap;
import java.util.LinkedHashMap;
import java.util.LinkedHashSet;
import java.util.List;
import java.util.Map;
import java.util.Objects;
import java.util.Set;
import java.util.concurrent.ConcurrentHashMap;

import static org.objectweb.asm.ClassWriter.COMPUTE_FRAMES;
import static org.objectweb.asm.Opcodes.ACC_FINAL;
import static org.objectweb.asm.Opcodes.ACC_PUBLIC;
import static org.objectweb.asm.Opcodes.ACC_STATIC;
import static org.objectweb.asm.Opcodes.ACC_SUPER;
import static org.objectweb.asm.Opcodes.ALOAD;
import static org.objectweb.asm.Opcodes.DUP;
import static org.objectweb.asm.Opcodes.ICONST_0;
import static org.objectweb.asm.Opcodes.ICONST_1;
import static org.objectweb.asm.Opcodes.INVOKESPECIAL;
import static org.objectweb.asm.Opcodes.INVOKESTATIC;
import static org.objectweb.asm.Opcodes.NEW;
import static org.objectweb.asm.Opcodes.PUTSTATIC;
import static org.objectweb.asm.Opcodes.RETURN;
import static org.objectweb.asm.Opcodes.V1_8;
import static org.wso2.ballerinalang.compiler.bir.codegen.JvmConstants.CURRENT_MODULE_INIT;
import static org.wso2.ballerinalang.compiler.bir.codegen.JvmConstants.FILE_NAME_PERIOD_SEPERATOR;
import static org.wso2.ballerinalang.compiler.bir.codegen.JvmConstants.JAVA_PACKAGE_SEPERATOR;
import static org.wso2.ballerinalang.compiler.bir.codegen.JvmConstants.JAVA_THREAD;
import static org.wso2.ballerinalang.compiler.bir.codegen.JvmConstants.LOCK_STORE;
import static org.wso2.ballerinalang.compiler.bir.codegen.JvmConstants.MODULE_INIT_CLASS_NAME;
import static org.wso2.ballerinalang.compiler.bir.codegen.JvmConstants.MODULE_STOP;
import static org.wso2.ballerinalang.compiler.bir.codegen.JvmConstants.OBJECT;
import static org.wso2.ballerinalang.compiler.bir.codegen.JvmConstants.VALUE_CREATOR;
import static org.wso2.ballerinalang.compiler.bir.codegen.JvmDesugarPhase.addDefaultableBooleanVarsToSignature;
import static org.wso2.ballerinalang.compiler.bir.codegen.JvmDesugarPhase.rewriteRecordInits;
import static org.wso2.ballerinalang.compiler.bir.codegen.JvmMethodGen.cleanupBalExt;
import static org.wso2.ballerinalang.compiler.bir.codegen.JvmMethodGen.cleanupPathSeperators;
import static org.wso2.ballerinalang.compiler.bir.codegen.JvmMethodGen.generateDefaultConstructor;
import static org.wso2.ballerinalang.compiler.bir.codegen.JvmMethodGen.generateField;
import static org.wso2.ballerinalang.compiler.bir.codegen.JvmMethodGen.getFunction;
import static org.wso2.ballerinalang.compiler.bir.codegen.JvmMethodGen.getFunctions;
import static org.wso2.ballerinalang.compiler.bir.codegen.JvmMethodGen.getMainFunc;
import static org.wso2.ballerinalang.compiler.bir.codegen.JvmMethodGen.getMethodDesc;
import static org.wso2.ballerinalang.compiler.bir.codegen.JvmMethodGen.getTypeDef;
import static org.wso2.ballerinalang.compiler.bir.codegen.JvmMethodGen.isExternFunc;
import static org.wso2.ballerinalang.compiler.bir.codegen.JvmTerminatorGen.toNameString;
import static org.wso2.ballerinalang.compiler.bir.codegen.JvmTypeGen.generateCreateTypesMethod;
import static org.wso2.ballerinalang.compiler.bir.codegen.JvmTypeGen.generateUserDefinedTypeFields;
import static org.wso2.ballerinalang.compiler.bir.codegen.JvmTypeGen.generateValueCreatorMethods;
import static org.wso2.ballerinalang.compiler.bir.codegen.JvmTypeGen.isServiceDefAvailable;
import static org.wso2.ballerinalang.compiler.bir.codegen.JvmValueGen.getTypeValueClassName;
import static org.wso2.ballerinalang.compiler.bir.codegen.JvmValueGen.injectDefaultParamInitsToAttachedFuncs;
import static org.wso2.ballerinalang.compiler.bir.codegen.interop.ExternalMethodGen.createExternalFunctionWrapper;
import static org.wso2.ballerinalang.compiler.bir.codegen.interop.ExternalMethodGen.injectDefaultParamInits;
import static org.wso2.ballerinalang.compiler.bir.codegen.interop.ExternalMethodGen.isBallerinaBuiltinModule;

/**
 * BIR module to JVM byte code generation class.
 *
 * @since 1.2.0
 */
public class JvmPackageGen {

    static final boolean IS_BSTRING;
    private static final CompilerContext.Key<JvmPackageGen> JVM_PACKAGE_GEN_KEY = new CompilerContext.Key<>();

    static {
        String bStringProp = System.getProperty("ballerina.bstring");
        IS_BSTRING = (bStringProp != null && !"".equals(bStringProp));
    }

    public final SymbolTable symbolTable;
    public final PackageCache packageCache;
    private final JvmMethodGen jvmMethodGen;
    private Map<String, BIRFunctionWrapper> birFunctionMap;
    private Map<String, String> externClassMap;
    private Map<String, String> globalVarClassMap;
    private Map<String, PackageID> dependentModules;
    private BLangDiagnosticLogHelper dlog;

    private JvmPackageGen(CompilerContext compilerContext) {

        compilerContext.put(JVM_PACKAGE_GEN_KEY, this);

        birFunctionMap = new HashMap<>();
        globalVarClassMap = new HashMap<>();
        externClassMap = new HashMap<>();
        dependentModules = new LinkedHashMap<>();
        symbolTable = SymbolTable.getInstance(compilerContext);
        packageCache = PackageCache.getInstance(compilerContext);
        dlog = BLangDiagnosticLogHelper.getInstance(compilerContext);
        jvmMethodGen = new JvmMethodGen(this);

        JvmCastGen.symbolTable = symbolTable;
        JvmInstructionGen.anyType = symbolTable.anyType;
    }

    public static JvmPackageGen getInstance(CompilerContext compilerContext) {

        JvmPackageGen jvmPackageGen = compilerContext.get(JVM_PACKAGE_GEN_KEY);
        if (jvmPackageGen == null) {
            jvmPackageGen = new JvmPackageGen(compilerContext);
        }

        return jvmPackageGen;
    }

    private static String getBvmAlias(String orgName, String moduleName) {

        if (Names.ANON_ORG.value.equals(orgName)) {
            return moduleName;
        }
        return orgName + "/" + moduleName;
    }

    private static void addBuiltinImports(BIRPackage currentModule, Set<PackageID> dependentModuleArray) {
        // Add the builtin and utils modules to the imported list of modules
        if (isSameModule(currentModule, PackageID.ANNOTATIONS)) {
            return;
        }
        dependentModuleArray.add(PackageID.ANNOTATIONS);
        if (isLangModule(currentModule)) {
            return;
        }

        if (isSameModule(currentModule, PackageID.INTERNAL)) {
            return;
        }
        dependentModuleArray.add(PackageID.INTERNAL);
        dependentModuleArray.add(PackageID.ARRAY);
        dependentModuleArray.add(PackageID.DECIMAL);
        dependentModuleArray.add(PackageID.ERROR);
        dependentModuleArray.add(PackageID.FLOAT);
        dependentModuleArray.add(PackageID.FUTURE);
        dependentModuleArray.add(PackageID.INT);
        dependentModuleArray.add(PackageID.MAP);
        dependentModuleArray.add(PackageID.OBJECT);
        dependentModuleArray.add(PackageID.STREAM);
        dependentModuleArray.add(PackageID.STRING);
        dependentModuleArray.add(PackageID.VALUE);
        dependentModuleArray.add(PackageID.XML);
        dependentModuleArray.add(PackageID.TYPEDESC);
        dependentModuleArray.add(PackageID.BOOLEAN);
    }

    private static boolean isSameModule(BIRPackage moduleId, PackageID importModule) {

        if (!moduleId.org.value.equals(importModule.orgName.value)) {
            return false;
        } else if (!moduleId.name.value.equals(importModule.name.value)) {
            return false;
        } else {
            return moduleId.version.value.equals(importModule.version.value);
        }
    }

    private static boolean isLangModule(BIRPackage moduleId) {

        if (!"ballerina".equals(moduleId.org.value)) {
            return false;
        }
        return moduleId.name.value.indexOf("lang.") == 0;
    }

    private static void generatePackageVariable(BIRGlobalVariableDcl globalVar, ClassWriter cw) {

        String varName = globalVar.name.value;
        BType bType = globalVar.type;
        generateField(cw, bType, varName, true);
    }

    private static void generateLockForVariable(ClassWriter cw) {

        String lockStoreClass = "L" + LOCK_STORE + ";";
        FieldVisitor fv;
        fv = cw.visitField(ACC_PUBLIC + ACC_FINAL + ACC_STATIC, "LOCK_STORE", lockStoreClass, null, null);
        fv.visitEnd();
    }

    private static void generateStaticInitializer(ClassWriter cw, String className,
                                                  boolean serviceEPAvailable) {

        MethodVisitor mv = cw.visitMethod(ACC_STATIC, "<clinit>", "()V", null, null);

        String lockStoreClass = "L" + LOCK_STORE + ";";
        mv.visitTypeInsn(NEW, LOCK_STORE);
        mv.visitInsn(DUP);
        mv.visitMethodInsn(INVOKESPECIAL, LOCK_STORE, "<init>", "()V", false);
        mv.visitFieldInsn(PUTSTATIC, className, "LOCK_STORE", lockStoreClass);

        setServiceEPAvailableField(cw, mv, serviceEPAvailable, className);

        mv.visitInsn(RETURN);
        mv.visitMaxs(0, 0);
        mv.visitEnd();
    }

    private static void setServiceEPAvailableField(ClassWriter cw, MethodVisitor mv, boolean serviceEPAvailable,
                                                   String initClass) {

        FieldVisitor fv = cw.visitField(ACC_PUBLIC + ACC_STATIC, "serviceEPAvailable", "Z", null, null);
        fv.visitEnd();

        if (serviceEPAvailable) {
            mv.visitInsn(ICONST_1);
            mv.visitFieldInsn(PUTSTATIC, initClass, "serviceEPAvailable", "Z");
        } else {
            mv.visitInsn(ICONST_0);
            mv.visitFieldInsn(PUTSTATIC, initClass, "serviceEPAvailable", "Z");
        }
    }

    static String computeLockNameFromString(String varName) {

        return "$lock" + varName;
    }

    static String getModuleLevelClassName(String orgName, String moduleName, String version, String sourceFileName) {

        String className = cleanupSourceFileName(sourceFileName);
        // handle source file path start with '/'.
        if (className.startsWith(JAVA_PACKAGE_SEPERATOR)) {
            className = className.substring(1);
        }

        if (!moduleName.equals(".")) {
            if (!version.equals("")) {
                className = cleanupName(version) + "/" + className;
            }
            className = cleanupName(moduleName) + "/" + className;
        }

        if (!orgName.equalsIgnoreCase("$anon")) {
            className = cleanupName(orgName) + "/" + className;
        }

        return className;
    }

    public static String getPackageName(Name orgName, Name moduleName, Name version) {
        return getPackageName(orgName.getValue(), moduleName.getValue(), version.getValue());
    }

    public static String getPackageName(String orgName, String moduleName, String version) {

        String packageName = "";
        if (!moduleName.equals(".")) {
            if (!version.equals("")) {
                packageName = cleanupName(version) + "/";
            }
            packageName = cleanupName(moduleName) + "/" + packageName;
        }

        if (!orgName.equalsIgnoreCase("$anon")) {
            packageName = cleanupName(orgName) + "/" + packageName;
        }

        return packageName;
    }

    private static String cleanupName(String name) {

        return name.replace(".", "_");
    }

    private static String cleanupSourceFileName(String name) {

        return name.replace(".", FILE_NAME_PERIOD_SEPERATOR);
    }

    public static String cleanupPackageName(String pkgName) {

        int index = pkgName.lastIndexOf("/");
        if (index > 0) {
            return pkgName.substring(0, index);
        } else {
            return pkgName;
        }
    }

    public static BIRFunctionWrapper getFunctionWrapper(BIRFunction currentFunc, String orgName, String moduleName,
                                                        String version, String moduleClass) {

        BInvokableType functionTypeDesc = currentFunc.type;
        BIRVariableDcl receiver = currentFunc.receiver;
        BType attachedType = receiver != null ? receiver.type : null;
        String jvmMethodDescription = getMethodDesc(functionTypeDesc.paramTypes, functionTypeDesc.retType,
                attachedType, false);
        String jvmMethodDescriptionBString = getMethodDesc(functionTypeDesc.paramTypes, functionTypeDesc.retType,
                attachedType, false);

        return new BIRFunctionWrapper(orgName, moduleName, version, currentFunc, moduleClass, jvmMethodDescription,
                jvmMethodDescriptionBString);
    }

    static PackageID packageToModuleId(BIRPackage mod) {

        return new PackageID(mod.org, mod.name, mod.version);
    }

    private static void generateShutdownSignalListener(String initClass, Map<String, byte[]> jarEntries) {

        String innerClassName = initClass + "$SignalListener";
        ClassWriter cw = new BallerinaClassWriter(COMPUTE_FRAMES);
        cw.visit(V1_8, ACC_SUPER, innerClassName, null, JAVA_THREAD, null);

        // create constructor
        MethodVisitor mv = cw.visitMethod(ACC_PUBLIC, "<init>", "()V", null, null);
        mv.visitCode();
        mv.visitVarInsn(ALOAD, 0);
        mv.visitMethodInsn(INVOKESPECIAL, JAVA_THREAD, "<init>", "()V", false);
        mv.visitInsn(RETURN);
        mv.visitMaxs(0, 0);
        mv.visitEnd();

        // implement run() method
        mv = cw.visitMethod(ACC_PUBLIC, "run", "()V", null, null);
        mv.visitCode();

        mv.visitMethodInsn(INVOKESTATIC, initClass, MODULE_STOP, "()V", false);

        mv.visitInsn(RETURN);
        mv.visitMaxs(0, 0);
        mv.visitEnd();

        cw.visitEnd();
        jarEntries.put(innerClassName + ".class", cw.toByteArray());
    }

    private static BIRFunction findFunction(BIRNode parentNode, String funcName) {

        BIRFunction func;
        if (parentNode instanceof BIRTypeDefinition) {
            BIRTypeDefinition typeDef = (BIRTypeDefinition) parentNode;
            func = findFunction(typeDef.attachedFuncs, funcName);
        } else if (parentNode instanceof BIRPackage) {
            BIRPackage pkg = (BIRPackage) parentNode;
            func = findFunction(pkg.functions, funcName);
        } else {
            throw new IllegalStateException();
        }

        return func;
    }

    private static BIRFunction findFunction(List<BIRFunction> functions, String funcName) {

        for (BIRFunction func : functions) {
            if (JvmMethodGen.cleanupFunctionName(func.name.value).equals(funcName)) {
                return func;
            }
        }

        throw new IllegalStateException("cannot find function: '" + funcName + "'");
    }

<<<<<<< HEAD
    BType lookupTypeDef(NewInstance objectNewIns) {

        if (!objectNewIns.isExternalDef) {
            return objectNewIns.def.type;
        } else {
            PackageID id = objectNewIns.externalPackageId;
            BPackageSymbol symbol = packageCache.getSymbol(id.orgName + "/" + id.name);
            if (symbol != null) {
                BObjectTypeSymbol objectTypeSymbol =
                        (BObjectTypeSymbol) symbol.scope.lookup(new Name(objectNewIns.objectName)).symbol;
                if (objectTypeSymbol != null) {
                    return objectTypeSymbol.type;
                }
            }

            throw new BLangCompilerException("Reference to unknown type " + objectNewIns.externalPackageId
                    + "/" + objectNewIns.objectName);
        }
    }

    String lookupGlobalVarClassName(String pkgName, String varName) {

        String key = pkgName + varName;
        if (!globalVarClassNames.containsKey(key)) {
            return pkgName + MODULE_INIT_CLASS_NAME;
        } else {
            return globalVarClassNames.get(key);
        }
    }

    private void generateDependencyList(BPackageSymbol packageSymbol, JarFile jarFile,
                                        InteropValidator interopValidator) {

        if (packageSymbol.bir != null) {
            generatePackage(packageSymbol.bir, jarFile, interopValidator, false);
        } else {
            for (BPackageSymbol importPkgSymbol : packageSymbol.imports) {
                if (importPkgSymbol == null) {
                    continue;
                }
                generateDependencyList(importPkgSymbol, jarFile, interopValidator);
            }
        }

        PackageID moduleId = packageSymbol.pkgID;

        String pkgName = getPackageName(moduleId.orgName, moduleId.name, moduleId.version);
        if (!dependentModules.containsKey(pkgName)) {
            dependentModules.put(pkgName, moduleId);
        }
    }

    void generatePackage(BIRNode.BIRPackage module, JarFile jarFile, InteropValidator interopValidator,
                         boolean isEntry) {
=======
    JarFile generate(BIRNode.BIRPackage module, InteropValidator interopValidator, boolean isEntry) {
>>>>>>> 699243f6

        String orgName = module.org.value;
        String moduleName = module.name.value;
        String version = module.version.value;
        String pkgName = getPackageName(orgName, moduleName, version);

        Set<PackageID> moduleImports = new LinkedHashSet<>();

        addBuiltinImports(module, moduleImports);

        for (BIRNode.BIRImportModule importModule : module.importModules) {
            BPackageSymbol pkgSymbol = packageCache.getSymbol(getBvmAlias(importModule.org.value,
                    importModule.name.value));
            generateDependencyList(pkgSymbol, interopValidator);
            if (dlog.getErrorCount() > 0) {
                return new JarFile(Collections.emptyMap());
            }
        }

<<<<<<< HEAD
        String typeOwnerClass = getModuleLevelClassName(orgName, moduleName, version, MODULE_INIT_CLASS_NAME);
        Map<String, JavaClass> jvmClassMap = generateClassNameMappings(module, pkgName, typeOwnerClass,
=======
        String moduleInitClass = getModuleLevelClassName(orgName, moduleName, MODULE_INIT_CLASS_NAME);
        Map<String, JavaClass> jvmClassMapping = generateClassNameMapping(module, pkgName, moduleInitClass,
>>>>>>> 699243f6
                interopValidator, isEntry);
        if (!isEntry || dlog.getErrorCount() > 0) {
            return new JarFile(Collections.emptyMap());
        }

        // using a concurrent hash map to store class byte values, which are generated in parallel
        final Map<String, byte[]> jarEntries = new ConcurrentHashMap<>();

        // desugar parameter initialization
        injectDefaultParamInits(module, jvmMethodGen, this);
        injectDefaultParamInitsToAttachedFuncs(module, jvmMethodGen, this);

        // create imported modules flat list
        List<PackageID> flattenedModuleImports = flattenModuleImports(moduleImports);

        // enrich current package with package initializers
        jvmMethodGen.enrichPkgWithInitializers(jvmClassMapping, moduleInitClass, module, flattenedModuleImports);

        // generate the shutdown listener class.
        generateShutdownSignalListener(moduleInitClass, jarEntries);

        // desugar the record init function
        rewriteRecordInits(module.typeDefs);

        // generate object/record value classes
        JvmValueGen valueGen = new JvmValueGen(module, this, jvmMethodGen);
        valueGen.generateValueClasses(jarEntries);

        // generate frame classes
        jvmMethodGen.generateFrameClasses(module, jarEntries);

        // generate module classes
        generateModuleClasses(module, jarEntries, moduleInitClass, jvmClassMapping, flattenedModuleImports);

        // clear class name mappings
        clearPackageGenInfo();

        return new JarFile(moduleInitClass, jarEntries);
    }

    private void generateModuleClasses(BIRPackage module, Map<String, byte[]> jarEntries, String moduleInitClass,
                                       Map<String, JavaClass> jvmClassMapping, List<PackageID> moduleImports) {

        jvmClassMapping.entrySet().parallelStream().forEach(entry -> {
            String moduleClass = entry.getKey();
            JavaClass javaClass = entry.getValue();
            ClassWriter cw = new BallerinaClassWriter(COMPUTE_FRAMES);
            LambdaMetadata lambdaMetadata = new LambdaMetadata(moduleClass);

            if (Objects.equals(moduleClass, moduleInitClass)) {
                cw.visit(V1_8, ACC_PUBLIC + ACC_SUPER, moduleClass, null, VALUE_CREATOR, null);
                generateDefaultConstructor(cw, VALUE_CREATOR);
                generateUserDefinedTypeFields(cw, module.typeDefs);
                generateValueCreatorMethods(cw, module.typeDefs, module, moduleInitClass, symbolTable);
                // populate global variable to class name mapping and generate them
                for (BIRGlobalVariableDcl globalVar : module.globalVars) {
                    if (globalVar != null) {
                        generatePackageVariable(globalVar, cw);
                    }
                }

                BIRFunction mainFunc = getMainFunc(module.functions);
                String mainClass = "";
                if (mainFunc != null) {
<<<<<<< HEAD
                    mainClass = getModuleLevelClassName(orgName, moduleName, version,
=======
                    mainClass = getModuleLevelClassName(module.org.value, module.name.value,
>>>>>>> 699243f6
                            cleanupPathSeperators(cleanupBalExt(mainFunc.pos.getSource().cUnitName)));
                }

                boolean serviceEPAvailable = isServiceDefAvailable(module.typeDefs);

                jvmMethodGen.generateMainMethod(mainFunc, cw, module, moduleClass, serviceEPAvailable);
                if (mainFunc != null) {
                    jvmMethodGen.generateLambdaForMain(mainFunc, cw, module, mainClass, moduleClass);
                }
                jvmMethodGen.generateLambdaForPackageInits(cw, module, mainClass, moduleClass, moduleImports);

                generateLockForVariable(cw);
                generateStaticInitializer(cw, moduleClass, serviceEPAvailable);
                generateCreateTypesMethod(cw, module.typeDefs, moduleInitClass, symbolTable);
                jvmMethodGen.generateModuleInitializer(cw, module, moduleInitClass);
                jvmMethodGen.generateExecutionStopMethod(cw, moduleInitClass, module, moduleImports,
                        moduleInitClass);
            } else {
                cw.visit(V1_8, ACC_PUBLIC + ACC_SUPER, moduleClass, null, OBJECT, null);
                generateDefaultConstructor(cw, OBJECT);
            }
            cw.visitSource(javaClass.sourceFileName, null);
            // generate methods
            for (BIRFunction func : javaClass.functions) {
                String workerName = getFunction(func).workerName == null ? null : func.workerName.value;
                jvmMethodGen.generateMethod(getFunction(func), cw, module, null, false, workerName, lambdaMetadata);
            }
            // generate lambdas created during generating methods
            for (Map.Entry<String, BIRInstruction> lambda : lambdaMetadata.getLambdas().entrySet()) {
                String name = lambda.getKey();
                BIRInstruction call = lambda.getValue();
                jvmMethodGen.generateLambdaMethod(call, cw, name);
            }
            cw.visitEnd();

            byte[] bytes = getBytes(cw, module);
            jarEntries.put(moduleClass + ".class", bytes);
        });
    }

    private List<PackageID> flattenModuleImports(Set<PackageID> dependentModuleArray) {

        for (Map.Entry<String, PackageID> entry : dependentModules.entrySet()) {
            PackageID id = entry.getValue();
            dependentModuleArray.add(id);
        }

        return new ArrayList<>(dependentModuleArray);
    }

    /**
     * Java Class will be generate for each source file. This method add class mappings to globalVar and filters the
     * unctions based on their source file name and then returns map of associated java class contents.
     *
     * @param module           bir module
     * @param pkgName          module name
     * @param initClass        module init class name
     * @param interopValidator interop validator instance
     * @param isEntry          is entry module flag
     * @return The map of javaClass records on given source file name
     */
    private Map<String, JavaClass> generateClassNameMapping(BIRPackage module, String pkgName, String initClass,
                                                            InteropValidator interopValidator,
                                                            boolean isEntry) {

        String orgName = module.org.value;
        String moduleName = module.name.value;
        String version = module.version.value;
        Map<String, JavaClass> jvmClassMap = new HashMap<>();

        if (isEntry) {
            for (BIRNode.BIRConstant constant : module.constants) {
                module.globalVars.add(new BIRGlobalVariableDcl(constant.pos, constant.flags, constant.type, null,
                        constant.name, VarScope.GLOBAL, VarKind.CONSTANT, ""));
            }
        }
        for (BIRGlobalVariableDcl globalVar : module.globalVars) {
            if (globalVar != null) {
                globalVarClassMap.put(pkgName + globalVar.name.value, initClass);
            }
        }

        globalVarClassMap.put(pkgName + "LOCK_STORE", initClass);
        // filter out functions.
        List<BIRFunction> functions = module.functions;
        if (functions.size() > 0) {
            int funcSize = functions.size();
            int count = 0;
            // Generate init class. Init function should be the first function of the package, hence check first
            // function.
            BIRFunction initFunc = functions.get(0);
            String functionName = initFunc.name.value;
            JavaClass klass = new JavaClass(initFunc.pos.src.cUnitName);
            klass.functions.add(0, initFunc);
            jvmMethodGen.addInitAndTypeInitInstructions(module, initFunc);
            jvmClassMap.put(initClass, klass);
            birFunctionMap.put(pkgName + functionName, getFunctionWrapper(initFunc, orgName, moduleName,
                    version, initClass));
            count += 1;

            // Add start function
            BIRFunction startFunc = functions.get(1);
            functionName = startFunc.name.value;
            birFunctionMap.put(pkgName + functionName, getFunctionWrapper(startFunc, orgName, moduleName,
                    version, initClass));
            klass.functions.add(1, startFunc);
            count += 1;

            // Add stop function
            BIRFunction stopFunc = functions.get(2);
            functionName = stopFunc.name.value;
            birFunctionMap.put(pkgName + functionName, getFunctionWrapper(stopFunc, orgName, moduleName,
                    version, initClass));
            klass.functions.add(2, stopFunc);
            count += 1;

            // Generate classes for other functions.
            while (count < funcSize) {
                BIRFunction birFunc = functions.get(count);
                count = count + 1;
                // link the bir function for lookup
                String birFuncName = birFunc.name.value;

                String balFileName;

                if (birFunc.pos == null) {
                    balFileName = MODULE_INIT_CLASS_NAME;
                } else {
                    balFileName = birFunc.pos.src.cUnitName;
                }
                String birModuleClassName = getModuleLevelClassName(orgName, moduleName, version,
                        cleanupPathSeperators(cleanupBalExt(balFileName)));

                if (!isBallerinaBuiltinModule(orgName, moduleName)) {
                    JavaClass javaClass = jvmClassMap.get(birModuleClassName);
                    if (javaClass != null) {
                        javaClass.functions.add(birFunc);
                    } else {
                        klass = new JavaClass(balFileName);
                        klass.functions.add(0, birFunc);
                        jvmClassMap.put(birModuleClassName, klass);
                    }
                }

                interopValidator.setEntryModuleValidation(isEntry);

                BIRFunctionWrapper birFuncWrapperOrError;
                try {
                    if (isExternFunc(getFunction(birFunc))) {
                        birFuncWrapperOrError = createExternalFunctionWrapper(interopValidator, birFunc, orgName,
                                moduleName, version, birModuleClassName, this);
                    } else {
                        if (isEntry) {
                            addDefaultableBooleanVarsToSignature(birFunc, symbolTable.booleanType);
                        }
                        birFuncWrapperOrError = getFunctionWrapper(birFunc, orgName, moduleName, version,
                                birModuleClassName);
                    }
                } catch (JInteropException e) {
                    dlog.error(birFunc.pos, e.getCode(), e.getMessage());
                    continue;
                }
                birFunctionMap.put(pkgName + birFuncName, birFuncWrapperOrError);
            }
        }

        // link module init function that will be generated
        BIRFunction moduleInitFunction = new BIRFunction(null, new Name(CURRENT_MODULE_INIT), 0,
                new BInvokableType(Collections.emptyList(), null, new BNilType(), null), new Name(""), 0, null);
        birFunctionMap.put(pkgName + CURRENT_MODULE_INIT, getFunctionWrapper(moduleInitFunction, orgName, moduleName,
                version, initClass));

        // link module stop function that will be generated
        BIRFunction moduleStopFunction = new BIRFunction(null, new Name(MODULE_STOP), 0,
                new BInvokableType(Collections.emptyList(), null, new BNilType(), null), new Name(""), 0, null);
        birFunctionMap.put(pkgName + MODULE_STOP, getFunctionWrapper(moduleStopFunction, orgName, moduleName,
                version, initClass));

        // link typedef - object attached native functions
        List<BIRTypeDefinition> typeDefs = module.typeDefs;

        for (BIRTypeDefinition optionalTypeDef : typeDefs) {
            BIRTypeDefinition typeDef = getTypeDef(optionalTypeDef);
            BType bType = typeDef.type;

            if ((bType.tag != TypeTags.OBJECT ||
                    Symbols.isFlagOn(((BObjectType) bType).tsymbol.flags, Flags.ABSTRACT)) &&
                    !(bType instanceof BServiceType)) {
                continue;
            }

            List<BIRFunction> attachedFuncs = getFunctions(typeDef.attachedFuncs);
            String typeName = toNameString(bType);
            for (BIRFunction func : attachedFuncs) {

                // link the bir function for lookup
                BIRFunction currentFunc = getFunction(func);
                String functionName = currentFunc.name.value;
                String lookupKey = typeName + "." + functionName;

                if (!isExternFunc(currentFunc)) {
                    String className = getTypeValueClassName(module, typeName);
                    birFunctionMap.put(pkgName + lookupKey, getFunctionWrapper(currentFunc, orgName, moduleName,
                            version, className));
                    continue;
                }

                String jClassName = lookupExternClassName(cleanupPackageName(pkgName), lookupKey);
                if (jClassName != null) {
                    OldStyleExternalFunctionWrapper wrapper =
                            ExternalMethodGen.createOldStyleExternalFunctionWrapper(currentFunc, orgName,
                                    moduleName, version, jClassName, jClassName, isEntry, symbolTable);
                    birFunctionMap.put(pkgName + lookupKey, wrapper);
                } else {
                    throw new BLangCompilerException("native function not available: " +
                            pkgName + lookupKey);
                }
            }
        }
        return jvmClassMap;
    }

    public String lookupExternClassName(String pkgName, String functionName) {

        return externClassMap.get(cleanupName(pkgName) + "/" + functionName);
    }

    public byte[] getBytes(ClassWriter cw, BIRNode node) {

        byte[] result;
        try {
            return cw.toByteArray();
        } catch (MethodTooLargeException e) {
            String funcName = e.getMethodName();
            BIRFunction func = findFunction(node, funcName);
            dlog.error(func.pos, DiagnosticCode.METHOD_TOO_LARGE, func.name.value);
            result = new byte[0];
        } catch (ClassTooLargeException e) {
            dlog.error(node.pos, DiagnosticCode.FILE_TOO_LARGE, e.getClassName());
            result = new byte[0];
        } catch (Exception e) {
            throw new BLangCompilerException(e.getMessage(), e);
        }

        return result;
    }

    private void clearPackageGenInfo() {

        birFunctionMap.clear();
        globalVarClassMap.clear();
        externClassMap.clear();
        dependentModules.clear();
    }

    public BIRFunctionWrapper lookupBIRFunctionWrapper(String lookupKey) {

        return this.birFunctionMap.get(lookupKey);
    }

    void addExternClassMapping(String key, String value) {

        this.externClassMap.put(key, value);
    }

    BType lookupTypeDef(NewInstance objectNewIns) {

        if (!objectNewIns.isExternalDef) {
            return objectNewIns.def.type;
        } else {
            PackageID id = objectNewIns.externalPackageId;
            BPackageSymbol symbol = packageCache.getSymbol(id.orgName + "/" + id.name);
            if (symbol != null) {
                BObjectTypeSymbol objectTypeSymbol =
                        (BObjectTypeSymbol) symbol.scope.lookup(new Name(objectNewIns.objectName)).symbol;
                if (objectTypeSymbol != null) {
                    return objectTypeSymbol.type;
                }
            }

            throw new BLangCompilerException("Reference to unknown type " + objectNewIns.externalPackageId
                    + "/" + objectNewIns.objectName);
        }
    }

    String lookupGlobalVarClassName(String pkgName, String varName) {

        String key = pkgName + varName;
        if (!globalVarClassMap.containsKey(key)) {
            return pkgName + MODULE_INIT_CLASS_NAME;
        } else {
            return globalVarClassMap.get(key);
        }
    }

    private void generateDependencyList(BPackageSymbol packageSymbol, InteropValidator interopValidator) {

        if (packageSymbol.bir != null) {
            generate(packageSymbol.bir, interopValidator, false);
        } else {
            for (BPackageSymbol importPkgSymbol : packageSymbol.imports) {
                if (importPkgSymbol == null) {
                    continue;
                }
                generateDependencyList(importPkgSymbol, interopValidator);
            }
        }

        PackageID moduleId = packageSymbol.pkgID;

        String pkgName = getPackageName(moduleId.orgName, moduleId.name);
        if (!dependentModules.containsKey(pkgName)) {
            dependentModules.put(pkgName, moduleId);
        }
    }
}<|MERGE_RESOLUTION|>--- conflicted
+++ resolved
@@ -418,64 +418,7 @@
         throw new IllegalStateException("cannot find function: '" + funcName + "'");
     }
 
-<<<<<<< HEAD
-    BType lookupTypeDef(NewInstance objectNewIns) {
-
-        if (!objectNewIns.isExternalDef) {
-            return objectNewIns.def.type;
-        } else {
-            PackageID id = objectNewIns.externalPackageId;
-            BPackageSymbol symbol = packageCache.getSymbol(id.orgName + "/" + id.name);
-            if (symbol != null) {
-                BObjectTypeSymbol objectTypeSymbol =
-                        (BObjectTypeSymbol) symbol.scope.lookup(new Name(objectNewIns.objectName)).symbol;
-                if (objectTypeSymbol != null) {
-                    return objectTypeSymbol.type;
-                }
-            }
-
-            throw new BLangCompilerException("Reference to unknown type " + objectNewIns.externalPackageId
-                    + "/" + objectNewIns.objectName);
-        }
-    }
-
-    String lookupGlobalVarClassName(String pkgName, String varName) {
-
-        String key = pkgName + varName;
-        if (!globalVarClassNames.containsKey(key)) {
-            return pkgName + MODULE_INIT_CLASS_NAME;
-        } else {
-            return globalVarClassNames.get(key);
-        }
-    }
-
-    private void generateDependencyList(BPackageSymbol packageSymbol, JarFile jarFile,
-                                        InteropValidator interopValidator) {
-
-        if (packageSymbol.bir != null) {
-            generatePackage(packageSymbol.bir, jarFile, interopValidator, false);
-        } else {
-            for (BPackageSymbol importPkgSymbol : packageSymbol.imports) {
-                if (importPkgSymbol == null) {
-                    continue;
-                }
-                generateDependencyList(importPkgSymbol, jarFile, interopValidator);
-            }
-        }
-
-        PackageID moduleId = packageSymbol.pkgID;
-
-        String pkgName = getPackageName(moduleId.orgName, moduleId.name, moduleId.version);
-        if (!dependentModules.containsKey(pkgName)) {
-            dependentModules.put(pkgName, moduleId);
-        }
-    }
-
-    void generatePackage(BIRNode.BIRPackage module, JarFile jarFile, InteropValidator interopValidator,
-                         boolean isEntry) {
-=======
     JarFile generate(BIRNode.BIRPackage module, InteropValidator interopValidator, boolean isEntry) {
->>>>>>> 699243f6
 
         String orgName = module.org.value;
         String moduleName = module.name.value;
@@ -495,13 +438,8 @@
             }
         }
 
-<<<<<<< HEAD
-        String typeOwnerClass = getModuleLevelClassName(orgName, moduleName, version, MODULE_INIT_CLASS_NAME);
-        Map<String, JavaClass> jvmClassMap = generateClassNameMappings(module, pkgName, typeOwnerClass,
-=======
-        String moduleInitClass = getModuleLevelClassName(orgName, moduleName, MODULE_INIT_CLASS_NAME);
+        String moduleInitClass = getModuleLevelClassName(orgName, moduleName, version, MODULE_INIT_CLASS_NAME);
         Map<String, JavaClass> jvmClassMapping = generateClassNameMapping(module, pkgName, moduleInitClass,
->>>>>>> 699243f6
                 interopValidator, isEntry);
         if (!isEntry || dlog.getErrorCount() > 0) {
             return new JarFile(Collections.emptyMap());
@@ -566,11 +504,7 @@
                 BIRFunction mainFunc = getMainFunc(module.functions);
                 String mainClass = "";
                 if (mainFunc != null) {
-<<<<<<< HEAD
-                    mainClass = getModuleLevelClassName(orgName, moduleName, version,
-=======
-                    mainClass = getModuleLevelClassName(module.org.value, module.name.value,
->>>>>>> 699243f6
+                    mainClass = getModuleLevelClassName(module.org.value, module.name.value,  module.version.value,
                             cleanupPathSeperators(cleanupBalExt(mainFunc.pos.getSource().cUnitName)));
                 }
 
@@ -881,7 +815,7 @@
 
         PackageID moduleId = packageSymbol.pkgID;
 
-        String pkgName = getPackageName(moduleId.orgName, moduleId.name);
+        String pkgName = getPackageName(moduleId.orgName, moduleId.name, moduleId.version);
         if (!dependentModules.containsKey(pkgName)) {
             dependentModules.put(pkgName, moduleId);
         }
