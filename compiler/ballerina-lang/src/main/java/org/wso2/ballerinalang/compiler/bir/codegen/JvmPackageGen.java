/*
 *  Copyright (c) 2020, WSO2 Inc. (http://www.wso2.org) All Rights Reserved.
 *
 *  WSO2 Inc. licenses this file to you under the Apache License,
 *  Version 2.0 (the "License"); you may not use this file except
 *  in compliance with the License.
 *  You may obtain a copy of the License at
 *
 *    http://www.apache.org/licenses/LICENSE-2.0
 *
 *  Unless required by applicable law or agreed to in writing,
 *  software distributed under the License is distributed on an
 *  "AS IS" BASIS, WITHOUT WARRANTIES OR CONDITIONS OF ANY
 *  KIND, either express or implied.  See the License for the
 *  specific language governing permissions and limitations
 *  under the License.
 */
package org.wso2.ballerinalang.compiler.bir.codegen;

import org.ballerinalang.compiler.BLangCompilerException;
import org.ballerinalang.model.elements.PackageID;
import org.ballerinalang.util.diagnostic.DiagnosticCode;
import org.objectweb.asm.ClassTooLargeException;
import org.objectweb.asm.ClassWriter;
import org.objectweb.asm.FieldVisitor;
import org.objectweb.asm.MethodTooLargeException;
import org.objectweb.asm.MethodVisitor;
import org.wso2.ballerinalang.compiler.PackageCache;
import org.wso2.ballerinalang.compiler.bir.codegen.internal.JarFile;
import org.wso2.ballerinalang.compiler.bir.codegen.internal.JavaClass;
import org.wso2.ballerinalang.compiler.bir.codegen.internal.LambdaMetadata;
import org.wso2.ballerinalang.compiler.bir.codegen.interop.BIRFunctionWrapper;
import org.wso2.ballerinalang.compiler.bir.codegen.interop.ExternalMethodGen;
import org.wso2.ballerinalang.compiler.bir.codegen.interop.InteropValidator;
import org.wso2.ballerinalang.compiler.bir.codegen.interop.JInteropException;
import org.wso2.ballerinalang.compiler.bir.codegen.interop.OldStyleExternalFunctionWrapper;
import org.wso2.ballerinalang.compiler.bir.model.BIRInstruction;
import org.wso2.ballerinalang.compiler.bir.model.BIRNode;
import org.wso2.ballerinalang.compiler.bir.model.BIRNode.BIRFunction;
import org.wso2.ballerinalang.compiler.bir.model.BIRNode.BIRGlobalVariableDcl;
import org.wso2.ballerinalang.compiler.bir.model.BIRNode.BIRPackage;
import org.wso2.ballerinalang.compiler.bir.model.BIRNode.BIRTypeDefinition;
import org.wso2.ballerinalang.compiler.bir.model.BIRNode.BIRVariableDcl;
import org.wso2.ballerinalang.compiler.bir.model.BIRNonTerminator.NewInstance;
import org.wso2.ballerinalang.compiler.bir.model.VarKind;
import org.wso2.ballerinalang.compiler.bir.model.VarScope;
import org.wso2.ballerinalang.compiler.semantics.model.SymbolTable;
import org.wso2.ballerinalang.compiler.semantics.model.symbols.BObjectTypeSymbol;
import org.wso2.ballerinalang.compiler.semantics.model.symbols.BPackageSymbol;
import org.wso2.ballerinalang.compiler.semantics.model.symbols.Symbols;
import org.wso2.ballerinalang.compiler.semantics.model.types.BInvokableType;
import org.wso2.ballerinalang.compiler.semantics.model.types.BObjectType;
import org.wso2.ballerinalang.compiler.semantics.model.types.BServiceType;
import org.wso2.ballerinalang.compiler.semantics.model.types.BType;
import org.wso2.ballerinalang.compiler.semantics.model.types.BUnionType;
import org.wso2.ballerinalang.compiler.util.CompilerContext;
import org.wso2.ballerinalang.compiler.util.Name;
import org.wso2.ballerinalang.compiler.util.Names;
import org.wso2.ballerinalang.compiler.util.TypeTags;
import org.wso2.ballerinalang.compiler.util.diagnotic.BLangDiagnosticLogHelper;
import org.wso2.ballerinalang.util.Flags;

import java.util.ArrayList;
import java.util.HashMap;
import java.util.LinkedHashMap;
import java.util.LinkedHashSet;
import java.util.List;
import java.util.Map;
import java.util.Objects;
import java.util.Set;

import static org.objectweb.asm.ClassWriter.COMPUTE_FRAMES;
import static org.objectweb.asm.Opcodes.ACC_FINAL;
import static org.objectweb.asm.Opcodes.ACC_PUBLIC;
import static org.objectweb.asm.Opcodes.ACC_STATIC;
import static org.objectweb.asm.Opcodes.ACC_SUPER;
import static org.objectweb.asm.Opcodes.ALOAD;
import static org.objectweb.asm.Opcodes.DUP;
import static org.objectweb.asm.Opcodes.ICONST_0;
import static org.objectweb.asm.Opcodes.ICONST_1;
import static org.objectweb.asm.Opcodes.INVOKESPECIAL;
import static org.objectweb.asm.Opcodes.INVOKESTATIC;
import static org.objectweb.asm.Opcodes.NEW;
import static org.objectweb.asm.Opcodes.PUTSTATIC;
import static org.objectweb.asm.Opcodes.RETURN;
import static org.objectweb.asm.Opcodes.V1_8;
import static org.wso2.ballerinalang.compiler.bir.codegen.JvmConstants.FILE_NAME_PERIOD_SEPERATOR;
import static org.wso2.ballerinalang.compiler.bir.codegen.JvmConstants.JAVA_PACKAGE_SEPERATOR;
import static org.wso2.ballerinalang.compiler.bir.codegen.JvmConstants.JAVA_THREAD;
import static org.wso2.ballerinalang.compiler.bir.codegen.JvmConstants.LOCK_STORE;
import static org.wso2.ballerinalang.compiler.bir.codegen.JvmConstants.MODULE_INIT_CLASS_NAME;
import static org.wso2.ballerinalang.compiler.bir.codegen.JvmConstants.MODULE_STOP;
import static org.wso2.ballerinalang.compiler.bir.codegen.JvmConstants.OBJECT;
import static org.wso2.ballerinalang.compiler.bir.codegen.JvmConstants.VALUE_CREATOR;
import static org.wso2.ballerinalang.compiler.bir.codegen.JvmDesugarPhase.addDefaultableBooleanVarsToSignature;
import static org.wso2.ballerinalang.compiler.bir.codegen.JvmDesugarPhase.rewriteRecordInits;
import static org.wso2.ballerinalang.compiler.bir.codegen.JvmMethodGen.cleanupBalExt;
import static org.wso2.ballerinalang.compiler.bir.codegen.JvmMethodGen.cleanupPathSeperators;
import static org.wso2.ballerinalang.compiler.bir.codegen.JvmMethodGen.generateDefaultConstructor;
import static org.wso2.ballerinalang.compiler.bir.codegen.JvmMethodGen.generateField;
import static org.wso2.ballerinalang.compiler.bir.codegen.JvmMethodGen.getFunction;
import static org.wso2.ballerinalang.compiler.bir.codegen.JvmMethodGen.getFunctions;
import static org.wso2.ballerinalang.compiler.bir.codegen.JvmMethodGen.getMainFunc;
import static org.wso2.ballerinalang.compiler.bir.codegen.JvmMethodGen.getMethodDesc;
import static org.wso2.ballerinalang.compiler.bir.codegen.JvmMethodGen.getTypeDef;
import static org.wso2.ballerinalang.compiler.bir.codegen.JvmMethodGen.isExternFunc;
import static org.wso2.ballerinalang.compiler.bir.codegen.JvmTerminatorGen.toNameString;
import static org.wso2.ballerinalang.compiler.bir.codegen.JvmTypeGen.generateCreateTypesMethod;
import static org.wso2.ballerinalang.compiler.bir.codegen.JvmTypeGen.generateUserDefinedTypeFields;
import static org.wso2.ballerinalang.compiler.bir.codegen.JvmTypeGen.generateValueCreatorMethods;
import static org.wso2.ballerinalang.compiler.bir.codegen.JvmTypeGen.isServiceDefAvailable;
import static org.wso2.ballerinalang.compiler.bir.codegen.JvmValueGen.getTypeValueClassName;
import static org.wso2.ballerinalang.compiler.bir.codegen.JvmValueGen.injectDefaultParamInitsToAttachedFuncs;
import static org.wso2.ballerinalang.compiler.bir.codegen.interop.ExternalMethodGen.createExternalFunctionWrapper;
import static org.wso2.ballerinalang.compiler.bir.codegen.interop.ExternalMethodGen.injectDefaultParamInits;
import static org.wso2.ballerinalang.compiler.bir.codegen.interop.ExternalMethodGen.isBallerinaBuiltinModule;

/**
 * BIR module to JVM byte code generation class.
 *
 * @since 1.2.0
 */
public class JvmPackageGen {

    static final boolean IS_BSTRING;
    private static final CompilerContext.Key<JvmPackageGen> JVM_PACKAGE_GEN_CHECKER_KEY = new CompilerContext.Key<>();

    static {
        String bStringProp = System.getProperty("ballerina.bstring");
        IS_BSTRING = (bStringProp != null && !"".equals(bStringProp));
    }

    public final Map<String, BIRFunctionWrapper> birFunctionMap;
    public final SymbolTable symbolTable;
    public final PackageCache packageCache;
    public final BUnionType errorOrNilType;
    final Map<String, String> externalMapCache;
    private final JvmMethodGen jvmMethodGen;
    private Map<String, String> globalVarClassNames;
    private Map<String, PackageID> dependentModules;
    private BLangDiagnosticLogHelper dlog;

    private JvmPackageGen(CompilerContext compilerContext) {

        compilerContext.put(JVM_PACKAGE_GEN_CHECKER_KEY, this);

        birFunctionMap = new HashMap<>();
        globalVarClassNames = new HashMap<>();
        externalMapCache = new HashMap<>();
        dependentModules = new LinkedHashMap<>();
        symbolTable = SymbolTable.getInstance(compilerContext);
        packageCache = PackageCache.getInstance(compilerContext);
        dlog = BLangDiagnosticLogHelper.getInstance(compilerContext);
        errorOrNilType = BUnionType.create(null, symbolTable.errorType, symbolTable.nilType);
        jvmMethodGen = new JvmMethodGen(this);

        JvmCastGen.symbolTable = symbolTable;
        JvmInstructionGen.anyType = symbolTable.anyType;
    }

    public static JvmPackageGen getInstance(CompilerContext compilerContext) {

        JvmPackageGen jvmPackageGen = compilerContext.get(JVM_PACKAGE_GEN_CHECKER_KEY);
        if (jvmPackageGen == null) {
            jvmPackageGen = new JvmPackageGen(compilerContext);
        }

        return jvmPackageGen;
    }

    static BIRFunctionWrapper getBIRFunctionWrapper(BIRFunctionWrapper wrapper) {

        if (wrapper == null) {
            throw new BLangCompilerException("invalid bir function linking");
        }

        return wrapper;
    }

<<<<<<< HEAD
    static String lookupGlobalVarClassName(String pkgName, String varName) {

        String key = pkgName + varName;
        if (!globalVarClassNames.containsKey(key)) {
            return pkgName + MODULE_INIT_CLASS_NAME;
        } else {
            return globalVarClassNames.get(key);
        }
    }

    private static void generateDependencyList(BPackageSymbol packageSymbol, JarFile jarFile,
                                               InteropValidator interopValidator) {

        if (packageSymbol.bir != null) {
            generatePackage(packageSymbol.bir, jarFile, interopValidator, false);
        } else {
            for (BPackageSymbol importPkgSymbol : packageSymbol.imports) {
                if (importPkgSymbol == null) {
                    continue;
                }
                generateDependencyList(importPkgSymbol, jarFile, interopValidator);
            }
        }

        PackageID moduleId = packageSymbol.pkgID;

        String pkgName = getPackageName(moduleId.orgName, moduleId.name, moduleId.version);
        if (!dependentModules.containsKey(pkgName)) {
            dependentModules.put(pkgName, moduleId);
        }
    }

    static void generatePackage(BIRNode.BIRPackage module, JarFile jarFile, InteropValidator interopValidator,
                                boolean isEntry) {

        String orgName = module.org.value;
        String moduleName = module.name.value;
        String version = module.version.value;
        String pkgName = getPackageName(orgName, moduleName, version);

        Set<PackageID> dependentModuleSet = new LinkedHashSet<>();

        addBuiltinImports(module, dependentModuleSet);
        for (BIRNode.BIRImportModule importModule : module.importModules) {
            BPackageSymbol pkgSymbol = CodeGenerator.packageCache.getSymbol(getBvmAlias(importModule.org.value,
                                                                                        importModule.name.value));
            generateDependencyList(pkgSymbol, jarFile, interopValidator);
            if (CodeGenerator.dlog.getErrorCount() > 0) {
                return;
            }
        }

        typeOwnerClass = getModuleLevelClassName(orgName, moduleName, version, MODULE_INIT_CLASS_NAME);
        Map<String, JavaClass> jvmClassMap = generateClassNameMappings(module, pkgName, typeOwnerClass,
                interopValidator, isEntry);
        if (!isEntry || CodeGenerator.dlog.getErrorCount() > 0) {
            return;
        }

        injectDefaultParamInits(module);
        injectDefaultParamInitsToAttachedFuncs(module);
        // create dependant modules flat array
        createDependantModuleFlatArray(dependentModuleSet);
        List<PackageID> dependentModuleArray = new ArrayList<>(dependentModuleSet);

        // enrich current package with package initializers
        enrichPkgWithInitializers(jvmClassMap, typeOwnerClass, module, dependentModuleArray);

        // generate the shutdown listener class.
        generateShutdownSignalListener(typeOwnerClass, jarFile.pkgEntries);

        boolean serviceEPAvailable = isServiceDefAvailable(module.typeDefs);

        // Desugar the record init function
        rewriteRecordInits(module.typeDefs);

        // generate object/record value classes
        ObjectGenerator objGen = new ObjectGenerator(module);
        objGen.generateValueClasses(module.typeDefs, jarFile.pkgEntries);
        generateFrameClasses(module, jarFile.pkgEntries);
        for (Map.Entry<String, JavaClass> entry : jvmClassMap.entrySet()) {
            String moduleClass = entry.getKey();
            JavaClass v = entry.getValue();
            ClassWriter cw = new BallerinaClassWriter(COMPUTE_FRAMES);
            currentClass = moduleClass;
            if (Objects.equals(moduleClass, typeOwnerClass)) {
                cw.visit(V1_8, ACC_PUBLIC + ACC_SUPER, moduleClass, null, VALUE_CREATOR, null);
                generateDefaultConstructor(cw, VALUE_CREATOR);
                generateUserDefinedTypeFields(cw, module.typeDefs);
                generateValueCreatorMethods(cw, module.typeDefs, module);
                // populate global variable to class name mapping and generate them
                for (BIRGlobalVariableDcl globalVar : module.globalVars) {
                    if (globalVar != null) {
                        generatePackageVariable(globalVar, cw);
                    }
                }

                @Nilable BIRFunction mainFunc = getMainFunc(module.functions);
                String mainClass = "";
                if (mainFunc != null) {
                    mainClass = getModuleLevelClassName(orgName, moduleName, version,
                            cleanupPathSeperators(cleanupBalExt(mainFunc.pos.getSource().cUnitName)));
                }

                generateMainMethod(mainFunc, cw, module, moduleClass, serviceEPAvailable);
                if (mainFunc != null) {
                    generateLambdaForMain(mainFunc, cw, module, mainClass, moduleClass);
                }
                generateLambdaForPackageInits(cw, module, mainClass, moduleClass, dependentModuleArray);
                jarFile.manifestEntries.put("Main-Class", moduleClass);

                generateLockForVariable(cw);
                generateStaticInitializer(cw, moduleClass, serviceEPAvailable);
                generateCreateTypesMethod(cw, module.typeDefs);
                generateModuleInitializer(cw, module);
                generateExecutionStopMethod(cw, typeOwnerClass, module, dependentModuleArray);
            } else {
                cw.visit(V1_8, ACC_PUBLIC + ACC_SUPER, moduleClass, null, OBJECT, null);
                generateDefaultConstructor(cw, OBJECT);
            }
            cw.visitSource(v.sourceFileName, null);
            // generate methods
            for (BIRFunction func : v.functions) {
                String workerName = getFunction(func).workerName == null ? null : func.workerName.value;
                generateMethod(getFunction(func), cw, module, null, false, workerName);
            }
            // generate lambdas created during generating methods
            for (Map.Entry<String, BIRInstruction> l : lambdas.entrySet()) {
                String name = l.getKey();
                BIRInstruction call = l.getValue();
                generateLambdaMethod(call, cw, name);
            }

            // clear the lambdas
            lambdas = new HashMap<>();
            lambdaIndex = 0;
            cw.visitEnd();

            byte[] bytes = getBytes(cw, module);
            jarFile.pkgEntries.put(moduleClass + ".class", bytes);
        }

    }

=======
>>>>>>> f7656959
    private static String getBvmAlias(String orgName, String moduleName) {

        if (Names.ANON_ORG.value.equals(orgName)) {
            return moduleName;
        }
        return orgName + "/" + moduleName;
    }

    private static void addBuiltinImports(BIRPackage currentModule, Set<PackageID> dependentModuleArray) {
        // Add the builtin and utils modules to the imported list of modules

        if (isSameModule(currentModule, PackageID.ANNOTATIONS)) {
            return;
        }

        dependentModuleArray.add(PackageID.ANNOTATIONS);

        if (isLangModule(currentModule)) {
            return;
        }

        if (isSameModule(currentModule, PackageID.INTERNAL)) {
            return;
        }

<<<<<<< HEAD
        dependentModuleArray.add(PackageID.INTERNAL);
        dependentModuleArray.add(PackageID.ARRAY);
        dependentModuleArray.add(PackageID.DECIMAL);
        dependentModuleArray.add(PackageID.ERROR);
        dependentModuleArray.add(PackageID.FLOAT);
        dependentModuleArray.add(PackageID.FUTURE);
        dependentModuleArray.add(PackageID.INT);
        dependentModuleArray.add(PackageID.MAP);
        dependentModuleArray.add(PackageID.OBJECT);
        dependentModuleArray.add(PackageID.STREAM);
        dependentModuleArray.add(PackageID.STRING);
        dependentModuleArray.add(PackageID.VALUE);
        dependentModuleArray.add(PackageID.XML);
        dependentModuleArray.add(PackageID.TYPEDESC);
        dependentModuleArray.add(PackageID.BOOLEAN);
=======
        dependentModuleArray.add(internalModule);

        PackageID langArrayModule = new PackageID(ballerinaOrgName, new Name("lang.array"), builtInVersion);
        PackageID langDecimalModule = new PackageID(ballerinaOrgName, new Name("lang.decimal"), builtInVersion);
        PackageID langErrorModule = new PackageID(ballerinaOrgName, new Name("lang.error"), builtInVersion);
        PackageID langFloatModule = new PackageID(ballerinaOrgName, new Name("lang.float"), builtInVersion);
        PackageID langFutureModule = new PackageID(ballerinaOrgName, new Name("lang.future"), builtInVersion);
        PackageID langIntModule = new PackageID(ballerinaOrgName, new Name("lang.int"), builtInVersion);
        PackageID langMapModule = new PackageID(ballerinaOrgName, new Name("lang.map"), builtInVersion);
        PackageID langObjectModule = new PackageID(ballerinaOrgName, new Name("lang.object"), builtInVersion);
        PackageID langStreamModule = new PackageID(ballerinaOrgName, new Name("lang.stream"), builtInVersion);
        PackageID langTableModule = new PackageID(ballerinaOrgName, new Name("lang.table"), builtInVersion);
        PackageID langStringModule = new PackageID(ballerinaOrgName, new Name("lang.string"), builtInVersion);
        PackageID langValueModule = new PackageID(ballerinaOrgName, new Name("lang.value"), builtInVersion);
        PackageID langXmlModule = new PackageID(ballerinaOrgName, new Name("lang.xml"), builtInVersion);
        PackageID langTypedescModule = new PackageID(ballerinaOrgName, new Name("lang.typedesc"), builtInVersion);
        PackageID langBooleanModule = new PackageID(ballerinaOrgName, new Name("lang.boolean"), builtInVersion);

        dependentModuleArray.add(langArrayModule);
        dependentModuleArray.add(langDecimalModule);
        dependentModuleArray.add(langErrorModule);
        dependentModuleArray.add(langFloatModule);
        dependentModuleArray.add(langFutureModule);
        dependentModuleArray.add(langIntModule);
        dependentModuleArray.add(langMapModule);
        dependentModuleArray.add(langObjectModule);
        dependentModuleArray.add(langStreamModule);
        dependentModuleArray.add(langTableModule);
        dependentModuleArray.add(langStringModule);
        dependentModuleArray.add(langValueModule);
        dependentModuleArray.add(langXmlModule);
        dependentModuleArray.add(langTypedescModule);
        dependentModuleArray.add(langBooleanModule);
>>>>>>> f7656959
    }

    private static boolean isSameModule(BIRPackage moduleId, PackageID importModule) {

        if (!moduleId.org.value.equals(importModule.orgName.value)) {
            return false;
        } else if (!moduleId.name.value.equals(importModule.name.value)) {
            return false;
        } else {
            return moduleId.version.value.equals(importModule.version.value);
        }
    }

    private static boolean isLangModule(BIRPackage moduleId) {

        if (!"ballerina".equals(moduleId.org.value)) {
            return false;
        }
        return moduleId.name.value.indexOf("lang.") == 0;
    }

    private static void generatePackageVariable(BIRGlobalVariableDcl globalVar, ClassWriter cw) {

        String varName = globalVar.name.value;
        BType bType = globalVar.type;
        generateField(cw, bType, varName, true);
    }

    private static void generateLockForVariable(ClassWriter cw) {

        String lockStoreClass = "L" + LOCK_STORE + ";";
        FieldVisitor fv;
        fv = cw.visitField(ACC_PUBLIC + ACC_FINAL + ACC_STATIC, "LOCK_STORE", lockStoreClass, null, null);
        fv.visitEnd();
    }

    private static void generateStaticInitializer(ClassWriter cw, String className,
                                                  boolean serviceEPAvailable) {

        MethodVisitor mv = cw.visitMethod(ACC_STATIC, "<clinit>", "()V", null, null);

        String lockStoreClass = "L" + LOCK_STORE + ";";
        mv.visitTypeInsn(NEW, LOCK_STORE);
        mv.visitInsn(DUP);
        mv.visitMethodInsn(INVOKESPECIAL, LOCK_STORE, "<init>", "()V", false);
        mv.visitFieldInsn(PUTSTATIC, className, "LOCK_STORE", lockStoreClass);

        setServiceEPAvailableField(cw, mv, serviceEPAvailable, className);

        mv.visitInsn(RETURN);
        mv.visitMaxs(0, 0);
        mv.visitEnd();
    }

    private static void setServiceEPAvailableField(ClassWriter cw, MethodVisitor mv, boolean serviceEPAvailable,
                                                   String initClass) {

        FieldVisitor fv = cw.visitField(ACC_PUBLIC + ACC_STATIC, "serviceEPAvailable", "Z", null, null);
        fv.visitEnd();

        if (serviceEPAvailable) {
            mv.visitInsn(ICONST_1);
            mv.visitFieldInsn(PUTSTATIC, initClass, "serviceEPAvailable", "Z");
        } else {
            mv.visitInsn(ICONST_0);
            mv.visitFieldInsn(PUTSTATIC, initClass, "serviceEPAvailable", "Z");
        }
    }

    static String computeLockNameFromString(String varName) {

        return "$lock" + varName;
    }

    static String getModuleLevelClassName(String orgName, String moduleName, String version, String sourceFileName) {

        String className = cleanupSourceFileName(sourceFileName);
        // handle source file path start with '/'.
        if (className.startsWith(JAVA_PACKAGE_SEPERATOR)) {
            className = className.substring(1);
        }

        if (!moduleName.equals(".")) {
            if (!version.equals("")) {
                className = cleanupName(version) + "/" + className;
            }
            className = cleanupName(moduleName) + "/" + className;
        }

        if (!orgName.equalsIgnoreCase("$anon")) {
            className = cleanupName(orgName) + "/" + className;
        }

        return className;
    }

<<<<<<< HEAD
    static String getPackageName(Name orgName, Name moduleName, Name version) {
=======
    public static String getPackageName(Name orgName, Name moduleName) {
>>>>>>> f7656959

        return getPackageName(orgName.getValue(), moduleName.getValue(), version.getValue());
    }

    public static String getPackageName(String orgName, String moduleName, String version) {

        String packageName = "";
        if (!moduleName.equals(".")) {
            if (!version.equals("")) {
                packageName = cleanupName(version) + "/";
            }
            packageName = cleanupName(moduleName) + "/" + packageName;
        }

        if (!orgName.equalsIgnoreCase("$anon")) {
            packageName = cleanupName(orgName) + "/" + packageName;
        }

        return packageName;
    }

    private static String cleanupName(String name) {

        return name.replace(".", "_");
    }

    private static String cleanupSourceFileName(String name) {

        return name.replace(".", FILE_NAME_PERIOD_SEPERATOR);
    }

    public static String cleanupPackageName(String pkgName) {

        int index = pkgName.lastIndexOf("/");
        if (index > 0) {
            return pkgName.substring(0, index);
        } else {
            return pkgName;
        }
    }

    public static BIRFunctionWrapper getFunctionWrapper(BIRFunction currentFunc, String orgName, String moduleName,
                                                        String version, String moduleClass) {

        BInvokableType functionTypeDesc = currentFunc.type;
        BIRVariableDcl receiver = currentFunc.receiver;
        BType attachedType = receiver != null ? receiver.type : null;
        String jvmMethodDescription = getMethodDesc(functionTypeDesc.paramTypes, functionTypeDesc.retType,
                attachedType, false);
        String jvmMethodDescriptionBString = getMethodDesc(functionTypeDesc.paramTypes, functionTypeDesc.retType,
                attachedType, false);

        return new BIRFunctionWrapper(orgName, moduleName, version, currentFunc, moduleClass, jvmMethodDescription,
                jvmMethodDescriptionBString);
    }

    static PackageID packageToModuleId(BIRPackage mod) {

        return new PackageID(mod.org, mod.name, mod.version);
    }

    private static void generateShutdownSignalListener(String initClass, Map<String, byte[]> jarEntries) {

        String innerClassName = initClass + "$SignalListener";
        ClassWriter cw = new BallerinaClassWriter(COMPUTE_FRAMES);
        cw.visit(V1_8, ACC_SUPER, innerClassName, null, JAVA_THREAD, null);

        // create constructor
        MethodVisitor mv = cw.visitMethod(ACC_PUBLIC, "<init>", "()V", null, null);
        mv.visitCode();
        mv.visitVarInsn(ALOAD, 0);
        mv.visitMethodInsn(INVOKESPECIAL, JAVA_THREAD, "<init>", "()V", false);
        mv.visitInsn(RETURN);
        mv.visitMaxs(0, 0);
        mv.visitEnd();

        // implement run() method
        mv = cw.visitMethod(ACC_PUBLIC, "run", "()V", null, null);
        mv.visitCode();

        mv.visitMethodInsn(INVOKESTATIC, initClass, MODULE_STOP, "()V", false);

        mv.visitInsn(RETURN);
        mv.visitMaxs(0, 0);
        mv.visitEnd();

        cw.visitEnd();
        jarEntries.put(innerClassName + ".class", cw.toByteArray());
    }

    private static BIRFunction findFunction(BIRNode parentNode, String funcName) {

        BIRFunction func;
        if (parentNode instanceof BIRTypeDefinition) {
            BIRTypeDefinition typeDef = (BIRTypeDefinition) parentNode;
            func = findFunction(typeDef.attachedFuncs, funcName);
        } else if (parentNode instanceof BIRPackage) {
            BIRPackage pkg = (BIRPackage) parentNode;
            func = findFunction(pkg.functions, funcName);
        } else {
            throw new IllegalStateException();
        }

        return func;
    }

    private static BIRFunction findFunction(List<BIRFunction> functions, String funcName) {

        for (BIRFunction func : functions) {
            if (JvmMethodGen.cleanupFunctionName(func.name.value).equals(funcName)) {
                return func;
            }
        }

        throw new IllegalStateException("cannot find function: '" + funcName + "'");
    }

    BType lookupTypeDef(NewInstance objectNewIns) {

        if (!objectNewIns.isExternalDef) {
            return objectNewIns.def.type;
        } else {
            PackageID id = objectNewIns.externalPackageId;
            BPackageSymbol symbol = packageCache.getSymbol(id.orgName + "/" + id.name);
            if (symbol != null) {
                BObjectTypeSymbol objectTypeSymbol =
                        (BObjectTypeSymbol) symbol.scope.lookup(new Name(objectNewIns.objectName)).symbol;
                if (objectTypeSymbol != null) {
                    return objectTypeSymbol.type;
                }
            }

            throw new BLangCompilerException("Reference to unknown type " + objectNewIns.externalPackageId
                    + "/" + objectNewIns.objectName);
        }
    }

    String lookupGlobalVarClassName(String pkgName, String varName) {

        String key = pkgName + varName;
        if (!globalVarClassNames.containsKey(key)) {
            return pkgName + MODULE_INIT_CLASS_NAME;
        } else {
            return globalVarClassNames.get(key);
        }
    }

    private void generateDependencyList(BPackageSymbol packageSymbol, JarFile jarFile,
                                        InteropValidator interopValidator) {

        if (packageSymbol.bir != null) {
            generatePackage(packageSymbol.bir, jarFile, interopValidator, false);
        } else {
            for (BPackageSymbol importPkgSymbol : packageSymbol.imports) {
                if (importPkgSymbol == null) {
                    continue;
                }
                generateDependencyList(importPkgSymbol, jarFile, interopValidator);
            }
        }

        PackageID moduleId = packageSymbol.pkgID;

        String pkgName = getPackageName(moduleId.orgName, moduleId.name);
        if (!dependentModules.containsKey(pkgName)) {
            dependentModules.put(pkgName, moduleId);
        }
    }

    void generatePackage(BIRNode.BIRPackage module, JarFile jarFile, InteropValidator interopValidator,
                         boolean isEntry) {

        String orgName = module.org.value;
        String moduleName = module.name.value;
        String pkgName = getPackageName(orgName, moduleName);

        Set<PackageID> dependentModuleSet = new LinkedHashSet<>();

        addBuiltinImports(module, dependentModuleSet);

        for (BIRNode.BIRImportModule importModule : module.importModules) {
            BPackageSymbol pkgSymbol = packageCache.getSymbol(getBvmAlias(importModule.org.value,
                    importModule.name.value));
            generateDependencyList(pkgSymbol, jarFile, interopValidator);
            if (dlog.getErrorCount() > 0) {
                return;
            }
        }

        String typeOwnerClass = getModuleLevelClassName(orgName, moduleName, MODULE_INIT_CLASS_NAME);
        Map<String, JavaClass> jvmClassMap = generateClassNameMappings(module, pkgName, typeOwnerClass,
                interopValidator, isEntry);
        if (!isEntry || dlog.getErrorCount() > 0) {
            return;
        }

        // desugar parameter initialization
        injectDefaultParamInits(module, jvmMethodGen, this);
        injectDefaultParamInitsToAttachedFuncs(module, jvmMethodGen, this);

        // create dependant modules flat array
        createDependantModuleFlatArray(dependentModuleSet);
        List<PackageID> dependentModuleArray = new ArrayList<>(dependentModuleSet);

        // enrich current package with package initializers
        jvmMethodGen.enrichPkgWithInitializers(jvmClassMap, typeOwnerClass, module, dependentModuleArray);

        // generate the shutdown listener class.
        generateShutdownSignalListener(typeOwnerClass, jarFile.pkgEntries);

        // desugar the record init function
        rewriteRecordInits(module.typeDefs);

        // generate object/record value classes
        JvmValueGen valueGen = new JvmValueGen(module, this, jvmMethodGen);
        valueGen.generate(jarFile.pkgEntries);

        // generate frame classes
        jvmMethodGen.generateFrameClasses(module, jarFile.pkgEntries);

        boolean serviceEPAvailable = isServiceDefAvailable(module.typeDefs);

        // generate module classes
        for (Map.Entry<String, JavaClass> entry : jvmClassMap.entrySet()) {
            String moduleClass = entry.getKey();
            JavaClass javaClass = entry.getValue();
            ClassWriter cw = new BallerinaClassWriter(COMPUTE_FRAMES);
            LambdaMetadata lambdaMetadata = new LambdaMetadata(moduleClass);

            if (Objects.equals(moduleClass, typeOwnerClass)) {
                cw.visit(V1_8, ACC_PUBLIC + ACC_SUPER, moduleClass, null, VALUE_CREATOR, null);
                generateDefaultConstructor(cw, VALUE_CREATOR);
                generateUserDefinedTypeFields(cw, module.typeDefs);
                generateValueCreatorMethods(cw, module.typeDefs, module, typeOwnerClass, symbolTable);
                // populate global variable to class name mapping and generate them
                for (BIRGlobalVariableDcl globalVar : module.globalVars) {
                    if (globalVar != null) {
                        generatePackageVariable(globalVar, cw);
                    }
                }

                BIRFunction mainFunc = getMainFunc(module.functions);
                String mainClass = "";
                if (mainFunc != null) {
                    mainClass = getModuleLevelClassName(orgName, moduleName,
                            cleanupPathSeperators(cleanupBalExt(mainFunc.pos.getSource().cUnitName)));
                }

                jvmMethodGen.generateMainMethod(mainFunc, cw, module, moduleClass, serviceEPAvailable);
                if (mainFunc != null) {
                    jvmMethodGen.generateLambdaForMain(mainFunc, cw, module, mainClass, moduleClass);
                }
                jvmMethodGen.generateLambdaForPackageInits(cw, module, mainClass, moduleClass, dependentModuleArray);
                jarFile.manifestEntries.put("Main-Class", moduleClass);

                generateLockForVariable(cw);
                generateStaticInitializer(cw, moduleClass, serviceEPAvailable);
                generateCreateTypesMethod(cw, module.typeDefs, typeOwnerClass, symbolTable);
                jvmMethodGen.generateModuleInitializer(cw, module, typeOwnerClass);
                jvmMethodGen.generateExecutionStopMethod(cw, typeOwnerClass, module, dependentModuleArray,
                        typeOwnerClass);
            } else {
                cw.visit(V1_8, ACC_PUBLIC + ACC_SUPER, moduleClass, null, OBJECT, null);
                generateDefaultConstructor(cw, OBJECT);
            }
            cw.visitSource(javaClass.sourceFileName, null);
            // generate methods
            for (BIRFunction func : javaClass.functions) {
                String workerName = getFunction(func).workerName == null ? null : func.workerName.value;
                jvmMethodGen.generateMethod(getFunction(func), cw, module, null, false, workerName, lambdaMetadata);
            }
            // generate lambdas created during generating methods
            for (Map.Entry<String, BIRInstruction> lambda : lambdaMetadata.getLambdas().entrySet()) {
                String name = lambda.getKey();
                BIRInstruction call = lambda.getValue();
                jvmMethodGen.generateLambdaMethod(call, cw, name);
            }
            cw.visitEnd();

            byte[] bytes = getBytes(cw, module);
            jarFile.pkgEntries.put(moduleClass + ".class", bytes);
        }
    }

    private void createDependantModuleFlatArray(Set<PackageID> dependentModuleArray) {

        for (Map.Entry<String, PackageID> entry : dependentModules.entrySet()) {
            PackageID id = entry.getValue();
            dependentModuleArray.add(id);
        }
    }

    /**
     * Java Class will be generate for each source file. This method add class mappings to globalVar and filters the
     * unctions based on their source file name and then returns map of associated java class contents.
     *
     * @param module           bir module
     * @param pkgName          module name
     * @param initClass        module init class name
     * @param interopValidator interop validator instance
     * @param isEntry          is entry module flag
     * @return The map of javaClass records on given source file name
     */
    private Map<String, JavaClass> generateClassNameMappings(BIRPackage module, String pkgName, String initClass,
                                                             InteropValidator interopValidator,
                                                             boolean isEntry) {

        String orgName = module.org.value;
        String moduleName = module.name.value;
        String version = module.version.value;
        Map<String, JavaClass> jvmClassMap = new HashMap<>();

        if (isEntry) {
            for (BIRNode.BIRConstant constant : module.constants) {
                module.globalVars.add(new BIRGlobalVariableDcl(constant.pos, constant.flags, constant.type, null,
                        constant.name, VarScope.GLOBAL, VarKind.CONSTANT, ""));
            }
        }
        for (BIRGlobalVariableDcl globalVar : module.globalVars) {
            if (globalVar != null) {
                globalVarClassNames.put(pkgName + globalVar.name.value, initClass);
            }
        }

        globalVarClassNames.put(pkgName + "LOCK_STORE", initClass);
        // filter out functions.
        List<BIRFunction> functions = module.functions;
        if (functions.size() > 0) {
            int funcSize = functions.size();
            int count = 0;
            // Generate init class. Init function should be the first function of the package, hence check first
            // function.
            BIRFunction initFunc = functions.get(0);
            String functionName = initFunc.name.value;
            JavaClass klass = new JavaClass(initFunc.pos.src.cUnitName);
            klass.functions.add(0, initFunc);
            jvmMethodGen.addInitAndTypeInitInstructions(module, initFunc);
            jvmClassMap.put(initClass, klass);
            birFunctionMap.put(pkgName + functionName, getFunctionWrapper(initFunc, orgName, moduleName,
                    version, initClass));
            count += 1;

            // Add start function
            BIRFunction startFunc = functions.get(1);
            functionName = startFunc.name.value;
            birFunctionMap.put(pkgName + functionName, getFunctionWrapper(startFunc, orgName, moduleName,
                    version, initClass));
            klass.functions.add(1, startFunc);
            count += 1;

            // Add stop function
            BIRFunction stopFunc = functions.get(2);
            functionName = stopFunc.name.value;
            birFunctionMap.put(pkgName + functionName, getFunctionWrapper(stopFunc, orgName, moduleName,
                    version, initClass));
            klass.functions.add(2, stopFunc);
            count += 1;

            // Generate classes for other functions.
            while (count < funcSize) {
                BIRFunction birFunc = functions.get(count);
                count = count + 1;
                // link the bir function for lookup
                String birFuncName = birFunc.name.value;

                String balFileName;

                if (birFunc.pos == null) {
                    balFileName = MODULE_INIT_CLASS_NAME;
                } else {
                    balFileName = birFunc.pos.src.cUnitName;
                }
                String birModuleClassName = getModuleLevelClassName(orgName, moduleName, version,
                        cleanupPathSeperators(cleanupBalExt(balFileName)));

                if (!isBallerinaBuiltinModule(orgName, moduleName)) {
                    JavaClass javaClass = jvmClassMap.get(birModuleClassName);
                    if (javaClass != null) {
                        javaClass.functions.add(birFunc);
                    } else {
                        klass = new JavaClass(balFileName);
                        klass.functions.add(0, birFunc);
                        jvmClassMap.put(birModuleClassName, klass);
                    }
                }

                interopValidator.setEntryModuleValidation(isEntry);

                BIRFunctionWrapper birFuncWrapperOrError;
                try {
                    if (isExternFunc(getFunction(birFunc))) {
                        birFuncWrapperOrError = createExternalFunctionWrapper(interopValidator, birFunc, orgName,
                                moduleName, version, birModuleClassName, this);
                    } else {
                        if (isEntry) {
                            addDefaultableBooleanVarsToSignature(birFunc, symbolTable.booleanType);
                        }
                        birFuncWrapperOrError = getFunctionWrapper(birFunc, orgName, moduleName, version,
                                birModuleClassName);
                    }
                } catch (JInteropException e) {
                    dlog.error(birFunc.pos, e.getCode(), e.getMessage());
                    continue;
                }
                birFunctionMap.put(pkgName + birFuncName, birFuncWrapperOrError);
            }
        }

        // link typedef - object attached native functions
        List<BIRTypeDefinition> typeDefs = module.typeDefs;

        for (BIRTypeDefinition optionalTypeDef : typeDefs) {
            BIRTypeDefinition typeDef = getTypeDef(optionalTypeDef);
            BType bType = typeDef.type;

            if ((bType.tag != TypeTags.OBJECT ||
                    Symbols.isFlagOn(((BObjectType) bType).tsymbol.flags, Flags.ABSTRACT)) &&
                    !(bType instanceof BServiceType)) {
                continue;
            }

            List<BIRFunction> attachedFuncs = getFunctions(typeDef.attachedFuncs);
            String typeName = toNameString(bType);
            for (BIRFunction func : attachedFuncs) {

                // link the bir function for lookup
                BIRFunction currentFunc = getFunction(func);
                String functionName = currentFunc.name.value;
                String lookupKey = typeName + "." + functionName;

                if (!isExternFunc(currentFunc)) {
                    String className = getTypeValueClassName(module, typeName);
                    birFunctionMap.put(pkgName + lookupKey, getFunctionWrapper(currentFunc, orgName, moduleName,
                            version, className));
                    continue;
                }

                String jClassName = lookupExternClassName(cleanupPackageName(pkgName), lookupKey);
                if (jClassName != null) {
                    OldStyleExternalFunctionWrapper wrapper =
                            ExternalMethodGen.createOldStyleExternalFunctionWrapper(currentFunc, orgName,
                                    moduleName, version, jClassName, jClassName, isEntry, symbolTable);
                    birFunctionMap.put(pkgName + lookupKey, wrapper);
                } else {
                    throw new BLangCompilerException("native function not available: " +
                            pkgName + lookupKey);
                }
            }
        }
        return jvmClassMap;
    }

    public String lookupExternClassName(String pkgName, String functionName) {

        return externalMapCache.get(cleanupName(pkgName) + "/" + functionName);
    }

    public byte[] getBytes(ClassWriter cw, BIRNode node) {

        byte[] result;
        try {
            return cw.toByteArray();
        } catch (MethodTooLargeException e) {
            String funcName = e.getMethodName();
            BIRFunction func = findFunction(node, funcName);
            dlog.error(func.pos, DiagnosticCode.METHOD_TOO_LARGE, func.name.value);
            result = new byte[0];
        } catch (ClassTooLargeException e) {
            dlog.error(node.pos, DiagnosticCode.FILE_TOO_LARGE, e.getClassName());
            result = new byte[0];
        } catch (Exception e) {
            throw new BLangCompilerException(e.getMessage(), e);
        }

        return result;
    }

    void clearPackageGenInfoMaps() {

        birFunctionMap.clear();
        globalVarClassNames.clear();
        externalMapCache.clear();
        dependentModules.clear();
    }

}<|MERGE_RESOLUTION|>--- conflicted
+++ resolved
@@ -177,153 +177,6 @@
         return wrapper;
     }
 
-<<<<<<< HEAD
-    static String lookupGlobalVarClassName(String pkgName, String varName) {
-
-        String key = pkgName + varName;
-        if (!globalVarClassNames.containsKey(key)) {
-            return pkgName + MODULE_INIT_CLASS_NAME;
-        } else {
-            return globalVarClassNames.get(key);
-        }
-    }
-
-    private static void generateDependencyList(BPackageSymbol packageSymbol, JarFile jarFile,
-                                               InteropValidator interopValidator) {
-
-        if (packageSymbol.bir != null) {
-            generatePackage(packageSymbol.bir, jarFile, interopValidator, false);
-        } else {
-            for (BPackageSymbol importPkgSymbol : packageSymbol.imports) {
-                if (importPkgSymbol == null) {
-                    continue;
-                }
-                generateDependencyList(importPkgSymbol, jarFile, interopValidator);
-            }
-        }
-
-        PackageID moduleId = packageSymbol.pkgID;
-
-        String pkgName = getPackageName(moduleId.orgName, moduleId.name, moduleId.version);
-        if (!dependentModules.containsKey(pkgName)) {
-            dependentModules.put(pkgName, moduleId);
-        }
-    }
-
-    static void generatePackage(BIRNode.BIRPackage module, JarFile jarFile, InteropValidator interopValidator,
-                                boolean isEntry) {
-
-        String orgName = module.org.value;
-        String moduleName = module.name.value;
-        String version = module.version.value;
-        String pkgName = getPackageName(orgName, moduleName, version);
-
-        Set<PackageID> dependentModuleSet = new LinkedHashSet<>();
-
-        addBuiltinImports(module, dependentModuleSet);
-        for (BIRNode.BIRImportModule importModule : module.importModules) {
-            BPackageSymbol pkgSymbol = CodeGenerator.packageCache.getSymbol(getBvmAlias(importModule.org.value,
-                                                                                        importModule.name.value));
-            generateDependencyList(pkgSymbol, jarFile, interopValidator);
-            if (CodeGenerator.dlog.getErrorCount() > 0) {
-                return;
-            }
-        }
-
-        typeOwnerClass = getModuleLevelClassName(orgName, moduleName, version, MODULE_INIT_CLASS_NAME);
-        Map<String, JavaClass> jvmClassMap = generateClassNameMappings(module, pkgName, typeOwnerClass,
-                interopValidator, isEntry);
-        if (!isEntry || CodeGenerator.dlog.getErrorCount() > 0) {
-            return;
-        }
-
-        injectDefaultParamInits(module);
-        injectDefaultParamInitsToAttachedFuncs(module);
-        // create dependant modules flat array
-        createDependantModuleFlatArray(dependentModuleSet);
-        List<PackageID> dependentModuleArray = new ArrayList<>(dependentModuleSet);
-
-        // enrich current package with package initializers
-        enrichPkgWithInitializers(jvmClassMap, typeOwnerClass, module, dependentModuleArray);
-
-        // generate the shutdown listener class.
-        generateShutdownSignalListener(typeOwnerClass, jarFile.pkgEntries);
-
-        boolean serviceEPAvailable = isServiceDefAvailable(module.typeDefs);
-
-        // Desugar the record init function
-        rewriteRecordInits(module.typeDefs);
-
-        // generate object/record value classes
-        ObjectGenerator objGen = new ObjectGenerator(module);
-        objGen.generateValueClasses(module.typeDefs, jarFile.pkgEntries);
-        generateFrameClasses(module, jarFile.pkgEntries);
-        for (Map.Entry<String, JavaClass> entry : jvmClassMap.entrySet()) {
-            String moduleClass = entry.getKey();
-            JavaClass v = entry.getValue();
-            ClassWriter cw = new BallerinaClassWriter(COMPUTE_FRAMES);
-            currentClass = moduleClass;
-            if (Objects.equals(moduleClass, typeOwnerClass)) {
-                cw.visit(V1_8, ACC_PUBLIC + ACC_SUPER, moduleClass, null, VALUE_CREATOR, null);
-                generateDefaultConstructor(cw, VALUE_CREATOR);
-                generateUserDefinedTypeFields(cw, module.typeDefs);
-                generateValueCreatorMethods(cw, module.typeDefs, module);
-                // populate global variable to class name mapping and generate them
-                for (BIRGlobalVariableDcl globalVar : module.globalVars) {
-                    if (globalVar != null) {
-                        generatePackageVariable(globalVar, cw);
-                    }
-                }
-
-                @Nilable BIRFunction mainFunc = getMainFunc(module.functions);
-                String mainClass = "";
-                if (mainFunc != null) {
-                    mainClass = getModuleLevelClassName(orgName, moduleName, version,
-                            cleanupPathSeperators(cleanupBalExt(mainFunc.pos.getSource().cUnitName)));
-                }
-
-                generateMainMethod(mainFunc, cw, module, moduleClass, serviceEPAvailable);
-                if (mainFunc != null) {
-                    generateLambdaForMain(mainFunc, cw, module, mainClass, moduleClass);
-                }
-                generateLambdaForPackageInits(cw, module, mainClass, moduleClass, dependentModuleArray);
-                jarFile.manifestEntries.put("Main-Class", moduleClass);
-
-                generateLockForVariable(cw);
-                generateStaticInitializer(cw, moduleClass, serviceEPAvailable);
-                generateCreateTypesMethod(cw, module.typeDefs);
-                generateModuleInitializer(cw, module);
-                generateExecutionStopMethod(cw, typeOwnerClass, module, dependentModuleArray);
-            } else {
-                cw.visit(V1_8, ACC_PUBLIC + ACC_SUPER, moduleClass, null, OBJECT, null);
-                generateDefaultConstructor(cw, OBJECT);
-            }
-            cw.visitSource(v.sourceFileName, null);
-            // generate methods
-            for (BIRFunction func : v.functions) {
-                String workerName = getFunction(func).workerName == null ? null : func.workerName.value;
-                generateMethod(getFunction(func), cw, module, null, false, workerName);
-            }
-            // generate lambdas created during generating methods
-            for (Map.Entry<String, BIRInstruction> l : lambdas.entrySet()) {
-                String name = l.getKey();
-                BIRInstruction call = l.getValue();
-                generateLambdaMethod(call, cw, name);
-            }
-
-            // clear the lambdas
-            lambdas = new HashMap<>();
-            lambdaIndex = 0;
-            cw.visitEnd();
-
-            byte[] bytes = getBytes(cw, module);
-            jarFile.pkgEntries.put(moduleClass + ".class", bytes);
-        }
-
-    }
-
-=======
->>>>>>> f7656959
     private static String getBvmAlias(String orgName, String moduleName) {
 
         if (Names.ANON_ORG.value.equals(orgName)) {
@@ -334,13 +187,10 @@
 
     private static void addBuiltinImports(BIRPackage currentModule, Set<PackageID> dependentModuleArray) {
         // Add the builtin and utils modules to the imported list of modules
-
         if (isSameModule(currentModule, PackageID.ANNOTATIONS)) {
             return;
         }
-
         dependentModuleArray.add(PackageID.ANNOTATIONS);
-
         if (isLangModule(currentModule)) {
             return;
         }
@@ -348,8 +198,6 @@
         if (isSameModule(currentModule, PackageID.INTERNAL)) {
             return;
         }
-
-<<<<<<< HEAD
         dependentModuleArray.add(PackageID.INTERNAL);
         dependentModuleArray.add(PackageID.ARRAY);
         dependentModuleArray.add(PackageID.DECIMAL);
@@ -365,41 +213,6 @@
         dependentModuleArray.add(PackageID.XML);
         dependentModuleArray.add(PackageID.TYPEDESC);
         dependentModuleArray.add(PackageID.BOOLEAN);
-=======
-        dependentModuleArray.add(internalModule);
-
-        PackageID langArrayModule = new PackageID(ballerinaOrgName, new Name("lang.array"), builtInVersion);
-        PackageID langDecimalModule = new PackageID(ballerinaOrgName, new Name("lang.decimal"), builtInVersion);
-        PackageID langErrorModule = new PackageID(ballerinaOrgName, new Name("lang.error"), builtInVersion);
-        PackageID langFloatModule = new PackageID(ballerinaOrgName, new Name("lang.float"), builtInVersion);
-        PackageID langFutureModule = new PackageID(ballerinaOrgName, new Name("lang.future"), builtInVersion);
-        PackageID langIntModule = new PackageID(ballerinaOrgName, new Name("lang.int"), builtInVersion);
-        PackageID langMapModule = new PackageID(ballerinaOrgName, new Name("lang.map"), builtInVersion);
-        PackageID langObjectModule = new PackageID(ballerinaOrgName, new Name("lang.object"), builtInVersion);
-        PackageID langStreamModule = new PackageID(ballerinaOrgName, new Name("lang.stream"), builtInVersion);
-        PackageID langTableModule = new PackageID(ballerinaOrgName, new Name("lang.table"), builtInVersion);
-        PackageID langStringModule = new PackageID(ballerinaOrgName, new Name("lang.string"), builtInVersion);
-        PackageID langValueModule = new PackageID(ballerinaOrgName, new Name("lang.value"), builtInVersion);
-        PackageID langXmlModule = new PackageID(ballerinaOrgName, new Name("lang.xml"), builtInVersion);
-        PackageID langTypedescModule = new PackageID(ballerinaOrgName, new Name("lang.typedesc"), builtInVersion);
-        PackageID langBooleanModule = new PackageID(ballerinaOrgName, new Name("lang.boolean"), builtInVersion);
-
-        dependentModuleArray.add(langArrayModule);
-        dependentModuleArray.add(langDecimalModule);
-        dependentModuleArray.add(langErrorModule);
-        dependentModuleArray.add(langFloatModule);
-        dependentModuleArray.add(langFutureModule);
-        dependentModuleArray.add(langIntModule);
-        dependentModuleArray.add(langMapModule);
-        dependentModuleArray.add(langObjectModule);
-        dependentModuleArray.add(langStreamModule);
-        dependentModuleArray.add(langTableModule);
-        dependentModuleArray.add(langStringModule);
-        dependentModuleArray.add(langValueModule);
-        dependentModuleArray.add(langXmlModule);
-        dependentModuleArray.add(langTypedescModule);
-        dependentModuleArray.add(langBooleanModule);
->>>>>>> f7656959
     }
 
     private static boolean isSameModule(BIRPackage moduleId, PackageID importModule) {
@@ -496,12 +309,7 @@
         return className;
     }
 
-<<<<<<< HEAD
-    static String getPackageName(Name orgName, Name moduleName, Name version) {
-=======
-    public static String getPackageName(Name orgName, Name moduleName) {
->>>>>>> f7656959
-
+    public static String getPackageName(Name orgName, Name moduleName, Name version) {
         return getPackageName(orgName.getValue(), moduleName.getValue(), version.getValue());
     }
 
@@ -664,7 +472,7 @@
 
         PackageID moduleId = packageSymbol.pkgID;
 
-        String pkgName = getPackageName(moduleId.orgName, moduleId.name);
+        String pkgName = getPackageName(moduleId.orgName, moduleId.name, moduleId.version);
         if (!dependentModules.containsKey(pkgName)) {
             dependentModules.put(pkgName, moduleId);
         }
@@ -675,7 +483,8 @@
 
         String orgName = module.org.value;
         String moduleName = module.name.value;
-        String pkgName = getPackageName(orgName, moduleName);
+        String version = module.version.value;
+        String pkgName = getPackageName(orgName, moduleName, version);
 
         Set<PackageID> dependentModuleSet = new LinkedHashSet<>();
 
@@ -690,7 +499,7 @@
             }
         }
 
-        String typeOwnerClass = getModuleLevelClassName(orgName, moduleName, MODULE_INIT_CLASS_NAME);
+        String typeOwnerClass = getModuleLevelClassName(orgName, moduleName, version, MODULE_INIT_CLASS_NAME);
         Map<String, JavaClass> jvmClassMap = generateClassNameMappings(module, pkgName, typeOwnerClass,
                 interopValidator, isEntry);
         if (!isEntry || dlog.getErrorCount() > 0) {
@@ -745,7 +554,7 @@
                 BIRFunction mainFunc = getMainFunc(module.functions);
                 String mainClass = "";
                 if (mainFunc != null) {
-                    mainClass = getModuleLevelClassName(orgName, moduleName,
+                    mainClass = getModuleLevelClassName(orgName, moduleName, version,
                             cleanupPathSeperators(cleanupBalExt(mainFunc.pos.getSource().cUnitName)));
                 }
 
