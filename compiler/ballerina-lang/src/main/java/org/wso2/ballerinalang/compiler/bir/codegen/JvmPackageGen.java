/*
 *  Copyright (c) 2020, WSO2 Inc. (http://www.wso2.org) All Rights Reserved.
 *
 *  WSO2 Inc. licenses this file to you under the Apache License,
 *  Version 2.0 (the "License"); you may not use this file except
 *  in compliance with the License.
 *  You may obtain a copy of the License at
 *
 *    http://www.apache.org/licenses/LICENSE-2.0
 *
 *  Unless required by applicable law or agreed to in writing,
 *  software distributed under the License is distributed on an
 *  "AS IS" BASIS, WITHOUT WARRANTIES OR CONDITIONS OF ANY
 *  KIND, either express or implied.  See the License for the
 *  specific language governing permissions and limitations
 *  under the License.
 */
package org.wso2.ballerinalang.compiler.bir.codegen;

import org.ballerinalang.compiler.BLangCompilerException;
import org.ballerinalang.model.elements.PackageID;
import org.ballerinalang.util.diagnostic.DiagnosticCode;
import org.objectweb.asm.ClassTooLargeException;
import org.objectweb.asm.ClassWriter;
import org.objectweb.asm.FieldVisitor;
import org.objectweb.asm.MethodTooLargeException;
import org.objectweb.asm.MethodVisitor;
import org.wso2.ballerinalang.compiler.PackageCache;
import org.wso2.ballerinalang.compiler.bir.codegen.internal.JarFile;
import org.wso2.ballerinalang.compiler.bir.codegen.internal.JavaClass;
import org.wso2.ballerinalang.compiler.bir.codegen.internal.LambdaMetadata;
import org.wso2.ballerinalang.compiler.bir.codegen.interop.BIRFunctionWrapper;
import org.wso2.ballerinalang.compiler.bir.codegen.interop.ExternalMethodGen;
import org.wso2.ballerinalang.compiler.bir.codegen.interop.InteropValidator;
import org.wso2.ballerinalang.compiler.bir.codegen.interop.JInteropException;
import org.wso2.ballerinalang.compiler.bir.codegen.interop.OldStyleExternalFunctionWrapper;
import org.wso2.ballerinalang.compiler.bir.model.BIRInstruction;
import org.wso2.ballerinalang.compiler.bir.model.BIRNode;
import org.wso2.ballerinalang.compiler.bir.model.BIRNode.BIRFunction;
import org.wso2.ballerinalang.compiler.bir.model.BIRNode.BIRGlobalVariableDcl;
import org.wso2.ballerinalang.compiler.bir.model.BIRNode.BIRPackage;
import org.wso2.ballerinalang.compiler.bir.model.BIRNode.BIRTypeDefinition;
import org.wso2.ballerinalang.compiler.bir.model.BIRNode.BIRVariableDcl;
import org.wso2.ballerinalang.compiler.bir.model.BIRNonTerminator.NewInstance;
import org.wso2.ballerinalang.compiler.bir.model.VarKind;
import org.wso2.ballerinalang.compiler.bir.model.VarScope;
import org.wso2.ballerinalang.compiler.semantics.model.SymbolTable;
import org.wso2.ballerinalang.compiler.semantics.model.symbols.BObjectTypeSymbol;
import org.wso2.ballerinalang.compiler.semantics.model.symbols.BPackageSymbol;
import org.wso2.ballerinalang.compiler.semantics.model.symbols.Symbols;
import org.wso2.ballerinalang.compiler.semantics.model.types.BInvokableType;
import org.wso2.ballerinalang.compiler.semantics.model.types.BNilType;
import org.wso2.ballerinalang.compiler.semantics.model.types.BObjectType;
import org.wso2.ballerinalang.compiler.semantics.model.types.BServiceType;
import org.wso2.ballerinalang.compiler.semantics.model.types.BType;
<<<<<<< HEAD
import org.wso2.ballerinalang.compiler.semantics.model.types.BUnionType;
=======
>>>>>>> 699243f6
import org.wso2.ballerinalang.compiler.util.CompilerContext;
import org.wso2.ballerinalang.compiler.util.Name;
import org.wso2.ballerinalang.compiler.util.Names;
import org.wso2.ballerinalang.compiler.util.TypeTags;
import org.wso2.ballerinalang.compiler.util.diagnotic.BLangDiagnosticLogHelper;
import org.wso2.ballerinalang.util.Flags;

import java.util.ArrayList;
import java.util.Collections;
import java.util.HashMap;
import java.util.LinkedHashMap;
import java.util.LinkedHashSet;
import java.util.List;
import java.util.Map;
import java.util.Objects;
import java.util.Set;
import java.util.concurrent.ConcurrentHashMap;

import static org.objectweb.asm.ClassWriter.COMPUTE_FRAMES;
import static org.objectweb.asm.Opcodes.ACC_FINAL;
import static org.objectweb.asm.Opcodes.ACC_PUBLIC;
import static org.objectweb.asm.Opcodes.ACC_STATIC;
import static org.objectweb.asm.Opcodes.ACC_SUPER;
import static org.objectweb.asm.Opcodes.ALOAD;
import static org.objectweb.asm.Opcodes.DUP;
import static org.objectweb.asm.Opcodes.ICONST_0;
import static org.objectweb.asm.Opcodes.ICONST_1;
import static org.objectweb.asm.Opcodes.INVOKESPECIAL;
import static org.objectweb.asm.Opcodes.INVOKESTATIC;
import static org.objectweb.asm.Opcodes.NEW;
import static org.objectweb.asm.Opcodes.PUTSTATIC;
import static org.objectweb.asm.Opcodes.RETURN;
import static org.objectweb.asm.Opcodes.V1_8;
import static org.wso2.ballerinalang.compiler.bir.codegen.JvmConstants.CURRENT_MODULE_INIT;
import static org.wso2.ballerinalang.compiler.bir.codegen.JvmConstants.FILE_NAME_PERIOD_SEPERATOR;
import static org.wso2.ballerinalang.compiler.bir.codegen.JvmConstants.JAVA_PACKAGE_SEPERATOR;
import static org.wso2.ballerinalang.compiler.bir.codegen.JvmConstants.JAVA_THREAD;
import static org.wso2.ballerinalang.compiler.bir.codegen.JvmConstants.LOCK_STORE;
import static org.wso2.ballerinalang.compiler.bir.codegen.JvmConstants.MODULE_INIT_CLASS_NAME;
import static org.wso2.ballerinalang.compiler.bir.codegen.JvmConstants.MODULE_STOP;
import static org.wso2.ballerinalang.compiler.bir.codegen.JvmConstants.OBJECT;
import static org.wso2.ballerinalang.compiler.bir.codegen.JvmConstants.VALUE_CREATOR;
import static org.wso2.ballerinalang.compiler.bir.codegen.JvmDesugarPhase.addDefaultableBooleanVarsToSignature;
import static org.wso2.ballerinalang.compiler.bir.codegen.JvmDesugarPhase.rewriteRecordInits;
import static org.wso2.ballerinalang.compiler.bir.codegen.JvmMethodGen.cleanupBalExt;
import static org.wso2.ballerinalang.compiler.bir.codegen.JvmMethodGen.cleanupPathSeperators;
import static org.wso2.ballerinalang.compiler.bir.codegen.JvmMethodGen.generateDefaultConstructor;
import static org.wso2.ballerinalang.compiler.bir.codegen.JvmMethodGen.generateField;
import static org.wso2.ballerinalang.compiler.bir.codegen.JvmMethodGen.getFunction;
import static org.wso2.ballerinalang.compiler.bir.codegen.JvmMethodGen.getFunctions;
import static org.wso2.ballerinalang.compiler.bir.codegen.JvmMethodGen.getMainFunc;
import static org.wso2.ballerinalang.compiler.bir.codegen.JvmMethodGen.getMethodDesc;
import static org.wso2.ballerinalang.compiler.bir.codegen.JvmMethodGen.getTypeDef;
import static org.wso2.ballerinalang.compiler.bir.codegen.JvmMethodGen.isExternFunc;
import static org.wso2.ballerinalang.compiler.bir.codegen.JvmTerminatorGen.toNameString;
import static org.wso2.ballerinalang.compiler.bir.codegen.JvmTypeGen.generateCreateTypesMethod;
import static org.wso2.ballerinalang.compiler.bir.codegen.JvmTypeGen.generateUserDefinedTypeFields;
import static org.wso2.ballerinalang.compiler.bir.codegen.JvmTypeGen.generateValueCreatorMethods;
import static org.wso2.ballerinalang.compiler.bir.codegen.JvmTypeGen.isServiceDefAvailable;
import static org.wso2.ballerinalang.compiler.bir.codegen.JvmValueGen.getTypeValueClassName;
import static org.wso2.ballerinalang.compiler.bir.codegen.JvmValueGen.injectDefaultParamInitsToAttachedFuncs;
import static org.wso2.ballerinalang.compiler.bir.codegen.interop.ExternalMethodGen.createExternalFunctionWrapper;
import static org.wso2.ballerinalang.compiler.bir.codegen.interop.ExternalMethodGen.injectDefaultParamInits;
import static org.wso2.ballerinalang.compiler.bir.codegen.interop.ExternalMethodGen.isBallerinaBuiltinModule;

/**
 * BIR module to JVM byte code generation class.
 *
 * @since 1.2.0
 */
public class JvmPackageGen {

    static final boolean IS_BSTRING;
<<<<<<< HEAD
    private static final CompilerContext.Key<JvmPackageGen> JVM_PACKAGE_GEN_CHECKER_KEY = new CompilerContext.Key<>();
=======
    private static final CompilerContext.Key<JvmPackageGen> JVM_PACKAGE_GEN_KEY = new CompilerContext.Key<>();
>>>>>>> 699243f6

    static {
        String bStringProp = System.getProperty("ballerina.bstring");
        IS_BSTRING = (bStringProp != null && !"".equals(bStringProp));
    }

<<<<<<< HEAD
    public final Map<String, BIRFunctionWrapper> birFunctionMap;
    public final SymbolTable symbolTable;
    public final PackageCache packageCache;
    public final BUnionType errorOrNilType;
    final Map<String, String> externalMapCache;
    private final JvmMethodGen jvmMethodGen;
    private Map<String, String> globalVarClassNames;
    private Map<String, PackageID> dependentModules;
    private BLangDiagnosticLogHelper dlog;

    private JvmPackageGen(CompilerContext compilerContext) {

        compilerContext.put(JVM_PACKAGE_GEN_CHECKER_KEY, this);

        birFunctionMap = new HashMap<>();
        globalVarClassNames = new HashMap<>();
        externalMapCache = new HashMap<>();
        dependentModules = new LinkedHashMap<>();
        symbolTable = SymbolTable.getInstance(compilerContext);
        packageCache = PackageCache.getInstance(compilerContext);
        dlog = BLangDiagnosticLogHelper.getInstance(compilerContext);
        errorOrNilType = BUnionType.create(null, symbolTable.errorType, symbolTable.nilType);
        jvmMethodGen = new JvmMethodGen(this);

        JvmCastGen.symbolTable = symbolTable;
        JvmInstructionGen.anyType = symbolTable.anyType;
    }

    public static JvmPackageGen getInstance(CompilerContext compilerContext) {

        JvmPackageGen jvmPackageGen = compilerContext.get(JVM_PACKAGE_GEN_CHECKER_KEY);
        if (jvmPackageGen == null) {
            jvmPackageGen = new JvmPackageGen(compilerContext);
        }

        return jvmPackageGen;
    }

    static BIRFunctionWrapper getBIRFunctionWrapper(BIRFunctionWrapper wrapper) {

        if (wrapper == null) {
            throw new BLangCompilerException("invalid bir function linking");
        }

        return wrapper;
=======
    public final SymbolTable symbolTable;
    public final PackageCache packageCache;
    private final JvmMethodGen jvmMethodGen;
    private Map<String, BIRFunctionWrapper> birFunctionMap;
    private Map<String, String> externClassMap;
    private Map<String, String> globalVarClassMap;
    private Map<String, PackageID> dependentModules;
    private BLangDiagnosticLogHelper dlog;

    private JvmPackageGen(CompilerContext compilerContext) {

        compilerContext.put(JVM_PACKAGE_GEN_KEY, this);

        birFunctionMap = new HashMap<>();
        globalVarClassMap = new HashMap<>();
        externClassMap = new HashMap<>();
        dependentModules = new LinkedHashMap<>();
        symbolTable = SymbolTable.getInstance(compilerContext);
        packageCache = PackageCache.getInstance(compilerContext);
        dlog = BLangDiagnosticLogHelper.getInstance(compilerContext);
        jvmMethodGen = new JvmMethodGen(this);

        JvmCastGen.symbolTable = symbolTable;
        JvmInstructionGen.anyType = symbolTable.anyType;
    }

    public static JvmPackageGen getInstance(CompilerContext compilerContext) {

        JvmPackageGen jvmPackageGen = compilerContext.get(JVM_PACKAGE_GEN_KEY);
        if (jvmPackageGen == null) {
            jvmPackageGen = new JvmPackageGen(compilerContext);
        }

        return jvmPackageGen;
>>>>>>> 699243f6
    }

    private static String getBvmAlias(String orgName, String moduleName) {

        if (Names.ANON_ORG.value.equals(orgName)) {
            return moduleName;
        }
        return orgName + "/" + moduleName;
    }

    private static void addBuiltinImports(BIRPackage currentModule, Set<PackageID> dependentModuleArray) {
        // Add the builtin and utils modules to the imported list of modules

        Name ballerinaOrgName = new Name("ballerina");
        Name builtInVersion = new Name("");

        PackageID annotationsModule = new PackageID(ballerinaOrgName, new Name("lang.annotations"), builtInVersion);

        if (isSameModule(currentModule, annotationsModule)) {
            return;
        }

        dependentModuleArray.add(annotationsModule);

        if (isLangModule(currentModule)) {
            return;
        }

        PackageID internalModule = new PackageID(ballerinaOrgName, new Name("lang.__internal"), builtInVersion);

        if (isSameModule(currentModule, internalModule)) {
            return;
        }

        dependentModuleArray.add(internalModule);

        PackageID langArrayModule = new PackageID(ballerinaOrgName, new Name("lang.array"), builtInVersion);
        PackageID langDecimalModule = new PackageID(ballerinaOrgName, new Name("lang.decimal"), builtInVersion);
        PackageID langErrorModule = new PackageID(ballerinaOrgName, new Name("lang.error"), builtInVersion);
        PackageID langFloatModule = new PackageID(ballerinaOrgName, new Name("lang.float"), builtInVersion);
        PackageID langFutureModule = new PackageID(ballerinaOrgName, new Name("lang.future"), builtInVersion);
        PackageID langIntModule = new PackageID(ballerinaOrgName, new Name("lang.int"), builtInVersion);
        PackageID langMapModule = new PackageID(ballerinaOrgName, new Name("lang.map"), builtInVersion);
        PackageID langObjectModule = new PackageID(ballerinaOrgName, new Name("lang.object"), builtInVersion);
        PackageID langStreamModule = new PackageID(ballerinaOrgName, new Name("lang.stream"), builtInVersion);
        PackageID langTableModule = new PackageID(ballerinaOrgName, new Name("lang.table"), builtInVersion);
        PackageID langStringModule = new PackageID(ballerinaOrgName, new Name("lang.string"), builtInVersion);
        PackageID langValueModule = new PackageID(ballerinaOrgName, new Name("lang.value"), builtInVersion);
        PackageID langXmlModule = new PackageID(ballerinaOrgName, new Name("lang.xml"), builtInVersion);
        PackageID langTypedescModule = new PackageID(ballerinaOrgName, new Name("lang.typedesc"), builtInVersion);
        PackageID langBooleanModule = new PackageID(ballerinaOrgName, new Name("lang.boolean"), builtInVersion);

        dependentModuleArray.add(langArrayModule);
        dependentModuleArray.add(langDecimalModule);
        dependentModuleArray.add(langErrorModule);
        dependentModuleArray.add(langFloatModule);
        dependentModuleArray.add(langFutureModule);
        dependentModuleArray.add(langIntModule);
        dependentModuleArray.add(langMapModule);
        dependentModuleArray.add(langObjectModule);
        dependentModuleArray.add(langStreamModule);
        dependentModuleArray.add(langTableModule);
        dependentModuleArray.add(langStringModule);
        dependentModuleArray.add(langValueModule);
        dependentModuleArray.add(langXmlModule);
        dependentModuleArray.add(langTypedescModule);
        dependentModuleArray.add(langBooleanModule);
    }

    private static boolean isSameModule(BIRPackage moduleId, PackageID importModule) {

        if (!moduleId.org.value.equals(importModule.orgName.value)) {
            return false;
        } else if (!moduleId.name.value.equals(importModule.name.value)) {
            return false;
        } else {
            return moduleId.version.value.equals(importModule.version.value);
        }
    }

    private static boolean isLangModule(BIRPackage moduleId) {

        if (!"ballerina".equals(moduleId.org.value)) {
            return false;
        }
        return moduleId.name.value.indexOf("lang.") == 0;
    }

    private static void generatePackageVariable(BIRGlobalVariableDcl globalVar, ClassWriter cw) {

        String varName = globalVar.name.value;
        BType bType = globalVar.type;
        generateField(cw, bType, varName, true);
    }

    private static void generateLockForVariable(ClassWriter cw) {

        String lockStoreClass = "L" + LOCK_STORE + ";";
        FieldVisitor fv;
        fv = cw.visitField(ACC_PUBLIC + ACC_FINAL + ACC_STATIC, "LOCK_STORE", lockStoreClass, null, null);
        fv.visitEnd();
    }

    private static void generateStaticInitializer(ClassWriter cw, String className,
                                                  boolean serviceEPAvailable) {

        MethodVisitor mv = cw.visitMethod(ACC_STATIC, "<clinit>", "()V", null, null);

        String lockStoreClass = "L" + LOCK_STORE + ";";
        mv.visitTypeInsn(NEW, LOCK_STORE);
        mv.visitInsn(DUP);
        mv.visitMethodInsn(INVOKESPECIAL, LOCK_STORE, "<init>", "()V", false);
        mv.visitFieldInsn(PUTSTATIC, className, "LOCK_STORE", lockStoreClass);

        setServiceEPAvailableField(cw, mv, serviceEPAvailable, className);

        mv.visitInsn(RETURN);
        mv.visitMaxs(0, 0);
        mv.visitEnd();
    }

    private static void setServiceEPAvailableField(ClassWriter cw, MethodVisitor mv, boolean serviceEPAvailable,
                                                   String initClass) {

        FieldVisitor fv = cw.visitField(ACC_PUBLIC + ACC_STATIC, "serviceEPAvailable", "Z", null, null);
        fv.visitEnd();

        if (serviceEPAvailable) {
            mv.visitInsn(ICONST_1);
            mv.visitFieldInsn(PUTSTATIC, initClass, "serviceEPAvailable", "Z");
        } else {
            mv.visitInsn(ICONST_0);
            mv.visitFieldInsn(PUTSTATIC, initClass, "serviceEPAvailable", "Z");
        }
    }

    static String computeLockNameFromString(String varName) {

        return "$lock" + varName;
    }

    static String getModuleLevelClassName(String orgName, String moduleName, String sourceFileName) {

        String className = cleanupSourceFileName(sourceFileName);
        // handle source file path start with '/'.
        if (className.startsWith(JAVA_PACKAGE_SEPERATOR)) {
            className = className.substring(1);
        }
        if (!moduleName.equals(".")) {
            className = cleanupName(moduleName) + "/" + className;
        }

        if (!orgName.equalsIgnoreCase("$anon")) {
            className = cleanupName(orgName) + "/" + className;
        }

        return className;
    }

    public static String getPackageName(Name orgName, Name moduleName) {

        return getPackageName(orgName.getValue(), moduleName.getValue());
    }

    public static String getPackageName(String orgName, String moduleName) {

        String packageName = "";
        if (!moduleName.equals(".")) {
            packageName = cleanupName(moduleName) + "/";
        }

        if (!orgName.equalsIgnoreCase("$anon")) {
            packageName = cleanupName(orgName) + "/" + packageName;
        }

        return packageName;
    }

    private static String cleanupName(String name) {

        return name.replace(".", "_");
    }

    private static String cleanupSourceFileName(String name) {

        return name.replace(".", FILE_NAME_PERIOD_SEPERATOR);
    }

    public static String cleanupPackageName(String pkgName) {

        int index = pkgName.lastIndexOf("/");
        if (index > 0) {
            return pkgName.substring(0, index);
        } else {
            return pkgName;
        }
    }

    public static BIRFunctionWrapper getFunctionWrapper(BIRFunction currentFunc, String orgName, String moduleName,
                                                        String version, String moduleClass) {

        BInvokableType functionTypeDesc = currentFunc.type;
        BIRVariableDcl receiver = currentFunc.receiver;
        BType attachedType = receiver != null ? receiver.type : null;
        String jvmMethodDescription = getMethodDesc(functionTypeDesc.paramTypes, functionTypeDesc.retType,
                attachedType, false);
        String jvmMethodDescriptionBString = getMethodDesc(functionTypeDesc.paramTypes, functionTypeDesc.retType,
                attachedType, false);

        return new BIRFunctionWrapper(orgName, moduleName, version, currentFunc, moduleClass, jvmMethodDescription,
                jvmMethodDescriptionBString);
    }

    static PackageID packageToModuleId(BIRPackage mod) {

        return new PackageID(mod.org, mod.name, mod.version);
    }

    private static void generateShutdownSignalListener(String initClass, Map<String, byte[]> jarEntries) {

        String innerClassName = initClass + "$SignalListener";
        ClassWriter cw = new BallerinaClassWriter(COMPUTE_FRAMES);
        cw.visit(V1_8, ACC_SUPER, innerClassName, null, JAVA_THREAD, null);

        // create constructor
        MethodVisitor mv = cw.visitMethod(ACC_PUBLIC, "<init>", "()V", null, null);
        mv.visitCode();
        mv.visitVarInsn(ALOAD, 0);
        mv.visitMethodInsn(INVOKESPECIAL, JAVA_THREAD, "<init>", "()V", false);
        mv.visitInsn(RETURN);
        mv.visitMaxs(0, 0);
        mv.visitEnd();

        // implement run() method
        mv = cw.visitMethod(ACC_PUBLIC, "run", "()V", null, null);
        mv.visitCode();

        mv.visitMethodInsn(INVOKESTATIC, initClass, MODULE_STOP, "()V", false);

        mv.visitInsn(RETURN);
        mv.visitMaxs(0, 0);
        mv.visitEnd();

        cw.visitEnd();
        jarEntries.put(innerClassName + ".class", cw.toByteArray());
    }

    private static BIRFunction findFunction(BIRNode parentNode, String funcName) {

        BIRFunction func;
        if (parentNode instanceof BIRTypeDefinition) {
            BIRTypeDefinition typeDef = (BIRTypeDefinition) parentNode;
            func = findFunction(typeDef.attachedFuncs, funcName);
        } else if (parentNode instanceof BIRPackage) {
            BIRPackage pkg = (BIRPackage) parentNode;
            func = findFunction(pkg.functions, funcName);
        } else {
            throw new IllegalStateException();
        }

        return func;
    }

    private static BIRFunction findFunction(List<BIRFunction> functions, String funcName) {

        for (BIRFunction func : functions) {
            if (JvmMethodGen.cleanupFunctionName(func.name.value).equals(funcName)) {
                return func;
            }
        }

        throw new IllegalStateException("cannot find function: '" + funcName + "'");
    }

<<<<<<< HEAD
    BType lookupTypeDef(NewInstance objectNewIns) {

        if (!objectNewIns.isExternalDef) {
            return objectNewIns.def.type;
        } else {
            PackageID id = objectNewIns.externalPackageId;
            BPackageSymbol symbol = packageCache.getSymbol(id.orgName + "/" + id.name);
            if (symbol != null) {
                BObjectTypeSymbol objectTypeSymbol =
                        (BObjectTypeSymbol) symbol.scope.lookup(new Name(objectNewIns.objectName)).symbol;
                if (objectTypeSymbol != null) {
                    return objectTypeSymbol.type;
                }
            }

            throw new BLangCompilerException("Reference to unknown type " + objectNewIns.externalPackageId
                    + "/" + objectNewIns.objectName);
        }
    }

    String lookupGlobalVarClassName(String pkgName, String varName) {

        String key = pkgName + varName;
        if (!globalVarClassNames.containsKey(key)) {
            return pkgName + MODULE_INIT_CLASS_NAME;
        } else {
            return globalVarClassNames.get(key);
        }
    }

    private void generateDependencyList(BPackageSymbol packageSymbol, JarFile jarFile,
                                        InteropValidator interopValidator) {

        if (packageSymbol.bir != null) {
            generatePackage(packageSymbol.bir, jarFile, interopValidator, false);
        } else {
            for (BPackageSymbol importPkgSymbol : packageSymbol.imports) {
                if (importPkgSymbol == null) {
                    continue;
                }
                generateDependencyList(importPkgSymbol, jarFile, interopValidator);
            }
        }

        PackageID moduleId = packageSymbol.pkgID;

        String pkgName = getPackageName(moduleId.orgName, moduleId.name);
        if (!dependentModules.containsKey(pkgName)) {
            dependentModules.put(pkgName, moduleId);
        }
    }

    void generatePackage(BIRNode.BIRPackage module, JarFile jarFile, InteropValidator interopValidator,
                         boolean isEntry) {
=======
    JarFile generate(BIRNode.BIRPackage module, InteropValidator interopValidator, boolean isEntry) {
>>>>>>> 699243f6

        String orgName = module.org.value;
        String moduleName = module.name.value;
        String pkgName = getPackageName(orgName, moduleName);

<<<<<<< HEAD
        Set<PackageID> dependentModuleSet = new LinkedHashSet<>();

        addBuiltinImports(module, dependentModuleSet);
=======
        Set<PackageID> moduleImports = new LinkedHashSet<>();

        addBuiltinImports(module, moduleImports);
>>>>>>> 699243f6

        for (BIRNode.BIRImportModule importModule : module.importModules) {
            BPackageSymbol pkgSymbol = packageCache.getSymbol(getBvmAlias(importModule.org.value,
                    importModule.name.value));
<<<<<<< HEAD
            generateDependencyList(pkgSymbol, jarFile, interopValidator);
            if (dlog.getErrorCount() > 0) {
                return;
            }
        }

        String typeOwnerClass = getModuleLevelClassName(orgName, moduleName, MODULE_INIT_CLASS_NAME);
        Map<String, JavaClass> jvmClassMap = generateClassNameMappings(module, pkgName, typeOwnerClass,
                interopValidator, isEntry);
        if (!isEntry || dlog.getErrorCount() > 0) {
            return;
        }

=======
            generateDependencyList(pkgSymbol, interopValidator);
            if (dlog.getErrorCount() > 0) {
                return new JarFile(Collections.emptyMap());
            }
        }

        String moduleInitClass = getModuleLevelClassName(orgName, moduleName, MODULE_INIT_CLASS_NAME);
        Map<String, JavaClass> jvmClassMapping = generateClassNameMapping(module, pkgName, moduleInitClass,
                interopValidator, isEntry);
        if (!isEntry || dlog.getErrorCount() > 0) {
            return new JarFile(Collections.emptyMap());
        }

        // using a concurrent hash map to store class byte values, which are generated in parallel
        final Map<String, byte[]> jarEntries = new ConcurrentHashMap<>();

>>>>>>> 699243f6
        // desugar parameter initialization
        injectDefaultParamInits(module, jvmMethodGen, this);
        injectDefaultParamInitsToAttachedFuncs(module, jvmMethodGen, this);

<<<<<<< HEAD
        // create dependant modules flat array
        createDependantModuleFlatArray(dependentModuleSet);
        List<PackageID> dependentModuleArray = new ArrayList<>(dependentModuleSet);

        // enrich current package with package initializers
        jvmMethodGen.enrichPkgWithInitializers(jvmClassMap, typeOwnerClass, module, dependentModuleArray);

        // generate the shutdown listener class.
        generateShutdownSignalListener(typeOwnerClass, jarFile.pkgEntries);
=======
        // create imported modules flat list
        List<PackageID> flattenedModuleImports = flattenModuleImports(moduleImports);

        // enrich current package with package initializers
        jvmMethodGen.enrichPkgWithInitializers(jvmClassMapping, moduleInitClass, module, flattenedModuleImports);

        // generate the shutdown listener class.
        generateShutdownSignalListener(moduleInitClass, jarEntries);
>>>>>>> 699243f6

        // desugar the record init function
        rewriteRecordInits(module.typeDefs);

        // generate object/record value classes
        JvmValueGen valueGen = new JvmValueGen(module, this, jvmMethodGen);
<<<<<<< HEAD
        valueGen.generate(jarFile.pkgEntries);

        // generate frame classes
        jvmMethodGen.generateFrameClasses(module, jarFile.pkgEntries);

        boolean serviceEPAvailable = isServiceDefAvailable(module.typeDefs);

        // generate module classes
        for (Map.Entry<String, JavaClass> entry : jvmClassMap.entrySet()) {
=======
        valueGen.generateValueClasses(jarEntries);

        // generate frame classes
        jvmMethodGen.generateFrameClasses(module, jarEntries);

        // generate module classes
        generateModuleClasses(module, jarEntries, moduleInitClass, jvmClassMapping, flattenedModuleImports);

        // clear class name mappings
        clearPackageGenInfo();

        return new JarFile(moduleInitClass, jarEntries);
    }

    private void generateModuleClasses(BIRPackage module, Map<String, byte[]> jarEntries, String moduleInitClass,
                                       Map<String, JavaClass> jvmClassMapping, List<PackageID> moduleImports) {

        jvmClassMapping.entrySet().parallelStream().forEach(entry -> {
>>>>>>> 699243f6
            String moduleClass = entry.getKey();
            JavaClass javaClass = entry.getValue();
            ClassWriter cw = new BallerinaClassWriter(COMPUTE_FRAMES);
            LambdaMetadata lambdaMetadata = new LambdaMetadata(moduleClass);

<<<<<<< HEAD
            if (Objects.equals(moduleClass, typeOwnerClass)) {
                cw.visit(V1_8, ACC_PUBLIC + ACC_SUPER, moduleClass, null, VALUE_CREATOR, null);
                generateDefaultConstructor(cw, VALUE_CREATOR);
                generateUserDefinedTypeFields(cw, module.typeDefs);
                generateValueCreatorMethods(cw, module.typeDefs, module, typeOwnerClass, symbolTable);
=======
            if (Objects.equals(moduleClass, moduleInitClass)) {
                cw.visit(V1_8, ACC_PUBLIC + ACC_SUPER, moduleClass, null, VALUE_CREATOR, null);
                generateDefaultConstructor(cw, VALUE_CREATOR);
                generateUserDefinedTypeFields(cw, module.typeDefs);
                generateValueCreatorMethods(cw, module.typeDefs, module, moduleInitClass, symbolTable);
>>>>>>> 699243f6
                // populate global variable to class name mapping and generate them
                for (BIRGlobalVariableDcl globalVar : module.globalVars) {
                    if (globalVar != null) {
                        generatePackageVariable(globalVar, cw);
                    }
                }

                BIRFunction mainFunc = getMainFunc(module.functions);
                String mainClass = "";
                if (mainFunc != null) {
<<<<<<< HEAD
                    mainClass = getModuleLevelClassName(orgName, moduleName,
                            cleanupPathSeperators(cleanupBalExt(mainFunc.pos.getSource().cUnitName)));
                }

=======
                    mainClass = getModuleLevelClassName(module.org.value, module.name.value,
                            cleanupPathSeperators(cleanupBalExt(mainFunc.pos.getSource().cUnitName)));
                }

                boolean serviceEPAvailable = isServiceDefAvailable(module.typeDefs);

>>>>>>> 699243f6
                jvmMethodGen.generateMainMethod(mainFunc, cw, module, moduleClass, serviceEPAvailable);
                if (mainFunc != null) {
                    jvmMethodGen.generateLambdaForMain(mainFunc, cw, module, mainClass, moduleClass);
                }
<<<<<<< HEAD
                jvmMethodGen.generateLambdaForPackageInits(cw, module, mainClass, moduleClass, dependentModuleArray);
                jarFile.manifestEntries.put("Main-Class", moduleClass);

                generateLockForVariable(cw);
                generateStaticInitializer(cw, moduleClass, serviceEPAvailable);
                generateCreateTypesMethod(cw, module.typeDefs, typeOwnerClass, symbolTable);
                jvmMethodGen.generateModuleInitializer(cw, module, typeOwnerClass);
                jvmMethodGen.generateExecutionStopMethod(cw, typeOwnerClass, module, dependentModuleArray,
                        typeOwnerClass);
=======
                jvmMethodGen.generateLambdaForPackageInits(cw, module, mainClass, moduleClass, moduleImports);

                generateLockForVariable(cw);
                generateStaticInitializer(cw, moduleClass, serviceEPAvailable);
                generateCreateTypesMethod(cw, module.typeDefs, moduleInitClass, symbolTable);
                jvmMethodGen.generateModuleInitializer(cw, module, moduleInitClass);
                jvmMethodGen.generateExecutionStopMethod(cw, moduleInitClass, module, moduleImports,
                        moduleInitClass);
>>>>>>> 699243f6
            } else {
                cw.visit(V1_8, ACC_PUBLIC + ACC_SUPER, moduleClass, null, OBJECT, null);
                generateDefaultConstructor(cw, OBJECT);
            }
            cw.visitSource(javaClass.sourceFileName, null);
            // generate methods
            for (BIRFunction func : javaClass.functions) {
                String workerName = getFunction(func).workerName == null ? null : func.workerName.value;
                jvmMethodGen.generateMethod(getFunction(func), cw, module, null, false, workerName, lambdaMetadata);
            }
            // generate lambdas created during generating methods
            for (Map.Entry<String, BIRInstruction> lambda : lambdaMetadata.getLambdas().entrySet()) {
                String name = lambda.getKey();
                BIRInstruction call = lambda.getValue();
                jvmMethodGen.generateLambdaMethod(call, cw, name);
            }
            cw.visitEnd();

            byte[] bytes = getBytes(cw, module);
<<<<<<< HEAD
            jarFile.pkgEntries.put(moduleClass + ".class", bytes);
        }
    }

    private void createDependantModuleFlatArray(Set<PackageID> dependentModuleArray) {
=======
            jarEntries.put(moduleClass + ".class", bytes);
        });
    }

    private List<PackageID> flattenModuleImports(Set<PackageID> dependentModuleArray) {
>>>>>>> 699243f6

        for (Map.Entry<String, PackageID> entry : dependentModules.entrySet()) {
            PackageID id = entry.getValue();
            dependentModuleArray.add(id);
        }
<<<<<<< HEAD
=======

        return new ArrayList<>(dependentModuleArray);
>>>>>>> 699243f6
    }

    /**
     * Java Class will be generate for each source file. This method add class mappings to globalVar and filters the
     * unctions based on their source file name and then returns map of associated java class contents.
     *
     * @param module           bir module
     * @param pkgName          module name
     * @param initClass        module init class name
     * @param interopValidator interop validator instance
     * @param isEntry          is entry module flag
     * @return The map of javaClass records on given source file name
     */
<<<<<<< HEAD
    private Map<String, JavaClass> generateClassNameMappings(BIRPackage module, String pkgName, String initClass,
                                                             InteropValidator interopValidator,
                                                             boolean isEntry) {
=======
    private Map<String, JavaClass> generateClassNameMapping(BIRPackage module, String pkgName, String initClass,
                                                            InteropValidator interopValidator,
                                                            boolean isEntry) {
>>>>>>> 699243f6

        String orgName = module.org.value;
        String moduleName = module.name.value;
        String version = module.version.value;
        Map<String, JavaClass> jvmClassMap = new HashMap<>();

        if (isEntry) {
            for (BIRNode.BIRConstant constant : module.constants) {
                module.globalVars.add(new BIRGlobalVariableDcl(constant.pos, constant.flags, constant.type, null,
                        constant.name, VarScope.GLOBAL, VarKind.CONSTANT, ""));
            }
        }
        for (BIRGlobalVariableDcl globalVar : module.globalVars) {
            if (globalVar != null) {
                globalVarClassMap.put(pkgName + globalVar.name.value, initClass);
            }
        }

        globalVarClassMap.put(pkgName + "LOCK_STORE", initClass);
        // filter out functions.
        List<BIRFunction> functions = module.functions;
        if (functions.size() > 0) {
            int funcSize = functions.size();
            int count = 0;
            // Generate init class. Init function should be the first function of the package, hence check first
            // function.
            BIRFunction initFunc = functions.get(0);
            String functionName = initFunc.name.value;
            JavaClass klass = new JavaClass(initFunc.pos.src.cUnitName);
            klass.functions.add(0, initFunc);
            jvmMethodGen.addInitAndTypeInitInstructions(module, initFunc);
            jvmClassMap.put(initClass, klass);
            birFunctionMap.put(pkgName + functionName, getFunctionWrapper(initFunc, orgName, moduleName,
                    version, initClass));
            count += 1;

            // Add start function
            BIRFunction startFunc = functions.get(1);
            functionName = startFunc.name.value;
            birFunctionMap.put(pkgName + functionName, getFunctionWrapper(startFunc, orgName, moduleName,
                    version, initClass));
            klass.functions.add(1, startFunc);
            count += 1;

            // Add stop function
            BIRFunction stopFunc = functions.get(2);
            functionName = stopFunc.name.value;
            birFunctionMap.put(pkgName + functionName, getFunctionWrapper(stopFunc, orgName, moduleName,
                    version, initClass));
            klass.functions.add(2, stopFunc);
            count += 1;

            // Generate classes for other functions.
            while (count < funcSize) {
                BIRFunction birFunc = functions.get(count);
                count = count + 1;
                // link the bir function for lookup
                String birFuncName = birFunc.name.value;

                String balFileName;

                if (birFunc.pos == null) {
                    balFileName = MODULE_INIT_CLASS_NAME;
                } else {
                    balFileName = birFunc.pos.src.cUnitName;
                }
                String birModuleClassName = getModuleLevelClassName(orgName, moduleName,
                        cleanupPathSeperators(cleanupBalExt(balFileName)));

                if (!isBallerinaBuiltinModule(orgName, moduleName)) {
                    JavaClass javaClass = jvmClassMap.get(birModuleClassName);
                    if (javaClass != null) {
                        javaClass.functions.add(birFunc);
                    } else {
                        klass = new JavaClass(balFileName);
                        klass.functions.add(0, birFunc);
                        jvmClassMap.put(birModuleClassName, klass);
                    }
                }

                interopValidator.setEntryModuleValidation(isEntry);

                BIRFunctionWrapper birFuncWrapperOrError;
                try {
                    if (isExternFunc(getFunction(birFunc))) {
                        birFuncWrapperOrError = createExternalFunctionWrapper(interopValidator, birFunc, orgName,
                                moduleName, version, birModuleClassName, this);
                    } else {
                        if (isEntry) {
                            addDefaultableBooleanVarsToSignature(birFunc, symbolTable.booleanType);
                        }
                        birFuncWrapperOrError = getFunctionWrapper(birFunc, orgName, moduleName, version,
                                birModuleClassName);
                    }
                } catch (JInteropException e) {
                    dlog.error(birFunc.pos, e.getCode(), e.getMessage());
                    continue;
                }
                birFunctionMap.put(pkgName + birFuncName, birFuncWrapperOrError);
            }
        }

        // link module init function that will be generated
        BIRFunction moduleInitFunction = new BIRFunction(null, new Name(CURRENT_MODULE_INIT), 0,
                new BInvokableType(Collections.emptyList(), null, new BNilType(), null), new Name(""), 0, null);
        birFunctionMap.put(pkgName + CURRENT_MODULE_INIT, getFunctionWrapper(moduleInitFunction, orgName, moduleName,
                version, initClass));

        // link module stop function that will be generated
        BIRFunction moduleStopFunction = new BIRFunction(null, new Name(MODULE_STOP), 0,
                new BInvokableType(Collections.emptyList(), null, new BNilType(), null), new Name(""), 0, null);
        birFunctionMap.put(pkgName + MODULE_STOP, getFunctionWrapper(moduleStopFunction, orgName, moduleName,
                version, initClass));

        // link typedef - object attached native functions
        List<BIRTypeDefinition> typeDefs = module.typeDefs;

        for (BIRTypeDefinition optionalTypeDef : typeDefs) {
            BIRTypeDefinition typeDef = getTypeDef(optionalTypeDef);
            BType bType = typeDef.type;

            if ((bType.tag != TypeTags.OBJECT ||
                    Symbols.isFlagOn(((BObjectType) bType).tsymbol.flags, Flags.ABSTRACT)) &&
                    !(bType instanceof BServiceType)) {
                continue;
            }

            List<BIRFunction> attachedFuncs = getFunctions(typeDef.attachedFuncs);
            String typeName = toNameString(bType);
            for (BIRFunction func : attachedFuncs) {

                // link the bir function for lookup
                BIRFunction currentFunc = getFunction(func);
                String functionName = currentFunc.name.value;
                String lookupKey = typeName + "." + functionName;

                if (!isExternFunc(currentFunc)) {
                    String className = getTypeValueClassName(module, typeName);
                    birFunctionMap.put(pkgName + lookupKey, getFunctionWrapper(currentFunc, orgName, moduleName,
                            version, className));
                    continue;
                }

                String jClassName = lookupExternClassName(cleanupPackageName(pkgName), lookupKey);
                if (jClassName != null) {
                    OldStyleExternalFunctionWrapper wrapper =
                            ExternalMethodGen.createOldStyleExternalFunctionWrapper(currentFunc, orgName,
                                    moduleName, version, jClassName, jClassName, isEntry, symbolTable);
                    birFunctionMap.put(pkgName + lookupKey, wrapper);
                } else {
                    throw new BLangCompilerException("native function not available: " +
                            pkgName + lookupKey);
                }
            }
        }
        return jvmClassMap;
    }

    public String lookupExternClassName(String pkgName, String functionName) {

<<<<<<< HEAD
        return externalMapCache.get(cleanupName(pkgName) + "/" + functionName);
=======
        return externClassMap.get(cleanupName(pkgName) + "/" + functionName);
>>>>>>> 699243f6
    }

    public byte[] getBytes(ClassWriter cw, BIRNode node) {

        byte[] result;
        try {
            return cw.toByteArray();
        } catch (MethodTooLargeException e) {
            String funcName = e.getMethodName();
            BIRFunction func = findFunction(node, funcName);
            dlog.error(func.pos, DiagnosticCode.METHOD_TOO_LARGE, func.name.value);
            result = new byte[0];
        } catch (ClassTooLargeException e) {
            dlog.error(node.pos, DiagnosticCode.FILE_TOO_LARGE, e.getClassName());
            result = new byte[0];
        } catch (Exception e) {
            throw new BLangCompilerException(e.getMessage(), e);
        }

        return result;
    }

<<<<<<< HEAD
    void clearPackageGenInfoMaps() {

        birFunctionMap.clear();
        globalVarClassNames.clear();
        externalMapCache.clear();
        dependentModules.clear();
    }

=======
    private void clearPackageGenInfo() {

        birFunctionMap.clear();
        globalVarClassMap.clear();
        externClassMap.clear();
        dependentModules.clear();
    }

    public BIRFunctionWrapper lookupBIRFunctionWrapper(String lookupKey) {

        return this.birFunctionMap.get(lookupKey);
    }

    void addExternClassMapping(String key, String value) {

        this.externClassMap.put(key, value);
    }

    BType lookupTypeDef(NewInstance objectNewIns) {

        if (!objectNewIns.isExternalDef) {
            return objectNewIns.def.type;
        } else {
            PackageID id = objectNewIns.externalPackageId;
            BPackageSymbol symbol = packageCache.getSymbol(id.orgName + "/" + id.name);
            if (symbol != null) {
                BObjectTypeSymbol objectTypeSymbol =
                        (BObjectTypeSymbol) symbol.scope.lookup(new Name(objectNewIns.objectName)).symbol;
                if (objectTypeSymbol != null) {
                    return objectTypeSymbol.type;
                }
            }

            throw new BLangCompilerException("Reference to unknown type " + objectNewIns.externalPackageId
                    + "/" + objectNewIns.objectName);
        }
    }

    String lookupGlobalVarClassName(String pkgName, String varName) {

        String key = pkgName + varName;
        if (!globalVarClassMap.containsKey(key)) {
            return pkgName + MODULE_INIT_CLASS_NAME;
        } else {
            return globalVarClassMap.get(key);
        }
    }

    private void generateDependencyList(BPackageSymbol packageSymbol, InteropValidator interopValidator) {

        if (packageSymbol.bir != null) {
            generate(packageSymbol.bir, interopValidator, false);
        } else {
            for (BPackageSymbol importPkgSymbol : packageSymbol.imports) {
                if (importPkgSymbol == null) {
                    continue;
                }
                generateDependencyList(importPkgSymbol, interopValidator);
            }
        }

        PackageID moduleId = packageSymbol.pkgID;

        String pkgName = getPackageName(moduleId.orgName, moduleId.name);
        if (!dependentModules.containsKey(pkgName)) {
            dependentModules.put(pkgName, moduleId);
        }
    }
>>>>>>> 699243f6
}<|MERGE_RESOLUTION|>--- conflicted
+++ resolved
@@ -53,10 +53,6 @@
 import org.wso2.ballerinalang.compiler.semantics.model.types.BObjectType;
 import org.wso2.ballerinalang.compiler.semantics.model.types.BServiceType;
 import org.wso2.ballerinalang.compiler.semantics.model.types.BType;
-<<<<<<< HEAD
-import org.wso2.ballerinalang.compiler.semantics.model.types.BUnionType;
-=======
->>>>>>> 699243f6
 import org.wso2.ballerinalang.compiler.util.CompilerContext;
 import org.wso2.ballerinalang.compiler.util.Name;
 import org.wso2.ballerinalang.compiler.util.Names;
@@ -130,64 +126,13 @@
 public class JvmPackageGen {
 
     static final boolean IS_BSTRING;
-<<<<<<< HEAD
-    private static final CompilerContext.Key<JvmPackageGen> JVM_PACKAGE_GEN_CHECKER_KEY = new CompilerContext.Key<>();
-=======
     private static final CompilerContext.Key<JvmPackageGen> JVM_PACKAGE_GEN_KEY = new CompilerContext.Key<>();
->>>>>>> 699243f6
 
     static {
         String bStringProp = System.getProperty("ballerina.bstring");
         IS_BSTRING = (bStringProp != null && !"".equals(bStringProp));
     }
 
-<<<<<<< HEAD
-    public final Map<String, BIRFunctionWrapper> birFunctionMap;
-    public final SymbolTable symbolTable;
-    public final PackageCache packageCache;
-    public final BUnionType errorOrNilType;
-    final Map<String, String> externalMapCache;
-    private final JvmMethodGen jvmMethodGen;
-    private Map<String, String> globalVarClassNames;
-    private Map<String, PackageID> dependentModules;
-    private BLangDiagnosticLogHelper dlog;
-
-    private JvmPackageGen(CompilerContext compilerContext) {
-
-        compilerContext.put(JVM_PACKAGE_GEN_CHECKER_KEY, this);
-
-        birFunctionMap = new HashMap<>();
-        globalVarClassNames = new HashMap<>();
-        externalMapCache = new HashMap<>();
-        dependentModules = new LinkedHashMap<>();
-        symbolTable = SymbolTable.getInstance(compilerContext);
-        packageCache = PackageCache.getInstance(compilerContext);
-        dlog = BLangDiagnosticLogHelper.getInstance(compilerContext);
-        errorOrNilType = BUnionType.create(null, symbolTable.errorType, symbolTable.nilType);
-        jvmMethodGen = new JvmMethodGen(this);
-
-        JvmCastGen.symbolTable = symbolTable;
-        JvmInstructionGen.anyType = symbolTable.anyType;
-    }
-
-    public static JvmPackageGen getInstance(CompilerContext compilerContext) {
-
-        JvmPackageGen jvmPackageGen = compilerContext.get(JVM_PACKAGE_GEN_CHECKER_KEY);
-        if (jvmPackageGen == null) {
-            jvmPackageGen = new JvmPackageGen(compilerContext);
-        }
-
-        return jvmPackageGen;
-    }
-
-    static BIRFunctionWrapper getBIRFunctionWrapper(BIRFunctionWrapper wrapper) {
-
-        if (wrapper == null) {
-            throw new BLangCompilerException("invalid bir function linking");
-        }
-
-        return wrapper;
-=======
     public final SymbolTable symbolTable;
     public final PackageCache packageCache;
     private final JvmMethodGen jvmMethodGen;
@@ -222,7 +167,6 @@
         }
 
         return jvmPackageGen;
->>>>>>> 699243f6
     }
 
     private static String getBvmAlias(String orgName, String moduleName) {
@@ -497,97 +441,19 @@
         throw new IllegalStateException("cannot find function: '" + funcName + "'");
     }
 
-<<<<<<< HEAD
-    BType lookupTypeDef(NewInstance objectNewIns) {
-
-        if (!objectNewIns.isExternalDef) {
-            return objectNewIns.def.type;
-        } else {
-            PackageID id = objectNewIns.externalPackageId;
-            BPackageSymbol symbol = packageCache.getSymbol(id.orgName + "/" + id.name);
-            if (symbol != null) {
-                BObjectTypeSymbol objectTypeSymbol =
-                        (BObjectTypeSymbol) symbol.scope.lookup(new Name(objectNewIns.objectName)).symbol;
-                if (objectTypeSymbol != null) {
-                    return objectTypeSymbol.type;
-                }
-            }
-
-            throw new BLangCompilerException("Reference to unknown type " + objectNewIns.externalPackageId
-                    + "/" + objectNewIns.objectName);
-        }
-    }
-
-    String lookupGlobalVarClassName(String pkgName, String varName) {
-
-        String key = pkgName + varName;
-        if (!globalVarClassNames.containsKey(key)) {
-            return pkgName + MODULE_INIT_CLASS_NAME;
-        } else {
-            return globalVarClassNames.get(key);
-        }
-    }
-
-    private void generateDependencyList(BPackageSymbol packageSymbol, JarFile jarFile,
-                                        InteropValidator interopValidator) {
-
-        if (packageSymbol.bir != null) {
-            generatePackage(packageSymbol.bir, jarFile, interopValidator, false);
-        } else {
-            for (BPackageSymbol importPkgSymbol : packageSymbol.imports) {
-                if (importPkgSymbol == null) {
-                    continue;
-                }
-                generateDependencyList(importPkgSymbol, jarFile, interopValidator);
-            }
-        }
-
-        PackageID moduleId = packageSymbol.pkgID;
-
-        String pkgName = getPackageName(moduleId.orgName, moduleId.name);
-        if (!dependentModules.containsKey(pkgName)) {
-            dependentModules.put(pkgName, moduleId);
-        }
-    }
-
-    void generatePackage(BIRNode.BIRPackage module, JarFile jarFile, InteropValidator interopValidator,
-                         boolean isEntry) {
-=======
     JarFile generate(BIRNode.BIRPackage module, InteropValidator interopValidator, boolean isEntry) {
->>>>>>> 699243f6
 
         String orgName = module.org.value;
         String moduleName = module.name.value;
         String pkgName = getPackageName(orgName, moduleName);
 
-<<<<<<< HEAD
-        Set<PackageID> dependentModuleSet = new LinkedHashSet<>();
-
-        addBuiltinImports(module, dependentModuleSet);
-=======
         Set<PackageID> moduleImports = new LinkedHashSet<>();
 
         addBuiltinImports(module, moduleImports);
->>>>>>> 699243f6
 
         for (BIRNode.BIRImportModule importModule : module.importModules) {
             BPackageSymbol pkgSymbol = packageCache.getSymbol(getBvmAlias(importModule.org.value,
                     importModule.name.value));
-<<<<<<< HEAD
-            generateDependencyList(pkgSymbol, jarFile, interopValidator);
-            if (dlog.getErrorCount() > 0) {
-                return;
-            }
-        }
-
-        String typeOwnerClass = getModuleLevelClassName(orgName, moduleName, MODULE_INIT_CLASS_NAME);
-        Map<String, JavaClass> jvmClassMap = generateClassNameMappings(module, pkgName, typeOwnerClass,
-                interopValidator, isEntry);
-        if (!isEntry || dlog.getErrorCount() > 0) {
-            return;
-        }
-
-=======
             generateDependencyList(pkgSymbol, interopValidator);
             if (dlog.getErrorCount() > 0) {
                 return new JarFile(Collections.emptyMap());
@@ -604,22 +470,10 @@
         // using a concurrent hash map to store class byte values, which are generated in parallel
         final Map<String, byte[]> jarEntries = new ConcurrentHashMap<>();
 
->>>>>>> 699243f6
         // desugar parameter initialization
         injectDefaultParamInits(module, jvmMethodGen, this);
         injectDefaultParamInitsToAttachedFuncs(module, jvmMethodGen, this);
 
-<<<<<<< HEAD
-        // create dependant modules flat array
-        createDependantModuleFlatArray(dependentModuleSet);
-        List<PackageID> dependentModuleArray = new ArrayList<>(dependentModuleSet);
-
-        // enrich current package with package initializers
-        jvmMethodGen.enrichPkgWithInitializers(jvmClassMap, typeOwnerClass, module, dependentModuleArray);
-
-        // generate the shutdown listener class.
-        generateShutdownSignalListener(typeOwnerClass, jarFile.pkgEntries);
-=======
         // create imported modules flat list
         List<PackageID> flattenedModuleImports = flattenModuleImports(moduleImports);
 
@@ -628,24 +482,12 @@
 
         // generate the shutdown listener class.
         generateShutdownSignalListener(moduleInitClass, jarEntries);
->>>>>>> 699243f6
 
         // desugar the record init function
         rewriteRecordInits(module.typeDefs);
 
         // generate object/record value classes
         JvmValueGen valueGen = new JvmValueGen(module, this, jvmMethodGen);
-<<<<<<< HEAD
-        valueGen.generate(jarFile.pkgEntries);
-
-        // generate frame classes
-        jvmMethodGen.generateFrameClasses(module, jarFile.pkgEntries);
-
-        boolean serviceEPAvailable = isServiceDefAvailable(module.typeDefs);
-
-        // generate module classes
-        for (Map.Entry<String, JavaClass> entry : jvmClassMap.entrySet()) {
-=======
         valueGen.generateValueClasses(jarEntries);
 
         // generate frame classes
@@ -664,25 +506,16 @@
                                        Map<String, JavaClass> jvmClassMapping, List<PackageID> moduleImports) {
 
         jvmClassMapping.entrySet().parallelStream().forEach(entry -> {
->>>>>>> 699243f6
             String moduleClass = entry.getKey();
             JavaClass javaClass = entry.getValue();
             ClassWriter cw = new BallerinaClassWriter(COMPUTE_FRAMES);
             LambdaMetadata lambdaMetadata = new LambdaMetadata(moduleClass);
 
-<<<<<<< HEAD
-            if (Objects.equals(moduleClass, typeOwnerClass)) {
-                cw.visit(V1_8, ACC_PUBLIC + ACC_SUPER, moduleClass, null, VALUE_CREATOR, null);
-                generateDefaultConstructor(cw, VALUE_CREATOR);
-                generateUserDefinedTypeFields(cw, module.typeDefs);
-                generateValueCreatorMethods(cw, module.typeDefs, module, typeOwnerClass, symbolTable);
-=======
             if (Objects.equals(moduleClass, moduleInitClass)) {
                 cw.visit(V1_8, ACC_PUBLIC + ACC_SUPER, moduleClass, null, VALUE_CREATOR, null);
                 generateDefaultConstructor(cw, VALUE_CREATOR);
                 generateUserDefinedTypeFields(cw, module.typeDefs);
                 generateValueCreatorMethods(cw, module.typeDefs, module, moduleInitClass, symbolTable);
->>>>>>> 699243f6
                 // populate global variable to class name mapping and generate them
                 for (BIRGlobalVariableDcl globalVar : module.globalVars) {
                     if (globalVar != null) {
@@ -693,34 +526,16 @@
                 BIRFunction mainFunc = getMainFunc(module.functions);
                 String mainClass = "";
                 if (mainFunc != null) {
-<<<<<<< HEAD
-                    mainClass = getModuleLevelClassName(orgName, moduleName,
-                            cleanupPathSeperators(cleanupBalExt(mainFunc.pos.getSource().cUnitName)));
-                }
-
-=======
                     mainClass = getModuleLevelClassName(module.org.value, module.name.value,
                             cleanupPathSeperators(cleanupBalExt(mainFunc.pos.getSource().cUnitName)));
                 }
 
                 boolean serviceEPAvailable = isServiceDefAvailable(module.typeDefs);
 
->>>>>>> 699243f6
                 jvmMethodGen.generateMainMethod(mainFunc, cw, module, moduleClass, serviceEPAvailable);
                 if (mainFunc != null) {
                     jvmMethodGen.generateLambdaForMain(mainFunc, cw, module, mainClass, moduleClass);
                 }
-<<<<<<< HEAD
-                jvmMethodGen.generateLambdaForPackageInits(cw, module, mainClass, moduleClass, dependentModuleArray);
-                jarFile.manifestEntries.put("Main-Class", moduleClass);
-
-                generateLockForVariable(cw);
-                generateStaticInitializer(cw, moduleClass, serviceEPAvailable);
-                generateCreateTypesMethod(cw, module.typeDefs, typeOwnerClass, symbolTable);
-                jvmMethodGen.generateModuleInitializer(cw, module, typeOwnerClass);
-                jvmMethodGen.generateExecutionStopMethod(cw, typeOwnerClass, module, dependentModuleArray,
-                        typeOwnerClass);
-=======
                 jvmMethodGen.generateLambdaForPackageInits(cw, module, mainClass, moduleClass, moduleImports);
 
                 generateLockForVariable(cw);
@@ -729,7 +544,6 @@
                 jvmMethodGen.generateModuleInitializer(cw, module, moduleInitClass);
                 jvmMethodGen.generateExecutionStopMethod(cw, moduleInitClass, module, moduleImports,
                         moduleInitClass);
->>>>>>> 699243f6
             } else {
                 cw.visit(V1_8, ACC_PUBLIC + ACC_SUPER, moduleClass, null, OBJECT, null);
                 generateDefaultConstructor(cw, OBJECT);
@@ -749,29 +563,18 @@
             cw.visitEnd();
 
             byte[] bytes = getBytes(cw, module);
-<<<<<<< HEAD
-            jarFile.pkgEntries.put(moduleClass + ".class", bytes);
-        }
-    }
-
-    private void createDependantModuleFlatArray(Set<PackageID> dependentModuleArray) {
-=======
             jarEntries.put(moduleClass + ".class", bytes);
         });
     }
 
     private List<PackageID> flattenModuleImports(Set<PackageID> dependentModuleArray) {
->>>>>>> 699243f6
 
         for (Map.Entry<String, PackageID> entry : dependentModules.entrySet()) {
             PackageID id = entry.getValue();
             dependentModuleArray.add(id);
         }
-<<<<<<< HEAD
-=======
 
         return new ArrayList<>(dependentModuleArray);
->>>>>>> 699243f6
     }
 
     /**
@@ -785,15 +588,9 @@
      * @param isEntry          is entry module flag
      * @return The map of javaClass records on given source file name
      */
-<<<<<<< HEAD
-    private Map<String, JavaClass> generateClassNameMappings(BIRPackage module, String pkgName, String initClass,
-                                                             InteropValidator interopValidator,
-                                                             boolean isEntry) {
-=======
     private Map<String, JavaClass> generateClassNameMapping(BIRPackage module, String pkgName, String initClass,
                                                             InteropValidator interopValidator,
                                                             boolean isEntry) {
->>>>>>> 699243f6
 
         String orgName = module.org.value;
         String moduleName = module.name.value;
@@ -954,11 +751,7 @@
 
     public String lookupExternClassName(String pkgName, String functionName) {
 
-<<<<<<< HEAD
-        return externalMapCache.get(cleanupName(pkgName) + "/" + functionName);
-=======
         return externClassMap.get(cleanupName(pkgName) + "/" + functionName);
->>>>>>> 699243f6
     }
 
     public byte[] getBytes(ClassWriter cw, BIRNode node) {
@@ -981,16 +774,6 @@
         return result;
     }
 
-<<<<<<< HEAD
-    void clearPackageGenInfoMaps() {
-
-        birFunctionMap.clear();
-        globalVarClassNames.clear();
-        externalMapCache.clear();
-        dependentModules.clear();
-    }
-
-=======
     private void clearPackageGenInfo() {
 
         birFunctionMap.clear();
@@ -1059,5 +842,4 @@
             dependentModules.put(pkgName, moduleId);
         }
     }
->>>>>>> 699243f6
 }