--- conflicted
+++ resolved
@@ -312,9 +312,9 @@
         throw new BLangCompilerException(String.format("Invalid node: %s", node));
     }
 
-    private void createLambdas(ClassWriter cw, AsyncDataCollector lambdaGenMetadata) {
-
-        for (Map.Entry<String, BIRInstruction> entry : lambdaGenMetadata.getLambdas().entrySet()) {
+    private void createLambdas(ClassWriter cw, AsyncDataCollector asyncDataCollector) {
+
+        for (Map.Entry<String, BIRInstruction> entry : asyncDataCollector.getLambdas().entrySet()) {
             jvmMethodGen.generateLambdaMethod(entry.getValue(), cw, entry.getKey());
         }
     }
@@ -334,25 +334,16 @@
         }
     }
 
-<<<<<<< HEAD
-    private void createObjectMethods(ClassWriter cw, List<BIRNode.BIRFunction> attachedFuncs, boolean isService,
+    private void createObjectMethods(ClassWriter cw, List<BIRNode.BIRFunction> attachedFuncs,
                                      String moduleClassName, String typeName, BObjectType currentObjectType,
-                                     AsyncDataCollector lambdaGenMetadata) {
-=======
-    private void createObjectMethods(ClassWriter cw, List<BIRNode.BIRFunction> attachedFuncs,
-                                     BObjectType currentObjectType, LambdaMetadata lambdaGenMetadata) {
->>>>>>> cbb05f7e
+                                     AsyncDataCollector asyncDataCollector) {
 
         for (BIRNode.BIRFunction func : attachedFuncs) {
             if (func == null) {
                 continue;
             }
-<<<<<<< HEAD
-            jvmMethodGen.generateMethod(func, cw, module, currentObjectType, isService, moduleClassName, typeName,
-                                        lambdaGenMetadata);
-=======
-            jvmMethodGen.generateMethod(func, cw, module, currentObjectType, lambdaGenMetadata);
->>>>>>> cbb05f7e
+            jvmMethodGen.generateMethod(func, cw, module, currentObjectType, moduleClassName, typeName,
+                                        asyncDataCollector);
         }
     }
 
@@ -680,14 +671,14 @@
         } else {
             cw.visitSource(className, null);
         }
-        AsyncDataCollector lambdaGenMetadata = new AsyncDataCollector(className);
+        AsyncDataCollector asyncDataCollector = new AsyncDataCollector(className);
         cw.visit(V1_8, ACC_PUBLIC + ACC_SUPER, className,
                 String.format("<K:L%s;V:L%s;>L%s<TK;TV;>;L%s<TK;TV;>;", OBJECT, OBJECT, MAP_VALUE_IMPL, MAP_VALUE),
                 MAP_VALUE_IMPL, new String[]{MAP_VALUE});
 
         List<BIRNode.BIRFunction> attachedFuncs = typeDef.attachedFuncs;
         if (attachedFuncs != null) {
-            this.createRecordMethods(cw, attachedFuncs, className, lambdaGenMetadata);
+            this.createRecordMethods(cw, attachedFuncs, className, asyncDataCollector);
         }
 
         Map<String, BField> fields = recordType.fields;
@@ -706,26 +697,22 @@
         this.createRecordConstructor(cw, TYPEDESC_VALUE);
         this.createRecordConstructor(cw, BTYPE);
         this.createRecordInitWrapper(cw, className, typeDef);
-        this.createLambdas(cw, lambdaGenMetadata);
-        visitStrandMetadataField(cw, lambdaGenMetadata);
-        this.generateStaticInitializer(cw, className, module, lambdaGenMetadata);
+        this.createLambdas(cw, asyncDataCollector);
+        visitStrandMetadataField(cw, asyncDataCollector);
+        this.generateStaticInitializer(cw, className, module, asyncDataCollector);
         cw.visitEnd();
 
         return jvmPackageGen.getBytes(cw, typeDef);
     }
 
     private void createRecordMethods(ClassWriter cw, List<BIRNode.BIRFunction> attachedFuncs, String moduleClassName,
-                                     AsyncDataCollector lambdaGenMetadata) {
+                                     AsyncDataCollector asyncDataCollector) {
 
         for (BIRNode.BIRFunction func : attachedFuncs) {
             if (func == null) {
                 continue;
             }
-<<<<<<< HEAD
-            jvmMethodGen.generateMethod(func, cw, this.module, null, false, moduleClassName, "", lambdaGenMetadata);
-=======
-            jvmMethodGen.generateMethod(func, cw, this.module, null, lambdaGenMetadata);
->>>>>>> cbb05f7e
+            jvmMethodGen.generateMethod(func, cw, this.module, null, moduleClassName, "", asyncDataCollector);
         }
     }
 
@@ -1396,7 +1383,7 @@
         ClassWriter cw = new BallerinaClassWriter(COMPUTE_FRAMES);
         cw.visitSource(typeDef.pos.getSource().cUnitName, null);
 
-        AsyncDataCollector lambdaGenMetadata = new AsyncDataCollector(className);
+        AsyncDataCollector asyncDataCollector = new AsyncDataCollector(className);
         cw.visit(V1_8, ACC_PUBLIC + ACC_SUPER, className, null, ABSTRACT_OBJECT_VALUE, new String[]{OBJECT_VALUE});
 
         Map<String, BField> fields = objectType.fields;
@@ -1404,12 +1391,8 @@
 
         List<BIRNode.BIRFunction> attachedFuncs = typeDef.attachedFuncs;
         if (attachedFuncs != null) {
-<<<<<<< HEAD
-            this.createObjectMethods(cw, attachedFuncs, isService, className, typeDef.name.value, objectType,
-                                     lambdaGenMetadata);
-=======
-            this.createObjectMethods(cw, attachedFuncs, objectType, lambdaGenMetadata);
->>>>>>> cbb05f7e
+            this.createObjectMethods(cw, attachedFuncs, className, typeDef.name.value, objectType,
+                                     asyncDataCollector);
         }
 
         this.createObjectInit(cw, fields, className);
@@ -1417,9 +1400,9 @@
         this.createObjectGetMethod(cw, fields, className);
         this.createObjectSetMethod(cw, fields, className);
         this.createObjectSetOnInitializationMethod(cw, fields, className);
-        this.createLambdas(cw, lambdaGenMetadata);
-        visitStrandMetadataField(cw, lambdaGenMetadata);
-        this.generateStaticInitializer(cw, className, module, lambdaGenMetadata);
+        this.createLambdas(cw, asyncDataCollector);
+        visitStrandMetadataField(cw, asyncDataCollector);
+        this.generateStaticInitializer(cw, className, module, asyncDataCollector);
 
         cw.visitEnd();
         return jvmPackageGen.getBytes(cw, typeDef);
