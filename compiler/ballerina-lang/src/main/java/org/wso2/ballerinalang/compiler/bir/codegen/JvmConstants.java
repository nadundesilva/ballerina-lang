/*
 *  Copyright (c) 2018, WSO2 Inc. (http://www.wso2.org) All Rights Reserved.
 *
 *  WSO2 Inc. licenses this file to you under the Apache License,
 *  Version 2.0 (the "License"); you may not use this file except
 *  in compliance with the License.
 *  You may obtain a copy of the License at
 *
 *    http://www.apache.org/licenses/LICENSE-2.0
 *
 *  Unless required by applicable law or agreed to in writing,
 *  software distributed under the License is distributed on an
 *  "AS IS" BASIS, WITHOUT WARRANTIES OR CONDITIONS OF ANY
 *  KIND, either express or implied.  See the License for the
 *  specific language governing permissions and limitations
 *  under the License.
 */
package org.wso2.ballerinalang.compiler.bir.codegen;

/**
 * JVM bytecode generation related constants.
 *
 * @since 1.2.0
 */
public class JvmConstants {

    // jvm values public API classes
    public static final String B_XML_QNAME = "io/ballerina/runtime/api/values/BXMLQName";
    public static final String B_FUNCTION_POINTER = "io/ballerina/runtime/api/values/BFunctionPointer";
    public static final String B_MAP = "io/ballerina/runtime/api/values/BMap";
    public static final String B_OBJECT = "io/ballerina/runtime/api/values/BObject";

    // jvm runtime values related classes
    public static final String MAP_VALUE = "io/ballerina/runtime/values/MapValue";
    public static final String MAP_VALUE_IMPL = "io/ballerina/runtime/values/MapValueImpl";
    public static final String STREAM_VALUE = "io/ballerina/runtime/values/StreamValue";
    public static final String TABLE_VALUE = "io/ballerina/runtime/values/TableValue";
    public static final String ARRAY_VALUE = "io/ballerina/runtime/values/ArrayValue";
    public static final String OBJECT_VALUE = "io/ballerina/runtime/values/ObjectValue";
    public static final String ABSTRACT_OBJECT_VALUE = "io/ballerina/runtime/values/AbstractObjectValue";
    public static final String REF_VALUE = "io/ballerina/runtime/values/RefValue";
    public static final String ERROR_VALUE = "io/ballerina/runtime/values/ErrorValue";
    public static final String BERROR = "io/ballerina/runtime/api/values/BError";
    public static final String STRING_VALUE = "java/lang/String";
    public static final String B_STRING_VALUE = "io/ballerina/runtime/api/values/BString";
    public static final String NON_BMP_STRING_VALUE = "io/ballerina/runtime/values/NonBmpStringValue";
    public static final String BMP_STRING_VALUE = "io/ballerina/runtime/values/BmpStringValue";
    public static final String LONG_VALUE = "java/lang/Long";
    public static final String BYTE_VALUE = "java/lang/Byte";
    public static final String SHORT_VALUE = "java/lang/Short";
    public static final String BOOLEAN_VALUE = "java/lang/Boolean";
    public static final String DOUBLE_VALUE = "java/lang/Double";
    public static final String DECIMAL_VALUE = "io/ballerina/runtime/values/DecimalValue";
    public static final String INT_VALUE = "java/lang/Integer";
    public static final String XML_VALUE = "io/ballerina/runtime/values/XMLValue";
    public static final String XML_QNAME = "io/ballerina/runtime/values/XMLQName";
    public static final String FUTURE_VALUE = "io/ballerina/runtime/values/FutureValue";
    public static final String TYPEDESC_VALUE_IMPL = "io/ballerina/runtime/values/TypedescValueImpl";
    public static final String TYPEDESC_VALUE_IMPL_CLOSURES = "closures";
    public static final String TYPEDESC_VALUE = "io/ballerina/runtime/values/TypedescValue";
    public static final String HANDLE_VALUE = "io/ballerina/runtime/values/HandleValue";
    public static final String LOCK_VALUE = "io/ballerina/runtime/BLock";
    public static final String LOCK_STORE = "io/ballerina/runtime/BLockStore";
    public static final String FUNCTION_POINTER = "io/ballerina/runtime/values/FPValue";
    public static final String ARRAY_VALUE_IMPL = "io/ballerina/runtime/values/ArrayValueImpl";
    public static final String TUPLE_VALUE_IMPL = "io/ballerina/runtime/values/TupleValueImpl";
    public static final String TABLE_VALUE_IMPL = "io/ballerina/runtime/values/TableValueImpl";
    public static final String SIMPLE_VALUE = "io/ballerina/runtime/values/SimpleValue";

    public static final String B_HANDLE = "io/ballerina/runtime/api/values/BHandle";

    public static final String B_INITIAL_VALUE_ENTRY = "io/ballerina/runtime/api/values/BInitialValueEntry";
    public static final String B_MAPPING_INITIAL_VALUE_ENTRY = "io/ballerina/runtime/api/values/BMapInitialValueEntry";
    public static final String MAPPING_INITIAL_VALUE_ENTRY = "io/ballerina/runtime/values/MappingInitialValueEntry";
    public static final String MAPPING_INITIAL_KEY_VALUE_ENTRY =
            "io/ballerina/runtime/values/MappingInitialValueEntry$KeyValueEntry";
    public static final String MAPPING_INITIAL_SPREAD_FIELD_ENTRY =
            "io/ballerina/runtime/values/MappingInitialValueEntry$SpreadFieldEntry";
    public static final String LIST_INITIAL_VALUE_ENTRY = "io/ballerina/runtime/values/ListInitialValueEntry";
    public static final String LIST_INITIAL_EXPRESSION_ENTRY =
            "io/ballerina/runtime/values/ListInitialValueEntry$ExpressionEntry";

    // types related classes
<<<<<<< HEAD
    public static final String BTYPE = "org/ballerinalang/jvm/types/BType";
    public static final String BTYPES = "org/ballerinalang/jvm/types/BTypes";
    public static final String ARRAY_TYPE = "org/ballerinalang/jvm/types/BArrayType";
    public static final String MAP_TYPE = "org/ballerinalang/jvm/types/BMapType";
    public static final String XML_TYPE = "org/ballerinalang/jvm/types/BXMLType";
    public static final String STREAM_TYPE = "org/ballerinalang/jvm/types/BStreamType";
    public static final String TABLE_TYPE = "org/ballerinalang/jvm/types/BTableType";
    public static final String UNION_TYPE = "org/ballerinalang/jvm/types/BUnionType";
    public static final String INTERSECTION_TYPE = "org/ballerinalang/jvm/types/BIntersectionType";
    public static final String RECORD_TYPE = "org/ballerinalang/jvm/types/BRecordType";
    public static final String OBJECT_TYPE = "org/ballerinalang/jvm/types/BObjectType";
    public static final String SERVICE_TYPE = "org/ballerinalang/jvm/types/BServiceType";
    public static final String ERROR_TYPE = "org/ballerinalang/jvm/types/BErrorType";
    public static final String TUPLE_TYPE = "org/ballerinalang/jvm/types/BTupleType";
    public static final String FUNCTION_TYPE = "org/ballerinalang/jvm/types/BFunctionType";
    public static final String TYPEDESC_TYPE = "org/ballerinalang/jvm/types/BTypedescType";
    public static final String BFIELD = "org/ballerinalang/jvm/types/BField";
    public static final String ATTACHED_FUNCTION = "org/ballerinalang/jvm/types/AttachedFunction";
    public static final String RESOURCE_FUNCTION = "org/ballerinalang/jvm/types/ResourceFunction";
    public static final String FINITE_TYPE = "org/ballerinalang/jvm/types/BFiniteType";
    public static final String FUTURE_TYPE = "org/ballerinalang/jvm/types/BFutureType";
    public static final String PACKAGE_TYPE = "org/ballerinalang/jvm/types/BPackage";
    public static final String TYPE_ID_SET = "org/ballerinalang/jvm/types/BTypeIdSet";
    public static final String TYPE_ID = "org/ballerinalang/jvm/types/BTypeIdSet$TypeId";
=======
    public static final String TYPE = "io/ballerina/runtime/api/types/Type";
    public static final String PREDEFINED_TYPES = "io/ballerina/runtime/api/PredefinedTypes";

    public static final String ARRAY_TYPE = "io/ballerina/runtime/api/types/ArrayType";
    public static final String MAP_TYPE = "io/ballerina/runtime/api/types/MapType";
    public static final String XML_TYPE = "io/ballerina/runtime/api/types/XMLType";
    public static final String JSON_TYPE = "io/ballerina/runtime/api/types/JSONType";
    public static final String STREAM_TYPE = "io/ballerina/runtime/api/types/StreamType";
    public static final String TABLE_TYPE = "io/ballerina/runtime/api/types/TableType";
    public static final String UNION_TYPE = "io/ballerina/runtime/api/types/UnionType";
    public static final String INTERSECTION_TYPE = "io/ballerina/runtime/api/types/IntersectionType";
    public static final String RECORD_TYPE = "io/ballerina/runtime/api/types/RecordType";
    public static final String OBJECT_TYPE = "io/ballerina/runtime/api/types/ObjectType";
    public static final String SERVICE_TYPE = "io/ballerina/runtime/api/types/ServiceType";
    public static final String ERROR_TYPE = "io/ballerina/runtime/api/types/ErrorType";
    public static final String TUPLE_TYPE = "io/ballerina/runtime/api/types/TupleType";
    public static final String FUNCTION_TYPE = "io/ballerina/runtime/api/types/FunctionType";
    public static final String TYPEDESC_TYPE = "io/ballerina/runtime/api/types/TypedescType";
    public static final String FIELD = "io/ballerina/runtime/api/types/Field";
    public static final String ATTACHED_FUNCTION = "io/ballerina/runtime/api/types/AttachedFunctionType";
    public static final String FINITE_TYPE = "io/ballerina/runtime/api/types/FiniteType";
    public static final String FUTURE_TYPE = "io/ballerina/runtime/api/types/FutureType";
    public static final String INTEGER_TYPE = "io/ballerina/runtime/api/types/IntegerType";
    public static final String BYTE_TYPE = "io/ballerina/runtime/api/types/ByteType";
    public static final String FLOAT_TYPE = "io/ballerina/runtime/api/types/FloatType";
    public static final String STRING_TYPE = "io/ballerina/runtime/api/types/StringType";
    public static final String BOOLEAN_TYPE = "io/ballerina/runtime/api/types/BooleanType";
    public static final String DECIMAL_TYPE = "io/ballerina/runtime/api/types/DecimalType";
    public static final String READONLY_TYPE = "io/ballerina/runtime/api/types/ReadonlyType";
    public static final String ANY_TYPE = "io/ballerina/runtime/api/types/AnyType";
    public static final String ANYDATA_TYPE = "io/ballerina/runtime/api/types/AnydataType";
    public static final String NEVER_TYPE = "io/ballerina/runtime/api/types/NeverType";
    public static final String NULL_TYPE = "io/ballerina/runtime/api/types/NullType";
    public static final String HANDLE_TYPE = "io/ballerina/runtime/api/types/HandleType";


    public static final String TYPE_IMPL = "io/ballerina/runtime/types/BType";
    public static final String ARRAY_TYPE_IMPL = "io/ballerina/runtime/types/BArrayType";
    public static final String MAP_TYPE_IMPL = "io/ballerina/runtime/types/BMapType";
    public static final String XML_TYPE_IMPL = "io/ballerina/runtime/types/BXMLType";
    public static final String STREAM_TYPE_IMPL = "io/ballerina/runtime/types/BStreamType";
    public static final String TABLE_TYPE_IMPL = "io/ballerina/runtime/types/BTableType";
    public static final String UNION_TYPE_IMPL = "io/ballerina/runtime/types/BUnionType";
    public static final String INTERSECTION_TYPE_IMPL = "io/ballerina/runtime/types/BIntersectionType";
    public static final String RECORD_TYPE_IMPL = "io/ballerina/runtime/types/BRecordType";
    public static final String OBJECT_TYPE_IMPL = "io/ballerina/runtime/types/BObjectType";
    public static final String SERVICE_TYPE_IMPL = "io/ballerina/runtime/types/BServiceType";
    public static final String ERROR_TYPE_IMPL = "io/ballerina/runtime/types/BErrorType";
    public static final String TUPLE_TYPE_IMPL = "io/ballerina/runtime/types/BTupleType";
    public static final String FUNCTION_TYPE_IMPL = "io/ballerina/runtime/types/BFunctionType";
    public static final String TYPEDESC_TYPE_IMPL = "io/ballerina/runtime/types/BTypedescType";
    public static final String FIELD_IMPL = "io/ballerina/runtime/types/BField";
    public static final String ATTACHED_FUNCTION_IMPL = "io/ballerina/runtime/types/AttachedFunction";
    public static final String FINITE_TYPE_IMPL = "io/ballerina/runtime/types/BFiniteType";
    public static final String FUTURE_TYPE_IMPL = "io/ballerina/runtime/types/BFutureType";
    public static final String MODULE = "io/ballerina/runtime/api/Module";
    public static final String TYPE_ID_SET = "io/ballerina/runtime/types/BTypeIdSet";
    public static final String TYPE_ID = "io/ballerina/runtime/types/BTypeIdSet$TypeId";
>>>>>>> 8c5311df

    // other jvm-specific classes
    public static final String TYPE_CHECKER = "io/ballerina/runtime/TypeChecker";
    public static final String SCHEDULER = "io/ballerina/runtime/scheduling/Scheduler";
    public static final String JSON_UTILS = "io/ballerina/runtime/JSONUtils";
    public static final String STRAND_CLASS = "io/ballerina/runtime/scheduling/Strand";
    public static final String STRAND_METADATA = "io/ballerina/runtime/api/async/StrandMetadata";
    public static final String BAL_ENV = "io/ballerina/runtime/api/Environment";
    public static final String BAL_FUTURE = "io/ballerina/runtime/api/Future";
    public static final String TYPE_CONVERTER = "io/ballerina/runtime/TypeConverter";
    public static final String STRAND_STATE = "io/ballerina/runtime/scheduling/State";
    public static final String VALUE_CREATOR = "io/ballerina/runtime/values/ValueCreator";
    public static final String XML_FACTORY = "io/ballerina/runtime/XMLFactory";
    public static final String WD_CHANNELS = "io/ballerina/runtime/scheduling/WDChannels";
    public static final String WORKER_DATA_CHANNEL = "io/ballerina/runtime/scheduling/WorkerDataChannel";
    public static final String CHANNEL_DETAILS = "io/ballerina/runtime/values/ChannelDetails";
    public static final String WORKER_UTILS = "io/ballerina/runtime/scheduling/WorkerUtils";
    public static final String MAP_UTILS = "io/ballerina/runtime/MapUtils";
    public static final String TABLE_UTILS = "io/ballerina/runtime/TableUtils";
    public static final String STRING_UTILS = "io/ballerina/runtime/api/StringUtils";
    public static final String ERROR_UTILS = "io/ballerina/runtime/internal/ErrorUtils";
    public static final String ERROR_CREATOR = "io/ballerina/runtime/api/ErrorCreator";
    public static final String RUNTIME_UTILS = "io/ballerina/runtime/util/RuntimeUtils";
    public static final String ARGUMENT_PARSER = "io/ballerina/runtime/util/ArgumentParser";
    public static final String LAUNCH_UTILS = "io/ballerina/runtime/launch/LaunchUtils";
    public static final String MATH_UTILS = "io/ballerina/runtime/MathUtils";
    public static final String BAL_ERROR_REASONS = "io/ballerina/runtime/util/exceptions/BallerinaErrorReasons";
    public static final String RUNTIME_ERRORS = "io/ballerina/runtime/util/exceptions/RuntimeErrors";
    public static final String BLANG_EXCEPTION_HELPER = "io/ballerina/runtime/util/exceptions/BLangExceptionHelper";
    public static final String COMPATIBILITY_CHECKER = "io/ballerina/runtime/util/CompatibilityChecker";

    // other java classes
    public static final String OBJECT = "java/lang/Object";
    public static final String MAP = "java/util/Map";
    public static final String LINKED_HASH_MAP = "java/util/LinkedHashMap";
    public static final String ARRAY_LIST = "java/util/ArrayList";
    public static final String LIST = "java/util/List";
    public static final String SET = "java/util/Set";
    public static final String LINKED_HASH_SET = "java/util/LinkedHashSet";
    public static final String STRING_BUILDER = "java/lang/StringBuilder";
    public static final String COMPARABLE = "java/lang/Comparable";
    public static final String FUNCTION = "java/util/function/Function";
    public static final String LONG_STREAM = "java/util/stream/LongStream";
    public static final String JAVA_THREAD = "java/lang/Thread";
    public static final String JAVA_RUNTIME = "java/lang/Runtime";
    public static final String MAP_ENTRY = "java/util/Map$Entry";
    public static final String MAP_SIMPLE_ENTRY = "java/util/AbstractMap$SimpleEntry";
    public static final String COLLECTION = "java/util/Collection";
    public static final String NUMBER = "java/lang/Number";
    public static final String HASH_MAP = "java/util/HashMap";

    // service objects, annotation processing related classes
    public static final String ANNOTATION_UTILS = "io/ballerina/runtime/AnnotationUtils";
    public static final String ANNOTATION_MAP_NAME = "$annotation_data";
    public static final String DEFAULTABLE_ARGS_ANOT_NAME = "DefaultableArgs";
    public static final String DEFAULTABLE_ARGS_ANOT_FIELD = "args";

    // types related constants
    public static final String TYPES_ERROR = "TYPE_ERROR";

    // error related constants
    public static final String PANIC_FIELD = "panic";
    public static final String PRINT_STACK_TRACE_METHOD = "printStackTrace";
    public static final String SET_DETAIL_TYPE_METHOD = "setDetailType";
    public static final String SET_TYPEID_SET_METHOD = "setTypeIdSet";
    public static final String TRAP_ERROR_METHOD = "trapError";
    public static final String BLOCKED_ON_EXTERN_FIELD = "blockedOnExtern";
    public static final String IS_BLOCKED_ON_EXTERN_FIELD = "isBlockedOnExtern";

    // Immutable type related constants.
    public static final String SET_IMMUTABLE_TYPE_METHOD = "setImmutableType";

    // exception classes
    public static final String BLANG_RUNTIME_EXCEPTION = "io/ballerina/runtime/util/exceptions/BLangRuntimeException";
    public static final String THROWABLE = "java/lang/Throwable";
    public static final String STACK_OVERFLOW_ERROR = "java/lang/StackOverflowError";
    public static final String HANDLE_THROWABLE_METHOD = "handleRuntimeErrorsAndExit";
    public static final String HANDLE_RETURNED_ERROR_METHOD = "handleRuntimeReturnValues";
    public static final String UNSUPPORTED_OPERATION_EXCEPTION = "java/lang/UnsupportedOperationException";
    public static final String HANDLE_STOP_PANIC_METHOD = "handleRuntimeErrors";

    // code generation related constants.
    public static final String MODULE_INIT_CLASS_NAME = "$_init";
    public static final String CURRENT_MODULE_INIT = "$currentModuleInit";
    public static final String MODULE_INIT = "$moduleInit";
    public static final String MODULE_START = "$moduleStart";
    public static final String MODULE_STOP = "$moduleStop";
    public static final String BAL_EXTENSION = ".bal";
    public static final String WINDOWS_PATH_SEPERATOR = "\\";
    public static final String UNIX_PATH_SEPERATOR = "/";
    public static final String JAVA_PACKAGE_SEPERATOR = "/";
    public static final String FILE_NAME_PERIOD_SEPERATOR = "$$$";
    public static final String VALUE_CLASS_PREFIX = "$value$";
    public static final String TYPEDESC_CLASS_PREFIX = "$typedesc$";
    public static final String BALLERINA = "ballerina";
    public static final String BUILT_IN_PACKAGE_NAME = "lang.annotations";
    public static final String MODULE_START_ATTEMPTED = "$moduleStartAttempted";
    public static final String MODULE_STARTED = "$moduleStarted";
    public static final String DESUGARED_BB_ID_NAME = "desugaredBB";
    public static final String WRAPPER_GEN_BB_ID_NAME = "wrapperGen";
    public static final String JVM_INIT_METHOD = "<init>";
    public static final String JVM_TO_STRING_METHOD = "toString";
    public static final String JVM_TO_UNSIGNED_INT_METHOD = "toUnsignedInt";
    public static final String GET_VALUE_METHOD = "getValue";
    public static final String ANY_TO_BYTE_METHOD = "anyToByte";
    public static final String ANY_TO_INT_METHOD = "anyToInt";
    public static final String ANY_TO_FLOAT_METHOD = "anyToFloat";
    public static final String ANY_TO_DECIMAL_METHOD = "anyToDecimal";
    public static final String ANY_TO_BOOLEAN_METHOD = "anyToBoolean";
    public static final String DECIMAL_VALUE_OF_J_METHOD = "valueOfJ";
    public static final String VALUE_OF_METHOD = "valueOf";
    public static final String POPULATE_INITIAL_VALUES_METHOD = "populateInitialValues";
    public static final String CREATE_TYPES_METHOD = "$createTypes";
    public static final String CREATE_TYPE_INSTANCES_METHOD = "$createTypeInstances";
    public static final String GLOBAL_LOCK_NAME = "lock";
    public static final String SERVICE_EP_AVAILABLE = "$serviceEPAvailable";
    public static final String LOCK_STORE_VAR_NAME = "$LOCK_STORE";
    public static final String RECORD_INIT_WRAPPER_NAME = "$init";


    // scheduler related constants
    public static final String SCHEDULE_FUNCTION_METHOD = "scheduleFunction";
    public static final String SCHEDULE_LOCAL_METHOD = "scheduleLocal";
    public static final String SCHEDULER_START_METHOD = "start";
    public static final String CREATE_RECORD_VALUE = "createRecordValue";
    public static final String CREATE_OBJECT_VALUE = "createObjectValue";

    // strand data related constants
    public static final String STRAND = "strand";
    public static final String STRAND_THREAD = "thread";
    public static final String STRAND_NAME = "name";
    public static final String STRAND_POLICY_NAME = "policy";
    public static final String STRAND_VALUE_ANY = "any";
    public static final String STRAND_METADATA_VAR_PREFIX = "$strand_metadata$";
    public static final String DEFAULT_STRAND_DISPATCHER = "DEFAULT";

    // observability related constants
    public static final String OBSERVE_UTILS = "io/ballerina/runtime/observability/ObserveUtils";
    public static final String START_RESOURCE_OBSERVATION_METHOD = "startResourceObservation";
    public static final String START_CALLABLE_OBSERVATION_METHOD = "startCallableObservation";
    public static final String REPORT_ERROR_METHOD = "reportError";
    public static final String STOP_OBSERVATION_METHOD = "stopObservation";
    public static final String OBSERVABLE_ANNOTATION = "ballerina/observe/Observable";

    // visibility flags
    public static final int BAL_PUBLIC = 1;
    public static final int BAL_NATIVE = 2;
    public static final int BAL_ATTACHED = 8;
    public static final int BAL_REQUIRED = 256;
    public static final int BAL_PRIVATE = 1024;
    public static final int BAL_OPTIONAL = 4096;
    public static final int BAL_SERVICE = 262144;

    // type flags
    public static final int TYPE_FLAG_NILABLE = 1;
    public static final int TYPE_FLAG_ANYDATA = 2;
    public static final int TYPE_FLAG_PURETYPE = 4;

    // ballerina error reasons for ASM operations.
    public static final String CLASS_TOO_LARGE = "ClassTooLarge";


    public static final String TYPE_NOT_SUPPORTED_MESSAGE = "JVM generation is not supported for type ";

    private JvmConstants() {
    }
}<|MERGE_RESOLUTION|>--- conflicted
+++ resolved
@@ -81,32 +81,6 @@
             "io/ballerina/runtime/values/ListInitialValueEntry$ExpressionEntry";
 
     // types related classes
-<<<<<<< HEAD
-    public static final String BTYPE = "org/ballerinalang/jvm/types/BType";
-    public static final String BTYPES = "org/ballerinalang/jvm/types/BTypes";
-    public static final String ARRAY_TYPE = "org/ballerinalang/jvm/types/BArrayType";
-    public static final String MAP_TYPE = "org/ballerinalang/jvm/types/BMapType";
-    public static final String XML_TYPE = "org/ballerinalang/jvm/types/BXMLType";
-    public static final String STREAM_TYPE = "org/ballerinalang/jvm/types/BStreamType";
-    public static final String TABLE_TYPE = "org/ballerinalang/jvm/types/BTableType";
-    public static final String UNION_TYPE = "org/ballerinalang/jvm/types/BUnionType";
-    public static final String INTERSECTION_TYPE = "org/ballerinalang/jvm/types/BIntersectionType";
-    public static final String RECORD_TYPE = "org/ballerinalang/jvm/types/BRecordType";
-    public static final String OBJECT_TYPE = "org/ballerinalang/jvm/types/BObjectType";
-    public static final String SERVICE_TYPE = "org/ballerinalang/jvm/types/BServiceType";
-    public static final String ERROR_TYPE = "org/ballerinalang/jvm/types/BErrorType";
-    public static final String TUPLE_TYPE = "org/ballerinalang/jvm/types/BTupleType";
-    public static final String FUNCTION_TYPE = "org/ballerinalang/jvm/types/BFunctionType";
-    public static final String TYPEDESC_TYPE = "org/ballerinalang/jvm/types/BTypedescType";
-    public static final String BFIELD = "org/ballerinalang/jvm/types/BField";
-    public static final String ATTACHED_FUNCTION = "org/ballerinalang/jvm/types/AttachedFunction";
-    public static final String RESOURCE_FUNCTION = "org/ballerinalang/jvm/types/ResourceFunction";
-    public static final String FINITE_TYPE = "org/ballerinalang/jvm/types/BFiniteType";
-    public static final String FUTURE_TYPE = "org/ballerinalang/jvm/types/BFutureType";
-    public static final String PACKAGE_TYPE = "org/ballerinalang/jvm/types/BPackage";
-    public static final String TYPE_ID_SET = "org/ballerinalang/jvm/types/BTypeIdSet";
-    public static final String TYPE_ID = "org/ballerinalang/jvm/types/BTypeIdSet$TypeId";
-=======
     public static final String TYPE = "io/ballerina/runtime/api/types/Type";
     public static final String PREDEFINED_TYPES = "io/ballerina/runtime/api/PredefinedTypes";
 
@@ -127,6 +101,7 @@
     public static final String TYPEDESC_TYPE = "io/ballerina/runtime/api/types/TypedescType";
     public static final String FIELD = "io/ballerina/runtime/api/types/Field";
     public static final String ATTACHED_FUNCTION = "io/ballerina/runtime/api/types/AttachedFunctionType";
+    public static final String RESOURCE_FUNCTION = "io/ballerina/runtime/api/types/ResourceFunction";
     public static final String FINITE_TYPE = "io/ballerina/runtime/api/types/FiniteType";
     public static final String FUTURE_TYPE = "io/ballerina/runtime/api/types/FutureType";
     public static final String INTEGER_TYPE = "io/ballerina/runtime/api/types/IntegerType";
@@ -165,7 +140,6 @@
     public static final String MODULE = "io/ballerina/runtime/api/Module";
     public static final String TYPE_ID_SET = "io/ballerina/runtime/types/BTypeIdSet";
     public static final String TYPE_ID = "io/ballerina/runtime/types/BTypeIdSet$TypeId";
->>>>>>> 8c5311df
 
     // other jvm-specific classes
     public static final String TYPE_CHECKER = "io/ballerina/runtime/TypeChecker";
