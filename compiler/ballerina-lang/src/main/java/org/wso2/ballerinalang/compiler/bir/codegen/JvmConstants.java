/*
 *  Copyright (c) 2018, WSO2 Inc. (http://www.wso2.org) All Rights Reserved.
 *
 *  WSO2 Inc. licenses this file to you under the Apache License,
 *  Version 2.0 (the "License"); you may not use this file except
 *  in compliance with the License.
 *  You may obtain a copy of the License at
 *
 *    http://www.apache.org/licenses/LICENSE-2.0
 *
 *  Unless required by applicable law or agreed to in writing,
 *  software distributed under the License is distributed on an
 *  "AS IS" BASIS, WITHOUT WARRANTIES OR CONDITIONS OF ANY
 *  KIND, either express or implied.  See the License for the
 *  specific language governing permissions and limitations
 *  under the License.
 */
package org.wso2.ballerinalang.compiler.bir.codegen;

/**
 * JVM bytecode generation related constants.
 *
 * @since 1.2.0
 */
public class JvmConstants {

    // jvm values public API classes
<<<<<<< HEAD
    public static final String B_XML_QNAME = "io/ballerina/runtime/api/values/BXMLQName";
=======
    public static final String B_XML_QNAME = "io/ballerina/runtime/api/values/BXmlQName";
>>>>>>> dfa1fba9
    public static final String B_FUNCTION_POINTER = "io/ballerina/runtime/api/values/BFunctionPointer";
    public static final String B_MAP = "io/ballerina/runtime/api/values/BMap";
    public static final String B_OBJECT = "io/ballerina/runtime/api/values/BObject";

    // jvm runtime values related classes
<<<<<<< HEAD
    public static final String MAP_VALUE = "io/ballerina/runtime/values/MapValue";
    public static final String MAP_VALUE_IMPL = "io/ballerina/runtime/values/MapValueImpl";
    public static final String STREAM_VALUE = "io/ballerina/runtime/values/StreamValue";
    public static final String TABLE_VALUE = "io/ballerina/runtime/values/TableValue";
    public static final String ARRAY_VALUE = "io/ballerina/runtime/values/ArrayValue";
    public static final String OBJECT_VALUE = "io/ballerina/runtime/values/ObjectValue";
    public static final String ABSTRACT_OBJECT_VALUE = "io/ballerina/runtime/values/AbstractObjectValue";
    public static final String REF_VALUE = "io/ballerina/runtime/values/RefValue";
    public static final String ERROR_VALUE = "io/ballerina/runtime/values/ErrorValue";
    public static final String BERROR = "io/ballerina/runtime/api/values/BError";
    public static final String STRING_VALUE = "java/lang/String";
    public static final String B_STRING_VALUE = "io/ballerina/runtime/api/values/BString";
    public static final String NON_BMP_STRING_VALUE = "io/ballerina/runtime/values/NonBmpStringValue";
    public static final String BMP_STRING_VALUE = "io/ballerina/runtime/values/BmpStringValue";
=======
    public static final String MAP_VALUE = "io/ballerina/runtime/internal/values/MapValue";
    public static final String MAP_VALUE_IMPL = "io/ballerina/runtime/internal/values/MapValueImpl";
    public static final String STREAM_VALUE = "io/ballerina/runtime/internal/values/StreamValue";
    public static final String TABLE_VALUE = "io/ballerina/runtime/internal/values/TableValue";
    public static final String ARRAY_VALUE = "io/ballerina/runtime/internal/values/ArrayValue";
    public static final String OBJECT_VALUE = "io/ballerina/runtime/internal/values/ObjectValue";
    public static final String ABSTRACT_OBJECT_VALUE = "io/ballerina/runtime/internal/values/AbstractObjectValue";
    public static final String REF_VALUE = "io/ballerina/runtime/internal/values/RefValue";
    public static final String ERROR_VALUE = "io/ballerina/runtime/internal/values/ErrorValue";
    public static final String BERROR = "io/ballerina/runtime/api/values/BError";
    public static final String STRING_VALUE = "java/lang/String";
    public static final String B_STRING_VALUE = "io/ballerina/runtime/api/values/BString";
    public static final String NON_BMP_STRING_VALUE = "io/ballerina/runtime/internal/values/NonBmpStringValue";
    public static final String BMP_STRING_VALUE = "io/ballerina/runtime/internal/values/BmpStringValue";
>>>>>>> dfa1fba9
    public static final String LONG_VALUE = "java/lang/Long";
    public static final String BYTE_VALUE = "java/lang/Byte";
    public static final String SHORT_VALUE = "java/lang/Short";
    public static final String BOOLEAN_VALUE = "java/lang/Boolean";
    public static final String DOUBLE_VALUE = "java/lang/Double";
<<<<<<< HEAD
    public static final String DECIMAL_VALUE = "io/ballerina/runtime/values/DecimalValue";
    public static final String INT_VALUE = "java/lang/Integer";
    public static final String XML_VALUE = "io/ballerina/runtime/values/XMLValue";
    public static final String XML_QNAME = "io/ballerina/runtime/values/XMLQName";
    public static final String FUTURE_VALUE = "io/ballerina/runtime/values/FutureValue";
    public static final String TYPEDESC_VALUE_IMPL = "io/ballerina/runtime/values/TypedescValueImpl";
    public static final String TYPEDESC_VALUE_IMPL_CLOSURES = "closures";
    public static final String TYPEDESC_VALUE = "io/ballerina/runtime/values/TypedescValue";
    public static final String HANDLE_VALUE = "io/ballerina/runtime/values/HandleValue";
    public static final String LOCK_VALUE = "io/ballerina/runtime/BLock";
    public static final String LOCK_STORE = "io/ballerina/runtime/BLockStore";
    public static final String FUNCTION_POINTER = "io/ballerina/runtime/values/FPValue";
    public static final String ARRAY_VALUE_IMPL = "io/ballerina/runtime/values/ArrayValueImpl";
    public static final String TUPLE_VALUE_IMPL = "io/ballerina/runtime/values/TupleValueImpl";
    public static final String TABLE_VALUE_IMPL = "io/ballerina/runtime/values/TableValueImpl";
    public static final String SIMPLE_VALUE = "io/ballerina/runtime/values/SimpleValue";
=======
    public static final String DECIMAL_VALUE = "io/ballerina/runtime/internal/values/DecimalValue";
    public static final String INT_VALUE = "java/lang/Integer";
    public static final String XML_VALUE = "io/ballerina/runtime/internal/values/XmlValue";
    public static final String XML_QNAME = "io/ballerina/runtime/internal/values/XmlQName";
    public static final String FUTURE_VALUE = "io/ballerina/runtime/internal/values/FutureValue";
    public static final String TYPEDESC_VALUE_IMPL = "io/ballerina/runtime/internal/values/TypedescValueImpl";
    public static final String TYPEDESC_VALUE_IMPL_CLOSURES = "closures";
    public static final String TYPEDESC_VALUE = "io/ballerina/runtime/internal/values/TypedescValue";
    public static final String HANDLE_VALUE = "io/ballerina/runtime/internal/values/HandleValue";
    public static final String LOCK_VALUE = "io/ballerina/runtime/internal/BLock";
    public static final String LOCK_STORE = "io/ballerina/runtime/internal/BLockStore";
    public static final String FUNCTION_POINTER = "io/ballerina/runtime/internal/values/FPValue";
    public static final String ARRAY_VALUE_IMPL = "io/ballerina/runtime/internal/values/ArrayValueImpl";
    public static final String TUPLE_VALUE_IMPL = "io/ballerina/runtime/internal/values/TupleValueImpl";
    public static final String TABLE_VALUE_IMPL = "io/ballerina/runtime/internal/values/TableValueImpl";
    public static final String SIMPLE_VALUE = "io/ballerina/runtime/internal/values/SimpleValue";
>>>>>>> dfa1fba9

    public static final String B_HANDLE = "io/ballerina/runtime/api/values/BHandle";

    public static final String B_INITIAL_VALUE_ENTRY = "io/ballerina/runtime/api/values/BInitialValueEntry";
    public static final String B_MAPPING_INITIAL_VALUE_ENTRY = "io/ballerina/runtime/api/values/BMapInitialValueEntry";
<<<<<<< HEAD
    public static final String MAPPING_INITIAL_VALUE_ENTRY = "io/ballerina/runtime/values/MappingInitialValueEntry";
    public static final String MAPPING_INITIAL_KEY_VALUE_ENTRY =
            "io/ballerina/runtime/values/MappingInitialValueEntry$KeyValueEntry";
    public static final String MAPPING_INITIAL_SPREAD_FIELD_ENTRY =
            "io/ballerina/runtime/values/MappingInitialValueEntry$SpreadFieldEntry";
    public static final String LIST_INITIAL_VALUE_ENTRY = "io/ballerina/runtime/values/ListInitialValueEntry";
    public static final String LIST_INITIAL_EXPRESSION_ENTRY =
            "io/ballerina/runtime/values/ListInitialValueEntry$ExpressionEntry";
=======
    public static final String MAPPING_INITIAL_VALUE_ENTRY =
            "io/ballerina/runtime/internal/values/MappingInitialValueEntry";
    public static final String MAPPING_INITIAL_KEY_VALUE_ENTRY =
            "io/ballerina/runtime/internal/values/MappingInitialValueEntry$KeyValueEntry";
    public static final String MAPPING_INITIAL_SPREAD_FIELD_ENTRY =
            "io/ballerina/runtime/internal/values/MappingInitialValueEntry$SpreadFieldEntry";
    public static final String LIST_INITIAL_VALUE_ENTRY = "io/ballerina/runtime/internal/values/ListInitialValueEntry";
    public static final String LIST_INITIAL_EXPRESSION_ENTRY =
            "io/ballerina/runtime/internal/values/ListInitialValueEntry$ExpressionEntry";
>>>>>>> dfa1fba9

    // types related classes
    public static final String TYPE = "io/ballerina/runtime/api/types/Type";
    public static final String PREDEFINED_TYPES = "io/ballerina/runtime/api/PredefinedTypes";

    public static final String ARRAY_TYPE = "io/ballerina/runtime/api/types/ArrayType";
    public static final String MAP_TYPE = "io/ballerina/runtime/api/types/MapType";
<<<<<<< HEAD
    public static final String XML_TYPE = "io/ballerina/runtime/api/types/XMLType";
    public static final String JSON_TYPE = "io/ballerina/runtime/api/types/JSONType";
=======
    public static final String XML_TYPE = "io/ballerina/runtime/api/types/XmlType";
    public static final String JSON_TYPE = "io/ballerina/runtime/api/types/JsonType";
>>>>>>> dfa1fba9
    public static final String STREAM_TYPE = "io/ballerina/runtime/api/types/StreamType";
    public static final String TABLE_TYPE = "io/ballerina/runtime/api/types/TableType";
    public static final String UNION_TYPE = "io/ballerina/runtime/api/types/UnionType";
    public static final String INTERSECTION_TYPE = "io/ballerina/runtime/api/types/IntersectionType";
    public static final String RECORD_TYPE = "io/ballerina/runtime/api/types/RecordType";
    public static final String OBJECT_TYPE = "io/ballerina/runtime/api/types/ObjectType";
    public static final String SERVICE_TYPE = "io/ballerina/runtime/api/types/ServiceType";
    public static final String ERROR_TYPE = "io/ballerina/runtime/api/types/ErrorType";
    public static final String TUPLE_TYPE = "io/ballerina/runtime/api/types/TupleType";
    public static final String FUNCTION_TYPE = "io/ballerina/runtime/api/types/FunctionType";
    public static final String TYPEDESC_TYPE = "io/ballerina/runtime/api/types/TypedescType";
    public static final String FIELD = "io/ballerina/runtime/api/types/Field";
    public static final String ATTACHED_FUNCTION = "io/ballerina/runtime/api/types/AttachedFunctionType";
    public static final String FINITE_TYPE = "io/ballerina/runtime/api/types/FiniteType";
    public static final String FUTURE_TYPE = "io/ballerina/runtime/api/types/FutureType";
    public static final String INTEGER_TYPE = "io/ballerina/runtime/api/types/IntegerType";
    public static final String BYTE_TYPE = "io/ballerina/runtime/api/types/ByteType";
    public static final String FLOAT_TYPE = "io/ballerina/runtime/api/types/FloatType";
    public static final String STRING_TYPE = "io/ballerina/runtime/api/types/StringType";
    public static final String BOOLEAN_TYPE = "io/ballerina/runtime/api/types/BooleanType";
    public static final String DECIMAL_TYPE = "io/ballerina/runtime/api/types/DecimalType";
    public static final String READONLY_TYPE = "io/ballerina/runtime/api/types/ReadonlyType";
    public static final String ANY_TYPE = "io/ballerina/runtime/api/types/AnyType";
    public static final String ANYDATA_TYPE = "io/ballerina/runtime/api/types/AnydataType";
    public static final String NEVER_TYPE = "io/ballerina/runtime/api/types/NeverType";
    public static final String NULL_TYPE = "io/ballerina/runtime/api/types/NullType";
    public static final String HANDLE_TYPE = "io/ballerina/runtime/api/types/HandleType";


<<<<<<< HEAD
    public static final String TYPE_IMPL = "io/ballerina/runtime/types/BType";
    public static final String ARRAY_TYPE_IMPL = "io/ballerina/runtime/types/BArrayType";
    public static final String MAP_TYPE_IMPL = "io/ballerina/runtime/types/BMapType";
    public static final String XML_TYPE_IMPL = "io/ballerina/runtime/types/BXMLType";
    public static final String STREAM_TYPE_IMPL = "io/ballerina/runtime/types/BStreamType";
    public static final String TABLE_TYPE_IMPL = "io/ballerina/runtime/types/BTableType";
    public static final String UNION_TYPE_IMPL = "io/ballerina/runtime/types/BUnionType";
    public static final String INTERSECTION_TYPE_IMPL = "io/ballerina/runtime/types/BIntersectionType";
    public static final String RECORD_TYPE_IMPL = "io/ballerina/runtime/types/BRecordType";
    public static final String OBJECT_TYPE_IMPL = "io/ballerina/runtime/types/BObjectType";
    public static final String SERVICE_TYPE_IMPL = "io/ballerina/runtime/types/BServiceType";
    public static final String ERROR_TYPE_IMPL = "io/ballerina/runtime/types/BErrorType";
    public static final String TUPLE_TYPE_IMPL = "io/ballerina/runtime/types/BTupleType";
    public static final String FUNCTION_TYPE_IMPL = "io/ballerina/runtime/types/BFunctionType";
    public static final String TYPEDESC_TYPE_IMPL = "io/ballerina/runtime/types/BTypedescType";
    public static final String FIELD_IMPL = "io/ballerina/runtime/types/BField";
    public static final String ATTACHED_FUNCTION_IMPL = "io/ballerina/runtime/types/AttachedFunction";
    public static final String FINITE_TYPE_IMPL = "io/ballerina/runtime/types/BFiniteType";
    public static final String FUTURE_TYPE_IMPL = "io/ballerina/runtime/types/BFutureType";
    public static final String MODULE = "io/ballerina/runtime/api/Module";
    public static final String TYPE_ID_SET = "io/ballerina/runtime/types/BTypeIdSet";
    public static final String TYPE_ID = "io/ballerina/runtime/types/BTypeIdSet$TypeId";

    // other jvm-specific classes
    public static final String TYPE_CHECKER = "io/ballerina/runtime/TypeChecker";
    public static final String SCHEDULER = "io/ballerina/runtime/scheduling/Scheduler";
    public static final String JSON_UTILS = "io/ballerina/runtime/JSONUtils";
    public static final String STRAND_CLASS = "io/ballerina/runtime/scheduling/Strand";
    public static final String STRAND_METADATA = "io/ballerina/runtime/api/async/StrandMetadata";
    public static final String BAL_ENV = "io/ballerina/runtime/api/Environment";
    public static final String BAL_FUTURE = "io/ballerina/runtime/api/Future";
    public static final String TYPE_CONVERTER = "io/ballerina/runtime/TypeConverter";
    public static final String STRAND_STATE = "io/ballerina/runtime/scheduling/State";
    public static final String VALUE_CREATOR = "io/ballerina/runtime/values/ValueCreator";
    public static final String XML_FACTORY = "io/ballerina/runtime/XMLFactory";
    public static final String WD_CHANNELS = "io/ballerina/runtime/scheduling/WDChannels";
    public static final String WORKER_DATA_CHANNEL = "io/ballerina/runtime/scheduling/WorkerDataChannel";
    public static final String CHANNEL_DETAILS = "io/ballerina/runtime/values/ChannelDetails";
    public static final String WORKER_UTILS = "io/ballerina/runtime/scheduling/WorkerUtils";
    public static final String MAP_UTILS = "io/ballerina/runtime/MapUtils";
    public static final String TABLE_UTILS = "io/ballerina/runtime/TableUtils";
    public static final String STRING_UTILS = "io/ballerina/runtime/api/StringUtils";
    public static final String ERROR_UTILS = "io/ballerina/runtime/internal/ErrorUtils";
    public static final String ERROR_CREATOR = "io/ballerina/runtime/api/ErrorCreator";
    public static final String RUNTIME_UTILS = "io/ballerina/runtime/util/RuntimeUtils";
    public static final String ARGUMENT_PARSER = "io/ballerina/runtime/util/ArgumentParser";
    public static final String LAUNCH_UTILS = "io/ballerina/runtime/launch/LaunchUtils";
    public static final String MATH_UTILS = "io/ballerina/runtime/MathUtils";
    public static final String BAL_ERROR_REASONS = "io/ballerina/runtime/util/exceptions/BallerinaErrorReasons";
    public static final String RUNTIME_ERRORS = "io/ballerina/runtime/util/exceptions/RuntimeErrors";
    public static final String BLANG_EXCEPTION_HELPER = "io/ballerina/runtime/util/exceptions/BLangExceptionHelper";
    public static final String COMPATIBILITY_CHECKER = "io/ballerina/runtime/util/CompatibilityChecker";
=======
    public static final String TYPE_IMPL = "io/ballerina/runtime/internal/types/BType";
    public static final String ARRAY_TYPE_IMPL = "io/ballerina/runtime/internal/types/BArrayType";
    public static final String MAP_TYPE_IMPL = "io/ballerina/runtime/internal/types/BMapType";
    public static final String XML_TYPE_IMPL = "io/ballerina/runtime/internal/types/BXmlType";
    public static final String STREAM_TYPE_IMPL = "io/ballerina/runtime/internal/types/BStreamType";
    public static final String TABLE_TYPE_IMPL = "io/ballerina/runtime/internal/types/BTableType";
    public static final String UNION_TYPE_IMPL = "io/ballerina/runtime/internal/types/BUnionType";
    public static final String INTERSECTION_TYPE_IMPL = "io/ballerina/runtime/internal/types/BIntersectionType";
    public static final String RECORD_TYPE_IMPL = "io/ballerina/runtime/internal/types/BRecordType";
    public static final String OBJECT_TYPE_IMPL = "io/ballerina/runtime/internal/types/BObjectType";
    public static final String SERVICE_TYPE_IMPL = "io/ballerina/runtime/internal/types/BServiceType";
    public static final String ERROR_TYPE_IMPL = "io/ballerina/runtime/internal/types/BErrorType";
    public static final String TUPLE_TYPE_IMPL = "io/ballerina/runtime/internal/types/BTupleType";
    public static final String FUNCTION_TYPE_IMPL = "io/ballerina/runtime/internal/types/BFunctionType";
    public static final String TYPEDESC_TYPE_IMPL = "io/ballerina/runtime/internal/types/BTypedescType";
    public static final String PARAMETERIZED_TYPE_IMPL = "io/ballerina/runtime/internal/types/BParameterizedType";
    public static final String FIELD_IMPL = "io/ballerina/runtime/internal/types/BField";
    public static final String ATTACHED_FUNCTION_IMPL = "io/ballerina/runtime/internal/types/AttachedFunction";
    public static final String FINITE_TYPE_IMPL = "io/ballerina/runtime/internal/types/BFiniteType";
    public static final String FUTURE_TYPE_IMPL = "io/ballerina/runtime/internal/types/BFutureType";
    public static final String MODULE = "io/ballerina/runtime/api/Module";
    public static final String CURRENT_MODULE_VAR_NAME = "$moduleName";
    public static final String CONFIG_VARIABLE = "io/ballerina/runtime/api/internal/configurable/ConfigurableVariable";
    public static final String VARIABLE_KEY = "io/ballerina/runtime/internal/configurable/VariableKey";
    public static final String TYPE_ID_SET = "io/ballerina/runtime/internal/types/BTypeIdSet";
    public static final String TYPE_ID = "io/ballerina/runtime/internal/types/BTypeIdSet$TypeId";

    // other jvm-specific classes
    public static final String TYPE_CHECKER = "io/ballerina/runtime/internal/TypeChecker";
    public static final String SCHEDULER = "io/ballerina/runtime/internal/scheduling/Scheduler";
    public static final String JSON_UTILS = "io/ballerina/runtime/internal/JsonUtils";
    public static final String STRAND_CLASS = "io/ballerina/runtime/internal/scheduling/Strand";
    public static final String STRAND_METADATA = "io/ballerina/runtime/api/async/StrandMetadata";
    public static final String BAL_ENV = "io/ballerina/runtime/api/Environment";
    public static final String BAL_FUTURE = "io/ballerina/runtime/api/Future";
    public static final String TYPE_CONVERTER = "io/ballerina/runtime/internal/TypeConverter";
    public static final String STRAND_STATE = "io/ballerina/runtime/internal/scheduling/State";
    public static final String VALUE_CREATOR = "io/ballerina/runtime/internal/values/ValueCreator";
    public static final String XML_FACTORY = "io/ballerina/runtime/internal/XmlFactory";
    public static final String WD_CHANNELS = "io/ballerina/runtime/internal/scheduling/WDChannels";
    public static final String WORKER_DATA_CHANNEL = "io/ballerina/runtime/internal/scheduling/WorkerDataChannel";
    public static final String CHANNEL_DETAILS = "io/ballerina/runtime/internal/values/ChannelDetails";
    public static final String WORKER_UTILS = "io/ballerina/runtime/internal/scheduling/WorkerUtils";
    public static final String MAP_UTILS = "io/ballerina/runtime/internal/MapUtils";
    public static final String TABLE_UTILS = "io/ballerina/runtime/internal/TableUtils";
    public static final String STRING_UTILS = "io/ballerina/runtime/api/utils/StringUtils";
    public static final String ERROR_UTILS = "io/ballerina/runtime/internal/ErrorUtils";
    public static final String ERROR_CREATOR = "io/ballerina/runtime/api/ErrorCreator";
    public static final String RUNTIME_UTILS = "io/ballerina/runtime/internal/util/RuntimeUtils";
    public static final String ARGUMENT_PARSER = "io/ballerina/runtime/internal/util/ArgumentParser";
    public static final String LAUNCH_UTILS = "io/ballerina/runtime/internal/launch/LaunchUtils";
    public static final String MATH_UTILS = "io/ballerina/runtime/internal/MathUtils";
    public static final String BAL_ERROR_REASONS =
            "io/ballerina/runtime/internal/util/exceptions/BallerinaErrorReasons";
    public static final String RUNTIME_ERRORS = "io/ballerina/runtime/internal/util/exceptions/RuntimeErrors";
    public static final String BLANG_EXCEPTION_HELPER =
            "io/ballerina/runtime/internal/util/exceptions/BLangExceptionHelper";
    public static final String COMPATIBILITY_CHECKER = "io/ballerina/runtime/internal/util/CompatibilityChecker";
    public static final String LISTENER_REGISTRY_CLASS =
            "io/ballerina/runtime/internal/scheduling/Scheduler$ListenerRegistry";
>>>>>>> dfa1fba9

    // other java classes
    public static final String OBJECT = "java/lang/Object";
    public static final String MAP = "java/util/Map";
    public static final String LINKED_HASH_MAP = "java/util/LinkedHashMap";
    public static final String ARRAY_LIST = "java/util/ArrayList";
    public static final String LIST = "java/util/List";
    public static final String SET = "java/util/Set";
    public static final String LINKED_HASH_SET = "java/util/LinkedHashSet";
    public static final String STRING_BUILDER = "java/lang/StringBuilder";
    public static final String COMPARABLE = "java/lang/Comparable";
    public static final String FUNCTION = "java/util/function/Function";
    public static final String LONG_STREAM = "java/util/stream/LongStream";
    public static final String JAVA_THREAD = "java/lang/Thread";
    public static final String JAVA_RUNTIME = "java/lang/Runtime";
    public static final String MAP_ENTRY = "java/util/Map$Entry";
    public static final String MAP_SIMPLE_ENTRY = "java/util/AbstractMap$SimpleEntry";
    public static final String COLLECTION = "java/util/Collection";
    public static final String NUMBER = "java/lang/Number";
    public static final String HASH_MAP = "java/util/HashMap";

    // service objects, annotation processing related classes
<<<<<<< HEAD
    public static final String ANNOTATION_UTILS = "io/ballerina/runtime/AnnotationUtils";
=======
    public static final String ANNOTATION_UTILS = "io/ballerina/runtime/internal/AnnotationUtils";
>>>>>>> dfa1fba9
    public static final String ANNOTATION_MAP_NAME = "$annotation_data";
    public static final String DEFAULTABLE_ARGS_ANOT_NAME = "DefaultableArgs";
    public static final String DEFAULTABLE_ARGS_ANOT_FIELD = "args";

    // types related constants
    public static final String TYPES_ERROR = "TYPE_ERROR";

    // error related constants
    public static final String PANIC_FIELD = "panic";
    public static final String PRINT_STACK_TRACE_METHOD = "printStackTrace";
    public static final String SET_DETAIL_TYPE_METHOD = "setDetailType";
    public static final String SET_TYPEID_SET_METHOD = "setTypeIdSet";
    public static final String TRAP_ERROR_METHOD = "trapError";
    public static final String BLOCKED_ON_EXTERN_FIELD = "blockedOnExtern";
    public static final String IS_BLOCKED_ON_EXTERN_FIELD = "isBlockedOnExtern";

    // Immutable type related constants.
    public static final String SET_IMMUTABLE_TYPE_METHOD = "setImmutableType";

    // exception classes
<<<<<<< HEAD
    public static final String BLANG_RUNTIME_EXCEPTION = "io/ballerina/runtime/util/exceptions/BLangRuntimeException";
=======
    public static final String BLANG_RUNTIME_EXCEPTION =
            "io/ballerina/runtime/internal/util/exceptions/BLangRuntimeException";
>>>>>>> dfa1fba9
    public static final String THROWABLE = "java/lang/Throwable";
    public static final String STACK_OVERFLOW_ERROR = "java/lang/StackOverflowError";
    public static final String HANDLE_THROWABLE_METHOD = "handleRuntimeErrorsAndExit";
    public static final String HANDLE_RETURNED_ERROR_METHOD = "handleRuntimeReturnValues";
    public static final String UNSUPPORTED_OPERATION_EXCEPTION = "java/lang/UnsupportedOperationException";
    public static final String HANDLE_STOP_PANIC_METHOD = "handleRuntimeErrors";

    // code generation related constants.
    public static final String MODULE_INIT_CLASS_NAME = "$_init";
    public static final String CURRENT_MODULE_INIT = "$currentModuleInit";
    public static final String MODULE_INIT = "$moduleInit";
    public static final String MODULE_START = "$moduleStart";
    public static final String MODULE_STOP = "$moduleStop";
    public static final String BAL_EXTENSION = ".bal";
    public static final String WINDOWS_PATH_SEPERATOR = "\\";
    public static final String UNIX_PATH_SEPERATOR = "/";
    public static final String JAVA_PACKAGE_SEPERATOR = "/";
    public static final String FILE_NAME_PERIOD_SEPERATOR = "$$$";
    public static final String VALUE_CLASS_PREFIX = "$value$";
    public static final String TYPEDESC_CLASS_PREFIX = "$typedesc$";
    public static final String BALLERINA = "ballerina";
    public static final String ENCODED_DOT_CHARACTER = "$0046";
    public static final String BUILT_IN_PACKAGE_NAME = "lang" + ENCODED_DOT_CHARACTER + "annotations";
    public static final String MODULE_START_ATTEMPTED = "$moduleStartAttempted";
    public static final String MODULE_STARTED = "$moduleStarted";
    public static final String DESUGARED_BB_ID_NAME = "desugaredBB";
    public static final String WRAPPER_GEN_BB_ID_NAME = "wrapperGen";
    public static final String JVM_INIT_METHOD = "<init>";
    public static final String JVM_TO_STRING_METHOD = "toString";
    public static final String JVM_TO_UNSIGNED_INT_METHOD = "toUnsignedInt";
    public static final String GET_VALUE_METHOD = "getValue";
    public static final String ANY_TO_BYTE_METHOD = "anyToByte";
    public static final String ANY_TO_INT_METHOD = "anyToInt";
    public static final String ANY_TO_FLOAT_METHOD = "anyToFloat";
    public static final String ANY_TO_DECIMAL_METHOD = "anyToDecimal";
    public static final String ANY_TO_BOOLEAN_METHOD = "anyToBoolean";
    public static final String DECIMAL_VALUE_OF_J_METHOD = "valueOfJ";
    public static final String VALUE_OF_METHOD = "valueOf";
    public static final String POPULATE_INITIAL_VALUES_METHOD = "populateInitialValues";
    public static final String CREATE_TYPES_METHOD = "$createTypes";
    public static final String CREATE_TYPE_INSTANCES_METHOD = "$createTypeInstances";
    public static final String GLOBAL_LOCK_NAME = "lock";
    public static final String SERVICE_EP_AVAILABLE = "$serviceEPAvailable";
    public static final String LOCK_STORE_VAR_NAME = "$LOCK_STORE";
    public static final String RECORD_INIT_WRAPPER_NAME = "$init";
<<<<<<< HEAD
=======
    public static final String LISTENER_REGISTRY_VARIABLE = "$listenerRegistry";
    public static final String CONFIGURE_INIT = "$configureInit";
    public static final String CONFIGURATION_CLASS_NAME = "$ConfigurationMapper";
    public static final String POPULATE_CONFIG_DATA_METHOD = "$populateConfigurationData";
>>>>>>> dfa1fba9


    // scheduler related constants
    public static final String SCHEDULE_FUNCTION_METHOD = "scheduleFunction";
    public static final String SCHEDULE_LOCAL_METHOD = "scheduleLocal";
    public static final String SCHEDULER_START_METHOD = "start";
    public static final String CREATE_RECORD_VALUE = "createRecordValue";
    public static final String CREATE_OBJECT_VALUE = "createObjectValue";

    // strand data related constants
    public static final String STRAND = "strand";
    public static final String STRAND_THREAD = "thread";
    public static final String STRAND_NAME = "name";
    public static final String STRAND_POLICY_NAME = "policy";
    public static final String STRAND_VALUE_ANY = "any";
    public static final String STRAND_METADATA_VAR_PREFIX = "$strand_metadata$";
    public static final String DEFAULT_STRAND_DISPATCHER = "DEFAULT";

    // observability related constants
    public static final String OBSERVE_UTILS = "io/ballerina/runtime/observability/ObserveUtils";
    public static final String START_RESOURCE_OBSERVATION_METHOD = "startResourceObservation";
    public static final String START_CALLABLE_OBSERVATION_METHOD = "startCallableObservation";
    public static final String REPORT_ERROR_METHOD = "reportError";
    public static final String STOP_OBSERVATION_METHOD = "stopObservation";
    public static final String OBSERVABLE_ANNOTATION = "ballerina/observe/Observable";

    // visibility flags
    public static final int BAL_PUBLIC = 1;
    public static final int BAL_NATIVE = 2;
    public static final int BAL_ATTACHED = 8;
    public static final int BAL_REQUIRED = 256;
    public static final int BAL_PRIVATE = 1024;
    public static final int BAL_OPTIONAL = 4096;
    public static final int BAL_SERVICE = 262144;

    // type flags
    public static final int TYPE_FLAG_NILABLE = 1;
    public static final int TYPE_FLAG_ANYDATA = 2;
    public static final int TYPE_FLAG_PURETYPE = 4;

    // ballerina error reasons for ASM operations.
    public static final String CLASS_TOO_LARGE = "ClassTooLarge";


    public static final String TYPE_NOT_SUPPORTED_MESSAGE = "JVM generation is not supported for type ";

    private JvmConstants() {
    }
}<|MERGE_RESOLUTION|>--- conflicted
+++ resolved
@@ -25,32 +25,12 @@
 public class JvmConstants {
 
     // jvm values public API classes
-<<<<<<< HEAD
-    public static final String B_XML_QNAME = "io/ballerina/runtime/api/values/BXMLQName";
-=======
     public static final String B_XML_QNAME = "io/ballerina/runtime/api/values/BXmlQName";
->>>>>>> dfa1fba9
     public static final String B_FUNCTION_POINTER = "io/ballerina/runtime/api/values/BFunctionPointer";
     public static final String B_MAP = "io/ballerina/runtime/api/values/BMap";
     public static final String B_OBJECT = "io/ballerina/runtime/api/values/BObject";
 
     // jvm runtime values related classes
-<<<<<<< HEAD
-    public static final String MAP_VALUE = "io/ballerina/runtime/values/MapValue";
-    public static final String MAP_VALUE_IMPL = "io/ballerina/runtime/values/MapValueImpl";
-    public static final String STREAM_VALUE = "io/ballerina/runtime/values/StreamValue";
-    public static final String TABLE_VALUE = "io/ballerina/runtime/values/TableValue";
-    public static final String ARRAY_VALUE = "io/ballerina/runtime/values/ArrayValue";
-    public static final String OBJECT_VALUE = "io/ballerina/runtime/values/ObjectValue";
-    public static final String ABSTRACT_OBJECT_VALUE = "io/ballerina/runtime/values/AbstractObjectValue";
-    public static final String REF_VALUE = "io/ballerina/runtime/values/RefValue";
-    public static final String ERROR_VALUE = "io/ballerina/runtime/values/ErrorValue";
-    public static final String BERROR = "io/ballerina/runtime/api/values/BError";
-    public static final String STRING_VALUE = "java/lang/String";
-    public static final String B_STRING_VALUE = "io/ballerina/runtime/api/values/BString";
-    public static final String NON_BMP_STRING_VALUE = "io/ballerina/runtime/values/NonBmpStringValue";
-    public static final String BMP_STRING_VALUE = "io/ballerina/runtime/values/BmpStringValue";
-=======
     public static final String MAP_VALUE = "io/ballerina/runtime/internal/values/MapValue";
     public static final String MAP_VALUE_IMPL = "io/ballerina/runtime/internal/values/MapValueImpl";
     public static final String STREAM_VALUE = "io/ballerina/runtime/internal/values/StreamValue";
@@ -65,30 +45,11 @@
     public static final String B_STRING_VALUE = "io/ballerina/runtime/api/values/BString";
     public static final String NON_BMP_STRING_VALUE = "io/ballerina/runtime/internal/values/NonBmpStringValue";
     public static final String BMP_STRING_VALUE = "io/ballerina/runtime/internal/values/BmpStringValue";
->>>>>>> dfa1fba9
     public static final String LONG_VALUE = "java/lang/Long";
     public static final String BYTE_VALUE = "java/lang/Byte";
     public static final String SHORT_VALUE = "java/lang/Short";
     public static final String BOOLEAN_VALUE = "java/lang/Boolean";
     public static final String DOUBLE_VALUE = "java/lang/Double";
-<<<<<<< HEAD
-    public static final String DECIMAL_VALUE = "io/ballerina/runtime/values/DecimalValue";
-    public static final String INT_VALUE = "java/lang/Integer";
-    public static final String XML_VALUE = "io/ballerina/runtime/values/XMLValue";
-    public static final String XML_QNAME = "io/ballerina/runtime/values/XMLQName";
-    public static final String FUTURE_VALUE = "io/ballerina/runtime/values/FutureValue";
-    public static final String TYPEDESC_VALUE_IMPL = "io/ballerina/runtime/values/TypedescValueImpl";
-    public static final String TYPEDESC_VALUE_IMPL_CLOSURES = "closures";
-    public static final String TYPEDESC_VALUE = "io/ballerina/runtime/values/TypedescValue";
-    public static final String HANDLE_VALUE = "io/ballerina/runtime/values/HandleValue";
-    public static final String LOCK_VALUE = "io/ballerina/runtime/BLock";
-    public static final String LOCK_STORE = "io/ballerina/runtime/BLockStore";
-    public static final String FUNCTION_POINTER = "io/ballerina/runtime/values/FPValue";
-    public static final String ARRAY_VALUE_IMPL = "io/ballerina/runtime/values/ArrayValueImpl";
-    public static final String TUPLE_VALUE_IMPL = "io/ballerina/runtime/values/TupleValueImpl";
-    public static final String TABLE_VALUE_IMPL = "io/ballerina/runtime/values/TableValueImpl";
-    public static final String SIMPLE_VALUE = "io/ballerina/runtime/values/SimpleValue";
-=======
     public static final String DECIMAL_VALUE = "io/ballerina/runtime/internal/values/DecimalValue";
     public static final String INT_VALUE = "java/lang/Integer";
     public static final String XML_VALUE = "io/ballerina/runtime/internal/values/XmlValue";
@@ -105,22 +66,11 @@
     public static final String TUPLE_VALUE_IMPL = "io/ballerina/runtime/internal/values/TupleValueImpl";
     public static final String TABLE_VALUE_IMPL = "io/ballerina/runtime/internal/values/TableValueImpl";
     public static final String SIMPLE_VALUE = "io/ballerina/runtime/internal/values/SimpleValue";
->>>>>>> dfa1fba9
 
     public static final String B_HANDLE = "io/ballerina/runtime/api/values/BHandle";
 
     public static final String B_INITIAL_VALUE_ENTRY = "io/ballerina/runtime/api/values/BInitialValueEntry";
     public static final String B_MAPPING_INITIAL_VALUE_ENTRY = "io/ballerina/runtime/api/values/BMapInitialValueEntry";
-<<<<<<< HEAD
-    public static final String MAPPING_INITIAL_VALUE_ENTRY = "io/ballerina/runtime/values/MappingInitialValueEntry";
-    public static final String MAPPING_INITIAL_KEY_VALUE_ENTRY =
-            "io/ballerina/runtime/values/MappingInitialValueEntry$KeyValueEntry";
-    public static final String MAPPING_INITIAL_SPREAD_FIELD_ENTRY =
-            "io/ballerina/runtime/values/MappingInitialValueEntry$SpreadFieldEntry";
-    public static final String LIST_INITIAL_VALUE_ENTRY = "io/ballerina/runtime/values/ListInitialValueEntry";
-    public static final String LIST_INITIAL_EXPRESSION_ENTRY =
-            "io/ballerina/runtime/values/ListInitialValueEntry$ExpressionEntry";
-=======
     public static final String MAPPING_INITIAL_VALUE_ENTRY =
             "io/ballerina/runtime/internal/values/MappingInitialValueEntry";
     public static final String MAPPING_INITIAL_KEY_VALUE_ENTRY =
@@ -130,7 +80,6 @@
     public static final String LIST_INITIAL_VALUE_ENTRY = "io/ballerina/runtime/internal/values/ListInitialValueEntry";
     public static final String LIST_INITIAL_EXPRESSION_ENTRY =
             "io/ballerina/runtime/internal/values/ListInitialValueEntry$ExpressionEntry";
->>>>>>> dfa1fba9
 
     // types related classes
     public static final String TYPE = "io/ballerina/runtime/api/types/Type";
@@ -138,13 +87,8 @@
 
     public static final String ARRAY_TYPE = "io/ballerina/runtime/api/types/ArrayType";
     public static final String MAP_TYPE = "io/ballerina/runtime/api/types/MapType";
-<<<<<<< HEAD
-    public static final String XML_TYPE = "io/ballerina/runtime/api/types/XMLType";
-    public static final String JSON_TYPE = "io/ballerina/runtime/api/types/JSONType";
-=======
     public static final String XML_TYPE = "io/ballerina/runtime/api/types/XmlType";
     public static final String JSON_TYPE = "io/ballerina/runtime/api/types/JsonType";
->>>>>>> dfa1fba9
     public static final String STREAM_TYPE = "io/ballerina/runtime/api/types/StreamType";
     public static final String TABLE_TYPE = "io/ballerina/runtime/api/types/TableType";
     public static final String UNION_TYPE = "io/ballerina/runtime/api/types/UnionType";
@@ -174,60 +118,6 @@
     public static final String HANDLE_TYPE = "io/ballerina/runtime/api/types/HandleType";
 
 
-<<<<<<< HEAD
-    public static final String TYPE_IMPL = "io/ballerina/runtime/types/BType";
-    public static final String ARRAY_TYPE_IMPL = "io/ballerina/runtime/types/BArrayType";
-    public static final String MAP_TYPE_IMPL = "io/ballerina/runtime/types/BMapType";
-    public static final String XML_TYPE_IMPL = "io/ballerina/runtime/types/BXMLType";
-    public static final String STREAM_TYPE_IMPL = "io/ballerina/runtime/types/BStreamType";
-    public static final String TABLE_TYPE_IMPL = "io/ballerina/runtime/types/BTableType";
-    public static final String UNION_TYPE_IMPL = "io/ballerina/runtime/types/BUnionType";
-    public static final String INTERSECTION_TYPE_IMPL = "io/ballerina/runtime/types/BIntersectionType";
-    public static final String RECORD_TYPE_IMPL = "io/ballerina/runtime/types/BRecordType";
-    public static final String OBJECT_TYPE_IMPL = "io/ballerina/runtime/types/BObjectType";
-    public static final String SERVICE_TYPE_IMPL = "io/ballerina/runtime/types/BServiceType";
-    public static final String ERROR_TYPE_IMPL = "io/ballerina/runtime/types/BErrorType";
-    public static final String TUPLE_TYPE_IMPL = "io/ballerina/runtime/types/BTupleType";
-    public static final String FUNCTION_TYPE_IMPL = "io/ballerina/runtime/types/BFunctionType";
-    public static final String TYPEDESC_TYPE_IMPL = "io/ballerina/runtime/types/BTypedescType";
-    public static final String FIELD_IMPL = "io/ballerina/runtime/types/BField";
-    public static final String ATTACHED_FUNCTION_IMPL = "io/ballerina/runtime/types/AttachedFunction";
-    public static final String FINITE_TYPE_IMPL = "io/ballerina/runtime/types/BFiniteType";
-    public static final String FUTURE_TYPE_IMPL = "io/ballerina/runtime/types/BFutureType";
-    public static final String MODULE = "io/ballerina/runtime/api/Module";
-    public static final String TYPE_ID_SET = "io/ballerina/runtime/types/BTypeIdSet";
-    public static final String TYPE_ID = "io/ballerina/runtime/types/BTypeIdSet$TypeId";
-
-    // other jvm-specific classes
-    public static final String TYPE_CHECKER = "io/ballerina/runtime/TypeChecker";
-    public static final String SCHEDULER = "io/ballerina/runtime/scheduling/Scheduler";
-    public static final String JSON_UTILS = "io/ballerina/runtime/JSONUtils";
-    public static final String STRAND_CLASS = "io/ballerina/runtime/scheduling/Strand";
-    public static final String STRAND_METADATA = "io/ballerina/runtime/api/async/StrandMetadata";
-    public static final String BAL_ENV = "io/ballerina/runtime/api/Environment";
-    public static final String BAL_FUTURE = "io/ballerina/runtime/api/Future";
-    public static final String TYPE_CONVERTER = "io/ballerina/runtime/TypeConverter";
-    public static final String STRAND_STATE = "io/ballerina/runtime/scheduling/State";
-    public static final String VALUE_CREATOR = "io/ballerina/runtime/values/ValueCreator";
-    public static final String XML_FACTORY = "io/ballerina/runtime/XMLFactory";
-    public static final String WD_CHANNELS = "io/ballerina/runtime/scheduling/WDChannels";
-    public static final String WORKER_DATA_CHANNEL = "io/ballerina/runtime/scheduling/WorkerDataChannel";
-    public static final String CHANNEL_DETAILS = "io/ballerina/runtime/values/ChannelDetails";
-    public static final String WORKER_UTILS = "io/ballerina/runtime/scheduling/WorkerUtils";
-    public static final String MAP_UTILS = "io/ballerina/runtime/MapUtils";
-    public static final String TABLE_UTILS = "io/ballerina/runtime/TableUtils";
-    public static final String STRING_UTILS = "io/ballerina/runtime/api/StringUtils";
-    public static final String ERROR_UTILS = "io/ballerina/runtime/internal/ErrorUtils";
-    public static final String ERROR_CREATOR = "io/ballerina/runtime/api/ErrorCreator";
-    public static final String RUNTIME_UTILS = "io/ballerina/runtime/util/RuntimeUtils";
-    public static final String ARGUMENT_PARSER = "io/ballerina/runtime/util/ArgumentParser";
-    public static final String LAUNCH_UTILS = "io/ballerina/runtime/launch/LaunchUtils";
-    public static final String MATH_UTILS = "io/ballerina/runtime/MathUtils";
-    public static final String BAL_ERROR_REASONS = "io/ballerina/runtime/util/exceptions/BallerinaErrorReasons";
-    public static final String RUNTIME_ERRORS = "io/ballerina/runtime/util/exceptions/RuntimeErrors";
-    public static final String BLANG_EXCEPTION_HELPER = "io/ballerina/runtime/util/exceptions/BLangExceptionHelper";
-    public static final String COMPATIBILITY_CHECKER = "io/ballerina/runtime/util/CompatibilityChecker";
-=======
     public static final String TYPE_IMPL = "io/ballerina/runtime/internal/types/BType";
     public static final String ARRAY_TYPE_IMPL = "io/ballerina/runtime/internal/types/BArrayType";
     public static final String MAP_TYPE_IMPL = "io/ballerina/runtime/internal/types/BMapType";
@@ -288,7 +178,6 @@
     public static final String COMPATIBILITY_CHECKER = "io/ballerina/runtime/internal/util/CompatibilityChecker";
     public static final String LISTENER_REGISTRY_CLASS =
             "io/ballerina/runtime/internal/scheduling/Scheduler$ListenerRegistry";
->>>>>>> dfa1fba9
 
     // other java classes
     public static final String OBJECT = "java/lang/Object";
@@ -311,11 +200,7 @@
     public static final String HASH_MAP = "java/util/HashMap";
 
     // service objects, annotation processing related classes
-<<<<<<< HEAD
-    public static final String ANNOTATION_UTILS = "io/ballerina/runtime/AnnotationUtils";
-=======
     public static final String ANNOTATION_UTILS = "io/ballerina/runtime/internal/AnnotationUtils";
->>>>>>> dfa1fba9
     public static final String ANNOTATION_MAP_NAME = "$annotation_data";
     public static final String DEFAULTABLE_ARGS_ANOT_NAME = "DefaultableArgs";
     public static final String DEFAULTABLE_ARGS_ANOT_FIELD = "args";
@@ -336,12 +221,8 @@
     public static final String SET_IMMUTABLE_TYPE_METHOD = "setImmutableType";
 
     // exception classes
-<<<<<<< HEAD
-    public static final String BLANG_RUNTIME_EXCEPTION = "io/ballerina/runtime/util/exceptions/BLangRuntimeException";
-=======
     public static final String BLANG_RUNTIME_EXCEPTION =
             "io/ballerina/runtime/internal/util/exceptions/BLangRuntimeException";
->>>>>>> dfa1fba9
     public static final String THROWABLE = "java/lang/Throwable";
     public static final String STACK_OVERFLOW_ERROR = "java/lang/StackOverflowError";
     public static final String HANDLE_THROWABLE_METHOD = "handleRuntimeErrorsAndExit";
@@ -387,13 +268,10 @@
     public static final String SERVICE_EP_AVAILABLE = "$serviceEPAvailable";
     public static final String LOCK_STORE_VAR_NAME = "$LOCK_STORE";
     public static final String RECORD_INIT_WRAPPER_NAME = "$init";
-<<<<<<< HEAD
-=======
     public static final String LISTENER_REGISTRY_VARIABLE = "$listenerRegistry";
     public static final String CONFIGURE_INIT = "$configureInit";
     public static final String CONFIGURATION_CLASS_NAME = "$ConfigurationMapper";
     public static final String POPULATE_CONFIG_DATA_METHOD = "$populateConfigurationData";
->>>>>>> dfa1fba9
 
 
     // scheduler related constants
