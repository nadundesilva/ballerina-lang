/*
 * Copyright (c) 2020, WSO2 Inc. (http://www.wso2.org) All Rights Reserved.
 *
 * WSO2 Inc. licenses this file to you under the Apache License,
 * Version 2.0 (the "License"); you may not use this file except
 * in compliance with the License.
 * You may obtain a copy of the License at
 *
 *    http://www.apache.org/licenses/LICENSE-2.0
 *
 * Unless required by applicable law or agreed to in writing,
 * software distributed under the License is distributed on an
 * "AS IS" BASIS, WITHOUT WARRANTIES OR CONDITIONS OF ANY
 * KIND, either express or implied.  See the License for the
 * specific language governing permissions and limitations
 * under the License.
 */

package org.wso2.ballerinalang.compiler.bir.codegen;


import io.ballerina.runtime.IdentifierUtils;
import org.apache.commons.lang3.StringEscapeUtils;
import org.ballerinalang.compiler.BLangCompilerException;
import org.ballerinalang.model.elements.PackageID;
import org.objectweb.asm.ClassWriter;
import org.objectweb.asm.FieldVisitor;
import org.objectweb.asm.Handle;
import org.objectweb.asm.Label;
import org.objectweb.asm.MethodVisitor;
import org.objectweb.asm.Opcodes;
import org.objectweb.asm.Type;
import org.wso2.ballerinalang.compiler.bir.codegen.internal.AsyncDataCollector;
import org.wso2.ballerinalang.compiler.bir.codegen.internal.LabelGenerator;
import org.wso2.ballerinalang.compiler.bir.codegen.internal.ScheduleFunctionInfo;
import org.wso2.ballerinalang.compiler.bir.codegen.interop.InteropMethodGen;
import org.wso2.ballerinalang.compiler.bir.codegen.interop.JType;
import org.wso2.ballerinalang.compiler.bir.codegen.interop.JTypeTags;
import org.wso2.ballerinalang.compiler.bir.model.BIRAbstractInstruction;
import org.wso2.ballerinalang.compiler.bir.model.BIRNode;
import org.wso2.ballerinalang.compiler.bir.model.BirScope;
import org.wso2.ballerinalang.compiler.semantics.model.types.BType;
import org.wso2.ballerinalang.compiler.util.Name;
import org.wso2.ballerinalang.compiler.util.ResolvedTypeBuilder;
import org.wso2.ballerinalang.compiler.util.TypeTags;
import org.wso2.ballerinalang.compiler.util.diagnotic.DiagnosticPos;
import org.wso2.ballerinalang.util.Flags;

import java.util.List;
import java.util.Set;

import static org.objectweb.asm.Opcodes.AASTORE;
import static org.objectweb.asm.Opcodes.ALOAD;
import static org.objectweb.asm.Opcodes.ANEWARRAY;
import static org.objectweb.asm.Opcodes.BIPUSH;
import static org.objectweb.asm.Opcodes.DUP;
import static org.objectweb.asm.Opcodes.GOTO;
import static org.objectweb.asm.Opcodes.ICONST_0;
import static org.objectweb.asm.Opcodes.ICONST_1;
import static org.objectweb.asm.Opcodes.IFNE;
import static org.objectweb.asm.Opcodes.INVOKESPECIAL;
import static org.objectweb.asm.Opcodes.INVOKEVIRTUAL;
import static org.objectweb.asm.Opcodes.NEW;
import static org.wso2.ballerinalang.compiler.bir.codegen.JvmConstants.ARRAY_VALUE;
import static org.wso2.ballerinalang.compiler.bir.codegen.JvmConstants.BALLERINA;
import static org.wso2.ballerinalang.compiler.bir.codegen.JvmConstants.BAL_EXTENSION;
import static org.wso2.ballerinalang.compiler.bir.codegen.JvmConstants.BUILT_IN_PACKAGE_NAME;
import static org.wso2.ballerinalang.compiler.bir.codegen.JvmConstants.B_OBJECT;
import static org.wso2.ballerinalang.compiler.bir.codegen.JvmConstants.B_STRING_VALUE;
import static org.wso2.ballerinalang.compiler.bir.codegen.JvmConstants.CHANNEL_DETAILS;
import static org.wso2.ballerinalang.compiler.bir.codegen.JvmConstants.DECIMAL_VALUE;
import static org.wso2.ballerinalang.compiler.bir.codegen.JvmConstants.ERROR_VALUE;
import static org.wso2.ballerinalang.compiler.bir.codegen.JvmConstants.FILE_NAME_PERIOD_SEPERATOR;
import static org.wso2.ballerinalang.compiler.bir.codegen.JvmConstants.FUNCTION;
import static org.wso2.ballerinalang.compiler.bir.codegen.JvmConstants.FUNCTION_POINTER;
import static org.wso2.ballerinalang.compiler.bir.codegen.JvmConstants.FUTURE_VALUE;
import static org.wso2.ballerinalang.compiler.bir.codegen.JvmConstants.HANDLE_VALUE;
import static org.wso2.ballerinalang.compiler.bir.codegen.JvmConstants.JAVA_PACKAGE_SEPERATOR;
import static org.wso2.ballerinalang.compiler.bir.codegen.JvmConstants.JVM_INIT_METHOD;
import static org.wso2.ballerinalang.compiler.bir.codegen.JvmConstants.MAP_VALUE;
import static org.wso2.ballerinalang.compiler.bir.codegen.JvmConstants.OBJECT;
import static org.wso2.ballerinalang.compiler.bir.codegen.JvmConstants.STRAND_CLASS;
import static org.wso2.ballerinalang.compiler.bir.codegen.JvmConstants.STRAND_METADATA;
import static org.wso2.ballerinalang.compiler.bir.codegen.JvmConstants.STRAND_METADATA_VAR_PREFIX;
import static org.wso2.ballerinalang.compiler.bir.codegen.JvmConstants.STREAM_VALUE;
import static org.wso2.ballerinalang.compiler.bir.codegen.JvmConstants.STRING_VALUE;
import static org.wso2.ballerinalang.compiler.bir.codegen.JvmConstants.TABLE_VALUE_IMPL;
import static org.wso2.ballerinalang.compiler.bir.codegen.JvmConstants.TYPE;
import static org.wso2.ballerinalang.compiler.bir.codegen.JvmConstants.TYPEDESC_VALUE;
import static org.wso2.ballerinalang.compiler.bir.codegen.JvmConstants.WINDOWS_PATH_SEPERATOR;
import static org.wso2.ballerinalang.compiler.bir.codegen.JvmConstants.XML_VALUE;

/**
 * The common functions used in CodeGen.
 */
public class JvmCodeGenUtil {
    public static final ResolvedTypeBuilder TYPE_BUILDER = new ResolvedTypeBuilder();
    public static final String INITIAL_METHOD_DESC = "(Lio/ballerina/runtime/scheduling/Strand;";

    public static final String SCOPE_PREFIX = "_SCOPE_";

    static void visitInvokeDynamic(MethodVisitor mv, String currentClass, String lambdaName, int size) {
        String mapDesc = getMapsDesc(size);
        Handle handle = new Handle(Opcodes.H_INVOKESTATIC, "java/lang/invoke/LambdaMetafactory",
                                   "metafactory", "(Ljava/lang/invoke/MethodHandles$Lookup;Ljava/lang/String;" +
                "Ljava/lang/invoke/MethodType;Ljava/lang/invoke/MethodType;Ljava/lang/invoke/MethodHandle;" +
                "Ljava/lang/invoke/MethodType;)Ljava/lang/invoke/CallSite;", false);

        mv.visitInvokeDynamicInsn("apply", "(" + mapDesc + ")Ljava/util/function/Function;", handle,
                                  Type.getType("(Ljava/lang/Object;)Ljava/lang/Object;"),
                                  new Handle(Opcodes.H_INVOKESTATIC, currentClass, lambdaName, "(" + mapDesc + "[" +
                        "Ljava/lang/Object;)Ljava/lang/Object;", false),
                                  Type.getType("([Ljava/lang/Object;" + ")Ljava/lang/Object;"));
    }

    private static String getMapsDesc(long count) {
        StringBuilder builder = new StringBuilder();
        for (long i = count; i > 0; i--) {
            builder.append("Lio/ballerina/runtime/values/MapValue;");
        }
        return builder.toString();
    }

    public static void createFunctionPointer(MethodVisitor mv, String className, String lambdaName) {
        mv.visitTypeInsn(Opcodes.NEW, FUNCTION_POINTER);
        mv.visitInsn(Opcodes.DUP);
        visitInvokeDynamic(mv, className, lambdaName, 0);

        // load null here for type, since these are fps created for internal usage.
        mv.visitInsn(Opcodes.ACONST_NULL);
        mv.visitInsn(Opcodes.ACONST_NULL);
        mv.visitInsn(Opcodes.ICONST_0); // mark as not-concurrent ie: 'parent'
        mv.visitMethodInsn(Opcodes.INVOKESPECIAL, FUNCTION_POINTER, JVM_INIT_METHOD,
                           String.format("(L%s;L%s;L%s;Z)V", FUNCTION, TYPE, STRING_VALUE), false);
    }

<<<<<<< HEAD
    static String cleanupPathSeparators(String name) {
=======
    /**
     * Cleanup type name for readonly types by replacing '. /' with '_'.
     *
     * @param name type name to be replaced and cleaned
     * @return cleaned name
     */
    public static String cleanupReadOnlyTypeName(String name) {
        return IMMUTABLE_TYPE_CHAR_PATTERN.matcher(name).replaceAll("_");
    }

    public static String cleanupPathSeparators(String name) {
>>>>>>> 35db26e2
        name = cleanupBalExt(name);
        return name.replace(WINDOWS_PATH_SEPERATOR, JAVA_PACKAGE_SEPERATOR);
    }

    public static String rewriteVirtualCallTypeName(String value) {
        return StringEscapeUtils.unescapeJava(cleanupObjectTypeName(value));
    }

    private static String cleanupBalExt(String name) {
        return name.replace(BAL_EXTENSION, "");
    }

    public static String getFieldTypeSignature(BType bType) {
        if (TypeTags.isIntegerTypeTag(bType.tag)) {
            return "J";
        } else if (TypeTags.isStringTypeTag(bType.tag)) {
            return String.format("L%s;", B_STRING_VALUE);
        } else if (TypeTags.isXMLTypeTag(bType.tag)) {
            return String.format("L%s;", XML_VALUE);
        } else {
            switch (bType.tag) {
                case TypeTags.BYTE:
                    return "I";
                case TypeTags.FLOAT:
                    return "D";
                case TypeTags.DECIMAL:
                    return String.format("L%s;", DECIMAL_VALUE);
                case TypeTags.BOOLEAN:
                    return "Z";
                case TypeTags.NIL:
                case TypeTags.NEVER:
                case TypeTags.ANY:
                case TypeTags.ANYDATA:
                case TypeTags.UNION:
                case TypeTags.INTERSECTION:
                case TypeTags.JSON:
                case TypeTags.FINITE:
                case TypeTags.READONLY:
                    return String.format("L%s;", OBJECT);
                case TypeTags.MAP:
                case TypeTags.RECORD:
                    return String.format("L%s;", MAP_VALUE);
                case TypeTags.STREAM:
                    return String.format("L%s;", STREAM_VALUE);
                case TypeTags.TABLE:
                    return String.format("L%s;", TABLE_VALUE_IMPL);
                case TypeTags.ARRAY:
                case TypeTags.TUPLE:
                    return String.format("L%s;", ARRAY_VALUE);
                case TypeTags.ERROR:
                    return String.format("L%s;", ERROR_VALUE);
                case TypeTags.FUTURE:
                    return String.format("L%s;", FUTURE_VALUE);
                case TypeTags.OBJECT:
                    return String.format("L%s;", B_OBJECT);
                case TypeTags.TYPEDESC:
                    return String.format("L%s;", TYPEDESC_VALUE);
                case TypeTags.INVOKABLE:
                    return String.format("L%s;", FUNCTION_POINTER);
                case TypeTags.HANDLE:
                    return String.format("L%s;", HANDLE_VALUE);
                case JTypeTags.JTYPE:
                    return InteropMethodGen.getJTypeSignature((JType) bType);
                default:
                    throw new BLangCompilerException(JvmConstants.TYPE_NOT_SUPPORTED_MESSAGE + bType);
            }
        }
    }

    public static void generateDefaultConstructor(ClassWriter cw, String ownerClass) {
        MethodVisitor mv = cw.visitMethod(Opcodes.ACC_PUBLIC, JVM_INIT_METHOD, "()V", null, null);
        mv.visitCode();
        mv.visitVarInsn(Opcodes.ALOAD, 0);
        mv.visitMethodInsn(Opcodes.INVOKESPECIAL, ownerClass, JVM_INIT_METHOD, "()V", false);
        mv.visitInsn(Opcodes.RETURN);
        mv.visitMaxs(1, 1);
        mv.visitEnd();
    }

    static void generateStrandMetadata(MethodVisitor mv, String moduleClass,
                                       BIRNode.BIRPackage module, AsyncDataCollector asyncDataCollector) {
        asyncDataCollector.getStrandMetadata().forEach(
                (varName, metaData) -> genStrandMetadataField(mv, moduleClass, module, varName, metaData));
    }

    private static void genStrandMetadataField(MethodVisitor mv, String moduleClass, BIRNode.BIRPackage module,
                                               String varName, ScheduleFunctionInfo metaData) {

        mv.visitTypeInsn(Opcodes.NEW, STRAND_METADATA);
        mv.visitInsn(Opcodes.DUP);
        mv.visitLdcInsn(IdentifierUtils.decodeIdentifier(module.org.value));
        mv.visitLdcInsn(IdentifierUtils.decodeIdentifier(module.name.value));
        mv.visitLdcInsn(module.version.value);
        if (metaData.typeName == null) {
            mv.visitInsn(Opcodes.ACONST_NULL);
        } else {
            mv.visitLdcInsn(metaData.typeName);
        }
        mv.visitLdcInsn(metaData.parentFunctionName);
        mv.visitMethodInsn(Opcodes.INVOKESPECIAL, STRAND_METADATA,
                           JVM_INIT_METHOD, String.format("(L%s;L%s;L%s;L%s;L%s;)V", STRING_VALUE, STRING_VALUE,
                                                                  STRING_VALUE, STRING_VALUE, STRING_VALUE), false);
        mv.visitFieldInsn(Opcodes.PUTSTATIC, moduleClass, varName, String.format("L%s;", STRAND_METADATA));
    }

    static void visitStrandMetadataField(ClassWriter cw, AsyncDataCollector asyncDataCollector) {
        asyncDataCollector.getStrandMetadata().keySet().forEach(varName -> visitStrandMetadataField(cw, varName));
    }

    private static void visitStrandMetadataField(ClassWriter cw, String varName) {
        FieldVisitor fv = cw.visitField(Opcodes.ACC_STATIC, varName, String.format("L%s;", STRAND_METADATA), null,
                                        null);
        fv.visitEnd();
    }

    public static String getStrandMetadataVarName(String parentFunction) {
        return STRAND_METADATA_VAR_PREFIX + parentFunction + "$";
    }

<<<<<<< HEAD
    static boolean isExternFunc(BIRNode.BIRFunction func) {
=======
    //TODO:Remove this method after fixing issue #25745
    public static String cleanupFunctionName(String functionName) {
        return StringUtils.containsAny(functionName, "\\.:/<>") ?
                "$" + JVM_RESERVED_CHAR_SET.matcher(functionName).replaceAll("_") : functionName;
    }

    public static boolean isExternFunc(BIRNode.BIRFunction func) {
>>>>>>> 35db26e2
        return (func.flags & Flags.NATIVE) == Flags.NATIVE;
    }

    public static String getPackageName(PackageID packageID) {
        return getPackageName(packageID.orgName, packageID.name, packageID.version);
    }

    public static String getPackageName(BIRNode.BIRPackage module) {
        return getPackageName(module.org, module.name, module.version);
    }

    public static String getPackageName(Name orgName, Name moduleName, Name version) {
        return getPackageName(orgName.getValue(), moduleName.getValue(), version.getValue());
    }

    public static String getPackageName(String orgName, String moduleName, String version) {
        return getPackageNameWithSeparator(orgName, moduleName, version, "/");
    }

    private static String getPackageNameWithSeparator(String orgName, String moduleName, String version,
                                                      String separator) {
        String packageName = "";
        orgName = IdentifierUtils.encodePackageName(orgName);
        moduleName = IdentifierUtils.encodePackageName(moduleName);
        if (!moduleName.equals("$0046")) {
            if (!version.equals("")) {
                packageName = getVersionDirectoryName(version) + separator;
            }
            packageName = moduleName + separator + packageName;
        }

        if (!orgName.equalsIgnoreCase("$anon")) {
            packageName = orgName + separator + packageName;
        }
        return packageName;
    }

    static String getVersionDirectoryName(String name) {
        return name.replace(".", "_");
    }

    public static String getModuleLevelClassName(BIRNode.BIRPackage module, String sourceFileName) {
        return getModuleLevelClassName(module.org.value, module.name.value, module.version.value, sourceFileName);
    }

    public static String getModuleLevelClassName(String orgName, String moduleName, String version,
                                                 String sourceFileName) {
        return getModuleLevelClassName(orgName, moduleName, version, sourceFileName, "/");
    }

    static String getModuleLevelClassName(String orgName, String moduleName, String version, String sourceFileName,
                                          String separator) {
        String className = cleanupSourceFileName(sourceFileName);
        // handle source file path start with '/'.
        if (className.startsWith(JAVA_PACKAGE_SEPERATOR)) {
            className = className.substring(1);
        }
        return getPackageNameWithSeparator(orgName, moduleName, version, separator) + className;
    }

    private static String cleanupSourceFileName(String name) {
        return name.replace(".", FILE_NAME_PERIOD_SEPERATOR);
    }

    public static String getMethodDesc(List<BType> paramTypes, BType retType) {
        return INITIAL_METHOD_DESC + populateMethodDesc(paramTypes) + generateReturnType(retType);
    }

    public static String getMethodDesc(List<BType> paramTypes, BType retType, BType attachedType) {
        return INITIAL_METHOD_DESC + getArgTypeSignature(attachedType) + populateMethodDesc(paramTypes) +
                generateReturnType(retType);
    }

    public static String populateMethodDesc(List<BType> paramTypes) {
        StringBuilder descBuilder = new StringBuilder();
        for (BType type : paramTypes) {
            descBuilder.append(getArgTypeSignature(type));
        }
        return descBuilder.toString();
    }

    public static String getArgTypeSignature(BType bType) {
        if (TypeTags.isIntegerTypeTag(bType.tag)) {
            return "J";
        } else if (TypeTags.isStringTypeTag(bType.tag)) {
            return String.format("L%s;", B_STRING_VALUE);
        } else if (TypeTags.isXMLTypeTag(bType.tag)) {
            return String.format("L%s;", XML_VALUE);
        }

        switch (bType.tag) {
            case TypeTags.BYTE:
                return "I";
            case TypeTags.FLOAT:
                return "D";
            case TypeTags.DECIMAL:
                return String.format("L%s;", DECIMAL_VALUE);
            case TypeTags.BOOLEAN:
                return "Z";
            case TypeTags.NIL:
            case TypeTags.NEVER:
            case TypeTags.ANYDATA:
            case TypeTags.UNION:
            case TypeTags.INTERSECTION:
            case TypeTags.JSON:
            case TypeTags.FINITE:
            case TypeTags.ANY:
            case TypeTags.READONLY:
                return String.format("L%s;", OBJECT);
            case TypeTags.ARRAY:
            case TypeTags.TUPLE:
                return String.format("L%s;", ARRAY_VALUE);
            case TypeTags.ERROR:
                return String.format("L%s;", ERROR_VALUE);
            case TypeTags.MAP:
            case TypeTags.RECORD:
                return String.format("L%s;", MAP_VALUE);
            case TypeTags.FUTURE:
                return String.format("L%s;", FUTURE_VALUE);
            case TypeTags.STREAM:
                return String.format("L%s;", STREAM_VALUE);
            case TypeTags.TABLE:
                return String.format("L%s;", TABLE_VALUE_IMPL);
            case TypeTags.INVOKABLE:
                return String.format("L%s;", FUNCTION_POINTER);
            case TypeTags.TYPEDESC:
                return String.format("L%s;", TYPEDESC_VALUE);
            case TypeTags.OBJECT:
                return String.format("L%s;", B_OBJECT);
            case TypeTags.HANDLE:
                return String.format("L%s;", HANDLE_VALUE);
            default:
                throw new BLangCompilerException(JvmConstants.TYPE_NOT_SUPPORTED_MESSAGE +
                                                         String.format("%s", bType));
        }
    }

    public static String generateReturnType(BType bType) {
        bType = JvmCodeGenUtil.TYPE_BUILDER.build(bType);
        if (bType == null || bType.tag == TypeTags.NIL || bType.tag == TypeTags.NEVER) {
            return String.format(")L%s;", OBJECT);
        } else if (TypeTags.isIntegerTypeTag(bType.tag)) {
            return ")J";
        } else if (TypeTags.isStringTypeTag(bType.tag)) {
            return String.format(")L%s;", B_STRING_VALUE);
        } else if (TypeTags.isXMLTypeTag(bType.tag)) {
            return String.format(")L%s;", XML_VALUE);
        }

        switch (bType.tag) {
            case TypeTags.BYTE:
                return ")I";
            case TypeTags.FLOAT:
                return ")D";
            case TypeTags.DECIMAL:
                return String.format(")L%s;", DECIMAL_VALUE);
            case TypeTags.BOOLEAN:
                return ")Z";
            case TypeTags.ARRAY:
            case TypeTags.TUPLE:
                return String.format(")L%s;", ARRAY_VALUE);
            case TypeTags.MAP:
            case TypeTags.RECORD:
                return String.format(")L%s;", MAP_VALUE);
            case TypeTags.ERROR:
                return String.format(")L%s;", ERROR_VALUE);
            case TypeTags.STREAM:
                return String.format(")L%s;", STREAM_VALUE);
            case TypeTags.TABLE:
                return String.format(")L%s;", TABLE_VALUE_IMPL);
            case TypeTags.FUTURE:
                return String.format(")L%s;", FUTURE_VALUE);
            case TypeTags.TYPEDESC:
                return String.format(")L%s;", TYPEDESC_VALUE);
            case TypeTags.ANY:
            case TypeTags.ANYDATA:
            case TypeTags.UNION:
            case TypeTags.INTERSECTION:
            case TypeTags.JSON:
            case TypeTags.FINITE:
            case TypeTags.READONLY:
                return String.format(")L%s;", OBJECT);
            case TypeTags.OBJECT:
                return String.format(")L%s;", B_OBJECT);
            case TypeTags.INVOKABLE:
                return String.format(")L%s;", FUNCTION_POINTER);
            case TypeTags.HANDLE:
                return String.format(")L%s;", HANDLE_VALUE);
            default:
                throw new BLangCompilerException(JvmConstants.TYPE_NOT_SUPPORTED_MESSAGE + bType);
        }
    }

    static String cleanupObjectTypeName(String typeName) {
        int index = typeName.lastIndexOf(".");
        if (index > 0) {
            return typeName.substring(index + 1);
        } else {
            return typeName;
        }
    }

    public static void loadChannelDetails(MethodVisitor mv, List<BIRNode.ChannelDetails> channels) {
        mv.visitIntInsn(BIPUSH, channels.size());
        mv.visitTypeInsn(ANEWARRAY, CHANNEL_DETAILS);
        int index = 0;
        for (BIRNode.ChannelDetails ch : channels) {
            mv.visitInsn(DUP);
            mv.visitIntInsn(BIPUSH, index);
            index += 1;

            mv.visitTypeInsn(NEW, CHANNEL_DETAILS);
            mv.visitInsn(DUP);
            mv.visitLdcInsn(ch.name);

            if (ch.channelInSameStrand) {
                mv.visitInsn(ICONST_1);
            } else {
                mv.visitInsn(ICONST_0);
            }

            if (ch.send) {
                mv.visitInsn(ICONST_1);
            } else {
                mv.visitInsn(ICONST_0);
            }

            mv.visitMethodInsn(INVOKESPECIAL, CHANNEL_DETAILS, JVM_INIT_METHOD,
                    String.format("(L%s;ZZ)V", STRING_VALUE), false);
            mv.visitInsn(AASTORE);
        }
    }

    public static String toNameString(BType t) {
        return t.tsymbol.name.value;
    }

    public static boolean isBallerinaBuiltinModule(String orgName, String moduleName) {
        return orgName.equals("ballerina") && moduleName.equals("builtin");
    }

    public static BirScope getLastScopeFromBBInsGen(MethodVisitor mv, LabelGenerator labelGen,
                                                    JvmInstructionGen instGen, int localVarOffset,
                                                    AsyncDataCollector asyncDataCollector, String funcName,
                                                    BIRNode.BIRBasicBlock bb, Set<BirScope> visitedScopesSet,
                                                    BirScope lastScope) {

        int insCount = bb.instructions.size();
        for (int i = 0; i < insCount; i++) {
            Label insLabel = labelGen.getLabel(funcName + bb.id.value + "ins" + i);
            mv.visitLabel(insLabel);
            BIRAbstractInstruction inst = bb.instructions.get(i);
            if (inst != null) {
                lastScope = getLastScopeFromDiagnosticGen(inst, funcName, mv, labelGen,
                                                          visitedScopesSet, lastScope);
                instGen.generateInstructions(localVarOffset, asyncDataCollector, inst);
            }
        }

        return lastScope;
    }

    private static BirScope getLastScopeFromDiagnosticGen(BIRAbstractInstruction instruction, String funcName,
                                                          MethodVisitor mv, LabelGenerator labelGen,
                                                          Set<BirScope> visitedScopesSet, BirScope lastScope) {

        BirScope scope = instruction.scope;
        if (scope != null && scope != lastScope) {
            lastScope = scope;
            Label scopeLabel = labelGen.getLabel(funcName + SCOPE_PREFIX + scope.id);
            generateDiagnosticPos(instruction.pos, mv, scopeLabel);
            storeLabelForParentScopes(scope, scopeLabel, labelGen, funcName, visitedScopesSet);
            visitedScopesSet.add(scope);
        } else {
            generateDiagnosticPos(instruction.pos, mv);
        }

        return lastScope;
    }

    public static void generateDiagnosticPos(DiagnosticPos pos, MethodVisitor mv) {
        Label label = new Label();
        generateDiagnosticPos(pos, mv, label);
    }

    private static void generateDiagnosticPos(DiagnosticPos pos, MethodVisitor mv, Label label) {
        if (pos != null && pos.sLine != 0x80000000) {
            mv.visitLabel(label);
            // Adding +1 since 'pos' is 0-based and we want 1-based positions at run time
            mv.visitLineNumber(pos.sLine + 1, label);
        }
    }

    private static void storeLabelForParentScopes(BirScope scope, Label scopeLabel, LabelGenerator labelGen,
                                                  String funcName, Set<BirScope> visitedScopesSet) {

        BirScope parent = scope.parent;
        if (parent != null && !visitedScopesSet.contains(parent)) {
            String labelName = funcName + SCOPE_PREFIX + parent.id;
            labelGen.putLabel(labelName, scopeLabel);
            visitedScopesSet.add(parent);

            storeLabelForParentScopes(parent, scopeLabel, labelGen, funcName, visitedScopesSet);
        }
    }

    public static void genYieldCheck(MethodVisitor mv, LabelGenerator labelGen, BIRNode.BIRBasicBlock thenBB,
                                     String funcName, int localVarOffset) {
        mv.visitVarInsn(ALOAD, localVarOffset);
        mv.visitMethodInsn(INVOKEVIRTUAL, STRAND_CLASS, "isYielded", "()Z", false);
        Label yieldLabel = labelGen.getLabel(funcName + "yield");
        mv.visitJumpInsn(IFNE, yieldLabel);

        // goto thenBB
        Label gotoLabel = labelGen.getLabel(funcName + thenBB.id.value);
        mv.visitJumpInsn(GOTO, gotoLabel);
    }

<<<<<<< HEAD
    public static PackageID cleanupPackageID(PackageID pkgID) {
        Name org = new Name(IdentifierUtils.encodePackageName(pkgID.orgName.value));
        Name module = new Name(IdentifierUtils.encodePackageName(pkgID.name.value));
        return new PackageID(org, module, pkgID.version);
    }

    public static boolean isBuiltInPackage(PackageID packageID) {
        packageID = cleanupPackageID(packageID);
        return BALLERINA.equals(packageID.orgName.value) && BUILT_IN_PACKAGE_NAME.equals(packageID.name.value);
    }

=======
    private JvmCodeGenUtil() {
    }
>>>>>>> 35db26e2
}<|MERGE_RESOLUTION|>--- conflicted
+++ resolved
@@ -134,21 +134,7 @@
                            String.format("(L%s;L%s;L%s;Z)V", FUNCTION, TYPE, STRING_VALUE), false);
     }
 
-<<<<<<< HEAD
-    static String cleanupPathSeparators(String name) {
-=======
-    /**
-     * Cleanup type name for readonly types by replacing '. /' with '_'.
-     *
-     * @param name type name to be replaced and cleaned
-     * @return cleaned name
-     */
-    public static String cleanupReadOnlyTypeName(String name) {
-        return IMMUTABLE_TYPE_CHAR_PATTERN.matcher(name).replaceAll("_");
-    }
-
     public static String cleanupPathSeparators(String name) {
->>>>>>> 35db26e2
         name = cleanupBalExt(name);
         return name.replace(WINDOWS_PATH_SEPERATOR, JAVA_PACKAGE_SEPERATOR);
     }
@@ -268,17 +254,7 @@
         return STRAND_METADATA_VAR_PREFIX + parentFunction + "$";
     }
 
-<<<<<<< HEAD
-    static boolean isExternFunc(BIRNode.BIRFunction func) {
-=======
-    //TODO:Remove this method after fixing issue #25745
-    public static String cleanupFunctionName(String functionName) {
-        return StringUtils.containsAny(functionName, "\\.:/<>") ?
-                "$" + JVM_RESERVED_CHAR_SET.matcher(functionName).replaceAll("_") : functionName;
-    }
-
     public static boolean isExternFunc(BIRNode.BIRFunction func) {
->>>>>>> 35db26e2
         return (func.flags & Flags.NATIVE) == Flags.NATIVE;
     }
 
@@ -597,7 +573,6 @@
         mv.visitJumpInsn(GOTO, gotoLabel);
     }
 
-<<<<<<< HEAD
     public static PackageID cleanupPackageID(PackageID pkgID) {
         Name org = new Name(IdentifierUtils.encodePackageName(pkgID.orgName.value));
         Name module = new Name(IdentifierUtils.encodePackageName(pkgID.name.value));
@@ -609,8 +584,6 @@
         return BALLERINA.equals(packageID.orgName.value) && BUILT_IN_PACKAGE_NAME.equals(packageID.name.value);
     }
 
-=======
     private JvmCodeGenUtil() {
     }
->>>>>>> 35db26e2
 }