--- conflicted
+++ resolved
@@ -386,12 +386,8 @@
                 bType.tag == TypeTags.JSON ||
                 bType.tag == TypeTags.FUTURE ||
                 bType.tag == TypeTags.OBJECT ||
-<<<<<<< HEAD
-                bType.tag == TypeTags.XML ||
-=======
                 bType.tag == TypeTags.SERVICE ||
                 TypeTags.isXMLTypeTag(bType.tag) ||
->>>>>>> d9d792d6
                 bType.tag == TypeTags.INVOKABLE ||
                 bType.tag == TypeTags.FINITE ||
                 bType.tag == TypeTags.HANDLE ||
