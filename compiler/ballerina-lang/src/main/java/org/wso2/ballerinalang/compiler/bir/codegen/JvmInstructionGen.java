--- conflicted
+++ resolved
@@ -17,11 +17,7 @@
  */
 package org.wso2.ballerinalang.compiler.bir.codegen;
 
-<<<<<<< HEAD
-import io.ballerina.runtime.IdentifierUtils;
-=======
 import io.ballerina.runtime.internal.IdentifierUtils;
->>>>>>> dfa1fba9
 import org.ballerinalang.compiler.BLangCompilerException;
 import org.ballerinalang.model.elements.PackageID;
 import org.objectweb.asm.Label;
@@ -1641,11 +1637,7 @@
         this.mv.visitTypeInsn(NEW, FUNCTION_POINTER);
         this.mv.visitInsn(DUP);
 
-<<<<<<< HEAD
-        String lambdaName = IdentifierUtils.encodeIdentifier(inst.funcName.value) + "$lambda" +
-=======
         String lambdaName = IdentifierUtils.encodeFunctionIdentifier(inst.funcName.value) + "$lambda" +
->>>>>>> dfa1fba9
                 asyncDataCollector.getLambdaIndex() + "$";
         asyncDataCollector.incrementLambdaIndex();
         String pkgName = JvmCodeGenUtil.getPackageName(inst.pkgId);
