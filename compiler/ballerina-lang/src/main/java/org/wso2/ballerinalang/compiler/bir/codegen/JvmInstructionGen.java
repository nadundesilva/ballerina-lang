/*
 * Copyright (c) 2020, WSO2 Inc. (http://www.wso2.org) All Rights Reserved.
 *
 * WSO2 Inc. licenses this file to you under the Apache License,
 * Version 2.0 (the "License"); you may not use this file except
 * in compliance with the License.
 * You may obtain a copy of the License at
 *
 *    http://www.apache.org/licenses/LICENSE-2.0
 *
 * Unless required by applicable law or agreed to in writing,
 * software distributed under the License is distributed on an
 * "AS IS" BASIS, WITHOUT WARRANTIES OR CONDITIONS OF ANY
 * KIND, either express or implied.  See the License for the
 * specific language governing permissions and limitations
 * under the License.
 */
package org.wso2.ballerinalang.compiler.bir.codegen;

import io.ballerina.runtime.api.utils.IdentifierUtils;
import org.ballerinalang.compiler.BLangCompilerException;
import org.ballerinalang.model.elements.PackageID;
import org.objectweb.asm.Label;
import org.objectweb.asm.MethodVisitor;
import org.wso2.ballerinalang.compiler.bir.codegen.internal.AsyncDataCollector;
import org.wso2.ballerinalang.compiler.bir.codegen.internal.BIRVarToJVMIndexMap;
import org.wso2.ballerinalang.compiler.bir.codegen.interop.JCast;
import org.wso2.ballerinalang.compiler.bir.codegen.interop.JInsKind;
import org.wso2.ballerinalang.compiler.bir.codegen.interop.JInstruction;
import org.wso2.ballerinalang.compiler.bir.codegen.interop.JType;
import org.wso2.ballerinalang.compiler.bir.codegen.interop.JTypeTags;
import org.wso2.ballerinalang.compiler.bir.model.BIRInstruction;
import org.wso2.ballerinalang.compiler.bir.model.BIRNode;
import org.wso2.ballerinalang.compiler.bir.model.BIRNonTerminator;
import org.wso2.ballerinalang.compiler.bir.model.BIRNonTerminator.FieldAccess;
import org.wso2.ballerinalang.compiler.bir.model.BIRNonTerminator.NewTable;
import org.wso2.ballerinalang.compiler.bir.model.BIROperand;
import org.wso2.ballerinalang.compiler.bir.model.InstructionKind;
import org.wso2.ballerinalang.compiler.bir.model.VarKind;
import org.wso2.ballerinalang.compiler.semantics.model.SymbolTable;
import org.wso2.ballerinalang.compiler.semantics.model.symbols.SchedulerPolicy;
import org.wso2.ballerinalang.compiler.semantics.model.types.BObjectType;
import org.wso2.ballerinalang.compiler.semantics.model.types.BType;
import org.wso2.ballerinalang.compiler.util.TypeTags;
import org.wso2.ballerinalang.util.Flags;

import java.util.List;

import static org.objectweb.asm.Opcodes.AASTORE;
import static org.objectweb.asm.Opcodes.ACONST_NULL;
import static org.objectweb.asm.Opcodes.ALOAD;
import static org.objectweb.asm.Opcodes.ANEWARRAY;
import static org.objectweb.asm.Opcodes.ASTORE;
import static org.objectweb.asm.Opcodes.BIPUSH;
import static org.objectweb.asm.Opcodes.CHECKCAST;
import static org.objectweb.asm.Opcodes.DADD;
import static org.objectweb.asm.Opcodes.DCMPL;
import static org.objectweb.asm.Opcodes.DDIV;
import static org.objectweb.asm.Opcodes.DLOAD;
import static org.objectweb.asm.Opcodes.DMUL;
import static org.objectweb.asm.Opcodes.DNEG;
import static org.objectweb.asm.Opcodes.DREM;
import static org.objectweb.asm.Opcodes.DSTORE;
import static org.objectweb.asm.Opcodes.DSUB;
import static org.objectweb.asm.Opcodes.DUP;
import static org.objectweb.asm.Opcodes.FLOAD;
import static org.objectweb.asm.Opcodes.FSTORE;
import static org.objectweb.asm.Opcodes.GETSTATIC;
import static org.objectweb.asm.Opcodes.GOTO;
import static org.objectweb.asm.Opcodes.I2B;
import static org.objectweb.asm.Opcodes.I2L;
import static org.objectweb.asm.Opcodes.I2S;
import static org.objectweb.asm.Opcodes.IADD;
import static org.objectweb.asm.Opcodes.IAND;
import static org.objectweb.asm.Opcodes.ICONST_0;
import static org.objectweb.asm.Opcodes.ICONST_1;
import static org.objectweb.asm.Opcodes.IFEQ;
import static org.objectweb.asm.Opcodes.IFGE;
import static org.objectweb.asm.Opcodes.IFGT;
import static org.objectweb.asm.Opcodes.IFLE;
import static org.objectweb.asm.Opcodes.IFLT;
import static org.objectweb.asm.Opcodes.IFNE;
import static org.objectweb.asm.Opcodes.IF_ICMPEQ;
import static org.objectweb.asm.Opcodes.IF_ICMPGE;
import static org.objectweb.asm.Opcodes.IF_ICMPGT;
import static org.objectweb.asm.Opcodes.IF_ICMPLE;
import static org.objectweb.asm.Opcodes.IF_ICMPLT;
import static org.objectweb.asm.Opcodes.IF_ICMPNE;
import static org.objectweb.asm.Opcodes.ILOAD;
import static org.objectweb.asm.Opcodes.INEG;
import static org.objectweb.asm.Opcodes.INVOKEINTERFACE;
import static org.objectweb.asm.Opcodes.INVOKESPECIAL;
import static org.objectweb.asm.Opcodes.INVOKESTATIC;
import static org.objectweb.asm.Opcodes.INVOKEVIRTUAL;
import static org.objectweb.asm.Opcodes.IOR;
import static org.objectweb.asm.Opcodes.ISHL;
import static org.objectweb.asm.Opcodes.ISHR;
import static org.objectweb.asm.Opcodes.ISTORE;
import static org.objectweb.asm.Opcodes.IUSHR;
import static org.objectweb.asm.Opcodes.IXOR;
import static org.objectweb.asm.Opcodes.L2I;
import static org.objectweb.asm.Opcodes.LADD;
import static org.objectweb.asm.Opcodes.LAND;
import static org.objectweb.asm.Opcodes.LCMP;
import static org.objectweb.asm.Opcodes.LLOAD;
import static org.objectweb.asm.Opcodes.LMUL;
import static org.objectweb.asm.Opcodes.LNEG;
import static org.objectweb.asm.Opcodes.LOR;
import static org.objectweb.asm.Opcodes.LSHL;
import static org.objectweb.asm.Opcodes.LSHR;
import static org.objectweb.asm.Opcodes.LSTORE;
import static org.objectweb.asm.Opcodes.LSUB;
import static org.objectweb.asm.Opcodes.LUSHR;
import static org.objectweb.asm.Opcodes.LXOR;
import static org.objectweb.asm.Opcodes.NEW;
import static org.objectweb.asm.Opcodes.PUTSTATIC;
import static org.wso2.ballerinalang.compiler.bir.codegen.JvmCastGen.getTargetClass;
import static org.wso2.ballerinalang.compiler.bir.codegen.JvmCodeGenUtil.toNameString;
import static org.wso2.ballerinalang.compiler.bir.codegen.JvmConstants.ANNOTATION_MAP_NAME;
import static org.wso2.ballerinalang.compiler.bir.codegen.JvmConstants.ANNOTATION_UTILS;
import static org.wso2.ballerinalang.compiler.bir.codegen.JvmConstants.ARRAY_TYPE;
import static org.wso2.ballerinalang.compiler.bir.codegen.JvmConstants.ARRAY_VALUE;
import static org.wso2.ballerinalang.compiler.bir.codegen.JvmConstants.ARRAY_VALUE_IMPL;
import static org.wso2.ballerinalang.compiler.bir.codegen.JvmConstants.BERROR;
import static org.wso2.ballerinalang.compiler.bir.codegen.JvmConstants.BYTE_VALUE;
import static org.wso2.ballerinalang.compiler.bir.codegen.JvmConstants.B_INITIAL_VALUE_ENTRY;
import static org.wso2.ballerinalang.compiler.bir.codegen.JvmConstants.B_MAP;
import static org.wso2.ballerinalang.compiler.bir.codegen.JvmConstants.B_MAPPING_INITIAL_VALUE_ENTRY;
import static org.wso2.ballerinalang.compiler.bir.codegen.JvmConstants.B_OBJECT;
import static org.wso2.ballerinalang.compiler.bir.codegen.JvmConstants.B_XML_QNAME;
import static org.wso2.ballerinalang.compiler.bir.codegen.JvmConstants.DECIMAL_VALUE;
import static org.wso2.ballerinalang.compiler.bir.codegen.JvmConstants.ERROR_VALUE;
import static org.wso2.ballerinalang.compiler.bir.codegen.JvmConstants.FUNCTION;
import static org.wso2.ballerinalang.compiler.bir.codegen.JvmConstants.FUNCTION_POINTER;
import static org.wso2.ballerinalang.compiler.bir.codegen.JvmConstants.INT_VALUE;
import static org.wso2.ballerinalang.compiler.bir.codegen.JvmConstants.JSON_UTILS;
import static org.wso2.ballerinalang.compiler.bir.codegen.JvmConstants.JVM_INIT_METHOD;
import static org.wso2.ballerinalang.compiler.bir.codegen.JvmConstants.JVM_TO_UNSIGNED_INT_METHOD;
import static org.wso2.ballerinalang.compiler.bir.codegen.JvmConstants.LIST_INITIAL_EXPRESSION_ENTRY;
import static org.wso2.ballerinalang.compiler.bir.codegen.JvmConstants.LIST_INITIAL_VALUE_ENTRY;
import static org.wso2.ballerinalang.compiler.bir.codegen.JvmConstants.LONG_STREAM;
import static org.wso2.ballerinalang.compiler.bir.codegen.JvmConstants.MAPPING_INITIAL_KEY_VALUE_ENTRY;
import static org.wso2.ballerinalang.compiler.bir.codegen.JvmConstants.MAPPING_INITIAL_SPREAD_FIELD_ENTRY;
import static org.wso2.ballerinalang.compiler.bir.codegen.JvmConstants.MAP_UTILS;
import static org.wso2.ballerinalang.compiler.bir.codegen.JvmConstants.MAP_VALUE;
import static org.wso2.ballerinalang.compiler.bir.codegen.JvmConstants.MATH_UTILS;
import static org.wso2.ballerinalang.compiler.bir.codegen.JvmConstants.MODULE_INIT_CLASS_NAME;
import static org.wso2.ballerinalang.compiler.bir.codegen.JvmConstants.OBJECT;
import static org.wso2.ballerinalang.compiler.bir.codegen.JvmConstants.OBJECT_TYPE_IMPL;
import static org.wso2.ballerinalang.compiler.bir.codegen.JvmConstants.SHORT_VALUE;
import static org.wso2.ballerinalang.compiler.bir.codegen.JvmConstants.STRAND_CLASS;
import static org.wso2.ballerinalang.compiler.bir.codegen.JvmConstants.STRING_UTILS;
import static org.wso2.ballerinalang.compiler.bir.codegen.JvmConstants.STRING_VALUE;
import static org.wso2.ballerinalang.compiler.bir.codegen.JvmConstants.TABLE_TYPE_IMPL;
import static org.wso2.ballerinalang.compiler.bir.codegen.JvmConstants.TABLE_UTILS;
import static org.wso2.ballerinalang.compiler.bir.codegen.JvmConstants.TABLE_VALUE;
import static org.wso2.ballerinalang.compiler.bir.codegen.JvmConstants.TABLE_VALUE_IMPL;
import static org.wso2.ballerinalang.compiler.bir.codegen.JvmConstants.TUPLE_TYPE;
import static org.wso2.ballerinalang.compiler.bir.codegen.JvmConstants.TUPLE_VALUE_IMPL;
import static org.wso2.ballerinalang.compiler.bir.codegen.JvmConstants.TYPE;
import static org.wso2.ballerinalang.compiler.bir.codegen.JvmConstants.TYPEDESC_VALUE;
import static org.wso2.ballerinalang.compiler.bir.codegen.JvmConstants.TYPEDESC_VALUE_IMPL;
import static org.wso2.ballerinalang.compiler.bir.codegen.JvmConstants.TYPE_CHECKER;
import static org.wso2.ballerinalang.compiler.bir.codegen.JvmConstants.XML_FACTORY;
import static org.wso2.ballerinalang.compiler.bir.codegen.JvmConstants.XML_QNAME;
import static org.wso2.ballerinalang.compiler.bir.codegen.JvmConstants.XML_VALUE;
import static org.wso2.ballerinalang.compiler.bir.codegen.JvmTypeGen.getTypeDesc;
import static org.wso2.ballerinalang.compiler.bir.codegen.JvmValueGen.getTypeDescClassName;
import static org.wso2.ballerinalang.compiler.bir.codegen.JvmValueGen.getTypeValueClassName;

/**
 * Instruction generator helper class to hold its enclosing pkg and index map.
 *
 * @since 1.2.0
 */
public class JvmInstructionGen {

    //this anytype is currently set from package gen class
    static BType anyType;
    private final MethodVisitor mv;
    private final BIRVarToJVMIndexMap indexMap;
    private final String currentPackageName;
    private final PackageID currentPackage;
    private final JvmPackageGen jvmPackageGen;
    private final JvmTypeGen jvmTypeGen;
    private final JvmCastGen jvmCastGen;
    private final JvmBStringConstantsGen stringConstantsGen;
    private final SymbolTable symbolTable;
    private final AsyncDataCollector asyncDataCollector;

<<<<<<< HEAD
    public JvmInstructionGen(MethodVisitor mv, BIRVarToJVMIndexMap indexMap, BIRNode.BIRPackage currentPackage,
                             JvmPackageGen jvmPackageGen, JvmTypeGen jvmTypeGen, JvmCastGen jvmCastGen,
                             JvmBStringConstantsGen stringConstantsGen, AsyncDataCollector asyncDataCollector) {
=======
    public JvmInstructionGen(MethodVisitor mv, BIRVarToJVMIndexMap indexMap, PackageID currentPackage,
                             JvmPackageGen jvmPackageGen) {
>>>>>>> fc96f5ee
        this.mv = mv;
        this.indexMap = indexMap;
        this.currentPackage = currentPackage;
        this.jvmPackageGen = jvmPackageGen;
        this.jvmTypeGen = jvmTypeGen;
        this.symbolTable = jvmPackageGen.symbolTable;
        this.currentPackageName = JvmCodeGenUtil.getPackageName(currentPackage);
        this.asyncDataCollector = asyncDataCollector;
        this.jvmCastGen = jvmCastGen;
        this.stringConstantsGen = stringConstantsGen;
    }

    static void addJUnboxInsn(MethodVisitor mv, JType jType) {

        if (jType == null) {
            return;
        }

        switch (jType.jTag) {
            case JTypeTags.JBYTE:
                mv.visitMethodInsn(INVOKESTATIC, TYPE_CHECKER, "anyToJByte", String.format("(L%s;)B", OBJECT), false);
                break;
            case JTypeTags.JCHAR:
                mv.visitMethodInsn(INVOKESTATIC, TYPE_CHECKER, "anyToJChar", String.format("(L%s;)C", OBJECT), false);
                break;
            case JTypeTags.JSHORT:
                mv.visitMethodInsn(INVOKESTATIC, TYPE_CHECKER, "anyToJShort", String.format("(L%s;)S", OBJECT), false);
                break;
            case JTypeTags.JINT:
                mv.visitMethodInsn(INVOKESTATIC, TYPE_CHECKER, "anyToJInt", String.format("(L%s;)I", OBJECT), false);
                break;
            case JTypeTags.JLONG:
                mv.visitMethodInsn(INVOKESTATIC, TYPE_CHECKER, "anyToJLong", String.format("(L%s;)J", OBJECT), false);
                break;
            case JTypeTags.JFLOAT:
                mv.visitMethodInsn(INVOKESTATIC, TYPE_CHECKER, "anyToJFloat", String.format("(L%s;)F", OBJECT), false);
                break;
            case JTypeTags.JDOUBLE:
                mv.visitMethodInsn(INVOKESTATIC, TYPE_CHECKER, "anyToJDouble", String.format("(L%s;)D", OBJECT), false);
                break;
            case JTypeTags.JBOOLEAN:
                mv.visitMethodInsn(INVOKESTATIC, TYPE_CHECKER, "anyToJBoolean", String.format("(L%s;)Z", OBJECT),
                        false);
                break;
            case JTypeTags.JREF:
                mv.visitTypeInsn(CHECKCAST, ((JType.JRefType) jType).typeValue);
                break;
        }
    }

    private void generateJVarLoad(MethodVisitor mv, JType jType, int valueIndex) {

        switch (jType.jTag) {
            case JTypeTags.JBYTE:
                mv.visitVarInsn(ILOAD, valueIndex);
                break;
            case JTypeTags.JCHAR:
                mv.visitVarInsn(ILOAD, valueIndex);
                break;
            case JTypeTags.JSHORT:
                mv.visitVarInsn(ILOAD, valueIndex);
                break;
            case JTypeTags.JINT:
                mv.visitVarInsn(ILOAD, valueIndex);
                break;
            case JTypeTags.JLONG:
                mv.visitVarInsn(LLOAD, valueIndex);
                break;
            case JTypeTags.JFLOAT:
                mv.visitVarInsn(FLOAD, valueIndex);
                break;
            case JTypeTags.JDOUBLE:
                mv.visitVarInsn(DLOAD, valueIndex);
                break;
            case JTypeTags.JBOOLEAN:
                mv.visitVarInsn(ILOAD, valueIndex);
                break;
            case JTypeTags.JARRAY:
            case JTypeTags.JREF:
                mv.visitVarInsn(ALOAD, valueIndex);
                break;
            default:
                throw new BLangCompilerException(JvmConstants.TYPE_NOT_SUPPORTED_MESSAGE +
                        String.format("%s", jType));
        }
    }

    private void generateJVarStore(MethodVisitor mv, JType jType, int valueIndex) {

        switch (jType.jTag) {
            case JTypeTags.JBYTE:
                mv.visitVarInsn(ISTORE, valueIndex);
                break;
            case JTypeTags.JCHAR:
                mv.visitVarInsn(ISTORE, valueIndex);
                break;
            case JTypeTags.JSHORT:
                mv.visitVarInsn(ISTORE, valueIndex);
                break;
            case JTypeTags.JINT:
                mv.visitVarInsn(ISTORE, valueIndex);
                break;
            case JTypeTags.JLONG:
                mv.visitVarInsn(LSTORE, valueIndex);
                break;
            case JTypeTags.JFLOAT:
                mv.visitVarInsn(FSTORE, valueIndex);
                break;
            case JTypeTags.JDOUBLE:
                mv.visitVarInsn(DSTORE, valueIndex);
                break;
            case JTypeTags.JBOOLEAN:
                mv.visitVarInsn(ISTORE, valueIndex);
                break;
            case JTypeTags.JARRAY:
            case JTypeTags.JREF:
                mv.visitVarInsn(ASTORE, valueIndex);
                break;
            default:
                throw new BLangCompilerException(JvmConstants.TYPE_NOT_SUPPORTED_MESSAGE +
                        String.format("%s", jType));
        }
    }

    private void generateIntToUnsignedIntConversion(MethodVisitor mv, BType targetType) {

        switch (targetType.tag) {
            case TypeTags.BYTE: // Wouldn't reach here for int atm.
            case TypeTags.UNSIGNED8_INT:
                mv.visitInsn(L2I);
                mv.visitInsn(I2B);
                mv.visitMethodInsn(INVOKESTATIC, BYTE_VALUE, "toUnsignedLong", "(B)J", false);
                return;
            case TypeTags.UNSIGNED16_INT:
                mv.visitInsn(L2I);
                mv.visitInsn(I2S);
                mv.visitMethodInsn(INVOKESTATIC, SHORT_VALUE, "toUnsignedLong", "(S)J", false);
                return;
            case TypeTags.UNSIGNED32_INT:
                mv.visitInsn(L2I);
                mv.visitMethodInsn(INVOKESTATIC, INT_VALUE, "toUnsignedLong", "(I)J", false);
        }
    }

    public void generateVarLoad(MethodVisitor mv, BIRNode.BIRVariableDcl varDcl, int valueIndex) {

        BType bType = varDcl.type;

        switch (varDcl.kind) {
            case GLOBAL: {
                BIRNode.BIRGlobalVariableDcl globalVar = (BIRNode.BIRGlobalVariableDcl) varDcl;
                String moduleName = JvmCodeGenUtil.getPackageName(globalVar.pkgId);

                String varName = varDcl.name.value;
                String className = jvmPackageGen.lookupGlobalVarClassName(moduleName, varName);

                String typeSig = getTypeDesc(bType);
                mv.visitFieldInsn(GETSTATIC, className, varName, typeSig);
                return;
            }
            case SELF:
                mv.visitVarInsn(ALOAD, 0);
                return;
            case CONSTANT: {
                String varName = varDcl.name.value;
                PackageID moduleId = ((BIRNode.BIRGlobalVariableDcl) varDcl).pkgId;
                String pkgName = JvmCodeGenUtil.getPackageName(moduleId);
                String className = jvmPackageGen.lookupGlobalVarClassName(pkgName, varName);
                String typeSig = getTypeDesc(bType);
                mv.visitFieldInsn(GETSTATIC, className, varName, typeSig);
                return;
            }
        }

        if (TypeTags.isIntegerTypeTag(bType.tag)) {
            mv.visitVarInsn(LLOAD, valueIndex);
            return;
        }  else if (TypeTags.isXMLTypeTag(bType.tag) ||
                TypeTags.isStringTypeTag(bType.tag)) {
            mv.visitVarInsn(ALOAD, valueIndex);
            return;
        }

        switch (bType.tag) {
            case TypeTags.BYTE:
                mv.visitVarInsn(ILOAD, valueIndex);
                mv.visitInsn(I2B);
                mv.visitMethodInsn(INVOKESTATIC, BYTE_VALUE, JVM_TO_UNSIGNED_INT_METHOD, "(B)I", false);
                break;
            case TypeTags.FLOAT:
                mv.visitVarInsn(DLOAD, valueIndex);
                break;
            case TypeTags.BOOLEAN:
                mv.visitVarInsn(ILOAD, valueIndex);
                break;
            case TypeTags.ARRAY:
            case TypeTags.MAP:
            case TypeTags.STREAM:
            case TypeTags.TABLE:
            case TypeTags.ANY:
            case TypeTags.ANYDATA:
            case TypeTags.NIL:
            case TypeTags.NEVER:
            case TypeTags.UNION:
            case TypeTags.INTERSECTION:
            case TypeTags.TUPLE:
            case TypeTags.RECORD:
            case TypeTags.ERROR:
            case TypeTags.JSON:
            case TypeTags.FUTURE:
            case TypeTags.OBJECT:
            case TypeTags.DECIMAL:
            case TypeTags.INVOKABLE:
            case TypeTags.FINITE:
            case TypeTags.HANDLE:
            case TypeTags.TYPEDESC:
            case TypeTags.READONLY:
                mv.visitVarInsn(ALOAD, valueIndex);
                break;
            case JTypeTags.JTYPE:
                generateJVarLoad(mv, (JType) bType, valueIndex);
                break;
            default:
                throw new BLangCompilerException(JvmConstants.TYPE_NOT_SUPPORTED_MESSAGE +
                        String.format("%s", bType));
        }
    }

    public void generateVarStore(MethodVisitor mv, BIRNode.BIRVariableDcl varDcl, int valueIndex) {

        BType bType = varDcl.type;

        if (varDcl.kind == VarKind.GLOBAL) {
            String varName = varDcl.name.value;
            String className = jvmPackageGen.lookupGlobalVarClassName(currentPackageName, varName);
            String typeSig = getTypeDesc(bType);
            mv.visitFieldInsn(PUTSTATIC, className, varName, typeSig);
            return;
        } else if (varDcl.kind == VarKind.CONSTANT) {
            String varName = varDcl.name.value;
            PackageID moduleId = ((BIRNode.BIRGlobalVariableDcl) varDcl).pkgId;
            String pkgName = JvmCodeGenUtil.getPackageName(moduleId);
            String className = jvmPackageGen.lookupGlobalVarClassName(pkgName, varName);
            String typeSig = getTypeDesc(bType);
            mv.visitFieldInsn(PUTSTATIC, className, varName, typeSig);
            return;
        }

        if (TypeTags.isIntegerTypeTag(bType.tag)) {
            mv.visitVarInsn(LSTORE, valueIndex);
            return;
        } else if (TypeTags.isStringTypeTag(bType.tag) ||
                TypeTags.isXMLTypeTag(bType.tag)) {
            mv.visitVarInsn(ASTORE, valueIndex);
            return;
        }

        switch (bType.tag) {
            case TypeTags.BYTE:
                mv.visitVarInsn(ISTORE, valueIndex);
                break;
            case TypeTags.FLOAT:
                mv.visitVarInsn(DSTORE, valueIndex);
                break;
            case TypeTags.BOOLEAN:
                mv.visitVarInsn(ISTORE, valueIndex);
                break;
            case TypeTags.ARRAY:
            case TypeTags.MAP:
            case TypeTags.STREAM:
            case TypeTags.TABLE:
            case TypeTags.ANY:
            case TypeTags.ANYDATA:
            case TypeTags.NIL:
            case TypeTags.NEVER:
            case TypeTags.UNION:
            case TypeTags.INTERSECTION:
            case TypeTags.TUPLE:
            case TypeTags.DECIMAL:
            case TypeTags.RECORD:
            case TypeTags.ERROR:
            case TypeTags.JSON:
            case TypeTags.FUTURE:
            case TypeTags.OBJECT:
            case TypeTags.INVOKABLE:
            case TypeTags.FINITE:
            case TypeTags.HANDLE:
            case TypeTags.TYPEDESC:
            case TypeTags.READONLY:
                mv.visitVarInsn(ASTORE, valueIndex);
                break;
            case JTypeTags.JTYPE:
                generateJVarStore(mv, (JType) bType, valueIndex);
                break;
            default:
                throw new BLangCompilerException(JvmConstants.TYPE_NOT_SUPPORTED_MESSAGE +
                        String.format("%s", bType));
        }
    }

    private BType getSmallerUnsignedIntSubType(BType lhsType, BType rhsType) {

        if (TypeTags.isSignedIntegerTypeTag(lhsType.tag) || TypeTags.isSignedIntegerTypeTag(rhsType.tag)) {
            throw new BLangCompilerException("expected two unsigned int subtypes, found '" + lhsType + "' and '" +
                    rhsType + "'");
        }

        if (lhsType.tag == TypeTags.BYTE || rhsType.tag == TypeTags.BYTE) {
            return symbolTable.unsigned8IntType;
        }

        if (lhsType.tag == TypeTags.UNSIGNED8_INT || rhsType.tag == TypeTags.UNSIGNED8_INT) {
            return symbolTable.unsigned8IntType;
        }

        if (lhsType.tag == TypeTags.UNSIGNED16_INT || rhsType.tag == TypeTags.UNSIGNED16_INT) {
            return symbolTable.unsigned16IntType;
        }

        return symbolTable.unsigned32IntType;
    }

    void generatePlatformIns(JInstruction ins) {
        if (ins.jKind == JInsKind.JCAST) {
            JCast castIns = (JCast) ins;
            BType targetType = castIns.targetType;
            this.loadVar(castIns.rhsOp.variableDcl);
            jvmCastGen.generatePlatformCheckCast(this.mv, this.indexMap, castIns.rhsOp.variableDcl.type, targetType);
            this.storeToVar(castIns.lhsOp.variableDcl);
        }
    }

    void generateMoveIns(BIRNonTerminator.Move moveIns) {
        this.loadVar(moveIns.rhsOp.variableDcl);
        this.storeToVar(moveIns.lhsOp.variableDcl);
    }

    void generateBinaryOpIns(BIRNonTerminator.BinaryOp binaryIns) {

        InstructionKind insKind = binaryIns.kind;
        switch (insKind) {
            case ADD:
                this.generateAddIns(binaryIns);
                break;
            case SUB:
                this.generateSubIns(binaryIns);
                break;
            case MUL:
                this.generateMulIns(binaryIns);
                break;
            case DIV:
                this.generateDivIns(binaryIns);
                break;
            case MOD:
                this.generateRemIns(binaryIns);
                break;
            case EQUAL:
                this.generateEqualIns(binaryIns);
                break;
            case NOT_EQUAL:
                this.generateNotEqualIns(binaryIns);
                break;
            case GREATER_THAN:
                this.generateGreaterThanIns(binaryIns);
                break;
            case GREATER_EQUAL:
                this.generateGreaterEqualIns(binaryIns);
                break;
            case LESS_THAN:
                this.generateLessThanIns(binaryIns);
                break;
            case LESS_EQUAL:
                this.generateLessEqualIns(binaryIns);
                break;
            case REF_EQUAL:
                this.generateRefEqualIns(binaryIns);
                break;
            case REF_NOT_EQUAL:
                this.generateRefNotEqualIns(binaryIns);
                break;
            case CLOSED_RANGE:
                this.generateClosedRangeIns(binaryIns);
                break;
            case HALF_OPEN_RANGE:
                this.generateClosedRangeIns(binaryIns);
                break;
            case ANNOT_ACCESS:
                this.generateAnnotAccessIns(binaryIns);
                break;
            case BITWISE_AND:
                this.generateBitwiseAndIns(binaryIns);
                break;
            case BITWISE_OR:
                this.generateBitwiseOrIns(binaryIns);
                break;
            case BITWISE_XOR:
                this.generateBitwiseXorIns(binaryIns);
                break;
            case BITWISE_LEFT_SHIFT:
                this.generateBitwiseLeftShiftIns(binaryIns);
                break;
            case BITWISE_RIGHT_SHIFT:
                this.generateBitwiseRightShiftIns(binaryIns);
                break;
            case BITWISE_UNSIGNED_RIGHT_SHIFT:
                this.generateBitwiseUnsignedRightShiftIns(binaryIns);
                break;
            default:
                throw new BLangCompilerException("JVM generation is not supported for instruction kind : " +
                        String.format("%s", insKind));
        }
    }

    private void generateBinaryRhsAndLhsLoad(BIRNonTerminator.BinaryOp binaryIns) {

        this.loadVar(binaryIns.rhsOp1.variableDcl);
        this.loadVar(binaryIns.rhsOp2.variableDcl);
    }

    private void generateLessThanIns(BIRNonTerminator.BinaryOp binaryIns) {

        this.generateBinaryCompareIns(binaryIns, IFLT);
    }

    private void generateGreaterThanIns(BIRNonTerminator.BinaryOp binaryIns) {

        this.generateBinaryCompareIns(binaryIns, IFGT);
    }

    private void generateLessEqualIns(BIRNonTerminator.BinaryOp binaryIns) {

        this.generateBinaryCompareIns(binaryIns, IFLE);

    }

    private void generateGreaterEqualIns(BIRNonTerminator.BinaryOp binaryIns) {

        this.generateBinaryCompareIns(binaryIns, IFGE);
    }

    private void generateBinaryCompareIns(BIRNonTerminator.BinaryOp binaryIns, int opcode) {

        if (opcode != IFLT && opcode != IFGT && opcode != IFLE && opcode != IFGE) {
            throw new BLangCompilerException(String.format("Unsupported opcode '%s' for binary operator.", opcode));
        }

        this.generateBinaryRhsAndLhsLoad(binaryIns);
        Label label1 = new Label();
        Label label2 = new Label();

        BType lhsOpType = binaryIns.rhsOp1.variableDcl.type;
        BType rhsOpType = binaryIns.rhsOp2.variableDcl.type;

        if (TypeTags.isIntegerTypeTag(lhsOpType.tag) && TypeTags.isIntegerTypeTag(rhsOpType.tag)) {
            this.mv.visitInsn(LCMP);
            this.mv.visitJumpInsn(opcode, label1);
        } else if (lhsOpType.tag == TypeTags.BYTE && rhsOpType.tag == TypeTags.BYTE) {
            if (opcode == IFLT) {
                this.mv.visitJumpInsn(IF_ICMPLT, label1);
            } else if (opcode != IFGT) {
                this.mv.visitJumpInsn(IF_ICMPGT, label1);
            } else if (opcode != IFLE) {
                this.mv.visitJumpInsn(IF_ICMPLE, label1);
            } else if (opcode == IFGE) {
                this.mv.visitJumpInsn(IF_ICMPGE, label1);
            }
        } else if (lhsOpType.tag == TypeTags.FLOAT && rhsOpType.tag == TypeTags.FLOAT) {
            this.mv.visitInsn(DCMPL);
            this.mv.visitJumpInsn(opcode, label1);
        } else if (lhsOpType.tag == TypeTags.DECIMAL && rhsOpType.tag == TypeTags.DECIMAL) {
            String compareFuncName = this.getDecimalCompareFuncName(opcode);
            this.mv.visitMethodInsn(INVOKESTATIC, TYPE_CHECKER, compareFuncName,
                    String.format("(L%s;L%s;)Z", DECIMAL_VALUE, DECIMAL_VALUE), false);
            this.storeToVar(binaryIns.lhsOp.variableDcl);
            return;
        }

        this.mv.visitInsn(ICONST_0);
        this.mv.visitJumpInsn(GOTO, label2);

        this.mv.visitLabel(label1);
        this.mv.visitInsn(ICONST_1);

        this.mv.visitLabel(label2);
        this.storeToVar(binaryIns.lhsOp.variableDcl);
    }

    private String getDecimalCompareFuncName(int opcode) {

        switch (opcode) {
            case IFGT:
                return "checkDecimalGreaterThan";
            case IFGE:
                return "checkDecimalGreaterThanOrEqual";
            case IFLT:
                return "checkDecimalLessThan";
            case IFLE:
                return "checkDecimalLessThanOrEqual";
            default:
                throw new BLangCompilerException(String.format("Opcode: '%s' is not a comparison opcode.", opcode));
        }
    }

    private void generateEqualIns(BIRNonTerminator.BinaryOp binaryIns) {

        this.generateBinaryRhsAndLhsLoad(binaryIns);

        Label label1 = new Label();
        Label label2 = new Label();

        BType lhsOpType = binaryIns.rhsOp1.variableDcl.type;
        BType rhsOpType = binaryIns.rhsOp2.variableDcl.type;

        if (TypeTags.isIntegerTypeTag(lhsOpType.tag) && TypeTags.isIntegerTypeTag(rhsOpType.tag)) {
            this.mv.visitInsn(LCMP);
            this.mv.visitJumpInsn(IFNE, label1);
        } else if (lhsOpType.tag == TypeTags.BYTE && rhsOpType.tag == TypeTags.BYTE) {
            this.mv.visitJumpInsn(IF_ICMPNE, label1);
        } else if (lhsOpType.tag == TypeTags.FLOAT && rhsOpType.tag == TypeTags.FLOAT) {
            this.mv.visitInsn(DCMPL);
            this.mv.visitJumpInsn(IFNE, label1);
        } else if (lhsOpType.tag == TypeTags.BOOLEAN && rhsOpType.tag == TypeTags.BOOLEAN) {
            this.mv.visitJumpInsn(IF_ICMPNE, label1);
        } else if (lhsOpType.tag == TypeTags.DECIMAL && rhsOpType.tag == TypeTags.DECIMAL) {
            this.mv.visitMethodInsn(INVOKESTATIC, TYPE_CHECKER, "checkDecimalEqual",
                    String.format("(L%s;L%s;)Z", DECIMAL_VALUE, DECIMAL_VALUE), false);
            this.storeToVar(binaryIns.lhsOp.variableDcl);
            return;
        } else {
            this.mv.visitMethodInsn(INVOKESTATIC, TYPE_CHECKER, "isEqual",
                    String.format("(L%s;L%s;)Z", OBJECT, OBJECT), false);
            this.storeToVar(binaryIns.lhsOp.variableDcl);
            return;
        }

        this.mv.visitInsn(ICONST_1);
        this.mv.visitJumpInsn(GOTO, label2);

        this.mv.visitLabel(label1);
        this.mv.visitInsn(ICONST_0);

        this.mv.visitLabel(label2);
        this.storeToVar(binaryIns.lhsOp.variableDcl);
    }

    private void generateNotEqualIns(BIRNonTerminator.BinaryOp binaryIns) {

        this.generateBinaryRhsAndLhsLoad(binaryIns);

        Label label1 = new Label();
        Label label2 = new Label();

        // It is assumed that both operands are of same type
        BType lhsOpType = binaryIns.rhsOp1.variableDcl.type;
        BType rhsOpType = binaryIns.rhsOp2.variableDcl.type;
        if (TypeTags.isIntegerTypeTag(lhsOpType.tag) && TypeTags.isIntegerTypeTag(rhsOpType.tag)) {
            this.mv.visitInsn(LCMP);
            this.mv.visitJumpInsn(IFEQ, label1);
        } else if (lhsOpType.tag == TypeTags.BYTE && rhsOpType.tag == TypeTags.BYTE) {
            this.mv.visitJumpInsn(IF_ICMPEQ, label1);
        } else if (lhsOpType.tag == TypeTags.FLOAT && rhsOpType.tag == TypeTags.FLOAT) {
            this.mv.visitInsn(DCMPL);
            this.mv.visitJumpInsn(IFEQ, label1);
        } else if (lhsOpType.tag == TypeTags.BOOLEAN && rhsOpType.tag == TypeTags.BOOLEAN) {
            this.mv.visitJumpInsn(IF_ICMPEQ, label1);
        } else if (lhsOpType.tag == TypeTags.DECIMAL && rhsOpType.tag == TypeTags.DECIMAL) {
            this.mv.visitMethodInsn(INVOKESTATIC, TYPE_CHECKER, "checkDecimalEqual",
                    String.format("(L%s;L%s;)Z", DECIMAL_VALUE, DECIMAL_VALUE), false);
            this.mv.visitJumpInsn(IFNE, label1);
        } else {
            this.mv.visitMethodInsn(INVOKESTATIC, TYPE_CHECKER, "isEqual",
                    String.format("(L%s;L%s;)Z", OBJECT, OBJECT), false);
            this.mv.visitJumpInsn(IFNE, label1);
        }

        this.mv.visitInsn(ICONST_1);
        this.mv.visitJumpInsn(GOTO, label2);

        this.mv.visitLabel(label1);
        this.mv.visitInsn(ICONST_0);

        this.mv.visitLabel(label2);
        this.storeToVar(binaryIns.lhsOp.variableDcl);
    }

    private void generateRefEqualIns(BIRNonTerminator.BinaryOp binaryIns) {

        this.generateBinaryRhsAndLhsLoad(binaryIns);

        Label label1 = new Label();
        Label label2 = new Label();

        BType lhsOpType = binaryIns.rhsOp1.variableDcl.type;
        BType rhsOpType = binaryIns.rhsOp2.variableDcl.type;
        if (TypeTags.isIntegerTypeTag(lhsOpType.tag) && TypeTags.isIntegerTypeTag(rhsOpType.tag)) {
            this.mv.visitInsn(LCMP);
            this.mv.visitJumpInsn(IFNE, label1);
        } else if (lhsOpType.tag == TypeTags.BYTE && rhsOpType.tag == TypeTags.BYTE) {
            this.mv.visitJumpInsn(IF_ICMPNE, label1);
        } else if (lhsOpType.tag == TypeTags.FLOAT && rhsOpType.tag == TypeTags.FLOAT) {
            this.mv.visitInsn(DCMPL);
            this.mv.visitJumpInsn(IFNE, label1);
        } else if (lhsOpType.tag == TypeTags.BOOLEAN && rhsOpType.tag == TypeTags.BOOLEAN) {
            this.mv.visitJumpInsn(IF_ICMPNE, label1);
        } else {
            this.mv.visitMethodInsn(INVOKESTATIC, TYPE_CHECKER, "isReferenceEqual",
                    String.format("(L%s;L%s;)Z", OBJECT, OBJECT), false);
            this.storeToVar(binaryIns.lhsOp.variableDcl);
            return;
        }

        this.mv.visitInsn(ICONST_1);
        this.mv.visitJumpInsn(GOTO, label2);

        this.mv.visitLabel(label1);
        this.mv.visitInsn(ICONST_0);

        this.mv.visitLabel(label2);
        this.storeToVar(binaryIns.lhsOp.variableDcl);
    }

    private void generateRefNotEqualIns(BIRNonTerminator.BinaryOp binaryIns) {

        this.generateBinaryRhsAndLhsLoad(binaryIns);

        Label label1 = new Label();
        Label label2 = new Label();

        // It is assumed that both operands are of same type
        BType lhsOpType = binaryIns.rhsOp1.variableDcl.type;
        BType rhsOpType = binaryIns.rhsOp2.variableDcl.type;
        if (TypeTags.isIntegerTypeTag(lhsOpType.tag) && TypeTags.isIntegerTypeTag(rhsOpType.tag)) {
            this.mv.visitInsn(LCMP);
            this.mv.visitJumpInsn(IFEQ, label1);
        } else if (lhsOpType.tag == TypeTags.BYTE && rhsOpType.tag == TypeTags.BYTE) {
            this.mv.visitJumpInsn(IF_ICMPEQ, label1);
        } else if (lhsOpType.tag == TypeTags.FLOAT && rhsOpType.tag == TypeTags.FLOAT) {
            this.mv.visitInsn(DCMPL);
            this.mv.visitJumpInsn(IFEQ, label1);
        } else if (lhsOpType.tag == TypeTags.BOOLEAN && rhsOpType.tag == TypeTags.BOOLEAN) {
            this.mv.visitJumpInsn(IF_ICMPEQ, label1);
        } else {
            this.mv.visitMethodInsn(INVOKESTATIC, TYPE_CHECKER, "isReferenceEqual",
                    String.format("(L%s;L%s;)Z", OBJECT, OBJECT), false);
            this.mv.visitJumpInsn(IFNE, label1);
        }

        this.mv.visitInsn(ICONST_1);
        this.mv.visitJumpInsn(GOTO, label2);

        this.mv.visitLabel(label1);
        this.mv.visitInsn(ICONST_0);

        this.mv.visitLabel(label2);
        this.storeToVar(binaryIns.lhsOp.variableDcl);
    }

    private void generateClosedRangeIns(BIRNonTerminator.BinaryOp binaryIns) {

        this.mv.visitTypeInsn(NEW, ARRAY_VALUE_IMPL);
        this.mv.visitInsn(DUP);
        this.generateBinaryRhsAndLhsLoad(binaryIns);
        this.mv.visitMethodInsn(INVOKESTATIC, LONG_STREAM, "rangeClosed", String.format("(JJ)L%s;", LONG_STREAM),
                true);
        this.mv.visitMethodInsn(INVOKEINTERFACE, LONG_STREAM, "toArray", "()[J", true);
        this.mv.visitMethodInsn(INVOKESPECIAL, ARRAY_VALUE_IMPL, JVM_INIT_METHOD, "([J)V", false);
        this.storeToVar(binaryIns.lhsOp.variableDcl);
    }

    private void generateAnnotAccessIns(BIRNonTerminator.BinaryOp binaryIns) {

        this.loadVar(binaryIns.rhsOp1.variableDcl);
        this.loadVar(binaryIns.rhsOp2.variableDcl);
        this.mv.visitMethodInsn(INVOKESTATIC, TYPE_CHECKER, "getAnnotValue", String.format(
                "(L%s;L%s;)L%s;", TYPEDESC_VALUE, JvmConstants.B_STRING_VALUE, OBJECT), false);

        BType targetType = binaryIns.lhsOp.variableDcl.type;
        jvmCastGen.addUnboxInsn(this.mv, targetType);
        this.storeToVar(binaryIns.lhsOp.variableDcl);
    }

    private void generateAddIns(BIRNonTerminator.BinaryOp binaryIns) {

        BType bType = binaryIns.lhsOp.variableDcl.type;
        this.generateBinaryRhsAndLhsLoad(binaryIns);
        if (TypeTags.isIntegerTypeTag(bType.tag)) {
            this.mv.visitInsn(LADD);
        } else if (bType.tag == TypeTags.BYTE) {
            this.mv.visitInsn(IADD);
        } else if (TypeTags.isStringTypeTag(bType.tag)) {
                this.mv.visitMethodInsn(INVOKEINTERFACE, JvmConstants.B_STRING_VALUE, "concat",
                                        String.format("(L%s;)L%s;", JvmConstants.B_STRING_VALUE,
                                                      JvmConstants.B_STRING_VALUE), true);
        } else if (bType.tag == TypeTags.DECIMAL) {
            this.mv.visitMethodInsn(INVOKEVIRTUAL, DECIMAL_VALUE, "add",
                    String.format("(L%s;)L%s;", DECIMAL_VALUE, DECIMAL_VALUE), false);
        } else if (bType.tag == TypeTags.FLOAT) {
            this.mv.visitInsn(DADD);
        } else if (TypeTags.isXMLTypeTag(bType.tag)) {
            this.mv.visitMethodInsn(INVOKESTATIC, XML_FACTORY, "concatenate",
                    String.format("(L%s;L%s;)L%s;", XML_VALUE, XML_VALUE, XML_VALUE), false);
        } else {
            throw new BLangCompilerException(JvmConstants.TYPE_NOT_SUPPORTED_MESSAGE +
                    String.format("%s", binaryIns.lhsOp.variableDcl.type));
        }

        this.storeToVar(binaryIns.lhsOp.variableDcl);
    }

    private void generateSubIns(BIRNonTerminator.BinaryOp binaryIns) {

        BType bType = binaryIns.lhsOp.variableDcl.type;
        this.generateBinaryRhsAndLhsLoad(binaryIns);
        if (TypeTags.isIntegerTypeTag(bType.tag)) {
            this.mv.visitInsn(LSUB);
        } else if (bType.tag == TypeTags.FLOAT) {
            this.mv.visitInsn(DSUB);
        } else if (bType.tag == TypeTags.DECIMAL) {
            this.mv.visitMethodInsn(INVOKEVIRTUAL, DECIMAL_VALUE, "subtract",
                    String.format("(L%s;)L%s;", DECIMAL_VALUE, DECIMAL_VALUE), false);
        } else {
            throw new BLangCompilerException(JvmConstants.TYPE_NOT_SUPPORTED_MESSAGE +
                    String.format("%s", binaryIns.lhsOp.variableDcl.type));
        }
        this.storeToVar(binaryIns.lhsOp.variableDcl);
    }

    private void generateDivIns(BIRNonTerminator.BinaryOp binaryIns) {

        BType bType = binaryIns.lhsOp.variableDcl.type;
        this.generateBinaryRhsAndLhsLoad(binaryIns);
        if (TypeTags.isIntegerTypeTag(bType.tag)) {
            this.mv.visitMethodInsn(INVOKESTATIC, MATH_UTILS, "divide", "(JJ)J", false);
        } else if (bType.tag == TypeTags.FLOAT) {
            this.mv.visitInsn(DDIV);
        } else if (bType.tag == TypeTags.DECIMAL) {
            this.mv.visitMethodInsn(INVOKEVIRTUAL, DECIMAL_VALUE, "divide",
                    String.format("(L%s;)L%s;", DECIMAL_VALUE, DECIMAL_VALUE), false);
        } else {
            throw new BLangCompilerException(JvmConstants.TYPE_NOT_SUPPORTED_MESSAGE +
                    String.format("%s", binaryIns.lhsOp.variableDcl.type));
        }
        this.storeToVar(binaryIns.lhsOp.variableDcl);
    }

    private void generateMulIns(BIRNonTerminator.BinaryOp binaryIns) {

        BType bType = binaryIns.lhsOp.variableDcl.type;
        this.generateBinaryRhsAndLhsLoad(binaryIns);
        if (TypeTags.isIntegerTypeTag(bType.tag)) {
            this.mv.visitInsn(LMUL);
        } else if (bType.tag == TypeTags.FLOAT) {
            this.mv.visitInsn(DMUL);
        } else if (bType.tag == TypeTags.DECIMAL) {
            this.mv.visitMethodInsn(INVOKEVIRTUAL, DECIMAL_VALUE, "multiply",
                    String.format("(L%s;)L%s;", DECIMAL_VALUE, DECIMAL_VALUE), false);
        } else {
            throw new BLangCompilerException(JvmConstants.TYPE_NOT_SUPPORTED_MESSAGE +
                    String.format("%s", binaryIns.lhsOp.variableDcl.type));
        }
        this.storeToVar(binaryIns.lhsOp.variableDcl);
    }

    private void generateRemIns(BIRNonTerminator.BinaryOp binaryIns) {

        BType bType = binaryIns.lhsOp.variableDcl.type;
        this.generateBinaryRhsAndLhsLoad(binaryIns);
        if (TypeTags.isIntegerTypeTag(bType.tag)) {
            this.mv.visitMethodInsn(INVOKESTATIC, MATH_UTILS, "remainder", "(JJ)J", false);
        } else if (bType.tag == TypeTags.FLOAT) {
            this.mv.visitInsn(DREM);
        } else if (bType.tag == TypeTags.DECIMAL) {
            this.mv.visitMethodInsn(INVOKEVIRTUAL, DECIMAL_VALUE, "remainder",
                    String.format("(L%s;)L%s;", DECIMAL_VALUE, DECIMAL_VALUE), false);
        } else {
            throw new BLangCompilerException(JvmConstants.TYPE_NOT_SUPPORTED_MESSAGE +
                    String.format("%s", binaryIns.lhsOp.variableDcl.type));
        }
        this.storeToVar(binaryIns.lhsOp.variableDcl);
    }

    private void generateBitwiseAndIns(BIRNonTerminator.BinaryOp binaryIns) {

        BType opType1 = binaryIns.rhsOp1.variableDcl.type;
        BType opType2 = binaryIns.rhsOp2.variableDcl.type;

        int opType1Tag = opType1.tag;
        int opType2Tag = opType2.tag;

        if (opType1Tag == TypeTags.BYTE && opType2Tag == TypeTags.BYTE) {
            this.loadVar(binaryIns.rhsOp1.variableDcl);
            jvmCastGen.generateCheckCastToByte(this.mv, opType1);

            this.loadVar(binaryIns.rhsOp2.variableDcl);
            jvmCastGen.generateCheckCastToByte(this.mv, opType2);

            this.mv.visitInsn(IAND);
        } else {
            boolean byteResult = false;

            this.loadVar(binaryIns.rhsOp1.variableDcl);
            if (opType1Tag == TypeTags.BYTE) {
                this.mv.visitMethodInsn(INVOKESTATIC, INT_VALUE, "toUnsignedLong", "(I)J", false);
                byteResult = true;
            }

            this.loadVar(binaryIns.rhsOp2.variableDcl);
            if (opType2Tag == TypeTags.BYTE) {
                this.mv.visitMethodInsn(INVOKESTATIC, INT_VALUE, "toUnsignedLong", "(I)J", false);
                byteResult = true;
            }

            this.mv.visitInsn(LAND);
            if (byteResult) {
                jvmCastGen.generateCheckCastToByte(this.mv, symbolTable.intType);
            }
        }

        this.storeToVar(binaryIns.lhsOp.variableDcl);
    }

    private void generateBitwiseOrIns(BIRNonTerminator.BinaryOp binaryIns) {

        BType opType1 = binaryIns.rhsOp1.variableDcl.type;
        BType opType2 = binaryIns.rhsOp2.variableDcl.type;

        if (opType1.tag == TypeTags.BYTE && opType2.tag == TypeTags.BYTE) {
            this.loadVar(binaryIns.rhsOp1.variableDcl);
            this.loadVar(binaryIns.rhsOp2.variableDcl);
            this.mv.visitInsn(IOR);
            this.storeToVar(binaryIns.lhsOp.variableDcl);
            return;
        }

        this.loadVar(binaryIns.rhsOp1.variableDcl);
        jvmCastGen.generateCheckCast(this.mv, opType1, symbolTable.intType, this.indexMap);

        this.loadVar(binaryIns.rhsOp2.variableDcl);
        jvmCastGen.generateCheckCast(this.mv, opType2, symbolTable.intType, this.indexMap);

        this.mv.visitInsn(LOR);

        if (!TypeTags.isSignedIntegerTypeTag(opType1.tag) && !TypeTags.isSignedIntegerTypeTag(opType2.tag)) {
            generateIntToUnsignedIntConversion(this.mv,
                    getSmallerUnsignedIntSubType(opType1, opType2));
        }

        this.storeToVar(binaryIns.lhsOp.variableDcl);
    }

    private void generateBitwiseXorIns(BIRNonTerminator.BinaryOp binaryIns) {

        BType opType1 = binaryIns.rhsOp1.variableDcl.type;
        BType opType2 = binaryIns.rhsOp2.variableDcl.type;

        if (opType1.tag == TypeTags.BYTE && opType2.tag == TypeTags.BYTE) {
            this.loadVar(binaryIns.rhsOp1.variableDcl);
            this.loadVar(binaryIns.rhsOp2.variableDcl);
            this.mv.visitInsn(IXOR);
            this.storeToVar(binaryIns.lhsOp.variableDcl);
            return;
        }

        this.loadVar(binaryIns.rhsOp1.variableDcl);
        jvmCastGen.generateCheckCast(this.mv, opType1, symbolTable.intType, this.indexMap);

        this.loadVar(binaryIns.rhsOp2.variableDcl);
        jvmCastGen.generateCheckCast(this.mv, opType2, symbolTable.intType, this.indexMap);

        this.mv.visitInsn(LXOR);

        if (!TypeTags.isSignedIntegerTypeTag(opType1.tag) && !TypeTags.isSignedIntegerTypeTag(opType2.tag)) {
            generateIntToUnsignedIntConversion(this.mv, getSmallerUnsignedIntSubType(opType1, opType2));
        }

        this.storeToVar(binaryIns.lhsOp.variableDcl);
    }

    private void generateBitwiseLeftShiftIns(BIRNonTerminator.BinaryOp binaryIns) {

        this.loadVar(binaryIns.rhsOp1.variableDcl);
        this.loadVar(binaryIns.rhsOp2.variableDcl);

        BType secondOpType = binaryIns.rhsOp2.variableDcl.type;
        if (TypeTags.isIntegerTypeTag(secondOpType.tag)) {
            this.mv.visitInsn(L2I);
        }

        BType firstOpType = binaryIns.rhsOp1.variableDcl.type;
        if (TypeTags.isIntegerTypeTag(firstOpType.tag)) {
            this.mv.visitInsn(LSHL);
        } else {
            this.mv.visitInsn(ISHL);
            this.mv.visitInsn(I2L);
        }

        this.storeToVar(binaryIns.lhsOp.variableDcl);
    }

    private void generateBitwiseRightShiftIns(BIRNonTerminator.BinaryOp binaryIns) {

        this.loadVar(binaryIns.rhsOp1.variableDcl);
        this.loadVar(binaryIns.rhsOp2.variableDcl);

        if (TypeTags.isIntegerTypeTag(binaryIns.rhsOp2.variableDcl.type.tag)) {
            this.mv.visitInsn(L2I);
        }

        if (TypeTags.isIntegerTypeTag(binaryIns.rhsOp1.variableDcl.type.tag)) {
            this.mv.visitInsn(LSHR);
        } else {
            this.mv.visitInsn(ISHR);
        }

        this.storeToVar(binaryIns.lhsOp.variableDcl);
    }

    private void generateBitwiseUnsignedRightShiftIns(BIRNonTerminator.BinaryOp binaryIns) {

        this.loadVar(binaryIns.rhsOp1.variableDcl);
        this.loadVar(binaryIns.rhsOp2.variableDcl);

        if (TypeTags.isIntegerTypeTag(binaryIns.rhsOp2.variableDcl.type.tag)) {
            this.mv.visitInsn(L2I);
        }

        if (TypeTags.isIntegerTypeTag(binaryIns.rhsOp1.variableDcl.type.tag)) {
            this.mv.visitInsn(LUSHR);
        } else {
            this.mv.visitInsn(IUSHR);
        }

        this.storeToVar(binaryIns.lhsOp.variableDcl);
    }

    private int getJVMIndexOfVarRef(BIRNode.BIRVariableDcl varDcl) {
        return this.indexMap.addIfNotExists(varDcl.name.value, varDcl.type);
    }

    void generateMapNewIns(BIRNonTerminator.NewStructure mapNewIns, int localVarOffset) {

        this.loadVar(mapNewIns.rhsOp.variableDcl);
        this.mv.visitVarInsn(ALOAD, localVarOffset);

        List<BIRNode.BIRMappingConstructorEntry> initialValues = mapNewIns.initialValues;
        mv.visitLdcInsn((long) initialValues.size());
        mv.visitInsn(L2I);
        mv.visitTypeInsn(ANEWARRAY, B_MAPPING_INITIAL_VALUE_ENTRY);

        int i = 0;
        for (BIRNode.BIRMappingConstructorEntry initialValue : initialValues) {
            mv.visitInsn(DUP);
            mv.visitLdcInsn((long) i);
            mv.visitInsn(L2I);
            i += 1;

            if (initialValue.isKeyValuePair()) {
                createKeyValueEntry(mv, (BIRNode.BIRMappingConstructorKeyValueEntry) initialValue);
            } else {
                createSpreadFieldEntry(mv, (BIRNode.BIRMappingConstructorSpreadFieldEntry) initialValue);
            }

            mv.visitInsn(AASTORE);
        }

        this.mv.visitMethodInsn(INVOKEINTERFACE, TYPEDESC_VALUE, "instantiate",
                                String.format("(L%s;[L%s;)L%s;", STRAND_CLASS, B_INITIAL_VALUE_ENTRY, OBJECT), true);
        this.storeToVar(mapNewIns.lhsOp.variableDcl);
    }

    private void createKeyValueEntry(MethodVisitor mv, BIRNode.BIRMappingConstructorKeyValueEntry keyValueEntry) {

        mv.visitTypeInsn(NEW, MAPPING_INITIAL_KEY_VALUE_ENTRY);
        mv.visitInsn(DUP);

        BIRNode.BIRVariableDcl keyOpVarDecl = keyValueEntry.keyOp.variableDcl;
        this.loadVar(keyOpVarDecl);
        jvmCastGen.addBoxInsn(this.mv, keyOpVarDecl.type);

        BIRNode.BIRVariableDcl valueOpVarDecl = keyValueEntry.valueOp.variableDcl;
        this.loadVar(valueOpVarDecl);
        jvmCastGen.addBoxInsn(this.mv, valueOpVarDecl.type);

        mv.visitMethodInsn(INVOKESPECIAL, MAPPING_INITIAL_KEY_VALUE_ENTRY, JVM_INIT_METHOD,
                           String.format("(L%s;L%s;)V", OBJECT, OBJECT), false);
    }

    private void createSpreadFieldEntry(MethodVisitor mv,
                                        BIRNode.BIRMappingConstructorSpreadFieldEntry spreadFieldEntry) {

        mv.visitTypeInsn(NEW, MAPPING_INITIAL_SPREAD_FIELD_ENTRY);
        mv.visitInsn(DUP);

        BIRNode.BIRVariableDcl variableDcl = spreadFieldEntry.exprOp.variableDcl;
        this.loadVar(variableDcl);

        mv.visitMethodInsn(INVOKESPECIAL, MAPPING_INITIAL_SPREAD_FIELD_ENTRY, JVM_INIT_METHOD,
                           String.format("(L%s;)V", B_MAP), false);
    }

    void generateMapStoreIns(BIRNonTerminator.FieldAccess mapStoreIns) {
        // visit map_ref
        this.loadVar(mapStoreIns.lhsOp.variableDcl);
        BType varRefType = mapStoreIns.lhsOp.variableDcl.type;

        // visit key_expr
        this.loadVar(mapStoreIns.keyOp.variableDcl);

        // visit value_expr
        BType valueType = mapStoreIns.rhsOp.variableDcl.type;
        this.loadVar(mapStoreIns.rhsOp.variableDcl);
        jvmCastGen.addBoxInsn(this.mv, valueType);

        if (varRefType.tag == TypeTags.JSON) {
            this.mv.visitMethodInsn(INVOKESTATIC, JSON_UTILS, "setElement",
                                    String.format("(L%s;L%s;L%s;)V", OBJECT, JvmConstants.B_STRING_VALUE), false);
        } else if (mapStoreIns.onInitialization) {
            // We only reach here for stores in a record init function.
            this.mv.visitMethodInsn(INVOKEINTERFACE, MAP_VALUE, "populateInitialValue",
                                    String.format("(L%s;L%s;)V", OBJECT, OBJECT), true);
        } else {
            String signature = String.format("(L%s;L%s;L%s;)V",
                                             MAP_VALUE, JvmConstants.B_STRING_VALUE, OBJECT);
            this.mv.visitMethodInsn(INVOKESTATIC, MAP_UTILS, "handleMapStore", signature, false);
        }
    }

    void generateMapLoadIns(BIRNonTerminator.FieldAccess mapLoadIns) {
        // visit map_ref
        this.loadVar(mapLoadIns.rhsOp.variableDcl);
        BType varRefType = mapLoadIns.rhsOp.variableDcl.type;
        jvmCastGen.addUnboxInsn(this.mv, varRefType);

        // visit key_expr
        this.loadVar(mapLoadIns.keyOp.variableDcl);

        if (varRefType.tag == TypeTags.JSON) {

            if (mapLoadIns.optionalFieldAccess) {
                this.mv.visitTypeInsn(CHECKCAST, JvmConstants.B_STRING_VALUE);
                this.mv.visitMethodInsn(INVOKESTATIC, JSON_UTILS, "getElementOrNil",
                                        String.format("(L%s;L%s;)L%s;", OBJECT, JvmConstants.B_STRING_VALUE, OBJECT),
                                        false);
            } else {
                this.mv.visitTypeInsn(CHECKCAST, JvmConstants.B_STRING_VALUE);
                this.mv.visitMethodInsn(INVOKESTATIC, JSON_UTILS, "getElement", String.format(
                        "(L%s;L%s;)L%s;", OBJECT, JvmConstants.B_STRING_VALUE, OBJECT), false);
            }
        } else {
            if (mapLoadIns.fillingRead) {
                this.mv.visitMethodInsn(INVOKEINTERFACE, MAP_VALUE, "fillAndGet",
                        String.format("(L%s;)L%s;", OBJECT, OBJECT), true);
            } else {
                this.mv.visitMethodInsn(INVOKEINTERFACE, MAP_VALUE, "get",
                        String.format("(L%s;)L%s;", OBJECT, OBJECT), true);
            }
        }

        // store in the target reg
        BType targetType = mapLoadIns.lhsOp.variableDcl.type;
        jvmCastGen.addUnboxInsn(this.mv, targetType);
        this.storeToVar(mapLoadIns.lhsOp.variableDcl);
    }

    void generateObjectLoadIns(BIRNonTerminator.FieldAccess objectLoadIns) {
        // visit object_ref
        this.loadVar(objectLoadIns.rhsOp.variableDcl);

        // visit key_expr
        this.loadVar(objectLoadIns.keyOp.variableDcl);

        // invoke get() method, and unbox if needed
        this.mv.visitMethodInsn(INVOKEINTERFACE, B_OBJECT, "get",
                                String.format("(L%s;)L%s;", JvmConstants.B_STRING_VALUE, OBJECT), true);
        BType targetType = objectLoadIns.lhsOp.variableDcl.type;
        jvmCastGen.addUnboxInsn(this.mv, targetType);

        // store in the target reg
        this.storeToVar(objectLoadIns.lhsOp.variableDcl);
    }

    void generateObjectStoreIns(BIRNonTerminator.FieldAccess objectStoreIns) {
        // visit object_ref
        this.loadVar(objectStoreIns.lhsOp.variableDcl);

        // visit key_expr
        this.loadVar(objectStoreIns.keyOp.variableDcl);

        // visit value_expr
        BType valueType = objectStoreIns.rhsOp.variableDcl.type;
        this.loadVar(objectStoreIns.rhsOp.variableDcl);
        jvmCastGen.addBoxInsn(this.mv, valueType);

        // invoke set() method
        if (objectStoreIns.onInitialization) {
            BObjectType objectType = (BObjectType) objectStoreIns.lhsOp.variableDcl.type;
            this.mv.visitMethodInsn(INVOKESPECIAL,
                                    getTypeValueClassName(JvmCodeGenUtil.getPackageName(objectType.tsymbol.pkgID),
                                                          toNameString(objectType)), "setOnInitialization",
                                    String.format("(L%s;L%s;)V", JvmConstants.B_STRING_VALUE, OBJECT), false);
            return;
        }

        this.mv.visitMethodInsn(INVOKEINTERFACE, B_OBJECT, "set",
                                String.format("(L%s;L%s;)V", JvmConstants.B_STRING_VALUE, OBJECT), true);
    }

    void generateStringLoadIns(BIRNonTerminator.FieldAccess stringLoadIns) {
        // visit the string
        this.loadVar(stringLoadIns.rhsOp.variableDcl);

        // visit the key expr
        this.loadVar(stringLoadIns.keyOp.variableDcl);

        // invoke the `getStringAt()` method
        this.mv.visitMethodInsn(INVOKESTATIC, STRING_UTILS, "getStringAt",
                                String.format("(L%s;J)L%s;", JvmConstants.B_STRING_VALUE, JvmConstants.B_STRING_VALUE),
                                false);

        // store in the target reg
        this.storeToVar(stringLoadIns.lhsOp.variableDcl);
    }

    void generateArrayNewIns(BIRNonTerminator.NewArray inst) {

        if (inst.type.tag == TypeTags.ARRAY) {
            this.mv.visitTypeInsn(NEW, ARRAY_VALUE_IMPL);
            this.mv.visitInsn(DUP);
            jvmTypeGen.loadType(this.mv, inst.type);
            this.loadVar(inst.sizeOp.variableDcl);
            loadListInitialValues(inst);
            this.mv.visitMethodInsn(INVOKESPECIAL, ARRAY_VALUE_IMPL, JVM_INIT_METHOD,
                    String.format("(L%s;J[L%s;)V", ARRAY_TYPE, LIST_INITIAL_VALUE_ENTRY), false);
            this.storeToVar(inst.lhsOp.variableDcl);
        } else {
            this.mv.visitTypeInsn(NEW, TUPLE_VALUE_IMPL);
            this.mv.visitInsn(DUP);
            jvmTypeGen.loadType(this.mv, inst.type);
            this.loadVar(inst.sizeOp.variableDcl);
            loadListInitialValues(inst);
            this.mv.visitMethodInsn(INVOKESPECIAL, TUPLE_VALUE_IMPL, JVM_INIT_METHOD,
                    String.format("(L%s;J[L%s;)V", TUPLE_TYPE, LIST_INITIAL_VALUE_ENTRY), false);
            this.storeToVar(inst.lhsOp.variableDcl);
        }
    }

    void generateArrayStoreIns(BIRNonTerminator.FieldAccess inst) {

        this.loadVar(inst.lhsOp.variableDcl);
        this.loadVar(inst.keyOp.variableDcl);
        this.loadVar(inst.rhsOp.variableDcl);

        BType valueType = inst.rhsOp.variableDcl.type;

        String method = "add";

        if (TypeTags.isIntegerTypeTag(valueType.tag)) {
            this.mv.visitMethodInsn(INVOKEINTERFACE, ARRAY_VALUE, method, "(JJ)V", true);
        } else if (valueType.tag == TypeTags.FLOAT) {
            this.mv.visitMethodInsn(INVOKEINTERFACE, ARRAY_VALUE, method, "(JD)V", true);
        } else if (TypeTags.isStringTypeTag(valueType.tag)) {
            this.mv.visitMethodInsn(INVOKEINTERFACE, ARRAY_VALUE, method, String.format(
                    "(JL%s;)V", JvmConstants.B_STRING_VALUE), true);
        } else if (valueType.tag == TypeTags.BOOLEAN) {
            this.mv.visitMethodInsn(INVOKEINTERFACE, ARRAY_VALUE, method, "(JZ)V", true);
        } else if (valueType.tag == TypeTags.BYTE) {
            this.mv.visitInsn(I2B);
            this.mv.visitMethodInsn(INVOKEINTERFACE, ARRAY_VALUE, method, "(JB)V", true);
        } else {
            this.mv.visitMethodInsn(INVOKEINTERFACE, ARRAY_VALUE, method, String.format("(JL%s;)V", OBJECT), true);
        }
    }

    void generateArrayValueLoad(BIRNonTerminator.FieldAccess inst) {

        this.loadVar(inst.rhsOp.variableDcl);
        this.mv.visitTypeInsn(CHECKCAST, ARRAY_VALUE);
        this.loadVar(inst.keyOp.variableDcl);
        BType bType = inst.lhsOp.variableDcl.type;

        BType varRefType = inst.rhsOp.variableDcl.type;
        if (varRefType.tag == TypeTags.TUPLE) {
            if (inst.fillingRead) {
                this.mv.visitMethodInsn(INVOKEINTERFACE, ARRAY_VALUE, "fillAndGetRefValue",
                        String.format("(J)L%s;", OBJECT), true);
            } else {
                this.mv.visitMethodInsn(INVOKEINTERFACE, ARRAY_VALUE, "getRefValue",
                        String.format("(J)L%s;", OBJECT), true);
            }
            jvmCastGen.addUnboxInsn(this.mv, bType);
        } else if (TypeTags.isIntegerTypeTag(bType.tag)) {
            this.mv.visitMethodInsn(INVOKEINTERFACE, ARRAY_VALUE, "getInt", "(J)J", true);
        } else if (TypeTags.isStringTypeTag(bType.tag)) {
                this.mv.visitMethodInsn(INVOKEINTERFACE, ARRAY_VALUE, "getBString",
                                        String.format("(J)L%s;", JvmConstants.B_STRING_VALUE), true);
        } else if (bType.tag == TypeTags.BOOLEAN) {
            this.mv.visitMethodInsn(INVOKEINTERFACE, ARRAY_VALUE, "getBoolean", "(J)Z", true);
        } else if (bType.tag == TypeTags.BYTE) {
            this.mv.visitMethodInsn(INVOKEINTERFACE, ARRAY_VALUE, "getByte", "(J)B", true);
            this.mv.visitMethodInsn(INVOKESTATIC, BYTE_VALUE, JVM_TO_UNSIGNED_INT_METHOD, "(B)I", false);
        } else if (bType.tag == TypeTags.FLOAT) {
            this.mv.visitMethodInsn(INVOKEINTERFACE, ARRAY_VALUE, "getFloat", "(J)D", true);
        } else {
            if (inst.fillingRead) {
                this.mv.visitMethodInsn(INVOKEINTERFACE, ARRAY_VALUE, "fillAndGetRefValue",
                        String.format("(J)L%s;", OBJECT), true);
            } else {
                this.mv.visitMethodInsn(INVOKEINTERFACE, ARRAY_VALUE, "getRefValue",
                        String.format("(J)L%s;", OBJECT), true);
            }
            String targetTypeClass = getTargetClass(bType);
            if (targetTypeClass != null) {
                this.mv.visitTypeInsn(CHECKCAST, targetTypeClass);
            } else {
                jvmCastGen.addUnboxInsn(this.mv, bType);
            }
        }
        this.storeToVar(inst.lhsOp.variableDcl);
    }

    void generateTableNewIns(NewTable inst) {

        this.mv.visitTypeInsn(NEW, TABLE_VALUE_IMPL);
        this.mv.visitInsn(DUP);
        jvmTypeGen.loadType(this.mv, inst.type);
        this.loadVar(inst.dataOp.variableDcl);
        this.loadVar(inst.keyColOp.variableDcl);
        this.mv.visitMethodInsn(INVOKESPECIAL, TABLE_VALUE_IMPL, JVM_INIT_METHOD,
                                String.format("(L%s;L%s;L%s;)V", TABLE_TYPE_IMPL, ARRAY_VALUE, ARRAY_VALUE), false);

        this.storeToVar(inst.lhsOp.variableDcl);
    }

    void generateTableLoadIns(FieldAccess inst) {

        this.loadVar(inst.rhsOp.variableDcl);
        this.mv.visitTypeInsn(CHECKCAST, TABLE_VALUE);
        this.loadVar(inst.keyOp.variableDcl);
        jvmCastGen.addBoxInsn(this.mv, inst.keyOp.variableDcl.type);
        BType bType = inst.lhsOp.variableDcl.type;
        this.mv.visitMethodInsn(INVOKEINTERFACE, TABLE_VALUE, "getOrThrow",
                String.format("(L%s;)L%s;", OBJECT, OBJECT), true);

        String targetTypeClass = getTargetClass(bType);
        if (targetTypeClass != null) {
            this.mv.visitTypeInsn(CHECKCAST, targetTypeClass);
        } else {
            jvmCastGen.addUnboxInsn(this.mv, bType);
        }

        this.storeToVar(inst.lhsOp.variableDcl);
    }

    void generateTableStoreIns(FieldAccess inst) {

        this.loadVar(inst.lhsOp.variableDcl);
        this.loadVar(inst.keyOp.variableDcl);
        BType keyType = inst.keyOp.variableDcl.type;
        jvmCastGen.addBoxInsn(this.mv, keyType);
        BType valueType = inst.rhsOp.variableDcl.type;
        this.loadVar(inst.rhsOp.variableDcl);
        jvmCastGen.addBoxInsn(this.mv, valueType);

        this.mv.visitMethodInsn(INVOKESTATIC, TABLE_UTILS, "handleTableStore",
                String.format("(L%s;L%s;L%s;)V", TABLE_VALUE, OBJECT, OBJECT), false);
    }

    void generateNewErrorIns(BIRNonTerminator.NewError newErrorIns) {

        this.mv.visitTypeInsn(NEW, ERROR_VALUE);
        this.mv.visitInsn(DUP);
        // load errorType
        jvmTypeGen.loadType(this.mv, newErrorIns.type);
        this.loadVar(newErrorIns.messageOp.variableDcl);
        this.loadVar(newErrorIns.causeOp.variableDcl);
        this.loadVar(newErrorIns.detailOp.variableDcl);
        this.mv.visitMethodInsn(INVOKESPECIAL, ERROR_VALUE, JVM_INIT_METHOD, String.format(
                "(L%s;L%s;L%s;L%s;)V", TYPE, JvmConstants.B_STRING_VALUE,
                BERROR,
                OBJECT),
                false);
        this.storeToVar(newErrorIns.lhsOp.variableDcl);
    }

    void generateCastIns(BIRNonTerminator.TypeCast typeCastIns) {
        // load source value
        this.loadVar(typeCastIns.rhsOp.variableDcl);
        if (typeCastIns.checkTypes) {
            jvmCastGen.generateCheckCast(this.mv, typeCastIns.rhsOp.variableDcl.type, typeCastIns.type, this.indexMap);
        } else {
            jvmCastGen.generateCast(this.mv, typeCastIns.rhsOp.variableDcl.type, typeCastIns.type);
        }
        this.storeToVar(typeCastIns.lhsOp.variableDcl);
    }

    void generateTypeTestIns(BIRNonTerminator.TypeTest typeTestIns) {
        // load source value
        this.loadVar(typeTestIns.rhsOp.variableDcl);

        // load targetType
        jvmTypeGen.loadType(this.mv, typeTestIns.type);

        this.mv.visitMethodInsn(INVOKESTATIC, TYPE_CHECKER, "checkIsType",
                                String.format("(L%s;L%s;)Z", OBJECT, TYPE), false);
        this.storeToVar(typeTestIns.lhsOp.variableDcl);
    }

    void generateIsLikeIns(BIRNonTerminator.IsLike isLike) {
        // load source value
        this.loadVar(isLike.rhsOp.variableDcl);

        // load targetType
        jvmTypeGen.loadType(this.mv, isLike.type);

        this.mv.visitMethodInsn(INVOKESTATIC, TYPE_CHECKER, "checkIsLikeType",
                                String.format("(L%s;L%s;)Z", OBJECT, TYPE), false);
        this.storeToVar(isLike.lhsOp.variableDcl);
    }

    void generateObjectNewIns(BIRNonTerminator.NewInstance objectNewIns, int strandIndex) {

        BType type = jvmPackageGen.lookupTypeDef(objectNewIns);
        String className;
        if (objectNewIns.isExternalDef) {
            className = getTypeValueClassName(JvmCodeGenUtil.getPackageName(objectNewIns.externalPackageId),
                                              objectNewIns.objectName);
        } else {
            className = getTypeValueClassName(JvmCodeGenUtil.getPackageName(currentPackage),
                                              objectNewIns.def.name.value);
        }

        this.mv.visitTypeInsn(NEW, className);
        this.mv.visitInsn(DUP);

<<<<<<< HEAD
        jvmTypeGen.loadType(mv, type);
        reloadObjectCtorAnnots(type, objectNewIns.externalPackageId, strandIndex);
=======
        loadType(mv, type);
        reloadObjectCtorAnnots(type, strandIndex);
>>>>>>> fc96f5ee
        this.mv.visitTypeInsn(CHECKCAST, OBJECT_TYPE_IMPL);
        this.mv.visitMethodInsn(INVOKESPECIAL, className, JVM_INIT_METHOD, String.format("(L%s;)V", OBJECT_TYPE_IMPL),
                false);
        this.storeToVar(objectNewIns.lhsOp.variableDcl);
    }

    private void reloadObjectCtorAnnots(BType type, int strandIndex) {
        if ((type.flags & Flags.OBJECT_CTOR) == Flags.OBJECT_CTOR) {
            this.mv.visitInsn(DUP);
            this.mv.visitTypeInsn(CHECKCAST, OBJECT_TYPE_IMPL);

            String pkgClassName = currentPackageName.equals(".") || currentPackageName.equals("") ?
                    MODULE_INIT_CLASS_NAME : jvmPackageGen.lookupGlobalVarClassName(currentPackageName,
                    ANNOTATION_MAP_NAME);

            this.mv.visitFieldInsn(GETSTATIC, pkgClassName, ANNOTATION_MAP_NAME, String.format("L%s;", MAP_VALUE));
            mv.visitVarInsn(ALOAD, strandIndex);
            mv.visitMethodInsn(INVOKEVIRTUAL, OBJECT_TYPE_IMPL, "processObjectCtorAnnots",
                    String.format("(L%s;L%s;)V", MAP_VALUE, STRAND_CLASS), false);
        }
    }

    void generateFPLoadIns(BIRNonTerminator.FPLoad inst) {

        this.mv.visitTypeInsn(NEW, FUNCTION_POINTER);
        this.mv.visitInsn(DUP);

        String lambdaName = IdentifierUtils.encodeFunctionIdentifier(inst.funcName.value) + "$lambda" +
                asyncDataCollector.getLambdaIndex() + "$";
        asyncDataCollector.incrementLambdaIndex();
        String pkgName = JvmCodeGenUtil.getPackageName(inst.pkgId);

        BType returnType = inst.lhsOp.variableDcl.type;
        if (returnType.tag != TypeTags.INVOKABLE) {
            throw new BLangCompilerException("Expected BInvokableType, found " + String.format("%s", returnType));
        }

        for (BIROperand operand : inst.closureMaps) {
            if (operand != null) {
                this.loadVar(operand.variableDcl);
            }
        }

        JvmCodeGenUtil.visitInvokeDynamic(mv, asyncDataCollector.getEnclosingClass(), lambdaName,
                                          inst.closureMaps.size());
        jvmTypeGen.loadType(this.mv, returnType);
        if (inst.strandName != null) {
            mv.visitLdcInsn(inst.strandName);
        } else {
            mv.visitInsn(ACONST_NULL);
        }

        if (inst.schedulerPolicy == SchedulerPolicy.ANY) {
            mv.visitInsn(ICONST_1);
        } else {
            mv.visitInsn(ICONST_0);
        }
        this.mv.visitMethodInsn(INVOKESPECIAL, FUNCTION_POINTER, JVM_INIT_METHOD,
                                String.format("(L%s;L%s;L%s;Z)V", FUNCTION, TYPE, STRING_VALUE), false);

        // Set annotations if available.
        this.mv.visitInsn(DUP);
        String pkgClassName = pkgName.equals("") ? MODULE_INIT_CLASS_NAME :
                jvmPackageGen.lookupGlobalVarClassName(pkgName, ANNOTATION_MAP_NAME);
        this.mv.visitFieldInsn(GETSTATIC, pkgClassName, ANNOTATION_MAP_NAME, String.format("L%s;", MAP_VALUE));
        this.mv.visitLdcInsn(inst.funcName.value);
        this.mv.visitMethodInsn(INVOKESTATIC, String.format("%s", ANNOTATION_UTILS), "processFPValueAnnotations",
                String.format("(L%s;L%s;L%s;)V", FUNCTION_POINTER, MAP_VALUE, STRING_VALUE), false);

        this.storeToVar(inst.lhsOp.variableDcl);
        asyncDataCollector.add(lambdaName, inst);
    }

    void generateNewXMLElementIns(BIRNonTerminator.NewXMLElement newXMLElement) {

        this.loadVar(newXMLElement.startTagOp.variableDcl);
        this.mv.visitTypeInsn(CHECKCAST, XML_QNAME);
        this.loadVar(newXMLElement.defaultNsURIOp.variableDcl);
        if (newXMLElement.readonly) {
            mv.visitInsn(ICONST_1);
        } else {
            mv.visitInsn(ICONST_0);
        }

        this.mv.visitMethodInsn(INVOKESTATIC, XML_FACTORY, "createXMLElement",
                                String.format("(L%s;L%s;Z)L%s;", B_XML_QNAME, JvmConstants.B_STRING_VALUE, XML_VALUE),
                                false);
        this.storeToVar(newXMLElement.lhsOp.variableDcl);
    }

    void generateNewXMLQNameIns(BIRNonTerminator.NewXMLQName newXMLQName) {

        this.mv.visitTypeInsn(NEW, XML_QNAME);
        this.mv.visitInsn(DUP);
        this.loadVar(newXMLQName.localnameOp.variableDcl);
        this.loadVar(newXMLQName.nsURIOp.variableDcl);
        this.loadVar(newXMLQName.prefixOp.variableDcl);
        this.mv.visitMethodInsn(INVOKESPECIAL, XML_QNAME, JVM_INIT_METHOD, String.format(
                "(L%s;L%s;L%s;)V", JvmConstants.B_STRING_VALUE, JvmConstants.B_STRING_VALUE,
                JvmConstants.B_STRING_VALUE),
                                false);
        this.storeToVar(newXMLQName.lhsOp.variableDcl);
    }

    void generateNewStringXMLQNameIns(BIRNonTerminator.NewStringXMLQName newStringXMLQName) {

        this.mv.visitTypeInsn(NEW, XML_QNAME);
        this.mv.visitInsn(DUP);
        this.loadVar(newStringXMLQName.stringQNameOP.variableDcl);
        this.mv.visitMethodInsn(INVOKESPECIAL, XML_QNAME, JVM_INIT_METHOD,
                String.format("(L%s;)V", STRING_VALUE), false);
        this.storeToVar(newStringXMLQName.lhsOp.variableDcl);
    }

    void generateNewXMLTextIns(BIRNonTerminator.NewXMLText newXMLText) {

        this.loadVar(newXMLText.textOp.variableDcl);
        this.mv.visitMethodInsn(INVOKESTATIC, XML_FACTORY, "createXMLText",
                                    String.format("(L%s;)L%s;", JvmConstants.B_STRING_VALUE, XML_VALUE),
                false);
        this.storeToVar(newXMLText.lhsOp.variableDcl);
    }

    void generateNewXMLCommentIns(BIRNonTerminator.NewXMLComment newXMLComment) {

        this.loadVar(newXMLComment.textOp.variableDcl);

        if (newXMLComment.readonly) {
            mv.visitInsn(ICONST_1);
        } else {
            mv.visitInsn(ICONST_0);
        }

        this.mv.visitMethodInsn(INVOKESTATIC, XML_FACTORY, "createXMLComment",
                                String.format("(L%s;Z)L%s;", JvmConstants.B_STRING_VALUE, XML_VALUE), false);
        this.storeToVar(newXMLComment.lhsOp.variableDcl);
    }

    void generateNewXMLProcIns(BIRNonTerminator.NewXMLProcIns newXMLPI) {

        this.loadVar(newXMLPI.targetOp.variableDcl);
        this.loadVar(newXMLPI.dataOp.variableDcl);

        if (newXMLPI.readonly) {
            mv.visitInsn(ICONST_1);
        } else {
            mv.visitInsn(ICONST_0);
        }

        this.mv.visitMethodInsn(INVOKESTATIC, XML_FACTORY, "createXMLProcessingInstruction",
                                String.format("(L%s;L%s;Z)L%s;", JvmConstants.B_STRING_VALUE,
                                              JvmConstants.B_STRING_VALUE, XML_VALUE), false);
        this.storeToVar(newXMLPI.lhsOp.variableDcl);
    }

    void generateXMLStoreIns(BIRNonTerminator.XMLAccess xmlStoreIns) {

        this.loadVar(xmlStoreIns.lhsOp.variableDcl);
        this.loadVar(xmlStoreIns.rhsOp.variableDcl);
        this.mv.visitMethodInsn(INVOKEVIRTUAL, XML_VALUE, "addChildren", String.format("(L%s;)V", XML_VALUE),
                false);
    }

    void generateXMLLoadAllIns(BIRNonTerminator.XMLAccess xmlLoadAllIns) {

        this.loadVar(xmlLoadAllIns.rhsOp.variableDcl);
        this.mv.visitMethodInsn(INVOKEVIRTUAL, XML_VALUE, "children", String.format("()L%s;", XML_VALUE),
                false);
        this.storeToVar(xmlLoadAllIns.lhsOp.variableDcl);
    }

    void generateXMLAttrLoadIns(BIRNonTerminator.FieldAccess xmlAttrStoreIns) {
        // visit xml_ref
        this.loadVar(xmlAttrStoreIns.rhsOp.variableDcl);

        // visit attribute name expr
        this.loadVar(xmlAttrStoreIns.keyOp.variableDcl);
        this.mv.visitTypeInsn(CHECKCAST, XML_QNAME);

        // invoke getAttribute() method
        this.mv.visitMethodInsn(INVOKEVIRTUAL, XML_VALUE, "getAttribute",
                                String.format("(L%s;)L%s;", B_XML_QNAME, STRING_VALUE), false);

        // store in the target reg
        BType targetType = xmlAttrStoreIns.lhsOp.variableDcl.type;
        this.storeToVar(xmlAttrStoreIns.lhsOp.variableDcl);
    }

    void generateXMLAttrStoreIns(BIRNonTerminator.FieldAccess xmlAttrStoreIns) {
        // visit xml_ref
        this.loadVar(xmlAttrStoreIns.lhsOp.variableDcl);

        // visit attribute name expr
        this.loadVar(xmlAttrStoreIns.keyOp.variableDcl);
        this.mv.visitTypeInsn(CHECKCAST, XML_QNAME);

        // visit attribute value expr
        this.loadVar(xmlAttrStoreIns.rhsOp.variableDcl);

        // invoke setAttribute() method
        String signature = String.format("(L%s;L%s;)V", B_XML_QNAME, JvmConstants.B_STRING_VALUE);
        this.mv.visitMethodInsn(INVOKEVIRTUAL, XML_VALUE, "setAttribute", signature, false);
    }

    void generateXMLLoadIns(BIRNonTerminator.FieldAccess xmlLoadIns) {
        // visit xml_ref
        this.loadVar(xmlLoadIns.rhsOp.variableDcl);

        // visit element name/index expr
        this.loadVar(xmlLoadIns.keyOp.variableDcl);

        if (TypeTags.isStringTypeTag(xmlLoadIns.keyOp.variableDcl.type.tag)) {
            // invoke `children(name)` method
            this.mv.visitMethodInsn(INVOKEVIRTUAL, XML_VALUE, "children",
                    String.format("(L%s;)L%s;", STRING_VALUE, XML_VALUE), false);
        } else {
            // invoke `getItem(index)` method
            this.mv.visitInsn(L2I);
            this.mv.visitMethodInsn(INVOKEVIRTUAL, XML_VALUE, "getItem",
                    String.format("(I)L%s;", XML_VALUE), false);
        }

        // store in the target reg
        BType targetType = xmlLoadIns.lhsOp.variableDcl.type;
        this.storeToVar(xmlLoadIns.lhsOp.variableDcl);
    }

    void generateTypeofIns(BIRNonTerminator.UnaryOP unaryOp) {

        this.loadVar(unaryOp.rhsOp.variableDcl);
        jvmCastGen.addBoxInsn(this.mv, unaryOp.rhsOp.variableDcl.type);
        this.mv.visitMethodInsn(INVOKESTATIC, TYPE_CHECKER, "getTypedesc",
                String.format("(L%s;)L%s;", OBJECT, TYPEDESC_VALUE), false);
        this.storeToVar(unaryOp.lhsOp.variableDcl);
    }

    void generateNotIns(BIRNonTerminator.UnaryOP unaryOp) {

        this.loadVar(unaryOp.rhsOp.variableDcl);

        Label label1 = new Label();
        Label label2 = new Label();

        this.mv.visitJumpInsn(IFNE, label1);
        this.mv.visitInsn(ICONST_1);
        this.mv.visitJumpInsn(GOTO, label2);
        this.mv.visitLabel(label1);
        this.mv.visitInsn(ICONST_0);
        this.mv.visitLabel(label2);

        this.storeToVar(unaryOp.lhsOp.variableDcl);
    }

    void generateNegateIns(BIRNonTerminator.UnaryOP unaryOp) {

        this.loadVar(unaryOp.rhsOp.variableDcl);

        BType btype = unaryOp.rhsOp.variableDcl.type;
        if (TypeTags.isIntegerTypeTag(btype.tag)) {
            this.mv.visitInsn(LNEG);
        } else if (btype.tag == TypeTags.BYTE) {
            this.mv.visitInsn(INEG);
        } else if (btype.tag == TypeTags.FLOAT) {
            this.mv.visitInsn(DNEG);
        } else if (btype.tag == TypeTags.DECIMAL) {
            this.mv.visitMethodInsn(INVOKEVIRTUAL, DECIMAL_VALUE, "negate",
                    String.format("()L%s;", DECIMAL_VALUE), false);
        } else {
            throw new BLangCompilerException(String.format("Negation is not supported for type: %s", btype));
        }

        this.storeToVar(unaryOp.lhsOp.variableDcl);
    }

    void generateNewTypedescIns(BIRNonTerminator.NewTypeDesc newTypeDesc) {

        BType type = newTypeDesc.type;
        String className = TYPEDESC_VALUE_IMPL;
        if (type.tag == TypeTags.RECORD) {
            className = getTypeDescClassName(JvmCodeGenUtil.getPackageName(type.tsymbol.pkgID), toNameString(type));
        }
        this.mv.visitTypeInsn(NEW, className);
        this.mv.visitInsn(DUP);
        jvmTypeGen.loadType(this.mv, newTypeDesc.type);


        List<BIROperand> closureVars = newTypeDesc.closureVars;
        mv.visitIntInsn(BIPUSH, closureVars.size());
        mv.visitTypeInsn(ANEWARRAY, MAP_VALUE);
        for (int i = 0; i < closureVars.size(); i++) {
            BIROperand closureVar = closureVars.get(i);
            mv.visitInsn(DUP);
            mv.visitIntInsn(BIPUSH, i);
            this.loadVar(closureVar.variableDcl);
            mv.visitInsn(AASTORE);
        }

        String descriptor = String.format("(L%s;[L%s;)V", TYPE, MAP_VALUE);
        this.mv.visitMethodInsn(INVOKESPECIAL, className, JVM_INIT_METHOD, descriptor, false);
        this.storeToVar(newTypeDesc.lhsOp.variableDcl);
    }

    private void loadVar(BIRNode.BIRVariableDcl varDcl) {
        generateVarLoad(this.mv, varDcl, this.getJVMIndexOfVarRef(varDcl));
    }

    private void storeToVar(BIRNode.BIRVariableDcl varDcl) {
        generateVarStore(this.mv, varDcl, this.getJVMIndexOfVarRef(varDcl));
    }

    void generateConstantLoadIns(BIRNonTerminator.ConstantLoad loadIns) {

        JvmCodeGenUtil.loadConstantValue(loadIns.type, loadIns.value, this.mv, stringConstantsGen);
        this.storeToVar(loadIns.lhsOp.variableDcl);
    }

    private void loadListInitialValues(BIRNonTerminator.NewArray arrayNewIns) {
        List<BIROperand> initialValues = arrayNewIns.values;
        mv.visitLdcInsn((long) initialValues.size());
        mv.visitInsn(L2I);
        mv.visitTypeInsn(ANEWARRAY, LIST_INITIAL_EXPRESSION_ENTRY);

        int i = 0;
        for (BIROperand initialValueOp : initialValues) {
            mv.visitInsn(DUP);
            mv.visitLdcInsn((long) i);
            mv.visitInsn(L2I);
            i += 1;

            mv.visitTypeInsn(NEW, LIST_INITIAL_EXPRESSION_ENTRY);
            mv.visitInsn(DUP);

            BIRNode.BIRVariableDcl varDecl = initialValueOp.variableDcl;
            this.loadVar(varDecl);
            jvmCastGen.addBoxInsn(this.mv, varDecl.type);

            mv.visitMethodInsn(INVOKESPECIAL, LIST_INITIAL_EXPRESSION_ENTRY, JVM_INIT_METHOD,
                               String.format("(L%s;)V", OBJECT), false);

            mv.visitInsn(AASTORE);
        }
    }

    void generateInstructions(int localVarOffset, BIRInstruction inst) {
        if (inst instanceof BIRNonTerminator.BinaryOp) {
            generateBinaryOpIns((BIRNonTerminator.BinaryOp) inst);
        } else {
            switch (inst.getKind()) {
                case MOVE:
                    generateMoveIns((BIRNonTerminator.Move) inst);
                    break;
                case CONST_LOAD:
                    generateConstantLoadIns((BIRNonTerminator.ConstantLoad) inst);
                    break;
                case NEW_STRUCTURE:
                    generateMapNewIns((BIRNonTerminator.NewStructure) inst, localVarOffset);
                    break;
                case NEW_INSTANCE:
                    generateObjectNewIns((BIRNonTerminator.NewInstance) inst, localVarOffset);
                    break;
                case MAP_STORE:
                    generateMapStoreIns((FieldAccess) inst);
                    break;
                case NEW_TABLE:
                    generateTableNewIns((NewTable) inst);
                    break;
                case TABLE_STORE:
                    generateTableStoreIns((FieldAccess) inst);
                    break;
                case TABLE_LOAD:
                    generateTableLoadIns((FieldAccess) inst);
                    break;
                case NEW_ARRAY:
                    generateArrayNewIns((BIRNonTerminator.NewArray) inst);
                    break;
                case ARRAY_STORE:
                    generateArrayStoreIns((FieldAccess) inst);
                    break;
                case MAP_LOAD:
                    generateMapLoadIns((FieldAccess) inst);
                    break;
                case ARRAY_LOAD:
                    generateArrayValueLoad((FieldAccess) inst);
                    break;
                case NEW_ERROR:
                    generateNewErrorIns((BIRNonTerminator.NewError) inst);
                    break;
                case TYPE_CAST:
                    generateCastIns((BIRNonTerminator.TypeCast) inst);
                    break;
                case IS_LIKE:
                    generateIsLikeIns((BIRNonTerminator.IsLike) inst);
                    break;
                case TYPE_TEST:
                    generateTypeTestIns((BIRNonTerminator.TypeTest) inst);
                    break;
                case OBJECT_STORE:
                    generateObjectStoreIns((FieldAccess) inst);
                    break;
                case OBJECT_LOAD:
                    generateObjectLoadIns((FieldAccess) inst);
                    break;
                case NEW_XML_ELEMENT:
                    generateNewXMLElementIns((BIRNonTerminator.NewXMLElement) inst);
                    break;
                case NEW_XML_TEXT:
                    generateNewXMLTextIns((BIRNonTerminator.NewXMLText) inst);
                    break;
                case NEW_XML_COMMENT:
                    generateNewXMLCommentIns((BIRNonTerminator.NewXMLComment) inst);
                    break;
                case NEW_XML_PI:
                    generateNewXMLProcIns((BIRNonTerminator.NewXMLProcIns) inst);
                    break;
                case NEW_XML_QNAME:
                    generateNewXMLQNameIns((BIRNonTerminator.NewXMLQName) inst);
                    break;
                case NEW_STRING_XML_QNAME:
                    generateNewStringXMLQNameIns((BIRNonTerminator.NewStringXMLQName) inst);
                    break;
                case XML_SEQ_STORE:
                    generateXMLStoreIns((BIRNonTerminator.XMLAccess) inst);
                    break;
                case XML_SEQ_LOAD:
                case XML_LOAD:
                    generateXMLLoadIns((FieldAccess) inst);
                    break;
                case XML_LOAD_ALL:
                    generateXMLLoadAllIns((BIRNonTerminator.XMLAccess) inst);
                    break;
                case XML_ATTRIBUTE_STORE:
                    generateXMLAttrStoreIns((FieldAccess) inst);
                    break;
                case XML_ATTRIBUTE_LOAD:
                    generateXMLAttrLoadIns((FieldAccess) inst);
                    break;
                case FP_LOAD:
                    generateFPLoadIns((BIRNonTerminator.FPLoad) inst);
                    break;
                case STRING_LOAD:
                    generateStringLoadIns((FieldAccess) inst);
                    break;
                case TYPEOF:
                    generateTypeofIns((BIRNonTerminator.UnaryOP) inst);
                    break;
                case NOT:
                    generateNotIns((BIRNonTerminator.UnaryOP) inst);
                    break;
                case NEW_TYPEDESC:
                    generateNewTypedescIns((BIRNonTerminator.NewTypeDesc) inst);
                    break;
                case NEGATE:
                    generateNegateIns((BIRNonTerminator.UnaryOP) inst);
                    break;
                case PLATFORM:
                    generatePlatformIns((JInstruction) inst);
                    break;
                default:
                    throw new BLangCompilerException("JVM generation is not supported for operation " + inst);
            }
        }
    }
}<|MERGE_RESOLUTION|>--- conflicted
+++ resolved
@@ -188,14 +188,9 @@
     private final SymbolTable symbolTable;
     private final AsyncDataCollector asyncDataCollector;
 
-<<<<<<< HEAD
-    public JvmInstructionGen(MethodVisitor mv, BIRVarToJVMIndexMap indexMap, BIRNode.BIRPackage currentPackage,
+    public JvmInstructionGen(MethodVisitor mv, BIRVarToJVMIndexMap indexMap, PackageID currentPackage,
                              JvmPackageGen jvmPackageGen, JvmTypeGen jvmTypeGen, JvmCastGen jvmCastGen,
                              JvmBStringConstantsGen stringConstantsGen, AsyncDataCollector asyncDataCollector) {
-=======
-    public JvmInstructionGen(MethodVisitor mv, BIRVarToJVMIndexMap indexMap, PackageID currentPackage,
-                             JvmPackageGen jvmPackageGen) {
->>>>>>> fc96f5ee
         this.mv = mv;
         this.indexMap = indexMap;
         this.currentPackage = currentPackage;
@@ -1530,13 +1525,8 @@
         this.mv.visitTypeInsn(NEW, className);
         this.mv.visitInsn(DUP);
 
-<<<<<<< HEAD
         jvmTypeGen.loadType(mv, type);
-        reloadObjectCtorAnnots(type, objectNewIns.externalPackageId, strandIndex);
-=======
-        loadType(mv, type);
         reloadObjectCtorAnnots(type, strandIndex);
->>>>>>> fc96f5ee
         this.mv.visitTypeInsn(CHECKCAST, OBJECT_TYPE_IMPL);
         this.mv.visitMethodInsn(INVOKESPECIAL, className, JVM_INIT_METHOD, String.format("(L%s;)V", OBJECT_TYPE_IMPL),
                 false);
