--- conflicted
+++ resolved
@@ -1891,10 +1891,11 @@
     }
 
     @Override
-<<<<<<< HEAD
     public BLangNode transform(ServiceConstructorExpressionNode serviceConstructorExpressionNode) {
         return createService(serviceConstructorExpressionNode, null, true);
-=======
+    }
+
+    @Override
     public BLangNode transform(CaptureBindingPatternNode captureBindingPatternNode) {
         Node parent = captureBindingPatternNode.parent();
         if (parent.kind() == SyntaxKind.FIELD_BINDING_PATTERN || parent.kind() == SyntaxKind.LIST_BINDING_PATTERN) {
@@ -1903,7 +1904,6 @@
                     getPosition(captureBindingPatternNode.variableName()));
         }
         return null;
->>>>>>> 8ad3746a
     }
 
     // -----------------------------------------------Statements--------------------------------------------------------
