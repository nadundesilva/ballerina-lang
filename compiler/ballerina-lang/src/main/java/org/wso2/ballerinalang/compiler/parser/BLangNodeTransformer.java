/*
 *  Copyright (c) 2020, WSO2 Inc. (http://www.wso2.org) All Rights Reserved.
 *
 *  WSO2 Inc. licenses this file to you under the Apache License,
 *  Version 2.0 (the "License"); you may not use this file except
 *  in compliance with the License.
 *  You may obtain a copy of the License at
 *
 *    http://www.apache.org/licenses/LICENSE-2.0
 *
 *  Unless required by applicable law or agreed to in writing,
 *  software distributed under the License is distributed on an
 *  "AS IS" BASIS, WITHOUT WARRANTIES OR CONDITIONS OF ANY
 *  KIND, either express or implied.  See the License for the
 *  specific language governing permissions and limitations
 *  under the License.
 */
package org.wso2.ballerinalang.compiler.parser;

import io.ballerina.compiler.syntax.tree.AnnotAccessExpressionNode;
import io.ballerina.compiler.syntax.tree.AnnotationAttachPointNode;
import io.ballerina.compiler.syntax.tree.AnnotationDeclarationNode;
import io.ballerina.compiler.syntax.tree.AnnotationNode;
import io.ballerina.compiler.syntax.tree.ArrayTypeDescriptorNode;
import io.ballerina.compiler.syntax.tree.AssignmentStatementNode;
import io.ballerina.compiler.syntax.tree.AsyncSendActionNode;
import io.ballerina.compiler.syntax.tree.BasicLiteralNode;
import io.ballerina.compiler.syntax.tree.BinaryExpressionNode;
import io.ballerina.compiler.syntax.tree.BindingPatternNode;
import io.ballerina.compiler.syntax.tree.BlockStatementNode;
import io.ballerina.compiler.syntax.tree.BracedExpressionNode;
import io.ballerina.compiler.syntax.tree.BreakStatementNode;
import io.ballerina.compiler.syntax.tree.BuiltinSimpleNameReferenceNode;
import io.ballerina.compiler.syntax.tree.ByteArrayLiteralNode;
import io.ballerina.compiler.syntax.tree.CaptureBindingPatternNode;
import io.ballerina.compiler.syntax.tree.CheckExpressionNode;
import io.ballerina.compiler.syntax.tree.ChildNodeList;
import io.ballerina.compiler.syntax.tree.ClassDefinitionNode;
import io.ballerina.compiler.syntax.tree.CommitActionNode;
import io.ballerina.compiler.syntax.tree.CompoundAssignmentStatementNode;
import io.ballerina.compiler.syntax.tree.ComputedNameFieldNode;
import io.ballerina.compiler.syntax.tree.ConditionalExpressionNode;
import io.ballerina.compiler.syntax.tree.ConstantDeclarationNode;
import io.ballerina.compiler.syntax.tree.ContinueStatementNode;
import io.ballerina.compiler.syntax.tree.DefaultableParameterNode;
import io.ballerina.compiler.syntax.tree.DistinctTypeDescriptorNode;
import io.ballerina.compiler.syntax.tree.DoStatementNode;
import io.ballerina.compiler.syntax.tree.DocumentationReferenceNode;
import io.ballerina.compiler.syntax.tree.ElseBlockNode;
import io.ballerina.compiler.syntax.tree.EnumDeclarationNode;
import io.ballerina.compiler.syntax.tree.EnumMemberNode;
import io.ballerina.compiler.syntax.tree.ErrorBindingPatternNode;
import io.ballerina.compiler.syntax.tree.ErrorTypeDescriptorNode;
import io.ballerina.compiler.syntax.tree.ErrorTypeParamsNode;
import io.ballerina.compiler.syntax.tree.ExplicitAnonymousFunctionExpressionNode;
import io.ballerina.compiler.syntax.tree.ExplicitNewExpressionNode;
import io.ballerina.compiler.syntax.tree.ExpressionFunctionBodyNode;
import io.ballerina.compiler.syntax.tree.ExpressionStatementNode;
import io.ballerina.compiler.syntax.tree.ExternalFunctionBodyNode;
import io.ballerina.compiler.syntax.tree.FailStatementNode;
import io.ballerina.compiler.syntax.tree.FieldAccessExpressionNode;
import io.ballerina.compiler.syntax.tree.FieldBindingPatternFullNode;
import io.ballerina.compiler.syntax.tree.FieldBindingPatternNode;
import io.ballerina.compiler.syntax.tree.FieldBindingPatternVarnameNode;
import io.ballerina.compiler.syntax.tree.FlushActionNode;
import io.ballerina.compiler.syntax.tree.ForEachStatementNode;
import io.ballerina.compiler.syntax.tree.ForkStatementNode;
import io.ballerina.compiler.syntax.tree.FromClauseNode;
import io.ballerina.compiler.syntax.tree.FunctionArgumentNode;
import io.ballerina.compiler.syntax.tree.FunctionBodyBlockNode;
import io.ballerina.compiler.syntax.tree.FunctionBodyNode;
import io.ballerina.compiler.syntax.tree.FunctionCallExpressionNode;
import io.ballerina.compiler.syntax.tree.FunctionDefinitionNode;
import io.ballerina.compiler.syntax.tree.FunctionSignatureNode;
import io.ballerina.compiler.syntax.tree.FunctionTypeDescriptorNode;
import io.ballerina.compiler.syntax.tree.IdentifierToken;
import io.ballerina.compiler.syntax.tree.IfElseStatementNode;
import io.ballerina.compiler.syntax.tree.ImplicitAnonymousFunctionExpressionNode;
import io.ballerina.compiler.syntax.tree.ImplicitAnonymousFunctionParameters;
import io.ballerina.compiler.syntax.tree.ImplicitNewExpressionNode;
import io.ballerina.compiler.syntax.tree.ImportDeclarationNode;
import io.ballerina.compiler.syntax.tree.ImportOrgNameNode;
import io.ballerina.compiler.syntax.tree.ImportPrefixNode;
import io.ballerina.compiler.syntax.tree.ImportVersionNode;
import io.ballerina.compiler.syntax.tree.IndexedExpressionNode;
import io.ballerina.compiler.syntax.tree.InterpolationNode;
import io.ballerina.compiler.syntax.tree.IntersectionTypeDescriptorNode;
import io.ballerina.compiler.syntax.tree.JoinClauseNode;
import io.ballerina.compiler.syntax.tree.KeySpecifierNode;
import io.ballerina.compiler.syntax.tree.KeyTypeConstraintNode;
import io.ballerina.compiler.syntax.tree.LetClauseNode;
import io.ballerina.compiler.syntax.tree.LetExpressionNode;
import io.ballerina.compiler.syntax.tree.LetVariableDeclarationNode;
import io.ballerina.compiler.syntax.tree.LimitClauseNode;
import io.ballerina.compiler.syntax.tree.ListBindingPatternNode;
import io.ballerina.compiler.syntax.tree.ListConstructorExpressionNode;
import io.ballerina.compiler.syntax.tree.ListenerDeclarationNode;
import io.ballerina.compiler.syntax.tree.LockStatementNode;
import io.ballerina.compiler.syntax.tree.MappingBindingPatternNode;
import io.ballerina.compiler.syntax.tree.MappingConstructorExpressionNode;
import io.ballerina.compiler.syntax.tree.MappingFieldNode;
import io.ballerina.compiler.syntax.tree.MarkdownDocumentationLineNode;
import io.ballerina.compiler.syntax.tree.MarkdownDocumentationNode;
import io.ballerina.compiler.syntax.tree.MarkdownParameterDocumentationLineNode;
import io.ballerina.compiler.syntax.tree.MatchClauseNode;
import io.ballerina.compiler.syntax.tree.MatchStatementNode;
import io.ballerina.compiler.syntax.tree.MetadataNode;
import io.ballerina.compiler.syntax.tree.MethodCallExpressionNode;
import io.ballerina.compiler.syntax.tree.MethodDeclarationNode;
import io.ballerina.compiler.syntax.tree.ModuleMemberDeclarationNode;
import io.ballerina.compiler.syntax.tree.ModulePartNode;
import io.ballerina.compiler.syntax.tree.ModuleVariableDeclarationNode;
import io.ballerina.compiler.syntax.tree.ModuleXMLNamespaceDeclarationNode;
import io.ballerina.compiler.syntax.tree.NamedArgBindingPatternNode;
import io.ballerina.compiler.syntax.tree.NamedArgumentNode;
import io.ballerina.compiler.syntax.tree.NamedWorkerDeclarationNode;
import io.ballerina.compiler.syntax.tree.NamedWorkerDeclarator;
import io.ballerina.compiler.syntax.tree.NewExpressionNode;
import io.ballerina.compiler.syntax.tree.Node;
import io.ballerina.compiler.syntax.tree.NodeList;
import io.ballerina.compiler.syntax.tree.NodeTransformer;
import io.ballerina.compiler.syntax.tree.NonTerminalNode;
import io.ballerina.compiler.syntax.tree.ObjectConstructorExpressionNode;
import io.ballerina.compiler.syntax.tree.ObjectFieldNode;
import io.ballerina.compiler.syntax.tree.ObjectTypeDescriptorNode;
import io.ballerina.compiler.syntax.tree.OnClauseNode;
import io.ballerina.compiler.syntax.tree.OnConflictClauseNode;
import io.ballerina.compiler.syntax.tree.OnFailClauseNode;
import io.ballerina.compiler.syntax.tree.OptionalFieldAccessExpressionNode;
import io.ballerina.compiler.syntax.tree.OptionalTypeDescriptorNode;
import io.ballerina.compiler.syntax.tree.OrderByClauseNode;
import io.ballerina.compiler.syntax.tree.OrderKeyNode;
import io.ballerina.compiler.syntax.tree.PanicStatementNode;
import io.ballerina.compiler.syntax.tree.ParameterNode;
import io.ballerina.compiler.syntax.tree.ParameterizedTypeDescriptorNode;
import io.ballerina.compiler.syntax.tree.ParenthesisedTypeDescriptorNode;
import io.ballerina.compiler.syntax.tree.ParenthesizedArgList;
import io.ballerina.compiler.syntax.tree.PositionalArgumentNode;
import io.ballerina.compiler.syntax.tree.QualifiedNameReferenceNode;
import io.ballerina.compiler.syntax.tree.QueryActionNode;
import io.ballerina.compiler.syntax.tree.QueryConstructTypeNode;
import io.ballerina.compiler.syntax.tree.QueryExpressionNode;
import io.ballerina.compiler.syntax.tree.ReceiveActionNode;
import io.ballerina.compiler.syntax.tree.RecordFieldNode;
import io.ballerina.compiler.syntax.tree.RecordFieldWithDefaultValueNode;
import io.ballerina.compiler.syntax.tree.RecordRestDescriptorNode;
import io.ballerina.compiler.syntax.tree.RecordTypeDescriptorNode;
import io.ballerina.compiler.syntax.tree.RemoteMethodCallActionNode;
import io.ballerina.compiler.syntax.tree.RequiredParameterNode;
import io.ballerina.compiler.syntax.tree.RestArgumentNode;
import io.ballerina.compiler.syntax.tree.RestBindingPatternNode;
import io.ballerina.compiler.syntax.tree.RestDescriptorNode;
import io.ballerina.compiler.syntax.tree.RestParameterNode;
import io.ballerina.compiler.syntax.tree.RetryStatementNode;
import io.ballerina.compiler.syntax.tree.ReturnStatementNode;
import io.ballerina.compiler.syntax.tree.ReturnTypeDescriptorNode;
import io.ballerina.compiler.syntax.tree.RollbackStatementNode;
import io.ballerina.compiler.syntax.tree.SelectClauseNode;
import io.ballerina.compiler.syntax.tree.SeparatedNodeList;
import io.ballerina.compiler.syntax.tree.ServiceBodyNode;
import io.ballerina.compiler.syntax.tree.ServiceConstructorExpressionNode;
import io.ballerina.compiler.syntax.tree.ServiceDeclarationNode;
import io.ballerina.compiler.syntax.tree.SimpleNameReferenceNode;
import io.ballerina.compiler.syntax.tree.SingletonTypeDescriptorNode;
import io.ballerina.compiler.syntax.tree.SpecificFieldNode;
import io.ballerina.compiler.syntax.tree.SpreadFieldNode;
import io.ballerina.compiler.syntax.tree.StartActionNode;
import io.ballerina.compiler.syntax.tree.StatementNode;
import io.ballerina.compiler.syntax.tree.StreamTypeDescriptorNode;
import io.ballerina.compiler.syntax.tree.StreamTypeParamsNode;
import io.ballerina.compiler.syntax.tree.SyncSendActionNode;
import io.ballerina.compiler.syntax.tree.SyntaxKind;
import io.ballerina.compiler.syntax.tree.TableConstructorExpressionNode;
import io.ballerina.compiler.syntax.tree.TableTypeDescriptorNode;
import io.ballerina.compiler.syntax.tree.TemplateExpressionNode;
import io.ballerina.compiler.syntax.tree.TemplateMemberNode;
import io.ballerina.compiler.syntax.tree.Token;
import io.ballerina.compiler.syntax.tree.TransactionStatementNode;
import io.ballerina.compiler.syntax.tree.TransactionalExpressionNode;
import io.ballerina.compiler.syntax.tree.TrapExpressionNode;
import io.ballerina.compiler.syntax.tree.TupleTypeDescriptorNode;
import io.ballerina.compiler.syntax.tree.TypeCastExpressionNode;
import io.ballerina.compiler.syntax.tree.TypeCastParamNode;
import io.ballerina.compiler.syntax.tree.TypeDefinitionNode;
import io.ballerina.compiler.syntax.tree.TypeDescriptorNode;
import io.ballerina.compiler.syntax.tree.TypeParameterNode;
import io.ballerina.compiler.syntax.tree.TypeReferenceNode;
import io.ballerina.compiler.syntax.tree.TypeTestExpressionNode;
import io.ballerina.compiler.syntax.tree.TypedBindingPatternNode;
import io.ballerina.compiler.syntax.tree.TypedescTypeDescriptorNode;
import io.ballerina.compiler.syntax.tree.TypeofExpressionNode;
import io.ballerina.compiler.syntax.tree.UnaryExpressionNode;
import io.ballerina.compiler.syntax.tree.UnionTypeDescriptorNode;
import io.ballerina.compiler.syntax.tree.VariableDeclarationNode;
import io.ballerina.compiler.syntax.tree.WaitActionNode;
import io.ballerina.compiler.syntax.tree.WaitFieldNode;
import io.ballerina.compiler.syntax.tree.WaitFieldsListNode;
import io.ballerina.compiler.syntax.tree.WhereClauseNode;
import io.ballerina.compiler.syntax.tree.WhileStatementNode;
import io.ballerina.compiler.syntax.tree.WildcardBindingPatternNode;
import io.ballerina.compiler.syntax.tree.XMLAtomicNamePatternNode;
import io.ballerina.compiler.syntax.tree.XMLAttributeNode;
import io.ballerina.compiler.syntax.tree.XMLAttributeValue;
import io.ballerina.compiler.syntax.tree.XMLComment;
import io.ballerina.compiler.syntax.tree.XMLElementNode;
import io.ballerina.compiler.syntax.tree.XMLEmptyElementNode;
import io.ballerina.compiler.syntax.tree.XMLEndTagNode;
import io.ballerina.compiler.syntax.tree.XMLFilterExpressionNode;
import io.ballerina.compiler.syntax.tree.XMLNameNode;
import io.ballerina.compiler.syntax.tree.XMLNamePatternChainingNode;
import io.ballerina.compiler.syntax.tree.XMLNamespaceDeclarationNode;
import io.ballerina.compiler.syntax.tree.XMLProcessingInstruction;
import io.ballerina.compiler.syntax.tree.XMLQualifiedNameNode;
import io.ballerina.compiler.syntax.tree.XMLSimpleNameNode;
import io.ballerina.compiler.syntax.tree.XMLStartTagNode;
import io.ballerina.compiler.syntax.tree.XMLStepExpressionNode;
import io.ballerina.compiler.syntax.tree.XMLTextNode;
import io.ballerina.compiler.syntax.tree.XmlTypeDescriptorNode;
import io.ballerina.runtime.IdentifierUtils;
import io.ballerina.tools.text.LinePosition;
import io.ballerina.tools.text.LineRange;
import org.apache.commons.lang3.StringEscapeUtils;
import org.ballerinalang.model.TreeBuilder;
import org.ballerinalang.model.TreeUtils;
import org.ballerinalang.model.Whitespace;
import org.ballerinalang.model.elements.AttachPoint;
import org.ballerinalang.model.elements.Flag;
import org.ballerinalang.model.tree.AnnotationAttachmentNode;
import org.ballerinalang.model.tree.DocumentationReferenceType;
import org.ballerinalang.model.tree.IdentifierNode;
import org.ballerinalang.model.tree.NodeKind;
import org.ballerinalang.model.tree.OperatorKind;
import org.ballerinalang.model.tree.SimpleVariableNode;
import org.ballerinalang.model.tree.TopLevelNode;
import org.ballerinalang.model.tree.VariableNode;
import org.ballerinalang.model.tree.expressions.ExpressionNode;
import org.ballerinalang.model.tree.expressions.XMLNavigationAccess;
import org.ballerinalang.model.tree.statements.VariableDefinitionNode;
import org.ballerinalang.model.types.TypeKind;
import org.ballerinalang.util.diagnostic.DiagnosticCode;
import org.wso2.ballerinalang.compiler.diagnostic.BLangDiagnosticLog;
import org.wso2.ballerinalang.compiler.semantics.model.SymbolTable;
import org.wso2.ballerinalang.compiler.tree.BLangAnnotation;
import org.wso2.ballerinalang.compiler.tree.BLangAnnotationAttachment;
import org.wso2.ballerinalang.compiler.tree.BLangBlockFunctionBody;
import org.wso2.ballerinalang.compiler.tree.BLangClassDefinition;
import org.wso2.ballerinalang.compiler.tree.BLangCompilationUnit;
import org.wso2.ballerinalang.compiler.tree.BLangErrorVariable;
import org.wso2.ballerinalang.compiler.tree.BLangExprFunctionBody;
import org.wso2.ballerinalang.compiler.tree.BLangExternalFunctionBody;
import org.wso2.ballerinalang.compiler.tree.BLangFunction;
import org.wso2.ballerinalang.compiler.tree.BLangFunctionBody;
import org.wso2.ballerinalang.compiler.tree.BLangIdentifier;
import org.wso2.ballerinalang.compiler.tree.BLangImportPackage;
import org.wso2.ballerinalang.compiler.tree.BLangMarkdownDocumentation;
import org.wso2.ballerinalang.compiler.tree.BLangMarkdownReferenceDocumentation;
import org.wso2.ballerinalang.compiler.tree.BLangNameReference;
import org.wso2.ballerinalang.compiler.tree.BLangNode;
import org.wso2.ballerinalang.compiler.tree.BLangRecordVariable;
import org.wso2.ballerinalang.compiler.tree.BLangRecordVariable.BLangRecordVariableKeyValue;
import org.wso2.ballerinalang.compiler.tree.BLangRetrySpec;
import org.wso2.ballerinalang.compiler.tree.BLangService;
import org.wso2.ballerinalang.compiler.tree.BLangSimpleVariable;
import org.wso2.ballerinalang.compiler.tree.BLangTableKeySpecifier;
import org.wso2.ballerinalang.compiler.tree.BLangTableKeyTypeConstraint;
import org.wso2.ballerinalang.compiler.tree.BLangTupleVariable;
import org.wso2.ballerinalang.compiler.tree.BLangTypeDefinition;
import org.wso2.ballerinalang.compiler.tree.BLangVariable;
import org.wso2.ballerinalang.compiler.tree.BLangXMLNS;
import org.wso2.ballerinalang.compiler.tree.bindingpatterns.BLangCaptureBindingPattern;
import org.wso2.ballerinalang.compiler.tree.clauses.BLangDoClause;
import org.wso2.ballerinalang.compiler.tree.clauses.BLangFromClause;
import org.wso2.ballerinalang.compiler.tree.clauses.BLangJoinClause;
import org.wso2.ballerinalang.compiler.tree.clauses.BLangLetClause;
import org.wso2.ballerinalang.compiler.tree.clauses.BLangLimitClause;
import org.wso2.ballerinalang.compiler.tree.clauses.BLangMatchClause;
import org.wso2.ballerinalang.compiler.tree.clauses.BLangOnClause;
import org.wso2.ballerinalang.compiler.tree.clauses.BLangOnConflictClause;
import org.wso2.ballerinalang.compiler.tree.clauses.BLangOnFailClause;
import org.wso2.ballerinalang.compiler.tree.clauses.BLangOrderByClause;
import org.wso2.ballerinalang.compiler.tree.clauses.BLangOrderKey;
import org.wso2.ballerinalang.compiler.tree.clauses.BLangSelectClause;
import org.wso2.ballerinalang.compiler.tree.clauses.BLangWhereClause;
import org.wso2.ballerinalang.compiler.tree.expressions.BLangAccessExpression;
import org.wso2.ballerinalang.compiler.tree.expressions.BLangAnnotAccessExpr;
import org.wso2.ballerinalang.compiler.tree.expressions.BLangArrowFunction;
import org.wso2.ballerinalang.compiler.tree.expressions.BLangBinaryExpr;
import org.wso2.ballerinalang.compiler.tree.expressions.BLangCheckPanickedExpr;
import org.wso2.ballerinalang.compiler.tree.expressions.BLangCheckedExpr;
import org.wso2.ballerinalang.compiler.tree.expressions.BLangCommitExpr;
import org.wso2.ballerinalang.compiler.tree.expressions.BLangConstant;
import org.wso2.ballerinalang.compiler.tree.expressions.BLangElvisExpr;
import org.wso2.ballerinalang.compiler.tree.expressions.BLangErrorVarRef;
import org.wso2.ballerinalang.compiler.tree.expressions.BLangExpression;
import org.wso2.ballerinalang.compiler.tree.expressions.BLangFieldBasedAccess;
import org.wso2.ballerinalang.compiler.tree.expressions.BLangGroupExpr;
import org.wso2.ballerinalang.compiler.tree.expressions.BLangIndexBasedAccess;
import org.wso2.ballerinalang.compiler.tree.expressions.BLangInvocation;
import org.wso2.ballerinalang.compiler.tree.expressions.BLangInvocation.BLangActionInvocation;
import org.wso2.ballerinalang.compiler.tree.expressions.BLangLambdaFunction;
import org.wso2.ballerinalang.compiler.tree.expressions.BLangLetExpression;
import org.wso2.ballerinalang.compiler.tree.expressions.BLangListConstructorExpr;
import org.wso2.ballerinalang.compiler.tree.expressions.BLangLiteral;
import org.wso2.ballerinalang.compiler.tree.expressions.BLangMarkDownDeprecatedParametersDocumentation;
import org.wso2.ballerinalang.compiler.tree.expressions.BLangMarkDownDeprecationDocumentation;
import org.wso2.ballerinalang.compiler.tree.expressions.BLangMarkdownDocumentationLine;
import org.wso2.ballerinalang.compiler.tree.expressions.BLangMarkdownParameterDocumentation;
import org.wso2.ballerinalang.compiler.tree.expressions.BLangMarkdownReturnParameterDocumentation;
import org.wso2.ballerinalang.compiler.tree.expressions.BLangMatchGuard;
import org.wso2.ballerinalang.compiler.tree.expressions.BLangNamedArgsExpression;
import org.wso2.ballerinalang.compiler.tree.expressions.BLangNumericLiteral;
import org.wso2.ballerinalang.compiler.tree.expressions.BLangObjectConstructorExpression;
import org.wso2.ballerinalang.compiler.tree.expressions.BLangQueryAction;
import org.wso2.ballerinalang.compiler.tree.expressions.BLangQueryExpr;
import org.wso2.ballerinalang.compiler.tree.expressions.BLangRawTemplateLiteral;
import org.wso2.ballerinalang.compiler.tree.expressions.BLangRecordLiteral;
import org.wso2.ballerinalang.compiler.tree.expressions.BLangRecordLiteral.BLangRecordKeyValueField;
import org.wso2.ballerinalang.compiler.tree.expressions.BLangRecordLiteral.BLangRecordSpreadOperatorField;
import org.wso2.ballerinalang.compiler.tree.expressions.BLangRecordVarRef;
import org.wso2.ballerinalang.compiler.tree.expressions.BLangRecordVarRef.BLangRecordVarRefKeyValue;
import org.wso2.ballerinalang.compiler.tree.expressions.BLangRestArgsExpression;
import org.wso2.ballerinalang.compiler.tree.expressions.BLangServiceConstructorExpr;
import org.wso2.ballerinalang.compiler.tree.expressions.BLangSimpleVarRef;
import org.wso2.ballerinalang.compiler.tree.expressions.BLangStringTemplateLiteral;
import org.wso2.ballerinalang.compiler.tree.expressions.BLangTableConstructorExpr;
import org.wso2.ballerinalang.compiler.tree.expressions.BLangTableMultiKeyExpr;
import org.wso2.ballerinalang.compiler.tree.expressions.BLangTernaryExpr;
import org.wso2.ballerinalang.compiler.tree.expressions.BLangTransactionalExpr;
import org.wso2.ballerinalang.compiler.tree.expressions.BLangTrapExpr;
import org.wso2.ballerinalang.compiler.tree.expressions.BLangTupleVarRef;
import org.wso2.ballerinalang.compiler.tree.expressions.BLangTypeConversionExpr;
import org.wso2.ballerinalang.compiler.tree.expressions.BLangTypeInit;
import org.wso2.ballerinalang.compiler.tree.expressions.BLangTypeTestExpr;
import org.wso2.ballerinalang.compiler.tree.expressions.BLangTypedescExpr;
import org.wso2.ballerinalang.compiler.tree.expressions.BLangUnaryExpr;
import org.wso2.ballerinalang.compiler.tree.expressions.BLangVariableReference;
import org.wso2.ballerinalang.compiler.tree.expressions.BLangWaitExpr;
import org.wso2.ballerinalang.compiler.tree.expressions.BLangWaitForAllExpr;
import org.wso2.ballerinalang.compiler.tree.expressions.BLangWaitForAllExpr.BLangWaitKeyValue;
import org.wso2.ballerinalang.compiler.tree.expressions.BLangWorkerFlushExpr;
import org.wso2.ballerinalang.compiler.tree.expressions.BLangWorkerReceive;
import org.wso2.ballerinalang.compiler.tree.expressions.BLangWorkerSyncSendExpr;
import org.wso2.ballerinalang.compiler.tree.expressions.BLangXMLAttribute;
import org.wso2.ballerinalang.compiler.tree.expressions.BLangXMLCommentLiteral;
import org.wso2.ballerinalang.compiler.tree.expressions.BLangXMLElementAccess;
import org.wso2.ballerinalang.compiler.tree.expressions.BLangXMLElementFilter;
import org.wso2.ballerinalang.compiler.tree.expressions.BLangXMLElementLiteral;
import org.wso2.ballerinalang.compiler.tree.expressions.BLangXMLNavigationAccess;
import org.wso2.ballerinalang.compiler.tree.expressions.BLangXMLProcInsLiteral;
import org.wso2.ballerinalang.compiler.tree.expressions.BLangXMLQName;
import org.wso2.ballerinalang.compiler.tree.expressions.BLangXMLQuotedString;
import org.wso2.ballerinalang.compiler.tree.expressions.BLangXMLTextLiteral;
import org.wso2.ballerinalang.compiler.tree.matchpatterns.BLangConstPattern;
import org.wso2.ballerinalang.compiler.tree.matchpatterns.BLangMatchPattern;
import org.wso2.ballerinalang.compiler.tree.matchpatterns.BLangVarBindingPatternMatchPattern;
import org.wso2.ballerinalang.compiler.tree.matchpatterns.BLangWildCardMatchPattern;
import org.wso2.ballerinalang.compiler.tree.statements.BLangAssignment;
import org.wso2.ballerinalang.compiler.tree.statements.BLangBlockStmt;
import org.wso2.ballerinalang.compiler.tree.statements.BLangBreak;
import org.wso2.ballerinalang.compiler.tree.statements.BLangCompoundAssignment;
import org.wso2.ballerinalang.compiler.tree.statements.BLangContinue;
import org.wso2.ballerinalang.compiler.tree.statements.BLangDo;
import org.wso2.ballerinalang.compiler.tree.statements.BLangErrorDestructure;
import org.wso2.ballerinalang.compiler.tree.statements.BLangErrorVariableDef;
import org.wso2.ballerinalang.compiler.tree.statements.BLangExpressionStmt;
import org.wso2.ballerinalang.compiler.tree.statements.BLangFail;
import org.wso2.ballerinalang.compiler.tree.statements.BLangForeach;
import org.wso2.ballerinalang.compiler.tree.statements.BLangForkJoin;
import org.wso2.ballerinalang.compiler.tree.statements.BLangIf;
import org.wso2.ballerinalang.compiler.tree.statements.BLangLock;
import org.wso2.ballerinalang.compiler.tree.statements.BLangMatchStatement;
import org.wso2.ballerinalang.compiler.tree.statements.BLangPanic;
import org.wso2.ballerinalang.compiler.tree.statements.BLangRecordDestructure;
import org.wso2.ballerinalang.compiler.tree.statements.BLangRecordVariableDef;
import org.wso2.ballerinalang.compiler.tree.statements.BLangRetry;
import org.wso2.ballerinalang.compiler.tree.statements.BLangRetryTransaction;
import org.wso2.ballerinalang.compiler.tree.statements.BLangReturn;
import org.wso2.ballerinalang.compiler.tree.statements.BLangRollback;
import org.wso2.ballerinalang.compiler.tree.statements.BLangSimpleVariableDef;
import org.wso2.ballerinalang.compiler.tree.statements.BLangStatement;
import org.wso2.ballerinalang.compiler.tree.statements.BLangTransaction;
import org.wso2.ballerinalang.compiler.tree.statements.BLangTupleDestructure;
import org.wso2.ballerinalang.compiler.tree.statements.BLangTupleVariableDef;
import org.wso2.ballerinalang.compiler.tree.statements.BLangWhile;
import org.wso2.ballerinalang.compiler.tree.statements.BLangWorkerSend;
import org.wso2.ballerinalang.compiler.tree.statements.BLangXMLNSStatement;
import org.wso2.ballerinalang.compiler.tree.types.BLangArrayType;
import org.wso2.ballerinalang.compiler.tree.types.BLangBuiltInRefTypeNode;
import org.wso2.ballerinalang.compiler.tree.types.BLangConstrainedType;
import org.wso2.ballerinalang.compiler.tree.types.BLangErrorType;
import org.wso2.ballerinalang.compiler.tree.types.BLangFiniteTypeNode;
import org.wso2.ballerinalang.compiler.tree.types.BLangFunctionTypeNode;
import org.wso2.ballerinalang.compiler.tree.types.BLangIntersectionTypeNode;
import org.wso2.ballerinalang.compiler.tree.types.BLangLetVariable;
import org.wso2.ballerinalang.compiler.tree.types.BLangObjectTypeNode;
import org.wso2.ballerinalang.compiler.tree.types.BLangRecordTypeNode;
import org.wso2.ballerinalang.compiler.tree.types.BLangStreamType;
import org.wso2.ballerinalang.compiler.tree.types.BLangTableTypeNode;
import org.wso2.ballerinalang.compiler.tree.types.BLangTupleTypeNode;
import org.wso2.ballerinalang.compiler.tree.types.BLangType;
import org.wso2.ballerinalang.compiler.tree.types.BLangUnionTypeNode;
import org.wso2.ballerinalang.compiler.tree.types.BLangUserDefinedType;
import org.wso2.ballerinalang.compiler.tree.types.BLangValueType;
import org.wso2.ballerinalang.compiler.util.CompilerContext;
import org.wso2.ballerinalang.compiler.util.Constants;
import org.wso2.ballerinalang.compiler.util.FieldKind;
import org.wso2.ballerinalang.compiler.util.Names;
import org.wso2.ballerinalang.compiler.util.NumericLiteralSupport;
import org.wso2.ballerinalang.compiler.util.QuoteType;
import org.wso2.ballerinalang.compiler.util.TypeTags;
import org.wso2.ballerinalang.compiler.util.diagnotic.BDiagnosticSource;
import org.wso2.ballerinalang.compiler.util.diagnotic.DiagnosticPos;

import java.util.ArrayList;
import java.util.Collections;
import java.util.HashSet;
import java.util.Iterator;
import java.util.LinkedList;
import java.util.List;
import java.util.Optional;
import java.util.Set;
import java.util.Stack;
import java.util.regex.Matcher;

import static org.ballerinalang.model.elements.Flag.ISOLATED;
import static org.ballerinalang.model.elements.Flag.SERVICE;
import static org.wso2.ballerinalang.compiler.util.Constants.INFERRED_ARRAY_INDICATOR;
import static org.wso2.ballerinalang.compiler.util.Constants.OPEN_ARRAY_INDICATOR;
import static org.wso2.ballerinalang.compiler.util.Constants.WORKER_LAMBDA_VAR_PREFIX;

/**
 * Generates a {@code BLandCompilationUnit} from the given {@code ModulePart}.
 *
 * @since 1.3.0
 */
public class BLangNodeTransformer extends NodeTransformer<BLangNode> {
    private static final String IDENTIFIER_LITERAL_PREFIX = "'";
    private BLangDiagnosticLog dlog;
    private SymbolTable symTable;
    private BDiagnosticSource diagnosticSource;

    private BLangCompilationUnit currentCompilationUnit;
    private BLangAnonymousModelHelper anonymousModelHelper;
    private BLangMissingNodesHelper missingNodesHelper;

    /* To keep track of additional statements produced from multi-BLangNode resultant transformations */
    private Stack<BLangStatement> additionalStatements = new Stack<>();
    /* To keep track if we are inside a block statment for the use of type definition creation */
    private boolean isInLocalContext = false;

    public BLangNodeTransformer(CompilerContext context, BDiagnosticSource diagnosticSource) {
        this.dlog = BLangDiagnosticLog.getInstance(context);
        this.symTable = SymbolTable.getInstance(context);
        this.diagnosticSource = diagnosticSource;
        this.anonymousModelHelper = BLangAnonymousModelHelper.getInstance(context);
        this.missingNodesHelper = BLangMissingNodesHelper.getInstance(context);
    }

    public List<org.ballerinalang.model.tree.Node> accept(Node node) {
        BLangNode bLangNode = node.apply(this);
        List<org.ballerinalang.model.tree.Node> nodes = new ArrayList<>();
        // if not already consumed, add left-over statements
        while (!additionalStatements.empty()) {
            nodes.add(additionalStatements.pop());
        }
        nodes.add(bLangNode);
        return nodes;
    }

    @Override
    public BLangNode transform(IdentifierToken identifierToken) {
        return this.createIdentifier(getPosition(identifierToken), identifierToken);
    }

    private Optional<Node> getDocumentationString(Optional<MetadataNode> metadataNode) {
        return metadataNode.map(MetadataNode::documentationString).orElse(null);
    }

    private NodeList<AnnotationNode> getAnnotations(Optional<MetadataNode> metadataNode) {
        return metadataNode.map(MetadataNode::annotations).orElse(null);
    }

    private DiagnosticPos getPosition(Node node) {
        if (node == null) {
            return null;
        }
        LineRange lineRange = node.lineRange();
        LinePosition startPos = lineRange.startLine();
        LinePosition endPos = lineRange.endLine();
        return new DiagnosticPos(diagnosticSource, startPos.line(), endPos.line(), startPos.offset(),
                                 endPos.offset());
    }

    private DiagnosticPos getPositionWithoutMetadata(Node node) {
        if (node == null) {
            return null;
        }
        LineRange nodeLineRange = node.lineRange();
        NonTerminalNode nonTerminalNode = (NonTerminalNode) node;
        ChildNodeList children = nonTerminalNode.children();
        // If there's metadata it will be the first child.
        // Hence set start position from next immediate child.
        LinePosition startPos;
        if (children.get(0).kind() == SyntaxKind.METADATA) {
            startPos = children.get(1).lineRange().startLine();
        } else {
            startPos = nodeLineRange.startLine();
        }
        LinePosition endPos = nodeLineRange.endLine();
        return new DiagnosticPos(diagnosticSource, startPos.line(), endPos.line(), startPos.offset(),
                                 endPos.offset());
    }

    @Override
    public BLangNode transform(ModulePartNode modulePart) {
        BLangCompilationUnit compilationUnit = (BLangCompilationUnit) TreeBuilder.createCompilationUnit();
        this.currentCompilationUnit = compilationUnit;
        compilationUnit.name = diagnosticSource.cUnitName;
        DiagnosticPos pos = getPosition(modulePart);

        // Generate import declarations
        for (ImportDeclarationNode importDecl : modulePart.imports()) {
            BLangImportPackage bLangImport = (BLangImportPackage) importDecl.apply(this);
            bLangImport.compUnit = this.createIdentifier(pos, compilationUnit.getName());
            compilationUnit.addTopLevelNode(bLangImport);
        }

        // Generate other module-level declarations
        for (ModuleMemberDeclarationNode member : modulePart.members()) {
            compilationUnit.addTopLevelNode((TopLevelNode) member.apply(this));
        }
        pos.sLine = 0;
        pos.sCol = 0;
        pos.eLine = 0;
        pos.eCol = 0;

        compilationUnit.pos = pos;
        this.currentCompilationUnit = null;
        return compilationUnit;
    }

    @Override
    public BLangNode transform(ModuleVariableDeclarationNode modVarDeclrNode) {
        TypedBindingPatternNode typedBindingPattern = modVarDeclrNode.typedBindingPattern();
        CaptureBindingPatternNode bindingPattern = (CaptureBindingPatternNode) typedBindingPattern.bindingPattern();

        boolean isFinal = false;
        for (Token qualifier : modVarDeclrNode.qualifiers()) {
            if (qualifier.kind() == SyntaxKind.FINAL_KEYWORD) {
                isFinal = true;
            }
        }

        BLangSimpleVariable simpleVar = createSimpleVar(bindingPattern.variableName(),
<<<<<<< HEAD
                typedBindingPattern.typeDescriptor(), modVarDeclrNode.initializer(), isFinal, false, null,
=======
                typedBindingPattern.typeDescriptor(), modVarDeclrNode.initializer().orElse(null),
                modVarDeclrNode.finalKeyword().isPresent(), false, null,
>>>>>>> 5286ad63
                getAnnotations(modVarDeclrNode.metadata()));
        simpleVar.pos = getPositionWithoutMetadata(modVarDeclrNode);
        simpleVar.markdownDocumentationAttachment =
                createMarkdownDocumentationAttachment(getDocumentationString(modVarDeclrNode.metadata()));
        return simpleVar;
    }

    @Override
    public BLangNode transform(ImportDeclarationNode importDeclaration) {
        ImportOrgNameNode orgNameNode = importDeclaration.orgName().orElse(null);
        ImportVersionNode versionNode = importDeclaration.version().orElse(null);
        ImportPrefixNode prefixNode = importDeclaration.prefix().orElse(null);

        Token orgName = null;
        if (orgNameNode != null) {
            orgName = orgNameNode.orgName();
        }

        String version = null;
        if (versionNode != null) {
            if (versionNode.isMissing()) {
                version = missingNodesHelper.getNextMissingNodeName(diagnosticSource.pkgID);
            } else {
                version = extractVersion(versionNode.versionNumber());
            }
        }

        List<BLangIdentifier> pkgNameComps = new ArrayList<>();
        NodeList<IdentifierToken> names = importDeclaration.moduleName();
        DiagnosticPos position = getPosition(importDeclaration);
        names.forEach(name -> pkgNameComps.add(this.createIdentifier(getPosition(name), name.text(), null)));

        BLangImportPackage importDcl = (BLangImportPackage) TreeBuilder.createImportPackageNode();
        importDcl.pos = position;
        importDcl.pkgNameComps = pkgNameComps;
        importDcl.orgName = this.createIdentifier(getPosition(orgNameNode), orgName);
        importDcl.version = this.createIdentifier(getPosition(versionNode), version);
        importDcl.alias = (prefixNode != null) ? this.createIdentifier(getPosition(prefixNode), prefixNode.prefix())
                                               : pkgNameComps.get(pkgNameComps.size() - 1);

        return importDcl;
    }

    @Override
    public BLangNode transform(MethodDeclarationNode methodDeclarationNode) {
        BLangFunction bLFunction = createFunctionNode(methodDeclarationNode.methodName(),
                methodDeclarationNode.qualifierList(), methodDeclarationNode.methodSignature(), null);

        bLFunction.annAttachments = applyAll(getAnnotations(methodDeclarationNode.metadata()));
        bLFunction.markdownDocumentationAttachment =
                createMarkdownDocumentationAttachment(getDocumentationString(methodDeclarationNode.metadata()));
        bLFunction.pos = getPositionWithoutMetadata(methodDeclarationNode);
        return bLFunction;
    }

    @Override
    public BLangNode transform(ConstantDeclarationNode constantDeclarationNode) {
        BLangConstant constantNode = (BLangConstant) TreeBuilder.createConstantNode();
        DiagnosticPos pos = getPositionWithoutMetadata(constantDeclarationNode);
        DiagnosticPos identifierPos = getPosition(constantDeclarationNode.variableName());
        constantNode.name = createIdentifier(identifierPos, constantDeclarationNode.variableName());
        constantNode.expr = createExpression(constantDeclarationNode.initializer());
        constantNode.pos = pos;
        if (constantDeclarationNode.typeDescriptor().isPresent()) {
            constantNode.typeNode = createTypeNode(constantDeclarationNode.typeDescriptor().orElse(null));
        }

        constantNode.annAttachments = applyAll(getAnnotations(constantDeclarationNode.metadata()));
        constantNode.markdownDocumentationAttachment =
                createMarkdownDocumentationAttachment(getDocumentationString(constantDeclarationNode.metadata()));

        constantNode.flagSet.add(Flag.CONSTANT);
        if (constantDeclarationNode.visibilityQualifier().isPresent() &&
                constantDeclarationNode.visibilityQualifier().orElse(null).kind() == SyntaxKind.PUBLIC_KEYWORD) {
            constantNode.flagSet.add(Flag.PUBLIC);
        }

        // Check whether the value is a literal. If it is not a literal, it is an invalid case. So we don't need to
        // consider it.
        NodeKind nodeKind = constantNode.expr.getKind();
        if (nodeKind == NodeKind.LITERAL || nodeKind == NodeKind.NUMERIC_LITERAL) {
            // Note - If the RHS is a literal, we need to create an anonymous type definition which can later be used
            // in type definitions.

            // Create a new literal.
            BLangLiteral literal = nodeKind == NodeKind.LITERAL ?
                    (BLangLiteral) TreeBuilder.createLiteralExpression() :
                    (BLangLiteral) TreeBuilder.createNumericLiteralExpression();
            literal.setValue(((BLangLiteral) constantNode.expr).value);
            literal.type = constantNode.expr.type;
            literal.isConstant = true;

            // Create a new finite type node.
            BLangFiniteTypeNode finiteTypeNode = (BLangFiniteTypeNode) TreeBuilder.createFiniteTypeNode();
            finiteTypeNode.valueSpace.add(literal);

            // Create a new anonymous type definition.
            BLangTypeDefinition typeDef = (BLangTypeDefinition) TreeBuilder.createTypeDefinition();
            String genName = anonymousModelHelper.getNextAnonymousTypeKey(pos.src.pkgID);
            IdentifierNode anonTypeGenName = createIdentifier(identifierPos, genName);
            typeDef.setName(anonTypeGenName);
            typeDef.flagSet.add(Flag.PUBLIC);
            typeDef.flagSet.add(Flag.ANONYMOUS);
            typeDef.typeNode = finiteTypeNode;
            typeDef.pos = pos;

            // We add this type definition to the `associatedTypeDefinition` field of the constant node. Then when we
            // visit the constant node, we visit this type definition as well. By doing this, we don't need to change
            // any of the type def visiting logic in symbol enter.
            constantNode.associatedTypeDefinition = typeDef;
        }
        return constantNode;
    }

    public BLangNode transform(TypeDefinitionNode typeDefNode) {
        BLangTypeDefinition typeDef = (BLangTypeDefinition) TreeBuilder.createTypeDefinition();
        BLangIdentifier identifierNode =
                this.createIdentifier(typeDefNode.typeName());
        typeDef.setName(identifierNode);
        typeDef.markdownDocumentationAttachment =
                createMarkdownDocumentationAttachment(getDocumentationString(typeDefNode.metadata()));

        typeDef.typeNode = createTypeNode(typeDefNode.typeDescriptor());

        typeDefNode.visibilityQualifier().ifPresent(visibilityQual -> {
            if (visibilityQual.kind() == SyntaxKind.PUBLIC_KEYWORD) {
                typeDef.flagSet.add(Flag.PUBLIC);
            }
        });
        typeDef.pos = getPositionWithoutMetadata(typeDefNode);
        typeDef.annAttachments = applyAll(getAnnotations(typeDefNode.metadata()));
        return typeDef;
    }

    @Override
    public BLangNode transform(UnionTypeDescriptorNode unionTypeDescriptorNode) {
        List<TypeDescriptorNode> nodes = flattenUnionType(unionTypeDescriptorNode);

        List<TypeDescriptorNode> finiteTypeElements = new ArrayList<>();
        List<List<TypeDescriptorNode>> unionTypeElementsCollection = new ArrayList<>();
        for (TypeDescriptorNode type : nodes) {
            if (type.kind() == SyntaxKind.SINGLETON_TYPE_DESC) {
                finiteTypeElements.add(type);
                unionTypeElementsCollection.add(new ArrayList<>());
            } else {
                List<TypeDescriptorNode> lastOfOthers;
                if (unionTypeElementsCollection.isEmpty()) {
                    lastOfOthers = new ArrayList<>();
                    unionTypeElementsCollection.add(lastOfOthers);
                } else {
                    lastOfOthers = unionTypeElementsCollection.get(unionTypeElementsCollection.size() - 1);
                }

                lastOfOthers.add(type);
            }
        }

        List<TypeDescriptorNode> unionElements = new ArrayList<>();
        reverseFlatMap(unionTypeElementsCollection, unionElements);

        BLangFiniteTypeNode bLangFiniteTypeNode = (BLangFiniteTypeNode) TreeBuilder.createFiniteTypeNode();
        for (TypeDescriptorNode finiteTypeEl : finiteTypeElements) {
            SingletonTypeDescriptorNode singletonTypeNode = (SingletonTypeDescriptorNode) finiteTypeEl;
            BLangLiteral literal = createSimpleLiteral(singletonTypeNode.simpleContExprNode(), true);
            bLangFiniteTypeNode.addValue(literal);
        }

        if (unionElements.isEmpty()) {
            return bLangFiniteTypeNode;
        }

        BLangUnionTypeNode unionTypeNode = (BLangUnionTypeNode) TreeBuilder.createUnionTypeNode();
        unionTypeNode.pos = getPosition(unionTypeDescriptorNode);
        for (TypeDescriptorNode unionElement : unionElements) {
            unionTypeNode.memberTypeNodes.add(createTypeNode(unionElement));
        }

        if (!finiteTypeElements.isEmpty()) {
            unionTypeNode.memberTypeNodes.add(deSugarTypeAsUserDefType(bLangFiniteTypeNode));
        }
        return unionTypeNode;
    }

    private List<TypeDescriptorNode> flattenUnionType(UnionTypeDescriptorNode unionTypeDescriptorNode) {
        List<TypeDescriptorNode> list = new ArrayList<>();
        list.add(unionTypeDescriptorNode.leftTypeDesc());
        while (unionTypeDescriptorNode.rightTypeDesc().kind() == SyntaxKind.UNION_TYPE_DESC) {
            unionTypeDescriptorNode = (UnionTypeDescriptorNode) unionTypeDescriptorNode.rightTypeDesc();
            list.add(unionTypeDescriptorNode.leftTypeDesc());
        }
        list.add(unionTypeDescriptorNode.rightTypeDesc());
        return list;
    }

    private <T> void reverseFlatMap(List<List<T>> listOfLists, List<T> result) {
        for (int i = listOfLists.size() - 1; i >= 0; i--) {
            result.addAll(listOfLists.get(i));
        }
    }

    private BLangUserDefinedType deSugarTypeAsUserDefType(BLangType toIndirect) {
        BLangTypeDefinition bLTypeDef = createTypeDefinitionWithTypeNode(toIndirect);
        DiagnosticPos pos = toIndirect.pos;
        addToTop(bLTypeDef);

        return createUserDefinedType(pos, (BLangIdentifier) TreeBuilder.createIdentifierNode(), bLTypeDef.name);
    }

    private BLangTypeDefinition createTypeDefinitionWithTypeNode(BLangType toIndirect) {
        DiagnosticPos pos = toIndirect.pos;
        BLangTypeDefinition bLTypeDef = (BLangTypeDefinition) TreeBuilder.createTypeDefinition();

        // Generate a name for the anonymous object
        String genName = anonymousModelHelper.getNextAnonymousTypeKey(diagnosticSource.pkgID);
        IdentifierNode anonTypeGenName = createIdentifier(pos, genName);
        bLTypeDef.setName(anonTypeGenName);
        bLTypeDef.flagSet.add(Flag.PUBLIC);
        bLTypeDef.flagSet.add(Flag.ANONYMOUS);

        bLTypeDef.typeNode = toIndirect;
        bLTypeDef.pos = pos;
        return bLTypeDef;
    }

    @Override
    public BLangNode transform(ParenthesisedTypeDescriptorNode parenthesisedTypeDescriptorNode) {
        BLangType typeNode = createTypeNode(parenthesisedTypeDescriptorNode.typedesc());
        typeNode.grouped = true;
        return typeNode;
    }

    @Override
    public BLangNode transform(TypeParameterNode typeParameterNode) {
        return createTypeNode(typeParameterNode.typeNode());
    }

    @Override
    public BLangNode transform(TupleTypeDescriptorNode tupleTypeDescriptorNode) {
        BLangTupleTypeNode tupleTypeNode = (BLangTupleTypeNode) TreeBuilder.createTupleTypeNode();
        SeparatedNodeList<Node> types = tupleTypeDescriptorNode.memberTypeDesc();
        for (int i = 0; i < types.size(); i++) {
            Node node = types.get(i);
            if (node.kind() == SyntaxKind.REST_TYPE) {
                RestDescriptorNode restDescriptor = (RestDescriptorNode) node;
                tupleTypeNode.restParamType = createTypeNode(restDescriptor.typeDescriptor());
            } else {
                tupleTypeNode.memberTypeNodes.add(createTypeNode(node));
            }
        }
        tupleTypeNode.pos = getPosition(tupleTypeDescriptorNode);

        return tupleTypeNode;
    }

    @Override
    public BLangNode transform(ErrorTypeDescriptorNode errorTypeDescriptorNode) {
        BLangErrorType errorType = (BLangErrorType) TreeBuilder.createErrorTypeNode();
        Optional<ErrorTypeParamsNode> typeParam = errorTypeDescriptorNode.errorTypeParamsNode();
        errorType.pos = getPosition(errorTypeDescriptorNode);
        if (typeParam.isPresent()) {
            ErrorTypeParamsNode typeNode = typeParam.get();
            BLangType detail = null;
            if (isAnonymousTypeNode(typeNode)) {
                detail = deSugarTypeAsUserDefType(createTypeNode(typeNode));
            } else {
                detail = createTypeNode(typeNode);
            }

            if (detail != null) {
                errorType.detailType = detail;
                NonTerminalNode parent = errorTypeDescriptorNode.parent();
                if (parent.kind() == SyntaxKind.DISTINCT_TYPE_DESC) {
                    parent = parent.parent();
                }
                if (parent.kind() != SyntaxKind.TYPE_DEFINITION) {
                    return deSugarTypeAsUserDefType(errorType);
                }
            } else {
                errorType.inferErrorType = true;
            }
        }

        return errorType;
    }

    private boolean isAnonymousTypeNode(ErrorTypeParamsNode typeNode) {
        SyntaxKind paramKind = typeNode.parameter().kind();
        if (paramKind == SyntaxKind.RECORD_TYPE_DESC || paramKind == SyntaxKind.OBJECT_TYPE_DESC
                || paramKind == SyntaxKind.ERROR_TYPE_DESC) {
            return checkIfAnonymous(typeNode);
        }
        return false;
    }

    @Override
    public BLangNode transform(ErrorTypeParamsNode errorTypeParamsNode) {
        Node param = errorTypeParamsNode.parameter();
        if (param.kind() == SyntaxKind.ASTERISK_TOKEN) {
            return null;
        }

        return createTypeNode(errorTypeParamsNode.parameter());
    }

    @Override
    public BLangNode transform(DistinctTypeDescriptorNode distinctTypeDesc) {
        BLangType typeNode = createTypeNode(distinctTypeDesc.typeDescriptor());
        typeNode.flagSet.add(Flag.DISTINCT);
        return typeNode;
    }

    @Override
    public BLangNode transform(ObjectTypeDescriptorNode objTypeDescNode) {
        BLangObjectTypeNode objectTypeNode = (BLangObjectTypeNode) TreeBuilder.createObjectTypeNode();

        for (Token qualifier : objTypeDescNode.objectTypeQualifiers()) {
            SyntaxKind kind = qualifier.kind();
            if (kind == SyntaxKind.CLIENT_KEYWORD) {
                objectTypeNode.flagSet.add(Flag.CLIENT);
                continue;
            }

            if (kind == SyntaxKind.SERVICE_KEYWORD) {
                objectTypeNode.flagSet.add(SERVICE);
                continue;
            }

            if (kind == SyntaxKind.ISOLATED_KEYWORD) {
                objectTypeNode.flagSet.add(ISOLATED);
                continue;
            }

            throw new RuntimeException("Syntax kind is not supported: " + kind);
        }

        NodeList<Node> members = objTypeDescNode.members();
        for (Node node : members) {
            // TODO: Check for fields other than SimpleVariableNode
            BLangNode bLangNode = node.apply(this);
            if (bLangNode.getKind() == NodeKind.FUNCTION) {
                BLangFunction bLangFunction = (BLangFunction) bLangNode;
                bLangFunction.attachedFunction = true;
                bLangFunction.flagSet.add(Flag.ATTACHED);
                if (Names.USER_DEFINED_INIT_SUFFIX.value.equals(bLangFunction.name.value)) {
                    if (objectTypeNode.initFunction == null) {
                        bLangFunction.objInitFunction = true;
                        objectTypeNode.initFunction = bLangFunction;
                    } else {
                        objectTypeNode.addFunction(bLangFunction);
                    }
                } else {
                    objectTypeNode.addFunction(bLangFunction);
                }
            } else if (bLangNode.getKind() == NodeKind.VARIABLE) {
                objectTypeNode.addField((BLangSimpleVariable) bLangNode);
            } else if (bLangNode.getKind() == NodeKind.USER_DEFINED_TYPE) {
                objectTypeNode.addTypeReference((BLangType) bLangNode);
            }
        }

        objectTypeNode.pos = getPosition(objTypeDescNode);

        if (members.size() > 0) {
            trimLeft(objectTypeNode.pos, getPosition(members.get(0)));
            trimRight(objectTypeNode.pos, getPosition(members.get(members.size() - 1)));
        } else {
            trimLeft(objectTypeNode.pos, getPosition(objTypeDescNode.closeBrace()));
            trimRight(objectTypeNode.pos, getPosition(objTypeDescNode.openBrace()));
        }

        boolean isAnonymous = checkIfAnonymous(objTypeDescNode);
        objectTypeNode.isAnonymous = isAnonymous;

        if (!isAnonymous) {
            return objectTypeNode;
        }

        return deSugarTypeAsUserDefType(objectTypeNode);
    }

    public BLangClassDefinition createObjectExpressionBody(NodeList<Node> members) {
        BLangClassDefinition classDefinition = (BLangClassDefinition) TreeBuilder.createClassDefNode();
        classDefinition.flagSet.add(Flag.ANONYMOUS);

        for (Node node : members) {
            BLangNode bLangNode = node.apply(this);
            NodeKind nodeKind =  bLangNode.getKind();
            if (nodeKind == NodeKind.FUNCTION) {
                BLangFunction bLangFunction = (BLangFunction) bLangNode;
                bLangFunction.attachedFunction = true;
                bLangFunction.flagSet.add(Flag.ATTACHED);
                if (!Names.USER_DEFINED_INIT_SUFFIX.value.equals(bLangFunction.name.value)) {
                    classDefinition.addFunction(bLangFunction);
                    continue;
                }
                if (classDefinition.initFunction != null) {
                    classDefinition.addFunction(bLangFunction);
                    continue;
                }
                if (bLangFunction.requiredParams.size() != 0) {
                    dlog.error(bLangFunction.pos, DiagnosticCode.OBJECT_CTOR_INIT_CANNOT_HAVE_PARAMETERS);
                    continue;
                }
                bLangFunction.objInitFunction = true;
                classDefinition.initFunction = bLangFunction;
            } else if (nodeKind == NodeKind.VARIABLE) {
                classDefinition.addField((BLangSimpleVariable) bLangNode);
            } else if (nodeKind == NodeKind.USER_DEFINED_TYPE) {
                dlog.error(bLangNode.pos, DiagnosticCode.OBJECT_CTOR_DOES_NOT_SUPPORT_TYPE_REFERENCE_MEMBERS);
            }
        }

        classDefinition.internal = true;
        return classDefinition;
    }

    /**
     * Object constructor expression creates a class definition for the type defined through the object constructor.
     * Then add the class definition as a top level node. Using the class definition initialize the object defined in
     * the object constructor. Therefore this can be considered as a desugar.
     * example:
     *  var objVariable = object { int n; };
     *  // will be desugared to
     *  class anonType0 { int n; }
     *  var objVariable = new anonType0();
     *
     * @param objectConstructorExpressionNode object ctor expression node
     * @return BLangTypeInit node which initialize the class definition
     */
    @Override
    public BLangNode transform(ObjectConstructorExpressionNode objectConstructorExpressionNode) {
        DiagnosticPos pos = getPositionWithoutMetadata(objectConstructorExpressionNode);
        BLangClassDefinition annonClassDef = createObjectExpressionBody(objectConstructorExpressionNode.members());
        annonClassDef.pos = pos;
        BLangObjectConstructorExpression objectCtorExpression = TreeBuilder.createObjectCtorExpression();
        objectCtorExpression.pos = pos;
        objectCtorExpression.classNode = annonClassDef;

        // Generate a name for the anonymous object
        String genName = anonymousModelHelper.getNextAnonymousTypeKey(diagnosticSource.pkgID);
        IdentifierNode anonTypeGenName = createIdentifier(pos, genName);
        annonClassDef.setName(anonTypeGenName);
        annonClassDef.flagSet.add(Flag.PUBLIC);

        Optional<TypeDescriptorNode> typeReference = objectConstructorExpressionNode.typeReference();
        typeReference.ifPresent(typeReferenceNode -> {
            objectCtorExpression.addTypeReference(createTypeNode(typeReferenceNode));
        });

        annonClassDef.annAttachments = applyAll(objectConstructorExpressionNode.annotations());
        addToTop(annonClassDef);

        NodeList<Token> objectConstructorQualifierList = objectConstructorExpressionNode.objectTypeQualifiers();
        for (Token qualifier : objectConstructorQualifierList) {
            if (qualifier.kind() == SyntaxKind.CLIENT_KEYWORD) {
                annonClassDef.flagSet.add(Flag.CLIENT);
                objectCtorExpression.isClient = true;
            } else {
                throw new RuntimeException("Syntax kind is not supported: " + qualifier.kind());
            }
        }

        BLangIdentifier identifier = (BLangIdentifier) TreeBuilder.createIdentifierNode();
        BLangUserDefinedType userDefinedType = createUserDefinedType(pos, identifier, annonClassDef.name);

        BLangTypeInit initNode = (BLangTypeInit) TreeBuilder.createInitNode();
        initNode.pos = pos;
        initNode.userDefinedType = userDefinedType;

        BLangInvocation invocationNode = (BLangInvocation) TreeBuilder.createInvocationNode();
        invocationNode.pos = pos;
        BLangIdentifier pkgAlias = createIdentifier(pos, "");
        BLangNameReference nameReference =  new BLangNameReference(pos, null, pkgAlias, annonClassDef.name);

        invocationNode.name = (BLangIdentifier) nameReference.name;
        invocationNode.pkgAlias = (BLangIdentifier) nameReference.pkgAlias;

        initNode.argsExpr.addAll(invocationNode.argExprs);
        initNode.initInvocation = invocationNode;

        objectCtorExpression.classNode = annonClassDef;
        objectCtorExpression.typeInit = initNode;
        return initNode;
    }

    @Override
    public BLangNode transform(ObjectFieldNode objFieldNode) {
        BLangSimpleVariable simpleVar = createSimpleVar(objFieldNode.fieldName(), objFieldNode.typeName(),
                                                        objFieldNode.expression().orElse(null),
                                                        false, false, objFieldNode.visibilityQualifier().orElse(null),
                                                        getAnnotations(objFieldNode.metadata()));
        // Transform documentation
        Optional<Node> doc = getDocumentationString(objFieldNode.metadata());
        simpleVar.markdownDocumentationAttachment = createMarkdownDocumentationAttachment(doc);

        addFinalQualifier(objFieldNode.finalKeyword(), simpleVar);
        simpleVar.pos = getPositionWithoutMetadata(objFieldNode);
        return simpleVar;
    }

    @Override
    public BLangNode transform(ServiceDeclarationNode serviceDeclrNode) {
        return createService(serviceDeclrNode, serviceDeclrNode.serviceName().orElse(null), false);
    }

    private BLangNode createService(Node serviceNode, IdentifierToken serviceNameNode, boolean isAnonServiceValue) {
        // Any Service can be represented in two major components.
        //  1) A anonymous type node (Object)
        //  2) Variable assignment with "serviceName".
        //      This is a global variable if the service is defined in module level.
        //      Otherwise (isAnonServiceValue = true) it is a local variable definition, which is written by user.
        ServiceDeclarationNode serviceDeclrNode = null;
        ServiceConstructorExpressionNode serviceConstructorNode;
        BLangService bLService = (BLangService) TreeBuilder.createServiceNode();
        //TODO handle service.expression
        // TODO: Look for generify this into sepearte method for type as well
        bLService.isAnonymousServiceValue = isAnonServiceValue;

        DiagnosticPos pos = getPositionWithoutMetadata(serviceNode);
        if (serviceNode instanceof ServiceDeclarationNode) {
            trimLeft(pos, getPosition(((ServiceDeclarationNode) serviceNode).serviceKeyword()));
        }
        String serviceName;
        DiagnosticPos identifierPos;
        if (isAnonServiceValue || serviceNameNode == null) {
            serviceName = this.anonymousModelHelper.getNextAnonymousServiceVarKey(diagnosticSource.pkgID);
            identifierPos = pos;
        } else {
            if (serviceNameNode == null || serviceNameNode.isMissing()) {
                serviceName = missingNodesHelper.getNextMissingNodeName(diagnosticSource.pkgID);
            } else {
                serviceName = serviceNameNode.text();
            }
            identifierPos = getPosition(serviceNameNode);
        }

        String serviceTypeName =
                this.anonymousModelHelper.getNextAnonymousServiceTypeKey(diagnosticSource.pkgID, serviceName);
        BLangIdentifier serviceVar = createIdentifier(identifierPos, serviceName);
        serviceVar.pos = identifierPos;
        bLService.setName(serviceVar);
        if (!isAnonServiceValue) {
            serviceDeclrNode = (ServiceDeclarationNode) serviceNode;
            for (Node expr : serviceDeclrNode.expressions()) {
                bLService.attachedExprs.add(createExpression(expr));
            }
        }

        if (isAnonServiceValue) {
            bLService.annAttachments = applyAll(((ServiceConstructorExpressionNode) serviceNode).annotations());
        } else {
            bLService.annAttachments = applyAll(getAnnotations(serviceDeclrNode.metadata()));
        }

        // We add all service nodes to top level, only for future reference.
        addToTop(bLService);

        // 1) Define type nodeDefinition for service type.
        BLangClassDefinition classDef = (BLangClassDefinition) TreeBuilder.createClassDefNode();
        BLangIdentifier serviceTypeID = createIdentifier(identifierPos, serviceTypeName);
        serviceTypeID.pos = pos;
        classDef.setName(serviceTypeID);
        classDef.flagSet.add(SERVICE);

        if (!isAnonServiceValue) {
            addServiceConstructsToClassDefinition((ServiceBodyNode) serviceDeclrNode.serviceBody(), classDef);
            bLService.markdownDocumentationAttachment =
                    createMarkdownDocumentationAttachment(getDocumentationString(serviceDeclrNode.metadata()));
        } else {
            serviceConstructorNode = (ServiceConstructorExpressionNode) serviceNode;
            addServiceConstructsToClassDefinition((ServiceBodyNode) serviceConstructorNode.serviceBody(), classDef);
            bLService.annAttachments = applyAll(serviceConstructorNode.annotations());
        }

        classDef.pos = pos;
        addToTop(classDef);
        bLService.serviceClass = classDef;

        // 2) Create service constructor.
        final BLangServiceConstructorExpr serviceConstNode = (BLangServiceConstructorExpr) TreeBuilder
                .createServiceConstructorNode();
        serviceConstNode.serviceNode = bLService;
        serviceConstNode.pos = pos;

        // Crate Global variable for service.
        bLService.pos = pos;
        if (!isAnonServiceValue) {
            BLangSimpleVariable var = (BLangSimpleVariable) createBasicVarNodeWithoutType(identifierPos,
                    Collections.emptySet(),
                    serviceName, symTable.builtinPos,
                    serviceConstNode);
            var.flagSet.add(Flag.FINAL);
            var.flagSet.add(SERVICE);

            BLangUserDefinedType bLUserDefinedType = (BLangUserDefinedType) TreeBuilder.createUserDefinedTypeNode();
            bLUserDefinedType.pkgAlias = (BLangIdentifier) TreeBuilder.createIdentifierNode();
            bLUserDefinedType.typeName = classDef.name;
            bLUserDefinedType.pos = symTable.builtinPos;

            var.typeNode = bLUserDefinedType;
            bLService.variableNode = var;
            return var;
        } else {
            BLangServiceConstructorExpr serviceConstructorExpr =
                    (BLangServiceConstructorExpr) TreeBuilder.createServiceConstructorNode();
            serviceConstructorExpr.serviceNode = bLService;
            return serviceConstructorExpr;
        }
    }

    public void addServiceConstructsToClassDefinition(ServiceBodyNode serviceBodyNode,
                                                      BLangClassDefinition classDefinition) {
        classDefinition.flagSet.add(SERVICE);
        for (Node resourceNode : serviceBodyNode.resources()) {
            BLangNode bLangNode = resourceNode.apply(this);
            if (bLangNode.getKind() == NodeKind.FUNCTION) {
                BLangFunction bLangFunction = (BLangFunction) bLangNode;
                bLangFunction.attachedFunction = true;
                bLangFunction.flagSet.add(Flag.ATTACHED);
                classDefinition.addFunction(bLangFunction);
            }
        }
    }

    @Override
    public BLangNode transform(ServiceBodyNode serviceBodyNode) {
        BLangObjectTypeNode objectTypeNode = (BLangObjectTypeNode) TreeBuilder.createObjectTypeNode();
        objectTypeNode.flagSet.add(SERVICE);
        for (Node resourceNode : serviceBodyNode.resources()) {
            BLangNode bLangNode = resourceNode.apply(this);
            if (bLangNode.getKind() == NodeKind.FUNCTION) {
                BLangFunction bLangFunction = (BLangFunction) bLangNode;
                bLangFunction.attachedFunction = true;
                bLangFunction.flagSet.add(Flag.ATTACHED);
                objectTypeNode.addFunction(bLangFunction);
            }
        }
        objectTypeNode.isAnonymous = false;
        objectTypeNode.pos = getPosition(serviceBodyNode);
        return objectTypeNode;
    }

    @Override
    public BLangNode transform(ExpressionFunctionBodyNode expressionFunctionBodyNode) {
        BLangExprFunctionBody bLExprFunctionBody = (BLangExprFunctionBody) TreeBuilder.createExprFunctionBodyNode();
        bLExprFunctionBody.expr = createExpression(expressionFunctionBodyNode.expression());
        bLExprFunctionBody.pos = getPosition(expressionFunctionBodyNode);
        return bLExprFunctionBody;
    }

    @Override
    public BLangNode transform(RecordTypeDescriptorNode recordTypeDescriptorNode) {
        BLangRecordTypeNode recordTypeNode = (BLangRecordTypeNode) TreeBuilder.createRecordTypeNode();
        boolean hasRestField = false;
        boolean isAnonymous = checkIfAnonymous(recordTypeDescriptorNode);

        for (Node field : recordTypeDescriptorNode.fields()) {
            if (field.kind() == SyntaxKind.RECORD_FIELD) {
                BLangSimpleVariable bLFiled = (BLangSimpleVariable) field.apply(this);
                Optional<Node> doc = getDocumentationString(((RecordFieldNode) field).metadata());
                bLFiled.markdownDocumentationAttachment = createMarkdownDocumentationAttachment(doc);
                recordTypeNode.fields.add(bLFiled);
            } else if (field.kind() == SyntaxKind.RECORD_FIELD_WITH_DEFAULT_VALUE) {
                BLangSimpleVariable bLFiled = (BLangSimpleVariable) field.apply(this);
                Optional<Node> doc = getDocumentationString(((RecordFieldWithDefaultValueNode) field).metadata());
                bLFiled.markdownDocumentationAttachment = createMarkdownDocumentationAttachment(doc);
                recordTypeNode.fields.add(bLFiled);
            } else {
                recordTypeNode.addTypeReference(createTypeNode(field));
            }
        }
        Optional<RecordRestDescriptorNode> recordRestDesc = recordTypeDescriptorNode.recordRestDescriptor();
        if (recordRestDesc.isPresent()) {
            recordTypeNode.restFieldType = createTypeNode(recordRestDesc.get());
            hasRestField = true;
        }
        boolean isOpen = recordTypeDescriptorNode.bodyStartDelimiter().kind() == SyntaxKind.OPEN_BRACE_TOKEN;
        recordTypeNode.sealed = !(hasRestField || isOpen);
        recordTypeNode.pos = getPosition(recordTypeDescriptorNode);
        recordTypeNode.isAnonymous = isAnonymous;
        recordTypeNode.isLocal = this.isInLocalContext;

        // If anonymous type, create a user defined type and return it.
        if (!isAnonymous || this.isInLocalContext) {
            return recordTypeNode;
        }

        return createAnonymousRecordType(recordTypeDescriptorNode, recordTypeNode);
    }

    @Override
    public BLangNode transform(SingletonTypeDescriptorNode singletonTypeDescriptorNode) {
        BLangFiniteTypeNode bLangFiniteTypeNode = new BLangFiniteTypeNode();
        BLangLiteral simpleLiteral = createSimpleLiteral(singletonTypeDescriptorNode.simpleContExprNode());
        bLangFiniteTypeNode.valueSpace.add(simpleLiteral);
        return bLangFiniteTypeNode;
    }

    @Override
    public BLangNode transform(BuiltinSimpleNameReferenceNode singletonTypeDescriptorNode) {
        return createTypeNode(singletonTypeDescriptorNode);
    }

    @Override
    public BLangNode transform(TypeReferenceNode typeReferenceNode) {
        return createTypeNode(typeReferenceNode.typeName());
    }

    @Override
    public BLangNode transform(RecordFieldNode recordFieldNode) {
        BLangSimpleVariable simpleVar = createSimpleVar(recordFieldNode.fieldName(), recordFieldNode.typeName(),
                getAnnotations(recordFieldNode.metadata()));
        simpleVar.flagSet.add(Flag.PUBLIC);
        if (recordFieldNode.questionMarkToken().isPresent()) {
            simpleVar.flagSet.add(Flag.OPTIONAL);
        } else {
            simpleVar.flagSet.add(Flag.REQUIRED);
        }

        addRedonlyQualifier(recordFieldNode.readonlyKeyword(), recordFieldNode.typeName(), simpleVar);

        simpleVar.pos = getPositionWithoutMetadata(recordFieldNode);
        return simpleVar;
    }

    @Override
    public BLangNode transform(RecordFieldWithDefaultValueNode recordFieldNode) {
        BLangSimpleVariable simpleVar = createSimpleVar(recordFieldNode.fieldName(), recordFieldNode.typeName(),
                getAnnotations(recordFieldNode.metadata()));
        simpleVar.flagSet.add(Flag.PUBLIC);
        if (isPresent(recordFieldNode.expression())) {
            simpleVar.setInitialExpression(createExpression(recordFieldNode.expression()));
        }

        addRedonlyQualifier(recordFieldNode.readonlyKeyword(), recordFieldNode.typeName(), simpleVar);

        simpleVar.pos = getPositionWithoutMetadata(recordFieldNode);
        return simpleVar;
    }

    private void addRedonlyQualifier(Optional<Token> readonlyKeyword, Node typeDesc, BLangSimpleVariable simpleVar) {
        if (readonlyKeyword.isPresent()) {
            BLangValueType readOnlyTypeNode = (BLangValueType) TreeBuilder.createValueTypeNode();
            readOnlyTypeNode.pos = getPosition(readonlyKeyword.get());
            readOnlyTypeNode.typeKind = TypeKind.READONLY;
            if (simpleVar.typeNode.getKind() == NodeKind.INTERSECTION_TYPE_NODE) {
                ((BLangIntersectionTypeNode) simpleVar.typeNode).constituentTypeNodes.add(readOnlyTypeNode);
            } else {
                BLangIntersectionTypeNode intersectionTypeNode =
                        (BLangIntersectionTypeNode) TreeBuilder.createIntersectionTypeNode();
                intersectionTypeNode.constituentTypeNodes.add(simpleVar.typeNode);
                intersectionTypeNode.constituentTypeNodes.add(readOnlyTypeNode);
                intersectionTypeNode.pos = getPosition(typeDesc);
                simpleVar.typeNode = intersectionTypeNode;
            }

            simpleVar.flagSet.add(Flag.READONLY);
        }
    }

    @Override
    public BLangNode transform(RecordRestDescriptorNode recordFieldNode) {
        return createTypeNode(recordFieldNode.typeName());
    }

    @Override
    public BLangNode transform(FunctionDefinitionNode funcDefNode) {
        BLangFunction bLFunction = createFunctionNode(funcDefNode.functionName(), funcDefNode.qualifierList(),
                funcDefNode.functionSignature(), funcDefNode.functionBody());

        bLFunction.annAttachments = applyAll(getAnnotations(funcDefNode.metadata()));
        bLFunction.pos = getPositionWithoutMetadata(funcDefNode);

        bLFunction.markdownDocumentationAttachment =
                createMarkdownDocumentationAttachment(getDocumentationString(funcDefNode.metadata()));
        return bLFunction;
    }

    private BLangFunction createFunctionNode(IdentifierToken funcName, NodeList<Token> qualifierList,
            FunctionSignatureNode functionSignature, FunctionBodyNode functionBody) {

        BLangFunction bLFunction = (BLangFunction) TreeBuilder.createFunctionNode();

        // Set function name
        bLFunction.name = createIdentifier(getPosition(funcName), funcName);
        //Set method qualifiers
        setFunctionQualifiers(bLFunction, qualifierList);
        // Set function signature
        populateFuncSignature(bLFunction, functionSignature);

        // Set the function body
        if (functionBody == null) {
            bLFunction.body = null;
            bLFunction.flagSet.add(Flag.INTERFACE);
            bLFunction.interfaceFunction = true;
        } else {
            bLFunction.body = (BLangFunctionBody) functionBody.apply(this);
            if (bLFunction.body.getKind() == NodeKind.EXTERN_FUNCTION_BODY) {
                bLFunction.flagSet.add(Flag.NATIVE);
            }
        }
        return bLFunction;
    }

    private void setFunctionQualifiers(BLangFunction bLFunction, NodeList<Token> qualifierList) {

        for (Token qualifier : qualifierList) {
            switch (qualifier.kind()) {
                case PUBLIC_KEYWORD:
                    bLFunction.flagSet.add(Flag.PUBLIC);
                    break;
                case PRIVATE_KEYWORD:
                    bLFunction.flagSet.add(Flag.PRIVATE);
                    break;
                case REMOTE_KEYWORD:
                    bLFunction.flagSet.add(Flag.REMOTE);
                    break;
                case TRANSACTIONAL_KEYWORD:
                    bLFunction.flagSet.add(Flag.TRANSACTIONAL);
                    break;
                case RESOURCE_KEYWORD:
                    bLFunction.flagSet.add(Flag.RESOURCE);
                    break;
                case ISOLATED_KEYWORD:
                    bLFunction.flagSet.add(Flag.ISOLATED);
                    break;
                default:
                    continue;
            }
        }
    }

    @Override
    public BLangNode transform(ExternalFunctionBodyNode externalFunctionBodyNode) {
        BLangExternalFunctionBody externFunctionBodyNode =
                (BLangExternalFunctionBody) TreeBuilder.createExternFunctionBodyNode();
        externFunctionBodyNode.annAttachments = applyAll(externalFunctionBodyNode.annotations());
        return externFunctionBodyNode;
    }

    @Override
    public BLangNode transform(ExplicitAnonymousFunctionExpressionNode anonFuncExprNode) {
        BLangFunction bLFunction = (BLangFunction) TreeBuilder.createFunctionNode();
        DiagnosticPos pos = getPosition(anonFuncExprNode);

        // Set function name
        bLFunction.name = createIdentifier(pos,
                                           anonymousModelHelper.getNextAnonymousFunctionKey(diagnosticSource.pkgID));

        // Set function signature
        populateFuncSignature(bLFunction, anonFuncExprNode.functionSignature());

        // Set the function body
        bLFunction.body = (BLangFunctionBody) anonFuncExprNode.functionBody().apply(this);

//        attachAnnotations(function, annCount, false);
        bLFunction.pos = pos;

        bLFunction.addFlag(Flag.LAMBDA);
        bLFunction.addFlag(Flag.ANONYMOUS);

        setFunctionQualifiers(bLFunction, anonFuncExprNode.qualifierList());

        addToTop(bLFunction);

        BLangLambdaFunction lambdaExpr = (BLangLambdaFunction) TreeBuilder.createLambdaFunctionNode();
        lambdaExpr.function = bLFunction;
        lambdaExpr.pos = pos;
        return lambdaExpr;
    }

    @Override
    public BLangNode transform(FunctionBodyBlockNode functionBodyBlockNode) {
        BLangBlockFunctionBody bLFuncBody = (BLangBlockFunctionBody) TreeBuilder.createBlockFunctionBodyNode();
        this.isInLocalContext = true;
        List<BLangStatement> statements = new ArrayList<>();
        if (functionBodyBlockNode.namedWorkerDeclarator().isPresent()) {
            NamedWorkerDeclarator namedWorkerDeclarator = functionBodyBlockNode.namedWorkerDeclarator().get();
            generateAndAddBLangStatements(namedWorkerDeclarator.workerInitStatements(), statements);

            for (NamedWorkerDeclarationNode workerDeclarationNode : namedWorkerDeclarator.namedWorkerDeclarations()) {
                statements.add((BLangStatement) workerDeclarationNode.apply(this));
                // Consume resultant additional statements
                while (!this.additionalStatements.empty()) {
                    statements.add(additionalStatements.pop());
                }
            }
        }

        generateAndAddBLangStatements(functionBodyBlockNode.statements(), statements);

        bLFuncBody.stmts = statements;
        bLFuncBody.pos = getPosition(functionBodyBlockNode);
        this.isInLocalContext = false;
        return bLFuncBody;
    }

    @Override
    public BLangNode transform(ForEachStatementNode forEachStatementNode) {
        BLangForeach foreach = (BLangForeach) TreeBuilder.createForeachNode();
        foreach.pos = getPosition(forEachStatementNode);
        TypedBindingPatternNode typedBindingPatternNode = forEachStatementNode.typedBindingPattern();
        VariableDefinitionNode variableDefinitionNode = createBLangVarDef(getPosition(typedBindingPatternNode),
                typedBindingPatternNode, Optional.empty(), Optional.empty());
        foreach.setVariableDefinitionNode(variableDefinitionNode);
        foreach.isDeclaredWithVar = typedBindingPatternNode.typeDescriptor().kind() == SyntaxKind.VAR_TYPE_DESC;

        BLangBlockStmt foreachBlock = (BLangBlockStmt) forEachStatementNode.blockStatement().apply(this);
        foreachBlock.pos = getPosition(forEachStatementNode.blockStatement());
        foreach.setBody(foreachBlock);
        foreach.setCollection(createExpression(forEachStatementNode.actionOrExpressionNode()));

        forEachStatementNode.onFailClause().ifPresent(onFailClauseNode -> {
            foreach.setOnFailClause(
                    (org.ballerinalang.model.clauses.OnFailClauseNode) (onFailClauseNode.apply(this)));
        });

        return foreach;
    }

    @Override
    public BLangNode transform(ForkStatementNode forkStatementNode) {
        BLangForkJoin forkJoin = (BLangForkJoin) TreeBuilder.createForkJoinNode();
        DiagnosticPos forkStmtPos = getPosition(forkStatementNode);
        forkJoin.pos = forkStmtPos;
        return forkJoin;
    }

    @Override
    public BLangNode transform(NamedWorkerDeclarationNode namedWorkerDeclNode) {
        BLangFunction bLFunction = (BLangFunction) TreeBuilder.createFunctionNode();
        DiagnosticPos workerBodyPos = getPosition(namedWorkerDeclNode.workerBody());

        // Set function name
        bLFunction.name = createIdentifier(symTable.builtinPos,
                                           anonymousModelHelper.getNextAnonymousFunctionKey(diagnosticSource.pkgID));

        // Set the function body
        BLangBlockStmt blockStmt = (BLangBlockStmt) namedWorkerDeclNode.workerBody().apply(this);
        BLangBlockFunctionBody bodyNode = (BLangBlockFunctionBody) TreeBuilder.createBlockFunctionBodyNode();
        bodyNode.stmts = blockStmt.stmts;
        bodyNode.pos = workerBodyPos;
        bLFunction.body = bodyNode;
        bLFunction.internal = true;

        bLFunction.pos = workerBodyPos;

        bLFunction.addFlag(Flag.LAMBDA);
        bLFunction.addFlag(Flag.ANONYMOUS);
        bLFunction.addFlag(Flag.WORKER);

        if (namedWorkerDeclNode.transactionalKeyword().isPresent()) {
            bLFunction.addFlag(Flag.TRANSACTIONAL);
        }

        // change default worker name
        String workerName = namedWorkerDeclNode.workerName().text();
        if (workerName.startsWith(IDENTIFIER_LITERAL_PREFIX)) {
            bLFunction.defaultWorkerName.originalValue = workerName;
            workerName = IdentifierUtils.unescapeUnicodeCodepoints(workerName.substring(1));
        }
        bLFunction.defaultWorkerName.value = workerName;
        bLFunction.defaultWorkerName.pos = getPosition(namedWorkerDeclNode.workerName());

        NodeList<AnnotationNode> annotations = namedWorkerDeclNode.annotations();
        bLFunction.annAttachments = applyAll(annotations);

        // Set Return Type
        Optional<Node> retNode = namedWorkerDeclNode.returnTypeDesc();
        if (retNode.isPresent()) {
            ReturnTypeDescriptorNode returnType = (ReturnTypeDescriptorNode) retNode.get();
            bLFunction.setReturnTypeNode(createTypeNode(returnType.type()));
        } else {
            BLangValueType bLValueType = (BLangValueType) TreeBuilder.createValueTypeNode();
            bLValueType.pos = getPosition(namedWorkerDeclNode);
            bLValueType.typeKind = TypeKind.NIL;
            bLFunction.setReturnTypeNode(bLValueType);
        }

        addToTop(bLFunction);

        BLangLambdaFunction lambdaExpr = (BLangLambdaFunction) TreeBuilder.createLambdaFunctionNode();
        lambdaExpr.function = bLFunction;
        lambdaExpr.pos = workerBodyPos;
        lambdaExpr.internal = true;

        String workerLambdaName = WORKER_LAMBDA_VAR_PREFIX + workerName;

        DiagnosticPos workerNamePos = getPosition(namedWorkerDeclNode.workerName());
        // Check if the worker is in a fork. If so add the lambda function to the worker list in fork, else ignore.
        BLangSimpleVariable var = new SimpleVarBuilder()
                .with(workerLambdaName, workerNamePos)
                .setExpression(lambdaExpr)
                .isDeclaredWithVar()
                .isFinal()
                .build();

        if (namedWorkerDeclNode.transactionalKeyword().isPresent()) {
            var.addFlag(Flag.TRANSACTIONAL);
        }

        BLangSimpleVariableDef lamdaWrkr = (BLangSimpleVariableDef) TreeBuilder.createSimpleVariableDefinitionNode();
        lamdaWrkr.pos = workerBodyPos;
        var.pos = workerBodyPos;
        lamdaWrkr.setVariable(var);
        lamdaWrkr.isWorker = true;
        lamdaWrkr.internal = var.internal = true;
        if (namedWorkerDeclNode.parent().kind() == SyntaxKind.FORK_STATEMENT) {
            lamdaWrkr.isInFork = true;
            lamdaWrkr.var.flagSet.add(Flag.FORKED);
        }

//        if (!this.forkJoinNodesStack.empty()) {
//            // TODO: Revisit the fork join worker declaration and decide whether move this to desugar.
//            lamdaWrkr.isInFork = true;
//            lamdaWrkr.var.flagSet.add(Flag.FORKED);
//            this.forkJoinNodesStack.peek().addWorkers(lamdaWrkr);
//        }

        BLangInvocation bLInvocation = (BLangInvocation) TreeBuilder.createActionInvocation();
        BLangIdentifier nameInd = this.createIdentifier(workerNamePos, workerLambdaName);
        BLangNameReference reference = new BLangNameReference(workerNamePos, null, TreeBuilder.createIdentifierNode(),
                                                              nameInd);
        bLInvocation.pkgAlias = (BLangIdentifier) reference.pkgAlias;
        bLInvocation.name = (BLangIdentifier) reference.name;
        bLInvocation.pos = workerNamePos;
        bLInvocation.flagSet = new HashSet<>();
        bLInvocation.annAttachments = bLFunction.annAttachments;

        if (bLInvocation.getKind() == NodeKind.INVOCATION) {
            bLInvocation.async = true;
//            attachAnnotations(invocation, numAnnotations, false);
        } else {
            dlog.error(workerBodyPos, DiagnosticCode.START_REQUIRE_INVOCATION);
        }

        BLangSimpleVariable invoc = new SimpleVarBuilder()
                .with(workerName, workerNamePos)
                .isDeclaredWithVar()
                .isWorkerVar()
                .setExpression(bLInvocation)
                .isFinal()
                .setPos(workerNamePos)
                .build();

        BLangSimpleVariableDef workerInvoc = (BLangSimpleVariableDef) TreeBuilder.createSimpleVariableDefinitionNode();
        workerInvoc.pos = workerNamePos;
        workerInvoc.setVariable(invoc);
        workerInvoc.isWorker = true;
        invoc.flagSet.add(Flag.WORKER);
        this.additionalStatements.push(workerInvoc);

        return lamdaWrkr;
    }

    private <A extends BLangNode, B extends Node> List<A> applyAll(NodeList<B> annotations) {
        ArrayList<A> annAttachments = new ArrayList<>();

        if (annotations == null) {
            return annAttachments;
        }

        for (B annotation : annotations) {
            A blNode = (A) annotation.apply(this);
            annAttachments.add(blNode);
        }
        return annAttachments;
    }

    @Override
    public BLangNode transform(AnnotationNode annotation) {
        Node name = annotation.annotReference();
        BLangAnnotationAttachment bLAnnotationAttachment =
                (BLangAnnotationAttachment) TreeBuilder.createAnnotAttachmentNode();
        if (annotation.annotValue().isPresent()) {
            MappingConstructorExpressionNode map = annotation.annotValue().get();
            BLangExpression bLExpression = (BLangExpression) map.apply(this);
            bLAnnotationAttachment.setExpression(bLExpression);
        }
        BLangNameReference nameReference = createBLangNameReference(name);
        bLAnnotationAttachment.setAnnotationName(nameReference.name);
        bLAnnotationAttachment.setPackageAlias(nameReference.pkgAlias);
        bLAnnotationAttachment.pos = getPosition(annotation);
        return bLAnnotationAttachment;
    }

    @Override
    public BLangNode transform(QueryActionNode queryActionNode) {
        BLangQueryAction bLQueryAction = (BLangQueryAction) TreeBuilder.createQueryActionNode();
        BLangDoClause doClause = (BLangDoClause) TreeBuilder.createDoClauseNode();
        doClause.body = (BLangBlockStmt) queryActionNode.blockStatement().apply(this);
        expandLeft(doClause.body.pos, getPosition(queryActionNode.doKeyword()));
        doClause.pos = doClause.body.pos;
        bLQueryAction.queryClauseList.add(queryActionNode.queryPipeline().fromClause().apply(this));
        bLQueryAction.queryClauseList.addAll(applyAll(queryActionNode.queryPipeline().intermediateClauses()));
        bLQueryAction.queryClauseList.add(doClause);
        bLQueryAction.doClause = doClause;
        bLQueryAction.pos = getPosition(queryActionNode);
        return bLQueryAction;
    }

    @Override
    public BLangNode transform(AnnotationDeclarationNode annotationDeclarationNode) {
        BLangAnnotation annotationDecl = (BLangAnnotation) TreeBuilder.createAnnotationNode();
        DiagnosticPos pos = getPositionWithoutMetadata(annotationDeclarationNode);
        annotationDecl.pos = pos;
        annotationDecl.name = createIdentifier(annotationDeclarationNode.annotationTag());

        if (annotationDeclarationNode.visibilityQualifier().isPresent()) {
            annotationDecl.addFlag(Flag.PUBLIC);
        }

        if (annotationDeclarationNode.constKeyword().isPresent()) {
            annotationDecl.addFlag(Flag.CONSTANT);
        }

        annotationDecl.annAttachments = applyAll(getAnnotations(annotationDeclarationNode.metadata()));

        annotationDecl.markdownDocumentationAttachment =
                createMarkdownDocumentationAttachment(getDocumentationString(annotationDeclarationNode.metadata()));

        Optional<Node> typedesc = annotationDeclarationNode.typeDescriptor();
        if (typedesc.isPresent()) {
            annotationDecl.typeNode = createTypeNode(typedesc.get());
        }

        SeparatedNodeList<Node> paramList = annotationDeclarationNode.attachPoints();

        for (Node child : paramList) {
            AnnotationAttachPointNode attachPoint = (AnnotationAttachPointNode) child;
            boolean source = attachPoint.sourceKeyword().isPresent();
            AttachPoint bLAttachPoint;
            Token firstIndent =  attachPoint.firstIdent();

            switch (firstIndent.kind()) {
                case OBJECT_KEYWORD:
                    Token secondIndent = attachPoint.secondIdent().get();
                    switch (secondIndent.kind()) {
                        case FUNCTION_KEYWORD:
                            bLAttachPoint =
                                    AttachPoint.getAttachmentPoint(AttachPoint.Point.OBJECT_METHOD.getValue(), source);
                            break;
                        case FIELD_KEYWORD:
                            bLAttachPoint =
                                    AttachPoint.getAttachmentPoint(AttachPoint.Point.OBJECT_FIELD.getValue(), source);
                            break;
                        default:
                            throw new RuntimeException("Syntax kind is not supported: " + secondIndent.kind());
                    }
                    break;
                case RESOURCE_KEYWORD:
                    bLAttachPoint = AttachPoint.getAttachmentPoint(AttachPoint.Point.RESOURCE.getValue(), source);
                    break;
                case RECORD_KEYWORD:
                    bLAttachPoint = AttachPoint.getAttachmentPoint(AttachPoint.Point.RECORD_FIELD.getValue(), source);
                    break;
                default:
                    bLAttachPoint = AttachPoint.getAttachmentPoint(firstIndent.text(), source);
            }
            annotationDecl.addAttachPoint(bLAttachPoint);
        }

        return annotationDecl;
    }

    @Override
    public BLangNode transform(AnnotAccessExpressionNode annotAccessExpressionNode) {
        BLangAnnotAccessExpr annotAccessExpr = (BLangAnnotAccessExpr) TreeBuilder.createAnnotAccessExpressionNode();
        Node annotTagReference = annotAccessExpressionNode.annotTagReference();
        if (annotAccessExpressionNode.annotTagReference().kind() == SyntaxKind.SIMPLE_NAME_REFERENCE) {
            SimpleNameReferenceNode annotName = (SimpleNameReferenceNode) annotTagReference;
            annotAccessExpr.pkgAlias = (BLangIdentifier) TreeBuilder.createIdentifierNode();
            annotAccessExpr.annotationName = createIdentifier(annotName.name());
        } else {
            QualifiedNameReferenceNode qulifiedName =
                    (QualifiedNameReferenceNode) annotTagReference;
            annotAccessExpr.pkgAlias = createIdentifier(qulifiedName.modulePrefix());
            annotAccessExpr.annotationName = createIdentifier(qulifiedName.identifier());
        }

        annotAccessExpr.pos = getPosition(annotAccessExpressionNode);
        annotAccessExpr.expr = createExpression(annotAccessExpressionNode.expression());
        return annotAccessExpr;
    }

    // -----------------------------------------------Expressions-------------------------------------------------------
    @Override
    public BLangNode transform(ConditionalExpressionNode conditionalExpressionNode) {
        BLangTernaryExpr ternaryExpr = (BLangTernaryExpr) TreeBuilder.createTernaryExpressionNode();
        ternaryExpr.pos = getPosition(conditionalExpressionNode);
        ternaryExpr.elseExpr = createExpression(conditionalExpressionNode.endExpression());
        ternaryExpr.thenExpr = createExpression(conditionalExpressionNode.middleExpression());
        ternaryExpr.expr = createExpression(conditionalExpressionNode.lhsExpression());
        if (ternaryExpr.expr.getKind() == NodeKind.TERNARY_EXPR) {
            // Re-organizing ternary expression tree if there nested ternary expressions.
            BLangTernaryExpr root = (BLangTernaryExpr) ternaryExpr.expr;
            BLangTernaryExpr parent = root;
            while (parent.elseExpr.getKind() == NodeKind.TERNARY_EXPR) {
                parent = (BLangTernaryExpr) parent.elseExpr;
            }
            ternaryExpr.expr = parent.elseExpr;
            parent.elseExpr = ternaryExpr;
            ternaryExpr = root;
        }
        return ternaryExpr;
    }

    @Override
    public BLangNode transform(CheckExpressionNode checkExpressionNode) {
        DiagnosticPos pos = getPosition(checkExpressionNode);
        BLangExpression expr = createExpression(checkExpressionNode.expression());
        if (checkExpressionNode.checkKeyword().kind() == SyntaxKind.CHECK_KEYWORD) {
            return createCheckExpr(pos, expr);
        }
        return createCheckPanickedExpr(pos, expr);
    }

    @Override
    public BLangNode transform(TypeTestExpressionNode typeTestExpressionNode) {
        BLangTypeTestExpr typeTestExpr = (BLangTypeTestExpr) TreeBuilder.createTypeTestExpressionNode();
        typeTestExpr.expr = createExpression(typeTestExpressionNode.expression());
        typeTestExpr.typeNode = createTypeNode(typeTestExpressionNode.typeDescriptor());
        typeTestExpr.pos = getPosition(typeTestExpressionNode);

        return typeTestExpr;
    }

    @Override
    public BLangNode transform(MappingConstructorExpressionNode mapConstruct) {
        BLangRecordLiteral bLiteralNode = (BLangRecordLiteral) TreeBuilder.createRecordLiteralNode();
        for (MappingFieldNode field : mapConstruct.fields()) {
            if (field.kind() == SyntaxKind.SPREAD_FIELD) {
                SpreadFieldNode spreadFieldNode = (SpreadFieldNode) field;
                BLangRecordSpreadOperatorField bLRecordSpreadOpField =
                        (BLangRecordSpreadOperatorField) TreeBuilder.createRecordSpreadOperatorField();
                bLRecordSpreadOpField.expr = createExpression(spreadFieldNode.valueExpr());
                bLiteralNode.fields.add(bLRecordSpreadOpField);
            } else if (field.kind() == SyntaxKind.COMPUTED_NAME_FIELD) {
                ComputedNameFieldNode computedNameField = (ComputedNameFieldNode) field;
                BLangRecordKeyValueField bLRecordKeyValueField =
                        (BLangRecordKeyValueField) TreeBuilder.createRecordKeyValue();
                bLRecordKeyValueField.valueExpr = createExpression(computedNameField.valueExpr());
                bLRecordKeyValueField.key =
                        new BLangRecordLiteral.BLangRecordKey(createExpression(computedNameField.fieldNameExpr()));
                bLRecordKeyValueField.key.computedKey = true;
                bLiteralNode.fields.add(bLRecordKeyValueField);
            } else {
                SpecificFieldNode specificField = (SpecificFieldNode) field;
                io.ballerina.compiler.syntax.tree.ExpressionNode valueExpr = specificField.valueExpr().orElse(null);
                if (valueExpr == null) {
                    BLangRecordLiteral.BLangRecordVarNameField fieldVar =
                            (BLangRecordLiteral.BLangRecordVarNameField) TreeBuilder.createRecordVarRefNameFieldNode();
                    fieldVar.variableName = createIdentifier((Token) ((SpecificFieldNode) field).fieldName());
                    fieldVar.pkgAlias = createIdentifier(null, "");
                    fieldVar.pos = fieldVar.variableName.pos;
                    fieldVar.readonly = specificField.readonlyKeyword().isPresent();
                    bLiteralNode.fields.add(fieldVar);
                } else {
                    BLangRecordKeyValueField bLRecordKeyValueField =
                            (BLangRecordKeyValueField) TreeBuilder.createRecordKeyValue();
                    bLRecordKeyValueField.valueExpr = createExpression(valueExpr);
                    bLRecordKeyValueField.key =
                            new BLangRecordLiteral.BLangRecordKey(createExpression(specificField.fieldName()));
                    bLRecordKeyValueField.key.computedKey = false;
                    bLRecordKeyValueField.readonly = specificField.readonlyKeyword().isPresent();
                    bLiteralNode.fields.add(bLRecordKeyValueField);
                }
            }
        }
        bLiteralNode.pos = getPosition(mapConstruct);
        return bLiteralNode;
    }

    @Override
    public BLangNode transform(ListConstructorExpressionNode listConstructorExprNode) {
        List<BLangExpression> argExprList = new ArrayList<>();
        BLangListConstructorExpr listConstructorExpr = (BLangListConstructorExpr)
                TreeBuilder.createListConstructorExpressionNode();
        for (Node expr : listConstructorExprNode.expressions()) {
            argExprList.add(createExpression(expr));
        }
        listConstructorExpr.exprs = argExprList;
        listConstructorExpr.pos = getPosition(listConstructorExprNode);
        return listConstructorExpr;
    }

    @Override
    public BLangNode transform(UnaryExpressionNode unaryExprNode) {
        DiagnosticPos pos = getPosition(unaryExprNode);
        SyntaxKind expressionKind = unaryExprNode.expression().kind();
        if (expressionKind == SyntaxKind.NUMERIC_LITERAL) {
            BLangNumericLiteral numericLiteral = (BLangNumericLiteral) createSimpleLiteral(unaryExprNode);
            return numericLiteral;
        }
        OperatorKind operator = OperatorKind.valueFrom(unaryExprNode.unaryOperator().text());
        BLangExpression expr = createExpression(unaryExprNode.expression());
        return createBLangUnaryExpr(pos, operator, expr);
    }

    @Override
    public BLangNode transform(TypeofExpressionNode typeofExpressionNode) {
        DiagnosticPos pos = getPosition(typeofExpressionNode);
        OperatorKind operator = OperatorKind.valueFrom(typeofExpressionNode.typeofKeyword().text());
        BLangExpression expr = createExpression(typeofExpressionNode.expression());
        return createBLangUnaryExpr(pos, operator, expr);
    }

    @Override
    public BLangNode transform(BinaryExpressionNode binaryExprNode) {
        if (binaryExprNode.operator().kind() == SyntaxKind.ELVIS_TOKEN) {
            BLangElvisExpr elvisExpr = (BLangElvisExpr) TreeBuilder.createElvisExpressionNode();
            elvisExpr.pos = getPosition(binaryExprNode);
            elvisExpr.lhsExpr = createExpression(binaryExprNode.lhsExpr());
            elvisExpr.rhsExpr = createExpression(binaryExprNode.rhsExpr());
            return elvisExpr;
        }

        BLangBinaryExpr bLBinaryExpr = (BLangBinaryExpr) TreeBuilder.createBinaryExpressionNode();
        bLBinaryExpr.pos = getPosition(binaryExprNode);
        bLBinaryExpr.lhsExpr = createExpression(binaryExprNode.lhsExpr());
        bLBinaryExpr.rhsExpr = createExpression(binaryExprNode.rhsExpr());
        bLBinaryExpr.opKind = OperatorKind.valueFrom(binaryExprNode.operator().text());
        return bLBinaryExpr;
    }

    @Override
    public BLangNode transform(FieldAccessExpressionNode fieldAccessExprNode) {
        BLangFieldBasedAccess bLFieldBasedAccess;
        Node fieldName = fieldAccessExprNode.fieldName();
        if (fieldName.kind() == SyntaxKind.QUALIFIED_NAME_REFERENCE) {
            QualifiedNameReferenceNode qualifiedFieldName = (QualifiedNameReferenceNode) fieldName;
            BLangFieldBasedAccess.BLangNSPrefixedFieldBasedAccess accessWithPrefixNode =
                    (BLangFieldBasedAccess.BLangNSPrefixedFieldBasedAccess)
                            TreeBuilder.createFieldBasedAccessWithPrefixNode();
            accessWithPrefixNode.nsPrefix = createIdentifier(qualifiedFieldName.modulePrefix());
            accessWithPrefixNode.field = createIdentifier(qualifiedFieldName.identifier());
            bLFieldBasedAccess = accessWithPrefixNode;
            bLFieldBasedAccess.fieldKind = FieldKind.WITH_NS;
        } else {
            bLFieldBasedAccess = (BLangFieldBasedAccess) TreeBuilder.createFieldBasedAccessNode();
            bLFieldBasedAccess.field =
                    createIdentifier(((SimpleNameReferenceNode) fieldName).name());
            bLFieldBasedAccess.fieldKind = FieldKind.SINGLE;
        }

        io.ballerina.compiler.syntax.tree.ExpressionNode containerExpr = fieldAccessExprNode.expression();
        if (containerExpr.kind() == SyntaxKind.BRACED_EXPRESSION) {
            bLFieldBasedAccess.expr = createExpression(((BracedExpressionNode) containerExpr).expression());
        } else {
            bLFieldBasedAccess.expr = createExpression(containerExpr);
        }

        bLFieldBasedAccess.pos = getPosition(fieldAccessExprNode);
        bLFieldBasedAccess.field.pos = getPosition(fieldAccessExprNode);
        trimLeft(bLFieldBasedAccess.field.pos, getPosition(fieldAccessExprNode.dotToken()));
        bLFieldBasedAccess.optionalFieldAccess = false;
        return bLFieldBasedAccess;
    }

    @Override
    public BLangNode transform(OptionalFieldAccessExpressionNode optionalFieldAccessExpressionNode) {
        BLangFieldBasedAccess bLFieldBasedAccess = (BLangFieldBasedAccess) TreeBuilder.createFieldBasedAccessNode();
        Node fieldName = optionalFieldAccessExpressionNode.fieldName();

        if (fieldName.kind() == SyntaxKind.QUALIFIED_NAME_REFERENCE) {
            QualifiedNameReferenceNode qualifiedFieldName = (QualifiedNameReferenceNode) fieldName;
            BLangFieldBasedAccess.BLangNSPrefixedFieldBasedAccess accessWithPrefixNode =
                    (BLangFieldBasedAccess.BLangNSPrefixedFieldBasedAccess) TreeBuilder
                            .createFieldBasedAccessWithPrefixNode();
            accessWithPrefixNode.nsPrefix = createIdentifier(qualifiedFieldName.modulePrefix());
            accessWithPrefixNode.field = createIdentifier(qualifiedFieldName.identifier());
            bLFieldBasedAccess = accessWithPrefixNode;
            bLFieldBasedAccess.fieldKind = FieldKind.WITH_NS;
        } else {
            bLFieldBasedAccess = (BLangFieldBasedAccess) TreeBuilder.createFieldBasedAccessNode();
            bLFieldBasedAccess.field = createIdentifier(((SimpleNameReferenceNode) fieldName).name());
            bLFieldBasedAccess.fieldKind = FieldKind.SINGLE;
        }

        bLFieldBasedAccess.pos = getPosition(optionalFieldAccessExpressionNode);
        bLFieldBasedAccess.field.pos = getPosition(optionalFieldAccessExpressionNode);
        bLFieldBasedAccess.expr = createExpression(optionalFieldAccessExpressionNode.expression());
        bLFieldBasedAccess.optionalFieldAccess = true;
        return bLFieldBasedAccess;
    }

    @Override
    public BLangNode transform(BracedExpressionNode brcExprOut) {
        return createExpression(brcExprOut.expression());
    }

    @Override
    public BLangNode transform(FunctionCallExpressionNode functionCallNode) {
        return createBLangInvocation(functionCallNode.functionName(), functionCallNode.arguments(),
                                     getPosition(functionCallNode), isFunctionCallAsync(functionCallNode));
    }

    public BLangNode transform(MethodCallExpressionNode methodCallExprNode) {
        BLangInvocation bLInvocation = createBLangInvocation(methodCallExprNode.methodName(),
                                                             methodCallExprNode.arguments(),
                                                             getPosition(methodCallExprNode), false);
        bLInvocation.expr = createExpression(methodCallExprNode.expression());
        return bLInvocation;
    }

    @Override
    public BLangNode transform(ImplicitNewExpressionNode implicitNewExprNode) {
        BLangTypeInit initNode = createTypeInit(implicitNewExprNode);
        BLangInvocation invocationNode = createInvocation(implicitNewExprNode, implicitNewExprNode.newKeyword());
        // Populate the argument expressions on initNode as well.
        initNode.argsExpr.addAll(invocationNode.argExprs);
        initNode.initInvocation = invocationNode;

        return initNode;
    }

    @Override
    public BLangNode transform(ExplicitNewExpressionNode explicitNewExprNode) {
        BLangTypeInit initNode = createTypeInit(explicitNewExprNode);
        BLangInvocation invocationNode = createInvocation(explicitNewExprNode, explicitNewExprNode.newKeyword());
        // Populate the argument expressions on initNode as well.
        initNode.argsExpr.addAll(invocationNode.argExprs);
        initNode.initInvocation = invocationNode;
        return initNode;
    }

    private boolean isFunctionCallAsync(FunctionCallExpressionNode functionCallExpressionNode) {
        return functionCallExpressionNode.parent().kind() == SyntaxKind.START_ACTION;
    }

    private BLangTypeInit createTypeInit(NewExpressionNode expression) {
        BLangTypeInit initNode = (BLangTypeInit) TreeBuilder.createInitNode();
        initNode.pos = getPosition(expression);
        if (expression.kind() == SyntaxKind.EXPLICIT_NEW_EXPRESSION) {
            Node type = ((ExplicitNewExpressionNode) expression).typeDescriptor();
            initNode.userDefinedType = createTypeNode(type);
        }

        return initNode;
    }

    private BLangInvocation createInvocation(NewExpressionNode expression, Token newKeyword) {
        BLangInvocation invocationNode = (BLangInvocation) TreeBuilder.createInvocationNode();
        invocationNode.pos = getPosition(expression);

        populateArgsInvocation(expression, invocationNode);

        BLangNameReference nameReference = createBLangNameReference(newKeyword);
        invocationNode.name = (BLangIdentifier) nameReference.name;
        invocationNode.pkgAlias = (BLangIdentifier) nameReference.pkgAlias;

        return invocationNode;
    }

    private void populateArgsInvocation(NewExpressionNode expression, BLangInvocation invocationNode) {
        Iterator<FunctionArgumentNode> argumentsIter = getArgumentNodesIterator(expression);
        if (argumentsIter != null) {
            while (argumentsIter.hasNext()) {
                BLangExpression argument = createExpression(argumentsIter.next());
                invocationNode.argExprs.add(argument);
            }
        }
    }

    private Iterator<FunctionArgumentNode> getArgumentNodesIterator(NewExpressionNode expression) {
        Iterator<FunctionArgumentNode> argumentsIter = null;

        if (expression.kind() == SyntaxKind.IMPLICIT_NEW_EXPRESSION) {
            Optional<ParenthesizedArgList> argsList = ((ImplicitNewExpressionNode) expression).parenthesizedArgList();
            if (argsList.isPresent()) {
                ParenthesizedArgList argList = argsList.get();
                argumentsIter = argList.arguments().iterator();
            }
        } else {
            ParenthesizedArgList argList =
                    (ParenthesizedArgList) ((ExplicitNewExpressionNode) expression).parenthesizedArgList();
            argumentsIter = argList.arguments().iterator();
        }

        return argumentsIter;
    }

    @Override
    public BLangNode transform(IndexedExpressionNode indexedExpressionNode) {
        BLangIndexBasedAccess indexBasedAccess = (BLangIndexBasedAccess) TreeBuilder.createIndexBasedAccessNode();
        indexBasedAccess.pos = getPosition(indexedExpressionNode);
        SeparatedNodeList<io.ballerina.compiler.syntax.tree.ExpressionNode> keys =
                indexedExpressionNode.keyExpression();
        if (keys.size() == 1) {
            indexBasedAccess.indexExpr = createExpression(indexedExpressionNode.keyExpression().get(0));
        } else {
            BLangTableMultiKeyExpr multiKeyExpr =
                    (BLangTableMultiKeyExpr) TreeBuilder.createTableMultiKeyExpressionNode();
            multiKeyExpr.pos = getPosition(indexedExpressionNode);
            List<BLangExpression> multiKeyIndexExprs = new ArrayList<>();
            for (io.ballerina.compiler.syntax.tree.ExpressionNode keyExpr : keys) {
                multiKeyIndexExprs.add(createExpression(keyExpr));
            }
            multiKeyExpr.multiKeyIndexExprs = multiKeyIndexExprs;
            indexBasedAccess.indexExpr = multiKeyExpr;
        }

        Node containerExpr = indexedExpressionNode.containerExpression();
        BLangExpression expression = createExpression(containerExpr);
        if (containerExpr.kind() == SyntaxKind.BRACED_EXPRESSION) {
            indexBasedAccess.expr = ((BLangGroupExpr) expression).expression;
            BLangGroupExpr group = (BLangGroupExpr) TreeBuilder.createGroupExpressionNode();
            group.expression = indexBasedAccess;
            group.pos = getPosition(indexedExpressionNode);
            return group;
        } else if (containerExpr.kind() == SyntaxKind.XML_STEP_EXPRESSION) {
            // TODO : This check will be removed after changes are done for spec issue #536
            ((BLangXMLNavigationAccess) expression).childIndex = indexBasedAccess.indexExpr;
            return expression;
        }
        indexBasedAccess.expr = expression;

        return indexBasedAccess;
    }

    @Override
    public BLangTypeConversionExpr transform(TypeCastExpressionNode typeCastExpressionNode) {
        BLangTypeConversionExpr typeConversionNode = (BLangTypeConversionExpr) TreeBuilder.createTypeConversionNode();
        // TODO : Attach annotations if available
        typeConversionNode.pos = getPosition(typeCastExpressionNode);
        TypeCastParamNode typeCastParamNode = typeCastExpressionNode.typeCastParam();
        if (typeCastParamNode != null && typeCastParamNode.type() != null) {
            typeConversionNode.typeNode = createTypeNode(typeCastParamNode.type());
        }
        typeConversionNode.expr = createExpression(typeCastExpressionNode.expression());
        typeConversionNode.annAttachments = applyAll(typeCastParamNode.annotations());
        return typeConversionNode;
    }

    @Override
    public BLangNode transform(Token token) {
        SyntaxKind kind = token.kind();
        switch (kind) {
            case XML_TEXT_CONTENT:
            case TEMPLATE_STRING:
            case CLOSE_BRACE_TOKEN:
                return createSimpleLiteral(token);
            default:
                throw new RuntimeException("Syntax kind is not supported: " + kind);
        }
    }

    @Override
    public BLangNode transform(InterpolationNode interpolationNode) {
        return createExpression(interpolationNode.expression());
    }

    @Override
    public BLangNode transform(TemplateExpressionNode expressionNode) {
        SyntaxKind kind = expressionNode.kind();
        switch (kind) {
            case XML_TEMPLATE_EXPRESSION:
                SyntaxKind contentKind = expressionNode.content().get(0).kind();
                switch (contentKind) {
                    case XML_COMMENT:
                    case XML_PI:
                    case XML_ELEMENT:
                    case XML_EMPTY_ELEMENT:
                        return createExpression(expressionNode.content().get(0));
                    default:
                        return createXMLLiteral(expressionNode);
                }
            case STRING_TEMPLATE_EXPRESSION:
                return createStringTemplateLiteral(expressionNode.content(), getPosition(expressionNode));
            case RAW_TEMPLATE_EXPRESSION:
                return createRawTemplateLiteral(expressionNode.content(), getPosition(expressionNode));
            default:
                throw new RuntimeException("Syntax kind is not supported: " + kind);
        }
    }

    @Override
    public BLangNode transform(TableConstructorExpressionNode tableConstructorExpressionNode) {
        BLangTableConstructorExpr tableConstructorExpr =
                (BLangTableConstructorExpr) TreeBuilder.createTableConstructorExpressionNode();
        tableConstructorExpr.pos = getPosition(tableConstructorExpressionNode);

        for (Node row : tableConstructorExpressionNode.rows()) {
            tableConstructorExpr.addRecordLiteral((BLangRecordLiteral) row.apply(this));
        }
        if (tableConstructorExpressionNode.keySpecifier().isPresent()) {
            tableConstructorExpr.tableKeySpecifier =
                    (BLangTableKeySpecifier) tableConstructorExpressionNode.keySpecifier().orElse(null).apply(this);
        }
        return tableConstructorExpr;
    }

    @Override
    public BLangNode transform(TrapExpressionNode trapExpressionNode) {
        BLangTrapExpr trapExpr = (BLangTrapExpr) TreeBuilder.createTrapExpressionNode();
        trapExpr.expr = createExpression(trapExpressionNode.expression());
        trapExpr.pos = getPosition(trapExpressionNode);
        return trapExpr;
    }

    @Override
    public BLangNode transform(ReceiveActionNode receiveActionNode) {
        BLangWorkerReceive workerReceiveExpr = (BLangWorkerReceive) TreeBuilder.createWorkerReceiveNode();
        workerReceiveExpr.setWorkerName(createIdentifier(receiveActionNode.receiveWorkers().name()));
        workerReceiveExpr.pos = getPosition(receiveActionNode);
        return workerReceiveExpr;
    }

    @Override
    public BLangNode transform(SyncSendActionNode syncSendActionNode) {
        BLangWorkerSyncSendExpr workerSendExpr = TreeBuilder.createWorkerSendSyncExprNode();
        workerSendExpr.setWorkerName(createIdentifier(
                syncSendActionNode.peerWorker().name()));
        workerSendExpr.expr = createExpression(syncSendActionNode.expression());
        workerSendExpr.pos = getPosition(syncSendActionNode);
        return workerSendExpr;
    }

    @Override
    public BLangNode transform(ImplicitAnonymousFunctionExpressionNode implicitAnonymousFunctionExpressionNode) {
        BLangArrowFunction arrowFunction = (BLangArrowFunction) TreeBuilder.createArrowFunctionNode();
        arrowFunction.pos = getPosition(implicitAnonymousFunctionExpressionNode);
        arrowFunction.functionName = createIdentifier(arrowFunction.pos,
                anonymousModelHelper.getNextAnonymousFunctionKey(diagnosticSource.pkgID));
        // TODO initialize other attributes
        // arrowFunction.funcType;
        // arrowFunction.function;

        // Set Parameters
        Node param = implicitAnonymousFunctionExpressionNode.params();
        if (param.kind() == SyntaxKind.INFER_PARAM_LIST) {

            ImplicitAnonymousFunctionParameters paramsNode = (ImplicitAnonymousFunctionParameters) param;
            SeparatedNodeList<SimpleNameReferenceNode> paramList = paramsNode.parameters();

            for (SimpleNameReferenceNode child : paramList) {
                BLangUserDefinedType userDefinedType = (BLangUserDefinedType) child.apply(this);
                BLangSimpleVariable parameter = (BLangSimpleVariable) TreeBuilder.createSimpleVariableNode();
                parameter.name = userDefinedType.typeName;
                arrowFunction.params.add(parameter);
            }

        } else {
            BLangUserDefinedType userDefinedType = (BLangUserDefinedType) param.apply(this);
            BLangSimpleVariable parameter = (BLangSimpleVariable) TreeBuilder.createSimpleVariableNode();
            parameter.name = userDefinedType.typeName;
            arrowFunction.params.add(parameter);
        }
        arrowFunction.body = new BLangExprFunctionBody();
        arrowFunction.body.expr = createExpression(implicitAnonymousFunctionExpressionNode.expression());
        return arrowFunction;
    }

    @Override
    public BLangNode transform(CommitActionNode commitActionNode) {
        BLangCommitExpr commitExpr = TreeBuilder.createCommitExpressionNode();
        commitExpr.pos = getPosition(commitActionNode);
        return commitExpr;
    }

    @Override
    public BLangNode transform(FlushActionNode flushActionNode) {
        BLangWorkerFlushExpr workerFlushExpr = TreeBuilder.createWorkerFlushExpressionNode();
        Node optionalPeerWorker = flushActionNode.peerWorker().orElse(null);
        if (optionalPeerWorker != null) {
            SimpleNameReferenceNode peerWorker = (SimpleNameReferenceNode) optionalPeerWorker;
            workerFlushExpr.workerIdentifier = createIdentifier(peerWorker.name());
        }
        workerFlushExpr.pos = getPosition(flushActionNode);
        return workerFlushExpr;
    }

    @Override
    public BLangNode transform(LetExpressionNode letExpressionNode) {
        BLangLetExpression letExpr = (BLangLetExpression) TreeBuilder.createLetExpressionNode();
        letExpr.pos = getPosition(letExpressionNode);
        letExpr.expr = createExpression(letExpressionNode.expression());
        List<BLangLetVariable> letVars = new ArrayList<>();
        for (LetVariableDeclarationNode letVarDecl : letExpressionNode.letVarDeclarations()) {
            letVars.add(createLetVariable(letVarDecl));
        }

        letExpr.letVarDeclarations = letVars;
        return letExpr;
    }

    public BLangLetVariable createLetVariable(LetVariableDeclarationNode letVarDecl) {
        BLangLetVariable letVar = TreeBuilder.createLetVariableNode();
        VariableDefinitionNode varDefNode = createBLangVarDef(getPosition(letVarDecl), letVarDecl.typedBindingPattern(),
                Optional.of(letVarDecl.expression()), Optional.empty());
        varDefNode.getVariable().addFlag(Flag.FINAL);
        List<BLangNode> annots = applyAll(letVarDecl.annotations());
        for (BLangNode node : annots) {
            varDefNode.getVariable().addAnnotationAttachment((AnnotationAttachmentNode) node);
        }

        letVar.definitionNode = varDefNode;
        return letVar;
    }

    @Override
    public BLangNode transform(ServiceConstructorExpressionNode serviceConstructorExpressionNode) {
        return createService(serviceConstructorExpressionNode, null, true);
    }

    @Override
    public BLangNode transform(MappingBindingPatternNode mappingBindingPatternNode) {
        BLangRecordVarRef recordVarRef = (BLangRecordVarRef) TreeBuilder.createRecordVariableReferenceNode();
        recordVarRef.pos = getPosition(mappingBindingPatternNode);

        List<BLangRecordVarRefKeyValue> expressions = new ArrayList<>();
        for (FieldBindingPatternNode expr : mappingBindingPatternNode.fieldBindingPatterns()) {
            expressions.add(createRecordVarKeyValue(expr));
        }
        recordVarRef.recordRefFields = expressions;

        Optional<RestBindingPatternNode> restBindingPattern = mappingBindingPatternNode.restBindingPattern();
        if (restBindingPattern.isPresent()) {
            recordVarRef.restParam = createExpression(restBindingPattern.get());
        }

        return recordVarRef;
    }

    private BLangRecordVarRefKeyValue createRecordVarKeyValue(FieldBindingPatternNode expr) {
        BLangRecordVarRefKeyValue keyValue = new BLangRecordVarRefKeyValue();
        if (expr instanceof FieldBindingPatternFullNode) {
            FieldBindingPatternFullNode fullNode = (FieldBindingPatternFullNode) expr;
            keyValue.variableName = createIdentifier(fullNode.variableName().name());
            keyValue.variableReference = createExpression(fullNode.bindingPattern());
        } else {
            FieldBindingPatternVarnameNode varnameNode = (FieldBindingPatternVarnameNode) expr;
            keyValue.variableName = createIdentifier(varnameNode.variableName().name());
            BLangSimpleVarRef varRef = (BLangSimpleVarRef) TreeBuilder.createSimpleVariableReferenceNode();
            varRef.pos = getPosition(varnameNode.variableName());
            varRef.variableName = createIdentifier(varnameNode.variableName().name());
            varRef.pkgAlias = (BLangIdentifier) TreeBuilder.createIdentifierNode();
            keyValue.variableReference = varRef;
        }

        return keyValue;
    }

    @Override
    public BLangNode transform(ListBindingPatternNode listBindingPatternNode) {
        BLangTupleVarRef tupleVarRef = (BLangTupleVarRef) TreeBuilder.createTupleVariableReferenceNode();
        List<BLangExpression> expressions = new ArrayList<>();
        for (BindingPatternNode expr : listBindingPatternNode.bindingPatterns()) {
            expressions.add(createExpression(expr));
        }
        tupleVarRef.expressions = expressions;
        tupleVarRef.pos = getPosition(listBindingPatternNode);
        Optional<RestBindingPatternNode> restBindingPattern = listBindingPatternNode.restBindingPattern();
        if (restBindingPattern.isPresent()) {
            tupleVarRef.restParam = createExpression(restBindingPattern.get());
        }

        return tupleVarRef;
    }

    @Override
    public BLangNode transform(RestBindingPatternNode restBindingPatternNode) {
        return createExpression(restBindingPatternNode.variableName());
    }

    @Override
    public BLangNode transform(CaptureBindingPatternNode captureBindingPatternNode) {
        return createExpression(captureBindingPatternNode.variableName());
    }

    @Override
    public BLangNode transform(WildcardBindingPatternNode wildcardBindingPatternNode) {
        BLangSimpleVarRef ignoreVarRef = (BLangSimpleVarRef) TreeBuilder.createSimpleVariableReferenceNode();
        BLangIdentifier ignore = (BLangIdentifier) TreeBuilder.createIdentifierNode();
        ignore.value = Names.IGNORE.value;
        ignoreVarRef.variableName = ignore;
        ignore.pos = getPosition(wildcardBindingPatternNode);
        return ignoreVarRef;
    }

    @Override
    public BLangNode transform(ErrorBindingPatternNode errorBindingPatternNode) {
        BLangErrorVarRef errorVarRef = (BLangErrorVarRef) TreeBuilder.createErrorVariableReferenceNode();
        errorVarRef.pos = getPosition(errorBindingPatternNode);

        Optional<Node> errorTypeRef = errorBindingPatternNode.typeReference();
        if (errorTypeRef.isPresent()) {
            errorVarRef.typeNode = createTypeNode(errorTypeRef.get());
        }

        SeparatedNodeList<BindingPatternNode> argListBindingPatterns = errorBindingPatternNode.argListBindingPatterns();
        int numberOfArgs = argListBindingPatterns.size();
        List<BLangNamedArgsExpression> namedArgs = new ArrayList<>();
        for (int position = 0; position < numberOfArgs; position++) {
            BindingPatternNode bindingPatternNode = argListBindingPatterns.get(position);
            switch (bindingPatternNode.kind()) {
                case CAPTURE_BINDING_PATTERN:
                case WILDCARD_BINDING_PATTERN:
                    if (position == 0) {
                        errorVarRef.message = (BLangVariableReference) createExpression(bindingPatternNode);
                        break;
                    }
                    // Fall through.
                case ERROR_BINDING_PATTERN:
                    errorVarRef.cause = (BLangVariableReference) createExpression(bindingPatternNode);
                    break;
                case NAMED_ARG_BINDING_PATTERN:
                    namedArgs.add((BLangNamedArgsExpression) bindingPatternNode.apply(this));
                    break;
                default:// Rest binding pattern
                    errorVarRef.restVar = (BLangVariableReference) createExpression(bindingPatternNode);
            }
        }
        errorVarRef.detail = namedArgs;
        return errorVarRef;
    }

    @Override
    public BLangNode transform(NamedArgBindingPatternNode namedArgBindingPatternNode) {
        BLangNamedArgsExpression namedArgsExpression = (BLangNamedArgsExpression) TreeBuilder.createNamedArgNode();
        namedArgsExpression.pos = getPosition(namedArgBindingPatternNode);
        namedArgsExpression.name = createIdentifier(namedArgBindingPatternNode.argName());
        namedArgsExpression.expr = createExpression(namedArgBindingPatternNode.bindingPattern());
        return namedArgsExpression;
    }

    // -----------------------------------------------Statements--------------------------------------------------------
    @Override
    public BLangNode transform(ReturnStatementNode returnStmtNode) {
        BLangReturn bLReturn = (BLangReturn) TreeBuilder.createReturnNode();
        bLReturn.pos = getPosition(returnStmtNode);
        if (returnStmtNode.expression().isPresent()) {
            bLReturn.expr = createExpression(returnStmtNode.expression().get());
        } else {
            BLangLiteral nilLiteral = (BLangLiteral) TreeBuilder.createLiteralExpression();
            nilLiteral.pos = getPosition(returnStmtNode);
            nilLiteral.value = Names.NIL_VALUE;
            nilLiteral.type = symTable.nilType;
            bLReturn.expr = nilLiteral;
        }
        return bLReturn;
    }

    @Override
    public BLangNode transform(PanicStatementNode panicStmtNode) {
        BLangPanic bLPanic = (BLangPanic) TreeBuilder.createPanicNode();
        bLPanic.pos = getPosition(panicStmtNode);
        bLPanic.expr = createExpression(panicStmtNode.expression());
        return bLPanic;
    }

    @Override
    public BLangNode transform(ContinueStatementNode continueStmtNode) {
        BLangContinue bLContinue = (BLangContinue) TreeBuilder.createContinueNode();
        bLContinue.pos = getPosition(continueStmtNode);
        return bLContinue;
    }

    @Override
    public BLangNode transform(ListenerDeclarationNode listenerDeclarationNode) {
        Token visibilityQualifier = null;
        if (listenerDeclarationNode.visibilityQualifier().isPresent()) {
            visibilityQualifier = listenerDeclarationNode.visibilityQualifier().get();
        }

        BLangSimpleVariable var = new SimpleVarBuilder()
                .with(listenerDeclarationNode.variableName())
                .setTypeByNode(listenerDeclarationNode.typeDescriptor())
                .setExpressionByNode(listenerDeclarationNode.initializer())
                .setVisibility(visibilityQualifier)
                .isListenerVar()
                .build();
        var.pos = getPositionWithoutMetadata(listenerDeclarationNode);
        var.name.pos = getPosition(listenerDeclarationNode.variableName());
        var.annAttachments = applyAll(getAnnotations(listenerDeclarationNode.metadata()));
        return var;
    }

    @Override
    public BLangNode transform(BreakStatementNode breakStmtNode) {
        BLangBreak bLBreak = (BLangBreak) TreeBuilder.createBreakNode();
        bLBreak.pos = getPosition(breakStmtNode);
        return bLBreak;
    }

    @Override
    public BLangNode transform(AssignmentStatementNode assignmentStmtNode) {
        SyntaxKind lhsKind = assignmentStmtNode.varRef().kind();
        switch (lhsKind) {
            case LIST_BINDING_PATTERN:
                return createTupleDestructureStatement(assignmentStmtNode);
            case MAPPING_BINDING_PATTERN: // ignored for now
                return createRecordDestructureStatement(assignmentStmtNode);
            case ERROR_BINDING_PATTERN:
                return createErrorDestructureStatement(assignmentStmtNode);
            default:
                break;
        }

        BLangAssignment bLAssignment = (BLangAssignment) TreeBuilder.createAssignmentNode();
        BLangExpression lhsExpr = createExpression(assignmentStmtNode.varRef());
        validateLvexpr(lhsExpr, DiagnosticCode.INVALID_INVOCATION_LVALUE_ASSIGNMENT);

        bLAssignment.setExpression(createExpression(assignmentStmtNode.expression()));
        bLAssignment.pos = getPosition(assignmentStmtNode);
        bLAssignment.varRef = lhsExpr;
        return bLAssignment;
    }

    public BLangNode createTupleDestructureStatement(AssignmentStatementNode assignmentStmtNode) {
        BLangTupleDestructure tupleDestructure =
                (BLangTupleDestructure) TreeBuilder.createTupleDestructureStatementNode();
        tupleDestructure.varRef = (BLangTupleVarRef) createExpression(assignmentStmtNode.varRef());
        tupleDestructure.setExpression(createExpression(assignmentStmtNode.expression()));
        tupleDestructure.pos = getPosition(assignmentStmtNode);
        return tupleDestructure;
    }

    public BLangNode createRecordDestructureStatement(AssignmentStatementNode assignmentStmtNode) {
        BLangRecordDestructure recordDestructure =
                (BLangRecordDestructure) TreeBuilder.createRecordDestructureStatementNode();
        recordDestructure.varRef = (BLangRecordVarRef) createExpression(assignmentStmtNode.varRef());
        recordDestructure.setExpression(createExpression(assignmentStmtNode.expression()));
        return recordDestructure;
    }

    public BLangNode createErrorDestructureStatement(AssignmentStatementNode assignmentStmtNode) {
        BLangErrorDestructure errorDestructure =
                (BLangErrorDestructure) TreeBuilder.createErrorDestructureStatementNode();
        errorDestructure.varRef = (BLangErrorVarRef) createExpression(assignmentStmtNode.varRef());
        errorDestructure.setExpression(createExpression(assignmentStmtNode.expression()));
        errorDestructure.pos = getPosition(assignmentStmtNode);
        return errorDestructure;
    }

    @Override
    public BLangNode transform(CompoundAssignmentStatementNode compoundAssignmentStmtNode) {
        BLangCompoundAssignment bLCompAssignment = (BLangCompoundAssignment) TreeBuilder.createCompoundAssignmentNode();
        bLCompAssignment.setExpression(createExpression(compoundAssignmentStmtNode.rhsExpression()));

        bLCompAssignment
                .setVariable((BLangVariableReference) createExpression(compoundAssignmentStmtNode.lhsExpression()));
        bLCompAssignment.pos = getPosition(compoundAssignmentStmtNode);
        bLCompAssignment.opKind = OperatorKind.valueFrom(compoundAssignmentStmtNode.binaryOperator().text());
        return bLCompAssignment;
    }

    private void validateLvexpr(ExpressionNode lExprNode, DiagnosticCode errorCode) {
        if (lExprNode.getKind() == NodeKind.INVOCATION) {
            dlog.error(((BLangInvocation) lExprNode).pos, errorCode);
        }
        if (lExprNode.getKind() == NodeKind.FIELD_BASED_ACCESS_EXPR
                || lExprNode.getKind() == NodeKind.INDEX_BASED_ACCESS_EXPR) {
            validateLvexpr(((BLangAccessExpression) lExprNode).expr, errorCode);
        }
    }

    @Override
    public BLangNode transform(DoStatementNode doStatementNode) {
        BLangDo bLDo = (BLangDo) TreeBuilder.createDoNode();
        bLDo.pos = getPosition(doStatementNode);

        BLangBlockStmt bLBlockStmt = (BLangBlockStmt) doStatementNode.blockStatement().apply(this);
        bLBlockStmt.pos = getPosition(doStatementNode.blockStatement());
        bLDo.setBody(bLBlockStmt);
        doStatementNode.onFailClause().ifPresent(onFailClauseNode -> {
            bLDo.setOnFailClause(
                    (org.ballerinalang.model.clauses.OnFailClauseNode) (onFailClauseNode.apply(this)));
        });
        return bLDo;
    }

    @Override
    public BLangNode transform(FailStatementNode failStatementNode) {
        BLangFail bLFail = (BLangFail) TreeBuilder.createFailNode();
        bLFail.pos = getPosition(failStatementNode);
        bLFail.expr = createExpression(failStatementNode.expression());
        return bLFail;
    }

    @Override
    public BLangNode transform(WhileStatementNode whileStmtNode) {
        BLangWhile bLWhile = (BLangWhile) TreeBuilder.createWhileNode();
        bLWhile.setCondition(createExpression(whileStmtNode.condition()));
        bLWhile.pos = getPosition(whileStmtNode);

        BLangBlockStmt bLBlockStmt = (BLangBlockStmt) whileStmtNode.whileBody().apply(this);
        bLBlockStmt.pos = getPosition(whileStmtNode.whileBody());
        bLWhile.setBody(bLBlockStmt);
        whileStmtNode.onFailClause().ifPresent(onFailClauseNode -> {
            bLWhile.setOnFailClause(
                    (org.ballerinalang.model.clauses.OnFailClauseNode) (onFailClauseNode.apply(this)));
        });
        return bLWhile;
    }

    @Override
    public BLangNode transform(IfElseStatementNode ifElseStmtNode) {
        BLangIf bLIf = (BLangIf) TreeBuilder.createIfElseStatementNode();
        bLIf.pos = getPosition(ifElseStmtNode);
        bLIf.setCondition(createExpression(ifElseStmtNode.condition()));
        bLIf.setBody((BLangBlockStmt) ifElseStmtNode.ifBody().apply(this));

        ifElseStmtNode.elseBody().ifPresent(elseBody -> {
            ElseBlockNode elseNode = (ElseBlockNode) elseBody;
            bLIf.setElseStatement(
                    (org.ballerinalang.model.tree.statements.StatementNode) elseNode.elseBody().apply(this));
        });
        return bLIf;
    }

    @Override
    public BLangNode transform(BlockStatementNode blockStatement) {
        BLangBlockStmt bLBlockStmt = (BLangBlockStmt) TreeBuilder.createBlockNode();
        this.isInLocalContext = true;
        bLBlockStmt.stmts = generateBLangStatements(blockStatement.statements());
        this.isInLocalContext = false;
        bLBlockStmt.pos = getPosition(blockStatement);
        SyntaxKind parent = blockStatement.parent().kind();
        if (parent == SyntaxKind.IF_ELSE_STATEMENT || parent == SyntaxKind.ELSE_BLOCK) {
            expandLeft(bLBlockStmt.pos, getPosition(blockStatement.parent()));
        }
        return bLBlockStmt;
    }

    @Override
    public BLangNode transform(RollbackStatementNode rollbackStatementNode) {
        BLangRollback rollbackStmt = (BLangRollback) TreeBuilder.createRollbackNode();
        rollbackStmt.pos = getPosition(rollbackStatementNode);
        if (rollbackStatementNode.expression().isPresent()) {
            rollbackStmt.expr = createExpression(rollbackStatementNode.expression().get());
        }

        return rollbackStmt;
    }

    @Override
    public BLangNode transform(LockStatementNode lockStatementNode) {
        BLangLock lockNode = (BLangLock) TreeBuilder.createLockNode();
        lockNode.pos = getPosition(lockStatementNode);
        BLangBlockStmt lockBlock = (BLangBlockStmt) lockStatementNode.blockStatement().apply(this);
        lockBlock.pos = getPosition(lockStatementNode.blockStatement());
        lockNode.setBody(lockBlock);

        lockStatementNode.onFailClause().ifPresent(onFailClauseNode -> {
            lockNode.setOnFailClause(
                    (org.ballerinalang.model.clauses.OnFailClauseNode) (onFailClauseNode.apply(this)));
        });

        return lockNode;
    }

    @Override
    public BLangNode transform(TypedescTypeDescriptorNode typedescTypeDescriptorNode) {
        BLangBuiltInRefTypeNode refType = (BLangBuiltInRefTypeNode) TreeBuilder.createBuiltInReferenceTypeNode();
        refType.typeKind = TypeKind.TYPEDESC;

        Optional<TypeParameterNode> node = typedescTypeDescriptorNode.typedescTypeParamsNode();
        if (node.isPresent()) {
            BLangConstrainedType constrainedType = (BLangConstrainedType) TreeBuilder.createConstrainedTypeNode();
            constrainedType.type = refType;
            constrainedType.constraint = createTypeNode(node.get().typeNode());
            return constrainedType;
        }

        return refType;
    }

    @Override
    public BLangNode transform(VariableDeclarationNode varDeclaration) {
        return (BLangNode) createBLangVarDef(getPosition(varDeclaration), varDeclaration.typedBindingPattern(),
                varDeclaration.initializer(), varDeclaration.finalKeyword());
    }

    public BLangNode transform(XmlTypeDescriptorNode xmlTypeDescriptorNode) {
        BLangBuiltInRefTypeNode refType = (BLangBuiltInRefTypeNode) TreeBuilder.createBuiltInReferenceTypeNode();
        refType.typeKind = TypeKind.XML;
        refType.pos = getPosition(xmlTypeDescriptorNode);

        Optional<TypeParameterNode> node = xmlTypeDescriptorNode.xmlTypeParamsNode();
        if (node.isPresent()) {
            BLangConstrainedType constrainedType = (BLangConstrainedType) TreeBuilder.createConstrainedTypeNode();
            constrainedType.type = refType;
            constrainedType.constraint = createTypeNode(node.get().typeNode());
            constrainedType.pos = getPosition(xmlTypeDescriptorNode);
            return constrainedType;
        }

        return refType;
    }

    private VariableDefinitionNode createBLangVarDef(DiagnosticPos pos, TypedBindingPatternNode typedBindingPattern,
            Optional<io.ballerina.compiler.syntax.tree.ExpressionNode> initializer, Optional<Token> finalKeyword) {
        BindingPatternNode bindingPattern = typedBindingPattern.bindingPattern();
        BLangVariable variable = getBLangVariableNode(bindingPattern);
        switch (bindingPattern.kind()) {
            case CAPTURE_BINDING_PATTERN:
            case WILDCARD_BINDING_PATTERN:
                BLangSimpleVariableDef bLVarDef =
                        (BLangSimpleVariableDef) TreeBuilder.createSimpleVariableDefinitionNode();
                bLVarDef.pos = variable.pos = pos;
                BLangExpression expr = initializer.isPresent() ? createExpression(initializer.get()) : null;
                variable.setInitialExpression(expr);
                bLVarDef.setVariable(variable);
                if (finalKeyword.isPresent()) {
                    variable.flagSet.add(Flag.FINAL);
                }

                TypeDescriptorNode typeDesc = typedBindingPattern.typeDescriptor();
                variable.isDeclaredWithVar = isDeclaredWithVar(typeDesc);
                if (!variable.isDeclaredWithVar) {
                    variable.setTypeNode(createTypeNode(typeDesc));
                }

                return bLVarDef;
            case MAPPING_BINDING_PATTERN:
                return createRecordVariableDef(variable, typedBindingPattern.typeDescriptor(), initializer,
                        finalKeyword.isPresent());
            case LIST_BINDING_PATTERN:
                return createTupleVariableDef(variable, typedBindingPattern.typeDescriptor(), initializer,
                        finalKeyword.isPresent());
            case ERROR_BINDING_PATTERN:
                return createErrorVariableDef(variable, typedBindingPattern.typeDescriptor(), initializer,
                        finalKeyword.isPresent());
            default:
                throw new RuntimeException(
                        "Syntax kind is not a valid binding pattern " + typedBindingPattern.bindingPattern().kind());
        }
    }

    private VariableDefinitionNode createRecordVariableDef(BLangVariable var, TypeDescriptorNode type,
            Optional<io.ballerina.compiler.syntax.tree.ExpressionNode> initializer, boolean isFinal) {

        if (isFinal) {
            markVariableAsFinal(var);
        }

        var.isDeclaredWithVar = isDeclaredWithVar(type);
        if (!var.isDeclaredWithVar) {
            var.setTypeNode(createTypeNode(type));
        }

        if (initializer.isPresent()) {
            var.setInitialExpression(createExpression(initializer.get()));
        }

        BLangRecordVariableDef varDefNode = (BLangRecordVariableDef) TreeBuilder.createRecordVariableDefinitionNode();
        varDefNode.pos = getPosition(null);
        varDefNode.setVariable(var);
        return varDefNode;
    }

    private BLangTupleVariableDef createTupleVariableDef(BLangVariable tupleVar, TypeDescriptorNode typeDesc,
            Optional<io.ballerina.compiler.syntax.tree.ExpressionNode> initializer, boolean isFinal) {
        if (isFinal) {
            markVariableAsFinal(tupleVar);
        }

        tupleVar.isDeclaredWithVar = isDeclaredWithVar(typeDesc);
        if (!tupleVar.isDeclaredWithVar) {
            tupleVar.setTypeNode(createTypeNode(typeDesc));
        }

        if (initializer.isPresent()) {
            tupleVar.setInitialExpression(createExpression(initializer.get()));
        }

        BLangTupleVariableDef varDefNode = (BLangTupleVariableDef) TreeBuilder.createTupleVariableDefinitionNode();
        varDefNode.pos = getPosition(null);
        varDefNode.setVariable(tupleVar);
        return varDefNode;
    }

    private BLangErrorVariableDef createErrorVariableDef(BLangVariable tupleVar, TypeDescriptorNode typeDesc,
              Optional<io.ballerina.compiler.syntax.tree.ExpressionNode> initializer, boolean isFinal) {
        if (isFinal) {
            markVariableAsFinal(tupleVar);
        }

        tupleVar.isDeclaredWithVar = isDeclaredWithVar(typeDesc);
        if (!tupleVar.isDeclaredWithVar) {
            tupleVar.setTypeNode(createTypeNode(typeDesc));
        }

        if (initializer.isPresent()) {
            tupleVar.setInitialExpression(createExpression(initializer.get()));
        }

        BLangErrorVariableDef varDefNode = (BLangErrorVariableDef) TreeBuilder.createErrorVariableDefinitionNode();
        varDefNode.pos = getPosition(null);
        varDefNode.setVariable(tupleVar);
        return varDefNode;
    }

    @Override
    public BLangNode transform(ExpressionStatementNode expressionStatement) {
        SyntaxKind kind = expressionStatement.expression().kind();
        switch (kind) {
            case ASYNC_SEND_ACTION:
                return expressionStatement.expression().apply(this);
            default:
                BLangExpressionStmt bLExpressionStmt =
                        (BLangExpressionStmt) TreeBuilder.createExpressionStatementNode();
                bLExpressionStmt.expr = createExpression(expressionStatement.expression());
                bLExpressionStmt.pos = getPosition(expressionStatement);
                return bLExpressionStmt;
        }
    }

    @Override
    public BLangNode transform(AsyncSendActionNode asyncSendActionNode) {
        BLangWorkerSend workerSendNode = (BLangWorkerSend) TreeBuilder.createWorkerSendNode();
        workerSendNode.setWorkerName(createIdentifier(getPosition(asyncSendActionNode.peerWorker()),
                asyncSendActionNode.peerWorker().name()));
        workerSendNode.expr = createExpression(asyncSendActionNode.expression());
        workerSendNode.pos = getPosition(asyncSendActionNode);
        return workerSendNode;
    }

    @Override
    public BLangNode transform(WaitActionNode waitActionNode) {
        Node waitFutureExpr = waitActionNode.waitFutureExpr();
        if (waitFutureExpr.kind() == SyntaxKind.WAIT_FIELDS_LIST) {
            return getWaitForAllExpr((WaitFieldsListNode) waitFutureExpr);
        }

        BLangWaitExpr waitExpr = TreeBuilder.createWaitExpressionNode();
        waitExpr.pos = getPosition(waitActionNode);
        waitExpr.exprList = Collections.singletonList(createExpression(waitFutureExpr));
        return waitExpr;
    }

    private BLangWaitForAllExpr getWaitForAllExpr(WaitFieldsListNode waitFields) {
        BLangWaitForAllExpr bLangWaitForAll = TreeBuilder.createWaitForAllExpressionNode();

        List<BLangWaitKeyValue> exprs = new ArrayList<>();
        for (Node waitField : waitFields.waitFields()) {
            exprs.add(getWaitForAllExpr(waitField));
        }

        bLangWaitForAll.keyValuePairs = exprs;
        bLangWaitForAll.pos = getPosition(waitFields);
        return bLangWaitForAll;
    }

    private BLangWaitKeyValue getWaitForAllExpr(Node waitFields) {
        BLangWaitForAllExpr.BLangWaitKeyValue keyValue = TreeBuilder.createWaitKeyValueNode();
        keyValue.pos = getPosition(waitFields);

        if (waitFields.kind() == SyntaxKind.WAIT_FIELD) {
            WaitFieldNode waitFieldNode = (WaitFieldNode) waitFields;
            BLangIdentifier key = createIdentifier(waitFieldNode.fieldName().name());
            key.setLiteral(false);
            keyValue.key = key;
            keyValue.valueExpr = createExpression(waitFieldNode.waitFutureExpr());
            return keyValue;
        }

        SimpleNameReferenceNode varName = (SimpleNameReferenceNode) waitFields;
        BLangIdentifier key = createIdentifier(varName.name());
        key.setLiteral(false);
        keyValue.key = key;

        BLangSimpleVarRef varRef = (BLangSimpleVarRef) TreeBuilder.createSimpleVariableReferenceNode();
        varRef.pos = getPosition(varName);
        varRef.variableName = key;
        varRef.pkgAlias = (BLangIdentifier) TreeBuilder.createIdentifierNode();
        keyValue.keyExpr = varRef;
        return keyValue;
    }

    @Override
    public BLangNode transform(StartActionNode startActionNode) {
        BLangNode expression = createActionOrExpression(startActionNode.expression());

        BLangInvocation invocation;
        if (!(expression instanceof BLangWorkerSend)) {
            invocation = (BLangInvocation) expression;
        } else {
            invocation = (BLangInvocation) ((BLangWorkerSend) expression).expr;
            expression = ((BLangWorkerSend) expression).expr;
        }

        if (expression.getKind() == NodeKind.INVOCATION) {
            BLangActionInvocation actionInvocation = (BLangActionInvocation) TreeBuilder.createActionInvocation();
            actionInvocation.expr = invocation.expr;
            actionInvocation.pkgAlias = invocation.pkgAlias;
            actionInvocation.name = invocation.name;
            actionInvocation.argExprs = invocation.argExprs;
            actionInvocation.flagSet = invocation.flagSet;
            actionInvocation.pos = invocation.pos;
            invocation = actionInvocation;
        }

        invocation.async = true;
        invocation.annAttachments = applyAll(startActionNode.annotations());
        return invocation;
    }

    @Override
    public BLangNode transform(TransactionStatementNode transactionStatementNode) {
        BLangTransaction transaction = (BLangTransaction) TreeBuilder.createTransactionNode();
        BLangBlockStmt transactionBlock = (BLangBlockStmt) transactionStatementNode.blockStatement().apply(this);
        transactionBlock.pos = getPosition(transactionStatementNode.blockStatement());
        transaction.setTransactionBody(transactionBlock);
        transaction.pos = getPosition(transactionStatementNode);

        transactionStatementNode.onFailClause().ifPresent(onFailClauseNode -> {
            transaction.setOnFailClause(
                    (org.ballerinalang.model.clauses.OnFailClauseNode) (onFailClauseNode.apply(this)));
        });

        return transaction;
    }

    // -------------------------------------------------Misc------------------------------------------------------------

    @Override
    public BLangNode transform(PositionalArgumentNode argumentNode) {
        return createExpression(argumentNode.expression());
    }

    @Override
    public BLangNode transform(NamedArgumentNode namedArgumentNode) {
        BLangNamedArgsExpression namedArg = (BLangNamedArgsExpression) TreeBuilder.createNamedArgNode();
        namedArg.pos = getPosition(namedArgumentNode);
        namedArg.name = this.createIdentifier(namedArgumentNode.argumentName().name());
        namedArg.expr = createExpression(namedArgumentNode.expression());
        return namedArg;
    }

    @Override
    public BLangNode transform(RestArgumentNode restArgumentNode) {
        BLangRestArgsExpression varArgs = (BLangRestArgsExpression) TreeBuilder.createVarArgsNode();
        varArgs.pos = getPosition(restArgumentNode.ellipsis());
        varArgs.expr = createExpression(restArgumentNode.expression());
        return varArgs;
    }

    @Override
    public BLangNode transform(RequiredParameterNode requiredParameter) {
        BLangSimpleVariable simpleVar = createSimpleVar(requiredParameter.paramName(),
                                                        requiredParameter.typeName(), requiredParameter.annotations());

        simpleVar.pos = getPosition(requiredParameter);
        if (requiredParameter.paramName().isPresent()) {
            simpleVar.name.pos = getPosition(requiredParameter.paramName().get());
        }
        trimLeft(simpleVar.pos, getPosition(requiredParameter.typeName()));
        return simpleVar;
    }

    @Override
    public BLangNode transform(DefaultableParameterNode defaultableParameter) {
        BLangSimpleVariable simpleVar = createSimpleVar(defaultableParameter.paramName(),
                                                        defaultableParameter.typeName(),
                                                        defaultableParameter.annotations());

        simpleVar.setInitialExpression(createExpression(defaultableParameter.expression()));

        simpleVar.pos = getPosition(defaultableParameter);
        return simpleVar;
    }

    @Override
    public BLangNode transform(RestParameterNode restParameter) {
        BLangSimpleVariable bLSimpleVar = createSimpleVar(restParameter.paramName(), restParameter.typeName(),
                                                          restParameter.annotations());

        BLangArrayType bLArrayType = (BLangArrayType) TreeBuilder.createArrayTypeNode();
        bLArrayType.elemtype = bLSimpleVar.typeNode;
        bLArrayType.dimensions = 1;
        bLSimpleVar.typeNode = bLArrayType;
        bLArrayType.pos = getPosition(restParameter.typeName());

        bLSimpleVar.pos = getPosition(restParameter);
        return bLSimpleVar;
    }

    @Override
    public BLangNode transform(OptionalTypeDescriptorNode optTypeDescriptor) {
        BLangValueType nilTypeNode = (BLangValueType) TreeBuilder.createValueTypeNode();
        nilTypeNode.pos = getPosition(optTypeDescriptor.questionMarkToken());
        nilTypeNode.typeKind = TypeKind.NIL;

        BLangUnionTypeNode unionTypeNode = (BLangUnionTypeNode) TreeBuilder.createUnionTypeNode();
        unionTypeNode.memberTypeNodes.add(createTypeNode(optTypeDescriptor.typeDescriptor()));
        unionTypeNode.memberTypeNodes.add(nilTypeNode);
        unionTypeNode.nullable = true;

        unionTypeNode.pos = getPosition(optTypeDescriptor);
        return unionTypeNode;
    }

    @Override
    public BLangNode transform(FunctionTypeDescriptorNode functionTypeDescriptorNode) {
        BLangFunctionTypeNode functionTypeNode = (BLangFunctionTypeNode) TreeBuilder.createFunctionTypeNode();
        functionTypeNode.pos = getPosition(functionTypeDescriptorNode);
        functionTypeNode.returnsKeywordExists = true;

        FunctionSignatureNode funcSignature = functionTypeDescriptorNode.functionSignature();

        // Set Parameters
        for (ParameterNode child : funcSignature.parameters()) {
            SimpleVariableNode param = (SimpleVariableNode) child.apply(this);
            if (child instanceof RestParameterNode) {
                functionTypeNode.restParam = (BLangSimpleVariable) param;
            } else {
                functionTypeNode.params.add((BLangVariable) param);
            }
        }

        // Set Return Type
        Optional<ReturnTypeDescriptorNode> retNode = funcSignature.returnTypeDesc();
        if (retNode.isPresent()) {
            ReturnTypeDescriptorNode returnType = retNode.get();
            functionTypeNode.returnTypeNode = createTypeNode(returnType.type());
        } else {
            BLangValueType bLValueType = (BLangValueType) TreeBuilder.createValueTypeNode();
            bLValueType.pos = getPosition(funcSignature);
            bLValueType.typeKind = TypeKind.NIL;
            functionTypeNode.returnTypeNode = bLValueType;
        }

        functionTypeNode.flagSet.add(Flag.PUBLIC);

        for (Token token : functionTypeDescriptorNode.qualifierList()) {
            if (token.kind() == SyntaxKind.ISOLATED_KEYWORD) {
                functionTypeNode.flagSet.add(Flag.ISOLATED);
                break;
            }
        }

        return functionTypeNode;
    }

    @Override
    public BLangNode transform(ParameterizedTypeDescriptorNode parameterizedTypeDescNode) {
        BLangBuiltInRefTypeNode refType = (BLangBuiltInRefTypeNode) TreeBuilder.createBuiltInReferenceTypeNode();
        BLangBuiltInRefTypeNode typeNode =
                (BLangBuiltInRefTypeNode) createBuiltInTypeNode(parameterizedTypeDescNode.parameterizedType());
        refType.typeKind = typeNode.typeKind;
        refType.pos = typeNode.pos;

        BLangConstrainedType constrainedType = (BLangConstrainedType) TreeBuilder.createConstrainedTypeNode();
        constrainedType.type = refType;
        constrainedType.constraint = createTypeNode(parameterizedTypeDescNode.typeParameter().typeNode());
        constrainedType.pos = getPosition(parameterizedTypeDescNode);
        return constrainedType;
    }

    @Override
    public BLangNode transform(KeySpecifierNode keySpecifierNode) {
        BLangTableKeySpecifier tableKeySpecifierNode =
                (BLangTableKeySpecifier) TreeBuilder.createTableKeySpecifierNode();
        tableKeySpecifierNode.pos = getPosition(keySpecifierNode);

        for (Token field : keySpecifierNode.fieldNames()) {
            tableKeySpecifierNode.addFieldNameIdentifier(createIdentifier(field));
        }
        return tableKeySpecifierNode;
    }

    @Override
    public BLangNode transform(KeyTypeConstraintNode keyTypeConstraintNode) {
        BLangTableKeyTypeConstraint tableKeyTypeConstraint = new BLangTableKeyTypeConstraint();
        tableKeyTypeConstraint.pos = getPosition(keyTypeConstraintNode);
        tableKeyTypeConstraint.keyType = createTypeNode(keyTypeConstraintNode.typeParameterNode());
        return tableKeyTypeConstraint;
    }

    @Override
    public BLangNode transform(TableTypeDescriptorNode tableTypeDescriptorNode) {
        BLangBuiltInRefTypeNode refType = (BLangBuiltInRefTypeNode) TreeBuilder.createBuiltInReferenceTypeNode();
        refType.typeKind = TreeUtils.stringToTypeKind(tableTypeDescriptorNode.tableKeywordToken().text());
        refType.pos = getPosition(tableTypeDescriptorNode);

        BLangTableTypeNode tableTypeNode = (BLangTableTypeNode) TreeBuilder.createTableTypeNode();
        tableTypeNode.pos = getPosition(tableTypeDescriptorNode);
        tableTypeNode.type = refType;
        tableTypeNode.constraint = createTypeNode(tableTypeDescriptorNode.rowTypeParameterNode());
        if (tableTypeDescriptorNode.keyConstraintNode().isPresent()) {
            Node constraintNode = tableTypeDescriptorNode.keyConstraintNode().get();
            if (constraintNode.kind() == SyntaxKind.KEY_TYPE_CONSTRAINT) {
                tableTypeNode.tableKeyTypeConstraint = (BLangTableKeyTypeConstraint) constraintNode.apply(this);
            } else if (constraintNode.kind() == SyntaxKind.KEY_SPECIFIER) {
                tableTypeNode.tableKeySpecifier = (BLangTableKeySpecifier) constraintNode.apply(this);
            }
        }
        return tableTypeNode;
    }

    @Override
    public BLangNode transform(SimpleNameReferenceNode simpleNameRefNode) {
        BLangUserDefinedType bLUserDefinedType = new BLangUserDefinedType();

        bLUserDefinedType.pos = getPosition(simpleNameRefNode);
        bLUserDefinedType.typeName =
                createIdentifier(simpleNameRefNode.name());
        bLUserDefinedType.pkgAlias = (BLangIdentifier) TreeBuilder.createIdentifierNode();
        return bLUserDefinedType;
    }

    @Override
    public BLangNode transform(QualifiedNameReferenceNode qualifiedNameReferenceNode) {
        BLangSimpleVarRef varRef = (BLangSimpleVarRef) TreeBuilder.createSimpleVariableReferenceNode();
        varRef.pos = getPosition(qualifiedNameReferenceNode);
        varRef.variableName = createIdentifier(qualifiedNameReferenceNode.identifier());
        varRef.pkgAlias = createIdentifier(qualifiedNameReferenceNode.modulePrefix());
        return varRef;
    }

    @Override
    public BLangNode transform(XMLProcessingInstruction xmlProcessingInstruction) {
        BLangXMLProcInsLiteral xmlProcInsLiteral =
                (BLangXMLProcInsLiteral) TreeBuilder.createXMLProcessingIntsructionLiteralNode();
        if (xmlProcessingInstruction.data().isEmpty()) {
            BLangLiteral emptyLiteral = createEmptyLiteral();
            emptyLiteral.pos = getPosition(xmlProcessingInstruction);
            xmlProcInsLiteral.dataFragments.add(emptyLiteral);
        } else {
            for (Node dataNode : xmlProcessingInstruction.data()) {
                xmlProcInsLiteral.dataFragments.add(createExpression(dataNode));
            }
        }

        XMLNameNode target = xmlProcessingInstruction.target();
        if (target.kind() == SyntaxKind.XML_SIMPLE_NAME) {
            xmlProcInsLiteral.target = createSimpleLiteral(((XMLSimpleNameNode) target).name());
        } else {
            // this could be a bug in the old parser
            xmlProcInsLiteral.target = createSimpleLiteral(((XMLQualifiedNameNode) target).prefix());
        }

        xmlProcInsLiteral.pos = getPosition(xmlProcessingInstruction);
        return xmlProcInsLiteral;
    }

    @Override
    public BLangNode transform(XMLComment xmlComment) {
        BLangXMLCommentLiteral xmlCommentLiteral = (BLangXMLCommentLiteral) TreeBuilder.createXMLCommentLiteralNode();
        DiagnosticPos pos = getPosition(xmlComment);

        if (xmlComment.content().isEmpty()) {
            BLangLiteral emptyLiteral = createEmptyLiteral();
            emptyLiteral.pos = pos;
            xmlCommentLiteral.textFragments.add(emptyLiteral);
        } else {
            for (Node commentNode : xmlComment.content()) {
                xmlCommentLiteral.textFragments.add(createExpression(commentNode));
            }
        }
        xmlCommentLiteral.pos = pos;
        return xmlCommentLiteral;
    }

    @Override
    public BLangNode transform(XMLElementNode xmlElementNode) {
        BLangXMLElementLiteral xmlElement = (BLangXMLElementLiteral) TreeBuilder.createXMLElementLiteralNode();
        xmlElement.startTagName = createExpression(xmlElementNode.startTag());
        xmlElement.endTagName = createExpression(xmlElementNode.endTag());

        for (Node node : xmlElementNode.content()) {
            if (node.kind() == SyntaxKind.XML_TEXT) {
                xmlElement.children.add(createSimpleLiteral(((XMLTextNode) node).content()));
                continue;
            }
            xmlElement.children.add(createExpression(node));
        }

        for (XMLAttributeNode attribute : xmlElementNode.startTag().attributes()) {
            xmlElement.attributes.add((BLangXMLAttribute) attribute.apply(this));
        }

        xmlElement.pos = getPosition(xmlElementNode);
        xmlElement.isRoot = true; // TODO : check this
        return xmlElement;
    }

    @Override
    public BLangNode transform(XMLAttributeNode xmlAttributeNode) {
        BLangXMLAttribute xmlAttribute = (BLangXMLAttribute) TreeBuilder.createXMLAttributeNode();
        xmlAttribute.value = (BLangXMLQuotedString) xmlAttributeNode.value().apply(this);
        xmlAttribute.name = createExpression(xmlAttributeNode.attributeName());
        xmlAttribute.pos = getPosition(xmlAttributeNode);
        return xmlAttribute;
    }

    @Override
    public BLangNode transform(ByteArrayLiteralNode byteArrayLiteralNode) {
        BLangLiteral literal = (BLangLiteral) TreeBuilder.createLiteralExpression();
        literal.pos = getPosition(byteArrayLiteralNode);
        literal.type = symTable.getTypeFromTag(TypeTags.BYTE_ARRAY);
        literal.type.tag = TypeTags.BYTE_ARRAY;
        literal.value = getValueFromByteArrayNode(byteArrayLiteralNode);
        literal.originalValue = String.valueOf(literal.value);
        return literal;
    }

    @Override
    public BLangNode transform(XMLAttributeValue xmlAttributeValue) {
        BLangXMLQuotedString quotedString = (BLangXMLQuotedString) TreeBuilder.createXMLQuotedStringNode();
        quotedString.pos = getPosition(xmlAttributeValue);
        if (xmlAttributeValue.startQuote().kind() == SyntaxKind.SINGLE_QUOTE_TOKEN) {
            quotedString.quoteType = QuoteType.SINGLE_QUOTE;
        } else {
            quotedString.quoteType = QuoteType.DOUBLE_QUOTE;
        }

        if (xmlAttributeValue.value().isEmpty()) {
            BLangLiteral emptyLiteral = createEmptyLiteral();
            emptyLiteral.pos = getPosition(xmlAttributeValue);
            quotedString.textFragments.add(emptyLiteral);
        } else if (xmlAttributeValue.value().size() == 1 &&
                xmlAttributeValue.value().get(0).kind() == SyntaxKind.INTERPOLATION) {
            quotedString.textFragments.add(createExpression(xmlAttributeValue.value().get(0)));
            BLangLiteral emptyLiteral = createEmptyLiteral();
            emptyLiteral.pos = getPosition(xmlAttributeValue);
            quotedString.textFragments.add(emptyLiteral);
        } else {
            for (Node value : xmlAttributeValue.value()) {
                quotedString.textFragments.add(createExpression(value));
            }
        }

        return quotedString;
    }

    @Override
    public BLangNode transform(XMLStartTagNode startTagNode) {
        return startTagNode.name().apply(this);
    }

    @Override
    public BLangNode transform(XMLEndTagNode endTagNode) {
        return endTagNode.name().apply(this);
    }

    @Override
    public BLangNode transform(XMLTextNode xmlTextNode) {
        return createExpression(xmlTextNode.content());
    }

    private BLangNode createXMLLiteral(TemplateExpressionNode expressionNode) {
        BLangXMLTextLiteral xmlTextLiteral = (BLangXMLTextLiteral) TreeBuilder.createXMLTextLiteralNode();
        xmlTextLiteral.pos = getPosition(expressionNode.content().get(0));
        for (Node node : expressionNode.content()) {
            xmlTextLiteral.textFragments.add(createExpression(node));
        }
        return xmlTextLiteral;
    }

    @Override
    public BLangNode transform(XMLNamespaceDeclarationNode xmlnsDeclNode) {
        BLangXMLNS xmlns = (BLangXMLNS) TreeBuilder.createXMLNSNode();
        BLangIdentifier prefixIdentifier = createIdentifier(xmlnsDeclNode.namespacePrefix().orElse(null));

        BLangExpression namespaceUri = createExpression(xmlnsDeclNode.namespaceuri());
        xmlns.namespaceURI = namespaceUri;
        xmlns.prefix = prefixIdentifier;
        xmlns.pos = getPosition(xmlnsDeclNode);

        BLangXMLNSStatement xmlnsStmt = (BLangXMLNSStatement) TreeBuilder.createXMLNSDeclrStatementNode();
        xmlnsStmt.xmlnsDecl = xmlns;
        xmlnsStmt.pos = getPosition(xmlnsDeclNode);
        return xmlnsStmt;
    }

    @Override
    public BLangNode transform(ModuleXMLNamespaceDeclarationNode xmlnsDeclNode) {
        BLangXMLNS xmlns = (BLangXMLNS) TreeBuilder.createXMLNSNode();
        BLangIdentifier prefixIdentifier = createIdentifier(xmlnsDeclNode.namespacePrefix().orElse(null));
        BLangExpression namespaceUri = createExpression(xmlnsDeclNode.namespaceuri());
        xmlns.namespaceURI = namespaceUri;
        xmlns.prefix = prefixIdentifier;
        xmlns.pos = getPosition(xmlnsDeclNode);
        return xmlns;
    }

    @Override
    public BLangNode transform(XMLQualifiedNameNode xmlQualifiedNameNode) {
        BLangXMLQName xmlName = (BLangXMLQName) TreeBuilder.createXMLQNameNode();
        xmlName.localname = createIdentifier(getPosition(xmlQualifiedNameNode.name()),
                xmlQualifiedNameNode.name().name());
        xmlName.prefix = createIdentifier(getPosition(xmlQualifiedNameNode.prefix()),
                xmlQualifiedNameNode.prefix().name());
        xmlName.pos = getPosition(xmlQualifiedNameNode);
        return xmlName;
    }

    @Override
    public BLangNode transform(XMLSimpleNameNode xmlSimpleNameNode) {
        BLangXMLQName xmlName = (BLangXMLQName) TreeBuilder.createXMLQNameNode();
        xmlName.localname = createIdentifier(xmlSimpleNameNode.name());
        xmlName.prefix = createIdentifier(null, "");
        xmlName.pos = getPosition(xmlSimpleNameNode);
        return xmlName;
    }

    @Override
    public BLangNode transform(XMLEmptyElementNode xMLEmptyElementNode) {
        BLangXMLElementLiteral xmlEmptyElement = (BLangXMLElementLiteral) TreeBuilder.createXMLElementLiteralNode();
        xmlEmptyElement.startTagName = createExpression(xMLEmptyElementNode.name());
        for (XMLAttributeNode attribute : xMLEmptyElementNode.attributes()) {
            xmlEmptyElement.attributes.add((BLangXMLAttribute) attribute.apply(this));
        }
        xmlEmptyElement.pos = getPosition(xMLEmptyElementNode);
        return xmlEmptyElement;
    }

    @Override
    public BLangNode transform(RemoteMethodCallActionNode remoteMethodCallActionNode) {
        BLangInvocation.BLangActionInvocation bLangActionInvocation = (BLangInvocation.BLangActionInvocation)
                TreeBuilder.createActionInvocation();
        bLangActionInvocation.expr = createExpression(remoteMethodCallActionNode.expression());
        bLangActionInvocation.argExprs = applyAll(remoteMethodCallActionNode.arguments());

        BLangNameReference nameReference = createBLangNameReference(remoteMethodCallActionNode.methodName().name());
        bLangActionInvocation.name = (BLangIdentifier) nameReference.name;
        bLangActionInvocation.pkgAlias = (BLangIdentifier) nameReference.pkgAlias;
        bLangActionInvocation.pos = getPosition(remoteMethodCallActionNode);
        return bLangActionInvocation;
    }

    @Override
    public BLangNode transform(StreamTypeDescriptorNode streamTypeDescriptorNode) {
        BLangType constraint, error = null;
        DiagnosticPos pos = getPosition(streamTypeDescriptorNode);
        Optional<Node> paramsNode = streamTypeDescriptorNode.streamTypeParamsNode();

        boolean hasConstraint = paramsNode.isPresent();
        if (!hasConstraint) {
            constraint = addValueType(pos, TypeKind.ANY);
        } else {
            StreamTypeParamsNode params = (StreamTypeParamsNode) paramsNode.get();
            if (params.rightTypeDescNode().isPresent()) {
                error = createTypeNode(params.rightTypeDescNode().get());
            }
            constraint = createTypeNode(params.leftTypeDescNode());
        }

        BLangBuiltInRefTypeNode refType = (BLangBuiltInRefTypeNode) TreeBuilder.createBuiltInReferenceTypeNode();
        refType.typeKind = TypeKind.STREAM;
        refType.pos = pos;

        BLangStreamType streamType = (BLangStreamType) TreeBuilder.createStreamTypeNode();
        streamType.type = refType;
        streamType.constraint = constraint;
        streamType.error = error;
        streamType.pos = pos;

        return streamType;
    }

    @Override
    public BLangNode transform(ArrayTypeDescriptorNode arrayTypeDescriptorNode) {
        int dimensions = 1;
        List<BLangExpression> sizes = new ArrayList<>();
        DiagnosticPos position = getPosition(arrayTypeDescriptorNode);
        while (true) {
            if (!arrayTypeDescriptorNode.arrayLength().isPresent()) {
                sizes.add(new BLangLiteral(Integer.valueOf(OPEN_ARRAY_INDICATOR), symTable.intType));
            } else {
                Node keyExpr = arrayTypeDescriptorNode.arrayLength().get();
                if (keyExpr.kind() == SyntaxKind.NUMERIC_LITERAL) {
                    BasicLiteralNode numericLiteralNode = (BasicLiteralNode) keyExpr;
                    if (numericLiteralNode.literalToken().kind() == SyntaxKind.DECIMAL_INTEGER_LITERAL_TOKEN) {
                        sizes.add(new BLangLiteral(Integer.parseInt(keyExpr.toString()), symTable.intType));
                    } else {
                        sizes.add(new BLangLiteral(Integer.parseInt(keyExpr.toString(), 16), symTable.intType));
                    }
                } else if (keyExpr.kind() == SyntaxKind.ASTERISK_LITERAL) {
                    sizes.add(new BLangLiteral(Integer.valueOf(INFERRED_ARRAY_INDICATOR), symTable.intType));
                } else {
                    sizes.add(createExpression(keyExpr));
                }
            }

            if (arrayTypeDescriptorNode.memberTypeDesc().kind() != SyntaxKind.ARRAY_TYPE_DESC) {
                break;
            }

            arrayTypeDescriptorNode = (ArrayTypeDescriptorNode) arrayTypeDescriptorNode.memberTypeDesc();
            dimensions++;
        }

        BLangArrayType arrayTypeNode = (BLangArrayType) TreeBuilder.createArrayTypeNode();
        arrayTypeNode.pos = position;
        arrayTypeNode.elemtype = createTypeNode(arrayTypeDescriptorNode.memberTypeDesc());
        arrayTypeNode.dimensions = dimensions;
        arrayTypeNode.sizes = sizes.toArray(new BLangExpression[0]);
        return arrayTypeNode;
    }

    public BLangNode transform(EnumDeclarationNode enumDeclarationNode) {
        Boolean publicQualifier = false;
        if (enumDeclarationNode.qualifier().isPresent() && enumDeclarationNode.qualifier().get().kind()
                == SyntaxKind.PUBLIC_KEYWORD) {
            publicQualifier = true;
        }
        for (Node member : enumDeclarationNode.enumMemberList()) {
            addToTop(transformEnumMember((EnumMemberNode) member, publicQualifier));
        }

        BLangTypeDefinition bLangTypeDefinition = (BLangTypeDefinition) TreeBuilder.createTypeDefinition();
        if (publicQualifier) {
            bLangTypeDefinition.flagSet.add(Flag.PUBLIC);
        }

        bLangTypeDefinition.setName((BLangIdentifier) transform(enumDeclarationNode.identifier()));
        bLangTypeDefinition.pos = getPosition(enumDeclarationNode);

        BLangUnionTypeNode bLangUnionTypeNode = (BLangUnionTypeNode) TreeBuilder.createUnionTypeNode();
        bLangUnionTypeNode.pos = bLangTypeDefinition.pos;
        for (Node member : enumDeclarationNode.enumMemberList()) {
            bLangUnionTypeNode.memberTypeNodes.add(createTypeNode(((EnumMemberNode) member).identifier()));
        }
        Collections.reverse(bLangUnionTypeNode.memberTypeNodes);
        bLangTypeDefinition.setTypeNode(bLangUnionTypeNode);
        return bLangTypeDefinition;
    }

    public BLangConstant transformEnumMember(EnumMemberNode member, Boolean publicQualifier) {
        BLangConstant bLangConstant = (BLangConstant) TreeBuilder.createConstantNode();
        bLangConstant.pos = getPosition(member);
        bLangConstant.flagSet.add(Flag.CONSTANT);
        if (publicQualifier) {
            bLangConstant.flagSet.add(Flag.PUBLIC);
        }

        bLangConstant.setName((BLangIdentifier) transform(member.identifier()));

        BLangLiteral literal;
        BLangLiteral deepLiteral;
        if (member.constExprNode().isPresent()) {
            literal = createSimpleLiteral(member.constExprNode().orElse(null));
            deepLiteral = createSimpleLiteral(member.constExprNode().orElse(null));
        } else {
            literal = createSimpleLiteral(member.identifier());
            deepLiteral = createSimpleLiteral(member.identifier());
        }
        if (literal.originalValue != "" || member.identifier().isMissing()) {
            bLangConstant.setInitialExpression(literal);
        } else {
            bLangConstant.setInitialExpression(createExpression(member.constExprNode().orElse(null)));
        }

        BLangValueType typeNode = (BLangValueType) TreeBuilder.createValueTypeNode();
        typeNode.typeKind = TypeKind.STRING;
        bLangConstant.setTypeNode(typeNode);

        if (deepLiteral.originalValue != "") {
            BLangFiniteTypeNode typeNodeAssosiated = (BLangFiniteTypeNode) TreeBuilder.createFiniteTypeNode();
            deepLiteral.originalValue = null;
            typeNodeAssosiated.addValue(deepLiteral);
            bLangConstant.associatedTypeDefinition = createTypeDefinitionWithTypeNode(typeNodeAssosiated);
        } else {
            bLangConstant.associatedTypeDefinition = null;
        }
        return bLangConstant;
    }

    @Override
    public BLangNode transform(QueryExpressionNode queryExprNode) {
        BLangQueryExpr queryExpr = (BLangQueryExpr) TreeBuilder.createQueryExpressionNode();
        queryExpr.pos = getPosition(queryExprNode);

        BLangFromClause fromClause = (BLangFromClause) queryExprNode.queryPipeline().fromClause().apply(this);
        queryExpr.queryClauseList.add(fromClause);

        for (Node clauseNode : queryExprNode.queryPipeline().intermediateClauses()) {
            queryExpr.queryClauseList.add(clauseNode.apply(this));
        }

        BLangSelectClause selectClause = (BLangSelectClause) queryExprNode.selectClause().apply(this);
        queryExpr.queryClauseList.add(selectClause);

        Optional<OnConflictClauseNode> onConflict = queryExprNode.onConflictClause();
        onConflict.ifPresent(onConflictClauseNode -> queryExpr.queryClauseList.add(onConflictClauseNode.apply(this)));

        boolean isTable = false;
        boolean isStream = false;

        Optional<QueryConstructTypeNode> optionalQueryConstructTypeNode = queryExprNode.queryConstructType();
        if (optionalQueryConstructTypeNode.isPresent()) {
            QueryConstructTypeNode queryConstructTypeNode = optionalQueryConstructTypeNode.get();
            isTable = queryConstructTypeNode.keyword().kind() == SyntaxKind.TABLE_KEYWORD;
            isStream = queryConstructTypeNode.keyword().kind() == SyntaxKind.STREAM_KEYWORD;
            if (queryConstructTypeNode.keySpecifier().isPresent()) {
                for (IdentifierToken fieldNameNode : queryConstructTypeNode.keySpecifier().get().fieldNames()) {
                    queryExpr.fieldNameIdentifierList.add(createIdentifier(getPosition(fieldNameNode), fieldNameNode));
                }
            }
        }
        queryExpr.isStream = isStream;
        queryExpr.isTable = isTable;
        return queryExpr;
    }

    public BLangNode transform(OnFailClauseNode onFailClauseNode) {
        DiagnosticPos pos = getPosition(onFailClauseNode);
        BLangSimpleVariableDef variableDefinitionNode = (BLangSimpleVariableDef) TreeBuilder.
                createSimpleVariableDefinitionNode();
        BLangSimpleVariable var = (BLangSimpleVariable) TreeBuilder.createSimpleVariableNode();
        boolean isDeclaredWithVar = onFailClauseNode.typeDescriptor().kind() == SyntaxKind.VAR_TYPE_DESC;
        var.isDeclaredWithVar = isDeclaredWithVar;
        if (!isDeclaredWithVar) {
            var.setTypeNode(createTypeNode(onFailClauseNode.typeDescriptor()));
        }
        var.pos = getPosition(onFailClauseNode);
        var.setName(this.createIdentifier(onFailClauseNode.failErrorName()));
        var.name.pos = getPosition(onFailClauseNode.failErrorName());
        variableDefinitionNode.setVariable(var);


        BLangOnFailClause onFailClause = (BLangOnFailClause) TreeBuilder.createOnFailClauseNode();
        onFailClause.pos = pos;

        onFailClause.isDeclaredWithVar = isDeclaredWithVar;
        markVariableAsFinal(variableDefinitionNode.getVariable());
        onFailClause.variableDefinitionNode = variableDefinitionNode;
        BLangBlockStmt blockNode = (BLangBlockStmt) transform(onFailClauseNode.blockStatement());
        blockNode.pos = getPosition(onFailClauseNode);
        onFailClause.body = blockNode;
        return onFailClause;
    }

    @Override
    public BLangNode transform(LetClauseNode letClauseNode) {
        BLangLetClause bLLetClause = (BLangLetClause) TreeBuilder.createLetClauseNode();
        bLLetClause.pos = getPosition(letClauseNode);
        List<BLangLetVariable> letVars = new ArrayList<>();
        for (LetVariableDeclarationNode letVarDeclr : letClauseNode.letVarDeclarations()) {
            BLangLetVariable letVar = createLetVariable(letVarDeclr);
            letVar.definitionNode.getVariable().addFlag(Flag.FINAL);
            letVars.add(letVar);
        }
        if (!letVars.isEmpty()) {
            bLLetClause.letVarDeclarations = letVars;
        }
        return bLLetClause;
    }

    @Override
    public BLangNode transform(FromClauseNode fromClauseNode) {
        BLangFromClause fromClause = (BLangFromClause) TreeBuilder.createFromClauseNode();
        fromClause.pos = getPosition(fromClauseNode);
        fromClause.collection = createExpression(fromClauseNode.expression());
        TypedBindingPatternNode bindingPatternNode = fromClauseNode.typedBindingPattern();
        fromClause.variableDefinitionNode = createBLangVarDef(getPosition(bindingPatternNode), bindingPatternNode,
                Optional.empty(), Optional.empty());

        boolean isDeclaredWithVar = bindingPatternNode.typeDescriptor().kind() == SyntaxKind.VAR_TYPE_DESC;
        fromClause.isDeclaredWithVar = isDeclaredWithVar;

        return fromClause;
    }

    @Override
    public BLangNode transform(WhereClauseNode whereClauseNode) {
        BLangWhereClause whereClause = (BLangWhereClause) TreeBuilder.createWhereClauseNode();
        whereClause.pos = getPosition(whereClauseNode);
        whereClause.expression = createExpression(whereClauseNode.expression());
        return whereClause;
    }

    @Override
    public BLangNode transform(SelectClauseNode selectClauseNode) {
        BLangSelectClause selectClause = (BLangSelectClause) TreeBuilder.createSelectClauseNode();
        selectClause.pos = getPosition(selectClauseNode);
        selectClause.expression = createExpression(selectClauseNode.expression());
        return selectClause;
    }

    @Override
    public BLangNode transform(OnConflictClauseNode onConflictClauseNode) {
        BLangOnConflictClause onConflictClause = (BLangOnConflictClause) TreeBuilder.createOnConflictClauseNode();
        onConflictClause.pos = getPosition(onConflictClauseNode);
        onConflictClause.expression = createExpression(onConflictClauseNode.expression());
        return onConflictClause;
    }

    @Override
    public BLangNode transform(LimitClauseNode limitClauseNode) {
        BLangLimitClause selectClause = (BLangLimitClause) TreeBuilder.createLimitClauseNode();
        selectClause.pos = getPosition(limitClauseNode);
        selectClause.expression = createExpression(limitClauseNode.expression());
        return selectClause;
    }

    @Override
    public BLangNode transform(OnClauseNode onClauseNode) {
        BLangOnClause onClause = (BLangOnClause) TreeBuilder.createOnClauseNode();
        onClause.pos = getPosition(onClauseNode);
        onClause.lhsExpr = createExpression(onClauseNode.lhsExpression());
        onClause.rhsExpr = createExpression(onClauseNode.rhsExpression());
        return onClause;
    }

    @Override
    public BLangNode transform(JoinClauseNode joinClauseNode) {
        BLangJoinClause joinClause = (BLangJoinClause) TreeBuilder.createJoinClauseNode();
        joinClause.pos = getPosition(joinClauseNode);
        TypedBindingPatternNode typedBindingPattern = joinClauseNode.typedBindingPattern();
        joinClause.variableDefinitionNode = createBLangVarDef(getPosition(joinClauseNode),
                typedBindingPattern, Optional.empty(), Optional.empty());
        joinClause.collection = createExpression(joinClauseNode.expression());
        joinClause.isDeclaredWithVar = typedBindingPattern.typeDescriptor().kind() == SyntaxKind.VAR_TYPE_DESC;
        joinClause.isOuterJoin = joinClauseNode.outerKeyword().isPresent();

        OnClauseNode onClauseNode = joinClauseNode.joinOnCondition();
        BLangOnClause onClause = (BLangOnClause) TreeBuilder.createOnClauseNode();
        onClause.pos = getPosition(onClauseNode);
        onClause.lhsExpr = createExpression(onClauseNode.lhsExpression());
        onClause.rhsExpr = createExpression(onClauseNode.rhsExpression());
        joinClause.onClause = onClause;

        return joinClause;
    }

    @Override
    public BLangNode transform(OrderByClauseNode orderByClauseNode) {
        BLangOrderByClause orderByClause = (BLangOrderByClause) TreeBuilder.createOrderByClauseNode();
        orderByClause.pos = getPosition(orderByClauseNode);
        for (OrderKeyNode orderKeyNode : orderByClauseNode.orderKey()) {
            orderByClause.addOrderKey(createOrderKey(orderKeyNode));
        }
        return orderByClause;
    }

    public BLangOrderKey createOrderKey(OrderKeyNode orderKeyNode) {
        BLangOrderKey orderKey = (BLangOrderKey) TreeBuilder.createOrderKeyNode();
        orderKey.pos = getPosition(orderKeyNode);
        orderKey.expression = createExpression(orderKeyNode.expression());
        if (orderKeyNode.orderDirection().isPresent() &&
                orderKeyNode.orderDirection().get().text().equals("descending")) {
            orderKey.isAscending = false;
        } else {
            orderKey.isAscending = true;
        }
        return orderKey;
    }

    @Override
    public BLangNode transform(IntersectionTypeDescriptorNode intersectionTypeDescriptorNode) {
        BLangType lhsType = (BLangType) createTypeNode(intersectionTypeDescriptorNode.leftTypeDesc());
        BLangType rhsType = (BLangType) createTypeNode(intersectionTypeDescriptorNode.rightTypeDesc());

        BLangIntersectionTypeNode intersectionType;
        if (rhsType.getKind() == NodeKind.INTERSECTION_TYPE_NODE) {
            intersectionType = (BLangIntersectionTypeNode) rhsType;
            intersectionType.constituentTypeNodes.add(0, lhsType);
        } else if (lhsType.getKind() == NodeKind.INTERSECTION_TYPE_NODE) {
            intersectionType = (BLangIntersectionTypeNode) lhsType;
            intersectionType.constituentTypeNodes.add(rhsType);
        } else {
            intersectionType = (BLangIntersectionTypeNode) TreeBuilder.createIntersectionTypeNode();
            intersectionType.constituentTypeNodes.add(lhsType);
            intersectionType.constituentTypeNodes.add(rhsType);
        }

        intersectionType.pos = getPosition(intersectionTypeDescriptorNode);
        return intersectionType;
    }

    @Override
    protected BLangNode transformSyntaxNode(Node node) {
        // TODO: Remove this RuntimeException once all nodes covered
        throw new RuntimeException("Node not supported: " + node.getClass().getSimpleName());
    }

    @Override
    public BLangNode transform(ClassDefinitionNode classDefinitionNode) {
        BLangClassDefinition blangClass = (BLangClassDefinition) TreeBuilder.createClassDefNode();
        blangClass.pos = getPositionWithoutMetadata(classDefinitionNode);
        blangClass.annAttachments = applyAll(getAnnotations(classDefinitionNode.metadata()));

        BLangIdentifier identifierNode = createIdentifier(classDefinitionNode.className());
        blangClass.setName(identifierNode);
        blangClass.markdownDocumentationAttachment =
                createMarkdownDocumentationAttachment(getDocumentationString(classDefinitionNode.metadata()));

        classDefinitionNode.visibilityQualifier().ifPresent(visibilityQual -> {
            if (visibilityQual.kind() == SyntaxKind.PUBLIC_KEYWORD) {
                blangClass.flagSet.add(Flag.PUBLIC);
            }
        });

        for (Token qualifier : classDefinitionNode.classTypeQualifiers()) {
            SyntaxKind kind = qualifier.kind();

            switch (kind) {
                case DISTINCT_KEYWORD:
                    blangClass.flagSet.add(Flag.DISTINCT);
                    break;
                case CLIENT_KEYWORD:
                    blangClass.flagSet.add(Flag.CLIENT);
                    break;
                case READONLY_KEYWORD:
                    blangClass.flagSet.add(Flag.READONLY);
                    break;
                case SERVICE_KEYWORD:
                    blangClass.flagSet.add(Flag.SERVICE);
                    break;
                case ISOLATED_KEYWORD:
                    blangClass.flagSet.add(Flag.ISOLATED);
                    break;
                default:
                    throw new RuntimeException("Syntax kind is not supported: " + kind);
            }
        }

        NodeList<Node> members = classDefinitionNode.members();
        for (Node node : members) {
            // TODO: Check for fields other than SimpleVariableNode
            BLangNode bLangNode = node.apply(this);
            if (bLangNode.getKind() == NodeKind.FUNCTION) {
                BLangFunction bLangFunction = (BLangFunction) bLangNode;
                bLangFunction.attachedFunction = true;
                bLangFunction.flagSet.add(Flag.ATTACHED);
                if (Names.USER_DEFINED_INIT_SUFFIX.value.equals(bLangFunction.name.value)) {
                    if (blangClass.initFunction == null) {
                        bLangFunction.objInitFunction = true;
                        // TODO: verify removing NULL check for blangClass.initFunction has no side-effects
                        blangClass.initFunction = bLangFunction;
                    } else {
                        blangClass.addFunction(bLangFunction);
                    }
                } else {
                    blangClass.addFunction(bLangFunction);
                }
            } else if (bLangNode.getKind() == NodeKind.VARIABLE) {
                blangClass.addField((BLangSimpleVariable) bLangNode);
            } else if (bLangNode.getKind() == NodeKind.USER_DEFINED_TYPE) {
                blangClass.addTypeReference((BLangType) bLangNode);
            }
        }

        return blangClass;
    }

    @Override
    public BLangNode transform(RetryStatementNode retryStatementNode) {
        BLangRetrySpec retrySpec = createRetrySpec(retryStatementNode);
        DiagnosticPos pos = getPosition(retryStatementNode);
        StatementNode retryBody = retryStatementNode.retryBody();

        if (retryBody.kind() == SyntaxKind.TRANSACTION_STATEMENT) {
            BLangRetryTransaction retryTransaction = (BLangRetryTransaction) TreeBuilder.createRetryTransactionNode();
            retryTransaction.pos = pos;
            retryTransaction.setRetrySpec(retrySpec);
            retryTransaction.setTransaction((BLangTransaction) retryBody.apply(this));
            return retryTransaction;
        }

        BLangRetry retryNode = (BLangRetry) TreeBuilder.createRetryNode();
        retryNode.pos = pos;
        retryNode.setRetrySpec(retrySpec);
        BLangBlockStmt retryBlock = (BLangBlockStmt) retryBody.apply(this);
        retryNode.setRetryBody(retryBlock);

        retryStatementNode.onFailClause().ifPresent(onFailClauseNode -> {
            retryNode.setOnFailClause(
                    (org.ballerinalang.model.clauses.OnFailClauseNode) (onFailClauseNode.apply(this)));
        });

        return retryNode;
    }

    private BLangRetrySpec createRetrySpec(RetryStatementNode retryStatementNode) {
        BLangRetrySpec retrySpec = (BLangRetrySpec) TreeBuilder.createRetrySpecNode();
        if (retryStatementNode.typeParameter().isPresent()) {
            TypeParameterNode typeParam = retryStatementNode.typeParameter().get();
            retrySpec.retryManagerType = createTypeNode(typeParam.typeNode());
            retrySpec.pos = getPosition(typeParam);
        }

        if (retryStatementNode.arguments().isPresent()) {
            ParenthesizedArgList arg = retryStatementNode.arguments().get();
            retrySpec.pos = getPosition(arg);
            for (Node argNode : arg.arguments()) {
                retrySpec.argExprs.add(createExpression(argNode));
            }
        }

        if (retrySpec.pos == null) {
            retrySpec.pos = getPosition(retryStatementNode);
        }
        return retrySpec;
    }

    @Override
    public BLangNode transform(TransactionalExpressionNode transactionalExpressionNode) {
        BLangTransactionalExpr transactionalExpr = TreeBuilder.createTransactionalExpressionNode();
        transactionalExpr.pos = getPosition(transactionalExpressionNode);
        return transactionalExpr;
    }

    @Override
    public BLangNode transform(XMLFilterExpressionNode xmlFilterExpressionNode) {
        List<BLangXMLElementFilter> filters = new ArrayList<>();

        XMLNamePatternChainingNode xmlNamePatternChainingNode = xmlFilterExpressionNode.xmlPatternChain();
        for (Node node : xmlNamePatternChainingNode.xmlNamePattern()) {
            filters.add(createXMLElementFilter(node));
        }

        BLangExpression expr = createExpression(xmlFilterExpressionNode.expression());
        BLangXMLElementAccess elementAccess = new BLangXMLElementAccess(getPosition(xmlFilterExpressionNode), null,
                expr, filters);
        return elementAccess;
    }

    @Override
    public BLangNode transform(XMLStepExpressionNode xmlStepExpressionNode) {
        List<BLangXMLElementFilter> filters = new ArrayList<>();

        int starCount = 0;
        if (xmlStepExpressionNode.xmlStepStart().kind() == SyntaxKind.SLASH_ASTERISK_TOKEN) {
            starCount = 1;
        } else if (xmlStepExpressionNode.xmlStepStart().kind() == SyntaxKind.XML_NAME_PATTERN_CHAIN) {
            XMLNamePatternChainingNode xmlNamePatternChainingNode =
                    (XMLNamePatternChainingNode) xmlStepExpressionNode.xmlStepStart();
            for (Node node : xmlNamePatternChainingNode.xmlNamePattern()) {
                filters.add(createXMLElementFilter(node));
            }
            switch (xmlNamePatternChainingNode.startToken().kind()) {
                case DOUBLE_SLASH_DOUBLE_ASTERISK_LT_TOKEN:
                    starCount = 2;
                    break;
                case SLASH_ASTERISK_TOKEN:
                    starCount = 1;
                    break;
            }
        }

        BLangExpression expr = createExpression(xmlStepExpressionNode.expression());
        // TODO : implement the value for childIndex
        BLangXMLNavigationAccess xmlNavigationAccess =
                new BLangXMLNavigationAccess(getPosition(xmlStepExpressionNode), null, expr, filters,
                XMLNavigationAccess.NavAccessType.fromInt(starCount), null);
        return xmlNavigationAccess;
    }

    @Override
    public BLangNode transform(MatchStatementNode matchStatementNode) {
        BLangMatchStatement matchStatement = (BLangMatchStatement) TreeBuilder.createMatchStatementNode();
        BLangExpression matchStmtExpr = createExpression(matchStatementNode.condition());
        matchStatement.setExpression(matchStmtExpr);

        for (MatchClauseNode matchClauseNode : matchStatementNode.matchClauses()) {
            BLangMatchClause bLangMatchClause = (BLangMatchClause) TreeBuilder.createMatchClause();
            bLangMatchClause.pos = getPosition(matchClauseNode);
            bLangMatchClause.expr = matchStmtExpr;
            boolean matchGuardAvailable = false;

            if (matchClauseNode.matchGuard().isPresent()) {
                matchGuardAvailable = true;
                BLangMatchGuard bLangMatchGuard = (BLangMatchGuard) TreeBuilder.createMatchGuard();
                bLangMatchGuard.expr = createExpression(matchClauseNode.matchGuard().get().expression());
                bLangMatchClause.setMatchGuard(bLangMatchGuard);
            }

            for (Node matchPattern : matchClauseNode.matchPatterns()) {
                DiagnosticPos matchPatternPos = getPosition(matchPattern);
                BLangMatchPattern bLangMatchPattern = transformMatchPattern(matchPattern, matchPatternPos);
                // TODO : Remove this check after all binding patterns are implemented
                if (bLangMatchPattern != null) {
                    bLangMatchPattern.matchExpr = matchStmtExpr;
                    bLangMatchPattern.matchGuardIsAvailable = matchGuardAvailable;
                    bLangMatchClause.addMatchPattern(bLangMatchPattern);
                }
            }

            bLangMatchClause.setBlockStatement((BLangBlockStmt) transform(matchClauseNode.blockStatement()));
            matchStatement.addMatchClause(bLangMatchClause);
        }

        matchStatementNode.onFailClause().ifPresent(onFailClauseNode -> {
            matchStatement.setOnFailClause(
                    (org.ballerinalang.model.clauses.OnFailClauseNode) (onFailClauseNode.apply(this)));
        });

        return matchStatement;
    }

    private BLangMatchPattern transformMatchPattern(Node matchPattern, DiagnosticPos matchPatternPos) {

        if (matchPattern.kind() == SyntaxKind.SIMPLE_NAME_REFERENCE &&
                ((SimpleNameReferenceNode) matchPattern).name().text().equals("_")) {
            // wildcard match
            BLangWildCardMatchPattern bLangWildCardMatchPattern =
                    (BLangWildCardMatchPattern) TreeBuilder.createWildCardMatchPattern();
            bLangWildCardMatchPattern.pos = matchPatternPos;
            return bLangWildCardMatchPattern;
        } else if (matchPattern.kind() == SyntaxKind.NUMERIC_LITERAL ||
                matchPattern.kind() == SyntaxKind.STRING_LITERAL ||
                matchPattern.kind() == SyntaxKind.SIMPLE_NAME_REFERENCE ||
                matchPattern.kind() == SyntaxKind.NULL_LITERAL ||
                matchPattern.kind() == SyntaxKind.NIL_LITERAL ||
                matchPattern.kind() == SyntaxKind.BOOLEAN_LITERAL) {
            BLangConstPattern bLangConstMatchPattern =
                    (BLangConstPattern) TreeBuilder.createConstMatchPattern();
            bLangConstMatchPattern.setExpression(createExpression(matchPattern));
            bLangConstMatchPattern.pos = matchPatternPos;
            return bLangConstMatchPattern;
        } else if (matchPattern.kind() == SyntaxKind.TYPED_BINDING_PATTERN) { // var a
            TypedBindingPatternNode typedBindingPatternNode = (TypedBindingPatternNode) matchPattern;
            BLangVarBindingPatternMatchPattern bLangVarBindingPattern =
                    (BLangVarBindingPatternMatchPattern) TreeBuilder.createVarBindingPattern();
            bLangVarBindingPattern.pos = matchPatternPos;

            SyntaxKind patternKind = typedBindingPatternNode.bindingPattern().kind();
            switch (patternKind) {
                case CAPTURE_BINDING_PATTERN:
                    // TODO : check whether why cant we call the existing transform method
                    CaptureBindingPatternNode captureBindingPattern =
                            (CaptureBindingPatternNode) typedBindingPatternNode.bindingPattern();
                    BLangCaptureBindingPattern bLangCaptureBindingPattern =
                            createCaptureBindingPattern(captureBindingPattern);
                    bLangVarBindingPattern.setBindingPattern(bLangCaptureBindingPattern);
                    break;
                default:
                    // TODO : Remove this after all binding patterns are implemented
                    dlog.error(matchPatternPos, DiagnosticCode.MATCH_PATTERN_NOT_SUPPORTED);
            }
            return bLangVarBindingPattern;
        } else {
            // TODO : Remove this after all binding patterns are implemented
            dlog.error(matchPatternPos, DiagnosticCode.MATCH_PATTERN_NOT_SUPPORTED);
            return null;
        }
    }

    private BLangCaptureBindingPattern createCaptureBindingPattern(CaptureBindingPatternNode
                                                                           captureBindingPatternNode) {
        BLangCaptureBindingPattern bLangCaptureBindingPattern =
                (BLangCaptureBindingPattern) TreeBuilder.createCaptureBindingPattern();
        bLangCaptureBindingPattern.setIdentifier(createIdentifier(captureBindingPatternNode
                .variableName()));
        bLangCaptureBindingPattern.pos = getPosition(captureBindingPatternNode);
        return bLangCaptureBindingPattern;
    }

    private BLangXMLElementFilter createXMLElementFilter(Node node) {
        String ns = "";
        String elementName = "*";
        DiagnosticPos nsPos = null;
        DiagnosticPos elemNamePos = null;
        SyntaxKind kind = node.kind();

        switch (kind) {
            case SIMPLE_NAME_REFERENCE:
                SimpleNameReferenceNode simpleNameReferenceNode = (SimpleNameReferenceNode) node;
                elementName = simpleNameReferenceNode.name().text();
                elemNamePos = getPosition(simpleNameReferenceNode);
                break;
            case QUALIFIED_NAME_REFERENCE:
                QualifiedNameReferenceNode qualifiedNameReferenceNode = (QualifiedNameReferenceNode) node;
                elementName = qualifiedNameReferenceNode.identifier().text();
                elemNamePos = getPosition(qualifiedNameReferenceNode.identifier());
                ns = qualifiedNameReferenceNode.modulePrefix().text();
                nsPos = getPosition(qualifiedNameReferenceNode.modulePrefix());
                break;
            case XML_ATOMIC_NAME_PATTERN:
                XMLAtomicNamePatternNode atomicNamePatternNode = (XMLAtomicNamePatternNode) node;
                elementName = atomicNamePatternNode.name().text();
                elemNamePos = getPosition(atomicNamePatternNode.name());
                ns = atomicNamePatternNode.prefix().text();
                nsPos = getPosition(atomicNamePatternNode.prefix());
                break;
            case ASTERISK_TOKEN:
                elemNamePos = getPosition(node);
        }

        // Escape names starting with '.
        if (stringStartsWithSingleQuote(ns)) {
            ns = ns.substring(1);
        }
        if (stringStartsWithSingleQuote(elementName)) {
            elementName = elementName.substring(1);
        }

        return new BLangXMLElementFilter(getPosition(node), null, ns, nsPos, elementName, elemNamePos);
    }

    private boolean stringStartsWithSingleQuote(String ns) {
        return ns != null && ns.length() > 0 && ns.charAt(0) == '\'';
    }

    // ------------------------------------------private methods--------------------------------------------------------
    private String getValueFromByteArrayNode(ByteArrayLiteralNode byteArrayLiteralNode) {
        StringBuilder value = new StringBuilder();
        value.append(byteArrayLiteralNode.type().text());
        value.append(" ");
        value.append("`");
        if (byteArrayLiteralNode.content().isPresent()) {
            value.append(byteArrayLiteralNode.content().get().text());
        }
        value.append("`");
        return value.toString();
    }

    private List<BLangRecordVariableKeyValue>
            createVariableListForMappingBindingPattern(MappingBindingPatternNode mappingBindingPatternNode) {

        List<BLangRecordVariableKeyValue> fieldBindingPatternsList = new ArrayList<>();
        for (FieldBindingPatternNode node : mappingBindingPatternNode.fieldBindingPatterns()) {
            BLangRecordVariableKeyValue recordKeyValue = new BLangRecordVariableKeyValue();
            if (node instanceof FieldBindingPatternFullNode) {
                FieldBindingPatternFullNode fullNode = (FieldBindingPatternFullNode) node;
                recordKeyValue.key = createIdentifier(fullNode.variableName().name());
                recordKeyValue.valueBindingPattern = getBLangVariableNode(fullNode.bindingPattern());
            } else {
                FieldBindingPatternVarnameNode varnameNode = (FieldBindingPatternVarnameNode) node;
                recordKeyValue.key = createIdentifier(varnameNode.variableName().name());
                BLangSimpleVariable value = (BLangSimpleVariable) TreeBuilder.createSimpleVariableNode();
                value.pos = getPosition(varnameNode);
                IdentifierNode name = createIdentifier(varnameNode.variableName().name());
                ((BLangIdentifier) name).pos = value.pos;
                value.setName(name);
                recordKeyValue.valueBindingPattern = value;
            }

            fieldBindingPatternsList.add(recordKeyValue);
        }

        return fieldBindingPatternsList;
    }

    private BLangLiteral createEmptyLiteral() {
        BLangLiteral bLiteral = (BLangLiteral) TreeBuilder.createLiteralExpression();
        bLiteral.value = "";
        bLiteral.originalValue = "";
        bLiteral.type = symTable.getTypeFromTag(TypeTags.STRING);
        return bLiteral;
    }

    private BLangVariable createSimpleVariable(DiagnosticPos pos, String identifier, DiagnosticPos identifierPos) {
        BLangSimpleVariable memberVar = (BLangSimpleVariable) TreeBuilder.createSimpleVariableNode();
        memberVar.pos = pos;
        IdentifierNode name = createIdentifier(identifierPos, identifier);
        ((BLangIdentifier) name).pos = identifierPos;
        memberVar.setName(name);
        return memberVar;
    }

    private BLangVariable getBLangVariableNode(BindingPatternNode bindingPattern) {
        Token varName;
        switch (bindingPattern.kind()) {
            case MAPPING_BINDING_PATTERN:
                MappingBindingPatternNode mappingBindingPatternNode = (MappingBindingPatternNode) bindingPattern;
                BLangRecordVariable recordVariable = (BLangRecordVariable) TreeBuilder.createRecordVariableNode();
                recordVariable.pos = getPosition(mappingBindingPatternNode);
                recordVariable.variableList = createVariableListForMappingBindingPattern(mappingBindingPatternNode);
                if (mappingBindingPatternNode.restBindingPattern().isPresent()) {
                    recordVariable.restParam =
                            getBLangVariableNode(mappingBindingPatternNode.restBindingPattern().get());
                }

                return recordVariable;
            case LIST_BINDING_PATTERN:
                ListBindingPatternNode listBindingPatternNode = (ListBindingPatternNode) bindingPattern;
                BLangTupleVariable tupleVariable = (BLangTupleVariable) TreeBuilder.createTupleVariableNode();
                tupleVariable.pos = getPosition(listBindingPatternNode);

                Optional<RestBindingPatternNode> restBindingPattern = listBindingPatternNode.restBindingPattern();
                if (restBindingPattern.isPresent()) {
                    tupleVariable.restVariable = getBLangVariableNode(restBindingPattern.get());
                }

                for (BindingPatternNode memberBindingPattern : listBindingPatternNode.bindingPatterns()) {
                    BLangVariable member = getBLangVariableNode(memberBindingPattern);
                    tupleVariable.memberVariables.add(member);
                }

                return tupleVariable;
            case ERROR_BINDING_PATTERN:
                ErrorBindingPatternNode errorBindingPatternNode = (ErrorBindingPatternNode) bindingPattern;
                BLangErrorVariable bLangErrorVariable = (BLangErrorVariable) TreeBuilder.createErrorVariableNode();
                bLangErrorVariable.pos = getPosition(errorBindingPatternNode);

                Optional<Node> errorTypeRef = errorBindingPatternNode.typeReference();
                if (errorTypeRef.isPresent()) {
                    bLangErrorVariable.typeNode = createTypeNode(errorTypeRef.get());
                }

                SeparatedNodeList<BindingPatternNode> argListBindingPatterns =
                        errorBindingPatternNode.argListBindingPatterns();
                int numberOfArgs = argListBindingPatterns.size();
                List<BLangErrorVariable.BLangErrorDetailEntry> namedArgs = new ArrayList<>();
                for (int position = 0; position < numberOfArgs; position++) {
                    BindingPatternNode bindingPatternNode = argListBindingPatterns.get(position);
                    switch (bindingPatternNode.kind()) {
                        case CAPTURE_BINDING_PATTERN:
                        case WILDCARD_BINDING_PATTERN:
                            if (position == 0) {
                                bLangErrorVariable.message =
                                        (BLangSimpleVariable) getBLangVariableNode(bindingPatternNode);
                                break;
                            }
                            // Fall through.
                        case ERROR_BINDING_PATTERN:
                            bLangErrorVariable.cause = getBLangVariableNode(bindingPatternNode);
                            break;
                        case NAMED_ARG_BINDING_PATTERN:
                            NamedArgBindingPatternNode namedArgBindingPatternNode =
                                    (NamedArgBindingPatternNode) bindingPatternNode;
                            BLangIdentifier key =
                                    createIdentifier(namedArgBindingPatternNode.argName());
                            BLangVariable valueBindingPattern =
                                    getBLangVariableNode(namedArgBindingPatternNode.bindingPattern());
                            BLangErrorVariable.BLangErrorDetailEntry detailEntry =
                                    new BLangErrorVariable.BLangErrorDetailEntry(key, valueBindingPattern);
                            namedArgs.add(detailEntry);
                            break;
                        default:// Rest binding pattern
                            bLangErrorVariable.restDetail =
                                    (BLangSimpleVariable) getBLangVariableNode(bindingPatternNode);
                    }
                }
                bLangErrorVariable.detail = namedArgs;
                return bLangErrorVariable;
            case REST_BINDING_PATTERN:
                RestBindingPatternNode restBindingPatternNode = (RestBindingPatternNode) bindingPattern;
                varName = restBindingPatternNode.variableName().name();
                break;
            case WILDCARD_BINDING_PATTERN:
                WildcardBindingPatternNode wildcardBindingPatternNode = (WildcardBindingPatternNode) bindingPattern;
                varName = wildcardBindingPatternNode.underscoreToken();
                break;
            case CAPTURE_BINDING_PATTERN:
            default:
                CaptureBindingPatternNode captureBindingPatternNode = (CaptureBindingPatternNode) bindingPattern;
                varName = captureBindingPatternNode.variableName();
                break;
        }

        DiagnosticPos pos = getPosition(bindingPattern);
        return createSimpleVariable(pos, varName.text(), getPosition(varName));
    }

    BLangValueType addValueType(DiagnosticPos pos, TypeKind typeKind) {
        BLangValueType typeNode = (BLangValueType) TreeBuilder.createValueTypeNode();
        typeNode.pos = pos;
        typeNode.typeKind = typeKind;
        return typeNode;
    }

    private List<BLangStatement> generateBLangStatements(NodeList<StatementNode> statementNodes) {
        List<BLangStatement> statements = new ArrayList<>();
        return generateAndAddBLangStatements(statementNodes, statements);
    }

    private List<BLangStatement> generateAndAddBLangStatements(NodeList<StatementNode> statementNodes,
                                                               List<BLangStatement> statements) {
        for (StatementNode statement : statementNodes) {
            // TODO: Remove this check once statements are non null guaranteed
            if (statement != null) {
                if (statement.kind() == SyntaxKind.FORK_STATEMENT) {
                    generateForkStatements(statements, (ForkStatementNode) statement);
                    continue;
                }
                statements.add((BLangStatement) statement.apply(this));
            }
        }
        return statements;
    }

    private String extractVersion(SeparatedNodeList<Token> versionNumbers) {
        StringBuilder version = new StringBuilder();
        int size = versionNumbers.size();
        for (int i = 0; i < size; i++) {
            if (i != 0) {
                version.append(".");
            }
            version.append(versionNumbers.get(i).text());
        }
        return version.toString();
    }

    private void generateForkStatements(List<BLangStatement> statements, ForkStatementNode forkStatementNode) {
        BLangForkJoin forkJoin = (BLangForkJoin) forkStatementNode.apply(this);
        String nextAnonymousForkKey = anonymousModelHelper.getNextAnonymousForkKey(forkJoin.pos.src.pkgID);
        for (NamedWorkerDeclarationNode workerDeclarationNode : forkStatementNode.namedWorkerDeclarations()) {
            BLangSimpleVariableDef workerDef = (BLangSimpleVariableDef) workerDeclarationNode.apply(this);
            workerDef.isWorker = true;
            workerDef.isInFork = true;
            workerDef.var.flagSet.add(Flag.FORKED);

            BLangFunction function = ((BLangLambdaFunction) workerDef.var.expr).function;
            function.addFlag(Flag.FORKED);
            function.anonForkName = nextAnonymousForkKey;

            statements.add(workerDef);
            while (!this.additionalStatements.empty()) {
                statements.add(additionalStatements.pop());
            }
            forkJoin.addWorkers(workerDef);
        }
        statements.add(forkJoin);
    }

    private BLangCheckedExpr createCheckExpr(DiagnosticPos pos, BLangExpression expr) {
        BLangCheckedExpr checkedExpr = (BLangCheckedExpr) TreeBuilder.createCheckExpressionNode();
        checkedExpr.pos = pos;
        checkedExpr.expr = expr;
        return checkedExpr;
    }

    private BLangCheckPanickedExpr createCheckPanickedExpr(DiagnosticPos pos, BLangExpression expr) {
        BLangCheckPanickedExpr checkPanickedExpr =
                (BLangCheckPanickedExpr) TreeBuilder.createCheckPanicExpressionNode();
        checkPanickedExpr.pos = pos;
        checkPanickedExpr.expr = expr;
        return checkPanickedExpr;
    }

    private void populateFuncSignature(BLangFunction bLFunction, FunctionSignatureNode funcSignature) {
        // Set Parameters
        for (ParameterNode child : funcSignature.parameters()) {
            SimpleVariableNode param = (SimpleVariableNode) child.apply(this);
            if (child instanceof RestParameterNode) {
                bLFunction.setRestParameter(param);
            } else {
                bLFunction.addParameter(param);
            }
        }

        // Set Return Type
        Optional<ReturnTypeDescriptorNode> retNode = funcSignature.returnTypeDesc();
        if (retNode.isPresent()) {
            ReturnTypeDescriptorNode returnType = retNode.get();
            bLFunction.setReturnTypeNode(createTypeNode(returnType.type()));
            bLFunction.returnTypeAnnAttachments = applyAll(returnType.annotations());
        } else {
            BLangValueType bLValueType = (BLangValueType) TreeBuilder.createValueTypeNode();
            bLValueType.pos = symTable.builtinPos;
            bLValueType.typeKind = TypeKind.NIL;
            bLFunction.setReturnTypeNode(bLValueType);
        }
    }

    private BLangUnaryExpr createBLangUnaryExpr(DiagnosticPos pos, OperatorKind operatorKind, BLangExpression expr) {
        BLangUnaryExpr bLUnaryExpr = (BLangUnaryExpr) TreeBuilder.createUnaryExpressionNode();
        bLUnaryExpr.pos = pos;
        bLUnaryExpr.operator = operatorKind;
        bLUnaryExpr.expr = expr;
        return bLUnaryExpr;
    }

    private BLangExpression createExpression(Node expression) {
        return (BLangExpression) createActionOrExpression(expression);
    }

    private BLangNode createActionOrExpression(Node actionOrExpression) {
        if (isSimpleLiteral(actionOrExpression.kind())) {
            return createSimpleLiteral(actionOrExpression);
        } else if (actionOrExpression.kind() == SyntaxKind.SIMPLE_NAME_REFERENCE ||
                   actionOrExpression.kind() == SyntaxKind.QUALIFIED_NAME_REFERENCE ||
                   actionOrExpression.kind() == SyntaxKind.IDENTIFIER_TOKEN) {
            // Variable References
            BLangNameReference nameReference = createBLangNameReference(actionOrExpression);
            BLangSimpleVarRef bLVarRef = (BLangSimpleVarRef) TreeBuilder.createSimpleVariableReferenceNode();
            bLVarRef.pos = getPosition(actionOrExpression);
            bLVarRef.pkgAlias = this.createIdentifier((DiagnosticPos) nameReference.pkgAlias.getPosition(),
                                                      nameReference.pkgAlias.getValue());
            bLVarRef.variableName = this.createIdentifier((DiagnosticPos) nameReference.name.getPosition(),
                                                          nameReference.name.getValue());
            return bLVarRef;
        } else if (actionOrExpression.kind() == SyntaxKind.BRACED_EXPRESSION) {
            BLangGroupExpr group = (BLangGroupExpr) TreeBuilder.createGroupExpressionNode();
            group.expression = (BLangExpression) actionOrExpression.apply(this);
            group.pos = getPosition(actionOrExpression);
            return group;
        } else if (isType(actionOrExpression.kind())) {
            BLangTypedescExpr typeAccessExpr = (BLangTypedescExpr) TreeBuilder.createTypeAccessNode();
            typeAccessExpr.pos = getPosition(actionOrExpression);
            typeAccessExpr.typeNode = createTypeNode(actionOrExpression);
            return typeAccessExpr;
        } else {
            return actionOrExpression.apply(this);
        }
    }

    private BLangNode createStringTemplateLiteral(NodeList<TemplateMemberNode> memberNodes, DiagnosticPos pos) {
        BLangStringTemplateLiteral stringTemplateLiteral =
                (BLangStringTemplateLiteral) TreeBuilder.createStringTemplateLiteralNode();
        for (Node memberNode : memberNodes) {
            stringTemplateLiteral.exprs.add((BLangExpression) memberNode.apply(this));
        }

        if (stringTemplateLiteral.exprs.isEmpty()) {
            BLangLiteral emptyLiteral = createEmptyLiteral();
            emptyLiteral.pos = pos;
            stringTemplateLiteral.exprs.add(emptyLiteral);
        }

        stringTemplateLiteral.pos = pos;
        return stringTemplateLiteral;
    }

    private BLangRawTemplateLiteral createRawTemplateLiteral(NodeList<TemplateMemberNode> members, DiagnosticPos pos) {
        BLangRawTemplateLiteral literal = (BLangRawTemplateLiteral) TreeBuilder.createRawTemplateLiteralNode();
        literal.pos = pos;

        boolean prevNodeWasInterpolation = false;
        Node firstMember = members.isEmpty() ? null : members.get(0); // will be empty for empty raw template

        if (firstMember != null && firstMember.kind() == SyntaxKind.INTERPOLATION) {
            literal.strings.add(createStringLiteral("", getPosition(firstMember)));
        }

        for (Node member : members) {
            if (member.kind() == SyntaxKind.INTERPOLATION) {
                literal.insertions.add((BLangExpression) member.apply(this));

                if (prevNodeWasInterpolation) {
                    literal.strings.add(createStringLiteral("", getPosition(member)));
                }

                prevNodeWasInterpolation = true;
            } else {
                literal.strings.add((BLangLiteral) member.apply(this));
                prevNodeWasInterpolation = false;
            }
        }

        if (prevNodeWasInterpolation) {
            literal.strings.add(createStringLiteral("", getPosition(members.get(members.size() - 1))));
        }

        return literal;
    }

    private BLangSimpleVariable createSimpleVar(Optional<Token> name, Node type, NodeList<AnnotationNode> annotations) {
        if (name.isPresent()) {
            Token nameToken = name.get();
            return createSimpleVar(nameToken, type, null, false, false, null, annotations);
        }

        return createSimpleVar(null, type, null, false, false, null, annotations);
    }

    private BLangSimpleVariable createSimpleVar(Token name, Node type, NodeList<AnnotationNode> annotations) {
        return createSimpleVar(name, type, null, false, false, null, annotations);
    }

    private BLangSimpleVariable createSimpleVar(Token name, Node typeName, Node initializer, boolean isFinal,
                                                boolean isListenerVar, Token visibilityQualifier,
                                                NodeList<AnnotationNode> annotations) {
        BLangSimpleVariable bLSimpleVar = (BLangSimpleVariable) TreeBuilder.createSimpleVariableNode();
        bLSimpleVar.setName(this.createIdentifier(name));
        bLSimpleVar.name.pos = getPosition(name);

        if (isDeclaredWithVar(typeName)) {
            bLSimpleVar.isDeclaredWithVar = true;
        } else {
            bLSimpleVar.setTypeNode(createTypeNode(typeName));
        }

        if (visibilityQualifier != null) {
            if (visibilityQualifier.kind() == SyntaxKind.PRIVATE_KEYWORD) {
                bLSimpleVar.flagSet.add(Flag.PRIVATE);
            } else if (visibilityQualifier.kind() == SyntaxKind.PUBLIC_KEYWORD) {
                bLSimpleVar.flagSet.add(Flag.PUBLIC);
            }
        }

        if (isFinal) {
            markVariableAsFinal(bLSimpleVar);
        }
        if (initializer != null) {
            bLSimpleVar.setInitialExpression(createExpression(initializer));
        }
        if (isListenerVar) {
            bLSimpleVar.flagSet.add(Flag.LISTENER);
            bLSimpleVar.flagSet.add(Flag.FINAL);
        }

        if (annotations != null) {
            bLSimpleVar.annAttachments = applyAll(annotations);
        }

        return bLSimpleVar;
    }

    private boolean isDeclaredWithVar(Node typeNode) {
        if (typeNode == null || typeNode.kind() == SyntaxKind.VAR_TYPE_DESC) {
            return true;
        }

        return false;
    }

    private BLangIdentifier createIdentifier(Token token) {
        return createIdentifier(getPosition(token), token);
    }

    private BLangIdentifier createIdentifier(DiagnosticPos pos, Token token) {
        if (token == null) {
            return createIdentifier(pos, null, null);
        }

        String identifierName;
        if (token.isMissing()) {
            identifierName = missingNodesHelper.getNextMissingNodeName(diagnosticSource.pkgID);
        } else {
            identifierName = token.text();
        }

        return createIdentifier(pos, identifierName);
    }

    private BLangIdentifier createIdentifier(DiagnosticPos pos, String value) {
        return createIdentifier(pos, value, null);
    }

    private BLangIdentifier createIdentifier(DiagnosticPos pos, String value, Set<Whitespace> ws) {
        BLangIdentifier bLIdentifer = (BLangIdentifier) TreeBuilder.createIdentifierNode();
        if (value == null) {
            return bLIdentifer;
        }

        if (value.startsWith(IDENTIFIER_LITERAL_PREFIX)) {
            bLIdentifer.setValue(IdentifierUtils.unescapeUnicodeCodepoints(value.substring(1)));
            bLIdentifer.originalValue = value;
            bLIdentifer.setLiteral(true);
        } else {
            bLIdentifer.setValue(value);
            bLIdentifer.setLiteral(false);
        }
        bLIdentifer.pos = pos;
        if (ws != null) {
            bLIdentifer.addWS(ws);
        }
        return bLIdentifer;
    }

    private BLangLiteral createSimpleLiteral(Node literal) {
        return createSimpleLiteral(literal, false);
    }

    private BLangLiteral createSimpleLiteral(Node literal, boolean isFiniteType) {
        if (literal.kind() == SyntaxKind.UNARY_EXPRESSION) {
            UnaryExpressionNode unaryExpr = (UnaryExpressionNode) literal;
            BLangLiteral bLangLiteral =
                    createSimpleLiteral(unaryExpr.expression(), unaryExpr.unaryOperator().kind(), isFiniteType);
            bLangLiteral.pos = getPosition(unaryExpr); // setting the proper pos, else only the expr pos is set
            return bLangLiteral;
        }

        return createSimpleLiteral(literal, SyntaxKind.NONE, isFiniteType);
    }

    private BLangLiteral createSimpleLiteral(Node literal, SyntaxKind sign, boolean isFiniteType) {
        BLangLiteral bLiteral = (BLangLiteral) TreeBuilder.createLiteralExpression();
        SyntaxKind type = literal.kind();
        int typeTag = -1;
        Object value = null;
        String originalValue = null;

        String textValue;
        if (literal instanceof BasicLiteralNode) {
            textValue = ((BasicLiteralNode) literal).literalToken().text();
        } else if (literal instanceof Token) {
            textValue = ((Token) literal).text();
        } else {
            textValue = "";
        }

        if (sign == SyntaxKind.PLUS_TOKEN) {
            textValue = "+" + textValue;
        } else if (sign == SyntaxKind.MINUS_TOKEN) {
            textValue = "-" + textValue;
        }

        //TODO: Verify all types, only string type tested
        if (type == SyntaxKind.NUMERIC_LITERAL) {
            SyntaxKind literalTokenKind = ((BasicLiteralNode) literal).literalToken().kind();
            if (literalTokenKind == SyntaxKind.DECIMAL_INTEGER_LITERAL_TOKEN ||
                    literalTokenKind == SyntaxKind.HEX_INTEGER_LITERAL_TOKEN) {
                typeTag = TypeTags.INT;
                value = getIntegerLiteral(literal, textValue, sign);
                originalValue = textValue;
                bLiteral = (BLangNumericLiteral) TreeBuilder.createNumericLiteralExpression();
            } else if (literalTokenKind == SyntaxKind.DECIMAL_FLOATING_POINT_LITERAL_TOKEN) {
                //TODO: Check effect of mapping negative(-) numbers as unary-expr
                typeTag = NumericLiteralSupport.isDecimalDiscriminated(textValue) ? TypeTags.DECIMAL : TypeTags.FLOAT;
                if (isFiniteType) {
                    value = textValue.replaceAll("[fd+]", "");
                    originalValue = textValue.replace("+", "");
                } else {
                    value = textValue;
                    originalValue = textValue;
                }
                bLiteral = (BLangNumericLiteral) TreeBuilder.createNumericLiteralExpression();
            } else if (literalTokenKind == SyntaxKind.HEX_FLOATING_POINT_LITERAL_TOKEN) {
                //TODO: Check effect of mapping negative(-) numbers as unary-expr
                typeTag = TypeTags.FLOAT;
                value = getHexNodeValue(textValue);
                originalValue = textValue;
                bLiteral = (BLangNumericLiteral) TreeBuilder.createNumericLiteralExpression();
            }
        } else if (type == SyntaxKind.BOOLEAN_LITERAL) {
            typeTag = TypeTags.BOOLEAN;
            value = Boolean.parseBoolean(textValue);
            originalValue = textValue;
            bLiteral = (BLangLiteral) TreeBuilder.createLiteralExpression();
        } else if (type == SyntaxKind.STRING_LITERAL || type == SyntaxKind.XML_TEXT_CONTENT ||
                type == SyntaxKind.TEMPLATE_STRING || type == SyntaxKind.IDENTIFIER_TOKEN) {
            String text = textValue;
            if (type == SyntaxKind.STRING_LITERAL) {
                text = text.substring(1, text.length() - 1);
            }
            String originalText = text; // to log the errors
            Matcher matcher = IdentifierUtils.UNICODE_PATTERN.matcher(text);
            int position = 0;
            while (matcher.find(position)) {
                String hexStringVal = matcher.group(1);
                int hexDecimalVal = Integer.parseInt(hexStringVal, 16);
                if ((hexDecimalVal >= Constants.MIN_UNICODE && hexDecimalVal <= Constants.MIDDLE_LIMIT_UNICODE)
                        || hexDecimalVal > Constants.MAX_UNICODE) {
                    String hexStringWithBraces = matcher.group(0);
                    int offset = originalText.indexOf(hexStringWithBraces) + 1;
                    DiagnosticPos pos = getPosition(literal);
                    dlog.error(new DiagnosticPos(this.diagnosticSource, pos.sLine, pos.eLine, pos.sCol + offset,
                                                 pos.sCol + offset + hexStringWithBraces.length()),
                               DiagnosticCode.INVALID_UNICODE, hexStringWithBraces);
                }
                text = matcher.replaceFirst("\\\\u" + fillWithZeros(hexStringVal));
                position = matcher.end() - 2;
                matcher = IdentifierUtils.UNICODE_PATTERN.matcher(text);
            }
            if (type != SyntaxKind.TEMPLATE_STRING && type != SyntaxKind.XML_TEXT_CONTENT) {
                text = StringEscapeUtils.unescapeJava(text);
            }

            typeTag = TypeTags.STRING;
            value = text;
            originalValue = textValue;
            bLiteral = (BLangLiteral) TreeBuilder.createLiteralExpression();
        } else if (type == SyntaxKind.NIL_LITERAL) {
            originalValue = "()";
            typeTag = TypeTags.NIL;
            value = null;
            bLiteral = (BLangLiteral) TreeBuilder.createLiteralExpression();
        }  else if (type == SyntaxKind.NULL_LITERAL) {
            originalValue = "null";
            typeTag = TypeTags.NIL;
            value = null;
            bLiteral = (BLangLiteral) TreeBuilder.createLiteralExpression();
        } else if (type == SyntaxKind.BINARY_EXPRESSION) { // Should be base16 and base64
            typeTag = TypeTags.BYTE_ARRAY;
            value = textValue;
            originalValue = textValue;

            // If numeric literal create a numeric literal expression; otherwise create a literal expression
            if (isNumericLiteral(type)) {
                bLiteral = (BLangNumericLiteral) TreeBuilder.createNumericLiteralExpression();
            } else {
                bLiteral = (BLangLiteral) TreeBuilder.createLiteralExpression();
            }
        } else if (type == SyntaxKind.BYTE_ARRAY_LITERAL) {
            return (BLangLiteral) literal.apply(this);
        }

        bLiteral.pos = getPosition(literal);
        bLiteral.type = symTable.getTypeFromTag(typeTag);
        bLiteral.type.tag = typeTag;
        bLiteral.value = value;
        bLiteral.originalValue = originalValue;
        return bLiteral;
    }

    private BLangLiteral createStringLiteral(String value, DiagnosticPos pos) {
        BLangLiteral strLiteral = (BLangLiteral) TreeBuilder.createLiteralExpression();
        strLiteral.value = strLiteral.originalValue = value;
        strLiteral.type = symTable.stringType;
        strLiteral.pos = pos;
        return strLiteral;
    }

    private BLangType createTypeNode(Node type) {
        if (type instanceof BuiltinSimpleNameReferenceNode || type.kind() == SyntaxKind.NIL_TYPE_DESC) {
            return createBuiltInTypeNode(type);
        } else if (type.kind() == SyntaxKind.QUALIFIED_NAME_REFERENCE || type.kind() == SyntaxKind.IDENTIFIER_TOKEN) {
            // Exclusive type
            BLangUserDefinedType bLUserDefinedType = (BLangUserDefinedType) TreeBuilder.createUserDefinedTypeNode();
            BLangNameReference nameReference = createBLangNameReference(type);
            bLUserDefinedType.pkgAlias = (BLangIdentifier) nameReference.pkgAlias;
            bLUserDefinedType.typeName = (BLangIdentifier) nameReference.name;
            bLUserDefinedType.pos = getPosition(type);
            return bLUserDefinedType;
        } else if (type.kind() == SyntaxKind.SIMPLE_NAME_REFERENCE) {
            // Map name reference as a type
            if (type.hasDiagnostics()) {
                // if it hasDiagnostics then its missing type desc.
                BLangUserDefinedType bLUserDefinedType = (BLangUserDefinedType) TreeBuilder.createUserDefinedTypeNode();
                BLangIdentifier pkgAlias = this.createIdentifier(null, "");
                BLangIdentifier name = this.createIdentifier(((SimpleNameReferenceNode) type).name());
                BLangNameReference nameReference = new BLangNameReference(getPosition(type), null, pkgAlias, name);
                bLUserDefinedType.pkgAlias = (BLangIdentifier) nameReference.pkgAlias;
                bLUserDefinedType.typeName = (BLangIdentifier) nameReference.name;
                bLUserDefinedType.pos = getPosition(type);
                return bLUserDefinedType;
            }
            SimpleNameReferenceNode nameReferenceNode = (SimpleNameReferenceNode) type;
            return createTypeNode(nameReferenceNode.name());
        }
        return (BLangType) type.apply(this);
    }

    private BLangType createBuiltInTypeNode(Node type) {
        String typeText;
        if (type.kind() == SyntaxKind.NIL_TYPE_DESC) {
            typeText = "()";
        } else if (type instanceof BuiltinSimpleNameReferenceNode) {
            BuiltinSimpleNameReferenceNode simpleNameRef = (BuiltinSimpleNameReferenceNode) type;
            if (simpleNameRef.kind() == SyntaxKind.VAR_TYPE_DESC) {
                return null;
            } else if (simpleNameRef.name().isMissing()) {
                String name = missingNodesHelper.getNextMissingNodeName(diagnosticSource.pkgID);
                BLangIdentifier identifier = createIdentifier(getPosition(simpleNameRef.name()), name);
                BLangIdentifier pkgAlias = (BLangIdentifier) TreeBuilder.createIdentifierNode();
                return createUserDefinedType(getPosition(type), pkgAlias, identifier);
            }
            typeText = simpleNameRef.name().text();
        } else {
            typeText = ((Token) type).text(); // TODO: Remove this once map<string> returns Nodes for `map`
        }

        TypeKind typeKind = TreeUtils.stringToTypeKind(typeText.replaceAll("\\s+", ""));

        SyntaxKind kind = type.kind();
        switch (kind) {
            case BOOLEAN_TYPE_DESC:
            case INT_TYPE_DESC:
            case BYTE_TYPE_DESC:
            case FLOAT_TYPE_DESC:
            case DECIMAL_TYPE_DESC:
            case STRING_TYPE_DESC:
            case ANY_TYPE_DESC:
            case NIL_TYPE_DESC:
            case HANDLE_TYPE_DESC:
            case ANYDATA_TYPE_DESC:
            case READONLY_TYPE_DESC:
                BLangValueType valueType = (BLangValueType) TreeBuilder.createValueTypeNode();
                valueType.typeKind = typeKind;
                valueType.pos = getPosition(type);
                return valueType;
            default:
                BLangBuiltInRefTypeNode builtInValueType =
                        (BLangBuiltInRefTypeNode) TreeBuilder.createBuiltInReferenceTypeNode();
                builtInValueType.typeKind = typeKind;
                builtInValueType.pos = getPosition(type);
                return builtInValueType;
        }
    }

    private VariableNode createBasicVarNodeWithoutType(DiagnosticPos pos, Set<Whitespace> ws, String identifier,
                                                       DiagnosticPos identifierPos, ExpressionNode expr) {
        BLangSimpleVariable bLSimpleVar = (BLangSimpleVariable) TreeBuilder.createSimpleVariableNode();
        bLSimpleVar.pos = pos;
        IdentifierNode name = this.createIdentifier(identifierPos, identifier, ws);
        ((BLangIdentifier) name).pos = identifierPos;
        bLSimpleVar.setName(name);
        bLSimpleVar.addWS(ws);
        if (expr != null) {
            bLSimpleVar.setInitialExpression(expr);
        }
        return bLSimpleVar;
    }

    private BLangInvocation createBLangInvocation(Node nameNode, NodeList<FunctionArgumentNode> arguments,
                                                  DiagnosticPos position, boolean isAsync) {
        BLangInvocation bLInvocation;
        if (isAsync) {
            bLInvocation = (BLangInvocation) TreeBuilder.createActionInvocation();
        } else {
            bLInvocation = (BLangInvocation) TreeBuilder.createInvocationNode();
        }
        BLangNameReference reference = createBLangNameReference(nameNode);
        bLInvocation.pkgAlias = (BLangIdentifier) reference.pkgAlias;
        bLInvocation.name = (BLangIdentifier) reference.name;

        List<BLangExpression> args = new ArrayList<>();
        arguments.iterator().forEachRemaining(arg -> args.add(createExpression(arg)));
        bLInvocation.argExprs = args;
        bLInvocation.pos = position;
        return bLInvocation;
    }

    private BLangNameReference createBLangNameReference(Node node) {
        switch (node.kind()) {
            case QUALIFIED_NAME_REFERENCE:
                QualifiedNameReferenceNode iNode = (QualifiedNameReferenceNode) node;
                Token modulePrefix = iNode.modulePrefix();
                IdentifierToken identifier = iNode.identifier();
                BLangIdentifier pkgAlias = this.createIdentifier(getPosition(modulePrefix), modulePrefix);
                DiagnosticPos namePos = getPosition(identifier);
                BLangIdentifier name = this.createIdentifier(namePos, identifier);
                return new BLangNameReference(getPosition(node), null, pkgAlias, name);
            case ERROR_TYPE_DESC:
                node = ((BuiltinSimpleNameReferenceNode) node).name();
                break;
            case NEW_KEYWORD:
            case IDENTIFIER_TOKEN:
                break;
            case SIMPLE_NAME_REFERENCE:
            default:
                node = ((SimpleNameReferenceNode) node).name();
                break;
        }

        Token iToken = (Token) node;
        BLangIdentifier pkgAlias = this.createIdentifier(symTable.builtinPos, "");
        BLangIdentifier name = this.createIdentifier(iToken);
        return new BLangNameReference(getPosition(node), null, pkgAlias, name);
    }

    private BLangMarkdownDocumentation createMarkdownDocumentationAttachment(Optional<Node> markdownDocumentationNode) {
        if (markdownDocumentationNode == null || !markdownDocumentationNode.isPresent()) {
            return null;
        }
        BLangMarkdownDocumentation doc = (BLangMarkdownDocumentation) TreeBuilder.createMarkdownDocumentationNode();

        LinkedList<BLangMarkdownDocumentationLine> documentationLines = new LinkedList<>();
        LinkedList<BLangMarkdownParameterDocumentation> parameters = new LinkedList<>();
        LinkedList<BLangMarkdownReferenceDocumentation> references = new LinkedList<>();

        MarkdownDocumentationNode markdownDocNode = (MarkdownDocumentationNode) markdownDocumentationNode.get();
        NodeList<Node> docLineList = markdownDocNode.documentationLines();

        BLangMarkdownParameterDocumentation bLangParaDoc = null;
        BLangMarkdownReturnParameterDocumentation bLangReturnParaDoc = null;
        BLangMarkDownDeprecationDocumentation bLangDeprecationDoc = null;
        BLangMarkDownDeprecatedParametersDocumentation bLangDeprecatedParaDoc = null;
        for (Node singleDocLine : docLineList) {
            switch (singleDocLine.kind()) {
                case MARKDOWN_DOCUMENTATION_LINE:
                case MARKDOWN_REFERENCE_DOCUMENTATION_LINE:
                    MarkdownDocumentationLineNode docLineNode = (MarkdownDocumentationLineNode) singleDocLine;
                    NodeList<Node> docElements = docLineNode.documentElements();
                    String docText = addReferencesAndReturnDocumentationText(references, docElements);

                    if (bLangDeprecationDoc != null) {
                        // reaching here means, a deprecation doc line has already passed.
                        // therefore, add this line to the deprecation documentation.
                        bLangDeprecationDoc.deprecationDocumentationLines.add(docText);
                    } else if (bLangReturnParaDoc != null) {
                        // reaching here means, a return parameter doc line has already passed.
                        // therefore, add this line to the return parameter documentation.
                        bLangReturnParaDoc.returnParameterDocumentationLines.add(docText);
                    } else if (bLangParaDoc != null) {
                        // reaching here means, a parameter doc line has already passed.
                        // therefore, add this line to the parameter documentation.
                        bLangParaDoc.parameterDocumentationLines.add(docText);
                    } else {
                        BLangMarkdownDocumentationLine bLangDocLine =
                                (BLangMarkdownDocumentationLine) TreeBuilder.createMarkdownDocumentationTextNode();
                        bLangDocLine.text = docText;
                        bLangDocLine.pos = getPosition(docLineNode);
                        documentationLines.add(bLangDocLine);
                    }
                    break;
                case MARKDOWN_PARAMETER_DOCUMENTATION_LINE:
                    bLangParaDoc = new BLangMarkdownParameterDocumentation();
                    MarkdownParameterDocumentationLineNode parameterDocLineNode =
                            (MarkdownParameterDocumentationLineNode) singleDocLine;

                    BLangIdentifier paraName = new BLangIdentifier();
                    Token parameterName = parameterDocLineNode.parameterName();
                    paraName.value = parameterName.isMissing() ? "" : parameterName.text();
                    bLangParaDoc.parameterName = paraName;

                    NodeList<Node> paraDocElements = parameterDocLineNode.documentElements();
                    String paraDocText = addReferencesAndReturnDocumentationText(references, paraDocElements);

                    bLangParaDoc.parameterDocumentationLines.add(paraDocText);
                    bLangParaDoc.pos = getPosition(parameterName);

                    if (bLangDeprecatedParaDoc != null) {
                        // reaching here means, a deprecated parameter doc line has already passed.
                        // therefore, add this parameter doc line to the same parameter documentation.
                        bLangDeprecatedParaDoc.parameters.add(bLangParaDoc);
                    } else if (bLangDeprecationDoc != null) {
                        // reaching here means, a deprecation doc line has already passed.
                        // therefore, all parameter doc lines after that should be treated as
                        // deprecated parameter documentation.
                        bLangDeprecatedParaDoc =
                                new BLangMarkDownDeprecatedParametersDocumentation();
                        bLangDeprecatedParaDoc.parameters.add(bLangParaDoc);
                        // passed deprecation doc line is not a normal deprecation doc line.
                        // it is a deprecated parameter doc line. therefore, reset bLangDeprecationDoc.
                        bLangDeprecationDoc = null;
                    } else {
                        parameters.add(bLangParaDoc);
                    }
                    break;
                case MARKDOWN_RETURN_PARAMETER_DOCUMENTATION_LINE:
                    bLangReturnParaDoc = new BLangMarkdownReturnParameterDocumentation();
                    MarkdownParameterDocumentationLineNode returnParaDocLineNode =
                            (MarkdownParameterDocumentationLineNode) singleDocLine;

                    NodeList<Node> returnParaDocElements = returnParaDocLineNode.documentElements();
                    String returnParaDocText =
                            addReferencesAndReturnDocumentationText(references, returnParaDocElements);

                    bLangReturnParaDoc.returnParameterDocumentationLines.add(returnParaDocText);
                    bLangReturnParaDoc.pos = getPosition(returnParaDocLineNode);
                    doc.returnParameter = bLangReturnParaDoc;
                    break;
                case MARKDOWN_DEPRECATION_DOCUMENTATION_LINE:
                    bLangDeprecationDoc = new BLangMarkDownDeprecationDocumentation();
                    MarkdownDocumentationLineNode deprecationDocLineNode =
                            (MarkdownDocumentationLineNode) singleDocLine;

                    String lineText = ((Token) deprecationDocLineNode.documentElements().get(0)).text();
                    bLangDeprecationDoc.addDeprecationLine("# " + lineText);
                    bLangDeprecationDoc.pos = getPosition(deprecationDocLineNode);
                    break;
                default:
                    break;
            }
        }

        doc.documentationLines = documentationLines;
        doc.parameters = parameters;
        doc.references = references;
        doc.deprecationDocumentation = bLangDeprecationDoc;
        doc.deprecatedParametersDocumentation = bLangDeprecatedParaDoc;
        doc.pos = getPosition(markdownDocNode);
        return doc;
    }

    private String addReferencesAndReturnDocumentationText(LinkedList<BLangMarkdownReferenceDocumentation> references,
                                                           NodeList<Node> docElements) {
        StringBuilder docText = new StringBuilder();
        for (Node element : docElements) {
            if (element.kind() == SyntaxKind.DOCUMENTATION_REFERENCE) {
                BLangMarkdownReferenceDocumentation bLangRefDoc = new BLangMarkdownReferenceDocumentation();
                DocumentationReferenceNode docReferenceNode = (DocumentationReferenceNode) element;

                DiagnosticPos pos = getPosition(docReferenceNode);
                bLangRefDoc.pos = pos;

                Token startBacktick = docReferenceNode.startBacktick();
                Node backtickContent = docReferenceNode.backtickContent();
                Token endBacktick = docReferenceNode.endBacktick();

                String contentString = backtickContent.isMissing() ? "" : backtickContent.toString();
                bLangRefDoc.referenceName = contentString;

                bLangRefDoc.type = DocumentationReferenceType.BACKTICK_CONTENT;
                Optional<Token> referenceType = docReferenceNode.referenceType();
                referenceType.ifPresent(
                        refType -> {
                            bLangRefDoc.type = stringToRefType(refType.text());
                            docText.append(refType.toString());
                        }
                );

                transformDocumentationBacktickContent(backtickContent, bLangRefDoc);

                docText.append(startBacktick.isMissing() ? "" : startBacktick.text());
                docText.append(contentString);
                docText.append(endBacktick.isMissing() ? "" : endBacktick.text());
                references.add(bLangRefDoc);
            } else if (element.kind() == SyntaxKind.DOCUMENTATION_DESCRIPTION) {
                Token docDescription = (Token) element;
                docText.append(docDescription.text());
            }
        }

        return trimLeftAtMostOne(docText.toString());
    }

    private String trimLeftAtMostOne(String text) {
        int countToStrip = 0;
        if (!text.isEmpty() && Character.isWhitespace(text.charAt(0))) {
            countToStrip = 1;
        }
        return text.substring(countToStrip);
    }

    private void transformDocumentationBacktickContent(Node backtickContent,
                                                       BLangMarkdownReferenceDocumentation bLangRefDoc) {
        QualifiedNameReferenceNode qualifiedRef;
        SimpleNameReferenceNode simpleRef;

        switch (backtickContent.kind()) {
            case BACKTICK_CONTENT:
                // reaching here means backtick content is invalid.
                // therefore, set hasParserWarnings to true. so that,
                // doc analyzer will avoid further checks on this.
                bLangRefDoc.hasParserWarnings = true;
                break;
            case QUALIFIED_NAME_REFERENCE:
                qualifiedRef = (QualifiedNameReferenceNode) backtickContent;
                bLangRefDoc.qualifier = qualifiedRef.modulePrefix().text();
                bLangRefDoc.identifier = qualifiedRef.identifier().text();
                break;
            case SIMPLE_NAME_REFERENCE:
                simpleRef = (SimpleNameReferenceNode) backtickContent;
                bLangRefDoc.identifier = simpleRef.name().text();
                break;
            case FUNCTION_CALL:
                Node funcName = (((FunctionCallExpressionNode) backtickContent).functionName());
                if (funcName.kind() == SyntaxKind.QUALIFIED_NAME_REFERENCE) {
                    qualifiedRef = (QualifiedNameReferenceNode) funcName;
                    bLangRefDoc.qualifier = qualifiedRef.modulePrefix().text();
                    bLangRefDoc.identifier = qualifiedRef.identifier().text();
                } else {
                    simpleRef = (SimpleNameReferenceNode) funcName;
                    bLangRefDoc.identifier = simpleRef.name().text();
                }
                break;
            case METHOD_CALL:
                MethodCallExpressionNode methodCallExprNode = (MethodCallExpressionNode) backtickContent;
                bLangRefDoc.identifier =
                        ((SimpleNameReferenceNode) methodCallExprNode.methodName()).name().text();
                Node refName = methodCallExprNode.expression();
                if (refName.kind() == SyntaxKind.QUALIFIED_NAME_REFERENCE) {
                    qualifiedRef = (QualifiedNameReferenceNode) refName;
                    bLangRefDoc.qualifier = qualifiedRef.modulePrefix().text();
                    bLangRefDoc.typeName = qualifiedRef.identifier().text();
                } else {
                    simpleRef = (SimpleNameReferenceNode) refName;
                    bLangRefDoc.typeName = simpleRef.name().text();
                }
                break;
            default:
                throw new IllegalArgumentException("Invalid backtick content transformation");
        }
    }

    private DocumentationReferenceType stringToRefType(String refTypeName) {
        switch (refTypeName) {
            case "type":
                return DocumentationReferenceType.TYPE;
            case "service":
                return DocumentationReferenceType.SERVICE;
            case "variable":
                return DocumentationReferenceType.VARIABLE;
            case "var":
                return DocumentationReferenceType.VAR;
            case "annotation":
                return DocumentationReferenceType.ANNOTATION;
            case "module":
                return DocumentationReferenceType.MODULE;
            case "function":
                return DocumentationReferenceType.FUNCTION;
            case "parameter":
                return DocumentationReferenceType.PARAMETER;
            case "const":
                return DocumentationReferenceType.CONST;
            default:
                return DocumentationReferenceType.BACKTICK_CONTENT;
        }
    }

    private Object getIntegerLiteral(Node literal, String nodeValue, SyntaxKind sign) {
        SyntaxKind literalTokenKind = ((BasicLiteralNode) literal).literalToken().kind();
        if (literalTokenKind == SyntaxKind.DECIMAL_INTEGER_LITERAL_TOKEN) {
            return parseLong(literal, nodeValue, nodeValue, 10, sign, DiagnosticCode.INTEGER_TOO_SMALL,
                    DiagnosticCode.INTEGER_TOO_LARGE);
        } else if (literalTokenKind == SyntaxKind.HEX_INTEGER_LITERAL_TOKEN) {
            String processedNodeValue = nodeValue.toLowerCase().replace("0x", "");
            return parseLong(literal, nodeValue, processedNodeValue, 16, sign, DiagnosticCode.HEXADECIMAL_TOO_SMALL,
                    DiagnosticCode.HEXADECIMAL_TOO_LARGE);
        }
        return null;
    }

    private Object parseLong(Node literal, String originalNodeValue,
                             String processedNodeValue, int radix, SyntaxKind sign,
                             DiagnosticCode code1, DiagnosticCode code2) {
        try {
            return Long.parseLong(processedNodeValue, radix);
        } catch (Exception e) {
            DiagnosticPos pos = getPosition(literal);
            if (sign == SyntaxKind.MINUS_TOKEN) {
                pos.sCol--;
                dlog.error(pos, code1, originalNodeValue);
            } else {
                dlog.error(pos, code2, originalNodeValue);
            }
        }
        return originalNodeValue;
    }

    private String getHexNodeValue(String value) {
        if (!(value.contains("p") || value.contains("P"))) {
            value = value + "p0";
        }
        return value;
    }

    private String fillWithZeros(String str) {
        while (str.length() < 4) {
            str = "0".concat(str);
        }
        return str;
    }

    private void markVariableAsFinal(BLangVariable variable) {
        // Set the final flag to the variable.
        variable.flagSet.add(Flag.FINAL);

        switch (variable.getKind()) {
            case TUPLE_VARIABLE:
                // If the variable is a tuple variable, we need to set the final flag to the all member variables.
                BLangTupleVariable tupleVariable = (BLangTupleVariable) variable;
                tupleVariable.memberVariables.forEach(this::markVariableAsFinal);
                if (tupleVariable.restVariable != null) {
                    markVariableAsFinal(tupleVariable.restVariable);
                }
                break;
            case RECORD_VARIABLE:
                // If the variable is a record variable, we need to set the final flag to the all the variables in
                // the record.
                BLangRecordVariable recordVariable = (BLangRecordVariable) variable;
                recordVariable.variableList.stream().map(BLangRecordVariable.BLangRecordVariableKeyValue::getValue)
                        .forEach(this::markVariableAsFinal);
                if (recordVariable.restParam != null) {
                    markVariableAsFinal((BLangVariable) recordVariable.restParam);
                }
                break;
            case ERROR_VARIABLE:
                BLangErrorVariable errorVariable = (BLangErrorVariable) variable;
                markVariableAsFinal(errorVariable.message);
                errorVariable.detail.forEach(entry -> markVariableAsFinal(entry.valueBindingPattern));
                if (errorVariable.restDetail != null) {
                    markVariableAsFinal(errorVariable.restDetail);
                }
                break;
        }
    }

    private boolean isSimpleLiteral(SyntaxKind syntaxKind) {
        switch (syntaxKind) {
            case STRING_LITERAL:
            case NUMERIC_LITERAL:
            case BOOLEAN_LITERAL:
            case NIL_LITERAL:
            case NULL_LITERAL:
                return true;
            default:
                return false;
        }
    }

    static boolean isType(SyntaxKind nodeKind) {
        switch (nodeKind) {
            case RECORD_TYPE_DESC:
            case OBJECT_TYPE_DESC:
            case NIL_TYPE_DESC:
            case OPTIONAL_TYPE_DESC:
            case ARRAY_TYPE_DESC:
            case INT_TYPE_DESC:
            case BYTE_TYPE_DESC:
            case FLOAT_TYPE_DESC:
            case DECIMAL_TYPE_DESC:
            case STRING_TYPE_DESC:
            case BOOLEAN_TYPE_DESC:
            case XML_TYPE_DESC:
            case JSON_TYPE_DESC:
            case HANDLE_TYPE_DESC:
            case ANY_TYPE_DESC:
            case ANYDATA_TYPE_DESC:
            case NEVER_TYPE_DESC:
            case VAR_TYPE_DESC:
            case SERVICE_TYPE_DESC:
            case PARAMETERIZED_TYPE_DESC:
            case UNION_TYPE_DESC:
            case ERROR_TYPE_DESC:
            case STREAM_TYPE_DESC:
            case TABLE_TYPE_DESC:
            case FUNCTION_TYPE_DESC:
            case TUPLE_TYPE_DESC:
            case PARENTHESISED_TYPE_DESC:
            case READONLY_TYPE_DESC:
            case DISTINCT_TYPE_DESC:
            case INTERSECTION_TYPE_DESC:
            case SINGLETON_TYPE_DESC:
            case TYPE_REFERENCE_TYPE_DESC:
                return true;
            default:
                return false;
        }
    }

    private boolean isNumericLiteral(SyntaxKind syntaxKind) {
        switch (syntaxKind) {
            case NUMERIC_LITERAL:
                return true;
            default:
                return false;
        }
    }

    private boolean isPresent(Node node) {
        return node.kind() != SyntaxKind.NONE;
    }

    private boolean checkIfAnonymous(Node node) {
        Node parent = node.parent();
        return parent.kind() != SyntaxKind.TYPE_DEFINITION;
    }

    private boolean ifInLocalContext(Node parent) {
        while (parent != null) {
            if (parent instanceof StatementNode) {
                return true;
            }
            parent = parent.parent();
        }
        return false;
    }

    private BLangType createAnonymousRecordType(RecordTypeDescriptorNode recordTypeDescriptorNode,
            BLangRecordTypeNode recordTypeNode) {
        BLangTypeDefinition typeDef = (BLangTypeDefinition) TreeBuilder.createTypeDefinition();
        DiagnosticPos pos = getPosition(recordTypeDescriptorNode);
        // Generate a name for the anonymous object
        String genName = anonymousModelHelper.getNextAnonymousTypeKey(this.diagnosticSource.pkgID);
        IdentifierNode anonTypeGenName = createIdentifier(pos, genName, null);
        typeDef.setName(anonTypeGenName);
        typeDef.flagSet.add(Flag.PUBLIC);
        typeDef.flagSet.add(Flag.ANONYMOUS);

        typeDef.typeNode = recordTypeNode;
        typeDef.pos = pos;
        addToTop(typeDef);
        return createUserDefinedType(pos, (BLangIdentifier) TreeBuilder.createIdentifierNode(), typeDef.name);
    }

    private BLangUserDefinedType createUserDefinedType(DiagnosticPos pos,
            BLangIdentifier pkgAlias,
            BLangIdentifier name) {
        BLangUserDefinedType userDefinedType = (BLangUserDefinedType) TreeBuilder.createUserDefinedTypeNode();
        userDefinedType.pos = pos;
        userDefinedType.pkgAlias = pkgAlias;
        userDefinedType.typeName = name;
        return userDefinedType;
    }

    private class SimpleVarBuilder {
        private BLangIdentifier name;
        private BLangType type;
        private boolean isDeclaredWithVar;
        private Set<Flag> flags = new HashSet<>();
        private boolean isFinal;
        private ExpressionNode expr;
        private DiagnosticPos pos;

        public BLangSimpleVariable build() {
            BLangSimpleVariable bLSimpleVar = (BLangSimpleVariable) TreeBuilder.createSimpleVariableNode();
            bLSimpleVar.setName(this.name);
            bLSimpleVar.setTypeNode(this.type);
            bLSimpleVar.isDeclaredWithVar = this.isDeclaredWithVar;
            bLSimpleVar.setTypeNode(this.type);
            bLSimpleVar.flagSet.addAll(this.flags);
            if (this.isFinal) {
                markVariableAsFinal(bLSimpleVar);
            }
            bLSimpleVar.setInitialExpression(this.expr);
            bLSimpleVar.pos = pos;
            return bLSimpleVar;
        }

        public SimpleVarBuilder with(String name) {
            this.name = createIdentifier(null, name);
            return this;
        }

        public SimpleVarBuilder with(String name, DiagnosticPos identifierPos) {
            this.name = createIdentifier(identifierPos, name);
            return this;
        }

        public SimpleVarBuilder with(Token token) {
            this.name = createIdentifier(token);
            return this;
        }

        public SimpleVarBuilder setTypeByNode(Node typeName) {
            this.isDeclaredWithVar = typeName == null || typeName.kind() == SyntaxKind.VAR_TYPE_DESC;
            if (typeName == null) {
                return this;
            }
            this.type = createTypeNode(typeName);
            return this;
        }

        public SimpleVarBuilder setExpressionByNode(Node initExprNode) {
            this.expr = initExprNode != null ? createExpression(initExprNode) : null;
            return this;
        }

        public SimpleVarBuilder setExpression(ExpressionNode expression) {
            this.expr = expression;
            return this;
        }

        public SimpleVarBuilder isDeclaredWithVar() {
            this.isDeclaredWithVar = true;
            return this;
        }

        public SimpleVarBuilder isFinal() {
            this.isFinal = true;
            return this;
        }

        public SimpleVarBuilder isListenerVar() {
            this.flags.add(Flag.LISTENER);
            this.flags.add(Flag.FINAL);
            return this;
        }

        public SimpleVarBuilder setVisibility(Token visibilityQualifier) {
            if (visibilityQualifier != null) {
                if (visibilityQualifier.kind() == SyntaxKind.PRIVATE_KEYWORD) {
                    this.flags.add(Flag.PRIVATE);
                } else if (visibilityQualifier.kind() == SyntaxKind.PUBLIC_KEYWORD) {
                    this.flags.add(Flag.PUBLIC);
                }
            }
            return this;
        }

        public SimpleVarBuilder setFinal(boolean present) {
            this.isFinal = present;
            return this;
        }

        public SimpleVarBuilder setOptional(boolean present) {
            if (present) {
                this.flags.add(Flag.PUBLIC);
            } else {
                this.flags.remove(Flag.PUBLIC);
            }
            return this;
        }

        public SimpleVarBuilder setRequired(boolean present) {
            if (present) {
                this.flags.add(Flag.REQUIRED);
            } else {
                this.flags.remove(Flag.REQUIRED);
            }
            return this;
        }

        public SimpleVarBuilder isPublic() {
            this.flags.add(Flag.PUBLIC);
            return this;
        }

        public SimpleVarBuilder isWorkerVar() {
            this.flags.add(Flag.WORKER);
            return this;
        }

        public SimpleVarBuilder setPos(DiagnosticPos pos) {
            this.pos = pos;
            return this;
        }
    }

    private void addFinalQualifier(Optional<Token> finalKeyword, BLangSimpleVariable simpleVar) {
        if (!finalKeyword.isPresent()) {
            return;
        }

        simpleVar.flagSet.add(Flag.FINAL);
    }

    private void addToTop(TopLevelNode topLevelNode) {
        if (currentCompilationUnit != null) {
            currentCompilationUnit.addTopLevelNode(topLevelNode);
        }
    }

    private void expandLeft(DiagnosticPos pos, DiagnosticPos upTo) {
//      pos        |------------|
//      upTo    |-----..
//      result  |---------------|

        assert pos.sLine > upTo.sLine ||
               (pos.sLine == upTo.sLine && pos.sCol >= upTo.sCol);
        pos.sLine = upTo.sLine;
        pos.sCol = upTo.sCol;
    }

    private void trimLeft(DiagnosticPos pos, DiagnosticPos upTo) {
//      pos     |----------------|
//      upTo       |-----..
//      result     |-------------|

        assert pos.sLine < upTo.sLine ||
               (pos.sLine == upTo.sLine && pos.sCol <= upTo.sCol);
        pos.sLine = upTo.sLine;
        pos.sCol = upTo.sCol;
    }

    private void trimRight(DiagnosticPos pos, DiagnosticPos upTo) {

//      pos     |----------------|
//      upTo       ..-----|
//      result  |---------|

        assert pos.eLine > upTo.eLine ||
               (pos.eLine == upTo.eLine && pos.eCol >= upTo.eCol);
        pos.eLine = upTo.eLine;
        pos.eCol = upTo.eCol;
    }
}<|MERGE_RESOLUTION|>--- conflicted
+++ resolved
@@ -488,7 +488,7 @@
         LinePosition startPos = lineRange.startLine();
         LinePosition endPos = lineRange.endLine();
         return new DiagnosticPos(diagnosticSource, startPos.line(), endPos.line(), startPos.offset(),
-                                 endPos.offset());
+                endPos.offset());
     }
 
     private DiagnosticPos getPositionWithoutMetadata(Node node) {
@@ -508,7 +508,7 @@
         }
         LinePosition endPos = nodeLineRange.endLine();
         return new DiagnosticPos(diagnosticSource, startPos.line(), endPos.line(), startPos.offset(),
-                                 endPos.offset());
+                endPos.offset());
     }
 
     @Override
@@ -552,12 +552,7 @@
         }
 
         BLangSimpleVariable simpleVar = createSimpleVar(bindingPattern.variableName(),
-<<<<<<< HEAD
-                typedBindingPattern.typeDescriptor(), modVarDeclrNode.initializer(), isFinal, false, null,
-=======
-                typedBindingPattern.typeDescriptor(), modVarDeclrNode.initializer().orElse(null),
-                modVarDeclrNode.finalKeyword().isPresent(), false, null,
->>>>>>> 5286ad63
+                typedBindingPattern.typeDescriptor(), modVarDeclrNode.initializer().orElse(null), isFinal, false, null,
                 getAnnotations(modVarDeclrNode.metadata()));
         simpleVar.pos = getPositionWithoutMetadata(modVarDeclrNode);
         simpleVar.markdownDocumentationAttachment =
@@ -596,7 +591,7 @@
         importDcl.orgName = this.createIdentifier(getPosition(orgNameNode), orgName);
         importDcl.version = this.createIdentifier(getPosition(versionNode), version);
         importDcl.alias = (prefixNode != null) ? this.createIdentifier(getPosition(prefixNode), prefixNode.prefix())
-                                               : pkgNameComps.get(pkgNameComps.size() - 1);
+                : pkgNameComps.get(pkgNameComps.size() - 1);
 
         return importDcl;
     }
@@ -1046,9 +1041,9 @@
     @Override
     public BLangNode transform(ObjectFieldNode objFieldNode) {
         BLangSimpleVariable simpleVar = createSimpleVar(objFieldNode.fieldName(), objFieldNode.typeName(),
-                                                        objFieldNode.expression().orElse(null),
-                                                        false, false, objFieldNode.visibilityQualifier().orElse(null),
-                                                        getAnnotations(objFieldNode.metadata()));
+                objFieldNode.expression().orElse(null),
+                false, false, objFieldNode.visibilityQualifier().orElse(null),
+                getAnnotations(objFieldNode.metadata()));
         // Transform documentation
         Optional<Node> doc = getDocumentationString(objFieldNode.metadata());
         simpleVar.markdownDocumentationAttachment = createMarkdownDocumentationAttachment(doc);
@@ -1337,7 +1332,7 @@
     }
 
     private BLangFunction createFunctionNode(IdentifierToken funcName, NodeList<Token> qualifierList,
-            FunctionSignatureNode functionSignature, FunctionBodyNode functionBody) {
+                                             FunctionSignatureNode functionSignature, FunctionBodyNode functionBody) {
 
         BLangFunction bLFunction = (BLangFunction) TreeBuilder.createFunctionNode();
 
@@ -1405,7 +1400,7 @@
 
         // Set function name
         bLFunction.name = createIdentifier(pos,
-                                           anonymousModelHelper.getNextAnonymousFunctionKey(diagnosticSource.pkgID));
+                anonymousModelHelper.getNextAnonymousFunctionKey(diagnosticSource.pkgID));
 
         // Set function signature
         populateFuncSignature(bLFunction, anonFuncExprNode.functionSignature());
@@ -1493,7 +1488,7 @@
 
         // Set function name
         bLFunction.name = createIdentifier(symTable.builtinPos,
-                                           anonymousModelHelper.getNextAnonymousFunctionKey(diagnosticSource.pkgID));
+                anonymousModelHelper.getNextAnonymousFunctionKey(diagnosticSource.pkgID));
 
         // Set the function body
         BLangBlockStmt blockStmt = (BLangBlockStmt) namedWorkerDeclNode.workerBody().apply(this);
@@ -1580,7 +1575,7 @@
         BLangInvocation bLInvocation = (BLangInvocation) TreeBuilder.createActionInvocation();
         BLangIdentifier nameInd = this.createIdentifier(workerNamePos, workerLambdaName);
         BLangNameReference reference = new BLangNameReference(workerNamePos, null, TreeBuilder.createIdentifierNode(),
-                                                              nameInd);
+                nameInd);
         bLInvocation.pkgAlias = (BLangIdentifier) reference.pkgAlias;
         bLInvocation.name = (BLangIdentifier) reference.name;
         bLInvocation.pos = workerNamePos;
@@ -1952,13 +1947,13 @@
     @Override
     public BLangNode transform(FunctionCallExpressionNode functionCallNode) {
         return createBLangInvocation(functionCallNode.functionName(), functionCallNode.arguments(),
-                                     getPosition(functionCallNode), isFunctionCallAsync(functionCallNode));
+                getPosition(functionCallNode), isFunctionCallAsync(functionCallNode));
     }
 
     public BLangNode transform(MethodCallExpressionNode methodCallExprNode) {
         BLangInvocation bLInvocation = createBLangInvocation(methodCallExprNode.methodName(),
-                                                             methodCallExprNode.arguments(),
-                                                             getPosition(methodCallExprNode), false);
+                methodCallExprNode.arguments(),
+                getPosition(methodCallExprNode), false);
         bLInvocation.expr = createExpression(methodCallExprNode.expression());
         return bLInvocation;
     }
@@ -2650,7 +2645,7 @@
     }
 
     private VariableDefinitionNode createBLangVarDef(DiagnosticPos pos, TypedBindingPatternNode typedBindingPattern,
-            Optional<io.ballerina.compiler.syntax.tree.ExpressionNode> initializer, Optional<Token> finalKeyword) {
+                                                     Optional<io.ballerina.compiler.syntax.tree.ExpressionNode> initializer, Optional<Token> finalKeyword) {
         BindingPatternNode bindingPattern = typedBindingPattern.bindingPattern();
         BLangVariable variable = getBLangVariableNode(bindingPattern);
         switch (bindingPattern.kind()) {
@@ -2689,7 +2684,7 @@
     }
 
     private VariableDefinitionNode createRecordVariableDef(BLangVariable var, TypeDescriptorNode type,
-            Optional<io.ballerina.compiler.syntax.tree.ExpressionNode> initializer, boolean isFinal) {
+                                                           Optional<io.ballerina.compiler.syntax.tree.ExpressionNode> initializer, boolean isFinal) {
 
         if (isFinal) {
             markVariableAsFinal(var);
@@ -2711,7 +2706,7 @@
     }
 
     private BLangTupleVariableDef createTupleVariableDef(BLangVariable tupleVar, TypeDescriptorNode typeDesc,
-            Optional<io.ballerina.compiler.syntax.tree.ExpressionNode> initializer, boolean isFinal) {
+                                                         Optional<io.ballerina.compiler.syntax.tree.ExpressionNode> initializer, boolean isFinal) {
         if (isFinal) {
             markVariableAsFinal(tupleVar);
         }
@@ -2732,7 +2727,7 @@
     }
 
     private BLangErrorVariableDef createErrorVariableDef(BLangVariable tupleVar, TypeDescriptorNode typeDesc,
-              Optional<io.ballerina.compiler.syntax.tree.ExpressionNode> initializer, boolean isFinal) {
+                                                         Optional<io.ballerina.compiler.syntax.tree.ExpressionNode> initializer, boolean isFinal) {
         if (isFinal) {
             markVariableAsFinal(tupleVar);
         }
@@ -2900,7 +2895,7 @@
     @Override
     public BLangNode transform(RequiredParameterNode requiredParameter) {
         BLangSimpleVariable simpleVar = createSimpleVar(requiredParameter.paramName(),
-                                                        requiredParameter.typeName(), requiredParameter.annotations());
+                requiredParameter.typeName(), requiredParameter.annotations());
 
         simpleVar.pos = getPosition(requiredParameter);
         if (requiredParameter.paramName().isPresent()) {
@@ -2913,8 +2908,8 @@
     @Override
     public BLangNode transform(DefaultableParameterNode defaultableParameter) {
         BLangSimpleVariable simpleVar = createSimpleVar(defaultableParameter.paramName(),
-                                                        defaultableParameter.typeName(),
-                                                        defaultableParameter.annotations());
+                defaultableParameter.typeName(),
+                defaultableParameter.annotations());
 
         simpleVar.setInitialExpression(createExpression(defaultableParameter.expression()));
 
@@ -2925,7 +2920,7 @@
     @Override
     public BLangNode transform(RestParameterNode restParameter) {
         BLangSimpleVariable bLSimpleVar = createSimpleVar(restParameter.paramName(), restParameter.typeName(),
-                                                          restParameter.annotations());
+                restParameter.annotations());
 
         BLangArrayType bLArrayType = (BLangArrayType) TreeBuilder.createArrayTypeNode();
         bLArrayType.elemtype = bLSimpleVar.typeNode;
@@ -3798,7 +3793,7 @@
         // TODO : implement the value for childIndex
         BLangXMLNavigationAccess xmlNavigationAccess =
                 new BLangXMLNavigationAccess(getPosition(xmlStepExpressionNode), null, expr, filters,
-                XMLNavigationAccess.NavAccessType.fromInt(starCount), null);
+                        XMLNavigationAccess.NavAccessType.fromInt(starCount), null);
         return xmlNavigationAccess;
     }
 
@@ -3962,7 +3957,7 @@
     }
 
     private List<BLangRecordVariableKeyValue>
-            createVariableListForMappingBindingPattern(MappingBindingPatternNode mappingBindingPatternNode) {
+    createVariableListForMappingBindingPattern(MappingBindingPatternNode mappingBindingPatternNode) {
 
         List<BLangRecordVariableKeyValue> fieldBindingPatternsList = new ArrayList<>();
         for (FieldBindingPatternNode node : mappingBindingPatternNode.fieldBindingPatterns()) {
@@ -4217,16 +4212,16 @@
         if (isSimpleLiteral(actionOrExpression.kind())) {
             return createSimpleLiteral(actionOrExpression);
         } else if (actionOrExpression.kind() == SyntaxKind.SIMPLE_NAME_REFERENCE ||
-                   actionOrExpression.kind() == SyntaxKind.QUALIFIED_NAME_REFERENCE ||
-                   actionOrExpression.kind() == SyntaxKind.IDENTIFIER_TOKEN) {
+                actionOrExpression.kind() == SyntaxKind.QUALIFIED_NAME_REFERENCE ||
+                actionOrExpression.kind() == SyntaxKind.IDENTIFIER_TOKEN) {
             // Variable References
             BLangNameReference nameReference = createBLangNameReference(actionOrExpression);
             BLangSimpleVarRef bLVarRef = (BLangSimpleVarRef) TreeBuilder.createSimpleVariableReferenceNode();
             bLVarRef.pos = getPosition(actionOrExpression);
             bLVarRef.pkgAlias = this.createIdentifier((DiagnosticPos) nameReference.pkgAlias.getPosition(),
-                                                      nameReference.pkgAlias.getValue());
+                    nameReference.pkgAlias.getValue());
             bLVarRef.variableName = this.createIdentifier((DiagnosticPos) nameReference.name.getPosition(),
-                                                          nameReference.name.getValue());
+                    nameReference.name.getValue());
             return bLVarRef;
         } else if (actionOrExpression.kind() == SyntaxKind.BRACED_EXPRESSION) {
             BLangGroupExpr group = (BLangGroupExpr) TreeBuilder.createGroupExpressionNode();
@@ -4485,8 +4480,8 @@
                     int offset = originalText.indexOf(hexStringWithBraces) + 1;
                     DiagnosticPos pos = getPosition(literal);
                     dlog.error(new DiagnosticPos(this.diagnosticSource, pos.sLine, pos.eLine, pos.sCol + offset,
-                                                 pos.sCol + offset + hexStringWithBraces.length()),
-                               DiagnosticCode.INVALID_UNICODE, hexStringWithBraces);
+                                    pos.sCol + offset + hexStringWithBraces.length()),
+                            DiagnosticCode.INVALID_UNICODE, hexStringWithBraces);
                 }
                 text = matcher.replaceFirst("\\\\u" + fillWithZeros(hexStringVal));
                 position = matcher.end() - 2;
@@ -5080,7 +5075,7 @@
     }
 
     private BLangType createAnonymousRecordType(RecordTypeDescriptorNode recordTypeDescriptorNode,
-            BLangRecordTypeNode recordTypeNode) {
+                                                BLangRecordTypeNode recordTypeNode) {
         BLangTypeDefinition typeDef = (BLangTypeDefinition) TreeBuilder.createTypeDefinition();
         DiagnosticPos pos = getPosition(recordTypeDescriptorNode);
         // Generate a name for the anonymous object
@@ -5097,8 +5092,8 @@
     }
 
     private BLangUserDefinedType createUserDefinedType(DiagnosticPos pos,
-            BLangIdentifier pkgAlias,
-            BLangIdentifier name) {
+                                                       BLangIdentifier pkgAlias,
+                                                       BLangIdentifier name) {
         BLangUserDefinedType userDefinedType = (BLangUserDefinedType) TreeBuilder.createUserDefinedTypeNode();
         userDefinedType.pos = pos;
         userDefinedType.pkgAlias = pkgAlias;
@@ -5250,7 +5245,7 @@
 //      result  |---------------|
 
         assert pos.sLine > upTo.sLine ||
-               (pos.sLine == upTo.sLine && pos.sCol >= upTo.sCol);
+                (pos.sLine == upTo.sLine && pos.sCol >= upTo.sCol);
         pos.sLine = upTo.sLine;
         pos.sCol = upTo.sCol;
     }
@@ -5261,7 +5256,7 @@
 //      result     |-------------|
 
         assert pos.sLine < upTo.sLine ||
-               (pos.sLine == upTo.sLine && pos.sCol <= upTo.sCol);
+                (pos.sLine == upTo.sLine && pos.sCol <= upTo.sCol);
         pos.sLine = upTo.sLine;
         pos.sCol = upTo.sCol;
     }
@@ -5273,7 +5268,7 @@
 //      result  |---------|
 
         assert pos.eLine > upTo.eLine ||
-               (pos.eLine == upTo.eLine && pos.eCol >= upTo.eCol);
+                (pos.eLine == upTo.eLine && pos.eCol >= upTo.eCol);
         pos.eLine = upTo.eLine;
         pos.eCol = upTo.eCol;
     }
