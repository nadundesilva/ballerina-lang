--- conflicted
+++ resolved
@@ -81,10 +81,6 @@
 import io.ballerina.compiler.syntax.tree.ImportDeclarationNode;
 import io.ballerina.compiler.syntax.tree.ImportOrgNameNode;
 import io.ballerina.compiler.syntax.tree.ImportPrefixNode;
-<<<<<<< HEAD
-import io.ballerina.compiler.syntax.tree.ImportVersionNode;
-=======
->>>>>>> dfa1fba9
 import io.ballerina.compiler.syntax.tree.IndexedExpressionNode;
 import io.ballerina.compiler.syntax.tree.InterpolationNode;
 import io.ballerina.compiler.syntax.tree.IntersectionTypeDescriptorNode;
@@ -97,10 +93,7 @@
 import io.ballerina.compiler.syntax.tree.LimitClauseNode;
 import io.ballerina.compiler.syntax.tree.ListBindingPatternNode;
 import io.ballerina.compiler.syntax.tree.ListConstructorExpressionNode;
-<<<<<<< HEAD
-=======
 import io.ballerina.compiler.syntax.tree.ListMatchPatternNode;
->>>>>>> dfa1fba9
 import io.ballerina.compiler.syntax.tree.ListenerDeclarationNode;
 import io.ballerina.compiler.syntax.tree.LockStatementNode;
 import io.ballerina.compiler.syntax.tree.MappingBindingPatternNode;
@@ -124,10 +117,7 @@
 import io.ballerina.compiler.syntax.tree.NamedWorkerDeclarator;
 import io.ballerina.compiler.syntax.tree.NewExpressionNode;
 import io.ballerina.compiler.syntax.tree.Node;
-<<<<<<< HEAD
-=======
 import io.ballerina.compiler.syntax.tree.NodeFactory;
->>>>>>> dfa1fba9
 import io.ballerina.compiler.syntax.tree.NodeList;
 import io.ballerina.compiler.syntax.tree.NodeTransformer;
 import io.ballerina.compiler.syntax.tree.NonTerminalNode;
@@ -161,10 +151,7 @@
 import io.ballerina.compiler.syntax.tree.RestArgumentNode;
 import io.ballerina.compiler.syntax.tree.RestBindingPatternNode;
 import io.ballerina.compiler.syntax.tree.RestDescriptorNode;
-<<<<<<< HEAD
-=======
 import io.ballerina.compiler.syntax.tree.RestMatchPatternNode;
->>>>>>> dfa1fba9
 import io.ballerina.compiler.syntax.tree.RestParameterNode;
 import io.ballerina.compiler.syntax.tree.RetryStatementNode;
 import io.ballerina.compiler.syntax.tree.ReturnStatementNode;
@@ -188,10 +175,6 @@
 import io.ballerina.compiler.syntax.tree.TableConstructorExpressionNode;
 import io.ballerina.compiler.syntax.tree.TableTypeDescriptorNode;
 import io.ballerina.compiler.syntax.tree.TemplateExpressionNode;
-<<<<<<< HEAD
-import io.ballerina.compiler.syntax.tree.TemplateMemberNode;
-=======
->>>>>>> dfa1fba9
 import io.ballerina.compiler.syntax.tree.Token;
 import io.ballerina.compiler.syntax.tree.TransactionStatementNode;
 import io.ballerina.compiler.syntax.tree.TransactionalExpressionNode;
@@ -234,13 +217,9 @@
 import io.ballerina.compiler.syntax.tree.XMLStepExpressionNode;
 import io.ballerina.compiler.syntax.tree.XMLTextNode;
 import io.ballerina.compiler.syntax.tree.XmlTypeDescriptorNode;
-<<<<<<< HEAD
-import io.ballerina.runtime.IdentifierUtils;
-=======
 import io.ballerina.runtime.internal.IdentifierUtils;
 import io.ballerina.tools.diagnostics.DiagnosticCode;
 import io.ballerina.tools.diagnostics.Location;
->>>>>>> dfa1fba9
 import io.ballerina.tools.text.LinePosition;
 import io.ballerina.tools.text.LineRange;
 import org.apache.commons.lang3.StringEscapeUtils;
@@ -262,13 +241,9 @@
 import org.ballerinalang.model.tree.expressions.XMLNavigationAccess;
 import org.ballerinalang.model.tree.statements.VariableDefinitionNode;
 import org.ballerinalang.model.types.TypeKind;
-<<<<<<< HEAD
-import org.ballerinalang.util.diagnostic.DiagnosticCode;
-=======
 import org.ballerinalang.util.diagnostic.DiagnosticErrorCode;
 import org.wso2.ballerinalang.compiler.PackageCache;
 import org.wso2.ballerinalang.compiler.diagnostic.BLangDiagnosticLocation;
->>>>>>> dfa1fba9
 import org.wso2.ballerinalang.compiler.diagnostic.BLangDiagnosticLog;
 import org.wso2.ballerinalang.compiler.semantics.model.SymbolTable;
 import org.wso2.ballerinalang.compiler.tree.BLangAnnotation;
@@ -382,13 +357,9 @@
 import org.wso2.ballerinalang.compiler.tree.expressions.BLangXMLQuotedString;
 import org.wso2.ballerinalang.compiler.tree.expressions.BLangXMLTextLiteral;
 import org.wso2.ballerinalang.compiler.tree.matchpatterns.BLangConstPattern;
-<<<<<<< HEAD
-import org.wso2.ballerinalang.compiler.tree.matchpatterns.BLangMatchPattern;
-=======
 import org.wso2.ballerinalang.compiler.tree.matchpatterns.BLangListMatchPattern;
 import org.wso2.ballerinalang.compiler.tree.matchpatterns.BLangMatchPattern;
 import org.wso2.ballerinalang.compiler.tree.matchpatterns.BLangRestMatchPattern;
->>>>>>> dfa1fba9
 import org.wso2.ballerinalang.compiler.tree.matchpatterns.BLangVarBindingPatternMatchPattern;
 import org.wso2.ballerinalang.compiler.tree.matchpatterns.BLangWildCardMatchPattern;
 import org.wso2.ballerinalang.compiler.tree.statements.BLangAssignment;
@@ -445,11 +416,6 @@
 import org.wso2.ballerinalang.compiler.util.NumericLiteralSupport;
 import org.wso2.ballerinalang.compiler.util.QuoteType;
 import org.wso2.ballerinalang.compiler.util.TypeTags;
-<<<<<<< HEAD
-import org.wso2.ballerinalang.compiler.util.diagnotic.BDiagnosticSource;
-import org.wso2.ballerinalang.compiler.util.diagnotic.DiagnosticPos;
-=======
->>>>>>> dfa1fba9
 
 import java.util.ArrayList;
 import java.util.Collections;
@@ -491,15 +457,10 @@
     /* To keep track if we are inside a block statment for the use of type definition creation */
     private boolean isInLocalContext = false;
 
-<<<<<<< HEAD
-    public BLangNodeTransformer(CompilerContext context, BDiagnosticSource diagnosticSource) {
-        this.dlog = BLangDiagnosticLog.getInstance(context);
-=======
     public BLangNodeTransformer(CompilerContext context,
                                 PackageID packageID, String entryName) {
         this.dlog = BLangDiagnosticLog.getInstance(context);
         this.dlog.setCurrentPackageId(packageID);
->>>>>>> dfa1fba9
         this.symTable = SymbolTable.getInstance(context);
         this.packageID = packageID;
         this.currentCompUnitName = entryName;
@@ -538,16 +499,11 @@
         LineRange lineRange = node.lineRange();
         LinePosition startPos = lineRange.startLine();
         LinePosition endPos = lineRange.endLine();
-<<<<<<< HEAD
-        return new DiagnosticPos(diagnosticSource, startPos.line(), endPos.line(), startPos.offset(),
-                                 endPos.offset());
-=======
         return new BLangDiagnosticLocation(currentCompUnitName,
                 startPos.line(),
                 endPos.line(),
                 startPos.offset(),
                 endPos.offset());
->>>>>>> dfa1fba9
     }
 
     private Location getPositionWithoutMetadata(Node node) {
@@ -566,16 +522,11 @@
             startPos = nodeLineRange.startLine();
         }
         LinePosition endPos = nodeLineRange.endLine();
-<<<<<<< HEAD
-        return new DiagnosticPos(diagnosticSource, startPos.line(), endPos.line(), startPos.offset(),
-                                 endPos.offset());
-=======
         return new BLangDiagnosticLocation(currentCompUnitName,
                 startPos.line(),
                 endPos.line(),
                 startPos.offset(),
                 endPos.offset());
->>>>>>> dfa1fba9
     }
 
     @Override
@@ -597,13 +548,6 @@
         for (ModuleMemberDeclarationNode member : modulePart.members()) {
             compilationUnit.addTopLevelNode((TopLevelNode) member.apply(this));
         }
-<<<<<<< HEAD
-        pos.sLine = 0;
-        pos.sCol = 0;
-        pos.eLine = 0;
-        pos.eCol = 0;
-=======
->>>>>>> dfa1fba9
 
         Location newLocation = new BLangDiagnosticLocation(pos.lineRange().filePath(), 0, 0, 0, 0);
 
@@ -616,12 +560,6 @@
     @Override
     public BLangNode transform(ModuleVariableDeclarationNode modVarDeclrNode) {
         TypedBindingPatternNode typedBindingPattern = modVarDeclrNode.typedBindingPattern();
-<<<<<<< HEAD
-        CaptureBindingPatternNode bindingPattern = (CaptureBindingPatternNode) typedBindingPattern.bindingPattern();
-        BLangSimpleVariable simpleVar = createSimpleVar(bindingPattern.variableName(),
-                typedBindingPattern.typeDescriptor(), modVarDeclrNode.initializer().orElse(null),
-                modVarDeclrNode.finalKeyword().isPresent(), false, null,
-=======
         BindingPatternNode bindingPatternNode = typedBindingPattern.bindingPattern();
 
         Token variableName;
@@ -666,7 +604,6 @@
 
         BLangSimpleVariable simpleVar = createSimpleVar(variableName, typedBindingPattern.typeDescriptor(),
                 modVarDeclrNode.initializer().orElse(null), isFinal, isolated, isConfigurable, false, null,
->>>>>>> dfa1fba9
                 getAnnotations(modVarDeclrNode.metadata()));
         simpleVar.pos = getPositionWithoutMetadata(modVarDeclrNode);
         simpleVar.markdownDocumentationAttachment =
@@ -689,26 +626,16 @@
 
         List<BLangIdentifier> pkgNameComps = new ArrayList<>();
         NodeList<IdentifierToken> names = importDeclaration.moduleName();
-<<<<<<< HEAD
-        DiagnosticPos position = getPosition(importDeclaration);
-=======
         Location position = getPosition(importDeclaration);
->>>>>>> dfa1fba9
         names.forEach(name -> pkgNameComps.add(this.createIdentifier(getPosition(name), name.text(), null)));
 
         BLangImportPackage importDcl = (BLangImportPackage) TreeBuilder.createImportPackageNode();
         importDcl.pos = position;
         importDcl.pkgNameComps = pkgNameComps;
         importDcl.orgName = this.createIdentifier(getPosition(orgNameNode), orgName);
-<<<<<<< HEAD
-        importDcl.version = this.createIdentifier(getPosition(versionNode), version);
-        importDcl.alias = (prefixNode != null) ? this.createIdentifier(getPosition(prefixNode), prefixNode.prefix())
-                                               : pkgNameComps.get(pkgNameComps.size() - 1);
-=======
         importDcl.version = this.createIdentifier(null, version);
         importDcl.alias = (prefix != null) ? this.createIdentifier(getPosition(prefix), prefix)
                 : pkgNameComps.get(pkgNameComps.size() - 1);
->>>>>>> dfa1fba9
 
         return importDcl;
     }
@@ -1050,11 +977,7 @@
         return deSugarTypeAsUserDefType(objectTypeNode);
     }
 
-<<<<<<< HEAD
-    public BLangClassDefinition createObjectExpressionBody(NodeList<Node> members) {
-=======
     public BLangClassDefinition transformObjectCtorExpressionBody(NodeList<Node> members) {
->>>>>>> dfa1fba9
         BLangClassDefinition classDefinition = (BLangClassDefinition) TreeBuilder.createClassDefNode();
         classDefinition.flagSet.add(Flag.ANONYMOUS);
 
@@ -1074,11 +997,7 @@
                     continue;
                 }
                 if (bLangFunction.requiredParams.size() != 0) {
-<<<<<<< HEAD
-                    dlog.error(bLangFunction.pos, DiagnosticCode.OBJECT_CTOR_INIT_CANNOT_HAVE_PARAMETERS);
-=======
                     dlog.error(bLangFunction.pos, DiagnosticErrorCode.OBJECT_CTOR_INIT_CANNOT_HAVE_PARAMETERS);
->>>>>>> dfa1fba9
                     continue;
                 }
                 bLangFunction.objInitFunction = true;
@@ -1086,11 +1005,7 @@
             } else if (nodeKind == NodeKind.VARIABLE) {
                 classDefinition.addField((BLangSimpleVariable) bLangNode);
             } else if (nodeKind == NodeKind.USER_DEFINED_TYPE) {
-<<<<<<< HEAD
-                dlog.error(bLangNode.pos, DiagnosticCode.OBJECT_CTOR_DOES_NOT_SUPPORT_TYPE_REFERENCE_MEMBERS);
-=======
                 dlog.error(bLangNode.pos, DiagnosticErrorCode.OBJECT_CTOR_DOES_NOT_SUPPORT_TYPE_REFERENCE_MEMBERS);
->>>>>>> dfa1fba9
             }
         }
 
@@ -1113,20 +1028,6 @@
      */
     @Override
     public BLangNode transform(ObjectConstructorExpressionNode objectConstructorExpressionNode) {
-<<<<<<< HEAD
-        DiagnosticPos pos = getPositionWithoutMetadata(objectConstructorExpressionNode);
-        BLangClassDefinition annonClassDef = createObjectExpressionBody(objectConstructorExpressionNode.members());
-        annonClassDef.pos = pos;
-        BLangObjectConstructorExpression objectCtorExpression = TreeBuilder.createObjectCtorExpression();
-        objectCtorExpression.pos = pos;
-        objectCtorExpression.classNode = annonClassDef;
-
-        // Generate a name for the anonymous object
-        String genName = anonymousModelHelper.getNextAnonymousTypeKey(diagnosticSource.pkgID);
-        IdentifierNode anonTypeGenName = createIdentifier(pos, genName);
-        annonClassDef.setName(anonTypeGenName);
-        annonClassDef.flagSet.add(Flag.PUBLIC);
-=======
         Location pos = getPositionWithoutMetadata(objectConstructorExpressionNode);
         BLangClassDefinition anonClass = transformObjectCtorExpressionBody(objectConstructorExpressionNode.members());
         anonClass.pos = pos;
@@ -1139,25 +1040,12 @@
         IdentifierNode anonTypeGenName = createIdentifier(pos, genName);
         anonClass.setName(anonTypeGenName);
         anonClass.flagSet.add(Flag.PUBLIC);
->>>>>>> dfa1fba9
 
         Optional<TypeDescriptorNode> typeReference = objectConstructorExpressionNode.typeReference();
         typeReference.ifPresent(typeReferenceNode -> {
             objectCtorExpression.addTypeReference(createTypeNode(typeReferenceNode));
         });
 
-<<<<<<< HEAD
-        annonClassDef.annAttachments = applyAll(objectConstructorExpressionNode.annotations());
-        addToTop(annonClassDef);
-
-        NodeList<Token> objectConstructorQualifierList = objectConstructorExpressionNode.objectTypeQualifiers();
-        for (Token qualifier : objectConstructorQualifierList) {
-            if (qualifier.kind() == SyntaxKind.CLIENT_KEYWORD) {
-                annonClassDef.flagSet.add(Flag.CLIENT);
-                objectCtorExpression.isClient = true;
-            } else {
-                throw new RuntimeException("Syntax kind is not supported: " + qualifier.kind());
-=======
         anonClass.annAttachments = applyAll(objectConstructorExpressionNode.annotations());
         addToTop(anonClass);
 
@@ -1171,16 +1059,11 @@
                 anonClass.flagSet.add(Flag.ISOLATED);
             } else {
                 throw new RuntimeException("Syntax kind is not supported: " + kind);
->>>>>>> dfa1fba9
             }
         }
 
         BLangIdentifier identifier = (BLangIdentifier) TreeBuilder.createIdentifierNode();
-<<<<<<< HEAD
-        BLangUserDefinedType userDefinedType = createUserDefinedType(pos, identifier, annonClassDef.name);
-=======
         BLangUserDefinedType userDefinedType = createUserDefinedType(pos, identifier, anonClass.name);
->>>>>>> dfa1fba9
 
         BLangTypeInit initNode = (BLangTypeInit) TreeBuilder.createInitNode();
         initNode.pos = pos;
@@ -1189,11 +1072,7 @@
         BLangInvocation invocationNode = (BLangInvocation) TreeBuilder.createInvocationNode();
         invocationNode.pos = pos;
         BLangIdentifier pkgAlias = createIdentifier(pos, "");
-<<<<<<< HEAD
-        BLangNameReference nameReference =  new BLangNameReference(pos, null, pkgAlias, annonClassDef.name);
-=======
         BLangNameReference nameReference =  new BLangNameReference(pos, null, pkgAlias, anonClass.name);
->>>>>>> dfa1fba9
 
         invocationNode.name = (BLangIdentifier) nameReference.name;
         invocationNode.pkgAlias = (BLangIdentifier) nameReference.pkgAlias;
@@ -1201,14 +1080,8 @@
         initNode.argsExpr.addAll(invocationNode.argExprs);
         initNode.initInvocation = invocationNode;
 
-<<<<<<< HEAD
-        objectCtorExpression.classNode = annonClassDef;
-        objectCtorExpression.typeInit = initNode;
-        return initNode;
-=======
         objectCtorExpression.typeInit = initNode;
         return objectCtorExpression;
->>>>>>> dfa1fba9
     }
 
     @Override
@@ -1656,19 +1529,11 @@
     @Override
     public BLangNode transform(NamedWorkerDeclarationNode namedWorkerDeclNode) {
         BLangFunction bLFunction = (BLangFunction) TreeBuilder.createFunctionNode();
-<<<<<<< HEAD
-        DiagnosticPos workerBodyPos = getPosition(namedWorkerDeclNode.workerBody());
-
-        // Set function name
-        bLFunction.name = createIdentifier(symTable.builtinPos,
-                                           anonymousModelHelper.getNextAnonymousFunctionKey(diagnosticSource.pkgID));
-=======
         Location workerBodyPos = getPosition(namedWorkerDeclNode.workerBody());
 
         // Set function name
         bLFunction.name = createIdentifier(symTable.builtinPos,
                                            anonymousModelHelper.getNextAnonymousFunctionKey(packageID));
->>>>>>> dfa1fba9
 
         // Set the function body
         BLangBlockStmt blockStmt = (BLangBlockStmt) namedWorkerDeclNode.workerBody().apply(this);
@@ -1766,11 +1631,7 @@
             bLInvocation.async = true;
 //            attachAnnotations(invocation, numAnnotations, false);
         } else {
-<<<<<<< HEAD
-            dlog.error(workerBodyPos, DiagnosticCode.START_REQUIRE_INVOCATION);
-=======
             dlog.error(workerBodyPos, DiagnosticErrorCode.START_REQUIRE_INVOCATION);
->>>>>>> dfa1fba9
         }
 
         BLangSimpleVariable invoc = new SimpleVarBuilder()
@@ -2835,15 +2696,10 @@
         return refType;
     }
 
-<<<<<<< HEAD
-    private VariableDefinitionNode createBLangVarDef(DiagnosticPos pos, TypedBindingPatternNode typedBindingPattern,
-            Optional<io.ballerina.compiler.syntax.tree.ExpressionNode> initializer, Optional<Token> finalKeyword) {
-=======
     private VariableDefinitionNode createBLangVarDef(Location location,
                                                 TypedBindingPatternNode typedBindingPattern,
                                                 Optional<io.ballerina.compiler.syntax.tree.ExpressionNode> initializer,
                                                 Optional<Token> finalKeyword) {
->>>>>>> dfa1fba9
         BindingPatternNode bindingPattern = typedBindingPattern.bindingPattern();
         BLangVariable variable = getBLangVariableNode(bindingPattern);
         switch (bindingPattern.kind()) {
@@ -3509,11 +3365,7 @@
     public BLangNode transform(ArrayTypeDescriptorNode arrayTypeDescriptorNode) {
         int dimensions = 1;
         List<BLangExpression> sizes = new ArrayList<>();
-<<<<<<< HEAD
-        DiagnosticPos position = getPosition(arrayTypeDescriptorNode);
-=======
         Location position = getPosition(arrayTypeDescriptorNode);
->>>>>>> dfa1fba9
         while (true) {
             if (!arrayTypeDescriptorNode.arrayLength().isPresent()) {
                 sizes.add(new BLangLiteral(Integer.valueOf(OPEN_ARRAY_INDICATOR), symTable.intType));
@@ -3655,11 +3507,7 @@
     }
 
     public BLangNode transform(OnFailClauseNode onFailClauseNode) {
-<<<<<<< HEAD
-        DiagnosticPos pos = getPosition(onFailClauseNode);
-=======
         Location pos = getPosition(onFailClauseNode);
->>>>>>> dfa1fba9
         BLangSimpleVariableDef variableDefinitionNode = (BLangSimpleVariableDef) TreeBuilder.
                 createSimpleVariableDefinitionNode();
         BLangSimpleVariable var = (BLangSimpleVariable) TreeBuilder.createSimpleVariableNode();
@@ -4023,11 +3871,7 @@
             }
 
             for (Node matchPattern : matchClauseNode.matchPatterns()) {
-<<<<<<< HEAD
-                DiagnosticPos matchPatternPos = getPosition(matchPattern);
-=======
                 Location matchPatternPos = getPosition(matchPattern);
->>>>>>> dfa1fba9
                 BLangMatchPattern bLangMatchPattern = transformMatchPattern(matchPattern, matchPatternPos);
                 // TODO : Remove this check after all binding patterns are implemented
                 if (bLangMatchPattern != null) {
@@ -4045,15 +3889,6 @@
             matchStatement.setOnFailClause(
                     (org.ballerinalang.model.clauses.OnFailClauseNode) (onFailClauseNode.apply(this)));
         });
-<<<<<<< HEAD
-
-        return matchStatement;
-    }
-
-    private BLangMatchPattern transformMatchPattern(Node matchPattern, DiagnosticPos matchPatternPos) {
-
-        if (matchPattern.kind() == SyntaxKind.SIMPLE_NAME_REFERENCE &&
-=======
 
         return matchStatement;
     }
@@ -4065,7 +3900,6 @@
             dlog.error(matchPatternPos, DiagnosticErrorCode.MATCH_PATTERN_NOT_SUPPORTED);
             return null;
         } else if (matchPattern.kind() == SyntaxKind.SIMPLE_NAME_REFERENCE &&
->>>>>>> dfa1fba9
                 ((SimpleNameReferenceNode) matchPattern).name().text().equals("_")) {
             // wildcard match
             BLangWildCardMatchPattern bLangWildCardMatchPattern =
@@ -4101,14 +3935,6 @@
                     break;
                 default:
                     // TODO : Remove this after all binding patterns are implemented
-<<<<<<< HEAD
-                    dlog.error(matchPatternPos, DiagnosticCode.MATCH_PATTERN_NOT_SUPPORTED);
-            }
-            return bLangVarBindingPattern;
-        } else {
-            // TODO : Remove this after all binding patterns are implemented
-            dlog.error(matchPatternPos, DiagnosticCode.MATCH_PATTERN_NOT_SUPPORTED);
-=======
                     dlog.error(matchPatternPos, DiagnosticErrorCode.MATCH_PATTERN_NOT_SUPPORTED);
                     return null;
             }
@@ -4146,7 +3972,6 @@
         } else {
             // TODO : Remove this after all binding patterns are implemented
             dlog.error(matchPatternPos, DiagnosticErrorCode.MATCH_PATTERN_NOT_SUPPORTED);
->>>>>>> dfa1fba9
             return null;
         }
     }
@@ -4944,11 +4769,7 @@
                 Token modulePrefix = iNode.modulePrefix();
                 IdentifierToken identifier = iNode.identifier();
                 BLangIdentifier pkgAlias = this.createIdentifier(getPosition(modulePrefix), modulePrefix);
-<<<<<<< HEAD
-                DiagnosticPos namePos = getPosition(identifier);
-=======
                 Location namePos = getPosition(identifier);
->>>>>>> dfa1fba9
                 BLangIdentifier name = this.createIdentifier(namePos, identifier);
                 return new BLangNameReference(getPosition(node), null, pkgAlias, name);
             case ERROR_TYPE_DESC:
