--- conflicted
+++ resolved
@@ -1747,7 +1747,6 @@
 
         this.pkgBuilder.addWorkerReceiveExpr(getCurrentPos(ctx), getWS(ctx), ctx.Identifier().getText(), ctx
                 .expression() != null);
-<<<<<<< HEAD
     }
 
     @Override
@@ -1780,26 +1779,10 @@
 
     @Override
     public void exitWaitExpression(BallerinaParser.WaitExpressionContext ctx) {
-=======
-    }
-
-    @Override
-    public void exitFlushWorker(BallerinaParser.FlushWorkerContext ctx) {
-        if (ctx.exception != null) {
-            return;
-        }
-        String workerName = ctx.Identifier() != null ? ctx.Identifier().getText() : null;
-        this.pkgBuilder.addWorkerFlushExpr(getCurrentPos(ctx), getWS(ctx), workerName);
-    }
-
-    @Override
-    public void exitWorkerSendAsyncStatement(BallerinaParser.WorkerSendAsyncStatementContext ctx) {
->>>>>>> 5e1df69e
-        if (ctx.exception != null) {
-            return;
-        }
-
-<<<<<<< HEAD
+        if (ctx.exception != null) {
+            return;
+        }
+
         // Wait for all
         if (ctx.waitForCollection() != null) {
             this.pkgBuilder.handleWaitForAll(getCurrentPos(ctx), getWS(ctx));
@@ -1811,49 +1794,12 @@
 
     @Override
     public void enterWaitForCollection(BallerinaParser.WaitForCollectionContext ctx) {
-=======
-        this.pkgBuilder.addWorkerSendStmt(getCurrentPos(ctx), getWS(ctx), ctx.Identifier().getText(),
-                                          ctx.expression().size() > 1);
-    }
-
-    @Override
-    public void exitWorkerSendSyncExpression(BallerinaParser.WorkerSendSyncExpressionContext ctx) {
->>>>>>> 5e1df69e
         if (ctx.exception != null) {
             return;
         }
         this.pkgBuilder.startWaitForAll();
     }
 
-<<<<<<< HEAD
-=======
-        this.pkgBuilder.addWorkerSendSyncExpr(getCurrentPos(ctx), getWS(ctx), ctx.Identifier().getText());
-    }
-
-    @Override
-    public void exitWaitExpression(BallerinaParser.WaitExpressionContext ctx) {
-        if (ctx.exception != null) {
-            return;
-        }
-
-        // Wait for all
-        if (ctx.waitForCollection() != null) {
-            this.pkgBuilder.handleWaitForAll(getCurrentPos(ctx), getWS(ctx));
-        } else {
-            // Wait for Any or Wait for one
-            this.pkgBuilder.handleWait(getCurrentPos(ctx), getWS(ctx));
-        }
-    }
-
-    @Override
-    public void enterWaitForCollection(BallerinaParser.WaitForCollectionContext ctx) {
-        if (ctx.exception != null) {
-            return;
-        }
-        this.pkgBuilder.startWaitForAll();
-    }
-
->>>>>>> 5e1df69e
     @Override
     public void exitWaitKeyValue(BallerinaParser.WaitKeyValueContext ctx) {
         if (ctx.exception != null) {
