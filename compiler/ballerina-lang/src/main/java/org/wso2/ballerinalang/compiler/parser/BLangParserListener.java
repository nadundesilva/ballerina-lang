--- conflicted
+++ resolved
@@ -2164,16 +2164,10 @@
         if (ctx.exception != null) {
             return;
         }
-<<<<<<< HEAD
-        boolean isSelectAll = ctx.MUL() == null ? false : true;
-        boolean isGroupByClauseAvailable = ctx.groupByClause() == null ? false : true;
-        boolean isHavingClauseAvailable = ctx.havingClause() == null ? false : true;
-=======
 
         boolean isSelectAll = ctx.MUL() != null;
         boolean isGroupByClauseAvailable = ctx.groupByClause() != null;
         boolean isHavingClauseAvailable = ctx.havingClause() != null;
->>>>>>> 7d4b51e6
         this.pkgBuilder.endSelectClauseNode(isSelectAll, isGroupByClauseAvailable, isHavingClauseAvailable,
                 getCurrentPos(ctx), getWS(ctx));
     }
@@ -2343,24 +2337,12 @@
             return;
         }
 
-<<<<<<< HEAD
-=======
-        boolean isWindowAvailable, isFirstWhereClauseAvailable, isSecondWhereClauseAvailable;
-        isWindowAvailable = ctx.windowClause() != null;
-        isFirstWhereClauseAvailable = ctx.whereClause(0) != null;
-        isSecondWhereClauseAvailable = ctx.whereClause(1) != null;
->>>>>>> 7d4b51e6
         String alias = null;
         if (ctx.alias != null) {
             alias = ctx.alias.getText();
         }
 
-<<<<<<< HEAD
         this.pkgBuilder.endStreamingInputNode(alias, getCurrentPos(ctx), getWS(ctx));
-=======
-        this.pkgBuilder.endStreamingInputNode(isFirstWhereClauseAvailable, isSecondWhereClauseAvailable,
-                isWindowAvailable, alias, getCurrentPos(ctx), getWS(ctx));
->>>>>>> 7d4b51e6
     }
 
     @Override
