/*
*  Copyright (c) 2017, WSO2 Inc. (http://www.wso2.org) All Rights Reserved.
*
*  WSO2 Inc. licenses this file to you under the Apache License,
*  Version 2.0 (the "License"); you may not use this file except
*  in compliance with the License.
*  You may obtain a copy of the License at
*
*    http://www.apache.org/licenses/LICENSE-2.0
*
*  Unless required by applicable law or agreed to in writing,
*  software distributed under the License is distributed on an
*  "AS IS" BASIS, WITHOUT WARRANTIES OR CONDITIONS OF ANY
*  KIND, either express or implied.  See the License for the
*  specific language governing permissions and limitations
*  under the License.
*/
package org.wso2.ballerinalang.util;

import org.ballerinalang.model.elements.Flag;

import java.util.HashSet;
import java.util.Set;

/**
 * @since 0.94
 */
public class Flags {
    public static final int PUBLIC = 1;
    public static final int NATIVE = PUBLIC << 1;
    public static final int FINAL = NATIVE << 1;
    public static final int ATTACHED = FINAL << 1;
    public static final int DEPRECATED = ATTACHED << 1;
    public static final int READONLY = DEPRECATED << 1;
    public static final int FUNCTION_FINAL = READONLY << 1;
    public static final int INTERFACE = FUNCTION_FINAL << 1;
    public static final int REQUIRED = INTERFACE << 1; // Marks as a field for which the user MUST provide a value
    public static final int RECORD = REQUIRED << 1;
    public static final int PRIVATE = RECORD << 1;
    public static final int ANONYMOUS = PRIVATE << 1;
    public static final int ABSTRACT = ANONYMOUS << 1;
    public static final int OPTIONAL = ABSTRACT << 1;
    public static final int TESTABLE = OPTIONAL << 1;
    public static final int CONSTANT = TESTABLE << 1;
    public static final int REMOTE = CONSTANT << 1;
    public static final int CLIENT = REMOTE << 1;
    public static final int RESOURCE = CLIENT << 1;
    public static final int SERVICE = RESOURCE << 1;
    public static final int LISTENER = SERVICE << 1;
    public static final int LAMBDA = LISTENER << 1;
    public static final int TYPE_PARAM = LAMBDA << 1;
    public static final int LANG_LIB = TYPE_PARAM << 1;
    public static final int WORKER = LANG_LIB << 1;
    public static final int FORKED = WORKER << 1;
    public static final int TRANSACTIONAL = FORKED << 1;
<<<<<<< HEAD
    public static final int DISTINCT = FORKED << 1;
=======
    public static final int PARAMETERIZED = FORKED << 1;
>>>>>>> daeaa41f

    public static int asMask(Set<Flag> flagSet) {
        int mask = 0;
        for (Flag flag : flagSet) {
            switch (flag) {
                case PUBLIC:
                    mask |= PUBLIC;
                    break;
                case PRIVATE:
                    mask |= PRIVATE;
                    break;
                case REMOTE:
                    mask |= REMOTE;
                    break;
                case NATIVE:
                    mask |= NATIVE;
                    break;
                case FINAL:
                    mask |= FINAL;
                    break;
                case ATTACHED:
                    mask |= ATTACHED;
                    break;
                case READONLY:
                    mask |= READONLY;
                    break;
                case FUNCTION_FINAL:
                    mask |= FUNCTION_FINAL;
                    break;
                case INTERFACE:
                    mask |= INTERFACE;
                    break;
                case REQUIRED:
                    mask |= REQUIRED;
                    break;
                case RECORD:
                    mask |= RECORD;
                    break;
                case ANONYMOUS:
                    mask |= ANONYMOUS;
                    break;
                case ABSTRACT:
                    mask |= ABSTRACT;
                    break;
                case OPTIONAL:
                    mask |= OPTIONAL;
                    break;
                case TESTABLE:
                    mask |= TESTABLE;
                    break;
                case CLIENT:
                    mask |= CLIENT;
                    break;
                case RESOURCE:
                    mask |= RESOURCE;
                    break;
                case SERVICE:
                    mask |= SERVICE;
                    break;
                case LISTENER:
                    mask |= LISTENER;
                    break;
                case CONSTANT:
                    mask |= CONSTANT;
                    break;
                case LAMBDA:
                    mask |= LAMBDA;
                    break;
                case TYPE_PARAM:
                    mask |= TYPE_PARAM;
                    break;
                case LANG_LIB:
                    mask |= LANG_LIB;
                    break;
                case WORKER:
                    mask |= WORKER;
                    break;
                case FORKED:
                    mask |= FORKED;
                    break;
                case TRANSACTIONAL:
                    mask |= TRANSACTIONAL;
                    break;
                case DISTINCT:
                    mask |= DISTINCT;
                    break;
            }
        }
        return mask;
    }

    public static Set<Flag> unMask(int mask) {
        Set<Flag> flagSet = new HashSet<>();
        int flagVal;
        for (Flag flag : Flag.values()) {
            switch (flag) {
                case PUBLIC:
                    flagVal = PUBLIC;
                    break;
                case PRIVATE:
                    flagVal = PRIVATE;
                    break;
                case REMOTE:
                    flagVal = REMOTE;
                    break;
                case NATIVE:
                    flagVal = NATIVE;
                    break;
                case FINAL:
                    flagVal = FINAL;
                    break;
                case ATTACHED:
                    flagVal = ATTACHED;
                    break;
                case READONLY:
                    flagVal = READONLY;
                    break;
                case FUNCTION_FINAL:
                    flagVal = FUNCTION_FINAL;
                    break;
                case INTERFACE:
                    flagVal = INTERFACE;
                    break;
                case REQUIRED:
                    flagVal = REQUIRED;
                    break;
                case RECORD:
                    flagVal = RECORD;
                    break;
                case ANONYMOUS:
                    flagVal = ANONYMOUS;
                    break;
                case ABSTRACT:
                    flagVal = ABSTRACT;
                    break;
                case OPTIONAL:
                    flagVal = OPTIONAL;
                    break;
                case CLIENT:
                    flagVal = CLIENT;
                    break;
                case RESOURCE:
                    flagVal = RESOURCE;
                    break;
                case SERVICE:
                    flagVal = SERVICE;
                    break;
                case LISTENER:
                    flagVal = LISTENER;
                    break;
                case CONSTANT:
                    flagVal = CONSTANT;
                    break;
                case LAMBDA:
                    flagVal = LAMBDA;
                    break;
                case TYPE_PARAM:
                    flagVal = TYPE_PARAM;
                    break;
                case LANG_LIB:
                    flagVal = LANG_LIB;
                    break;
                case FORKED:
                    flagVal = FORKED;
                    break;
                case TRANSACTIONAL:
                    flagVal = TRANSACTIONAL;
                    break;
                case DISTINCT:
                    flagVal = DISTINCT;
                    break;
                default:
                    continue;
            }
            addIfFlagOn(flagSet, mask, flagVal, flag);
        }
        return flagSet;
    }

    private static void addIfFlagOn(Set<Flag> flagSet, int mask, int flagVal, Flag flag) {
        if ((mask & flagVal) == flagVal) {
            flagSet.add(flag);
        }
    }
}<|MERGE_RESOLUTION|>--- conflicted
+++ resolved
@@ -53,11 +53,8 @@
     public static final int WORKER = LANG_LIB << 1;
     public static final int FORKED = WORKER << 1;
     public static final int TRANSACTIONAL = FORKED << 1;
-<<<<<<< HEAD
-    public static final int DISTINCT = FORKED << 1;
-=======
-    public static final int PARAMETERIZED = FORKED << 1;
->>>>>>> daeaa41f
+    public static final int PARAMETERIZED = TRANSACTIONAL << 1;
+    public static final int DISTINCT = PARAMETERIZED << 1;
 
     public static int asMask(Set<Flag> flagSet) {
         int mask = 0;
