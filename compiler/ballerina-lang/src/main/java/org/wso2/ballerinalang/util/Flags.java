/*
*  Copyright (c) 2017, WSO2 Inc. (http://www.wso2.org) All Rights Reserved.
*
*  WSO2 Inc. licenses this file to you under the Apache License,
*  Version 2.0 (the "License"); you may not use this file except
*  in compliance with the License.
*  You may obtain a copy of the License at
*
*    http://www.apache.org/licenses/LICENSE-2.0
*
*  Unless required by applicable law or agreed to in writing,
*  software distributed under the License is distributed on an
*  "AS IS" BASIS, WITHOUT WARRANTIES OR CONDITIONS OF ANY
*  KIND, either express or implied.  See the License for the
*  specific language governing permissions and limitations
*  under the License.
*/
package org.wso2.ballerinalang.util;

import org.ballerinalang.model.elements.Flag;

import java.util.HashSet;
import java.util.Set;

/**
 * @since 0.94
 */
public class Flags {
    public static final int PUBLIC = 1;
    public static final int NATIVE = PUBLIC << 1;
    public static final int FINAL = NATIVE << 1;
    public static final int ATTACHED = FINAL << 1;
    public static final int DEPRECATED = ATTACHED << 1;
    public static final int READONLY = DEPRECATED << 1;
    public static final int FUNCTION_FINAL = READONLY << 1;
    public static final int INTERFACE = FUNCTION_FINAL << 1;
    public static final int REQUIRED = INTERFACE << 1; // Marks as a field for which the user MUST provide a value
    public static final int RECORD = REQUIRED << 1;
    public static final int PRIVATE = RECORD << 1;
    public static final int ANONYMOUS = PRIVATE << 1;
    public static final int ABSTRACT = ANONYMOUS << 1;
    public static final int OPTIONAL = ABSTRACT << 1;
    public static final int TESTABLE = OPTIONAL << 1;
    public static final int CONSTANT = TESTABLE << 1;
    public static final int REMOTE = CONSTANT << 1;
    public static final int CLIENT = REMOTE << 1;
    public static final int RESOURCE = CLIENT << 1;
    public static final int SERVICE = RESOURCE << 1;
    public static final int LISTENER = SERVICE << 1;
    public static final int LAMBDA = LISTENER << 1;
    public static final int TYPE_PARAM = LAMBDA << 1;
    public static final int LANG_LIB = TYPE_PARAM << 1;
    public static final int WORKER = LANG_LIB << 1;
    public static final int FORKED = WORKER << 1;
    public static final int TRANSACTIONAL = FORKED << 1;
    public static final int PARAMETERIZED = TRANSACTIONAL << 1;
<<<<<<< HEAD
    public static final int DISTINCT = PARAMETERIZED << 1;
=======
>>>>>>> 8740278b

    public static int asMask(Set<Flag> flagSet) {
        int mask = 0;
        for (Flag flag : flagSet) {
            switch (flag) {
                case PUBLIC:
                    mask |= PUBLIC;
                    break;
                case PRIVATE:
                    mask |= PRIVATE;
                    break;
                case REMOTE:
                    mask |= REMOTE;
                    break;
                case NATIVE:
                    mask |= NATIVE;
                    break;
                case FINAL:
                    mask |= FINAL;
                    break;
                case ATTACHED:
                    mask |= ATTACHED;
                    break;
                case READONLY:
                    mask |= READONLY;
                    break;
                case FUNCTION_FINAL:
                    mask |= FUNCTION_FINAL;
                    break;
                case INTERFACE:
                    mask |= INTERFACE;
                    break;
                case REQUIRED:
                    mask |= REQUIRED;
                    break;
                case RECORD:
                    mask |= RECORD;
                    break;
                case ANONYMOUS:
                    mask |= ANONYMOUS;
                    break;
                case ABSTRACT:
                    mask |= ABSTRACT;
                    break;
                case OPTIONAL:
                    mask |= OPTIONAL;
                    break;
                case TESTABLE:
                    mask |= TESTABLE;
                    break;
                case CLIENT:
                    mask |= CLIENT;
                    break;
                case RESOURCE:
                    mask |= RESOURCE;
                    break;
                case SERVICE:
                    mask |= SERVICE;
                    break;
                case LISTENER:
                    mask |= LISTENER;
                    break;
                case CONSTANT:
                    mask |= CONSTANT;
                    break;
                case LAMBDA:
                    mask |= LAMBDA;
                    break;
                case TYPE_PARAM:
                    mask |= TYPE_PARAM;
                    break;
                case LANG_LIB:
                    mask |= LANG_LIB;
                    break;
                case WORKER:
                    mask |= WORKER;
                    break;
                case FORKED:
                    mask |= FORKED;
                    break;
                case TRANSACTIONAL:
                    mask |= TRANSACTIONAL;
                    break;
                case DISTINCT:
                    mask |= DISTINCT;
                    break;
            }
        }
        return mask;
    }

    public static Set<Flag> unMask(int mask) {
        Set<Flag> flagSet = new HashSet<>();
        int flagVal;
        for (Flag flag : Flag.values()) {
            switch (flag) {
                case PUBLIC:
                    flagVal = PUBLIC;
                    break;
                case PRIVATE:
                    flagVal = PRIVATE;
                    break;
                case REMOTE:
                    flagVal = REMOTE;
                    break;
                case NATIVE:
                    flagVal = NATIVE;
                    break;
                case FINAL:
                    flagVal = FINAL;
                    break;
                case ATTACHED:
                    flagVal = ATTACHED;
                    break;
                case READONLY:
                    flagVal = READONLY;
                    break;
                case FUNCTION_FINAL:
                    flagVal = FUNCTION_FINAL;
                    break;
                case INTERFACE:
                    flagVal = INTERFACE;
                    break;
                case REQUIRED:
                    flagVal = REQUIRED;
                    break;
                case RECORD:
                    flagVal = RECORD;
                    break;
                case ANONYMOUS:
                    flagVal = ANONYMOUS;
                    break;
                case ABSTRACT:
                    flagVal = ABSTRACT;
                    break;
                case OPTIONAL:
                    flagVal = OPTIONAL;
                    break;
                case CLIENT:
                    flagVal = CLIENT;
                    break;
                case RESOURCE:
                    flagVal = RESOURCE;
                    break;
                case SERVICE:
                    flagVal = SERVICE;
                    break;
                case LISTENER:
                    flagVal = LISTENER;
                    break;
                case CONSTANT:
                    flagVal = CONSTANT;
                    break;
                case LAMBDA:
                    flagVal = LAMBDA;
                    break;
                case TYPE_PARAM:
                    flagVal = TYPE_PARAM;
                    break;
                case LANG_LIB:
                    flagVal = LANG_LIB;
                    break;
                case FORKED:
                    flagVal = FORKED;
                    break;
                case TRANSACTIONAL:
                    flagVal = TRANSACTIONAL;
                    break;
                case DISTINCT:
                    flagVal = DISTINCT;
                    break;
                default:
                    continue;
            }
            addIfFlagOn(flagSet, mask, flagVal, flag);
        }
        return flagSet;
    }

    public static int unset(int mask, int flag) {
        return mask & (~flag);
    }

    private static void addIfFlagOn(Set<Flag> flagSet, int mask, int flagVal, Flag flag) {
        if ((mask & flagVal) == flagVal) {
            flagSet.add(flag);
        }
    }
}<|MERGE_RESOLUTION|>--- conflicted
+++ resolved
@@ -54,10 +54,7 @@
     public static final int FORKED = WORKER << 1;
     public static final int TRANSACTIONAL = FORKED << 1;
     public static final int PARAMETERIZED = TRANSACTIONAL << 1;
-<<<<<<< HEAD
     public static final int DISTINCT = PARAMETERIZED << 1;
-=======
->>>>>>> 8740278b
 
     public static int asMask(Set<Flag> flagSet) {
         int mask = 0;
