--- conflicted
+++ resolved
@@ -54,11 +54,8 @@
     public static final int TRANSACTIONAL = FORKED << 1;
     public static final int PARAMETERIZED = TRANSACTIONAL << 1;
     public static final int DISTINCT = PARAMETERIZED << 1;
-<<<<<<< HEAD
-    public static final int ISOLATED = DISTINCT << 1;
-=======
     public static final int CLASS = DISTINCT << 1;
->>>>>>> 4babdbae
+    public static final int ISOLATED = CLASS << 1;
 
     public static int asMask(Set<Flag> flagSet) {
         int mask = 0;
@@ -142,14 +139,12 @@
                 case DISTINCT:
                     mask |= DISTINCT;
                     break;
-<<<<<<< HEAD
+                case CLASS:
+                    mask |= CLASS;
+                    break;
                 case ISOLATED:
                     mask |= ISOLATED;
                     break;
-=======
-                case CLASS:
-                    mask |= CLASS;
->>>>>>> 4babdbae
             }
         }
         return mask;
@@ -232,13 +227,11 @@
                 case DISTINCT:
                     flagVal = DISTINCT;
                     break;
-<<<<<<< HEAD
+                case CLASS:
+                    flagVal = CLASS;
+                    break;
                 case ISOLATED:
                     flagVal = ISOLATED;
-=======
-                case CLASS:
-                    flagVal = CLASS;
->>>>>>> 4babdbae
                     break;
                 default:
                     continue;
