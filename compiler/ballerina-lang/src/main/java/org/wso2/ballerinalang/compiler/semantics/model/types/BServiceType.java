--- conflicted
+++ resolved
@@ -26,13 +26,6 @@
  *
  * @since 0.965.0
  */
-<<<<<<< HEAD
-public class BServiceType extends BObjectType implements ServiceType {
-
-    public BServiceType(BTypeSymbol tsymbol) {
-        super(tsymbol);
-        this.tag = TypeTags.SERVICE;
-=======
 public class BServiceType extends BBuiltInRefType implements ServiceType {
 
     public BType constraint;
@@ -40,7 +33,6 @@
     public BServiceType(BType objectType) {
         super(TypeTags.SERVICE, null);
         this.constraint = objectType;
->>>>>>> ac06ab92
     }
 
     public String getDesc() {
