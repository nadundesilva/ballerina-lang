--- conflicted
+++ resolved
@@ -2019,17 +2019,6 @@
     }
 
     @Override
-<<<<<<< HEAD
-    public void visit(BLangObjectConstructorExpression source) {
-        BLangObjectTypeNode objectTypeNode = clone(source.objectTypeNode);
-        BLangObjectConstructorExpression clone = new BLangObjectConstructorExpression(objectTypeNode);
-
-        clone.pos = source.pos;
-        clone.referenceType = clone(source.referenceType);
-        clone.typeInit = clone(source.typeInit);
-
-        source.cloneRef = clone;
-=======
     public void visit(BLangClassDefinition source) {
         BLangClassDefinition clone = new BLangClassDefinition();
         source.cloneRef = clone;
@@ -2045,6 +2034,17 @@
         clone.initFunction = clone(source.initFunction);
         clone.generatedInitFunction = clone(source.generatedInitFunction);
         clone.receiver = clone(source.receiver);
->>>>>>> 9fdc435f
+    }
+
+    @Override
+    public void visit(BLangObjectConstructorExpression source) {
+        BLangObjectTypeNode objectTypeNode = clone(source.objectTypeNode);
+        BLangObjectConstructorExpression clone = new BLangObjectConstructorExpression(objectTypeNode);
+
+        clone.pos = source.pos;
+        clone.referenceType = clone(source.referenceType);
+        clone.typeInit = clone(source.typeInit);
+
+        source.cloneRef = clone;
     }
 }