/*
 *  Copyright (c) 2018, WSO2 Inc. (http://www.wso2.org) All Rights Reserved.
 *
 *  WSO2 Inc. licenses this file to you under the Apache License,
 *  Version 2.0 (the "License"); you may not use this file except
 *  in compliance with the License.
 *  You may obtain a copy of the License at
 *
 *    http://www.apache.org/licenses/LICENSE-2.0
 *
 *  Unless required by applicable law or agreed to in writing,
 *  software distributed under the License is distributed on an
 *  "AS IS" BASIS, WITHOUT WARRANTIES OR CONDITIONS OF ANY
 *  KIND, either express or implied.  See the License for the
 *  specific language governing permissions and limitations
 *  under the License.
 */
package org.wso2.ballerinalang.compiler.bir.model;

import org.ballerinalang.model.elements.AttachPoint;
import org.wso2.ballerinalang.compiler.semantics.model.types.BInvokableType;
import org.wso2.ballerinalang.compiler.semantics.model.types.BType;
import org.wso2.ballerinalang.compiler.util.Name;
import org.wso2.ballerinalang.compiler.util.diagnotic.DiagnosticPos;

import java.util.ArrayList;
import java.util.HashMap;
import java.util.LinkedHashMap;
import java.util.List;
import java.util.Map;
import java.util.Set;

/**
 * Root class of Ballerina intermediate representation-BIR.
 *
 * @since 0.980.0
 */
public abstract class BIRNode {
    public DiagnosticPos pos;

    public BIRNode(DiagnosticPos pos) {
        this.pos = pos;
    }

    public abstract void accept(BIRVisitor visitor);

    /**
     * A package definition.
     *
     * @since 0.980.0
     */
    public static class BIRPackage extends BIRNode {
        public Name org;
        public Name name;
        public Name version;
        public Name sourceFileName;
        public List<BIRImportModule> importModules;
        public List<BIRTypeDefinition> typeDefs;
        public List<BIRGlobalVariableDcl> globalVars;
        public List<BIRFunction> functions;
        public List<BIRAnnotation> annotations;
        public List<BIRConstant> constants;

        public BIRPackage(DiagnosticPos pos, Name org, Name name, Name version,
                          Name sourceFileName) {
            super(pos);
            this.org = org;
            this.name = name;
            this.version = version;
            this.sourceFileName = sourceFileName;
            this.importModules = new ArrayList<>();
            this.typeDefs = new ArrayList<>();
            this.globalVars = new ArrayList<>();
            this.functions = new ArrayList<>();
            this.annotations = new ArrayList<>();
            this.constants = new ArrayList<>();
        }

        @Override
        public void accept(BIRVisitor visitor) {
            visitor.visit(this);
        }
        
        public Name getSourceFileName() {
            return sourceFileName;
        }
    }

    /**
     * An import package definition.
     *
     * @since 0.990.0
     */
    public static class BIRImportModule extends BIRNode {
        public Name org;
        public Name name;
        public Name version;

        public BIRImportModule(DiagnosticPos pos, Name org, Name name, Name version) {
            super(pos);
            this.org = org;
            this.name = name;
            this.version = version;
        }

        @Override
        public void accept(BIRVisitor visitor) {
            visitor.visit(this);
        }
    }

    /**
     * A variable declaration.
     *
     * @since 0.980.0
     */
    public static class BIRVariableDcl extends BIRNode {
        public BType type;
        public Name name;
        public VarKind kind;
        public VarScope scope;
        public boolean ignoreVariable;

        public BIRVariableDcl(DiagnosticPos pos, BType type, Name name, VarScope scope, VarKind kind) {
            super(pos);
            this.type = type;
            this.name = name;
            this.scope = scope;
            this.kind = kind;
        }

        public BIRVariableDcl(BType type, Name name, VarScope scope, VarKind kind) {
            this(null, type, name, scope, kind);
        }

        @Override
        public void accept(BIRVisitor visitor) {
            visitor.visit(this);
        }
    }

    /**
     * A parameter.
     *
     * @since 0.995.0
     */
    public static class BIRParameter extends BIRNode {
        public Name name;

        public BIRParameter(DiagnosticPos pos, Name name) {
            super(pos);
            this.name = name;
        }

        @Override
        public void accept(BIRVisitor visitor) {
            visitor.visit(this);
        }
    }

    /**
     * A global variable declaration.
     *
     * @since 0.980.0
     */
    public static class BIRGlobalVariableDcl extends BIRVariableDcl {
        /**
         * Value represents Flags.
         */
        public int flags;

        public BIRGlobalVariableDcl(DiagnosticPos pos, int flags, BType type,
                                    Name name, VarScope scope, VarKind kind) {
            super(pos, type, name, scope, kind);
            this.flags = flags;
        }

        @Override
        public void accept(BIRVisitor visitor) {
            visitor.visit(this);
        }
    }

    /**
     * A function parameter declaration.
     *
     * @since 0.995.0
     */
    public static class BIRFunctionParameter extends BIRVariableDcl {
        public final boolean hasDefaultExpr;

        public BIRFunctionParameter(DiagnosticPos pos, BType type, Name name,
                                    VarScope scope, VarKind kind, boolean hasDefaultExpr) {
            super(pos, type, name, scope, kind);
            this.hasDefaultExpr = hasDefaultExpr;
        }

        @Override
        public void accept(BIRVisitor visitor) {
            visitor.visit(this);
        }
    }

    /**
     * A function definition.
     *
     * @since 0.980.0
     */
    public static class BIRFunction extends BIRNode {

        /**
         * Name of the function.
         */
        public Name name;

        /**
         * Value represents flags.
         */
        public int flags;

        /**
         * Type of this function. e.g., (int, int) returns (int).
         */
        public BInvokableType type;

        /**
         * List of required parameters.
         */
        public List<BIRParameter> requiredParams;

        /**
         * List of defaultable parameters.
         */
        public List<BIRParameter> defaultParams;

        /**
         * Type of the receiver. This is an optional field.
         */
        public BType receiverType;

        /**
         * Rest parameter.
         */
        public BIRParameter restParam;

        /**
         * Number of function arguments.
         */
        public int argsCount;

        /**
         * User defined local variables of this function.
         * <p>
         * First variable is reserved to store the return value of this function. The next 'argsCount'
         * entries are allocated for function arguments. The rest are for user-defined local variables and
         * temporary variables.
         */
        public List<BIRVariableDcl> localVars;

        public BIRVariableDcl returnVariable;

        /**
         * Variable used for parameters of this function.
         */
        public Map<BIRFunctionParameter, List<BIRBasicBlock>>  parameters;

        /**
         * List of basic blocks in this function.
         */
        public List<BIRBasicBlock> basicBlocks;

        /**
         * List of error entries in this function.
         */
        public List<BIRErrorEntry> errorTable;

        /**
         * Name of the current worker.
         */
        public Name workerName;

        /**
         * List of channels this worker interacts.
         */
        public ChannelDetails[] workerChannels;

        /**
         * Taint table for the function.
         */
        public TaintTable taintTable;

        public BIRFunction(DiagnosticPos pos, Name name, int flags, BInvokableType type, BType receiverType,
                           Name workerName, int sendInsCount, TaintTable taintTable) {
            super(pos);
            this.name = name;
            this.flags = flags;
            this.type = type;
            this.localVars = new ArrayList<>();
            this.parameters = new LinkedHashMap<>();
            this.requiredParams = new ArrayList<>();
            this.defaultParams = new ArrayList<>();
            this.receiverType = receiverType;
            this.basicBlocks = new ArrayList<>();
            this.errorTable = new ArrayList<>();
            this.workerName = workerName;
            this.workerChannels = new ChannelDetails[sendInsCount];
            this.taintTable = taintTable;
        }

        @Override
        public void accept(BIRVisitor visitor) {
            visitor.visit(this);
        }
    }

    /**
     * A basic block definition.
     *
     * @since 0.980.0
     */
    public static class BIRBasicBlock extends BIRNode {
        public Name id;
        public List<BIRInstruction> instructions;
        public BIRTerminator terminator;

        public BIRBasicBlock(Name id) {
            super(null);
            this.id = id;
            this.instructions = new ArrayList<>();
            this.terminator = null;
        }

        @Override
        public void accept(BIRVisitor visitor) {
            visitor.visit(this);
        }
    }

    /**
     * Type definition node in BIR.
     *
     * @since 0.995.0
     */
    public static class BIRTypeDefinition extends BIRNode {

        /**
         * Name of the type definition.
         */
        public Name name;


        public List<BIRFunction> attachedFuncs;

        public int flags;

        public BType type;

        /**
         * this is not serialized. it's used to keep the index of the def in the list.
         * otherwise the writer has to *find* it in the list.
         */
        public int index;

        public BIRTypeDefinition(DiagnosticPos pos, Name name, int flags,
                                 BType type, List<BIRFunction> attachedFuncs) {
            super(pos);
            this.name = name;
            this.flags = flags;
            this.type = type;
            this.attachedFuncs = attachedFuncs;
        }

        @Override
        public void accept(BIRVisitor visitor) {

        }
    }

    /**
     * An error entry in the error table.
     *
     * @since 0.995.0
     */
    public static class BIRErrorEntry extends BIRNode {

        public BIRBasicBlock trapBB;

        public BIROperand errorOp;

        public BIRErrorEntry(BIRBasicBlock trapBB, BIROperand errorOp) {
            super(null);
            this.trapBB = trapBB;
            this.errorOp = errorOp;
        }

        @Override
        public void accept(BIRVisitor visitor) {
            visitor.visit(this);
        }
    }

    /**
     * Channel details which has channel name and where it resides.
     *
     * @since 0.995.0
     */
    public static class ChannelDetails {
        public String name;
        public boolean channelInSameStrand;
        public boolean send;

        public ChannelDetails(String name, boolean channelInSameStrand, boolean send) {
            this.name = name;
            this.channelInSameStrand = channelInSameStrand;
            this.send = send;
        }

        @Override
        public String toString() {
            return name;
        }
    }

    /**
     * Annotation definition node in BIR.
     *
     * @since 0.995.0
     */
    public static class BIRAnnotation extends BIRNode {
        /**
         * Name of the annotation definition.
         */
        public Name name;

        /**
         * Value represents flags.
         */
        public int flags;

        /**
         * Attach points, this is needed only in compiled symbol enter as it is.
         */
        public Set<AttachPoint> attachPoints;

        /**
         * Type of the annotation body.
         */
        public BType annotationType;

<<<<<<< HEAD
        public BIRAnnotation(DiagnosticPos pos, Name name, Visibility visibility,
                             Set<AttachPoint> points, BType annotationType) {
            super(pos);
            this.name = name;
            this.visibility = visibility;
=======
        public BIRAnnotation(DiagnosticPos pos, Name name, int flags,
                             Set<AttachPoint> points, BType annotationType) {
            super(pos);
            this.name = name;
            this.flags = flags;
>>>>>>> 311046de
            this.attachPoints = points;
            this.annotationType = annotationType;
        }

        @Override
        public void accept(BIRVisitor visitor) {
            visitor.visit(this);
        }

    }

    /**
     * Constant definition node in BIR.
     *
     * @since 0.995.0
     */
    public static class BIRConstant extends BIRNode {
        /**
         * Name of the constant.
         */
        public Name name;

        /**
         * Value for the Flags.
         */
        public int flags;

        /**
         * Type of the constant.
         */
        public BType type;

        /**
         * Value of the constant.
         */
        public ConstValue constValue;

        public BIRConstant(DiagnosticPos pos, Name name, int flags,
                             BType type, ConstValue constValue) {
            super(pos);
            this.name = name;
            this.flags = flags;
            this.type = type;
            this.constValue = constValue;
        }

        @Override
        public void accept(BIRVisitor visitor) {
            visitor.visit(this);
        }

    }

    /**
     * Constant value.
     *
     * @since 0.995.0
     */
    public static class ConstValue {
        public BType valueType;
        public Object literalValue;

        public Map<Name, ConstValue> constantValueMap;

        public ConstValue() {
            this.constantValueMap = new HashMap<>();
        }

        public Map<Name, ConstValue> getConstantValueMap() {
            return constantValueMap;
        }
    }

    /**
     * Taint table of the function.
     *
     * @since 0.995.0
     */
    public static class TaintTable {
        public int columnCount;
        public int rowCount;
        public Map<Integer, List<Byte>> taintTable;

        public TaintTable() {
            this.taintTable = new LinkedHashMap<>();
        }
    }
}<|MERGE_RESOLUTION|>--- conflicted
+++ resolved
@@ -447,19 +447,11 @@
          */
         public BType annotationType;
 
-<<<<<<< HEAD
-        public BIRAnnotation(DiagnosticPos pos, Name name, Visibility visibility,
-                             Set<AttachPoint> points, BType annotationType) {
-            super(pos);
-            this.name = name;
-            this.visibility = visibility;
-=======
         public BIRAnnotation(DiagnosticPos pos, Name name, int flags,
                              Set<AttachPoint> points, BType annotationType) {
             super(pos);
             this.name = name;
             this.flags = flags;
->>>>>>> 311046de
             this.attachPoints = points;
             this.annotationType = annotationType;
         }
