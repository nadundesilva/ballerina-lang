/*
 *  Copyright (c) 2020, WSO2 Inc. (http://www.wso2.org) All Rights Reserved.
 *
 *  WSO2 Inc. licenses this file to you under the Apache License,
 *  Version 2.0 (the "License"); you may not use this file except
 *  in compliance with the License.
 *  You may obtain a copy of the License at
 *
 *    http://www.apache.org/licenses/LICENSE-2.0
 *
 *  Unless required by applicable law or agreed to in writing,
 *  software distributed under the License is distributed on an
 *  "AS IS" BASIS, WITHOUT WARRANTIES OR CONDITIONS OF ANY
 *  KIND, either express or implied.  See the License for the
 *  specific language governing permissions and limitations
 *  under the License.
 */
package org.wso2.ballerinalang.compiler.bir.codegen.interop;

import org.ballerinalang.compiler.BLangCompilerException;
import org.objectweb.asm.ClassWriter;
import org.objectweb.asm.Label;
import org.objectweb.asm.MethodVisitor;
import org.wso2.ballerinalang.compiler.bir.codegen.JvmErrorGen;
import org.wso2.ballerinalang.compiler.bir.codegen.JvmInstructionGen;
import org.wso2.ballerinalang.compiler.bir.codegen.JvmMethodGen;
import org.wso2.ballerinalang.compiler.bir.codegen.JvmPackageGen;
import org.wso2.ballerinalang.compiler.bir.codegen.JvmTerminatorGen;
import org.wso2.ballerinalang.compiler.bir.codegen.internal.BIRVarToJVMIndexMap;
import org.wso2.ballerinalang.compiler.bir.codegen.internal.LabelGenerator;
import org.wso2.ballerinalang.compiler.bir.codegen.internal.LambdaMetadata;
import org.wso2.ballerinalang.compiler.bir.model.BIRNode;
import org.wso2.ballerinalang.compiler.bir.model.BIRNode.BIRBasicBlock;
import org.wso2.ballerinalang.compiler.bir.model.BIRNode.BIRFunction;
import org.wso2.ballerinalang.compiler.bir.model.BIRNode.BIRPackage;
import org.wso2.ballerinalang.compiler.bir.model.BIRNode.BIRVariableDcl;
import org.wso2.ballerinalang.compiler.bir.model.BIROperand;
import org.wso2.ballerinalang.compiler.bir.model.BIRTerminator;
import org.wso2.ballerinalang.compiler.bir.model.VarKind;
import org.wso2.ballerinalang.compiler.semantics.model.SymbolTable;
import org.wso2.ballerinalang.compiler.semantics.model.types.BArrayType;
import org.wso2.ballerinalang.compiler.semantics.model.types.BType;
import org.wso2.ballerinalang.compiler.util.Name;
import org.wso2.ballerinalang.compiler.util.TypeTags;

import java.util.ArrayList;
import java.util.List;

import static org.objectweb.asm.Opcodes.AASTORE;
import static org.objectweb.asm.Opcodes.ACC_PUBLIC;
import static org.objectweb.asm.Opcodes.ACC_STATIC;
import static org.objectweb.asm.Opcodes.ACONST_NULL;
import static org.objectweb.asm.Opcodes.ALOAD;
import static org.objectweb.asm.Opcodes.ANEWARRAY;
import static org.objectweb.asm.Opcodes.ASTORE;
import static org.objectweb.asm.Opcodes.ATHROW;
import static org.objectweb.asm.Opcodes.BASTORE;
import static org.objectweb.asm.Opcodes.CASTORE;
import static org.objectweb.asm.Opcodes.CHECKCAST;
import static org.objectweb.asm.Opcodes.DASTORE;
import static org.objectweb.asm.Opcodes.DUP;
import static org.objectweb.asm.Opcodes.F2D;
import static org.objectweb.asm.Opcodes.FASTORE;
import static org.objectweb.asm.Opcodes.GETFIELD;
import static org.objectweb.asm.Opcodes.GETSTATIC;
import static org.objectweb.asm.Opcodes.GOTO;
import static org.objectweb.asm.Opcodes.I2D;
import static org.objectweb.asm.Opcodes.I2L;
import static org.objectweb.asm.Opcodes.IASTORE;
import static org.objectweb.asm.Opcodes.ICONST_0;
import static org.objectweb.asm.Opcodes.IFNE;
import static org.objectweb.asm.Opcodes.IFNONNULL;
import static org.objectweb.asm.Opcodes.IF_ICMPGE;
import static org.objectweb.asm.Opcodes.ILOAD;
import static org.objectweb.asm.Opcodes.INVOKEINTERFACE;
import static org.objectweb.asm.Opcodes.INVOKESPECIAL;
import static org.objectweb.asm.Opcodes.INVOKESTATIC;
import static org.objectweb.asm.Opcodes.INVOKEVIRTUAL;
import static org.objectweb.asm.Opcodes.ISTORE;
import static org.objectweb.asm.Opcodes.L2D;
import static org.objectweb.asm.Opcodes.LASTORE;
import static org.objectweb.asm.Opcodes.NEW;
import static org.objectweb.asm.Opcodes.NEWARRAY;
import static org.objectweb.asm.Opcodes.PUTFIELD;
import static org.objectweb.asm.Opcodes.PUTSTATIC;
import static org.objectweb.asm.Opcodes.SASTORE;
import static org.objectweb.asm.Opcodes.T_BOOLEAN;
import static org.objectweb.asm.Opcodes.T_CHAR;
import static org.objectweb.asm.Opcodes.T_DOUBLE;
import static org.objectweb.asm.Opcodes.T_FLOAT;
import static org.objectweb.asm.Opcodes.T_INT;
import static org.objectweb.asm.Opcodes.T_LONG;
import static org.objectweb.asm.Opcodes.T_SHORT;
import static org.wso2.ballerinalang.compiler.bir.codegen.JvmCastGen.generateBToJCheckCast;
import static org.wso2.ballerinalang.compiler.bir.codegen.JvmConstants.ARRAY_VALUE;
import static org.wso2.ballerinalang.compiler.bir.codegen.JvmConstants.BAL_ERROR_REASONS;
import static org.wso2.ballerinalang.compiler.bir.codegen.JvmConstants.BLANG_EXCEPTION_HELPER;
import static org.wso2.ballerinalang.compiler.bir.codegen.JvmConstants.ERROR_VALUE;
import static org.wso2.ballerinalang.compiler.bir.codegen.JvmConstants.HANDLE_VALUE;
import static org.wso2.ballerinalang.compiler.bir.codegen.JvmConstants.OBJECT;
import static org.wso2.ballerinalang.compiler.bir.codegen.JvmConstants.RUNTIME_ERRORS;
import static org.wso2.ballerinalang.compiler.bir.codegen.JvmConstants.STRING_VALUE;
import static org.wso2.ballerinalang.compiler.bir.codegen.JvmDesugarPhase.addDefaultableBooleanVarsToSignature;
import static org.wso2.ballerinalang.compiler.bir.codegen.JvmDesugarPhase.getNextDesugarBBId;
import static org.wso2.ballerinalang.compiler.bir.codegen.JvmDesugarPhase.insertAndGetNextBasicBlock;
import static org.wso2.ballerinalang.compiler.bir.codegen.JvmInstructionGen.addUnboxInsn;
import static org.wso2.ballerinalang.compiler.bir.codegen.JvmMethodGen.getMethodDesc;
import static org.wso2.ballerinalang.compiler.bir.codegen.JvmMethodGen.getVariableDcl;
import static org.wso2.ballerinalang.compiler.bir.codegen.JvmPackageGen.getFunctionWrapper;
import static org.wso2.ballerinalang.compiler.bir.codegen.JvmPackageGen.getPackageName;

/**
 * Interop related method generation class for JVM byte code generation.
 *
 * @since 1.2.0
 */
public class InteropMethodGen {

    static void genJFieldForInteropField(JFieldFunctionWrapper jFieldFuncWrapper,
                                         ClassWriter classWriter,
                                         BIRPackage birModule,
                                         JvmPackageGen jvmPackageGen,
                                         JvmMethodGen jvmMethodGen,
                                         LambdaMetadata lambdaGenMetadata) {

        String currentPackageName = getPackageName(birModule.org.value, birModule.name.value);

        // Create a local variable for the strand
        BIRVarToJVMIndexMap indexMap = new BIRVarToJVMIndexMap();
        BIRVariableDcl strandVarDcl = new BIRVariableDcl(jvmPackageGen.symbolTable.stringType, new Name("$_strand_$"),
                null, VarKind.ARG);
        int strandParamIndex = indexMap.getIndex(strandVarDcl);

        // Generate method desc
        BIRFunction birFunc = jFieldFuncWrapper.func;
        String desc = getMethodDesc(birFunc.type.paramTypes, birFunc.type.retType, null, false);
        int access = ACC_PUBLIC + ACC_STATIC;

        MethodVisitor mv = classWriter.visitMethod(access, birFunc.name.value, desc, null, null);
        JvmInstructionGen instGen = new JvmInstructionGen(mv, indexMap, birModule, jvmPackageGen);
        JvmErrorGen errorGen = new JvmErrorGen(mv, indexMap, currentPackageName, instGen);
        LabelGenerator labelGen = new LabelGenerator();
        JvmTerminatorGen termGen = new JvmTerminatorGen(mv, indexMap, labelGen, errorGen, birModule, instGen,
                jvmPackageGen);
        mv.visitCode();

        Label paramLoadLabel = labelGen.getLabel("param_load");
        mv.visitLabel(paramLoadLabel);
        mv.visitLineNumber(birFunc.pos.sLine, paramLoadLabel);

        // birFunc.localVars contains all the function parameters as well as added boolean parameters to indicate the
        //  availability of default values.
        // The following line cast localvars to function params. This is guaranteed not to fail.
        // Get a JVM method local variable index for the parameter
        List<BIRNode.BIRFunctionParameter> birFuncParams = new ArrayList<>();
        for (BIRVariableDcl birLocalVarOptional : birFunc.localVars) {
            if (birLocalVarOptional instanceof BIRNode.BIRFunctionParameter) {
                BIRNode.BIRFunctionParameter functionParameter = (BIRNode.BIRFunctionParameter) birLocalVarOptional;
                birFuncParams.add(functionParameter);
                indexMap.getIndex(functionParameter);
            }
        }

        // Generate if blocks to check and set default values to parameters
        int birFuncParamIndex = 0;
        int paramDefaultsBBIndex = 0;
        for (BIRNode.BIRFunctionParameter birFuncParam : birFuncParams) {
//            var birFuncParam = (BIRFunctionParam) birFuncParamOptional;
            // Skip boolean function parameters to indicate the existence of default values
            if (birFuncParamIndex % 2 != 0 || !birFuncParam.hasDefaultExpr) {
                // Skip the loop if:
                //  1) This birFuncParamIndex had an odd value: indicates a generated boolean parameter
                //  2) This function param doesn't have a default value
                birFuncParamIndex += 1;
                continue;
            }

            // The following boolean parameter indicates the existence of a default value
            BIRNode.BIRFunctionParameter isDefaultValueExist = birFuncParams.get(birFuncParamIndex + 1);
            mv.visitVarInsn(ILOAD, indexMap.getIndex(isDefaultValueExist));

            // Gen the if not equal logic
            Label paramNextLabel = labelGen.getLabel(birFuncParam.name.value + "next");
            mv.visitJumpInsn(IFNE, paramNextLabel);

            List<BIRBasicBlock> basicBlocks = birFunc.parameters.get(birFuncParam);
            jvmMethodGen.generateBasicBlocks(mv, basicBlocks, labelGen, errorGen, instGen, termGen, birFunc, -1, -1,
                    strandParamIndex, true, birModule, null, false, false, null, lambdaGenMetadata);
            mv.visitLabel(paramNextLabel);

            birFuncParamIndex += 1;
            paramDefaultsBBIndex += 1;
        }

        JavaField jField = jFieldFuncWrapper.jField;
        JType jFieldType = JInterop.getJType(jField.getFieldType());

        // Load receiver which is the 0th parameter in the birFunc
        if (!jField.isStatic()) {
            int receiverLocalVarIndex = indexMap.getIndex(birFuncParams.get(0));
            mv.visitVarInsn(ALOAD, receiverLocalVarIndex);
            mv.visitMethodInsn(INVOKEVIRTUAL, HANDLE_VALUE, "getValue", "()Ljava/lang/Object;", false);
            mv.visitTypeInsn(CHECKCAST, jField.getDeclaringClassName());

            Label ifNonNullLabel = labelGen.getLabel("receiver_null_check");
            mv.visitLabel(ifNonNullLabel);
            mv.visitInsn(DUP);

            Label elseBlockLabel = labelGen.getLabel("receiver_null_check_else");
            mv.visitJumpInsn(IFNONNULL, elseBlockLabel);
            Label thenBlockLabel = labelGen.getLabel("receiver_null_check_then");
            mv.visitLabel(thenBlockLabel);
            mv.visitFieldInsn(GETSTATIC, BAL_ERROR_REASONS, "JAVA_NULL_REFERENCE_ERROR", "L" + STRING_VALUE + ";");
            mv.visitFieldInsn(GETSTATIC, RUNTIME_ERRORS, "JAVA_NULL_REFERENCE", "L" + RUNTIME_ERRORS + ";");
            mv.visitInsn(ICONST_0);
            mv.visitTypeInsn(ANEWARRAY, OBJECT);
            mv.visitMethodInsn(INVOKESTATIC, BLANG_EXCEPTION_HELPER, "getRuntimeException",
                    "(L" + STRING_VALUE + ";L" + RUNTIME_ERRORS + ";[L" + OBJECT + ";)L" + ERROR_VALUE + ";", false);
            mv.visitInsn(ATHROW);
            mv.visitLabel(elseBlockLabel);
        }

        // Load java method parameters
        birFuncParamIndex = jField.isStatic() ? 0 : 2;
        int jMethodParamIndex = 0;
        if (birFuncParamIndex < birFuncParams.size()) {
            BIRNode.BIRFunctionParameter birFuncParam = birFuncParams.get(birFuncParamIndex);
            int paramLocalVarIndex = indexMap.getIndex(birFuncParam);
            loadMethodParamToStackInInteropFunction(mv, birFuncParam, jFieldType, currentPackageName,
                    paramLocalVarIndex, indexMap, false, instGen, jvmPackageGen.symbolTable);
        }

        if (jField.isStatic()) {
            if (jField.method == JFieldMethod.ACCESS) {
                mv.visitFieldInsn(GETSTATIC, jField.getDeclaringClassName(), jField.getName(), jField.getSignature());
            } else {
                mv.visitFieldInsn(PUTSTATIC, jField.getDeclaringClassName(), jField.getName(), jField.getSignature());
            }
        } else {
            if (jField.method == JFieldMethod.ACCESS) {
                mv.visitFieldInsn(GETFIELD, jField.getDeclaringClassName(), jField.getName(), jField.getSignature());
            } else {
                mv.visitFieldInsn(PUTFIELD, jField.getDeclaringClassName(), jField.getName(), jField.getSignature());
            }
        }

        // Handle return type
        BType retType = birFunc.type.retType;
        BIRVariableDcl retVarDcl = new BIRVariableDcl(retType, new Name("$_ret_var_$"), null, VarKind.LOCAL);
        int returnVarRefIndex = indexMap.getIndex(retVarDcl);

        if (retType.tag == TypeTags.NIL) {
            mv.visitInsn(ACONST_NULL);
        } else if (retType.tag == TypeTags.HANDLE) {
            // Here the corresponding Java method parameter type is 'jvm:RefType'. This has been verified before
            BIRVariableDcl retJObjectVarDcl = new BIRVariableDcl(jvmPackageGen.symbolTable.anyType,
                    new Name("$_ret_jobject_var_$"), null, VarKind.LOCAL);
            int returnJObjectVarRefIndex = indexMap.getIndex(retJObjectVarDcl);
            mv.visitVarInsn(ASTORE, returnJObjectVarRefIndex);
            mv.visitTypeInsn(NEW, HANDLE_VALUE);
            mv.visitInsn(DUP);
            mv.visitVarInsn(ALOAD, returnJObjectVarRefIndex);
            mv.visitMethodInsn(INVOKESPECIAL, HANDLE_VALUE, "<init>", "(Ljava/lang/Object;)V", false);
        } else {
            // bType is a value-type
            if (jField.getFieldType().isPrimitive() /*jFieldType instanceof JPrimitiveType*/) {
                performWideningPrimitiveConversion(mv, retType, jFieldType);
            } else {
                addUnboxInsn(mv, retType);
            }
        }

        instGen.generateVarStore(mv, retVarDcl, currentPackageName, returnVarRefIndex);

        Label retLabel = labelGen.getLabel("return_lable");
        mv.visitLabel(retLabel);
        mv.visitLineNumber(birFunc.pos.sLine, retLabel);
        termGen.genReturnTerm(new BIRTerminator.Return(birFunc.pos), returnVarRefIndex, birFunc, false, -1);
        mv.visitMaxs(200, 400);
        mv.visitEnd();
    }

    static void desugarInteropFuncs(JMethodFunctionWrapper extFuncWrapper, BIRFunction birFunc,
                                    JvmMethodGen jvmMethodGen) {
        // resetting the variable generation index
        BType retType = birFunc.type.retType;
        JMethod jMethod = extFuncWrapper.jMethod;
        Class<?>[] jMethodParamTypes = jMethod.getParamTypes();
        JType jMethodRetType = JInterop.getJType(jMethod.getReturnType());

        jvmMethodGen.resetIds();
        String bbPrefix = "wrapperGen";

        BIRBasicBlock beginBB = insertAndGetNextBasicBlock(birFunc.basicBlocks, bbPrefix, jvmMethodGen);
        BIRBasicBlock retBB = new BIRBasicBlock(getNextDesugarBBId(bbPrefix, jvmMethodGen));

        List<BIROperand> args = new ArrayList<>();

        BIRVariableDcl receiver = birFunc.receiver;

        List<BIRNode.BIRFunctionParameter> birFuncParams = new ArrayList<>(birFunc.parameters.keySet());
        int birFuncParamIndex = 0;
        // Load receiver which is the 0th parameter in the birFunc
        if (jMethod.kind == JMethodKind.METHOD && !jMethod.isStatic()) {
            BIRNode.BIRFunctionParameter birFuncParam = birFuncParams.get(birFuncParamIndex);
            BType bPType = birFuncParam.type;
            BIROperand argRef = new BIROperand(birFuncParam);
            args.add(argRef);
            birFuncParamIndex = 1;
        }

        JType varArgType = null;
        int jMethodParamIndex = 0;
        int paramCount = birFuncParams.size();
        while (birFuncParamIndex < paramCount) {
            BIRNode.BIRFunctionParameter birFuncParam = birFuncParams.get(birFuncParamIndex);
            boolean isVarArg = (birFuncParamIndex == (paramCount - 1)) && birFunc.restParam != null;
            BType bPType = birFuncParam.type;
            JType jPType = JInterop.getJType(jMethodParamTypes[jMethodParamIndex]);
            BIROperand argRef = new BIROperand(birFuncParam);
            // we generate cast operations for unmatching B to J types
            if (!isVarArg && !isMatchingBAndJType(bPType, jPType)) {
                String varName = "$_param_jobject_var" + birFuncParamIndex + "_$";
                BIRVariableDcl paramVarDcl = new BIRVariableDcl(jPType, new Name(varName), null, VarKind.LOCAL);
                birFunc.localVars.add(paramVarDcl);
                BIROperand paramVarRef = new BIROperand(paramVarDcl/*type:jPType, variableDcl:paramVarDcl*/);
                JCast jToBCast = new JCast(birFunc.pos);
                jToBCast.lhsOp = paramVarRef;
                jToBCast.rhsOp = argRef;
                jToBCast.targetType = jPType;
                argRef = paramVarRef;
                beginBB.instructions.add(jToBCast);
            }
            // for var args, we have two options
            // 1 - desugar java array creation here,
            // 2 - keep the var arg type in the intstruction and do the array creation in instruction gen
            // we are going with the option two for the time being, hence keeping var arg type in the instructions
            // (drawback with option 2 is, function frame may not have proper variables)
            if (isVarArg) {
                varArgType = jPType;
            }
            args.add(argRef);
            birFuncParamIndex += 1;
            jMethodParamIndex += 1;
        }

        int invocationType = INVOKESTATIC;
        if (jMethod.kind == JMethodKind.METHOD && !jMethod.isStatic()) {
            if (jMethod.isDeclaringClassInterface()) {
                invocationType = INVOKEINTERFACE;
            } else {
                invocationType = INVOKEVIRTUAL;
            }
        } else if (jMethod.kind == JMethodKind.METHOD && jMethod.isStatic()) {
            // nothing to do - remove later
        } else {
            invocationType = INVOKESPECIAL;
        }

        BIROperand jRetVarRef = null;

        BIRBasicBlock thenBB = insertAndGetNextBasicBlock(birFunc.basicBlocks, bbPrefix, jvmMethodGen);
        thenBB.terminator = new BIRTerminator.GOTO(birFunc.pos, retBB);

        if (!(retType.tag == TypeTags.NIL)) {
            BIROperand retRef = new BIROperand(getVariableDcl(birFunc.localVars.get(0))
                    /*variableDcl:getVariableDcl(birFunc.localVars.get(0)), type:retType*/);
            if (!(JType.jVoid == jMethodRetType) /*!(jMethodRetType instanceof JVoid)*/) {
                BIRVariableDcl retJObjectVarDcl = new BIRVariableDcl(jMethodRetType, new Name("$_ret_jobject_var_$"),
                        null, VarKind.LOCAL);
                birFunc.localVars.add(retJObjectVarDcl);
                BIROperand castVarRef = new BIROperand(retJObjectVarDcl);
                jRetVarRef = castVarRef;
                JCast jToBCast = new JCast(birFunc.pos);
                jToBCast.lhsOp = retRef;
                jToBCast.rhsOp = castVarRef;
                jToBCast.targetType = retType;
                thenBB.instructions.add(jToBCast);
            }

            BIRBasicBlock catchBB = new BIRBasicBlock(getNextDesugarBBId(bbPrefix, jvmMethodGen));
            JErrorEntry ee = new JErrorEntry(beginBB, thenBB, retRef, catchBB);
            for (Class exception : extFuncWrapper.jMethod.getExceptionTypes()) {
                BIRTerminator.Return exceptionRet = new BIRTerminator.Return(birFunc.pos);
                CatchIns catchIns = new CatchIns();
                catchIns.errorClass = exception.getName().replace(".", "/");
                catchIns.term = exceptionRet;
                ee.catchIns.add(catchIns);
            }

            birFunc.errorTable.add(ee);
        }

        String jMethodName = birFunc.name.value;
        // We may be able to use the same instruction rather than two, check later
        if (jMethod.kind == JMethodKind.CONSTRUCTOR) {
            JIConstructorCall jCall = new JIConstructorCall(birFunc.pos);
            jCall.args = args;
            jCall.varArgExist = birFunc.restParam != null;
            jCall.varArgType = varArgType;
            jCall.lhsOp = jRetVarRef;
            jCall.jClassName = jMethod.getClassName().replace(".", "/");
            jCall.name = jMethod.getName();
            jCall.jMethodVMSig = jMethod.getSignature();
            jCall.thenBB = thenBB;
            beginBB.terminator = jCall;
        } else {
            JIMethodCall jCall = new JIMethodCall(birFunc.pos);
            jCall.args = args;
            jCall.varArgExist = birFunc.restParam != null;
            jCall.varArgType = varArgType;
            jCall.lhsOp = jRetVarRef;
            jCall.jClassName = jMethod.getClassName().replace(".", "/");
            jCall.name = jMethod.getName();
            jCall.jMethodVMSig = jMethod.getSignature();
            jCall.invocationType = invocationType;
            jCall.thenBB = thenBB;
            beginBB.terminator = jCall;
        }

        // Adding the returnBB to the end of BB list
        birFunc.basicBlocks.add(retBB);

        retBB.terminator = new BIRTerminator.Return(birFunc.pos);
    }

    private static boolean isMatchingBAndJType(BType sourceTypes, JType targetType) {

        if ((TypeTags.isIntegerTypeTag(sourceTypes.tag) && targetType.jTag == JTypeTags.JLONG) ||
                (sourceTypes.tag == TypeTags.FLOAT && targetType.jTag == JTypeTags.JDOUBLE) ||
                (sourceTypes.tag == TypeTags.BOOLEAN && targetType.jTag == JTypeTags.JBOOLEAN)) {
            return true;
        }
        return false;
    }

    // These conversions are already validate beforehand, therefore I am just emitting type conversion instructions
    // here. We can improve following logic with a type lattice.
    private static void performWideningPrimitiveConversion(MethodVisitor mv, BType bType, JType jType) {

        if (TypeTags.isIntegerTypeTag(bType.tag) && jType.jTag == JTypeTags.JLONG) {
            return; // NOP
        } else if (bType.tag == TypeTags.FLOAT && jType.jTag == JTypeTags.JDOUBLE) {
            return; // NOP
        } else if (TypeTags.isIntegerTypeTag(bType.tag)) {
            mv.visitInsn(I2L);
        } else if (bType.tag == TypeTags.FLOAT) {
            if (jType.jTag == JTypeTags.JLONG) {
                mv.visitInsn(L2D);
            } else if (jType.jTag == JTypeTags.JFLOAT) {
                mv.visitInsn(F2D);
            } else {
                mv.visitInsn(I2D);
            }
        }
    }

    private static void loadMethodParamToStackInInteropFunction(MethodVisitor mv,
                                                                BIRNode.BIRFunctionParameter birFuncParam,
                                                                JType jMethodParamType,
                                                                String currentPackageName,
                                                                int localVarIndex,
                                                                BIRVarToJVMIndexMap indexMap,
                                                                boolean isVarArg,
                                                                JvmInstructionGen jvmInstructionGen,
                                                                SymbolTable symbolTable) {

        BType bFuncParamType = birFuncParam.type;
        if (isVarArg) {
            genVarArg(mv, indexMap, bFuncParamType, jMethodParamType, localVarIndex, symbolTable);
        } else {
            // Load the parameter value to the stack
            jvmInstructionGen.generateVarLoad(mv, birFuncParam, currentPackageName, localVarIndex);
            generateBToJCheckCast(mv, bFuncParamType, (JType) jMethodParamType);
        }
    }

    public static String getJTypeSignature(JType jType) {

        if (jType.jTag == JTypeTags.JREF) {
            return "L" + ((JType.JRefType) jType).typeValue + ";";
        } else if (jType.jTag == JTypeTags.JARRAY) {
            JType eType = ((JType.JArrayType) jType).elementType;
            return "[" + getJTypeSignature(eType);
        } else {
            if (jType.jTag == JTypeTags.JBYTE) {
                return "B";
            } else if (jType.jTag == JTypeTags.JCHAR) {
                return "C";
            } else if (jType.jTag == JTypeTags.JSHORT) {
                return "S";
            } else if (jType.jTag == JTypeTags.JINT) {
                return "I";
            } else if (jType.jTag == JTypeTags.JLONG) {
                return "J";
            } else if (jType.jTag == JTypeTags.JFLOAT) {
                return "F";
            } else if (jType.jTag == JTypeTags.JDOUBLE) {
                return "D";
            } else if (jType.jTag == JTypeTags.JBOOLEAN) {
                return "Z";
            } else {
                throw new BLangCompilerException(String.format("invalid element type: %s", jType));
            }
        }
    }

    public static String getSignatureForJType(JType jType) {

        if (jType.jTag == JTypeTags.JREF) {
            return ((JType.JRefType) jType).typeValue;
        } else if (jType.jTag == JTypeTags.JARRAY) { //must be JArrayType
            JType eType = ((JType.JArrayType) jType).elementType;
            String sig = "[";
            while (eType.jTag == JTypeTags.JARRAY) {
                eType = ((JType.JArrayType) eType).elementType;
                sig += "[";
            }

            if (eType.jTag == JTypeTags.JREF) {
                return sig + "L" + getSignatureForJType(eType) + ";";
            } else if (eType.jTag == JTypeTags.JBYTE) {
                return sig + "B";
            } else if (eType.jTag == JTypeTags.JCHAR) {
                return sig + "C";
            } else if (eType.jTag == JTypeTags.JSHORT) {
                return sig + "S";
            } else if (eType.jTag == JTypeTags.JINT) {
                return sig + "I";
            } else if (eType.jTag == JTypeTags.JLONG) {
                return sig + "J";
            } else if (eType.jTag == JTypeTags.JFLOAT) {
                return sig + "F";
            } else if (eType.jTag == JTypeTags.JDOUBLE) {
                return sig + "D";
            } else if (eType.jTag == JTypeTags.JBOOLEAN) {
                return sig + "Z";
            } else {
                throw new BLangCompilerException(String.format("invalid element type: %s", eType));
            }
        } else {
            throw new BLangCompilerException(String.format("invalid element type: %s", jType));
        }
    }

    public static void genVarArg(MethodVisitor mv, BIRVarToJVMIndexMap indexMap, BType bType, JType jvmType,
                                 int varArgIndex, SymbolTable symbolTable) {

        JType jElementType;
        BType bElementType;
        if (jvmType.jTag == JTypeTags.JARRAY && bType.tag == TypeTags.ARRAY) {
            jElementType = ((JType.JArrayType) jvmType).elementType;
            bElementType = ((BArrayType) bType).eType;
        } else {
            throw new BLangCompilerException(String.format("invalid type for var-arg: %s", jvmType));
        }

        BIRVariableDcl varArgsLen = new BIRVariableDcl(symbolTable.intType, new Name("$varArgsLen"), null,
                VarKind.TEMP);

        BIRVariableDcl index = new BIRVariableDcl(symbolTable.intType, new Name("$index"), null, VarKind.TEMP);

        BIRVariableDcl valueArray = new BIRVariableDcl(symbolTable.anyType, new Name("$valueArray"), null,
                VarKind.TEMP);

        int varArgsLenVarIndex = indexMap.getIndex(varArgsLen);
        int indexVarIndex = indexMap.getIndex(index);
        int valueArrayIndex = indexMap.getIndex(valueArray);

        // get the number of var args provided
        mv.visitVarInsn(ALOAD, varArgIndex);
        mv.visitMethodInsn(INVOKEINTERFACE, ARRAY_VALUE, "size", "()I", true);
        mv.visitInsn(DUP);  // duplicate array size - needed for array new
        mv.visitVarInsn(ISTORE, varArgsLenVarIndex);

        // create an array to hold the results. i.e: jvm values
        genArrayNew(mv, jElementType);
        mv.visitVarInsn(ASTORE, valueArrayIndex);

        mv.visitInsn(ICONST_0);
        mv.visitVarInsn(ISTORE, indexVarIndex);
        Label l1 = new Label();
        Label l2 = new Label();
        mv.visitLabel(l1);

        // if index >= varArgsLen, then jump to end
        mv.visitVarInsn(ILOAD, indexVarIndex);
        mv.visitVarInsn(ILOAD, varArgsLenVarIndex);
        mv.visitJumpInsn(IF_ICMPGE, l2);

        // `valueArray` and `index` to stack, for lhs of assignment
        mv.visitVarInsn(ALOAD, valueArrayIndex);
        mv.visitVarInsn(ILOAD, indexVarIndex);

        // load `varArg[index]`
        mv.visitVarInsn(ALOAD, varArgIndex);
        mv.visitVarInsn(ILOAD, indexVarIndex);
        mv.visitInsn(I2L);

        if (TypeTags.isIntegerTypeTag(bElementType.tag)) {
            mv.visitMethodInsn(INVOKEINTERFACE, ARRAY_VALUE, "getInt", "(J)J", true);
        } else if (TypeTags.isStringTypeTag(bElementType.tag)) {
            mv.visitMethodInsn(INVOKEINTERFACE, ARRAY_VALUE, "getString", String.format("(J)L%s;", STRING_VALUE), true);
        } else if (bElementType.tag == TypeTags.BOOLEAN) {
            mv.visitMethodInsn(INVOKEINTERFACE, ARRAY_VALUE, "getBoolean", "(J)Z", true);
        } else if (bElementType.tag == TypeTags.BYTE) {
            mv.visitMethodInsn(INVOKEINTERFACE, ARRAY_VALUE, "getByte", "(J)B", true);
        } else if (bElementType.tag == TypeTags.FLOAT) {
            mv.visitMethodInsn(INVOKEINTERFACE, ARRAY_VALUE, "getFloat", "(J)D", true);
        } else if (bElementType.tag == TypeTags.HANDLE) {
            mv.visitMethodInsn(INVOKEINTERFACE, ARRAY_VALUE, "getRefValue", String.format("(J)L%s;", OBJECT), true);
            mv.visitTypeInsn(CHECKCAST, HANDLE_VALUE);
        } else {
            mv.visitMethodInsn(INVOKEINTERFACE, ARRAY_VALUE, "getRefValue", String.format("(J)L%s;", OBJECT), true);
        }

        // unwrap from handleValue
        generateBToJCheckCast(mv, bElementType, (JType) jElementType);

        // valueArray[index] = varArg[index]
        genArrayStore(mv, jElementType);

        // // increment index, and go to the condition again
        mv.visitIincInsn(indexVarIndex, 1);
        mv.visitJumpInsn(GOTO, l1);

        mv.visitLabel(l2);
        mv.visitVarInsn(ALOAD, valueArrayIndex);
    }

    private static void genArrayStore(MethodVisitor mv, JType jType) {

        int code;
        if (jType.jTag == JTypeTags.JINT) {
            code = IASTORE;
        } else if (jType.jTag == JTypeTags.JLONG) {
            code = LASTORE;
        } else if (jType.jTag == JTypeTags.JDOUBLE) {
            code = DASTORE;
        } else if (jType.jTag == JTypeTags.JBYTE || jType.jTag == JTypeTags.JBOOLEAN) {
            code = BASTORE;
        } else if (jType.jTag == JTypeTags.JSHORT) {
            code = SASTORE;
        } else if (jType.jTag == JTypeTags.JCHAR) {
            code = CASTORE;
        } else if (jType.jTag == JTypeTags.JFLOAT) {
            code = FASTORE;
        } else {
            code = AASTORE;
        }

        mv.visitInsn(code);
    }

    private static void genArrayNew(MethodVisitor mv, JType elementType) {

        if (elementType.jTag == JTypeTags.JINT) {
            mv.visitIntInsn(NEWARRAY, T_INT);
        } else if (elementType.jTag == JTypeTags.JLONG) {
            mv.visitIntInsn(NEWARRAY, T_LONG);
        } else if (elementType.jTag == JTypeTags.JDOUBLE) {
            mv.visitIntInsn(NEWARRAY, T_DOUBLE);
        } else if (elementType.jTag == JTypeTags.JBYTE || elementType.jTag == JTypeTags.JBOOLEAN) {
            mv.visitIntInsn(NEWARRAY, T_BOOLEAN);
        } else if (elementType.jTag == JTypeTags.JSHORT) {
            mv.visitIntInsn(NEWARRAY, T_SHORT);
        } else if (elementType.jTag == JTypeTags.JCHAR) {
            mv.visitIntInsn(NEWARRAY, T_CHAR);
        } else if (elementType.jTag == JTypeTags.JFLOAT) {
            mv.visitIntInsn(NEWARRAY, T_FLOAT);
        } else if (elementType.jTag == JTypeTags.JREF || elementType.jTag == JTypeTags.JARRAY) {
            mv.visitTypeInsn(ANEWARRAY, getSignatureForJType(elementType));
        } else {
            throw new BLangCompilerException(String.format("invalid type for var-arg: %s", elementType));
        }
    }

    static BIRFunctionWrapper createJInteropFunctionWrapper(InteropValidator interopValidator,
                                                            InteropValidationRequest jInteropValidationReq,
                                                            BIRFunction birFunc,
                                                            String orgName,
                                                            String moduleName,
                                                            String version,
                                                            String birModuleClassName,
                                                            SymbolTable symbolTable) {

        if (interopValidator.isEntryModuleValidation()) {
            addDefaultableBooleanVarsToSignature(birFunc, symbolTable.booleanType);
        }
        // Update the function wrapper only for Java interop functions
        BIRFunctionWrapper birFuncWrapper = getFunctionWrapper(birFunc, orgName, moduleName,
                version, birModuleClassName);
        if (jInteropValidationReq instanceof InteropValidationRequest.MethodValidationRequest) {
            InteropValidationRequest.MethodValidationRequest methodValidationRequest =
                    ((InteropValidationRequest.MethodValidationRequest) jInteropValidationReq);
            methodValidationRequest.restParamExist = birFunc.restParam != null;
            return createJMethodWrapper(interopValidator, methodValidationRequest, birFuncWrapper);
        } else {
            InteropValidationRequest.FieldValidationRequest fieldValidationRequest =
                    (InteropValidationRequest.FieldValidationRequest) jInteropValidationReq;
            return createJFieldWrapper(interopValidator, fieldValidationRequest, birFuncWrapper);
        }
    }

    private static JMethodFunctionWrapper createJMethodWrapper(InteropValidator interopValidator,
                                                               InteropValidationRequest jMethodValidationReq,
                                                               BIRFunctionWrapper birFuncWrapper) {

        JMethod jMethod = interopValidator.validateAndGetJMethod(
                (InteropValidationRequest.MethodValidationRequest) jMethodValidationReq);
        return new JMethodFunctionWrapper(birFuncWrapper, jMethod);
    }

    private static JFieldFunctionWrapper createJFieldWrapper(InteropValidator interopValidator,
                                                             InteropValidationRequest jFieldValidationReq,
                                                             BIRFunctionWrapper birFuncWrapper) {

        JavaField jField = interopValidator.validateAndGetJField(
                (InteropValidationRequest.FieldValidationRequest) jFieldValidationReq);
        return new JFieldFunctionWrapper(birFuncWrapper, jField);
    }
<<<<<<< HEAD

    /**
     * Wrapper class of Java methods.
     *
     * @since 1.2.0
     */
    static class JMethodFunctionWrapper extends BIRFunctionWrapper implements ExternalFunctionWrapper {

        JMethod jMethod;

        JMethodFunctionWrapper(BIRFunctionWrapper functionWrapper, JMethod jMethod) {

            super(functionWrapper.orgName, functionWrapper.moduleName, functionWrapper.version, functionWrapper.func,
                  functionWrapper.fullQualifiedClassName, functionWrapper.jvmMethodDescription);
            this.jMethod = jMethod;
        }
    }

    /**
     * Wrapper of Java class fields.
     *
     * @since 1.2.0
     */
    static class JFieldFunctionWrapper extends BIRFunctionWrapper implements ExternalFunctionWrapper {

        JavaField jField;

        JFieldFunctionWrapper(BIRFunctionWrapper functionWrapper, JavaField jField) {

            super(functionWrapper.orgName, functionWrapper.moduleName, functionWrapper.version, functionWrapper.func,
                  functionWrapper.fullQualifiedClassName, functionWrapper.jvmMethodDescription);
            this.jField = jField;
        }
    }

    /**
     * Java method invocation call modeled as BIR terminator.
     *
     * @since 1.2.0
     */
    public static class JIMethodCall extends BIRTerminator {

        @Nilable
        public List<BIROperand> args;
        public boolean varArgExist;
        @Nilable
        public JType varArgType;
        JTermKind jKind = JTermKind.JTERM_CALL;
        public String jClassName;
        public String jMethodVMSig;
        public String name;
        public int invocationType;

        public JIMethodCall(DiagnosticPos pos) {

            super(pos, InstructionKind.PLATFORM);
        }

        @Override
        public void accept(BIRVisitor visitor) {

        }
    }

    /**
     * Java constructor call modeled as a BIR terminator.
     *
     * @since 1.2.0
     */
    public static class JIConstructorCall extends BIRTerminator {

        @Nilable
        public List<BIROperand> args;
        boolean varArgExist;
        @Nilable
        JType varArgType;
        JTermKind jKind = JTermKind.JTERM_NEW;
        public String jClassName;
        public String jMethodVMSig;
        public String name;

        public JIConstructorCall(DiagnosticPos pos) {

            super(pos, InstructionKind.PLATFORM);
        }

        @Override
        public void accept(BIRVisitor visitor) {

        }
    }

    /**
     * Java specific instruction definitions.
     *
     * @since 1.2.0
     */
    public static class JInstruction extends BIRNonTerminator {

        public JInsKind jKind;

        JInstruction(DiagnosticPos pos) {

            super(pos, InstructionKind.PLATFORM);
        }

        @Override
        public void accept(BIRVisitor visitor) {

            throw new UnsupportedOperationException();
        }
    }

    /**
     * Java cast instruction.
     *
     * @since 1.2.0
     */
    public static class JCast extends JInstruction {

        public BIROperand rhsOp;
        public BType targetType;

        JCast(DiagnosticPos pos) {

            super(pos);
            jKind = JInsKind.JCAST;
        }
    }

    /**
     * Java error entry model class based on BIR error entry node.
     *
     * @since 1.2.0
     */
    public static class JErrorEntry extends BIRErrorEntry {

        public List<CatchIns> catchIns = new ArrayList<>();

        public JErrorEntry(BIRBasicBlock trapBB, BIRBasicBlock endBB, BIROperand errorOp, BIRBasicBlock targetBB) {

            super(trapBB, endBB, errorOp, targetBB);
        }
    }

    /**
     * Java catch instruction.
     *
     * @since 1.2.0
     */
    public static class CatchIns {

        public String errorClass;
        public BIRTerminator.Return term;
    }
=======
>>>>>>> d421b799
}<|MERGE_RESOLUTION|>--- conflicted
+++ resolved
@@ -719,162 +719,4 @@
                 (InteropValidationRequest.FieldValidationRequest) jFieldValidationReq);
         return new JFieldFunctionWrapper(birFuncWrapper, jField);
     }
-<<<<<<< HEAD
-
-    /**
-     * Wrapper class of Java methods.
-     *
-     * @since 1.2.0
-     */
-    static class JMethodFunctionWrapper extends BIRFunctionWrapper implements ExternalFunctionWrapper {
-
-        JMethod jMethod;
-
-        JMethodFunctionWrapper(BIRFunctionWrapper functionWrapper, JMethod jMethod) {
-
-            super(functionWrapper.orgName, functionWrapper.moduleName, functionWrapper.version, functionWrapper.func,
-                  functionWrapper.fullQualifiedClassName, functionWrapper.jvmMethodDescription);
-            this.jMethod = jMethod;
-        }
-    }
-
-    /**
-     * Wrapper of Java class fields.
-     *
-     * @since 1.2.0
-     */
-    static class JFieldFunctionWrapper extends BIRFunctionWrapper implements ExternalFunctionWrapper {
-
-        JavaField jField;
-
-        JFieldFunctionWrapper(BIRFunctionWrapper functionWrapper, JavaField jField) {
-
-            super(functionWrapper.orgName, functionWrapper.moduleName, functionWrapper.version, functionWrapper.func,
-                  functionWrapper.fullQualifiedClassName, functionWrapper.jvmMethodDescription);
-            this.jField = jField;
-        }
-    }
-
-    /**
-     * Java method invocation call modeled as BIR terminator.
-     *
-     * @since 1.2.0
-     */
-    public static class JIMethodCall extends BIRTerminator {
-
-        @Nilable
-        public List<BIROperand> args;
-        public boolean varArgExist;
-        @Nilable
-        public JType varArgType;
-        JTermKind jKind = JTermKind.JTERM_CALL;
-        public String jClassName;
-        public String jMethodVMSig;
-        public String name;
-        public int invocationType;
-
-        public JIMethodCall(DiagnosticPos pos) {
-
-            super(pos, InstructionKind.PLATFORM);
-        }
-
-        @Override
-        public void accept(BIRVisitor visitor) {
-
-        }
-    }
-
-    /**
-     * Java constructor call modeled as a BIR terminator.
-     *
-     * @since 1.2.0
-     */
-    public static class JIConstructorCall extends BIRTerminator {
-
-        @Nilable
-        public List<BIROperand> args;
-        boolean varArgExist;
-        @Nilable
-        JType varArgType;
-        JTermKind jKind = JTermKind.JTERM_NEW;
-        public String jClassName;
-        public String jMethodVMSig;
-        public String name;
-
-        public JIConstructorCall(DiagnosticPos pos) {
-
-            super(pos, InstructionKind.PLATFORM);
-        }
-
-        @Override
-        public void accept(BIRVisitor visitor) {
-
-        }
-    }
-
-    /**
-     * Java specific instruction definitions.
-     *
-     * @since 1.2.0
-     */
-    public static class JInstruction extends BIRNonTerminator {
-
-        public JInsKind jKind;
-
-        JInstruction(DiagnosticPos pos) {
-
-            super(pos, InstructionKind.PLATFORM);
-        }
-
-        @Override
-        public void accept(BIRVisitor visitor) {
-
-            throw new UnsupportedOperationException();
-        }
-    }
-
-    /**
-     * Java cast instruction.
-     *
-     * @since 1.2.0
-     */
-    public static class JCast extends JInstruction {
-
-        public BIROperand rhsOp;
-        public BType targetType;
-
-        JCast(DiagnosticPos pos) {
-
-            super(pos);
-            jKind = JInsKind.JCAST;
-        }
-    }
-
-    /**
-     * Java error entry model class based on BIR error entry node.
-     *
-     * @since 1.2.0
-     */
-    public static class JErrorEntry extends BIRErrorEntry {
-
-        public List<CatchIns> catchIns = new ArrayList<>();
-
-        public JErrorEntry(BIRBasicBlock trapBB, BIRBasicBlock endBB, BIROperand errorOp, BIRBasicBlock targetBB) {
-
-            super(trapBB, endBB, errorOp, targetBB);
-        }
-    }
-
-    /**
-     * Java catch instruction.
-     *
-     * @since 1.2.0
-     */
-    public static class CatchIns {
-
-        public String errorClass;
-        public BIRTerminator.Return term;
-    }
-=======
->>>>>>> d421b799
 }