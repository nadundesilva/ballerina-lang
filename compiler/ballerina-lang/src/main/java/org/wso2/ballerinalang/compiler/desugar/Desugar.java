/*
 *  Copyright (c) 2017, WSO2 Inc. (http://www.wso2.org) All Rights Reserved.
 *
 *  WSO2 Inc. licenses this file to you under the Apache License,
 *  Version 2.0 (the "License"); you may not use this file except
 *  in compliance with the License.
 *  You may obtain a copy of the License at
 *
 *    http://www.apache.org/licenses/LICENSE-2.0
 *
 *  Unless required by applicable law or agreed to in writing,
 *  software distributed under the License is distributed on an
 *  "AS IS" BASIS, WITHOUT WARRANTIES OR CONDITIONS OF ANY
 *  KIND, either express or implied.  See the License for the
 *  specific language governing permissions and limitations
 *  under the License.
 */
package org.wso2.ballerinalang.compiler.desugar;

import org.ballerinalang.compiler.CompilerPhase;
import org.ballerinalang.model.TreeBuilder;
import org.ballerinalang.model.symbols.SymbolKind;
import org.ballerinalang.model.tree.NodeKind;
import org.ballerinalang.model.tree.OperatorKind;
import org.ballerinalang.model.tree.clauses.JoinStreamingInput;
import org.ballerinalang.model.tree.expressions.NamedArgNode;
import org.ballerinalang.model.tree.statements.StatementNode;
import org.ballerinalang.model.tree.statements.StreamingQueryStatementNode;
import org.wso2.ballerinalang.compiler.semantics.analyzer.SymbolResolver;
import org.wso2.ballerinalang.compiler.semantics.analyzer.Types;
import org.wso2.ballerinalang.compiler.semantics.model.SymbolEnv;
import org.wso2.ballerinalang.compiler.semantics.model.SymbolTable;
import org.wso2.ballerinalang.compiler.semantics.model.symbols.BConversionOperatorSymbol;
import org.wso2.ballerinalang.compiler.semantics.model.symbols.BEndpointVarSymbol;
import org.wso2.ballerinalang.compiler.semantics.model.symbols.BInvokableSymbol;
import org.wso2.ballerinalang.compiler.semantics.model.symbols.BOperatorSymbol;
import org.wso2.ballerinalang.compiler.semantics.model.symbols.BPackageSymbol;
import org.wso2.ballerinalang.compiler.semantics.model.symbols.BStructSymbol;
import org.wso2.ballerinalang.compiler.semantics.model.symbols.BSymbol;
import org.wso2.ballerinalang.compiler.semantics.model.symbols.BVarSymbol;
import org.wso2.ballerinalang.compiler.semantics.model.symbols.BXMLNSSymbol;
import org.wso2.ballerinalang.compiler.semantics.model.symbols.SymTag;
import org.wso2.ballerinalang.compiler.semantics.model.symbols.Symbols;
import org.wso2.ballerinalang.compiler.semantics.model.types.BArrayType;
import org.wso2.ballerinalang.compiler.semantics.model.types.BInvokableType;
import org.wso2.ballerinalang.compiler.semantics.model.types.BJSONType;
import org.wso2.ballerinalang.compiler.semantics.model.types.BStructType;
import org.wso2.ballerinalang.compiler.semantics.model.types.BTableType;
import org.wso2.ballerinalang.compiler.semantics.model.types.BType;
import org.wso2.ballerinalang.compiler.semantics.model.types.BUnionType;
import org.wso2.ballerinalang.compiler.tree.BLangAction;
import org.wso2.ballerinalang.compiler.tree.BLangConnector;
import org.wso2.ballerinalang.compiler.tree.BLangEndpoint;
import org.wso2.ballerinalang.compiler.tree.BLangFunction;
import org.wso2.ballerinalang.compiler.tree.BLangIdentifier;
import org.wso2.ballerinalang.compiler.tree.BLangImportPackage;
import org.wso2.ballerinalang.compiler.tree.BLangInvokableNode;
import org.wso2.ballerinalang.compiler.tree.BLangNode;
import org.wso2.ballerinalang.compiler.tree.BLangNodeVisitor;
import org.wso2.ballerinalang.compiler.tree.BLangObject;
import org.wso2.ballerinalang.compiler.tree.BLangPackage;
import org.wso2.ballerinalang.compiler.tree.BLangRecord;
import org.wso2.ballerinalang.compiler.tree.BLangResource;
import org.wso2.ballerinalang.compiler.tree.BLangService;
import org.wso2.ballerinalang.compiler.tree.BLangStruct;
import org.wso2.ballerinalang.compiler.tree.BLangTransformer;
import org.wso2.ballerinalang.compiler.tree.BLangVariable;
import org.wso2.ballerinalang.compiler.tree.BLangWorker;
import org.wso2.ballerinalang.compiler.tree.BLangXMLNS;
import org.wso2.ballerinalang.compiler.tree.BLangXMLNS.BLangLocalXMLNS;
import org.wso2.ballerinalang.compiler.tree.BLangXMLNS.BLangPackageXMLNS;
import org.wso2.ballerinalang.compiler.tree.expressions.BLangAccessExpression;
import org.wso2.ballerinalang.compiler.tree.expressions.BLangArrayLiteral;
import org.wso2.ballerinalang.compiler.tree.expressions.BLangArrayLiteral.BLangJSONArrayLiteral;
import org.wso2.ballerinalang.compiler.tree.expressions.BLangAwaitExpr;
import org.wso2.ballerinalang.compiler.tree.expressions.BLangBinaryExpr;
import org.wso2.ballerinalang.compiler.tree.expressions.BLangBracedOrTupleExpr;
import org.wso2.ballerinalang.compiler.tree.expressions.BLangCheckedExpr;
import org.wso2.ballerinalang.compiler.tree.expressions.BLangElvisExpr;
import org.wso2.ballerinalang.compiler.tree.expressions.BLangExpression;
import org.wso2.ballerinalang.compiler.tree.expressions.BLangFieldBasedAccess;
import org.wso2.ballerinalang.compiler.tree.expressions.BLangFieldBasedAccess.BLangEnumeratorAccessExpr;
import org.wso2.ballerinalang.compiler.tree.expressions.BLangFieldBasedAccess.BLangStructFieldAccessExpr;
import org.wso2.ballerinalang.compiler.tree.expressions.BLangFieldBasedAccess.BLangStructFunctionVarRef;
import org.wso2.ballerinalang.compiler.tree.expressions.BLangIndexBasedAccess;
import org.wso2.ballerinalang.compiler.tree.expressions.BLangIndexBasedAccess.BLangArrayAccessExpr;
import org.wso2.ballerinalang.compiler.tree.expressions.BLangIndexBasedAccess.BLangJSONAccessExpr;
import org.wso2.ballerinalang.compiler.tree.expressions.BLangIndexBasedAccess.BLangMapAccessExpr;
import org.wso2.ballerinalang.compiler.tree.expressions.BLangIndexBasedAccess.BLangXMLAccessExpr;
import org.wso2.ballerinalang.compiler.tree.expressions.BLangIntRangeExpression;
import org.wso2.ballerinalang.compiler.tree.expressions.BLangInvocation;
import org.wso2.ballerinalang.compiler.tree.expressions.BLangInvocation.BFunctionPointerInvocation;
import org.wso2.ballerinalang.compiler.tree.expressions.BLangInvocation.BLangActionInvocation;
import org.wso2.ballerinalang.compiler.tree.expressions.BLangInvocation.BLangAttachedFunctionInvocation;
import org.wso2.ballerinalang.compiler.tree.expressions.BLangInvocation.BLangTransformerInvocation;
import org.wso2.ballerinalang.compiler.tree.expressions.BLangIsAssignableExpr;
import org.wso2.ballerinalang.compiler.tree.expressions.BLangLambdaFunction;
import org.wso2.ballerinalang.compiler.tree.expressions.BLangLiteral;
import org.wso2.ballerinalang.compiler.tree.expressions.BLangMatchExpression;
import org.wso2.ballerinalang.compiler.tree.expressions.BLangMatchExpression.BLangMatchExprPatternClause;
import org.wso2.ballerinalang.compiler.tree.expressions.BLangNamedArgsExpression;
import org.wso2.ballerinalang.compiler.tree.expressions.BLangRecordLiteral;
import org.wso2.ballerinalang.compiler.tree.expressions.BLangRecordLiteral.BLangJSONLiteral;
import org.wso2.ballerinalang.compiler.tree.expressions.BLangRecordLiteral.BLangMapLiteral;
import org.wso2.ballerinalang.compiler.tree.expressions.BLangRecordLiteral.BLangStreamLiteral;
import org.wso2.ballerinalang.compiler.tree.expressions.BLangRecordLiteral.BLangStructLiteral;
import org.wso2.ballerinalang.compiler.tree.expressions.BLangRestArgsExpression;
import org.wso2.ballerinalang.compiler.tree.expressions.BLangSimpleVarRef;
import org.wso2.ballerinalang.compiler.tree.expressions.BLangSimpleVarRef.BLangFieldVarRef;
import org.wso2.ballerinalang.compiler.tree.expressions.BLangSimpleVarRef.BLangFunctionVarRef;
import org.wso2.ballerinalang.compiler.tree.expressions.BLangSimpleVarRef.BLangLocalVarRef;
import org.wso2.ballerinalang.compiler.tree.expressions.BLangSimpleVarRef.BLangPackageVarRef;
import org.wso2.ballerinalang.compiler.tree.expressions.BLangSimpleVarRef.BLangTypeLoad;
import org.wso2.ballerinalang.compiler.tree.expressions.BLangStatementExpression;
import org.wso2.ballerinalang.compiler.tree.expressions.BLangStringTemplateLiteral;
import org.wso2.ballerinalang.compiler.tree.expressions.BLangTableLiteral;
import org.wso2.ballerinalang.compiler.tree.expressions.BLangTableQueryExpression;
import org.wso2.ballerinalang.compiler.tree.expressions.BLangTernaryExpr;
import org.wso2.ballerinalang.compiler.tree.expressions.BLangTypeCastExpr;
import org.wso2.ballerinalang.compiler.tree.expressions.BLangTypeConversionExpr;
import org.wso2.ballerinalang.compiler.tree.expressions.BLangTypeInit;
import org.wso2.ballerinalang.compiler.tree.expressions.BLangTypedescExpr;
import org.wso2.ballerinalang.compiler.tree.expressions.BLangUnaryExpr;
import org.wso2.ballerinalang.compiler.tree.expressions.BLangVariableReference;
import org.wso2.ballerinalang.compiler.tree.expressions.BLangXMLAttribute;
import org.wso2.ballerinalang.compiler.tree.expressions.BLangXMLAttributeAccess;
import org.wso2.ballerinalang.compiler.tree.expressions.BLangXMLCommentLiteral;
import org.wso2.ballerinalang.compiler.tree.expressions.BLangXMLElementLiteral;
import org.wso2.ballerinalang.compiler.tree.expressions.BLangXMLProcInsLiteral;
import org.wso2.ballerinalang.compiler.tree.expressions.BLangXMLQName;
import org.wso2.ballerinalang.compiler.tree.expressions.BLangXMLQuotedString;
import org.wso2.ballerinalang.compiler.tree.expressions.BLangXMLSequenceLiteral;
import org.wso2.ballerinalang.compiler.tree.expressions.BLangXMLTextLiteral;
import org.wso2.ballerinalang.compiler.tree.statements.BLangAbort;
import org.wso2.ballerinalang.compiler.tree.statements.BLangAssignment;
import org.wso2.ballerinalang.compiler.tree.statements.BLangBind;
import org.wso2.ballerinalang.compiler.tree.statements.BLangBlockStmt;
import org.wso2.ballerinalang.compiler.tree.statements.BLangBreak;
import org.wso2.ballerinalang.compiler.tree.statements.BLangCatch;
import org.wso2.ballerinalang.compiler.tree.statements.BLangCompoundAssignment;
import org.wso2.ballerinalang.compiler.tree.statements.BLangDone;
import org.wso2.ballerinalang.compiler.tree.statements.BLangExpressionStmt;
import org.wso2.ballerinalang.compiler.tree.statements.BLangFail;
import org.wso2.ballerinalang.compiler.tree.statements.BLangForeach;
import org.wso2.ballerinalang.compiler.tree.statements.BLangForever;
import org.wso2.ballerinalang.compiler.tree.statements.BLangForkJoin;
import org.wso2.ballerinalang.compiler.tree.statements.BLangIf;
import org.wso2.ballerinalang.compiler.tree.statements.BLangLock;
import org.wso2.ballerinalang.compiler.tree.statements.BLangMatch;
import org.wso2.ballerinalang.compiler.tree.statements.BLangMatch.BLangMatchStmtPatternClause;
import org.wso2.ballerinalang.compiler.tree.statements.BLangNext;
import org.wso2.ballerinalang.compiler.tree.statements.BLangPostIncrement;
import org.wso2.ballerinalang.compiler.tree.statements.BLangReturn;
import org.wso2.ballerinalang.compiler.tree.statements.BLangStatement;
import org.wso2.ballerinalang.compiler.tree.statements.BLangStatement.BLangStatementLink;
import org.wso2.ballerinalang.compiler.tree.statements.BLangThrow;
import org.wso2.ballerinalang.compiler.tree.statements.BLangTransaction;
import org.wso2.ballerinalang.compiler.tree.statements.BLangTryCatchFinally;
import org.wso2.ballerinalang.compiler.tree.statements.BLangTupleDestructure;
import org.wso2.ballerinalang.compiler.tree.statements.BLangVariableDef;
import org.wso2.ballerinalang.compiler.tree.statements.BLangWhile;
import org.wso2.ballerinalang.compiler.tree.statements.BLangWorkerReceive;
import org.wso2.ballerinalang.compiler.tree.statements.BLangWorkerSend;
import org.wso2.ballerinalang.compiler.tree.statements.BLangXMLNSStatement;
import org.wso2.ballerinalang.compiler.util.CompilerContext;
import org.wso2.ballerinalang.compiler.util.Name;
import org.wso2.ballerinalang.compiler.util.Names;
import org.wso2.ballerinalang.compiler.util.TypeTags;
import org.wso2.ballerinalang.compiler.util.diagnotic.DiagnosticPos;
import org.wso2.ballerinalang.programfile.InstructionCodes;
import org.wso2.ballerinalang.util.Flags;
import org.wso2.ballerinalang.util.Lists;

import java.util.ArrayList;
import java.util.Collections;
import java.util.HashMap;
import java.util.Iterator;
import java.util.LinkedHashSet;
import java.util.List;
import java.util.Map;
import java.util.Set;
import java.util.Stack;
import java.util.stream.Collectors;

import static org.wso2.ballerinalang.compiler.util.Names.GEN_VAR_PREFIX;
import static org.wso2.ballerinalang.compiler.util.Names.IGNORE;

/**
 * @since 0.94
 */
public class Desugar extends BLangNodeVisitor {

    private static final CompilerContext.Key<Desugar> DESUGAR_KEY =
            new CompilerContext.Key<>();
    private static final String QUERY_TABLE_WITH_JOIN_CLAUSE = "queryTableWithJoinClause";
    private static final String QUERY_TABLE_WITHOUT_JOIN_CLAUSE = "queryTableWithoutJoinClause";
    private static final String CREATE_FOREVER = "startForever";

    private SymbolTable symTable;
    private SymbolResolver symResolver;
    private IterableCodeDesugar iterableCodeDesugar;
    private AnnotationDesugar annotationDesugar;
    private EndpointDesugar endpointDesugar;
    private InMemoryTableQueryBuilder inMemoryTableQueryBuilder;
    private Types types;
    private Names names;
    private SiddhiQueryBuilder siddhiQueryBuilder;

    private BLangNode result;

    private BLangStatementLink currentLink;
    private Stack<BLangWorker> workerStack = new Stack<>();

    public Stack<BLangLock> enclLocks = new Stack<>();

    private SymbolEnv env;

    // Safe navigation related variables
    private Stack<BLangMatch> matchStmtStack = new Stack<>();
    Stack<BLangAccessExpression> accessExprStack = new Stack<>();
    private BLangMatchStmtPatternClause successPattern;
    private BLangAssignment safeNavigationAssignment;

    public static Desugar getInstance(CompilerContext context) {
        Desugar desugar = context.get(DESUGAR_KEY);
        if (desugar == null) {
            desugar = new Desugar(context);
        }

        return desugar;
    }

    private Desugar(CompilerContext context) {
        context.put(DESUGAR_KEY, this);
        this.symTable = SymbolTable.getInstance(context);
        this.symResolver = SymbolResolver.getInstance(context);
        this.iterableCodeDesugar = IterableCodeDesugar.getInstance(context);
        this.annotationDesugar = AnnotationDesugar.getInstance(context);
        this.endpointDesugar = EndpointDesugar.getInstance(context);
        this.inMemoryTableQueryBuilder = InMemoryTableQueryBuilder.getInstance(context);
        this.types = Types.getInstance(context);
        this.names = Names.getInstance(context);
        this.siddhiQueryBuilder = SiddhiQueryBuilder.getInstance(context);
        this.names = Names.getInstance(context);
    }

    public BLangPackage perform(BLangPackage pkgNode) {
        return rewrite(pkgNode, env);
    }

    // visitors

    @Override
    public void visit(BLangPackage pkgNode) {
        if (pkgNode.completedPhases.contains(CompilerPhase.DESUGAR)) {
            result = pkgNode;
            return;
        }
        SymbolEnv env = this.symTable.pkgEnvMap.get(pkgNode.symbol);


        pkgNode.globalVars.forEach(v -> {
            BLangAssignment assignment = (BLangAssignment) createAssignmentStmt(v);
            if (assignment.expr == null) {
                assignment.expr = getInitExpr(v);
            }
            if (assignment.expr != null) {
                pkgNode.initFunction.body.stmts.add(assignment);
            }
        });
        annotationDesugar.rewritePackageAnnotations(pkgNode);

        //Adding object functions to package level.
        pkgNode.objects.forEach(o -> o.functions.forEach(f -> {
            if (!pkgNode.objAttachedFunctions.contains(f.symbol)) {
                pkgNode.functions.add(f);
                pkgNode.topLevelNodes.add(f);
            }
        }));
        //Rewriting Object to struct
        pkgNode.objects.forEach(o -> pkgNode.structs.add(rewriteObjectToStruct(o, env)));

        //Rewriting Record to struct
        pkgNode.records.forEach(o -> pkgNode.structs.add(rewriteRecordToStruct(o, env)));

        pkgNode.records.forEach(record -> pkgNode.functions.add(record.initFunction));

        pkgNode.structs = rewrite(pkgNode.structs, env);
        // Adding struct init functions to package level.
        pkgNode.structs.forEach(struct -> {
            pkgNode.functions.add(struct.initFunction);
            pkgNode.topLevelNodes.add(struct.initFunction);
        });

        pkgNode.xmlnsList = rewrite(pkgNode.xmlnsList, env);
        pkgNode.globalVars = rewrite(pkgNode.globalVars, env);
        endpointDesugar.rewriteAnonymousEndpointsInPkg(pkgNode, env);
        pkgNode.globalEndpoints = rewrite(pkgNode.globalEndpoints, env);
        pkgNode.globalEndpoints.forEach(endpoint -> endpointDesugar.defineGlobalEndpoint(endpoint, env));
        endpointDesugar.rewriteAllEndpointsInPkg(pkgNode, env);
        endpointDesugar.rewriteServiceBoundToEndpointInPkg(pkgNode, env);
        pkgNode.transformers = rewrite(pkgNode.transformers, env);
        pkgNode.functions = rewrite(pkgNode.functions, env);
        pkgNode.connectors = rewrite(pkgNode.connectors, env);
        pkgNode.services = rewrite(pkgNode.services, env);
        pkgNode.initFunction = rewrite(pkgNode.initFunction, env);
        pkgNode.startFunction = rewrite(pkgNode.startFunction, env);
        pkgNode.stopFunction = rewrite(pkgNode.stopFunction, env);
        pkgNode.completedPhases.add(CompilerPhase.DESUGAR);
        result = pkgNode;
    }

    @Override
    public void visit(BLangImportPackage importPkgNode) {
        BPackageSymbol pkgSymbol = importPkgNode.symbol;
        SymbolEnv pkgEnv = this.symTable.pkgEnvMap.get(pkgSymbol);
        rewrite(pkgEnv.node, pkgEnv);
        result = importPkgNode;
    }

    @Override
    public void visit(BLangStruct structNode) {
        // Add struct level variables to the init function.
        structNode.fields.stream()
            .map(field -> {
                    // If the rhs value is not given in-line inside the struct
                    // then get the default value literal for that particular struct.
                    if (field.expr == null) {
                        field.expr = getInitExpr(field);
                    }
                    return field;
                })
            .filter(field -> field.expr != null)
            .forEachOrdered(field -> {
                if (!structNode.initFunction.initFunctionStmts.containsKey(field.symbol)) {
                    structNode.initFunction.initFunctionStmts.put(field.symbol,
                            (BLangStatement) createAssignmentStmt(field));
                }
            });

        //Adding init statements to the init function.
        BLangStatement[] initStmts = structNode.initFunction.initFunctionStmts.values().toArray(new BLangStatement[0]);
        for (int i = 0; i < structNode.initFunction.initFunctionStmts.size(); i++) {
            structNode.initFunction.body.stmts.add(i, initStmts[i]);
        }

        result = structNode;
    }

    @Override
    public void visit(BLangFunction funcNode) {
        SymbolEnv fucEnv = SymbolEnv.createFunctionEnv(funcNode, funcNode.symbol.scope, env);
        if (!funcNode.interfaceFunction) {
            addReturnIfNotPresent(funcNode);
        }

        Collections.reverse(funcNode.endpoints); // To preserve endpoint code gen order.
        funcNode.endpoints = rewrite(funcNode.endpoints, fucEnv);

        // Duplicate the invokable symbol and the invokable type.
        funcNode.originalFuncSymbol = funcNode.symbol;
        BInvokableSymbol dupFuncSymbol = duplicateInvokableSymbol(funcNode.symbol);
        funcNode.symbol = dupFuncSymbol;
        BInvokableType dupFuncType = (BInvokableType) dupFuncSymbol.type;

        //write closure vars
        funcNode.closureVarSymbols.stream()
                .filter(symbol -> !isFunctionArgument(symbol, funcNode.symbol.params))
                .forEach(symbol -> {
                    symbol.closure = true;
                    dupFuncSymbol.params.add(0, symbol);
                    dupFuncType.paramTypes.add(0, symbol.type);
                });

        funcNode.body = rewrite(funcNode.body, fucEnv);
        funcNode.workers = rewrite(funcNode.workers, fucEnv);

        // If the function has a receiver, we rewrite it's parameter list to have
        // the struct variable as the first parameter
        if (funcNode.receiver != null) {
            dupFuncSymbol.params.add(0, funcNode.receiver.symbol);
            dupFuncType.paramTypes.add(0, funcNode.receiver.type);
        }

        result = funcNode;
    }

    private boolean isFunctionArgument(BVarSymbol symbol, List<BVarSymbol> params) {
        return params.stream().anyMatch(param -> (param.name.equals(symbol.name) && param.type.equals(symbol.type)));
    }

    @Override
    public void visit(BLangService serviceNode) {
        SymbolEnv serviceEnv = SymbolEnv.createServiceEnv(serviceNode, serviceNode.symbol.scope, env);
        serviceNode.resources = rewrite(serviceNode.resources, serviceEnv);
        serviceNode.vars.forEach(v -> {
            BLangAssignment assignment = (BLangAssignment) createAssignmentStmt(v.var);
            if (assignment.expr == null) {
                assignment.expr = getInitExpr(v.var);
            }
            if (assignment.expr != null) {
                serviceNode.initFunction.body.stmts.add(assignment);
            }
        });
        serviceNode.vars = rewrite(serviceNode.vars, serviceEnv);
        serviceNode.endpoints = rewrite(serviceNode.endpoints, serviceEnv);
        BLangReturn returnStmt = ASTBuilderUtil.createNilReturnStmt(serviceNode.pos, symTable.nilType);
        serviceNode.initFunction.body.stmts.add(returnStmt);
        serviceNode.initFunction = rewrite(serviceNode.initFunction, serviceEnv);
        result = serviceNode;
    }

    public void visit(BLangForever foreverStatement) {
        siddhiQueryBuilder.visit(foreverStatement);
        BLangExpressionStmt stmt = (BLangExpressionStmt) TreeBuilder.createExpressionStatementNode();
        stmt.expr = createInvocationForForeverBlock(foreverStatement);
        stmt.pos = foreverStatement.pos;
        stmt.addWS(foreverStatement.getWS());
        result = rewrite(stmt, env);
    }

    private BLangStruct rewriteObjectToStruct(BLangObject objectNode, SymbolEnv env) {
        BLangStruct bLangStruct = (BLangStruct) TreeBuilder.createStructNode();
        bLangStruct.name = objectNode.name;
        bLangStruct.fields = objectNode.fields;
//        bLangStruct.functions = rewrite(objectNode.functions, env);
        bLangStruct.initFunction = objectNode.initFunction;
        bLangStruct.annAttachments = objectNode.annAttachments;
        bLangStruct.docAttachments = objectNode.docAttachments;
        bLangStruct.deprecatedAttachments = objectNode.deprecatedAttachments;
        bLangStruct.isAnonymous = objectNode.isAnonymous;
        bLangStruct.symbol = objectNode.symbol;

        return bLangStruct;
    }

    private BLangStruct rewriteRecordToStruct(BLangRecord recordNode, SymbolEnv env) {
        BLangStruct bLangStruct = (BLangStruct) TreeBuilder.createStructNode();
        bLangStruct.name = recordNode.name;
        bLangStruct.fields = recordNode.fields;
        bLangStruct.initFunction = recordNode.initFunction;
        bLangStruct.annAttachments = recordNode.annAttachments;
        bLangStruct.docAttachments = recordNode.docAttachments;
        bLangStruct.deprecatedAttachments = recordNode.deprecatedAttachments;
        bLangStruct.isAnonymous = recordNode.isAnonymous;
        bLangStruct.symbol = recordNode.symbol;

        return bLangStruct;
    }

    @Override
    public void visit(BLangResource resourceNode) {
        addReturnIfNotPresent(resourceNode);
        SymbolEnv resourceEnv = SymbolEnv.createResourceActionSymbolEnv(resourceNode, resourceNode.symbol.scope, env);
        Collections.reverse(resourceNode.endpoints); // To preserve endpoint code gen order at resource
        resourceNode.endpoints = rewrite(resourceNode.endpoints, resourceEnv);
        resourceNode.body = rewrite(resourceNode.body, resourceEnv);
        resourceNode.workers = rewrite(resourceNode.workers, resourceEnv);
        result = resourceNode;
    }

    @Override
    public void visit(BLangConnector connectorNode) {
        SymbolEnv conEnv = SymbolEnv.createConnectorEnv(connectorNode, connectorNode.symbol.scope, env);
        connectorNode.params = rewrite(connectorNode.params, conEnv);
        connectorNode.actions = rewrite(connectorNode.actions, conEnv);
        connectorNode.varDefs = rewrite(connectorNode.varDefs, conEnv);
        connectorNode.endpoints = rewrite(connectorNode.endpoints, conEnv);
        connectorNode.initFunction = rewrite(connectorNode.initFunction, conEnv);
        connectorNode.initAction = rewrite(connectorNode.initAction, conEnv);
        result = connectorNode;
    }

    @Override
    public void visit(BLangAction actionNode) {
        addReturnIfNotPresent(actionNode);
        SymbolEnv actionEnv = SymbolEnv.createResourceActionSymbolEnv(actionNode, actionNode.symbol.scope, env);
        Collections.reverse(actionNode.endpoints); // To preserve endpoint code gen order at action.
        actionNode.endpoints = rewrite(actionNode.endpoints, actionEnv);
        actionNode.body = rewrite(actionNode.body, actionEnv);
        actionNode.workers = rewrite(actionNode.workers, actionEnv);

        // we rewrite it's parameter list to have the receiver variable as the first parameter
        BInvokableSymbol actionSymbol = actionNode.symbol;
        List<BVarSymbol> params = actionSymbol.params;
        BVarSymbol receiverSymbol = actionNode.symbol.receiverSymbol;
        params.add(0, receiverSymbol);
        BInvokableType actionType = (BInvokableType) actionSymbol.type;
        if (receiverSymbol != null) {
            actionType.paramTypes.add(0, receiverSymbol.type);
        }
        result = actionNode;
    }

    @Override
    public void visit(BLangWorker workerNode) {
        this.workerStack.push(workerNode);
        workerNode.body = rewrite(workerNode.body, env);
        this.workerStack.pop();
        result = workerNode;
    }

    @Override
    public void visit(BLangEndpoint endpoint) {
        result = endpoint;
    }

    @Override
    public void visit(BLangVariable varNode) {
        if ((varNode.symbol.owner.tag & SymTag.INVOKABLE) != SymTag.INVOKABLE) {
            varNode.expr = null;
            result = varNode;
            return;
        }

        // Return if this assignment is not a safe assignment
        varNode.expr = rewriteExpr(varNode.expr);
        result = varNode;

    }

    public void visit(BLangTransformer transformerNode) {
        addTransformerReturn(transformerNode);
        SymbolEnv tranEnv = SymbolEnv.createTransformerEnv(transformerNode, transformerNode.symbol.scope, env);
        transformerNode.body = rewrite(transformerNode.body, tranEnv);

        addArgInitExpr(transformerNode, transformerNode.retParams.get(0));

        BInvokableSymbol transformerSymbol = transformerNode.symbol;
        List<BVarSymbol> params = transformerSymbol.params;
        params.add(0, transformerNode.source.symbol);
        BInvokableType transformerType = (BInvokableType) transformerSymbol.type;
        transformerType.paramTypes.add(0, transformerNode.source.type);

        result = transformerNode;
    }

    // Statements

    @Override
    public void visit(BLangBlockStmt block) {
        SymbolEnv blockEnv = SymbolEnv.createBlockEnv(block, env);
        block.stmts = rewriteStmt(block.stmts, blockEnv);
        result = block;
    }

    @Override
    public void visit(BLangVariableDef varDefNode) {
        varDefNode.var = rewrite(varDefNode.var, env);
        BLangVariable varNode = varDefNode.var;

        // Generate default init expression, if rhs expr is null
        if (varNode.expr == null) {
            varNode.expr = getInitExpr(varNode);
        }

        if (!varNode.safeAssignment) {
            result = varDefNode;
            return;
        }

        // Desugar the =? operator with the match statement
        //
        //  e.g.
        //      var f =? openFile("/tmp/foo.txt"); // openFile: () -> (File | error)
        //
        //      {
        //          File f;
        //          match openFile("/tmp/foo.txt") {
        //              File _$_f1 => f = _$_f1;
        //              error e => throw e | return e
        //          }
        //      }

        // Create the pattern to match the success case
        BLangMatchStmtPatternClause patternSuccessCase = getSafeAssignSuccessPattern(varNode.pos,
                varNode.symbol.type, true, varNode.symbol, null);
        BLangMatchStmtPatternClause patternErrorCase = getSafeAssignErrorPattern(varNode.pos, varNode.symbol.owner);


        // Create the match statement
        BLangMatch matchStmt = ASTBuilderUtil.createMatchStatement(varNode.expr.pos,
                varNode.expr, new ArrayList<BLangMatchStmtPatternClause>() {{
                    add(patternSuccessCase);
                    add(patternErrorCase);
                }});

        // var f =? foo() -> var f;
        varNode.expr = null;
        varNode.safeAssignment = false;

        BLangBlockStmt safeAssignmentBlock = ASTBuilderUtil.createBlockStmt(varDefNode.pos,
                new ArrayList<BLangStatement>() {{
                    add(varDefNode);
                    add(matchStmt);
                }});

        result = rewrite(safeAssignmentBlock, this.env);
    }

    @Override
    public void visit(BLangAssignment assignNode) {
        if (safeNavigateLHS(assignNode.varRef)) {
            BLangAccessExpression accessExpr = (BLangAccessExpression) assignNode.varRef;
            accessExpr.leafNode = true;
            result = rewriteSafeNavigationAssignment(accessExpr, assignNode.expr, assignNode.safeAssignment);
            result = rewrite(result, env);
            return;
        }

        assignNode.varRef = rewriteExpr(assignNode.varRef);
        assignNode.expr = rewriteExpr(assignNode.expr);
        result = assignNode;

        if (!assignNode.safeAssignment) {
            return;
        }

        // Desugar the =? operator with the match statement
        //
        //  e.g.
        //      File f;
        //      .....
        //      f =? openFile("/tmp/foo.txt"); // openFile: () -> (File | error)
        //
        //      {
        //          match openFile("/tmp/foo.txt") {
        //              File _$_f1 => f = _$_f1;
        //              error e => throw e | return e
        //          }
        //      }
        BLangBlockStmt safeAssignmentBlock = ASTBuilderUtil.createBlockStmt(assignNode.pos, new ArrayList<>());
        BLangExpression lhsExpr = assignNode.varRef;
        BLangMatchStmtPatternClause patternSuccessCase;
        if (assignNode.declaredWithVar) {
            BVarSymbol varSymbol = ((BLangSimpleVarRef) lhsExpr).varSymbol;
            BLangVariable variable = ASTBuilderUtil.createVariable(assignNode.pos, "", lhsExpr.type, null, varSymbol);
            BLangVariableDef variableDef = ASTBuilderUtil.createVariableDef(assignNode.pos, variable);
            safeAssignmentBlock.stmts.add(variableDef);
            patternSuccessCase = getSafeAssignSuccessPattern(assignNode.pos, lhsExpr.type,
                    true, varSymbol, null);
        } else {
            patternSuccessCase = getSafeAssignSuccessPattern(assignNode.pos, lhsExpr.type,
                    false, null, lhsExpr);
        }

        // Create the pattern to match the success case
        BLangMatchStmtPatternClause patternErrorCase = getSafeAssignErrorPattern(assignNode.pos,
                this.env.enclInvokable.symbol);


        // Create the match statement
        BLangMatch matchStmt = ASTBuilderUtil.createMatchStatement(assignNode.pos,
                assignNode.expr, new ArrayList<BLangMatchStmtPatternClause>() {{
                    add(patternSuccessCase);
                    add(patternErrorCase);
                }});

        // var f =? foo() -> var f;
        assignNode.expr = null;
        assignNode.safeAssignment = false;
        safeAssignmentBlock.stmts.add(matchStmt);
        result = rewrite(safeAssignmentBlock, this.env);
    }

    @Override
    public void visit(BLangTupleDestructure stmt) {
        // var (a, b) = (tuple)
        //
        //  desugar once
        //  any[] x = (tuple);
        //  a = x[0];
        final BLangBlockStmt blockStmt = ASTBuilderUtil.createBlockStmt(stmt.pos);

        BType runTimeType = new BArrayType(symTable.anyType);
        final BLangVariable tuple = ASTBuilderUtil.createVariable(stmt.pos, "", runTimeType, null,
                new BVarSymbol(0, names.fromString("tuple"),
                        this.env.scope.owner.pkgID, runTimeType, this.env.scope.owner));
        tuple.expr = stmt.expr;
        final BLangVariableDef variableDef = ASTBuilderUtil.createVariableDefStmt(stmt.pos, blockStmt);
        variableDef.var = tuple;

        for (int index = 0; index < stmt.varRefs.size(); index++) {
            BLangExpression varRef = stmt.varRefs.get(index);
            if (stmt.declaredWithVar) {
                BLangSimpleVarRef simpleVarRef = (BLangSimpleVarRef) varRef;
                Name varName = names.fromIdNode(simpleVarRef.variableName);
                if (varName == Names.IGNORE) {
                    continue;
                }
            }
            BLangLiteral indexExpr = ASTBuilderUtil.createLiteral(stmt.pos, symTable.intType, (long) index);
            BLangIndexBasedAccess arrayAccess = ASTBuilderUtil.createIndexBasesAccessExpr(stmt.pos, symTable.anyType,
                    tuple.symbol, indexExpr);

            final BLangExpression assignmentExpr;
            if (types.isValueType(varRef.type)) {
                BLangTypeConversionExpr castExpr = (BLangTypeConversionExpr) TreeBuilder.createTypeConversionNode();
                castExpr.expr = arrayAccess;
                castExpr.conversionSymbol = Symbols.createUnboxValueTypeOpSymbol(symTable.anyType, varRef.type);
                castExpr.type = varRef.type;
                assignmentExpr = castExpr;
            } else {
                assignmentExpr = arrayAccess;
            }
            final BLangAssignment assignmentStmt = ASTBuilderUtil.createAssignmentStmt(stmt.pos, blockStmt);
            assignmentStmt.declaredWithVar = stmt.declaredWithVar;
            assignmentStmt.varRef = varRef;
            assignmentStmt.expr = assignmentExpr;
        }
        result = rewrite(blockStmt, env);
    }

    @Override
    public void visit(BLangBind bindNode) {
        bindNode.varRef = rewriteExpr(bindNode.varRef);
        bindNode.expr = rewriteExpr(bindNode.expr);
        result = new BLangAssignment(bindNode.pos, bindNode.varRef, bindNode.expr, false);
    }

    @Override
    public void visit(BLangAbort abortNode) {
        result = abortNode;
    }

    @Override
    public void visit(BLangDone doneNode) {
        result = doneNode;
    }

    @Override
    public void visit(BLangFail failNode) {
        result = failNode;
    }

    @Override
    public void visit(BLangNext nextNode) {
        result = nextNode;
    }

    @Override
    public void visit(BLangBreak breakNode) {
        result = breakNode;
    }

    @Override
    public void visit(BLangReturn returnNode) {
        returnNode.expr = rewriteExpr(returnNode.expr);
        result = returnNode;
    }

    @Override
    public void visit(BLangThrow throwNode) {
        throwNode.expr = rewriteExpr(throwNode.expr);
        result = throwNode;
    }

    @Override
    public void visit(BLangXMLNSStatement xmlnsStmtNode) {
        xmlnsStmtNode.xmlnsDecl = rewrite(xmlnsStmtNode.xmlnsDecl, env);
        result = xmlnsStmtNode;
    }

    @Override
    public void visit(BLangXMLNS xmlnsNode) {
        BLangXMLNS generatedXMLNSNode;
        xmlnsNode.namespaceURI = rewriteExpr(xmlnsNode.namespaceURI);
        BSymbol ownerSymbol = xmlnsNode.symbol.owner;

        // Local namespace declaration in a function/resource/action/worker
        if ((ownerSymbol.tag & SymTag.INVOKABLE) == SymTag.INVOKABLE) {
            generatedXMLNSNode = new BLangLocalXMLNS();
        } else {
            generatedXMLNSNode = new BLangPackageXMLNS();
        }

        generatedXMLNSNode.namespaceURI = xmlnsNode.namespaceURI;
        generatedXMLNSNode.prefix = xmlnsNode.prefix;
        generatedXMLNSNode.symbol = xmlnsNode.symbol;
        result = generatedXMLNSNode;
    }

    public void visit(BLangCompoundAssignment compoundAssignment) {
        BLangAssignment assignStmt = (BLangAssignment) TreeBuilder.createAssignmentNode();
        assignStmt.pos = compoundAssignment.pos;
        assignStmt.setVariable(rewriteExpr((BLangVariableReference) compoundAssignment.varRef));
        assignStmt.expr = rewriteExpr(compoundAssignment.modifiedExpr);
        result = assignStmt;
    }

    public void visit(BLangPostIncrement postIncrement) {
        BLangAssignment assignStmt = (BLangAssignment) TreeBuilder.createAssignmentNode();
        assignStmt.pos = postIncrement.pos;
        assignStmt.setVariable(rewriteExpr((BLangVariableReference) postIncrement.varRef));
        assignStmt.expr = rewriteExpr(postIncrement.modifiedExpr);
        result = assignStmt;
    }

    @Override
    public void visit(BLangExpressionStmt exprStmtNode) {
        exprStmtNode.expr = rewriteExpr(exprStmtNode.expr);
        result = exprStmtNode;
    }

    @Override
    public void visit(BLangIf ifNode) {
        ifNode.expr = rewriteExpr(ifNode.expr);
        ifNode.body = rewrite(ifNode.body, env);
        ifNode.elseStmt = rewrite(ifNode.elseStmt, env);
        result = ifNode;
    }

    @Override
    public void visit(BLangMatch matchStmt) {
        // Here we generate an if-else statement for the match statement
        // Here is an example match statement
        //
        //      match expr {
        //          int k => io:println("int value: " + k);
        //          string s => io:println("string value: " + s);
        //          json j => io:println("json value: " + s);
        //
        //      }
        //
        //  Here is how we convert the match statement to an if-else statement. The last clause should always be the
        //  else clause
        //
        //  string | int | json | any _$$_matchexpr = expr;
        //  if ( _$$_matchexpr isassignable int ){
        //      int k = (int) _$$_matchexpr; // unbox
        //      io:println("int value: " + k);
        //
        //  } else if (_$$_matchexpr isassignable string ) {
        //      string s = (string) _$$_matchexpr; // unbox
        //      io:println("string value: " + s);
        //
        //  } else if ( _$$_matchexpr isassignable float ||    // should we consider json[] as well
        //                  _$$_matchexpr isassignable boolean ||
        //                  _$$_matchexpr isassignable json) {
        //
        //  } else {
        //      // handle the last pattern
        //      any case..
        //  }
        //

        // First create a block statement to hold generated statements
        BLangBlockStmt matchBlockStmt = (BLangBlockStmt) TreeBuilder.createBlockNode();
        matchBlockStmt.pos = matchStmt.pos;

        // Create a variable definition to store the value of the match expression
        String matchExprVarName = GEN_VAR_PREFIX.value;
        BLangVariable matchExprVar = ASTBuilderUtil.createVariable(matchStmt.expr.pos,
                matchExprVarName, matchStmt.expr.type, matchStmt.expr, new BVarSymbol(0,
                        names.fromString(matchExprVarName),
                        this.env.scope.owner.pkgID, matchStmt.expr.type, this.env.scope.owner));

        // Now create a variable definition node
        BLangVariableDef matchExprVarDef = ASTBuilderUtil.createVariableDef(matchBlockStmt.pos, matchExprVar);

        // Add the var def statement to the block statement
        //      string | int _$$_matchexpr = expr;
        matchBlockStmt.stmts.add(matchExprVarDef);

        // Create if/else blocks with typeof binary expressions for each pattern
        matchBlockStmt.stmts.add(generateIfElseStmt(matchStmt, matchExprVar));

        rewrite(matchBlockStmt, this.env);
        result = matchBlockStmt;
    }

    @Override
    public void visit(BLangForeach foreach) {
        foreach.varRefs = rewrite(foreach.varRefs, env);
        foreach.collection = rewriteExpr(foreach.collection);
        foreach.body = rewrite(foreach.body, env);
        result = foreach;
    }

    @Override
    public void visit(BLangWhile whileNode) {
        whileNode.expr = rewriteExpr(whileNode.expr);
        whileNode.body = rewrite(whileNode.body, env);
        result = whileNode;
    }

    @Override
    public void visit(BLangLock lockNode) {
        enclLocks.push(lockNode);
        lockNode.body = rewrite(lockNode.body, env);
        enclLocks.pop();
        lockNode.lockVariables = lockNode.lockVariables.stream().sorted((v1, v2) -> {
            String o1FullName = String.join(":", v1.pkgID.getName().getValue(), v1.name.getValue());
            String o2FullName = String.join(":", v2.pkgID.getName().getValue(), v2.name.getValue());
            return o1FullName.compareTo(o2FullName);
        }).collect(Collectors.toSet());
        result = lockNode;
    }

    @Override
    public void visit(BLangTransaction transactionNode) {
        transactionNode.transactionBody = rewrite(transactionNode.transactionBody, env);
        transactionNode.onRetryBody = rewrite(transactionNode.onRetryBody, env);
        transactionNode.retryCount = rewriteExpr(transactionNode.retryCount);
        transactionNode.onCommitFunction = rewriteExpr(transactionNode.onCommitFunction);
        transactionNode.onAbortFunction = rewriteExpr(transactionNode.onAbortFunction);
        result = transactionNode;
    }

    @Override
    public void visit(BLangTryCatchFinally tryNode) {
        tryNode.tryBody = rewrite(tryNode.tryBody, env);
        tryNode.catchBlocks = rewrite(tryNode.catchBlocks, env);
        tryNode.finallyBody = rewrite(tryNode.finallyBody, env);
        result = tryNode;
    }

    @Override
    public void visit(BLangCatch catchNode) {
        catchNode.body = rewrite(catchNode.body, env);
        result = catchNode;
    }

    @Override
    public void visit(BLangForkJoin forkJoin) {
        forkJoin.workers = rewrite(forkJoin.workers, env);
        forkJoin.joinResultVar = rewrite(forkJoin.joinResultVar, env);
        forkJoin.joinedBody = rewrite(forkJoin.joinedBody, env);
        forkJoin.timeoutBody = rewrite(forkJoin.timeoutBody, env);
        result = forkJoin;
    }

    // Expressions

    @Override
    public void visit(BLangLiteral literalExpr) {
        result = literalExpr;
    }

    @Override
    public void visit(BLangArrayLiteral arrayLiteral) {
        arrayLiteral.exprs = rewriteExprs(arrayLiteral.exprs);

        if (arrayLiteral.type.tag == TypeTags.JSON || getElementType(arrayLiteral.type).tag == TypeTags.JSON) {
            result = new BLangJSONArrayLiteral(arrayLiteral.exprs, arrayLiteral.type);
            return;
        }
        result = arrayLiteral;
    }

    @Override
    public void visit(BLangRecordLiteral recordLiteral) {
        recordLiteral.keyValuePairs.forEach(keyValue -> {
            BLangExpression keyExpr = keyValue.key.expr;
            if (keyExpr.getKind() == NodeKind.SIMPLE_VARIABLE_REF) {
                BLangSimpleVarRef varRef = (BLangSimpleVarRef) keyExpr;
                keyValue.key.expr = createStringLiteral(varRef.pos, varRef.variableName.value);
            } else {
                keyValue.key.expr = rewriteExpr(keyValue.key.expr);
            }

            keyValue.valueExpr = rewriteExpr(keyValue.valueExpr);
        });

        BLangExpression expr;
        if (recordLiteral.type.tag == TypeTags.STRUCT) {
            expr = new BLangStructLiteral(recordLiteral.keyValuePairs, recordLiteral.type);
        } else if (recordLiteral.type.tag == TypeTags.MAP) {
            expr = new BLangMapLiteral(recordLiteral.keyValuePairs, recordLiteral.type);
        } else if (recordLiteral.type.tag == TypeTags.STREAM) {
            expr = new BLangStreamLiteral(recordLiteral.type, recordLiteral.name);
        } else {
            expr = new BLangJSONLiteral(recordLiteral.keyValuePairs, recordLiteral.type);
        }

        result = rewriteExpr(expr);
    }

    @Override
    public void visit(BLangTableLiteral tableLiteral) {
        tableLiteral.configurationExpr = rewriteExpr(tableLiteral.configurationExpr);
        result = tableLiteral;
    }

    private BLangInvocation createInvocationForForeverBlock(BLangForever forever) {
        List<BLangExpression> args = new ArrayList<>();
        BLangLiteral streamingQueryLiteral = ASTBuilderUtil.createLiteral(forever.pos, symTable.stringType,
                forever.getSiddhiQuery());
        args.add(streamingQueryLiteral);
        addReferenceVariablesToArgs(args, siddhiQueryBuilder.getInStreamRefs());
        addReferenceVariablesToArgs(args, siddhiQueryBuilder.getInTableRefs());
        addReferenceVariablesToArgs(args, siddhiQueryBuilder.getOutStreamRefs());
        addReferenceVariablesToArgs(args, siddhiQueryBuilder.getOutTableRefs());
        addFunctionPointersToArgs(args, forever.getStreamingQueryStatements());
        return createInvocationNode(CREATE_FOREVER, args, symTable.noType);
    }

    private void addReferenceVariablesToArgs(List<BLangExpression> args, List<BLangExpression> varRefs) {
        BLangArrayLiteral localRefs = createArrayLiteralExprNode();
        varRefs.forEach(varRef -> localRefs.exprs.add(rewrite(varRef, env)));
        args.add(localRefs);
    }

    private void addFunctionPointersToArgs(List<BLangExpression> args, List<StreamingQueryStatementNode>
            streamingStmts) {
        BLangArrayLiteral funcPointers = createArrayLiteralExprNode();
        for (StreamingQueryStatementNode stmt : streamingStmts) {
            funcPointers.exprs.add(rewrite((BLangExpression) stmt.getStreamingAction().getInvokableBody(), env));
        }
        args.add(funcPointers);
    }

    @Override
    public void visit(BLangSimpleVarRef varRefExpr) {
        BLangSimpleVarRef genVarRefExpr = varRefExpr;

        // XML qualified name reference. e.g: ns0:foo
        if (varRefExpr.pkgSymbol != null && varRefExpr.pkgSymbol.tag == SymTag.XMLNS) {
            BLangXMLQName qnameExpr = new BLangXMLQName(varRefExpr.variableName);
            qnameExpr.nsSymbol = (BXMLNSSymbol) varRefExpr.pkgSymbol;
            qnameExpr.localname = varRefExpr.variableName;
            qnameExpr.prefix = varRefExpr.pkgAlias;
            qnameExpr.namespaceURI = qnameExpr.nsSymbol.namespaceURI;
            qnameExpr.isUsedInXML = false;
            qnameExpr.pos = varRefExpr.pos;
            qnameExpr.type = symTable.stringType;
            result = qnameExpr;
            return;
        }

        BSymbol ownerSymbol = varRefExpr.symbol.owner;
        if ((varRefExpr.symbol.tag & SymTag.FUNCTION) == SymTag.FUNCTION &&
                varRefExpr.symbol.type.tag == TypeTags.INVOKABLE) {
            genVarRefExpr = new BLangFunctionVarRef((BVarSymbol) varRefExpr.symbol);
        } else if ((varRefExpr.symbol.tag & SymTag.TYPE) == SymTag.TYPE) {
            genVarRefExpr = new BLangTypeLoad(varRefExpr.symbol);
        } else if ((ownerSymbol.tag & SymTag.INVOKABLE) == SymTag.INVOKABLE) {
            // Local variable in a function/resource/action/worker
            genVarRefExpr = new BLangLocalVarRef((BVarSymbol) varRefExpr.symbol);
        } else if ((ownerSymbol.tag & SymTag.CONNECTOR) == SymTag.CONNECTOR) {
            // Field variable in a receiver
            genVarRefExpr = new BLangFieldVarRef((BVarSymbol) varRefExpr.symbol);
        } else if ((ownerSymbol.tag & SymTag.STRUCT) == SymTag.STRUCT) {
            genVarRefExpr = new BLangFieldVarRef((BVarSymbol) varRefExpr.symbol);
        } else if ((ownerSymbol.tag & SymTag.PACKAGE) == SymTag.PACKAGE ||
                (ownerSymbol.tag & SymTag.SERVICE) == SymTag.SERVICE) {
            // Package variable | service variable
            // We consider both of them as package level variables
            genVarRefExpr = new BLangPackageVarRef((BVarSymbol) varRefExpr.symbol);

            //Only locking service level and package level variables
            if (!enclLocks.isEmpty()) {
                enclLocks.peek().addLockVariable((BVarSymbol) varRefExpr.symbol);
            }
        }

        genVarRefExpr.type = varRefExpr.type;
        result = genVarRefExpr;
    }

    @Override
    public void visit(BLangFieldBasedAccess fieldAccessExpr) {
        if (safeNavigate(fieldAccessExpr)) {
            result = rewriteExpr(rewriteSafeNavigationExpr(fieldAccessExpr));
            return;
        }

        BLangVariableReference targetVarRef = fieldAccessExpr;
        if (fieldAccessExpr.expr.type.tag == TypeTags.ENUM) {
            targetVarRef = new BLangEnumeratorAccessExpr(fieldAccessExpr.pos,
                    fieldAccessExpr.field, (BVarSymbol) fieldAccessExpr.symbol);
        } else {
            fieldAccessExpr.expr = rewriteExpr(fieldAccessExpr.expr);
            
            BType varRefType = fieldAccessExpr.expr.type;
            if (varRefType.tag == TypeTags.STRUCT) {
                if (fieldAccessExpr.symbol instanceof BInvokableSymbol &&
                        ((fieldAccessExpr.symbol.flags & Flags.ATTACHED) == Flags.ATTACHED)) {
                    targetVarRef = new BLangStructFunctionVarRef(fieldAccessExpr.expr,
                            (BVarSymbol) fieldAccessExpr.symbol);
                } else {
                    targetVarRef = new BLangStructFieldAccessExpr(fieldAccessExpr.pos,
                            fieldAccessExpr.expr, (BVarSymbol) fieldAccessExpr.symbol);
                }
            } else if (varRefType.tag == TypeTags.MAP) {
                BLangLiteral stringLit = createStringLiteral(fieldAccessExpr.pos, fieldAccessExpr.field.value);
                targetVarRef = new BLangMapAccessExpr(fieldAccessExpr.pos, fieldAccessExpr.expr, stringLit);
            } else if (varRefType.tag == TypeTags.JSON) {
                BLangLiteral stringLit = createStringLiteral(fieldAccessExpr.pos, fieldAccessExpr.field.value);
                targetVarRef = new BLangJSONAccessExpr(fieldAccessExpr.pos, fieldAccessExpr.expr, stringLit);
            } else if (varRefType.tag == TypeTags.XML) {
                BLangLiteral stringLit = createStringLiteral(fieldAccessExpr.pos, fieldAccessExpr.field.value);
                targetVarRef = new BLangXMLAccessExpr(fieldAccessExpr.pos, fieldAccessExpr.expr, stringLit,
                        fieldAccessExpr.fieldKind);
            }
        }

        targetVarRef.lhsVar = fieldAccessExpr.lhsVar;
        targetVarRef.type = fieldAccessExpr.type;
        result = targetVarRef;
    }

    @Override
    public void visit(BLangIndexBasedAccess indexAccessExpr) {
        if (safeNavigate(indexAccessExpr)) {
            result = rewriteExpr(rewriteSafeNavigationExpr(indexAccessExpr));
            return;
        }

        BLangVariableReference targetVarRef = indexAccessExpr;
        indexAccessExpr.indexExpr = rewriteExpr(indexAccessExpr.indexExpr);
        indexAccessExpr.expr = rewriteExpr(indexAccessExpr.expr);
        BType varRefType = indexAccessExpr.expr.type;
        if (varRefType.tag == TypeTags.STRUCT) {
            targetVarRef = new BLangStructFieldAccessExpr(indexAccessExpr.pos,
                    indexAccessExpr.expr, (BVarSymbol) indexAccessExpr.symbol);
        } else if (varRefType.tag == TypeTags.MAP) {
            targetVarRef = new BLangMapAccessExpr(indexAccessExpr.pos,
                    indexAccessExpr.expr, indexAccessExpr.indexExpr);
        } else if (varRefType.tag == TypeTags.JSON || getElementType(varRefType).tag == TypeTags.JSON) {
            targetVarRef = new BLangJSONAccessExpr(indexAccessExpr.pos, indexAccessExpr.expr,
                    indexAccessExpr.indexExpr);
        } else if (varRefType.tag == TypeTags.ARRAY) {
            targetVarRef = new BLangArrayAccessExpr(indexAccessExpr.pos,
                    indexAccessExpr.expr, indexAccessExpr.indexExpr);
        } else if (varRefType.tag == TypeTags.XML) {
            targetVarRef = new BLangXMLAccessExpr(indexAccessExpr.pos,
                    indexAccessExpr.expr, indexAccessExpr.indexExpr);
        }

        targetVarRef.lhsVar = indexAccessExpr.lhsVar;
        targetVarRef.type = indexAccessExpr.type;
        result = targetVarRef;
    }

    @Override
    public void visit(BLangInvocation iExpr) {
        BLangInvocation genIExpr = iExpr;

        if (safeNavigate(iExpr)) {
            result = rewriteExpr(rewriteSafeNavigationExpr(iExpr));
            return;
        }

        // Reorder the arguments to match the original function signature.
        reorderArguments(iExpr);
        iExpr.requiredArgs = rewriteExprs(iExpr.requiredArgs);
        iExpr.namedArgs = rewriteExprs(iExpr.namedArgs);
        iExpr.restArgs = rewriteExprs(iExpr.restArgs);

        if (iExpr.functionPointerInvocation) {
            visitFunctionPointerInvocation(iExpr);
            return;
        } else if (iExpr.iterableOperationInvocation) {
            visitIterableOperationInvocation(iExpr);
            return;
        }
        if (iExpr.actionInvocation) {
            visitActionInvocationEndpoint(iExpr);
        }
        iExpr.expr = rewriteExpr(iExpr.expr);
        result = genIExpr;
        if (iExpr.expr == null) {
            if (iExpr.exprSymbol == null) {
                return;
            }
            iExpr.expr = ASTBuilderUtil.createVariableRef(iExpr.pos, (BVarSymbol) iExpr.exprSymbol);
            iExpr.expr = rewriteExpr(iExpr.expr);
        }

        switch (iExpr.expr.type.tag) {
            case TypeTags.BOOLEAN:
            case TypeTags.STRING:
            case TypeTags.INT:
            case TypeTags.FLOAT:
            case TypeTags.BLOB:
            case TypeTags.JSON:
            case TypeTags.XML:
            case TypeTags.MAP:
            case TypeTags.TABLE:
            case TypeTags.STREAM:
            case TypeTags.FUTURE:
            case TypeTags.STRUCT:
                List<BLangExpression> argExprs = new ArrayList<>(iExpr.requiredArgs);
                argExprs.add(0, iExpr.expr);
                final BLangAttachedFunctionInvocation attachedFunctionInvocation =
                        new BLangAttachedFunctionInvocation(iExpr.pos, argExprs, iExpr.namedArgs, iExpr.restArgs,
                                iExpr.symbol, iExpr.type, iExpr.expr, iExpr.async);
                attachedFunctionInvocation.actionInvocation = iExpr.actionInvocation;
                result = attachedFunctionInvocation;
                break;
            case TypeTags.CONNECTOR:
                List<BLangExpression> actionArgExprs = new ArrayList<>(iExpr.requiredArgs);
                actionArgExprs.add(0, iExpr.expr);
                result = new BLangActionInvocation(iExpr.pos, actionArgExprs, iExpr.namedArgs, iExpr.restArgs,
                        iExpr.symbol, iExpr.type, iExpr.async);
                break;
        }
    }

    public void visit(BLangTypeInit connectorInitExpr) {
        connectorInitExpr.argsExpr = rewriteExprs(connectorInitExpr.argsExpr);
        connectorInitExpr.objectInitInvocation = rewriteExpr(connectorInitExpr.objectInitInvocation);
        result = connectorInitExpr;
    }

    @Override
    public void visit(BLangTernaryExpr ternaryExpr) {
        ternaryExpr.expr = rewriteExpr(ternaryExpr.expr);
        ternaryExpr.thenExpr = rewriteExpr(ternaryExpr.thenExpr);
        ternaryExpr.elseExpr = rewriteExpr(ternaryExpr.elseExpr);
        result = ternaryExpr;
    }

    @Override
    public void visit(BLangAwaitExpr awaitExpr) {
        awaitExpr.expr = rewriteExpr(awaitExpr.expr);
        result = awaitExpr;
    }

    @Override
    public void visit(BLangBinaryExpr binaryExpr) {
        binaryExpr.lhsExpr = rewriteExpr(binaryExpr.lhsExpr);
        binaryExpr.rhsExpr = rewriteExpr(binaryExpr.rhsExpr);
        result = binaryExpr;

        // Check lhs and rhs type compatibility
        if (binaryExpr.lhsExpr.type.tag == binaryExpr.rhsExpr.type.tag) {
            return;
        }

        if (binaryExpr.lhsExpr.type.tag == TypeTags.STRING && binaryExpr.opKind == OperatorKind.ADD) {
            binaryExpr.rhsExpr = createTypeConversionExpr(binaryExpr.rhsExpr,
                    binaryExpr.rhsExpr.type, binaryExpr.lhsExpr.type);
            return;
        }

        if (binaryExpr.rhsExpr.type.tag == TypeTags.STRING && binaryExpr.opKind == OperatorKind.ADD) {
            binaryExpr.lhsExpr = createTypeConversionExpr(binaryExpr.lhsExpr,
                    binaryExpr.lhsExpr.type, binaryExpr.rhsExpr.type);
            return;
        }

        if (binaryExpr.lhsExpr.type.tag == TypeTags.FLOAT) {
            binaryExpr.rhsExpr = createTypeConversionExpr(binaryExpr.rhsExpr,
                    binaryExpr.rhsExpr.type, binaryExpr.lhsExpr.type);
            return;
        }

        if (binaryExpr.rhsExpr.type.tag == TypeTags.FLOAT) {
            binaryExpr.lhsExpr = createTypeConversionExpr(binaryExpr.lhsExpr,
                    binaryExpr.lhsExpr.type, binaryExpr.rhsExpr.type);
        }
    }

    public void visit(BLangElvisExpr elvisExpr) {
        BLangMatchExpression matchExpr = ASTBuilderUtil.createMatchExpression(elvisExpr.lhsExpr);
        matchExpr.patternClauses.add(getMatchNullPatternGivenExpression(elvisExpr.pos,
                rewriteExpr(elvisExpr.rhsExpr)));
        matchExpr.type = elvisExpr.type;
        matchExpr.pos = elvisExpr.pos;
        result = rewriteExpr(matchExpr);
    }

    @Override
    public void visit(BLangBracedOrTupleExpr bracedOrTupleExpr) {
        if (bracedOrTupleExpr.isTypedescExpr) {
            final BLangTypedescExpr typedescExpr = new BLangTypedescExpr();
            typedescExpr.resolvedType = bracedOrTupleExpr.typedescType;
            typedescExpr.type = symTable.typeDesc;
            result = rewriteExpr(typedescExpr);
            return;
        }
        if (bracedOrTupleExpr.isBracedExpr) {
            result = rewriteExpr(bracedOrTupleExpr.expressions.get(0));
            return;
        }
        bracedOrTupleExpr.expressions.forEach(expr -> types.setImplicitCastExpr(expr, expr.type, symTable.anyType));
        bracedOrTupleExpr.expressions = rewriteExprs(bracedOrTupleExpr.expressions);
        result = bracedOrTupleExpr;
    }

    @Override
    public void visit(BLangUnaryExpr unaryExpr) {
        unaryExpr.expr = rewriteExpr(unaryExpr.expr);
        result = unaryExpr;
    }

    @Override
    public void visit(BLangTypeCastExpr castExpr) {
        castExpr.expr = rewriteExpr(castExpr.expr);
        result = castExpr;
    }

    @Override
    public void visit(BLangTypeConversionExpr conversionExpr) {
        conversionExpr.expr = rewriteExpr(conversionExpr.expr);

        // Built-in conversion
        if (conversionExpr.conversionSymbol.tag != SymTag.TRANSFORMER) {
            result = conversionExpr;
            return;
        }

        // Named transformer invocation
        BLangInvocation transformerInvoc = conversionExpr.transformerInvocation;
        if (transformerInvoc != null) {
            transformerInvoc = rewriteExpr(transformerInvoc);
            // Add the rExpr as the first argument
            conversionExpr.transformerInvocation.requiredArgs.add(0, conversionExpr.expr);
            result = new BLangTransformerInvocation(conversionExpr.pos, transformerInvoc.requiredArgs,
                    transformerInvoc.namedArgs, transformerInvoc.restArgs, transformerInvoc.symbol,
                    conversionExpr.type);
            conversionExpr.transformerInvocation = transformerInvoc;
            return;
        }

        // Unnamed transformer invocation
        BConversionOperatorSymbol transformerSym = conversionExpr.conversionSymbol;
        transformerInvoc = new BLangTransformerInvocation(conversionExpr.pos,
                Lists.of(conversionExpr.expr), transformerSym, conversionExpr.type);
        transformerInvoc.type = transformerSym.type.getReturnType();
        result = transformerInvoc;
    }

    @Override
    public void visit(BLangLambdaFunction bLangLambdaFunction) {
        result = bLangLambdaFunction;
    }

    @Override
    public void visit(BLangXMLQName xmlQName) {
        result = xmlQName;
    }

    @Override
    public void visit(BLangXMLAttribute xmlAttribute) {
        xmlAttribute.name = rewriteExpr(xmlAttribute.name);
        xmlAttribute.value = rewriteExpr(xmlAttribute.value);
        result = xmlAttribute;
    }

    @Override
    public void visit(BLangXMLElementLiteral xmlElementLiteral) {
        xmlElementLiteral.startTagName = rewriteExpr(xmlElementLiteral.startTagName);
        xmlElementLiteral.endTagName = rewriteExpr(xmlElementLiteral.endTagName);
        xmlElementLiteral.modifiedChildren = rewriteExprs(xmlElementLiteral.modifiedChildren);
        xmlElementLiteral.attributes = rewriteExprs(xmlElementLiteral.attributes);

        // Separate the in-line namepsace declarations and attributes.
        Iterator<BLangXMLAttribute> attributesItr = xmlElementLiteral.attributes.iterator();
        while (attributesItr.hasNext()) {
            BLangXMLAttribute attribute = attributesItr.next();
            if (!attribute.isNamespaceDeclr) {
                continue;
            }

            // Create local namepace declaration for all in-line namespace declarations
            BLangLocalXMLNS xmlns = new BLangLocalXMLNS();
            xmlns.namespaceURI = attribute.value.concatExpr;
            xmlns.prefix = ((BLangXMLQName) attribute.name).localname;
            xmlns.symbol = (BXMLNSSymbol) attribute.symbol;

            xmlElementLiteral.inlineNamespaces.add(xmlns);
            attributesItr.remove();
        }

        result = xmlElementLiteral;
    }

    @Override
    public void visit(BLangXMLTextLiteral xmlTextLiteral) {
        xmlTextLiteral.concatExpr = rewriteExpr(xmlTextLiteral.concatExpr);
        result = xmlTextLiteral;
    }

    @Override
    public void visit(BLangXMLCommentLiteral xmlCommentLiteral) {
        xmlCommentLiteral.concatExpr = rewriteExpr(xmlCommentLiteral.concatExpr);
        result = xmlCommentLiteral;
    }

    @Override
    public void visit(BLangXMLProcInsLiteral xmlProcInsLiteral) {
        xmlProcInsLiteral.target = rewriteExpr(xmlProcInsLiteral.target);
        xmlProcInsLiteral.dataConcatExpr = rewriteExpr(xmlProcInsLiteral.dataConcatExpr);
        result = xmlProcInsLiteral;
    }

    @Override
    public void visit(BLangXMLQuotedString xmlQuotedString) {
        xmlQuotedString.concatExpr = rewriteExpr(xmlQuotedString.concatExpr);
        result = xmlQuotedString;
    }

    @Override
    public void visit(BLangStringTemplateLiteral stringTemplateLiteral) {
        stringTemplateLiteral.concatExpr = rewriteExpr(stringTemplateLiteral.concatExpr);
        result = stringTemplateLiteral;
    }

    @Override
    public void visit(BLangWorkerSend workerSendNode) {
        workerSendNode.expr = rewriteExpr(workerSendNode.expr);
        result = workerSendNode;
    }

    @Override
    public void visit(BLangWorkerReceive workerReceiveNode) {
        workerReceiveNode.expr = rewriteExpr(workerReceiveNode.expr);
        result = workerReceiveNode;
    }

    @Override
    public void visit(BLangXMLAttributeAccess xmlAttributeAccessExpr) {
        xmlAttributeAccessExpr.indexExpr = rewriteExpr(xmlAttributeAccessExpr.indexExpr);
        xmlAttributeAccessExpr.expr = rewriteExpr(xmlAttributeAccessExpr.expr);

        if (xmlAttributeAccessExpr.indexExpr != null
                && xmlAttributeAccessExpr.indexExpr.getKind() == NodeKind.XML_QNAME) {
            ((BLangXMLQName) xmlAttributeAccessExpr.indexExpr).isUsedInXML = true;
        }

        result = xmlAttributeAccessExpr;
    }

    // Generated expressions. Following expressions are not part of the original syntax
    // tree which is coming out of the parser

    @Override
    public void visit(BLangLocalVarRef localVarRef) {
        result = localVarRef;
    }

    @Override
    public void visit(BLangFieldVarRef fieldVarRef) {
        result = fieldVarRef;
    }

    @Override
    public void visit(BLangPackageVarRef packageVarRef) {
        result = packageVarRef;
    }

    @Override
    public void visit(BLangFunctionVarRef functionVarRef) {
        result = functionVarRef;
    }

    @Override
    public void visit(BLangStructFieldAccessExpr fieldAccessExpr) {
        result = fieldAccessExpr;
    }

    @Override
    public void visit(BLangStructFunctionVarRef functionVarRef) {
        result = functionVarRef;
    }

    @Override
    public void visit(BLangMapAccessExpr mapKeyAccessExpr) {
        result = mapKeyAccessExpr;
    }

    @Override
    public void visit(BLangArrayAccessExpr arrayIndexAccessExpr) {
        result = arrayIndexAccessExpr;
    }

    @Override
    public void visit(BLangJSONLiteral jsonLiteral) {
        result = jsonLiteral;
    }

    @Override
    public void visit(BLangMapLiteral mapLiteral) {
        result = mapLiteral;
    }

    public void visit(BLangStreamLiteral streamLiteral) {
        result = streamLiteral;
    }

    @Override
    public void visit(BLangStructLiteral structLiteral) {
        List<String> keys = new ArrayList<>();
        structLiteral.keyValuePairs.forEach(keyVal -> {
            keys.add(keyVal.key.fieldSymbol.name.value);
        });

        result = structLiteral;
    }

    @Override
    public void visit(BLangIsAssignableExpr assignableExpr) {
        assignableExpr.lhsExpr = rewriteExpr(assignableExpr.lhsExpr);
        result = assignableExpr;
    }

    @Override
    public void visit(BFunctionPointerInvocation fpInvocation) {
        result = fpInvocation;
    }

    @Override
    public void visit(BLangTypedescExpr accessExpr) {
        result = accessExpr;
    }

    @Override
    public void visit(BLangIntRangeExpression intRangeExpression) {
        intRangeExpression.startExpr = rewriteExpr(intRangeExpression.startExpr);
        intRangeExpression.endExpr = rewriteExpr(intRangeExpression.endExpr);
        result = intRangeExpression;
    }

    @Override
    public void visit(BLangRestArgsExpression bLangVarArgsExpression) {
        result = rewriteExpr(bLangVarArgsExpression.expr);
    }

    @Override
    public void visit(BLangNamedArgsExpression bLangNamedArgsExpression) {
        bLangNamedArgsExpression.expr = rewriteExpr(bLangNamedArgsExpression.expr);
        result = bLangNamedArgsExpression.expr;
    }

    public void visit(BLangTableQueryExpression tableQueryExpression) {
        inMemoryTableQueryBuilder.visit(tableQueryExpression);

        /*replace the table expression with a function invocation,
         so that we manually call a native function "queryTable". */
        result = createInvocationFromTableExpr(tableQueryExpression);
    }

    @Override
    public void visit(BLangMatchExpression bLangMatchExpression) {
        // Add the implicit default pattern, that returns the original expression's value.
        addMatchExprDefaultCase(bLangMatchExpression);

        // Create a temp local var to hold the temp result of the match expression
        // eg: T a;
        String matchTempResultVarName = GEN_VAR_PREFIX.value + "temp_result";
        BLangVariable tempResultVar = ASTBuilderUtil.createVariable(bLangMatchExpression.pos, matchTempResultVarName,
                bLangMatchExpression.type, null, new BVarSymbol(0, names.fromString(matchTempResultVarName),
                        this.env.scope.owner.pkgID, bLangMatchExpression.type, this.env.scope.owner));

        BLangVariableDef tempResultVarDef = ASTBuilderUtil.createVariableDef(bLangMatchExpression.pos, tempResultVar);
        BLangBlockStmt stmts = ASTBuilderUtil.createBlockStmt(bLangMatchExpression.pos, Lists.of(tempResultVarDef));
        List<BLangMatchStmtPatternClause> patternClauses = new ArrayList<>();

        for (int i = 0; i < bLangMatchExpression.patternClauses.size(); i++) {
            BLangMatchExprPatternClause pattern = bLangMatchExpression.patternClauses.get(i);
            pattern.expr = rewriteExpr(pattern.expr);

            // Create var ref for the temp result variable
            // eg: var ref for 'a'
            BLangVariableReference tempResultVarRef =
                    ASTBuilderUtil.createVariableRef(bLangMatchExpression.pos, tempResultVar.symbol);

            // Create an assignment node. Add a conversion from rhs to lhs of the pattern, if required.
            pattern.expr = addConversionExprIfRequired(pattern.expr, tempResultVarRef.type);
            BLangAssignment assignmentStmt =
                    ASTBuilderUtil.createAssignmentStmt(pattern.pos, tempResultVarRef, pattern.expr, false);
            BLangBlockStmt patternBody = ASTBuilderUtil.createBlockStmt(pattern.pos, Lists.of(assignmentStmt));

            // Create the pattern
            // R b => a = b;
            patternClauses.add(ASTBuilderUtil.createMatchStatementPattern(pattern.pos, pattern.variable, patternBody));
        }

        stmts.addStatement(ASTBuilderUtil.createMatchStatement(bLangMatchExpression.pos, bLangMatchExpression.expr,
                patternClauses));
        BLangVariableReference tempResultVarRef =
                ASTBuilderUtil.createVariableRef(bLangMatchExpression.pos, tempResultVar.symbol);
        BLangStatementExpression statementExpr = ASTBuilderUtil.creatStatementExpression(stmts, tempResultVarRef);
        statementExpr.type = bLangMatchExpression.type;
        result = rewriteExpr(statementExpr);
    }

    @Override
    public void visit(BLangCheckedExpr checkedExpr) {

        //
        //  person p = bar(check foo()); // foo(): person | error
        //
        //    ==>
        //
        //  person _$$_;
        //  switch foo() {
        //      person p1 => _$$_ = p1;
        //      error e1 => return e1 or throw e1
        //  }
        //  person p = bar(_$$_);

        // Create a temporary variable to hold the checked expression result value e.g. _$$_
        String checkedExprVarName = GEN_VAR_PREFIX.value;
        BLangVariable checkedExprVar = ASTBuilderUtil.createVariable(checkedExpr.pos,
                checkedExprVarName, checkedExpr.type, null, new BVarSymbol(0,
                        names.fromString(checkedExprVarName),
                        this.env.scope.owner.pkgID, checkedExpr.type, this.env.scope.owner));
        BLangVariableDef checkedExprVarDef = ASTBuilderUtil.createVariableDef(checkedExpr.pos, checkedExprVar);

        // Create the pattern to match the success case
        BLangMatchStmtPatternClause patternSuccessCase = getSafeAssignSuccessPattern(checkedExprVar.pos,
                checkedExprVar.symbol.type, true, checkedExprVar.symbol, null);
        BLangMatchStmtPatternClause patternErrorCase = getSafeAssignErrorPattern(checkedExpr.pos,
                this.env.scope.owner, checkedExpr.equivalentErrorTypeList);

        // Create the match statement
        BLangMatch matchStmt = ASTBuilderUtil.createMatchStatement(checkedExpr.pos,
                checkedExpr.expr, new ArrayList<BLangMatchStmtPatternClause>() {{
                    add(patternSuccessCase);
                    add(patternErrorCase);
                }});

        // Create the block statement
        BLangBlockStmt generatedStmtBlock = ASTBuilderUtil.createBlockStmt(checkedExpr.pos,
                new ArrayList<BLangStatement>() {{
                    add(checkedExprVarDef);
                    add(matchStmt);
                }});

        // Create the variable ref expression for the checkedExprVar
        BLangSimpleVarRef tempCheckedExprVarRef = ASTBuilderUtil.createVariableRef(
                checkedExpr.pos, checkedExprVar.symbol);

        BLangStatementExpression statementExpr = ASTBuilderUtil.creatStatementExpression(
                generatedStmtBlock, tempCheckedExprVarRef);
        statementExpr.type = checkedExpr.type;
        result = rewriteExpr(statementExpr);
    }

    @Override
    public void visit(BLangStatementExpression bLangStatementExpression) {
        bLangStatementExpression.expr = rewriteExpr(bLangStatementExpression.expr);
        bLangStatementExpression.stmt = rewrite(bLangStatementExpression.stmt, env);
        result = bLangStatementExpression;
    }

    @Override
    public void visit(BLangJSONArrayLiteral jsonArrayLiteral) {
        jsonArrayLiteral.exprs = rewriteExprs(jsonArrayLiteral.exprs);
        result = jsonArrayLiteral;
    }

    // private functions

    private BLangInvocation createInvocationFromTableExpr(BLangTableQueryExpression tableQueryExpression) {
        List<BLangExpression> args = new ArrayList<>();
        String functionName = QUERY_TABLE_WITHOUT_JOIN_CLAUSE;
        //Order matters, because these are the args for a function invocation.
        args.add(getSQLPreparedStatement(tableQueryExpression));
        args.add(getFromTableVarRef(tableQueryExpression));
       // BLangTypeofExpr
        BType retType = tableQueryExpression.type;
        BLangSimpleVarRef joinTable = getJoinTableVarRef(tableQueryExpression);
        if (joinTable != null) {
            args.add(joinTable);
            functionName = QUERY_TABLE_WITH_JOIN_CLAUSE;
        }
        args.add(getSQLStatementParameters(tableQueryExpression));
        args.add(getReturnType(tableQueryExpression));
        return createInvocationNode(functionName, args, retType);
    }

    private BLangInvocation createInvocationNode(String functionName, List<BLangExpression> args, BType retType) {
        BLangInvocation invocationNode = (BLangInvocation) TreeBuilder.createInvocationNode();
        BLangIdentifier name = (BLangIdentifier) TreeBuilder.createIdentifierNode();
        name.setLiteral(false);
        name.setValue(functionName);
        invocationNode.name = name;
        invocationNode.pkgAlias = (BLangIdentifier) TreeBuilder.createIdentifierNode();

        // TODO: 2/28/18 need to find a good way to refer to symbols
        invocationNode.symbol = symTable.rootScope.lookup(new Name(functionName)).symbol;
        invocationNode.type = retType;
        invocationNode.requiredArgs = args;
        return invocationNode;
    }

    private BLangLiteral getSQLPreparedStatement(BLangTableQueryExpression
                                                         tableQueryExpression) {
        //create a literal to represent the sql query.
        BLangLiteral sqlQueryLiteral = (BLangLiteral) TreeBuilder.createLiteralExpression();
        sqlQueryLiteral.typeTag = TypeTags.STRING;

        //assign the sql query from table expression to the literal.
        sqlQueryLiteral.value = tableQueryExpression.getSqlQuery();
        sqlQueryLiteral.type = symTable.getTypeFromTag(sqlQueryLiteral.typeTag);
        return sqlQueryLiteral;
    }

    private BLangStructLiteral getReturnType(BLangTableQueryExpression
                                                     tableQueryExpression) {
        //create a literal to represent the sql query.
        BTableType tableType = (BTableType) tableQueryExpression.type;
        BStructType structType = (BStructType) tableType.constraint;
        return new BLangStructLiteral(new ArrayList<>(), structType);
    }

    private BLangArrayLiteral getSQLStatementParameters(BLangTableQueryExpression tableQueryExpression) {
        BLangArrayLiteral expr = createArrayLiteralExprNode();
        List<BLangExpression> params = tableQueryExpression.getParams();

        params.stream().map(param -> (BLangLiteral) param).forEach(literal -> {
            Object value = literal.getValue();
            int type = TypeTags.STRING;
            if (value instanceof Integer || value instanceof Long) {
                type = TypeTags.INT;
            } else if (value instanceof Double || value instanceof Float) {
                type = TypeTags.FLOAT;
            } else if (value instanceof Boolean) {
                type = TypeTags.BOOLEAN;
            } else if (value instanceof Byte[]) {
                type = TypeTags.BLOB;
            } else if (value instanceof Object[]) {
                type = TypeTags.ARRAY;
            }
            literal.type = symTable.getTypeFromTag(type);
            types.setImplicitCastExpr(literal, new BType(type, null), symTable.anyType);
            expr.exprs.add(literal.impConversionExpr);
        });
        return expr;
    }

    private BLangArrayLiteral createArrayLiteralExprNode() {
        BLangArrayLiteral expr = (BLangArrayLiteral) TreeBuilder.createArrayLiteralNode();
        expr.exprs = new ArrayList<>();
        expr.type = symTable.anyType;
        return expr;
    }

    private BLangSimpleVarRef getJoinTableVarRef(BLangTableQueryExpression tableQueryExpression) {
        JoinStreamingInput joinStreamingInput = tableQueryExpression.getTableQuery().getJoinStreamingInput();
        BLangSimpleVarRef joinTable = null;
        if (joinStreamingInput != null) {
            joinTable = (BLangSimpleVarRef) joinStreamingInput.getStreamingInput().getStreamReference();
            joinTable = rewrite(joinTable, env);
        }
        return joinTable;
    }

    private BLangSimpleVarRef getFromTableVarRef(BLangTableQueryExpression tableQueryExpression) {
        BLangSimpleVarRef fromTable = (BLangSimpleVarRef) tableQueryExpression.getTableQuery().getStreamingInput()
                .getStreamReference();
        return rewrite(fromTable, env);
    }

    private void visitFunctionPointerInvocation(BLangInvocation iExpr) {
        BLangVariableReference expr;
        if (iExpr.expr == null) {
            expr = new BLangSimpleVarRef();
        } else {
            BLangFieldBasedAccess fieldBasedAccess = new BLangFieldBasedAccess();
            fieldBasedAccess.expr = iExpr.expr;
            fieldBasedAccess.field = iExpr.name;
            expr = fieldBasedAccess;
        }
        expr.symbol = (BVarSymbol) iExpr.symbol;
        expr.type = iExpr.symbol.type;
        expr = rewriteExpr(expr);
        result = new BFunctionPointerInvocation(iExpr, expr);
    }

    private void visitIterableOperationInvocation(BLangInvocation iExpr) {
        if (iExpr.iContext.operations.getLast().iExpr != iExpr) {
            result = null;
            return;
        }
        iterableCodeDesugar.desugar(iExpr.iContext);
        result = rewriteExpr(iExpr.iContext.iteratorCaller);
    }

    private void visitActionInvocationEndpoint(BLangInvocation iExpr) {
        final BEndpointVarSymbol epSymbol = (BEndpointVarSymbol) iExpr.expr.symbol;
        // Convert to endpoint.getClient(). iExpr has to be a VarRef.
        final BLangInvocation getClientExpr = ASTBuilderUtil.createInvocationExpr(iExpr.expr.pos,
                epSymbol.getClientFunction, Collections.emptyList(), symResolver);
        getClientExpr.expr = iExpr.expr;
        iExpr.expr = getClientExpr;
    }

    @SuppressWarnings("unchecked")
    private <E extends BLangNode> E rewrite(E node, SymbolEnv env) {
        if (node == null) {
            return null;
        }

        if (node.desugared) {
            return node;
        }

        SymbolEnv previousEnv = this.env;
        this.env = env;

        node.accept(this);
        BLangNode resultNode = this.result;
        this.result = null;
        resultNode.desugared = true;

        this.env = previousEnv;
        return (E) resultNode;
    }

    @SuppressWarnings("unchecked")
    private <E extends BLangExpression> E rewriteExpr(E node) {
        if (node == null) {
            return null;
        }

        if (node.desugared) {
            return node;
        }

        BLangExpression expr = node;
        if (node.impConversionExpr != null) {
            expr = node.impConversionExpr;
            node.impConversionExpr = null;
        }

        expr.accept(this);
        BLangNode resultNode = this.result;
        this.result = null;
        resultNode.desugared = true;
        return (E) resultNode;
    }

    @SuppressWarnings("unchecked")
    private <E extends BLangStatement> E rewrite(E statement, SymbolEnv env) {
        if (statement == null) {
            return null;
        }
        BLangStatementLink link = new BLangStatementLink();
        link.parent = currentLink;
        currentLink = link;
        BLangStatement stmt = (BLangStatement) rewrite((BLangNode) statement, env);
        // Link Statements.
        link.statement = stmt;
        stmt.statementLink = link;
        currentLink = link.parent;
        return (E) stmt;
    }

    private <E extends BLangStatement> List<E> rewriteStmt(List<E> nodeList, SymbolEnv env) {
        for (int i = 0; i < nodeList.size(); i++) {
            nodeList.set(i, rewrite(nodeList.get(i), env));
        }
        return nodeList;
    }

    private <E extends BLangNode> List<E> rewrite(List<E> nodeList, SymbolEnv env) {
        for (int i = 0; i < nodeList.size(); i++) {
            nodeList.set(i, rewrite(nodeList.get(i), env));
        }
        return nodeList;
    }

    private <E extends BLangExpression> List<E> rewriteExprs(List<E> nodeList) {
        for (int i = 0; i < nodeList.size(); i++) {
            nodeList.set(i, rewriteExpr(nodeList.get(i)));
        }
        return nodeList;
    }

    private BLangLiteral createStringLiteral(DiagnosticPos pos, String value) {
        BLangLiteral stringLit = new BLangLiteral();
        stringLit.pos = pos;
        stringLit.value = value;
        stringLit.type = symTable.stringType;
        return stringLit;
    }

    private BLangExpression createTypeConversionExpr(BLangExpression expr, BType sourceType, BType targetType) {
        BConversionOperatorSymbol symbol = (BConversionOperatorSymbol)
                symResolver.resolveConversionOperator(sourceType, targetType);
        BLangTypeConversionExpr conversionExpr = (BLangTypeConversionExpr) TreeBuilder.createTypeConversionNode();
        conversionExpr.pos = expr.pos;
        conversionExpr.expr = expr;
        conversionExpr.type = targetType;
        conversionExpr.conversionSymbol = symbol;
        return conversionExpr;
    }

    private BType getElementType(BType type) {
        if (type.tag != TypeTags.ARRAY) {
            return type;
        }

        return getElementType(((BArrayType) type).getElementType());
    }

    private void addReturnIfNotPresent(BLangInvokableNode invokableNode) {
        if (Symbols.isNative(invokableNode.symbol)) {
            return;
        }
        //This will only check whether last statement is a return and just add a return statement.
        //This won't analyse if else blocks etc to see whether return statements are present
        BLangBlockStmt blockStmt = invokableNode.body;
        if (invokableNode.workers.size() == 0 &&
                invokableNode.returnTypeNode.type == this.symTable.nilType
                && (blockStmt.stmts.size() < 1 ||
                blockStmt.stmts.get(blockStmt.stmts.size() - 1).getKind() != NodeKind.RETURN)) {

            DiagnosticPos invPos = invokableNode.pos;
            DiagnosticPos returnStmtPos = new DiagnosticPos(invPos.src,
                    invPos.eLine, invPos.eLine, invPos.sCol, invPos.sCol);
            BLangReturn returnStmt = ASTBuilderUtil.createNilReturnStmt(returnStmtPos, symTable.nilType);
            blockStmt.addStatement(returnStmt);
        }
    }

    private void addTransformerReturn(BLangTransformer transformerNode) {
        //This will only check whether last statement is a return and just add a return statement.
        //This won't analyze if else blocks etc to see whether return statements are present
        BLangBlockStmt blockStmt = transformerNode.body;
        if (transformerNode.workers.size() == 0 && (blockStmt.stmts.size() < 1
                || blockStmt.stmts.get(blockStmt.stmts.size() - 1).getKind() != NodeKind.RETURN)) {
            DiagnosticPos invPos = transformerNode.pos;
            DiagnosticPos returnStmtPos = new DiagnosticPos(invPos.src,
                    invPos.eLine, invPos.eLine, invPos.sCol, invPos.sCol);
            BLangReturn returnStmt = ASTBuilderUtil.createNilReturnStmt(returnStmtPos, symTable.nilType);
            returnStmt.pos = returnStmtPos;
            blockStmt.addStatement(returnStmt);
        }
    }

    private void addArgInitExpr(BLangTransformer transformerNode, BLangVariable var) {
        BLangSimpleVarRef varRef = new BLangLocalVarRef(var.symbol);
        varRef.lhsVar = true;
        varRef.pos = var.pos;
        varRef.type = var.type;

        BLangExpression initExpr = null;
        switch (var.type.tag) {
            case TypeTags.MAP:
                initExpr = new BLangMapLiteral(new ArrayList<>(), var.type);
                break;
            case TypeTags.JSON:
                initExpr = new BLangJSONLiteral(new ArrayList<>(), var.type);
                break;
            case TypeTags.STRUCT:
                initExpr = new BLangStructLiteral(new ArrayList<>(), var.type);
                break;
            case TypeTags.INT:
            case TypeTags.FLOAT:
            case TypeTags.STRING:
            case TypeTags.BOOLEAN:
            case TypeTags.BLOB:
            case TypeTags.XML:
                return;
            case TypeTags.TABLE:
            case TypeTags.STREAM:
                // TODO: add this once the able initializing is supported.
                return;
            default:
                return;
        }
        initExpr.pos = var.pos;

        BLangAssignment assignStmt = (BLangAssignment) TreeBuilder.createAssignmentNode();
        assignStmt.pos = var.pos;
        assignStmt.setVariable(varRef);
        assignStmt.expr = initExpr;

        transformerNode.body.stmts.add(0, assignStmt);
    }

    /**
     * Reorder the invocation arguments to match the original function signature.
     *
     * @param iExpr Function invocation expressions to reorder the arguments
     */
    private void reorderArguments(BLangInvocation iExpr) {
        BSymbol symbol = iExpr.symbol;

        if (symbol == null || symbol.type.tag != TypeTags.INVOKABLE) {
            return;
        }

        BInvokableSymbol invocableSymbol = (BInvokableSymbol) symbol;
        if (invocableSymbol.defaultableParams != null && !invocableSymbol.defaultableParams.isEmpty()) {
            // Re-order the named args
            reorderNamedArgs(iExpr, invocableSymbol);
        }

        if (invocableSymbol.restParam == null) {
            return;
        }

        // Create an array out of all the rest arguments, and pass it as a single argument.
        // If there is only one optional argument and its type is restArg (i.e: ...x), then
        // leave it as is.
        if (iExpr.restArgs.size() == 1 && iExpr.restArgs.get(0).getKind() == NodeKind.REST_ARGS_EXPR) {
            return;
        }
        BLangArrayLiteral arrayLiteral = (BLangArrayLiteral) TreeBuilder.createArrayLiteralNode();
        arrayLiteral.exprs = iExpr.restArgs;
        arrayLiteral.type = invocableSymbol.restParam.type;
        iExpr.restArgs = new ArrayList<>();
        iExpr.restArgs.add(arrayLiteral);
    }

    private void reorderNamedArgs(BLangInvocation iExpr, BInvokableSymbol invocableSymbol) {
        Map<String, BLangExpression> namedArgs = new HashMap<>();
        iExpr.namedArgs.forEach(expr -> namedArgs.put(((NamedArgNode) expr).getName().value, expr));

        // Re-order the named arguments
        List<BLangExpression> args = new ArrayList<>();
        for (BVarSymbol param : invocableSymbol.defaultableParams) {
            args.add(namedArgs.get(param.field ? param.originalName.value : param.name.value));
        }
        iExpr.namedArgs = args;
    }

    private BLangMatchStmtPatternClause getSafeAssignErrorPattern(DiagnosticPos pos,
                                                                  BSymbol invokableSymbol,
                                                                  List<BType> equivalentErrorTypes) {
        // From here onwards we assume that this function has only one return type
        // Owner of the variable symbol must be an invokable symbol
        BType enclosingFuncReturnType = ((BInvokableType) invokableSymbol.type).retType;
        Set<BType> returnTypeSet = enclosingFuncReturnType.tag == TypeTags.UNION ?
                ((BUnionType) enclosingFuncReturnType).memberTypes :
                new LinkedHashSet<BType>() {{
                    add(enclosingFuncReturnType);
                }};

        // For each error type, there has to be at least one equivalent return type in the enclosing function
        boolean returnOnError = equivalentErrorTypes.stream()
                .allMatch(errorType -> returnTypeSet.stream()
                        .anyMatch(retType -> types.isAssignable(errorType, retType)));

        // Create the pattern to match the error type
        //      1) Create the pattern variable
        String patternFailureCaseVarName = GEN_VAR_PREFIX.value + "t_failure";
        BLangVariable patternFailureCaseVar = ASTBuilderUtil.createVariable(pos,
                patternFailureCaseVarName, symTable.errStructType, null, new BVarSymbol(0,
                        names.fromString(patternFailureCaseVarName),
                        this.env.scope.owner.pkgID, symTable.errStructType, this.env.scope.owner));

        //      2) Create the pattern block
        BLangVariableReference patternFailureCaseVarRef = ASTBuilderUtil.createVariableRef(pos,
                patternFailureCaseVar.symbol);

        BLangBlockStmt patternBlockFailureCase = (BLangBlockStmt) TreeBuilder.createBlockNode();
        patternBlockFailureCase.pos = pos;
        if (returnOnError) {
            //return e;
            BLangReturn returnStmt = (BLangReturn) TreeBuilder.createReturnNode();
            returnStmt.pos = pos;
            returnStmt.expr = patternFailureCaseVarRef;
            patternBlockFailureCase.stmts.add(returnStmt);
        } else {
            // throw e
            BLangThrow throwStmt = (BLangThrow) TreeBuilder.createThrowNode();
            throwStmt.pos = pos;
            throwStmt.expr = patternFailureCaseVarRef;
            patternBlockFailureCase.stmts.add(throwStmt);
        }

        return ASTBuilderUtil.createMatchStatementPattern(pos, patternFailureCaseVar, patternBlockFailureCase);
    }

    // TODO Remove this method when refactoring the =? operator
    private BLangMatchStmtPatternClause getSafeAssignErrorPattern(DiagnosticPos pos, BSymbol invokableSymbol) {
        // From here onwards we assume that this function has only one return type
        // Owner of the variable symbol must be an invokable symbol
        boolean noRetParams = ((BInvokableType) invokableSymbol.type).retType == null;
        boolean returnErrorType = false;
        if (!noRetParams) {
            BType retType = ((BInvokableType) invokableSymbol.type).retType;
            Set<BType> returnTypeSet = retType.tag == TypeTags.UNION ?
                    ((BUnionType) retType).memberTypes :
                    new LinkedHashSet<BType>() {{
                        add(retType);
                    }};
            returnErrorType = returnTypeSet
                    .stream()
                    .anyMatch(type -> types.isAssignable(type, symTable.errStructType));
        }

        // Create the pattern to match the error type
        //      1) Create the pattern variable
        String patternFailureCaseVarName = GEN_VAR_PREFIX.value + "t_failure";
        BLangVariable patternFailureCaseVar = ASTBuilderUtil.createVariable(pos,
                patternFailureCaseVarName, symTable.errStructType, null, new BVarSymbol(0,
                        names.fromString(patternFailureCaseVarName),
                        this.env.scope.owner.pkgID, symTable.errStructType, this.env.scope.owner));

        //      2) Create the pattern block
        BLangVariableReference patternFailureCaseVarRef = ASTBuilderUtil.createVariableRef(pos,
                patternFailureCaseVar.symbol);

        BLangBlockStmt patternBlockFailureCase = (BLangBlockStmt) TreeBuilder.createBlockNode();
        patternBlockFailureCase.pos = pos;
        if (noRetParams || !returnErrorType) {
            // throw e
            BLangThrow throwStmt = (BLangThrow) TreeBuilder.createThrowNode();
            throwStmt.pos = pos;
            throwStmt.expr = patternFailureCaseVarRef;
            patternBlockFailureCase.stmts.add(throwStmt);
        } else {
            //return e;
            BLangReturn returnStmt = (BLangReturn) TreeBuilder.createReturnNode();
            returnStmt.pos = pos;
            returnStmt.expr = patternFailureCaseVarRef;
            patternBlockFailureCase.stmts.add(returnStmt);
        }

        return ASTBuilderUtil.createMatchStatementPattern(pos, patternFailureCaseVar, patternBlockFailureCase);
    }

    private BLangMatchStmtPatternClause getSafeAssignSuccessPattern(DiagnosticPos pos,
                                                                    BType lhsType,
                                                                    boolean isVarDef,
                                                                    BVarSymbol varSymbol,
                                                                    BLangExpression lhsExpr) {
        //  File _$_f1 => f = _$_f1;
        // 1) Create the pattern variable
        String patternSuccessCaseVarName = GEN_VAR_PREFIX.value + "t_match";
        BLangVariable patternSuccessCaseVar = ASTBuilderUtil.createVariable(pos,
                patternSuccessCaseVarName, lhsType, null, new BVarSymbol(0,
                        names.fromString(patternSuccessCaseVarName),
                        this.env.scope.owner.pkgID, lhsType, this.env.scope.owner));

        //2) Create the pattern body
        BLangExpression varRefExpr;
        if (isVarDef) {
            varRefExpr = ASTBuilderUtil.createVariableRef(pos, varSymbol);
        } else {
            varRefExpr = lhsExpr;
        }

        BLangVariableReference patternSuccessCaseVarRef = ASTBuilderUtil.createVariableRef(pos,
                patternSuccessCaseVar.symbol);
        BLangAssignment assignmentStmtSuccessCase = ASTBuilderUtil.createAssignmentStmt(pos,
                varRefExpr, patternSuccessCaseVarRef, false);

        BLangBlockStmt patternBlockSuccessCase = ASTBuilderUtil.createBlockStmt(pos,
                new ArrayList<BLangStatement>() {{
                    add(assignmentStmtSuccessCase);
                }});
        return ASTBuilderUtil.createMatchStatementPattern(pos,
                patternSuccessCaseVar, patternBlockSuccessCase);
    }

    private BLangStatement generateIfElseStmt(BLangMatch matchStmt, BLangVariable matchExprVar) {
        List<BLangMatchStmtPatternClause> patterns = matchStmt.patternClauses;
        if (patterns.size() == 1) {
            return getMatchPatternBody(patterns.get(0), matchExprVar);
        }

        BLangIf parentIfNode = generateIfElseStmt(patterns.get(0), matchExprVar);
        BLangIf currentIfNode = parentIfNode;
        for (int i = 1; i < patterns.size(); i++) {
            if (i == patterns.size() - 1) {
                // This is the last pattern
                currentIfNode.elseStmt = getMatchPatternBody(patterns.get(i), matchExprVar);
            } else {
                currentIfNode.elseStmt = generateIfElseStmt(patterns.get(i), matchExprVar);
                currentIfNode = (BLangIf) currentIfNode.elseStmt;
            }
        }

        // TODO handle json and any
        // only one pattern no if just a block
        // last one just a else block..
        // json handle it specially
        //
        return parentIfNode;
    }


    /**
     * Generate an if-else statement from the given match statement.
     *
     * @param patternClause match pattern statement node
     * @param matchExprVar  variable node of the match expression
     * @return if else statement node
     */
    private BLangIf generateIfElseStmt(BLangMatchStmtPatternClause patternClause, BLangVariable matchExprVar) {
        BLangExpression patternIfCondition = createPatternIfCondition(patternClause, matchExprVar.symbol);
        BLangBlockStmt patternBody = getMatchPatternBody(patternClause, matchExprVar);
        return ASTBuilderUtil.createIfElseStmt(patternClause.pos,
                patternIfCondition, patternBody, null);
    }

    private BLangBlockStmt getMatchPatternBody(BLangMatchStmtPatternClause patternClause, BLangVariable matchExprVar) {
        // Add the variable definition to the body of the pattern clause
        if (patternClause.variable.name.value.equals(Names.IGNORE.value)) {
            return patternClause.body;
        }

        // create TypeName i = <TypeName> _$$_
        // Create a variable reference for _$$_
        BLangSimpleVarRef matchExprVarRef = ASTBuilderUtil.createVariableRef(patternClause.pos,
                matchExprVar.symbol);
        BLangExpression patternVarExpr = addConversionExprIfRequired(matchExprVarRef, patternClause.variable.type);

        // Add the variable def statement
        BLangVariable patternVar = ASTBuilderUtil.createVariable(patternClause.pos, "",
                patternClause.variable.type, patternVarExpr, patternClause.variable.symbol);
        BLangVariableDef patternVarDef = ASTBuilderUtil.createVariableDef(patternVar.pos, patternVar);
        patternClause.body.stmts.add(0, patternVarDef);
        return patternClause.body;
    }

    private BLangExpression addConversionExprIfRequired(BLangExpression expr, BType lhsType) {
        BType rhsType = expr.type;
        if (types.isSameType(rhsType, lhsType)) {
            return expr;
        }

        types.setImplicitCastExpr(expr, rhsType, lhsType);
        if (expr.impConversionExpr != null) {
            return expr;
        }

        if (lhsType.tag == TypeTags.JSON && rhsType.tag == TypeTags.NIL) {
            return expr;
        }

        if (lhsType.tag == TypeTags.NIL && rhsType.isNullable()) {
            return expr;
        }

        BConversionOperatorSymbol conversionSymbol;
        if (types.isValueType(lhsType) && !(rhsType.tag == TypeTags.JSON)) {
            conversionSymbol = Symbols.createUnboxValueTypeOpSymbol(symTable.anyType, lhsType);
        } else if (lhsType.tag == TypeTags.UNION || rhsType.tag == TypeTags.UNION) {
            conversionSymbol = Symbols.createConversionOperatorSymbol(rhsType, lhsType, symTable.errStructType,
                    false, true, InstructionCodes.NOP, null, null);
        } else {
            conversionSymbol = (BConversionOperatorSymbol) symResolver.resolveConversionOperator(rhsType, lhsType);
        }

        // Create a type cast expression
        BLangTypeConversionExpr conversionExpr = (BLangTypeConversionExpr)
                TreeBuilder.createTypeConversionNode();
        conversionExpr.expr = expr;
        conversionExpr.targetType = lhsType;
        conversionExpr.conversionSymbol = conversionSymbol;
        conversionExpr.type = lhsType;
        return conversionExpr;
    }

    private BLangExpression createPatternIfCondition(BLangMatchStmtPatternClause patternClause,
                                                     BVarSymbol varSymbol) {
        BLangExpression binaryExpr;
        BType patternType = patternClause.variable.type;
        BType[] memberTypes;
        if (patternType.tag == TypeTags.UNION) {
            BUnionType unionType = (BUnionType) patternType;
            memberTypes = unionType.memberTypes.toArray(new BType[0]);
        } else {
            memberTypes = new BType[1];
            memberTypes[0] = patternType;
        }

        if (memberTypes.length == 1) {
            binaryExpr = createPatternMatchBinaryExpr(patternClause.pos, varSymbol, memberTypes[0]);
        } else {
            BLangExpression lhsExpr = createPatternMatchBinaryExpr(patternClause.pos, varSymbol, memberTypes[0]);
            BLangExpression rhsExpr = createPatternMatchBinaryExpr(patternClause.pos, varSymbol, memberTypes[1]);
            binaryExpr = ASTBuilderUtil.createBinaryExpr(patternClause.pos, lhsExpr, rhsExpr,
                    symTable.booleanType, OperatorKind.OR,
                    (BOperatorSymbol) symResolver.resolveBinaryOperator(OperatorKind.OR,
                            lhsExpr.type, rhsExpr.type));
            for (int i = 2; i < memberTypes.length; i++) {
                lhsExpr = createPatternMatchBinaryExpr(patternClause.pos, varSymbol, memberTypes[i]);
                rhsExpr = binaryExpr;
                binaryExpr = ASTBuilderUtil.createBinaryExpr(patternClause.pos, lhsExpr, rhsExpr,
                        symTable.booleanType, OperatorKind.OR,
                        (BOperatorSymbol) symResolver.resolveBinaryOperator(OperatorKind.OR,
                                lhsExpr.type, rhsExpr.type));
            }
        }

        return binaryExpr;
    }

    private BLangExpression createPatternMatchBinaryExpr(DiagnosticPos pos, BVarSymbol varSymbol, BType patternType) {
        if (patternType == symTable.nilType) {
            BLangSimpleVarRef varRef = ASTBuilderUtil.createVariableRef(pos, varSymbol);
            BLangLiteral bLangLiteral = ASTBuilderUtil.createLiteral(pos, symTable.nilType, null);
            return ASTBuilderUtil.createBinaryExpr(pos, varRef, bLangLiteral, symTable.booleanType,
                    OperatorKind.EQUAL, (BOperatorSymbol) symResolver.resolveBinaryOperator(OperatorKind.EQUAL,
                            symTable.anyType, symTable.nilType));
        } else {
            return createIsAssignableExpression(pos, varSymbol, patternType);
        }
    }

    private BLangIsAssignableExpr createIsAssignableExpression(DiagnosticPos pos,
                                                               BVarSymbol varSymbol,
                                                               BType patternType) {
        //  _$$_ isassignable patternType
        // Create a variable reference for _$$_
        BLangSimpleVarRef varRef = ASTBuilderUtil.createVariableRef(pos, varSymbol);

        // Binary operator for equality
        return ASTBuilderUtil.createIsAssignableExpr(pos, varRef, patternType, symTable.booleanType, names);
    }

    private BLangExpression getInitExpr(BLangVariable varNode) {
        BType type = varNode.type;
        // Don't need to create an empty init expressions if the type allows null.
        if (type.isNullable()) {
            return null;
        }

        switch (type.tag) {
            case TypeTags.INT:
            case TypeTags.FLOAT:
            case TypeTags.BOOLEAN:
            case TypeTags.STRING:
            case TypeTags.BLOB:
                // Int, float, boolean, string, blob types will get default values from VM side.
                break;
            case TypeTags.XML:
                return new BLangXMLSequenceLiteral(type);
            case TypeTags.MAP:
                return new BLangMapLiteral(new ArrayList<>(), type);
            case TypeTags.STREAM:
                return new BLangStreamLiteral(type, varNode.name);
            case TypeTags.STRUCT:
                if (type.tsymbol.kind == SymbolKind.OBJECT) {
                    return createTypeInitNode(type);
                }
                return new BLangStructLiteral(new ArrayList<>(), type);
            case TypeTags.ARRAY:
                BLangArrayLiteral array = new BLangArrayLiteral();
                array.exprs = new ArrayList<>();
                array.type = type;
                return rewriteExpr(array);
            default:
                break;
        }
        return null;
    }

    private BLangTypeInit createTypeInitNode(BType type) {
        BLangTypeInit objectInitNode = (BLangTypeInit) TreeBuilder.createObjectInitNode();
        objectInitNode.type = type;

        BLangInvocation invocationNode = (BLangInvocation) TreeBuilder.createInvocationNode();
        invocationNode.symbol = ((BStructSymbol) type.tsymbol).initializerFunc.symbol;
        invocationNode.type = type;

        BLangIdentifier pkgNameNode = (BLangIdentifier) TreeBuilder.createIdentifierNode();
        BLangIdentifier nameNode = (BLangIdentifier)  TreeBuilder.createIdentifierNode();

        nameNode.setLiteral(false);
        nameNode.setValue(Names.OBJECT_INIT_SUFFIX.getValue());
        invocationNode.name = nameNode;
        invocationNode.pkgAlias = pkgNameNode;

        objectInitNode.objectInitInvocation = invocationNode;
        return objectInitNode;
    }

    // TODO: Same function is used in symbol enter. Refactor this to reuse the same function.
    private StatementNode createAssignmentStmt(BLangVariable variable) {
        BLangSimpleVarRef varRef = (BLangSimpleVarRef) TreeBuilder
                .createSimpleVariableReferenceNode();
        varRef.pos = variable.pos;
        varRef.variableName = variable.name;
        varRef.symbol = variable.symbol;
        varRef.type = variable.type;
        varRef.pkgAlias = (BLangIdentifier) TreeBuilder.createIdentifierNode();

        BLangAssignment assignmentStmt = (BLangAssignment) TreeBuilder.createAssignmentNode();
        assignmentStmt.expr = variable.expr;
        assignmentStmt.pos = variable.pos;
        assignmentStmt.setVariable(varRef);
        return assignmentStmt;
    }

    private void addMatchExprDefaultCase(BLangMatchExpression bLangMatchExpression) {
        List<BType> exprTypes;
        List<BType> unmatchedTypes = new ArrayList<>();

        if (bLangMatchExpression.expr.type.tag == TypeTags.UNION) {
            BUnionType unionType = (BUnionType) bLangMatchExpression.expr.type;
            exprTypes = new ArrayList<>(unionType.memberTypes);
        } else {
            exprTypes = Lists.of(bLangMatchExpression.type);
        }

        // find the types that do not match to any of the patterns.
        for (BType type : exprTypes) {
            boolean assignable = false;
            for (BLangMatchExprPatternClause pattern : bLangMatchExpression.patternClauses) {
                if (this.types.isAssignable(type, pattern.variable.type)) {
                    assignable = true;
                    break;
                }
            }

            if (!assignable) {
                unmatchedTypes.add(type);
            }
        }

        if (unmatchedTypes.isEmpty()) {
            return;
        }

        BType defaultPatternType;
        if (unmatchedTypes.size() == 1) {
            defaultPatternType = unmatchedTypes.get(0);
        } else {
            defaultPatternType = new BUnionType(null, new LinkedHashSet<>(unmatchedTypes), false);
        }

        String patternCaseVarName = GEN_VAR_PREFIX.value + "t_match_default";
        BLangVariable patternMatchCaseVar = ASTBuilderUtil.createVariable(bLangMatchExpression.pos, patternCaseVarName,
                defaultPatternType, null, new BVarSymbol(0, names.fromString(patternCaseVarName),
                        this.env.scope.owner.pkgID, defaultPatternType, this.env.scope.owner));

        BLangMatchExprPatternClause defaultPattern =
                (BLangMatchExprPatternClause) TreeBuilder.createMatchExpressionPattern();
        defaultPattern.variable = patternMatchCaseVar;
        defaultPattern.expr = ASTBuilderUtil.createVariableRef(bLangMatchExpression.pos, patternMatchCaseVar.symbol);
        defaultPattern.pos = bLangMatchExpression.pos;
        bLangMatchExpression.patternClauses.add(defaultPattern);
    }

    private boolean safeNavigate(BLangAccessExpression accessExpr) {
        if (accessExpr.lhsVar || accessExpr.expr == null) {
            return false;
        }

        if (accessExpr.safeNavigate || isNullable(accessExpr.expr.type)) {
            return true;
        }

        NodeKind kind = accessExpr.expr.getKind();
        if (kind == NodeKind.FIELD_BASED_ACCESS_EXPR ||
                kind == NodeKind.INDEX_BASED_ACCESS_EXPR ||
                kind == NodeKind.INVOCATION) {
            return safeNavigate((BLangAccessExpression) accessExpr.expr);
        }

        return false;
    }

    private boolean isNullable(BType type) {
        if (type.isNullable()) {
            return true;
        }

        if (type.tag != TypeTags.UNION) {
            return false;
        }

        return ((BUnionType) type).memberTypes.contains(symTable.nilType);
    }

    private BLangExpression rewriteSafeNavigationExpr(BLangAccessExpression accessExpr) {
        BType originalExprType = accessExpr.type;
        // Create a temp variable to hold the intermediate result of the acces expression.
        String matchTempResultVarName = GEN_VAR_PREFIX.value + "temp_result";
        BLangVariable tempResultVar = ASTBuilderUtil.createVariable(accessExpr.pos, matchTempResultVarName,
                accessExpr.type, null, new BVarSymbol(0, names.fromString(matchTempResultVarName),
                        this.env.scope.owner.pkgID, accessExpr.type, this.env.scope.owner));
        BLangVariableDef tempResultVarDef = ASTBuilderUtil.createVariableDef(accessExpr.pos, tempResultVar);
        BLangVariableReference tempResultVarRef =
                ASTBuilderUtil.createVariableRef(accessExpr.pos, tempResultVar.symbol);

        // Create a chain of match statements
        handleSafeNavigation(accessExpr, accessExpr.type, tempResultVar);

        // Create a statement-expression including the match statement
        BLangMatch matcEXpr = this.matchStmtStack.firstElement();
        BLangBlockStmt blockStmt =
                ASTBuilderUtil.createBlockStmt(accessExpr.pos, Lists.of(tempResultVarDef, matcEXpr));
        BLangStatementExpression stmtExpression = ASTBuilderUtil.creatStatementExpression(blockStmt, tempResultVarRef);
        stmtExpression.type = originalExprType;

        // Reset the variables
        this.matchStmtStack = new Stack<>();
        this.accessExprStack = new Stack<>();
        this.successPattern = null;
        this.safeNavigationAssignment = null;
        return stmtExpression;
    }

    private void handleSafeNavigation(BLangAccessExpression accessExpr, BType type, BLangVariable tempResultVar) {
        if (accessExpr.expr == null) {
            return;
        }

        // If the parent of current expr is the root, terminate
        NodeKind kind = accessExpr.expr.getKind();
        if (kind == NodeKind.FIELD_BASED_ACCESS_EXPR ||
                kind == NodeKind.INDEX_BASED_ACCESS_EXPR ||
                kind == NodeKind.INVOCATION) {
            handleSafeNavigation((BLangAccessExpression) accessExpr.expr, type, tempResultVar);
        }

        if (!accessExpr.safeNavigate && !accessExpr.expr.type.isNullable()) {
            accessExpr.type = accessExpr.childType;
            if (this.safeNavigationAssignment != null) {
                this.safeNavigationAssignment.expr = addConversionExprIfRequired(accessExpr, tempResultVar.type);
            }
            return;
        }

        /*
         * If the field access is a safe navigation, create a match expression.
         * Then chain the current expression as the success-pattern of the parent
         * match expr, if available.
         * eg:
         * x but {              <--- parent match expr
         *   error e => e,
         *   T t => t.y but {   <--- current expr
         *      error e => e,
         *      R r => r.z
         *   }
         * }
         */

        // Add pattern to lift nil
        BLangMatch matchStmt = ASTBuilderUtil.createMatchStatement(accessExpr.pos, accessExpr.expr, new ArrayList<>());
        matchStmt.patternClauses.add(getMatchNullPattern(accessExpr, tempResultVar));
        matchStmt.type = type;

        // Add pattern to lift error, only if the safe navigation is used
        if (accessExpr.safeNavigate) {
            matchStmt.patternClauses.add(getMatchErrorPattern(accessExpr, tempResultVar));
            matchStmt.type = type;
            matchStmt.pos = accessExpr.pos;

        }

        // Create the pattern for success scenario. i.e: not null and not error (if applicable).
        BLangMatchStmtPatternClause successPattern =
                getSuccessPattern(accessExpr, tempResultVar, accessExpr.safeNavigate);
        matchStmt.patternClauses.add(successPattern);
        this.matchStmtStack.push(matchStmt);
        if (this.successPattern != null) {
            this.successPattern.body = ASTBuilderUtil.createBlockStmt(accessExpr.pos, Lists.of(matchStmt));
        }
        this.successPattern = successPattern;
        return;
    }

    private BLangMatchStmtPatternClause getMatchErrorPattern(BLangExpression expr, BLangVariable tempResultVar) {
        String errorPatternVarName = GEN_VAR_PREFIX.value + "t_match_error";
        BLangVariable errorPatternVar = ASTBuilderUtil.createVariable(expr.pos, errorPatternVarName,
                symTable.errStructType, null, new BVarSymbol(0, names.fromString(errorPatternVarName),
                        this.env.scope.owner.pkgID, symTable.errStructType, this.env.scope.owner));

        // Create assignment to temp result
        BLangSimpleVarRef assignmentRhsExpr = ASTBuilderUtil.createVariableRef(expr.pos, errorPatternVar.symbol);
        BLangVariableReference tempResultVarRef = ASTBuilderUtil.createVariableRef(expr.pos, tempResultVar.symbol);
        BLangAssignment assignmentStmt =
                ASTBuilderUtil.createAssignmentStmt(expr.pos, tempResultVarRef, assignmentRhsExpr, false);
        BLangBlockStmt patternBody = ASTBuilderUtil.createBlockStmt(expr.pos, Lists.of(assignmentStmt));

        // Create the pattern
        // R b => a = b;
        BLangMatchStmtPatternClause errorPattern = (BLangMatchStmtPatternClause) ASTBuilderUtil
                .createMatchStatementPattern(expr.pos, errorPatternVar, patternBody);
        return errorPattern;
    }

    private BLangMatchExprPatternClause getMatchNullPatternGivenExpression(DiagnosticPos pos,
                                                                           BLangExpression expr) {
        String nullPatternVarName = IGNORE.toString();
        BLangVariable errorPatternVar = ASTBuilderUtil.createVariable(pos, nullPatternVarName, symTable.nilType, null,
                new BVarSymbol(0, names.fromString(nullPatternVarName), this.env.scope.owner.pkgID, symTable.nilType,
                        this.env.scope.owner));

        BLangMatchExprPatternClause nullPattern =
                (BLangMatchExprPatternClause) TreeBuilder.createMatchExpressionPattern();
        nullPattern.variable = errorPatternVar;
        nullPattern.expr = expr;
        nullPattern.pos = pos;
        return nullPattern;
    }

    private BLangMatchStmtPatternClause getMatchNullPattern(BLangExpression expr, BLangVariable tempResultVar) {
        // TODO: optimize following by replacing var with underscore, and assigning null literal
        String nullPatternVarName = GEN_VAR_PREFIX.value + "t_match_null";
        BLangVariable nullPatternVar = ASTBuilderUtil.createVariable(expr.pos, nullPatternVarName, symTable.nilType,
                null, new BVarSymbol(0, names.fromString(nullPatternVarName), this.env.scope.owner.pkgID,
                        symTable.nilType, this.env.scope.owner));

        // Create assignment to temp result
        BLangSimpleVarRef assignmentRhsExpr = ASTBuilderUtil.createVariableRef(expr.pos, nullPatternVar.symbol);
        BLangVariableReference tempResultVarRef = ASTBuilderUtil.createVariableRef(expr.pos, tempResultVar.symbol);
        BLangAssignment assignmentStmt =
                ASTBuilderUtil.createAssignmentStmt(expr.pos, tempResultVarRef, assignmentRhsExpr, false);
        BLangBlockStmt patternBody = ASTBuilderUtil.createBlockStmt(expr.pos, Lists.of(assignmentStmt));

        // Create the pattern
        // R b => a = b;
        BLangMatchStmtPatternClause nullPattern = (BLangMatchStmtPatternClause) ASTBuilderUtil
                .createMatchStatementPattern(expr.pos, nullPatternVar, patternBody);
        return nullPattern;
    }

    private BLangMatchStmtPatternClause getSuccessPattern(BLangAccessExpression accessExpr,
                                                          BLangVariable tempResultVar, boolean liftError) {
        BType type = getSafeType(accessExpr.expr.type, liftError);
        String successPatternVarName = GEN_VAR_PREFIX.value + "t_match_success";
        BLangVariable successPatternVar = ASTBuilderUtil.createVariable(accessExpr.pos, successPatternVarName, type,
                null, new BVarSymbol(0, names.fromString(successPatternVarName), this.env.scope.owner.pkgID, type,
                        this.env.scope.owner));

        // Create x.foo, by replacing the varRef expr of the current expression, with the new temp var ref
        accessExpr.expr = ASTBuilderUtil.createVariableRef(accessExpr.pos, successPatternVar.symbol);
        accessExpr.safeNavigate = false;

        // Type of the field access expression should be always taken from the child type.
        // Because the type assigned to expression contains the inherited error/nil types,
        // and may not reflect the actual type of the child/field expr.
        accessExpr.type = accessExpr.childType;

        BLangVariableReference tempResultVarRef =
                ASTBuilderUtil.createVariableRef(accessExpr.pos, tempResultVar.symbol);

        BLangExpression assignmentRhsExpr = addConversionExprIfRequired(accessExpr, tempResultVarRef.type);
        BLangAssignment assignmentStmt =
                ASTBuilderUtil.createAssignmentStmt(accessExpr.pos, tempResultVarRef, assignmentRhsExpr, false);
        BLangBlockStmt patternBody = ASTBuilderUtil.createBlockStmt(accessExpr.pos, Lists.of(assignmentStmt));

        // Create the pattern
        // R b => a = x.foo;
        BLangMatchStmtPatternClause successPattern = (BLangMatchStmtPatternClause) ASTBuilderUtil
                .createMatchStatementPattern(accessExpr.pos, successPatternVar, patternBody);
        this.safeNavigationAssignment = assignmentStmt;
        return successPattern;
    }

    private BType getSafeType(BType type, boolean liftError) {
        // Since JSON is by default contains null, we need to create a new json type which
        // is not-nullable.
        if (type.tag == TypeTags.JSON) {
            BJSONType jsonType = (BJSONType) type;
            return new BJSONType(jsonType.tag, jsonType.constraint, jsonType.tsymbol, false);
        }

        if (type.tag != TypeTags.UNION) {
            return type;
        }

        BUnionType unionType = (BUnionType) type;
        BUnionType errorLiftedType =
                new BUnionType(null, new LinkedHashSet<>(unionType.memberTypes), unionType.isNullable());

        // Lift nil always. Lift error only if safe navigation is used.
        errorLiftedType.memberTypes.remove(symTable.nilType);
        if (liftError) {
            errorLiftedType.memberTypes.remove(symTable.errStructType);
        }

        if (errorLiftedType.memberTypes.size() == 1) {
            return errorLiftedType.memberTypes.toArray(new BType[0])[0];
        }
        return errorLiftedType;
    }

<<<<<<< HEAD
    private BInvokableSymbol duplicateInvokableSymbol(BInvokableSymbol invokableSymbol) {
        BInvokableSymbol dupFuncSymbol = Symbols.createFunctionSymbol(invokableSymbol.flags, invokableSymbol.name,
                invokableSymbol.pkgID, invokableSymbol.type, invokableSymbol.owner, invokableSymbol.bodyExist);
        dupFuncSymbol.receiverSymbol = invokableSymbol.receiverSymbol;
        dupFuncSymbol.retType = invokableSymbol.retType;
        dupFuncSymbol.defaultableParams = invokableSymbol.defaultableParams;
        dupFuncSymbol.restParam = invokableSymbol.restParam;
        dupFuncSymbol.params = new ArrayList<>(invokableSymbol.params);
        dupFuncSymbol.taintTable = invokableSymbol.taintTable;
        dupFuncSymbol.tainted = invokableSymbol.tainted;
        dupFuncSymbol.closure = invokableSymbol.closure;
        dupFuncSymbol.scope = invokableSymbol.scope;

        BInvokableType prevFuncType = (BInvokableType) invokableSymbol.type;
        dupFuncSymbol.type = new BInvokableType(new ArrayList<>(prevFuncType.paramTypes),
                prevFuncType.retType, prevFuncType.tsymbol);
        return dupFuncSymbol;
=======
    private boolean safeNavigateLHS(BLangExpression expr) {
        if (expr.getKind() != NodeKind.FIELD_BASED_ACCESS_EXPR && expr.getKind() != NodeKind.FIELD_BASED_ACCESS_EXPR) {
            return false;
        }

        BLangAccessExpression accessExpr = (BLangAccessExpression) expr;
        if (accessExpr.expr.type.tag == TypeTags.JSON) {
            return accessExpr.expr.type.isNullable();
        }

        return safeNavigateLHS(accessExpr.expr);
    }

    private BLangStatement rewriteSafeNavigationAssignment(BLangAccessExpression accessExpr, BLangExpression rhsExpr,
                                                           boolean safeAssignment) {
        List<BLangStatement> stmts = createLHSSafeNavigation(accessExpr, accessExpr.type, rhsExpr, safeAssignment);
        BLangBlockStmt blockStmt = ASTBuilderUtil.createBlockStmt(accessExpr.pos, stmts);
        return blockStmt;
    }

    private List<BLangStatement> createLHSSafeNavigation(BLangVariableReference expr, BType type,
                                                         BLangExpression rhsExpr, boolean safeAssignment) {
        List<BLangStatement> stmts = new ArrayList<>();
        NodeKind kind = expr.getKind();
        if (kind == NodeKind.FIELD_BASED_ACCESS_EXPR || kind == NodeKind.INDEX_BASED_ACCESS_EXPR ||
                kind == NodeKind.INVOCATION) {
            BLangAccessExpression accessExpr = (BLangAccessExpression) expr;
            this.accessExprStack.push(accessExpr);
            if (accessExpr.expr != null) {
                // If the parent of current expr is the root, terminate
                stmts.addAll(createLHSSafeNavigation((BLangVariableReference) accessExpr.expr, type, rhsExpr,
                        safeAssignment));
            }
            accessExpr.type = accessExpr.childType;

            // if its the leaf node, assign the original rhs expression to the access expression
            if (accessExpr.leafNode) {
                BLangVariableReference accessExprForFinalAssignment = cloneExpression(accessExpr);
                BLangAssignment assignmentStmt = ASTBuilderUtil.createAssignmentStmt(accessExpr.pos,
                        accessExprForFinalAssignment, rhsExpr, false);
                assignmentStmt.safeAssignment = safeAssignment;
                stmts.add(assignmentStmt);
                return stmts;
            }
        }

        if (!expr.type.isNullable()) {
            return stmts;
        }

        BLangIf ifStmt = getSafeNaviDefaultInitStmt(expr);
        stmts.add(ifStmt);
        return stmts;
    }

    private BLangIf getSafeNaviDefaultInitStmt(BLangVariableReference accessExpr) {
        // Create if-condition. eg:
        // if (a.b == () )
        BLangVariableReference accessExprForNullCheck = cloneExpression(accessExpr);
        BLangLiteral bLangLiteral = ASTBuilderUtil.createLiteral(accessExpr.pos, symTable.nilType, null);
        BLangBinaryExpr ifCondition = ASTBuilderUtil.createBinaryExpr(accessExpr.pos, accessExprForNullCheck,
                bLangLiteral, symTable.booleanType, OperatorKind.EQUAL, (BOperatorSymbol) symResolver
                        .resolveBinaryOperator(OperatorKind.EQUAL, symTable.anyType, symTable.nilType));

        // Create if body. eg:
        // a.b = {};
        BLangVariableReference accessExprForInit = cloneExpression(accessExpr);
        // Look one step ahead to determine the type of the child, and get the default value expression
        BLangExpression defaultValue = getDefaultValueExpr(this.accessExprStack.peek());
        BLangAssignment assignmentStmt =
                ASTBuilderUtil.createAssignmentStmt(accessExpr.pos, accessExprForInit, defaultValue, false);

        // Create If-statement
        BLangBlockStmt ifBody = ASTBuilderUtil.createBlockStmt(accessExpr.pos, Lists.of(assignmentStmt));
        return ASTBuilderUtil.createIfElseStmt(accessExpr.pos, ifCondition, ifBody, null);
    }

    private BLangVariableReference cloneExpression(BLangVariableReference expr) {
        switch (expr.getKind()) {
            case SIMPLE_VARIABLE_REF:
                return ASTBuilderUtil.createVariableRef(expr.pos, (BVarSymbol) ((BLangSimpleVarRef) expr).symbol);
            case FIELD_BASED_ACCESS_EXPR:
            case INDEX_BASED_ACCESS_EXPR:
            case INVOCATION:
                return cloneAccessExpr((BLangAccessExpression) expr);
            default:
                throw new IllegalStateException();
        }
    }

    private BLangAccessExpression cloneAccessExpr(BLangAccessExpression originalAccessExpr) {
        if (originalAccessExpr.expr == null) {
            return originalAccessExpr;
        }

        BLangVariableReference varRef;
        NodeKind kind = originalAccessExpr.expr.getKind();
        if (kind == NodeKind.FIELD_BASED_ACCESS_EXPR || kind == NodeKind.INDEX_BASED_ACCESS_EXPR ||
                kind == NodeKind.INVOCATION) {
            varRef = cloneAccessExpr((BLangAccessExpression) originalAccessExpr.expr);
        } else {
            varRef = cloneExpression(originalAccessExpr.expr);
        }
        varRef.type = getSafeType(originalAccessExpr.expr.type, false);

        BLangAccessExpression accessExpr;
        switch (originalAccessExpr.getKind()) {
            case FIELD_BASED_ACCESS_EXPR:
                accessExpr = ASTBuilderUtil.createFieldAccessExpr(varRef,
                        ((BLangFieldBasedAccess) originalAccessExpr).field);
                break;
            case INDEX_BASED_ACCESS_EXPR:
                accessExpr = ASTBuilderUtil.createIndexAccessExpr(varRef,
                        ((BLangIndexBasedAccess) originalAccessExpr).indexExpr);
                break;
            case INVOCATION:
                // TODO
                accessExpr = null;
                break;
            default:
                throw new IllegalStateException();
        }

        accessExpr.childType = originalAccessExpr.childType;
        accessExpr.pos = originalAccessExpr.pos;
        accessExpr.lhsVar = originalAccessExpr.lhsVar;
        accessExpr.symbol = originalAccessExpr.symbol;
        accessExpr.safeNavigate = false;

        // Type of the field access expression should be always taken from the child type.
        // Because the type assigned to expression contains the inherited error/nil types,
        // and may not reflect the actual type of the child/field expr.
        accessExpr.type = originalAccessExpr.childType;
        return accessExpr;
    }

    private BLangExpression getDefaultValueExpr(BLangAccessExpression expr) {
        BType type = expr.type;
        switch (type.tag) {
            case TypeTags.JSON:
                if (expr.getKind() == NodeKind.INDEX_BASED_ACCESS_EXPR &&
                        ((BLangIndexBasedAccess) expr).indexExpr.type.tag == TypeTags.INT) {
                    return new BLangJSONArrayLiteral(new ArrayList<>(), type);
                }
                return new BLangJSONLiteral(new ArrayList<>(), type);
            case TypeTags.MAP:
                return new BLangMapLiteral(new ArrayList<>(), type);
            default:
                throw new IllegalStateException();
        }
>>>>>>> 5974a5f3
    }
}<|MERGE_RESOLUTION|>--- conflicted
+++ resolved
@@ -2663,7 +2663,6 @@
         return errorLiftedType;
     }
 
-<<<<<<< HEAD
     private BInvokableSymbol duplicateInvokableSymbol(BInvokableSymbol invokableSymbol) {
         BInvokableSymbol dupFuncSymbol = Symbols.createFunctionSymbol(invokableSymbol.flags, invokableSymbol.name,
                 invokableSymbol.pkgID, invokableSymbol.type, invokableSymbol.owner, invokableSymbol.bodyExist);
@@ -2681,7 +2680,8 @@
         dupFuncSymbol.type = new BInvokableType(new ArrayList<>(prevFuncType.paramTypes),
                 prevFuncType.retType, prevFuncType.tsymbol);
         return dupFuncSymbol;
-=======
+    }
+
     private boolean safeNavigateLHS(BLangExpression expr) {
         if (expr.getKind() != NodeKind.FIELD_BASED_ACCESS_EXPR && expr.getKind() != NodeKind.FIELD_BASED_ACCESS_EXPR) {
             return false;
@@ -2832,6 +2832,5 @@
             default:
                 throw new IllegalStateException();
         }
->>>>>>> 5974a5f3
     }
 }