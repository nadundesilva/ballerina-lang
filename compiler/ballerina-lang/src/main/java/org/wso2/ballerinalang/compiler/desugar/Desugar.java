--- conflicted
+++ resolved
@@ -751,37 +751,7 @@
             }
         }
 
-<<<<<<< HEAD
         pkgNode.globalVars = desugarGlobalVariables(pkgNode, initFnBody);
-=======
-        pkgNode.globalVars.forEach(globalVar -> {
-            long globalVarFlags = globalVar.symbol.flags;
-            if (globalVar.expr != null || Symbols.isFlagOn(globalVarFlags, Flags.CONFIGURABLE)) {
-
-                if (Symbols.isFlagOn(globalVarFlags, Flags.CONFIGURABLE)) {
-                    if (Symbols.isFlagOn(globalVarFlags, Flags.REQUIRED)) {
-                        // If it is required configuration get directly
-                        List<BLangExpression> args = getConfigurableLangLibInvocationParam(globalVar);
-                        BLangInvocation getValueInvocation = createLangLibInvocationNode("getConfigurableValue",
-                                args, symTable.anydataType, globalVar.pos);
-                        globalVar.expr = getValueInvocation;
-                    } else {
-                        // If it is optional configuration create if else
-                        globalVar.expr = createIfElseFromConfigurable(globalVar);
-                    }
-                }
-
-                // Module init should fail if listener is a error value.
-                if (Symbols.isFlagOn(globalVarFlags, Flags.LISTENER)
-                        && types.containsErrorType(globalVar.expr.type)) {
-                    globalVar.expr = ASTBuilderUtil.createCheckExpr(globalVar.expr.pos, globalVar.expr, globalVar.type);
-                }
-
-                BLangAssignment assignment = createAssignmentStmt(globalVar);
-                initFnBody.stmts.add(assignment);
-            }
-        });
->>>>>>> 2c8eae00
 
         pkgNode.services.forEach(service -> serviceDesugar.engageCustomServiceDesugar(service, env));
 
@@ -933,6 +903,13 @@
                             simpleGlobalVar.expr = createIfElseFromConfigurable(simpleGlobalVar);
                         }
                     }
+
+                    // Module init should fail if listener is a error value.
+                    if (Symbols.isFlagOn(globalVarFlags, Flags.LISTENER)
+                            && types.containsErrorType(globalVar.expr.type)) {
+                        globalVar.expr = ASTBuilderUtil.createCheckExpr(globalVar.expr.pos, globalVar.expr, globalVar.type);
+                    }
+
                     addToInitFunction(simpleGlobalVar, initFnBody);
                     desugaredGlobalVarList.add(simpleGlobalVar);
                     break;
