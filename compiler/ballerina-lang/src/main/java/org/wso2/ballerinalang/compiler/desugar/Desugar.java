--- conflicted
+++ resolved
@@ -2563,15 +2563,9 @@
             BLangDo doStmt = wrapStatementWithinDo(retryNode.pos, retryNode, onFailClause);
             result = rewrite(doStmt, env);
         } else {
-<<<<<<< HEAD
             boolean currentAddCheckExpr = this.addCheckExpression;
             this.addCheckExpression = true;
-            DiagnosticPos pos = retryNode.retryBody.pos;
-=======
-            boolean currentSkipFailDesugaring = this.skipFailDesugaring;
-            this.skipFailDesugaring = true;
             Location pos = retryNode.retryBody.pos;
->>>>>>> ce475481
             BLangBlockStmt retryBlockStmt = ASTBuilderUtil.createBlockStmt(retryNode.pos);
             retryBlockStmt.parent = env.enclInvokable;
             retryBlockStmt.scope = new Scope(env.scope.owner);
@@ -2668,7 +2662,6 @@
         }
     }
 
-<<<<<<< HEAD
     protected BLangWhile createRetryWhileLoop(DiagnosticPos pos,
                                               BLangBlockStmt retryBody,
                                               BLangSimpleVarRef retryManagerRef,
@@ -2826,27 +2819,6 @@
         //          break;
         //      }
         // }
-=======
-    protected BLangWhile createRetryWhileLoop(Location retryBlockLocation,
-                                              BLangSimpleVariableDef retryManagerVarDef,
-                                              BLangExpression trapExpr,
-                                              BLangSimpleVarRef result) {
-        BLangWhile whileNode = (BLangWhile) TreeBuilder.createWhileNode();
-        whileNode.pos = retryBlockLocation;
-        BLangTypeTestExpr isErrorCheck = createTypeCheckExpr(retryBlockLocation, result,
-                getErrorTypeNode());
-        BLangSimpleVarRef retryManagerVarRef = new BLangLocalVarRef(retryManagerVarDef.var.symbol);
-        retryManagerVarRef.type = retryManagerVarDef.var.symbol.type;
-        BLangInvocation shouldRetryInvocation = createRetryManagerShouldRetryInvocation(retryBlockLocation,
-                retryManagerVarRef, result);
-        whileNode.expr = ASTBuilderUtil.createBinaryExpr(retryBlockLocation, isErrorCheck, shouldRetryInvocation,
-                symTable.booleanType, OperatorKind.AND, null);
-        BLangBlockStmt whileBlockStmnt = ASTBuilderUtil.createBlockStmt(retryBlockLocation);
-        BLangAssignment assignment = ASTBuilderUtil.createAssignmentStmt(retryBlockLocation, result,
-                trapExpr);
-        whileBlockStmnt.stmts.add(assignment);
-        whileNode.body = whileBlockStmnt;
->>>>>>> ce475481
         return whileNode;
     }
 
@@ -2945,40 +2917,6 @@
     public void visit(BLangBreak breakNode) {
         result = breakNode;
     }
-
-//    @Override
-//    public void visit(BLangReturn returnNode) {
-//        // If the return node do not have an expression, we add `done` statement instead of a return statement. This is
-//        // to distinguish between returning nil value specifically and not returning any value.
-//        if (returnNode.expr != null) {
-//            if (returnNode.expr.type != null) {
-//                if (addCheckExpression && returnNode.expr.getKind() != NodeKind.CHECK_EXPR &&
-//                        returnNode.expr.getKind() != NodeKind.CHECK_PANIC_EXPR &&
-//                        types.containsErrorType(returnNode.expr.type)) {
-////                    if(returnNode.expr.type.tag == symTable.errorType.tag) {
-////                        BLangFail failStmt = (BLangFail) TreeBuilder.createFailNode();
-////                        failStmt.pos = returnNode.pos;
-////                        failStmt.expr = returnNode.expr;
-////                        result = rewrite(failStmt, env);
-////                        return;
-////                    } else {
-//                        BType checkType = returnNode.expr.type.tag == symTable.errorType.tag ? symTable.nilType :
-//                                types.getSafeType(returnNode.expr.type, true, true);
-//                        BLangCheckedExpr checkedExpr = ASTBuilderUtil.createCheckExpr(returnNode.pos, returnNode.expr,
-//                                checkType);
-//                        checkedExpr.returnExpr = true;
-//                        checkedExpr.equivalentErrorTypeList.add(symTable.errorType);
-//                        types.setImplicitCastExpr(checkedExpr, checkType, env.enclInvokable.returnTypeNode.type);
-//                        returnNode.expr = checkedExpr;
-////                    }
-//                } else if (forceCastReturnType != null) {
-//                    returnNode.expr = addConversionExprIfRequired(returnNode.expr, forceCastReturnType);
-//                }
-//            }
-//            returnNode.expr = rewriteExpr(returnNode.expr);
-//        }
-//        result = returnNode;
-//    }
 
     @Override
     public void visit(BLangReturn returnNode) {
@@ -3227,7 +3165,7 @@
 
         rewrite(matchBlockStmt, this.env);
         result = matchBlockStmt;
-//        swapAndResetEnclosingOnFail(currentOnFailClause, currentOnFailCallDef);
+        swapAndResetEnclosingOnFail(currentOnFailClause, currentOnFailCallDef);
     }
 
     @Override
@@ -3255,7 +3193,7 @@
         rewrite(matchBlockStmt, this.env);
 
         result = matchBlockStmt;
-//        swapAndResetEnclosingOnFail(currentOnFailClause, currentOnFailCallDef);
+        swapAndResetEnclosingOnFail(currentOnFailClause, currentOnFailCallDef);
     }
 
     private BLangStatement convertMatchClausesToIfElseStmt(List<BLangMatchClause> matchClauses,
@@ -3582,7 +3520,7 @@
 
         // Rewrite the block.
         rewrite(blockNode, this.env);
-//        swapAndResetEnclosingOnFail(currentOnFailClause, currentOnFailCallDef);
+        swapAndResetEnclosingOnFail(currentOnFailClause, currentOnFailCallDef);
         result = blockNode;
     }
 
@@ -3876,18 +3814,14 @@
             whileNode.body = rewrite(whileNode.body, env);
             result = whileNode;
         }
-//        swapAndResetEnclosingOnFail(currentOnFailClause, currentOnFailCallDef);
+        swapAndResetEnclosingOnFail(currentOnFailClause, currentOnFailCallDef);
     }
 
     private BLangDo wrapStatementWithinDo(Location location, BLangStatement statement,
                                           BLangOnFailClause onFailClause) {
         BLangDo bLDo = (BLangDo) TreeBuilder.createDoNode();
-<<<<<<< HEAD
-        BLangBlockStmt doBlock = ASTBuilderUtil.createBlockStmt(pos);
+        BLangBlockStmt doBlock = ASTBuilderUtil.createBlockStmt(location);
         doBlock.scope = new Scope(env.scope.owner);
-=======
-        BLangBlockStmt doBlock = ASTBuilderUtil.createBlockStmt(location);
->>>>>>> ce475481
         bLDo.body = doBlock;
         bLDo.pos = location;
         bLDo.onFailClause = onFailClause;
@@ -6886,16 +6820,11 @@
         iExpr.requiredArgs = args;
     }
 
-<<<<<<< HEAD
-    private BLangMatchTypedBindingPatternClause getSafeAssignErrorPattern(
-            DiagnosticPos pos, BSymbol invokableSymbol, List<BType> equivalentErrorTypes, boolean isCheckPanicExpr,
-            boolean returnError) {
-=======
     private BLangMatchTypedBindingPatternClause getSafeAssignErrorPattern(Location location,
                                                                           BSymbol invokableSymbol,
                                                                           List<BType> equivalentErrorTypes,
-                                                                          boolean isCheckPanicExpr) {
->>>>>>> ce475481
+                                                                          boolean isCheckPanicExpr,
+                                                                          boolean returnError) {
         // From here onwards we assume that this function has only one return type
         // Owner of the variable symbol must be an invokable symbol
         BType enclosingFuncReturnType = ((BInvokableType) invokableSymbol.type).retType;
@@ -6928,13 +6857,9 @@
         if (!isCheckPanicExpr && (returnOnError || this.onFailClause != null)) {
             //fail e;
             BLangFail failStmt = (BLangFail) TreeBuilder.createFailNode();
-<<<<<<< HEAD
             failStmt.desugaredToFail = true;
 //            failStmt.desugaredFromReturn = returnError;
-            failStmt.pos = pos;
-=======
             failStmt.pos = location;
->>>>>>> ce475481
             failStmt.expr = patternFailureCaseVarRef;
             patternBlockFailureCase.stmts.add(failStmt);
             if (returnOnError && this.shouldReturnErrors) {
