/*
 *  Copyright (c) 2017, WSO2 Inc. (http://www.wso2.org) All Rights Reserved.
 *
 *  WSO2 Inc. licenses this file to you under the Apache License,
 *  Version 2.0 (the "License"); you may not use this file except
 *  in compliance with the License.
 *  You may obtain a copy of the License at
 *
 *    http://www.apache.org/licenses/LICENSE-2.0
 *
 *  Unless required by applicable law or agreed to in writing,
 *  software distributed under the License is distributed on an
 *  "AS IS" BASIS, WITHOUT WARRANTIES OR CONDITIONS OF ANY
 *  KIND, either express or implied.  See the License for the
 *  specific language governing permissions and limitations
 *  under the License.
 */
package org.wso2.ballerinalang.compiler.desugar;

import org.ballerinalang.compiler.CompilerPhase;
import org.ballerinalang.jvm.util.BLangConstants;
import org.ballerinalang.model.TreeBuilder;
import org.ballerinalang.model.elements.Flag;
import org.ballerinalang.model.symbols.SymbolKind;
import org.ballerinalang.model.tree.BlockFunctionBodyNode;
import org.ballerinalang.model.tree.BlockNode;
import org.ballerinalang.model.tree.NodeKind;
import org.ballerinalang.model.tree.OperatorKind;
import org.ballerinalang.model.tree.expressions.NamedArgNode;
import org.ballerinalang.model.tree.expressions.RecordLiteralNode;
import org.ballerinalang.model.tree.expressions.XMLNavigationAccess;
import org.ballerinalang.model.tree.statements.VariableDefinitionNode;
import org.ballerinalang.model.tree.types.TypeNode;
import org.ballerinalang.model.types.TypeKind;
import org.ballerinalang.util.BLangCompilerConstants;
import org.wso2.ballerinalang.compiler.parser.NodeCloner;
import org.wso2.ballerinalang.compiler.semantics.analyzer.SemanticAnalyzer;
import org.wso2.ballerinalang.compiler.semantics.analyzer.SymbolEnter;
import org.wso2.ballerinalang.compiler.semantics.analyzer.SymbolResolver;
import org.wso2.ballerinalang.compiler.semantics.analyzer.TypeParamAnalyzer;
import org.wso2.ballerinalang.compiler.semantics.analyzer.Types;
import org.wso2.ballerinalang.compiler.semantics.model.Scope;
import org.wso2.ballerinalang.compiler.semantics.model.SymbolEnv;
import org.wso2.ballerinalang.compiler.semantics.model.SymbolTable;
import org.wso2.ballerinalang.compiler.semantics.model.symbols.BAttachedFunction;
import org.wso2.ballerinalang.compiler.semantics.model.symbols.BConstantSymbol;
import org.wso2.ballerinalang.compiler.semantics.model.symbols.BConstructorSymbol;
import org.wso2.ballerinalang.compiler.semantics.model.symbols.BErrorTypeSymbol;
import org.wso2.ballerinalang.compiler.semantics.model.symbols.BInvokableSymbol;
import org.wso2.ballerinalang.compiler.semantics.model.symbols.BObjectTypeSymbol;
import org.wso2.ballerinalang.compiler.semantics.model.symbols.BOperatorSymbol;
import org.wso2.ballerinalang.compiler.semantics.model.symbols.BPackageSymbol;
import org.wso2.ballerinalang.compiler.semantics.model.symbols.BRecordTypeSymbol;
import org.wso2.ballerinalang.compiler.semantics.model.symbols.BSymbol;
import org.wso2.ballerinalang.compiler.semantics.model.symbols.BTypeSymbol;
import org.wso2.ballerinalang.compiler.semantics.model.symbols.BVarSymbol;
import org.wso2.ballerinalang.compiler.semantics.model.symbols.BXMLNSSymbol;
import org.wso2.ballerinalang.compiler.semantics.model.symbols.SymTag;
import org.wso2.ballerinalang.compiler.semantics.model.symbols.Symbols;
import org.wso2.ballerinalang.compiler.semantics.model.types.BArrayType;
import org.wso2.ballerinalang.compiler.semantics.model.types.BErrorType;
import org.wso2.ballerinalang.compiler.semantics.model.types.BField;
import org.wso2.ballerinalang.compiler.semantics.model.types.BInvokableType;
import org.wso2.ballerinalang.compiler.semantics.model.types.BMapType;
import org.wso2.ballerinalang.compiler.semantics.model.types.BObjectType;
import org.wso2.ballerinalang.compiler.semantics.model.types.BRecordType;
import org.wso2.ballerinalang.compiler.semantics.model.types.BStreamType;
import org.wso2.ballerinalang.compiler.semantics.model.types.BTupleType;
import org.wso2.ballerinalang.compiler.semantics.model.types.BType;
import org.wso2.ballerinalang.compiler.semantics.model.types.BTypedescType;
import org.wso2.ballerinalang.compiler.semantics.model.types.BUnionType;
import org.wso2.ballerinalang.compiler.tree.BLangAnnotation;
import org.wso2.ballerinalang.compiler.tree.BLangAnnotationAttachment;
import org.wso2.ballerinalang.compiler.tree.BLangBlockFunctionBody;
import org.wso2.ballerinalang.compiler.tree.BLangErrorVariable;
import org.wso2.ballerinalang.compiler.tree.BLangExprFunctionBody;
import org.wso2.ballerinalang.compiler.tree.BLangExternalFunctionBody;
import org.wso2.ballerinalang.compiler.tree.BLangFunction;
import org.wso2.ballerinalang.compiler.tree.BLangFunctionBody;
import org.wso2.ballerinalang.compiler.tree.BLangIdentifier;
import org.wso2.ballerinalang.compiler.tree.BLangImportPackage;
import org.wso2.ballerinalang.compiler.tree.BLangInvokableNode;
import org.wso2.ballerinalang.compiler.tree.BLangNode;
import org.wso2.ballerinalang.compiler.tree.BLangNodeVisitor;
import org.wso2.ballerinalang.compiler.tree.BLangPackage;
import org.wso2.ballerinalang.compiler.tree.BLangRecordVariable;
import org.wso2.ballerinalang.compiler.tree.BLangRecordVariable.BLangRecordVariableKeyValue;
import org.wso2.ballerinalang.compiler.tree.BLangResource;
import org.wso2.ballerinalang.compiler.tree.BLangRetrySpec;
import org.wso2.ballerinalang.compiler.tree.BLangSimpleVariable;
import org.wso2.ballerinalang.compiler.tree.BLangTableKeyTypeConstraint;
import org.wso2.ballerinalang.compiler.tree.BLangTestablePackage;
import org.wso2.ballerinalang.compiler.tree.BLangTupleVariable;
import org.wso2.ballerinalang.compiler.tree.BLangTypeDefinition;
import org.wso2.ballerinalang.compiler.tree.BLangVariable;
import org.wso2.ballerinalang.compiler.tree.BLangXMLNS;
import org.wso2.ballerinalang.compiler.tree.BLangXMLNS.BLangLocalXMLNS;
import org.wso2.ballerinalang.compiler.tree.BLangXMLNS.BLangPackageXMLNS;
import org.wso2.ballerinalang.compiler.tree.expressions.BLangAccessExpression;
import org.wso2.ballerinalang.compiler.tree.expressions.BLangAnnotAccessExpr;
import org.wso2.ballerinalang.compiler.tree.expressions.BLangArrowFunction;
import org.wso2.ballerinalang.compiler.tree.expressions.BLangBinaryExpr;
import org.wso2.ballerinalang.compiler.tree.expressions.BLangCheckPanickedExpr;
import org.wso2.ballerinalang.compiler.tree.expressions.BLangCheckedExpr;
import org.wso2.ballerinalang.compiler.tree.expressions.BLangCommitExpr;
import org.wso2.ballerinalang.compiler.tree.expressions.BLangConstRef;
import org.wso2.ballerinalang.compiler.tree.expressions.BLangConstant;
import org.wso2.ballerinalang.compiler.tree.expressions.BLangElvisExpr;
import org.wso2.ballerinalang.compiler.tree.expressions.BLangErrorVarRef;
import org.wso2.ballerinalang.compiler.tree.expressions.BLangExpression;
import org.wso2.ballerinalang.compiler.tree.expressions.BLangFieldBasedAccess;
import org.wso2.ballerinalang.compiler.tree.expressions.BLangFieldBasedAccess.BLangStructFunctionVarRef;
import org.wso2.ballerinalang.compiler.tree.expressions.BLangGroupExpr;
import org.wso2.ballerinalang.compiler.tree.expressions.BLangIgnoreExpr;
import org.wso2.ballerinalang.compiler.tree.expressions.BLangIndexBasedAccess;
import org.wso2.ballerinalang.compiler.tree.expressions.BLangIndexBasedAccess.BLangArrayAccessExpr;
import org.wso2.ballerinalang.compiler.tree.expressions.BLangIndexBasedAccess.BLangJSONAccessExpr;
import org.wso2.ballerinalang.compiler.tree.expressions.BLangIndexBasedAccess.BLangMapAccessExpr;
import org.wso2.ballerinalang.compiler.tree.expressions.BLangIndexBasedAccess.BLangStringAccessExpr;
import org.wso2.ballerinalang.compiler.tree.expressions.BLangIndexBasedAccess.BLangStructFieldAccessExpr;
import org.wso2.ballerinalang.compiler.tree.expressions.BLangIndexBasedAccess.BLangTableAccessExpr;
import org.wso2.ballerinalang.compiler.tree.expressions.BLangIndexBasedAccess.BLangTupleAccessExpr;
import org.wso2.ballerinalang.compiler.tree.expressions.BLangIndexBasedAccess.BLangXMLAccessExpr;
import org.wso2.ballerinalang.compiler.tree.expressions.BLangIntRangeExpression;
import org.wso2.ballerinalang.compiler.tree.expressions.BLangInvocation;
import org.wso2.ballerinalang.compiler.tree.expressions.BLangInvocation.BFunctionPointerInvocation;
import org.wso2.ballerinalang.compiler.tree.expressions.BLangInvocation.BLangAttachedFunctionInvocation;
import org.wso2.ballerinalang.compiler.tree.expressions.BLangIsAssignableExpr;
import org.wso2.ballerinalang.compiler.tree.expressions.BLangIsLikeExpr;
import org.wso2.ballerinalang.compiler.tree.expressions.BLangLambdaFunction;
import org.wso2.ballerinalang.compiler.tree.expressions.BLangLetExpression;
import org.wso2.ballerinalang.compiler.tree.expressions.BLangListConstructorExpr;
import org.wso2.ballerinalang.compiler.tree.expressions.BLangListConstructorExpr.BLangArrayLiteral;
import org.wso2.ballerinalang.compiler.tree.expressions.BLangListConstructorExpr.BLangJSONArrayLiteral;
import org.wso2.ballerinalang.compiler.tree.expressions.BLangListConstructorExpr.BLangTupleLiteral;
import org.wso2.ballerinalang.compiler.tree.expressions.BLangLiteral;
import org.wso2.ballerinalang.compiler.tree.expressions.BLangMatchExpression;
import org.wso2.ballerinalang.compiler.tree.expressions.BLangMatchExpression.BLangMatchExprPatternClause;
import org.wso2.ballerinalang.compiler.tree.expressions.BLangNamedArgsExpression;
import org.wso2.ballerinalang.compiler.tree.expressions.BLangQueryAction;
import org.wso2.ballerinalang.compiler.tree.expressions.BLangQueryExpr;
import org.wso2.ballerinalang.compiler.tree.expressions.BLangRecordLiteral;
import org.wso2.ballerinalang.compiler.tree.expressions.BLangRecordLiteral.BLangMapLiteral;
import org.wso2.ballerinalang.compiler.tree.expressions.BLangRecordLiteral.BLangStructLiteral;
import org.wso2.ballerinalang.compiler.tree.expressions.BLangRecordVarRef;
import org.wso2.ballerinalang.compiler.tree.expressions.BLangRecordVarRef.BLangRecordVarRefKeyValue;
import org.wso2.ballerinalang.compiler.tree.expressions.BLangRestArgsExpression;
import org.wso2.ballerinalang.compiler.tree.expressions.BLangServiceConstructorExpr;
import org.wso2.ballerinalang.compiler.tree.expressions.BLangSimpleVarRef;
import org.wso2.ballerinalang.compiler.tree.expressions.BLangSimpleVarRef.BLangFieldVarRef;
import org.wso2.ballerinalang.compiler.tree.expressions.BLangSimpleVarRef.BLangFunctionVarRef;
import org.wso2.ballerinalang.compiler.tree.expressions.BLangSimpleVarRef.BLangLocalVarRef;
import org.wso2.ballerinalang.compiler.tree.expressions.BLangSimpleVarRef.BLangPackageVarRef;
import org.wso2.ballerinalang.compiler.tree.expressions.BLangSimpleVarRef.BLangTypeLoad;
import org.wso2.ballerinalang.compiler.tree.expressions.BLangStatementExpression;
import org.wso2.ballerinalang.compiler.tree.expressions.BLangStringTemplateLiteral;
import org.wso2.ballerinalang.compiler.tree.expressions.BLangTableConstructorExpr;
import org.wso2.ballerinalang.compiler.tree.expressions.BLangTableMultiKeyExpr;
import org.wso2.ballerinalang.compiler.tree.expressions.BLangTernaryExpr;
import org.wso2.ballerinalang.compiler.tree.expressions.BLangTransactionalExpr;
import org.wso2.ballerinalang.compiler.tree.expressions.BLangTrapExpr;
import org.wso2.ballerinalang.compiler.tree.expressions.BLangTupleVarRef;
import org.wso2.ballerinalang.compiler.tree.expressions.BLangTypeConversionExpr;
import org.wso2.ballerinalang.compiler.tree.expressions.BLangTypeInit;
import org.wso2.ballerinalang.compiler.tree.expressions.BLangTypeTestExpr;
import org.wso2.ballerinalang.compiler.tree.expressions.BLangTypedescExpr;
import org.wso2.ballerinalang.compiler.tree.expressions.BLangUnaryExpr;
import org.wso2.ballerinalang.compiler.tree.expressions.BLangVariableReference;
import org.wso2.ballerinalang.compiler.tree.expressions.BLangWaitExpr;
import org.wso2.ballerinalang.compiler.tree.expressions.BLangWaitForAllExpr;
import org.wso2.ballerinalang.compiler.tree.expressions.BLangWorkerFlushExpr;
import org.wso2.ballerinalang.compiler.tree.expressions.BLangWorkerReceive;
import org.wso2.ballerinalang.compiler.tree.expressions.BLangWorkerSyncSendExpr;
import org.wso2.ballerinalang.compiler.tree.expressions.BLangXMLAttribute;
import org.wso2.ballerinalang.compiler.tree.expressions.BLangXMLAttributeAccess;
import org.wso2.ballerinalang.compiler.tree.expressions.BLangXMLCommentLiteral;
import org.wso2.ballerinalang.compiler.tree.expressions.BLangXMLElementAccess;
import org.wso2.ballerinalang.compiler.tree.expressions.BLangXMLElementFilter;
import org.wso2.ballerinalang.compiler.tree.expressions.BLangXMLElementLiteral;
import org.wso2.ballerinalang.compiler.tree.expressions.BLangXMLNavigationAccess;
import org.wso2.ballerinalang.compiler.tree.expressions.BLangXMLProcInsLiteral;
import org.wso2.ballerinalang.compiler.tree.expressions.BLangXMLQName;
import org.wso2.ballerinalang.compiler.tree.expressions.BLangXMLQuotedString;
import org.wso2.ballerinalang.compiler.tree.expressions.BLangXMLTextLiteral;
import org.wso2.ballerinalang.compiler.tree.statements.BLangAssignment;
import org.wso2.ballerinalang.compiler.tree.statements.BLangBlockStmt;
import org.wso2.ballerinalang.compiler.tree.statements.BLangBreak;
import org.wso2.ballerinalang.compiler.tree.statements.BLangCompoundAssignment;
import org.wso2.ballerinalang.compiler.tree.statements.BLangContinue;
import org.wso2.ballerinalang.compiler.tree.statements.BLangErrorDestructure;
import org.wso2.ballerinalang.compiler.tree.statements.BLangErrorVariableDef;
import org.wso2.ballerinalang.compiler.tree.statements.BLangExpressionStmt;
import org.wso2.ballerinalang.compiler.tree.statements.BLangForeach;
import org.wso2.ballerinalang.compiler.tree.statements.BLangForkJoin;
import org.wso2.ballerinalang.compiler.tree.statements.BLangIf;
import org.wso2.ballerinalang.compiler.tree.statements.BLangLock;
import org.wso2.ballerinalang.compiler.tree.statements.BLangLock.BLangLockStmt;
import org.wso2.ballerinalang.compiler.tree.statements.BLangLock.BLangUnLockStmt;
import org.wso2.ballerinalang.compiler.tree.statements.BLangMatch;
import org.wso2.ballerinalang.compiler.tree.statements.BLangMatch.BLangMatchBindingPatternClause;
import org.wso2.ballerinalang.compiler.tree.statements.BLangMatch.BLangMatchStaticBindingPatternClause;
import org.wso2.ballerinalang.compiler.tree.statements.BLangMatch.BLangMatchStructuredBindingPatternClause;
import org.wso2.ballerinalang.compiler.tree.statements.BLangMatch.BLangMatchTypedBindingPatternClause;
import org.wso2.ballerinalang.compiler.tree.statements.BLangPanic;
import org.wso2.ballerinalang.compiler.tree.statements.BLangRecordDestructure;
import org.wso2.ballerinalang.compiler.tree.statements.BLangRecordVariableDef;
import org.wso2.ballerinalang.compiler.tree.statements.BLangRetry;
import org.wso2.ballerinalang.compiler.tree.statements.BLangRetryTransaction;
import org.wso2.ballerinalang.compiler.tree.statements.BLangReturn;
import org.wso2.ballerinalang.compiler.tree.statements.BLangRollback;
import org.wso2.ballerinalang.compiler.tree.statements.BLangSimpleVariableDef;
import org.wso2.ballerinalang.compiler.tree.statements.BLangStatement;
import org.wso2.ballerinalang.compiler.tree.statements.BLangStatement.BLangStatementLink;
import org.wso2.ballerinalang.compiler.tree.statements.BLangTransaction;
import org.wso2.ballerinalang.compiler.tree.statements.BLangTupleDestructure;
import org.wso2.ballerinalang.compiler.tree.statements.BLangTupleVariableDef;
import org.wso2.ballerinalang.compiler.tree.statements.BLangWhile;
import org.wso2.ballerinalang.compiler.tree.statements.BLangWorkerSend;
import org.wso2.ballerinalang.compiler.tree.statements.BLangXMLNSStatement;
import org.wso2.ballerinalang.compiler.tree.types.BLangArrayType;
import org.wso2.ballerinalang.compiler.tree.types.BLangBuiltInRefTypeNode;
import org.wso2.ballerinalang.compiler.tree.types.BLangConstrainedType;
import org.wso2.ballerinalang.compiler.tree.types.BLangErrorType;
import org.wso2.ballerinalang.compiler.tree.types.BLangFunctionTypeNode;
import org.wso2.ballerinalang.compiler.tree.types.BLangIntersectionTypeNode;
import org.wso2.ballerinalang.compiler.tree.types.BLangLetVariable;
import org.wso2.ballerinalang.compiler.tree.types.BLangObjectTypeNode;
import org.wso2.ballerinalang.compiler.tree.types.BLangRecordTypeNode;
import org.wso2.ballerinalang.compiler.tree.types.BLangStreamType;
import org.wso2.ballerinalang.compiler.tree.types.BLangTableTypeNode;
import org.wso2.ballerinalang.compiler.tree.types.BLangTupleTypeNode;
import org.wso2.ballerinalang.compiler.tree.types.BLangType;
import org.wso2.ballerinalang.compiler.tree.types.BLangUnionTypeNode;
import org.wso2.ballerinalang.compiler.tree.types.BLangUserDefinedType;
import org.wso2.ballerinalang.compiler.tree.types.BLangValueType;
import org.wso2.ballerinalang.compiler.util.CompilerContext;
import org.wso2.ballerinalang.compiler.util.FieldKind;
import org.wso2.ballerinalang.compiler.util.Name;
import org.wso2.ballerinalang.compiler.util.Names;
import org.wso2.ballerinalang.compiler.util.TypeDefBuilderHelper;
import org.wso2.ballerinalang.compiler.util.TypeTags;
import org.wso2.ballerinalang.compiler.util.diagnotic.DiagnosticPos;
import org.wso2.ballerinalang.util.Flags;
import org.wso2.ballerinalang.util.Lists;

import java.nio.charset.StandardCharsets;
import java.util.ArrayList;
import java.util.Arrays;
import java.util.Base64;
import java.util.Collections;
import java.util.Comparator;
import java.util.HashMap;
import java.util.Iterator;
import java.util.LinkedHashMap;
import java.util.LinkedHashSet;
import java.util.List;
import java.util.Map;
import java.util.Optional;
import java.util.Set;
import java.util.Stack;
import java.util.stream.Collectors;

import javax.xml.XMLConstants;

import static org.ballerinalang.util.BLangCompilerConstants.RETRY_MANAGER_OBJECT_SHOULD_RETRY_FUNC;
import static org.wso2.ballerinalang.compiler.desugar.ASTBuilderUtil.createBlockStmt;
import static org.wso2.ballerinalang.compiler.desugar.ASTBuilderUtil.createExpressionStmt;
import static org.wso2.ballerinalang.compiler.desugar.ASTBuilderUtil.createLiteral;
import static org.wso2.ballerinalang.compiler.desugar.ASTBuilderUtil.createStatementExpression;
import static org.wso2.ballerinalang.compiler.desugar.ASTBuilderUtil.createVariable;
import static org.wso2.ballerinalang.compiler.util.Constants.INIT_METHOD_SPLIT_SIZE;
import static org.wso2.ballerinalang.compiler.util.Names.GEN_VAR_PREFIX;
import static org.wso2.ballerinalang.compiler.util.Names.IGNORE;
import static org.wso2.ballerinalang.compiler.util.Names.IS_TRANSACTIONAL;

/**
 * @since 0.94
 */
public class Desugar extends BLangNodeVisitor {

    private static final CompilerContext.Key<Desugar> DESUGAR_KEY =
            new CompilerContext.Key<>();
    private static final String BASE_64 = "base64";
    private static final String ERROR_REASON_FUNCTION_NAME = "reason";
    private static final String ERROR_DETAIL_FUNCTION_NAME = "detail";
    private static final String TO_STRING_FUNCTION_NAME = "toString";
    private static final String LENGTH_FUNCTION_NAME = "length";
    private static final String ERROR_REASON_NULL_REFERENCE_ERROR = "NullReferenceException";
    private static final String CLONE_WITH_TYPE = "cloneWithType";
    private static final String SLICE_LANGLIB_METHOD = "slice";
    private static final String PUSH_LANGLIB_METHOD = "push";
    private static final String DESUGARED_VARARG_KEY = "$vararg$";

    public static final String XML_INTERNAL_SELECT_DESCENDANTS = "selectDescendants";
    public static final String XML_INTERNAL_CHILDREN = "children";
    public static final String XML_INTERNAL_GET_FILTERED_CHILDREN_FLAT = "getFilteredChildrenFlat";
    public static final String XML_INTERNAL_GET_ELEMENT_NAME_NIL_LIFTING = "getElementNameNilLifting";
    public static final String XML_INTERNAL_GET_ATTRIBUTE = "getAttribute";
    public static final String XML_INTERNAL_GET_ELEMENTS = "getElements";
    public static final String XML_GET_CONTENT_OF_TEXT = "getContent";

    private SymbolTable symTable;
    private SymbolResolver symResolver;
    private final SymbolEnter symbolEnter;
    private ClosureDesugar closureDesugar;
    private QueryDesugar queryDesugar;
    private TransactionDesugar transactionDesugar;
    private AnnotationDesugar annotationDesugar;
    private Types types;
    private Names names;
    private ServiceDesugar serviceDesugar;
    private BLangNode result;
    private NodeCloner nodeCloner;
    private SemanticAnalyzer semanticAnalyzer;

    private BLangStatementLink currentLink;
    public Stack<BLangLockStmt> enclLocks = new Stack<>();

    private SymbolEnv env;
    private int lambdaFunctionCount = 0;
    private int transactionIndex = 0;
    private int recordCount = 0;
    private int errorCount = 0;
    private int annonVarCount = 0;
    private int initFuncIndex = 0;
    private int indexExprCount = 0;
    private int letCount = 0;
    private int varargCount = 0;

    // Safe navigation related variables
    private Stack<BLangMatch> matchStmtStack = new Stack<>();
    Stack<BLangExpression> accessExprStack = new Stack<>();
    private BLangMatchTypedBindingPatternClause successPattern;
    private BLangAssignment safeNavigationAssignment;
    static boolean isJvmTarget = false;
    static CompilerContext context;

    public static Desugar getInstance(CompilerContext context) {
        Desugar desugar = context.get(DESUGAR_KEY);
        if (desugar == null) {
            desugar = new Desugar(context);
        }

        return desugar;
    }

    private Desugar(CompilerContext context) {
        // This is a temporary flag to differentiate desugaring to BVM vs BIR
        // TODO: remove this once bootstraping is added.
        this.context = context;
        isJvmTarget = true;

        this.context.put(DESUGAR_KEY, this);
        this.symTable = SymbolTable.getInstance(this.context);
        this.symResolver = SymbolResolver.getInstance(this.context);
        this.symbolEnter = SymbolEnter.getInstance(this.context);
        this.closureDesugar = ClosureDesugar.getInstance(this.context);
        this.queryDesugar = QueryDesugar.getInstance(this.context);
        this.transactionDesugar = TransactionDesugar.getInstance(this.context);
        this.annotationDesugar = AnnotationDesugar.getInstance(this.context);
        this.types = Types.getInstance(this.context);
        this.names = Names.getInstance(this.context);
        this.names = Names.getInstance(this.context);
        this.serviceDesugar = ServiceDesugar.getInstance(this.context);
        this.nodeCloner = NodeCloner.getInstance(this.context);
        this.semanticAnalyzer = SemanticAnalyzer.getInstance(this.context);
    }

    public BLangPackage perform(BLangPackage pkgNode) {
        // Initialize the annotation map
        annotationDesugar.initializeAnnotationMap(pkgNode);
        SymbolEnv env = this.symTable.pkgEnvMap.get(pkgNode.symbol);
        return rewrite(pkgNode, env);
    }

    private void addAttachedFunctionsToPackageLevel(BLangPackage pkgNode, SymbolEnv env) {
        for (BLangTypeDefinition typeDef : pkgNode.typeDefinitions) {
            if (typeDef.typeNode.getKind() == NodeKind.USER_DEFINED_TYPE) {
                continue;
            }
            if (typeDef.symbol.tag == SymTag.OBJECT) {
                BLangObjectTypeNode objectTypeNode = (BLangObjectTypeNode) typeDef.typeNode;

                objectTypeNode.functions.forEach(f -> {
                    if (!pkgNode.objAttachedFunctions.contains(f.symbol)) {
                        pkgNode.functions.add(f);
                        pkgNode.topLevelNodes.add(f);
                    }
                });

                if (objectTypeNode.flagSet.contains(Flag.ABSTRACT)) {
                    continue;
                }

                BLangFunction tempGeneratedInitFunction = createGeneratedInitializerFunction(objectTypeNode, env);
                tempGeneratedInitFunction.clonedEnv = SymbolEnv.createFunctionEnv(tempGeneratedInitFunction,
                        tempGeneratedInitFunction.symbol.scope, env);
                this.semanticAnalyzer.analyzeNode(tempGeneratedInitFunction, env);
                objectTypeNode.generatedInitFunction = tempGeneratedInitFunction;

                // Add generated init function to the attached function list
                pkgNode.functions.add(objectTypeNode.generatedInitFunction);
                pkgNode.topLevelNodes.add(objectTypeNode.generatedInitFunction);

                // Add init function to the attached function list
                if (objectTypeNode.initFunction != null) {
                    pkgNode.functions.add(objectTypeNode.initFunction);
                    pkgNode.topLevelNodes.add(objectTypeNode.initFunction);
                }
            } else if (typeDef.symbol.tag == SymTag.RECORD) {
                BLangRecordTypeNode recordTypeNode = (BLangRecordTypeNode) typeDef.typeNode;
                recordTypeNode.initFunction = rewrite(
                        TypeDefBuilderHelper.createInitFunctionForRecordType(recordTypeNode, env, names, symTable),
                        env);
                pkgNode.functions.add(recordTypeNode.initFunction);
                pkgNode.topLevelNodes.add(recordTypeNode.initFunction);
            }
        }
    }

    private BLangFunction createGeneratedInitializerFunction(BLangObjectTypeNode objectTypeNode, SymbolEnv env) {
        BLangFunction generatedInitFunc = createInitFunctionForObjectType(objectTypeNode, env);
        if (objectTypeNode.initFunction == null) {
            return generatedInitFunc;
        }

        BAttachedFunction initializerFunc = ((BObjectTypeSymbol) objectTypeNode.symbol).initializerFunc;
        BAttachedFunction generatedInitializerFunc =
                ((BObjectTypeSymbol) objectTypeNode.symbol).generatedInitializerFunc;
        addRequiredParamsToGeneratedInitFunction(objectTypeNode.initFunction, generatedInitFunc,
                generatedInitializerFunc);
        addRestParamsToGeneratedInitFunction(objectTypeNode.initFunction, generatedInitFunc, generatedInitializerFunc);

        generatedInitFunc.returnTypeNode = objectTypeNode.initFunction.returnTypeNode;
        generatedInitializerFunc.symbol.retType = generatedInitFunc.returnTypeNode.type;

        ((BInvokableType) generatedInitFunc.symbol.type).paramTypes = initializerFunc.type.paramTypes;
        ((BInvokableType) generatedInitFunc.symbol.type).retType = initializerFunc.type.retType;
        ((BInvokableType) generatedInitFunc.symbol.type).restType = initializerFunc.type.restType;

        generatedInitializerFunc.type = initializerFunc.type;
        generatedInitFunc.desugared = false;
        return generatedInitFunc;
    }

    private void addRequiredParamsToGeneratedInitFunction(BLangFunction initFunction, BLangFunction generatedInitFunc,
                                                          BAttachedFunction generatedInitializerFunc) {
        if (initFunction.requiredParams.isEmpty()) {
            return;
        }
        for (BLangSimpleVariable requiredParameter : initFunction.requiredParams) {
            BLangSimpleVariable var =
                    ASTBuilderUtil.createVariable(initFunction.pos,
                            requiredParameter.name.getValue(), requiredParameter.type,
                            createRequiredParamExpr(requiredParameter.expr),
                            new BVarSymbol(0, names.fromString(requiredParameter.name.getValue()),
                                    requiredParameter.symbol.pkgID,
                                    requiredParameter.type, requiredParameter.symbol.owner));
            generatedInitFunc.requiredParams.add(var);
            generatedInitializerFunc.symbol.params.add(var.symbol);
        }
    }

    private BLangExpression createRequiredParamExpr(BLangExpression expr) {
        if (expr == null) {
            return null;
        }
        if (expr.getKind() == NodeKind.LAMBDA) {
            BLangFunction func = ((BLangLambdaFunction) expr).function;
            return createLambdaFunction(func.pos, func.name.value, func.requiredParams, func.returnTypeNode, func.body);
        }
        // Since the expression of the requiredParam of both init functions refer to same object,
        // expression should be cloned.
        BLangExpression expression = this.nodeCloner.clone(expr);
        if (expression.getKind() == NodeKind.ARROW_EXPR) {
            BLangIdentifier func = (BLangIdentifier) ((BLangArrowFunction) expression).functionName;
            ((BLangArrowFunction) expression).functionName = ASTBuilderUtil.createIdentifier(func.pos,
                    "$" + func.getValue() + "$");
        }
        return expression;
    }

    private void addRestParamsToGeneratedInitFunction(BLangFunction initFunction, BLangFunction generatedInitFunc,
                                                      BAttachedFunction generatedInitializerFunc) {
        if (initFunction.restParam == null) {
            return;
        }
        BLangSimpleVariable restParam = initFunction.restParam;
        generatedInitFunc.restParam =
                ASTBuilderUtil.createVariable(initFunction.pos,
                        restParam.name.getValue(), restParam.type, null, new BVarSymbol(0,
                                names.fromString(restParam.name.getValue()), restParam.symbol.pkgID,
                                restParam.type, restParam.symbol.owner));
        generatedInitializerFunc.symbol.restParam = generatedInitFunc.restParam.symbol;
    }

    /**
     * Create package init functions.
     *
     * @param pkgNode package node
     * @param env     symbol environment of package
     */
    private void createPackageInitFunctions(BLangPackage pkgNode, SymbolEnv env) {
        String alias = pkgNode.symbol.pkgID.toString();
        pkgNode.initFunction = ASTBuilderUtil.createInitFunctionWithErrorOrNilReturn(pkgNode.pos, alias,
                                                                                     Names.INIT_FUNCTION_SUFFIX,
                                                                                     symTable);
        // Add package level namespace declarations to the init function
        BLangBlockFunctionBody initFnBody = (BLangBlockFunctionBody) pkgNode.initFunction.body;
        for (BLangXMLNS xmlns : pkgNode.xmlnsList) {
            initFnBody.addStatement(createNamespaceDeclrStatement(xmlns));
        }
        pkgNode.startFunction = ASTBuilderUtil.createInitFunctionWithErrorOrNilReturn(pkgNode.pos, alias,
                                                                                      Names.START_FUNCTION_SUFFIX,
                                                                                      symTable);
        pkgNode.stopFunction = ASTBuilderUtil.createInitFunctionWithNilReturn(pkgNode.pos, alias,
                                                                              Names.STOP_FUNCTION_SUFFIX);
        // Create invokable symbol for init function
        createInvokableSymbol(pkgNode.initFunction, env);
        // Create invokable symbol for start function
        createInvokableSymbol(pkgNode.startFunction, env);
        // Create invokable symbol for stop function
        createInvokableSymbol(pkgNode.stopFunction, env);
    }

    private void addUserDefinedModuleInitInvocationAndReturn(BLangPackage pkgNode) {
        Optional<BLangFunction> userDefInitOptional = pkgNode.functions.stream()
                .filter(bLangFunction -> !bLangFunction.attachedFunction &&
                            bLangFunction.name.value.equals(Names.USER_DEFINED_INIT_SUFFIX.value))
                .findFirst();

        BLangBlockFunctionBody initFnBody = (BLangBlockFunctionBody) pkgNode.initFunction.body;
        if (!userDefInitOptional.isPresent()) {
            // Assumption: compiler generated module init function body is always a block function body.
            addNilReturnStatement(initFnBody);
            return;
        }

        BLangFunction userDefInit = userDefInitOptional.get();

        BLangInvocation userDefInitInvocation = (BLangInvocation) TreeBuilder.createInvocationNode();
        userDefInitInvocation.pos = pkgNode.initFunction.pos;
        BLangIdentifier name = (BLangIdentifier) TreeBuilder.createIdentifierNode();
        name.setLiteral(false);
        name.setValue(userDefInit.name.value);
        userDefInitInvocation.name = name;
        userDefInitInvocation.symbol = userDefInit.symbol;

        BLangIdentifier pkgAlias = (BLangIdentifier) TreeBuilder.createIdentifierNode();
        pkgAlias.setLiteral(false);
        pkgAlias.setValue(pkgNode.packageID.name.value);
        userDefInitInvocation.pkgAlias = pkgAlias;

        userDefInitInvocation.type = userDefInit.returnTypeNode.type;
        userDefInitInvocation.requiredArgs = Collections.emptyList();

        BLangReturn returnStmt = (BLangReturn) TreeBuilder.createReturnNode();
        returnStmt.pos = pkgNode.initFunction.pos;
        returnStmt.expr = userDefInitInvocation;
        initFnBody.stmts.add(returnStmt);
    }

    /**
     * Create invokable symbol for function.
     *
     * @param bLangFunction function node
     * @param env           Symbol environment
     */
    private void createInvokableSymbol(BLangFunction bLangFunction, SymbolEnv env) {
        BType returnType = bLangFunction.returnTypeNode.type == null ?
                symResolver.resolveTypeNode(bLangFunction.returnTypeNode, env) : bLangFunction.returnTypeNode.type;
        BInvokableType invokableType = new BInvokableType(new ArrayList<>(), getRestType(bLangFunction),
                returnType, null);
        BInvokableSymbol functionSymbol = Symbols.createFunctionSymbol(Flags.asMask(bLangFunction.flagSet),
                new Name(bLangFunction.name.value), env.enclPkg.packageID, invokableType, env.enclPkg.symbol, true);
        functionSymbol.retType = returnType;
        // Add parameters
        for (BLangVariable param : bLangFunction.requiredParams) {
            functionSymbol.params.add(param.symbol);
        }

        functionSymbol.scope = new Scope(functionSymbol);
        bLangFunction.symbol = functionSymbol;
    }

    /**
     * Add nil return statement.
     *
     * @param bLangBlockStmt block statement node
     */
    private void addNilReturnStatement(BlockNode bLangBlockStmt) {
        BLangReturn returnStmt = ASTBuilderUtil.createNilReturnStmt(((BLangNode) bLangBlockStmt).pos, symTable.nilType);
        bLangBlockStmt.addStatement(returnStmt);
    }

    /**
     * Create namespace declaration statement for XMNLNS.
     *
     * @param xmlns XMLNS node
     * @return XMLNS statement
     */
    private BLangXMLNSStatement createNamespaceDeclrStatement(BLangXMLNS xmlns) {
        BLangXMLNSStatement xmlnsStmt = (BLangXMLNSStatement) TreeBuilder.createXMLNSDeclrStatementNode();
        xmlnsStmt.xmlnsDecl = xmlns;
        xmlnsStmt.pos = xmlns.pos;
        return xmlnsStmt;
    }
    // visitors

    @Override
    public void visit(BLangPackage pkgNode) {
        if (pkgNode.completedPhases.contains(CompilerPhase.DESUGAR)) {
            result = pkgNode;
            return;
        }
        createPackageInitFunctions(pkgNode, env);
        // Adding object functions to package level.
        addAttachedFunctionsToPackageLevel(pkgNode, env);

        pkgNode.constants.stream()
                .filter(constant -> constant.expr.getKind() == NodeKind.LITERAL ||
                        constant.expr.getKind() == NodeKind.NUMERIC_LITERAL)
                .forEach(constant -> pkgNode.typeDefinitions.add(constant.associatedTypeDefinition));

        BLangBlockStmt serviceAttachments = serviceDesugar.rewriteServiceVariables(pkgNode.services, env);
        BLangBlockFunctionBody initFnBody = (BLangBlockFunctionBody) pkgNode.initFunction.body;

        for (BLangConstant constant : pkgNode.constants) {
            if (constant.symbol.type.tag == TypeTags.MAP) {
                BLangSimpleVarRef constVarRef = ASTBuilderUtil.createVariableRef(constant.pos, constant.symbol);
                constant.expr = rewrite(constant.expr, SymbolEnv.createTypeEnv(constant.typeNode,
                                                                               pkgNode.initFunction.symbol.scope, env));
                BLangInvocation frozenConstValExpr =
                        createLangLibInvocationNode(
                                "cloneReadOnly", constant.expr, new ArrayList<>(), constant.expr.type, constant.pos);
                BLangAssignment constInit =
                        ASTBuilderUtil.createAssignmentStmt(constant.pos, constVarRef, frozenConstValExpr);
                initFnBody.stmts.add(constInit);
            }
        }

        pkgNode.globalVars.forEach(globalVar -> {
            BLangAssignment assignment = createAssignmentStmt(globalVar);
            if (assignment.expr != null) {
                initFnBody.stmts.add(assignment);
            }
        });

        pkgNode.services.forEach(service -> serviceDesugar.engageCustomServiceDesugar(service, env));

        annotationDesugar.rewritePackageAnnotations(pkgNode, env);

        // Add invocation for user specified module init function (`__init()`) if present and return.
        addUserDefinedModuleInitInvocationAndReturn(pkgNode);

        //Sort type definitions with precedence
        pkgNode.typeDefinitions.sort(Comparator.comparing(t -> t.precedence));

        pkgNode.typeDefinitions = rewrite(pkgNode.typeDefinitions, env);
        pkgNode.xmlnsList = rewrite(pkgNode.xmlnsList, env);
        pkgNode.constants = rewrite(pkgNode.constants, env);
        pkgNode.globalVars = rewrite(pkgNode.globalVars, env);

        pkgNode.functions = rewrite(pkgNode.functions, env);

        serviceDesugar.rewriteListeners(pkgNode.globalVars, env, pkgNode.startFunction, pkgNode.stopFunction);
        ASTBuilderUtil.appendStatements(serviceAttachments, (BLangBlockFunctionBody) pkgNode.initFunction.body);

        addNilReturnStatement((BLangBlockFunctionBody) pkgNode.startFunction.body);
        addNilReturnStatement((BLangBlockFunctionBody) pkgNode.stopFunction.body);

        pkgNode.initFunction = splitInitFunction(pkgNode, env);
        pkgNode.initFunction = rewrite(pkgNode.initFunction, env);
        pkgNode.startFunction = rewrite(pkgNode.startFunction, env);
        pkgNode.stopFunction = rewrite(pkgNode.stopFunction, env);

        // Invoke closure desugar.
        closureDesugar.visit(pkgNode);

        for (BLangTestablePackage testablePkg : pkgNode.getTestablePkgs()) {
            rewrite(testablePkg, this.symTable.pkgEnvMap.get(testablePkg.symbol));
        }
        pkgNode.completedPhases.add(CompilerPhase.DESUGAR);
        initFuncIndex = 0;
        result = pkgNode;
    }

    @Override
    public void visit(BLangImportPackage importPkgNode) {
        BPackageSymbol pkgSymbol = importPkgNode.symbol;
        SymbolEnv pkgEnv = this.symTable.pkgEnvMap.get(pkgSymbol);
        rewrite(pkgEnv.node, pkgEnv);
        result = importPkgNode;
    }

    @Override
    public void visit(BLangTypeDefinition typeDef) {
        if (typeDef.typeNode.getKind() == NodeKind.OBJECT_TYPE
                || typeDef.typeNode.getKind() == NodeKind.RECORD_TYPE) {
            typeDef.typeNode = rewrite(typeDef.typeNode, env);
        }

        typeDef.annAttachments.forEach(attachment ->  rewrite(attachment, env));
        result = typeDef;
    }

    @Override
    public void visit(BLangObjectTypeNode objectTypeNode) {
        // Merge the fields defined within the object and the fields that
        // get inherited via the type references.
        objectTypeNode.fields.addAll(objectTypeNode.referencedFields);

        if (objectTypeNode.flagSet.contains(Flag.ABSTRACT)) {
            result = objectTypeNode;
            return;
        }

        for (BLangSimpleVariable bLangSimpleVariable : objectTypeNode.fields) {
            bLangSimpleVariable.typeNode = rewrite(bLangSimpleVariable.typeNode, env);
        }

        // Add object level variables to the init function.
        Map<BSymbol, BLangStatement> initFuncStmts = objectTypeNode.generatedInitFunction.initFunctionStmts;
        for (BLangSimpleVariable field : objectTypeNode.fields) {
            // skip if the field is already have an value set by the constructor.
            if (!initFuncStmts.containsKey(field.symbol) && field.expr != null) {
                initFuncStmts.put(field.symbol,
                                  createStructFieldUpdateOnInit(objectTypeNode.generatedInitFunction, field,
                                                                objectTypeNode.generatedInitFunction.receiver.symbol));
            }
        }

        // Adding init statements to the init function.
        BLangStatement[] initStmts = initFuncStmts.values().toArray(new BLangStatement[0]);
        BLangBlockFunctionBody generatedInitFnBody =
                (BLangBlockFunctionBody) objectTypeNode.generatedInitFunction.body;
        int i;
        for (i = 0; i < initStmts.length; i++) {
            generatedInitFnBody.stmts.add(i, initStmts[i]);
        }

        if (objectTypeNode.initFunction != null) {
            ((BLangReturn) generatedInitFnBody.stmts.get(i)).expr =
                    createUserDefinedInitInvocation(objectTypeNode);
        }

        // Rewrite the object methods to ensure that any anonymous types defined in method params, return type etc.
        // gets defined before its first use.
        for (BLangFunction fn : objectTypeNode.functions) {
            rewrite(fn, this.env);
        }
        rewrite(objectTypeNode.generatedInitFunction, this.env);
        rewrite(objectTypeNode.initFunction, this.env);

        result = objectTypeNode;
    }

    private BLangInvocation createUserDefinedInitInvocation(BLangObjectTypeNode objectTypeNode) {
        ArrayList<BLangExpression> paramRefs = new ArrayList<>();
        for (BLangSimpleVariable var : objectTypeNode.generatedInitFunction.requiredParams) {
            paramRefs.add(ASTBuilderUtil.createVariableRef(objectTypeNode.pos, var.symbol));
        }

        BLangInvocation invocation = ASTBuilderUtil.createInvocationExprMethod(objectTypeNode.pos,
                ((BObjectTypeSymbol) objectTypeNode.symbol).initializerFunc.symbol,
                paramRefs, Collections.emptyList(), symResolver);
        if (objectTypeNode.generatedInitFunction.restParam != null) {
            BLangSimpleVarRef restVarRef = ASTBuilderUtil.createVariableRef(objectTypeNode.pos,
                    objectTypeNode.generatedInitFunction.restParam.symbol);
            BLangRestArgsExpression bLangRestArgsExpression = new BLangRestArgsExpression();
            bLangRestArgsExpression.expr = restVarRef;
            bLangRestArgsExpression.pos = objectTypeNode.generatedInitFunction.pos;
            bLangRestArgsExpression.type = objectTypeNode.generatedInitFunction.restParam.type;
            bLangRestArgsExpression.expectedType = bLangRestArgsExpression.type;
            invocation.restArgs.add(bLangRestArgsExpression);
        }
        invocation.exprSymbol =
                ((BObjectTypeSymbol) objectTypeNode.symbol).generatedInitializerFunc.symbol.receiverSymbol;

        return rewriteExpr(invocation);
    }

    @Override
    public void visit(BLangRecordTypeNode recordTypeNode) {
        recordTypeNode.fields.addAll(recordTypeNode.referencedFields);

        for (BLangSimpleVariable bLangSimpleVariable : recordTypeNode.fields) {
            bLangSimpleVariable.typeNode = rewrite(bLangSimpleVariable.typeNode, env);
        }

        // Will be null only for locally defined anonymous types
        if (recordTypeNode.initFunction == null) {
            recordTypeNode.initFunction = TypeDefBuilderHelper.createInitFunctionForRecordType(recordTypeNode, env,
                                                                                               names, symTable);
            env.enclPkg.addFunction(recordTypeNode.initFunction);
            env.enclPkg.topLevelNodes.add(recordTypeNode.initFunction);
        }

        // Add struct level variables to the init function.
        for (BLangSimpleVariable field : recordTypeNode.fields) {
            // Only add a field if it is required. Checking if it's required is enough since non-defaultable
            // required fields will have been caught in the type checking phase.
            if (!recordTypeNode.initFunction.initFunctionStmts.containsKey(field.symbol) &&
                    !Symbols.isOptional(field.symbol) && field.expr != null) {
                recordTypeNode.initFunction.initFunctionStmts
                        .put(field.symbol, createStructFieldUpdateOnInit(recordTypeNode.initFunction, field,
                                                                         recordTypeNode.initFunction.receiver.symbol));
            }
        }

        //Adding init statements to the init function.
        BLangStatement[] initStmts = recordTypeNode.initFunction.initFunctionStmts
                .values().toArray(new BLangStatement[0]);
        BLangBlockFunctionBody initFnBody = (BLangBlockFunctionBody) recordTypeNode.initFunction.body;
        for (int i = 0; i < recordTypeNode.initFunction.initFunctionStmts.size(); i++) {
            initFnBody.stmts.add(i, initStmts[i]);
        }

        // TODO:
        // Add invocations for the initializers of each of the type referenced records. Here, the initializers of the
        // referenced types are invoked on the current record type.

        if (recordTypeNode.isAnonymous && recordTypeNode.isLocal) {
            BLangUserDefinedType userDefinedType = desugarLocalAnonRecordTypeNode(recordTypeNode);
            TypeDefBuilderHelper.addTypeDefinition(recordTypeNode.type, recordTypeNode.type.tsymbol, recordTypeNode,
                                                   env);
            recordTypeNode.desugared = true;
            result = userDefinedType;
            return;
        }

        result = recordTypeNode;
    }

    private BLangUserDefinedType desugarLocalAnonRecordTypeNode(BLangRecordTypeNode recordTypeNode) {
        return ASTBuilderUtil.createUserDefineTypeNode(recordTypeNode.symbol.name.value, recordTypeNode.type,
                                                       recordTypeNode.pos);
    }

    @Override
    public void visit(BLangArrayType arrayType) {
        arrayType.elemtype = rewrite(arrayType.elemtype, env);
        result = arrayType;
    }

    @Override
    public void visit(BLangConstrainedType constrainedType) {
        constrainedType.constraint = rewrite(constrainedType.constraint, env);
        result = constrainedType;
    }

    @Override
    public void visit(BLangStreamType streamType) {
        streamType.constraint = rewrite(streamType.constraint, env);
        streamType.error = rewrite(streamType.error, env);
        result = streamType;
    }

    @Override
    public void visit(BLangTableTypeNode tableTypeNode) {
        tableTypeNode.constraint = rewrite(tableTypeNode.constraint, env);
        tableTypeNode.tableKeyTypeConstraint = rewrite(tableTypeNode.tableKeyTypeConstraint, env);
        result = tableTypeNode;
    }

    @Override
    public void visit(BLangTableKeyTypeConstraint keyTypeConstraint) {
        keyTypeConstraint.keyType = rewrite(keyTypeConstraint.keyType, env);
        result = keyTypeConstraint;
    }

    @Override
    public void visit(BLangValueType valueType) {
        result = valueType;
    }

    @Override
    public void visit(BLangUserDefinedType userDefinedType) {
        result = userDefinedType;
    }

    @Override
    public void visit(BLangUnionTypeNode unionTypeNode) {
        List<BLangType> rewrittenMembers = new ArrayList<>();
        unionTypeNode.memberTypeNodes.forEach(typeNode -> rewrittenMembers.add(rewrite(typeNode, env)));
        unionTypeNode.memberTypeNodes = rewrittenMembers;
        result = unionTypeNode;
    }

    @Override
    public void visit(BLangIntersectionTypeNode intersectionTypeNode) {
        List<BLangType> rewrittenConstituents = new ArrayList<>();

        for (BLangType constituentTypeNode : intersectionTypeNode.constituentTypeNodes) {
            rewrittenConstituents.add(rewrite(constituentTypeNode, env));
        }

        intersectionTypeNode.constituentTypeNodes = rewrittenConstituents;
        result = intersectionTypeNode;
    }

    @Override
    public void visit(BLangErrorType errorType) {
        errorType.detailType = rewrite(errorType.detailType, env);
        result = errorType;
    }

    @Override
    public void visit(BLangFunctionTypeNode functionTypeNode) {
        functionTypeNode.params.forEach(param -> rewrite(param.typeNode, env));
        functionTypeNode.returnTypeNode = rewrite(functionTypeNode.returnTypeNode, env);
        result = functionTypeNode;
    }

    @Override
    public void visit(BLangBuiltInRefTypeNode refTypeNode) {
        result = refTypeNode;
    }

    @Override
    public void visit(BLangTupleTypeNode tupleTypeNode) {
        List<BLangType> rewrittenMembers = new ArrayList<>();
        tupleTypeNode.memberTypeNodes.forEach(member -> rewrittenMembers.add(rewrite(member, env)));
        tupleTypeNode.memberTypeNodes = rewrittenMembers;
        tupleTypeNode.restParamType = rewrite(tupleTypeNode.restParamType, env);
        result = tupleTypeNode;
    }

    @Override
    public void visit(BLangBlockFunctionBody body) {
        SymbolEnv bodyEnv = SymbolEnv.createFuncBodyEnv(body, env);
        body.stmts = rewriteStmt(body.stmts, bodyEnv);
        result = body;
    }

    @Override
    public void visit(BLangExprFunctionBody exprBody) {
        BLangBlockFunctionBody body = ASTBuilderUtil.createBlockFunctionBody(exprBody.pos, new ArrayList<>());
        BLangReturn returnStmt = ASTBuilderUtil.createReturnStmt(exprBody.pos, body);
        returnStmt.expr = rewriteExpr(exprBody.expr);
        result = body;
    }

    @Override
    public void visit(BLangExternalFunctionBody body) {
        for (BLangAnnotationAttachment attachment : body.annAttachments) {
            rewrite(attachment, env);
        }
        result = body;
    }

    @Override
    public void visit(BLangFunction funcNode) {
        SymbolEnv funcEnv = SymbolEnv.createFunctionEnv(funcNode, funcNode.symbol.scope, env);
        if (!funcNode.interfaceFunction) {
            addReturnIfNotPresent(funcNode);
        }

        // Duplicate the invokable symbol and the invokable type.
        funcNode.originalFuncSymbol = funcNode.symbol;
        funcNode.symbol = ASTBuilderUtil.duplicateInvokableSymbol(funcNode.symbol);
        funcNode.requiredParams = rewrite(funcNode.requiredParams, funcEnv);
        funcNode.restParam = rewrite(funcNode.restParam, funcEnv);
        funcNode.workers = rewrite(funcNode.workers, funcEnv);

        if (funcNode.returnTypeNode != null && funcNode.returnTypeNode.getKind() != null) {
            funcNode.returnTypeNode = rewrite(funcNode.returnTypeNode, funcEnv);
        }

        funcNode.body = rewrite(funcNode.body, funcEnv);
        funcNode.annAttachments.forEach(attachment -> rewrite(attachment, env));
        if (funcNode.returnTypeNode != null) {
            funcNode.returnTypeAnnAttachments.forEach(attachment -> rewrite(attachment, env));
        }

        result = funcNode;
    }

    @Override
    public void visit(BLangResource resourceNode) {
    }

    public void visit(BLangAnnotation annotationNode) {
        annotationNode.annAttachments.forEach(attachment ->  rewrite(attachment, env));
    }

    public void visit(BLangAnnotationAttachment annAttachmentNode) {
        annAttachmentNode.expr = rewrite(annAttachmentNode.expr, env);
        result = annAttachmentNode;
    }

    @Override
    public void visit(BLangSimpleVariable varNode) {
        if (((varNode.symbol.owner.tag & SymTag.INVOKABLE) != SymTag.INVOKABLE)
                && (varNode.symbol.owner.tag & SymTag.LET) != SymTag.LET) {
            varNode.expr = null;
            result = varNode;
            return;
        }

        if (varNode.typeNode != null && varNode.typeNode.getKind() != null) {
            varNode.typeNode = rewrite(varNode.typeNode, env);
        }

        // Return if this assignment is not a safe assignment
        BLangExpression bLangExpression = rewriteExpr(varNode.expr);
        if (bLangExpression != null) {
            bLangExpression = addConversionExprIfRequired(bLangExpression, varNode.type);
        }
        varNode.expr = bLangExpression;

        varNode.annAttachments.forEach(attachment -> rewrite(attachment, env));

        result = varNode;
    }

    @Override
    public void visit(BLangLetExpression letExpression) {
        SymbolEnv prevEnv = this.env;
        this.env = letExpression.env;
        BLangExpression expr = letExpression.expr;
        BLangBlockStmt blockStmt = ASTBuilderUtil.createBlockStmt(letExpression.pos);
        for (BLangLetVariable letVariable : letExpression.letVarDeclarations) {
            BLangNode node  = rewrite((BLangNode) letVariable.definitionNode, env);
            if (node.getKind() == NodeKind.BLOCK) {
                blockStmt.stmts.addAll(((BLangBlockStmt) node).stmts);
            } else {
                blockStmt.addStatement((BLangSimpleVariableDef) node);
            }
        }
        BLangSimpleVariableDef tempVarDef = createVarDef(String.format("$let_var_%d_$", letCount++),
                expr.type, expr, expr.pos);
        BLangSimpleVarRef tempVarRef = ASTBuilderUtil.createVariableRef(expr.pos, tempVarDef.var.symbol);
        blockStmt.addStatement(tempVarDef);
        BLangStatementExpression stmtExpr = ASTBuilderUtil.createStatementExpression(blockStmt, tempVarRef);
        stmtExpr.type = expr.type;
        result = rewrite(stmtExpr, env);
        this.env = prevEnv;
    }

    @Override
    public void visit(BLangTupleVariable varNode) {
        //  case 1:
        //  [string, int] (a, b) = (tuple)
        //
        //  any[] x = (tuple);
        //  string a = x[0];
        //  int b = x[1];
        //
        //  case 2:
        //  [[string, float], int] [[a, b], c] = (tuple)
        //
        //  any[] x = (tuple);
        //  string a = x[0][0];
        //  float b = x[0][1];
        //  int c = x[1];

        // Create tuple destruct block stmt
        final BLangBlockStmt blockStmt = ASTBuilderUtil.createBlockStmt(varNode.pos);

        // Create a simple var for the array 'any[] x = (tuple)' based on the dimension for x
        String name = "$tuple$";
        final BLangSimpleVariable tuple =
                ASTBuilderUtil.createVariable(varNode.pos, name, symTable.arrayAllType, null,
                                              new BVarSymbol(0, names.fromString(name), this.env.scope.owner.pkgID,
                                                             symTable.arrayAllType, this.env.scope.owner));
        tuple.expr = varNode.expr;
        final BLangSimpleVariableDef variableDef = ASTBuilderUtil.createVariableDefStmt(varNode.pos, blockStmt);
        variableDef.var = tuple;

        // Create the variable definition statements using the root block stmt created
        createVarDefStmts(varNode, blockStmt, tuple.symbol, null);
        createRestFieldVarDefStmts(varNode, blockStmt, tuple.symbol);

        // Finally rewrite the populated block statement
        result = rewrite(blockStmt, env);
    }

    @Override
    public void visit(BLangRecordVariable varNode) {
        final BLangBlockStmt blockStmt = ASTBuilderUtil.createBlockStmt(varNode.pos);
        final BLangSimpleVariable mapVariable =
                ASTBuilderUtil.createVariable(varNode.pos, "$map$0", symTable.mapAllType, null,
                                              new BVarSymbol(0, names.fromString("$map$0"), this.env.scope.owner.pkgID,
                                                             symTable.mapAllType, this.env.scope.owner));
        mapVariable.expr = varNode.expr;
        final BLangSimpleVariableDef variableDef = ASTBuilderUtil.createVariableDefStmt(varNode.pos, blockStmt);
        variableDef.var = mapVariable;

        createVarDefStmts(varNode, blockStmt, mapVariable.symbol, null);
        result = rewrite(blockStmt, env);
    }

    @Override
    public void visit(BLangErrorVariable varNode) {
        // Create error destruct block stmt.
        final BLangBlockStmt blockStmt = ASTBuilderUtil.createBlockStmt(varNode.pos);

        // Create a simple var for the error 'error x = ($error$)'.
        BVarSymbol errorVarSymbol = new BVarSymbol(0, names.fromString("$error$"), this.env.scope.owner.pkgID,
                                                   symTable.errorType, this.env.scope.owner);
        final BLangSimpleVariable error = ASTBuilderUtil.createVariable(varNode.pos, errorVarSymbol.name.value,
                                                                        symTable.errorType, null, errorVarSymbol);
        error.expr = varNode.expr;
        final BLangSimpleVariableDef variableDef = ASTBuilderUtil.createVariableDefStmt(varNode.pos, blockStmt);
        variableDef.var = error;

        // Create the variable definition statements using the root block stmt created.
        createVarDefStmts(varNode, blockStmt, error.symbol, null);

        // Finally rewrite the populated block statement.
        result = rewrite(blockStmt, env);
    }

    // Statements

    @Override
    public void visit(BLangBlockStmt block) {
        SymbolEnv blockEnv = SymbolEnv.createBlockEnv(block, env);
        block.stmts = rewriteStmt(block.stmts, blockEnv);
        result = block;
    }

    @Override
    public void visit(BLangSimpleVariableDef varDefNode) {
        varDefNode.var = rewrite(varDefNode.var, env);
        result = varDefNode;
    }

    @Override
    public void visit(BLangTupleVariableDef varDefNode) {
        result = rewrite(varDefNode.var, env);
    }

    private void createRestFieldVarDefStmts(BLangTupleVariable parentTupleVariable, BLangBlockStmt blockStmt,
                                            BVarSymbol tupleVarSymbol) {
        final BLangSimpleVariable arrayVar = (BLangSimpleVariable) parentTupleVariable.restVariable;
        boolean isTupleType = parentTupleVariable.type.tag == TypeTags.TUPLE;
        DiagnosticPos pos = blockStmt.pos;
        if (arrayVar != null) {
            // T[] t = [];
            BLangArrayLiteral arrayExpr = createArrayLiteralExprNode();
            arrayExpr.type = arrayVar.type;
            arrayVar.expr = arrayExpr;
            BLangSimpleVariableDef arrayVarDef = ASTBuilderUtil.createVariableDefStmt(arrayVar.pos, blockStmt);
            arrayVarDef.var = arrayVar;

            // foreach var $foreach$i in tupleTypes.length()...tupleLiteral.length() {
            //     t[t.length()] = <T> tupleLiteral[$foreach$i];
            // }
            BLangExpression tupleExpr = parentTupleVariable.expr;
            BLangSimpleVarRef arrayVarRef = ASTBuilderUtil.createVariableRef(pos, arrayVar.symbol);

            BLangLiteral startIndexLiteral = (BLangLiteral) TreeBuilder.createLiteralExpression();
            startIndexLiteral.value = (long) (isTupleType ? ((BTupleType) parentTupleVariable.type).tupleTypes.size()
                    : parentTupleVariable.memberVariables.size());
            startIndexLiteral.type = symTable.intType;
            BLangInvocation lengthInvocation = createLengthInvocation(pos, tupleExpr);
            BLangInvocation intRangeInvocation = replaceWithIntRange(pos, startIndexLiteral,
                    getModifiedIntRangeEndExpr(lengthInvocation));

            BLangForeach foreach = (BLangForeach) TreeBuilder.createForeachNode();
            foreach.pos = pos;
            foreach.collection = intRangeInvocation;
            types.setForeachTypedBindingPatternType(foreach);

            final BLangSimpleVariable foreachVariable = ASTBuilderUtil.createVariable(pos,
                    "$foreach$i", foreach.varType);
            foreachVariable.symbol = new BVarSymbol(0, names.fromIdNode(foreachVariable.name),
                    this.env.scope.owner.pkgID, foreachVariable.type, this.env.scope.owner);
            BLangSimpleVarRef foreachVarRef = ASTBuilderUtil.createVariableRef(pos, foreachVariable.symbol);
            foreach.variableDefinitionNode = ASTBuilderUtil.createVariableDef(pos, foreachVariable);
            foreach.isDeclaredWithVar = true;
            BLangBlockStmt foreachBody = ASTBuilderUtil.createBlockStmt(pos);

            // t[t.length()] = <T> tupleLiteral[$foreach$i];
            BLangIndexBasedAccess indexAccessExpr = ASTBuilderUtil.createIndexAccessExpr(arrayVarRef,
                    createLengthInvocation(pos, arrayVarRef));
            indexAccessExpr.type = (isTupleType ? ((BTupleType) parentTupleVariable.type).restType : symTable.anyType);
            createSimpleVarRefAssignmentStmt(indexAccessExpr, foreachBody, foreachVarRef, tupleVarSymbol, null);
            foreach.body = foreachBody;
            blockStmt.addStatement(foreach);
        }
    }

    @Override
    public void visit(BLangRecordVariableDef varDefNode) {
        result = rewrite(varDefNode.var, env);
    }

    @Override
    public void visit(BLangErrorVariableDef varDefNode) {
        result = rewrite(varDefNode.errorVariable, env);
    }

    /**
     * This method iterate through each member of the tupleVar and create the relevant var def statements. This method
     * does the check for node kind of each member and call the related var def creation method.
     *
     * Example:
     * ((string, float) int)) ((a, b), c)) = (tuple)
     *
     * (a, b) is again a tuple, so it is a recursive var def creation.
     *
     * c is a simple var, so a simple var def will be created.
     *
     */
    private void createVarDefStmts(BLangTupleVariable parentTupleVariable, BLangBlockStmt parentBlockStmt,
                                   BVarSymbol tupleVarSymbol, BLangIndexBasedAccess parentIndexAccessExpr) {

        final List<BLangVariable> memberVars = parentTupleVariable.memberVariables;
        for (int index = 0; index < memberVars.size(); index++) {
            BLangVariable variable = memberVars.get(index);
            BLangLiteral indexExpr = ASTBuilderUtil.createLiteral(variable.pos, symTable.intType, (long) index);

            if (NodeKind.VARIABLE == variable.getKind()) { //if this is simple var, then create a simple var def stmt
                createSimpleVarDefStmt((BLangSimpleVariable) variable, parentBlockStmt, indexExpr, tupleVarSymbol,
                        parentIndexAccessExpr);
                continue;
            }

            if (variable.getKind() == NodeKind.TUPLE_VARIABLE) { // Else recursively create the var def statements.
                BLangTupleVariable tupleVariable = (BLangTupleVariable) variable;
                BLangIndexBasedAccess arrayAccessExpr = ASTBuilderUtil.createIndexBasesAccessExpr(tupleVariable.pos,
                        new BArrayType(symTable.anyType), tupleVarSymbol, indexExpr);
                if (parentIndexAccessExpr != null) {
                    arrayAccessExpr.expr = parentIndexAccessExpr;
                }
                createVarDefStmts((BLangTupleVariable) variable, parentBlockStmt, tupleVarSymbol, arrayAccessExpr);
                continue;
            }

            if (variable.getKind() == NodeKind.RECORD_VARIABLE) {
                BLangIndexBasedAccess arrayAccessExpr = ASTBuilderUtil.createIndexBasesAccessExpr(
                        parentTupleVariable.pos, symTable.mapType, tupleVarSymbol, indexExpr);
                if (parentIndexAccessExpr != null) {
                    arrayAccessExpr.expr = parentIndexAccessExpr;
                }
                createVarDefStmts((BLangRecordVariable) variable, parentBlockStmt, tupleVarSymbol, arrayAccessExpr);
                continue;
            }

            if (variable.getKind() == NodeKind.ERROR_VARIABLE) {

                BType accessedElemType = symTable.errorType;
                if (tupleVarSymbol.type.tag == TypeTags.ARRAY) {
                    BArrayType arrayType = (BArrayType) tupleVarSymbol.type;
                    accessedElemType = arrayType.eType;
                }
                BLangIndexBasedAccess arrayAccessExpr = ASTBuilderUtil.createIndexBasesAccessExpr(
                        parentTupleVariable.pos, accessedElemType, tupleVarSymbol, indexExpr);
                if (parentIndexAccessExpr != null) {
                    arrayAccessExpr.expr = parentIndexAccessExpr;
                }
                createVarDefStmts((BLangErrorVariable) variable, parentBlockStmt, tupleVarSymbol, arrayAccessExpr);
            }
        }
    }

    /**
     * Overloaded method to handle record variables.
     * This method iterate through each member of the recordVar and create the relevant var def statements. This method
     * does the check for node kind of each member and call the related var def creation method.
     *
     * Example:
     * type Foo record {
     *     string name;
     *     (int, string) age;
     *     Address address;
     * };
     *
     * Foo {name: a, age: (b, c), address: d} = {record literal}
     *
     *  a is a simple var, so a simple var def will be created.
     *
     * (b, c) is a tuple, so it is a recursive var def creation.
     *
     * d is a record, so it is a recursive var def creation.
     *
     */
    private void createVarDefStmts(BLangRecordVariable parentRecordVariable, BLangBlockStmt parentBlockStmt,
                                   BVarSymbol recordVarSymbol, BLangIndexBasedAccess parentIndexAccessExpr) {

        List<BLangRecordVariableKeyValue> variableList = parentRecordVariable.variableList;
        for (BLangRecordVariableKeyValue recordFieldKeyValue : variableList) {
            BLangVariable variable = recordFieldKeyValue.valueBindingPattern;
            BLangLiteral indexExpr = ASTBuilderUtil.createLiteral(variable.pos, symTable.stringType,
                    recordFieldKeyValue.key.value);

            if (recordFieldKeyValue.valueBindingPattern.getKind() == NodeKind.VARIABLE) {
                createSimpleVarDefStmt((BLangSimpleVariable) recordFieldKeyValue.valueBindingPattern, parentBlockStmt,
                        indexExpr, recordVarSymbol, parentIndexAccessExpr);
                continue;
            }

            if (recordFieldKeyValue.valueBindingPattern.getKind() == NodeKind.TUPLE_VARIABLE) {
                BLangTupleVariable tupleVariable = (BLangTupleVariable) recordFieldKeyValue.valueBindingPattern;
                BLangIndexBasedAccess arrayAccessExpr = ASTBuilderUtil.createIndexBasesAccessExpr(tupleVariable.pos,
                        new BArrayType(symTable.anyType), recordVarSymbol, indexExpr);
                if (parentIndexAccessExpr != null) {
                    arrayAccessExpr.expr = parentIndexAccessExpr;
                }
                createVarDefStmts((BLangTupleVariable) recordFieldKeyValue.valueBindingPattern,
                        parentBlockStmt, recordVarSymbol, arrayAccessExpr);
                continue;
            }

            if (recordFieldKeyValue.valueBindingPattern.getKind() == NodeKind.RECORD_VARIABLE) {
                BLangIndexBasedAccess arrayAccessExpr = ASTBuilderUtil.createIndexBasesAccessExpr(
                        parentRecordVariable.pos, symTable.mapType, recordVarSymbol, indexExpr);
                if (parentIndexAccessExpr != null) {
                    arrayAccessExpr.expr = parentIndexAccessExpr;
                }
                createVarDefStmts((BLangRecordVariable) recordFieldKeyValue.valueBindingPattern, parentBlockStmt,
                        recordVarSymbol, arrayAccessExpr);
                continue;
            }

            if (variable.getKind() == NodeKind.ERROR_VARIABLE) {
                BLangIndexBasedAccess arrayAccessExpr = ASTBuilderUtil.createIndexBasesAccessExpr(
                        parentRecordVariable.pos, variable.type, recordVarSymbol, indexExpr);
                if (parentIndexAccessExpr != null) {
                    arrayAccessExpr.expr = parentIndexAccessExpr;
                }
                createVarDefStmts((BLangErrorVariable) variable, parentBlockStmt, recordVarSymbol, arrayAccessExpr);
            }
        }

        if (parentRecordVariable.restParam != null) {
            // The restParam is desugared to a filter iterable operation that filters out the fields provided in the
            // record variable
            // map<any> restParam = $map$0.filter($lambdaArg$0);

            DiagnosticPos pos = parentBlockStmt.pos;
            BMapType restParamType = (BMapType) ((BLangVariable) parentRecordVariable.restParam).type;
            BLangSimpleVarRef variableReference;

            if (parentIndexAccessExpr != null) {
                BLangSimpleVariable mapVariable = ASTBuilderUtil.createVariable(pos, "$map$1",
                        parentIndexAccessExpr.type, null, new BVarSymbol(0, names.fromString("$map$1"),
                                this.env.scope.owner.pkgID, parentIndexAccessExpr.type, this.env.scope.owner));
                mapVariable.expr = parentIndexAccessExpr;
                BLangSimpleVariableDef variableDef = ASTBuilderUtil.createVariableDefStmt(pos, parentBlockStmt);
                variableDef.var = mapVariable;

                variableReference = ASTBuilderUtil.createVariableRef(pos, mapVariable.symbol);
            } else {
                variableReference = ASTBuilderUtil.createVariableRef(pos,
                        ((BLangSimpleVariableDef) parentBlockStmt.stmts.get(0)).var.symbol);
            }

            List<String> keysToRemove = parentRecordVariable.variableList.stream()
                    .map(var -> var.getKey().getValue())
                    .collect(Collectors.toList());

            BLangSimpleVariable filteredDetail = generateRestFilter(variableReference, pos,
                    keysToRemove, restParamType, parentBlockStmt);

            BLangSimpleVarRef varRef = ASTBuilderUtil.createVariableRef(pos, filteredDetail.symbol);

            // Create rest param variable definition
            BLangSimpleVariable restParam = (BLangSimpleVariable) parentRecordVariable.restParam;
            BLangSimpleVariableDef restParamVarDef = ASTBuilderUtil.createVariableDefStmt(pos,
                    parentBlockStmt);
            restParamVarDef.var = restParam;
            restParamVarDef.var.type = restParamType;
            restParam.expr = varRef;
        }
    }

    /**
     * This method will create the relevant var def statements for reason and details of the error variable.
     * The var def statements are created by creating the reason() and detail() builtin methods.
     */
    private void createVarDefStmts(BLangErrorVariable parentErrorVariable, BLangBlockStmt parentBlockStmt,
                                   BVarSymbol errorVariableSymbol, BLangIndexBasedAccess parentIndexBasedAccess) {

        BVarSymbol convertedErrorVarSymbol;
        if (parentIndexBasedAccess != null) {
            BType prevType = parentIndexBasedAccess.type;
            parentIndexBasedAccess.type = symTable.anyType;
            BLangSimpleVariableDef errorVarDef = createVarDef("$error$" + errorCount++,
                    symTable.errorType,
                    addConversionExprIfRequired(parentIndexBasedAccess, symTable.errorType),
                    parentErrorVariable.pos);
            parentIndexBasedAccess.type = prevType;
            parentBlockStmt.addStatement(errorVarDef);
            convertedErrorVarSymbol = errorVarDef.var.symbol;
        } else {
            convertedErrorVarSymbol = errorVariableSymbol;
        }

        parentErrorVariable.reason.expr = generateErrorReasonBuiltinFunction(parentErrorVariable.reason.pos,
                parentErrorVariable.reason.type, convertedErrorVarSymbol, null);

        if (names.fromIdNode((parentErrorVariable.reason).name) == Names.IGNORE) {
            parentErrorVariable.reason = null;
        } else {
            BLangSimpleVariableDef reasonVariableDef =
                    ASTBuilderUtil.createVariableDefStmt(parentErrorVariable.reason.pos, parentBlockStmt);
            reasonVariableDef.var = parentErrorVariable.reason;
        }

        if ((parentErrorVariable.detail == null || parentErrorVariable.detail.isEmpty())
            && parentErrorVariable.restDetail == null) {
            return;
        }

        BType detailMapType;
        BType detailType = ((BErrorType) parentErrorVariable.type).detailType;
        if (detailType.tag == TypeTags.MAP) {
            detailMapType = detailType;
        } else {
            detailMapType = symTable.detailType;
        }

        parentErrorVariable.detailExpr = generateErrorDetailBuiltinFunction(
                parentErrorVariable.pos,
                convertedErrorVarSymbol, null);

        BLangSimpleVariableDef detailTempVarDef = createVarDef("$error$detail",
                parentErrorVariable.detailExpr.type, parentErrorVariable.detailExpr, parentErrorVariable.pos);
        detailTempVarDef.type = parentErrorVariable.detailExpr.type;
        parentBlockStmt.addStatement(detailTempVarDef);
        this.env.scope.define(names.fromIdNode(detailTempVarDef.var.name), detailTempVarDef.var.symbol);

        for (BLangErrorVariable.BLangErrorDetailEntry detailEntry : parentErrorVariable.detail) {
            BLangExpression detailEntryVar = createErrorDetailVar(detailEntry, detailTempVarDef.var.symbol);

            // create the bound variable, and final rewrite will define them in sym table.
            createAndAddBoundVariableDef(parentBlockStmt, detailEntry, detailEntryVar);

        }
        if (parentErrorVariable.restDetail != null && !parentErrorVariable.restDetail.name.value.equals(IGNORE.value)) {
            DiagnosticPos pos = parentErrorVariable.restDetail.pos;
            BLangSimpleVarRef detailVarRef = ASTBuilderUtil.createVariableRef(
                    pos, detailTempVarDef.var.symbol);
            List<String> keysToRemove = parentErrorVariable.detail.stream()
                    .map(detail -> detail.key.getValue())
                    .collect(Collectors.toList());

            BLangSimpleVariable filteredDetail = generateRestFilter(detailVarRef, parentErrorVariable.pos, keysToRemove,
                    parentErrorVariable.restDetail.type, parentBlockStmt);
            BLangSimpleVariableDef variableDefStmt = ASTBuilderUtil.createVariableDefStmt(pos, parentBlockStmt);
            variableDefStmt.var = ASTBuilderUtil.createVariable(pos,
                    parentErrorVariable.restDetail.name.value,
                    filteredDetail.type,
                    ASTBuilderUtil.createVariableRef(pos, filteredDetail.symbol),
                    parentErrorVariable.restDetail.symbol);
            BLangAssignment assignmentStmt = ASTBuilderUtil.createAssignmentStmt(pos,
                    ASTBuilderUtil.createVariableRef(pos, parentErrorVariable.restDetail.symbol),
                    ASTBuilderUtil.createVariableRef(pos, filteredDetail.symbol));
            parentBlockStmt.addStatement(assignmentStmt);
        }
        rewrite(parentBlockStmt, env);
    }

    private BLangSimpleVariableDef forceCastIfApplicable(BVarSymbol errorVarySymbol, DiagnosticPos pos,
                                                         BType targetType) {
        BVarSymbol errorVarSym = new BVarSymbol(Flags.PUBLIC, names.fromString("$cast$temp$"),
                this.env.enclPkg.packageID, targetType, this.env.scope.owner);
        BLangSimpleVarRef variableRef = ASTBuilderUtil.createVariableRef(pos, errorVarySymbol);

        BLangExpression expr;
        if (targetType.tag == TypeTags.RECORD) {
            expr = variableRef;
        } else {
            expr = addConversionExprIfRequired(variableRef, targetType);
        }
        BLangSimpleVariable errorVar = ASTBuilderUtil.createVariable(pos, errorVarSym.name.value, targetType, expr,
                errorVarSym);
        return ASTBuilderUtil.createVariableDef(pos, errorVar);
    }

    private BLangSimpleVariable generateRestFilter(BLangSimpleVarRef mapVarRef, DiagnosticPos pos,
                                                   List<String> keysToRemove, BType targetType,
                                                   BLangBlockStmt parentBlockStmt) {
        //      restVar = (<map<T>mapVarRef)
        //                       .entries()
        //                       .filter([key, val] => isKeyTakenLambdaInvoke())
        //                       .map([key, val] => val)
        //                       .constructFrom(errorDetail);

        BLangExpression typeCastExpr = addConversionExprIfRequired(mapVarRef, targetType);

        int restNum = annonVarCount++;
        String name = "$map$ref$" + restNum;
        BLangSimpleVariable mapVariable = defVariable(pos, targetType, parentBlockStmt, typeCastExpr, name);

        BLangInvocation entriesInvocation = generateMapEntriesInvocation(
                ASTBuilderUtil.createVariableRef(pos, mapVariable.symbol), typeCastExpr.type);
        String entriesVarName = "$map$ref$entries$" + restNum;
        BType entriesType = new BMapType(TypeTags.MAP,
                new BTupleType(Arrays.asList(symTable.stringType, ((BMapType) targetType).constraint)), null);
        BLangSimpleVariable entriesInvocationVar = defVariable(pos, entriesType, parentBlockStmt,
                addConversionExprIfRequired(entriesInvocation, entriesType),
                entriesVarName);

        BLangLambdaFunction filter = createFuncToFilterOutRestParam(keysToRemove, pos);

        BLangInvocation filterInvocation = generateMapFilterInvocation(pos, entriesInvocationVar, filter);
        String filteredEntriesName = "$filtered$detail$entries" + restNum;
        BLangSimpleVariable filteredVar = defVariable(pos, entriesType, parentBlockStmt, filterInvocation,
                filteredEntriesName);

        String filteredVarName = "$detail$filtered" + restNum;
        BLangLambdaFunction backToMapLambda = generateEntriesToMapLambda(pos);
        BLangInvocation mapInvocation = generateMapMapInvocation(pos, filteredVar, backToMapLambda);
        BLangSimpleVariable filtered = defVariable(pos, targetType, parentBlockStmt,
                mapInvocation,
                filteredVarName);

        String filteredRestVarName = "$restVar$" + restNum;
        BLangInvocation constructed = generateCloneWithTypeInvocation(pos, targetType, filtered.symbol);
        return defVariable(pos, targetType, parentBlockStmt,
                addConversionExprIfRequired(constructed, targetType),
                filteredRestVarName);
    }

    private BLangInvocation generateMapEntriesInvocation(BLangExpression expr, BType type) {
        BLangInvocation invocationNode = createInvocationNode("entries", new ArrayList<>(), type);

        invocationNode.expr = expr;
        invocationNode.symbol = symResolver.lookupLangLibMethod(type, names.fromString("entries"));
        invocationNode.requiredArgs = Lists.of(expr);
        invocationNode.type = invocationNode.symbol.type.getReturnType();
        invocationNode.langLibInvocation = true;
        return invocationNode;
    }

    private BLangInvocation generateMapMapInvocation(DiagnosticPos pos, BLangSimpleVariable filteredVar,
                                                     BLangLambdaFunction backToMapLambda) {
        BLangInvocation invocationNode = createInvocationNode("map", new ArrayList<>(), filteredVar.type);

        invocationNode.expr = ASTBuilderUtil.createVariableRef(pos, filteredVar.symbol);
        invocationNode.symbol = symResolver.lookupLangLibMethod(filteredVar.type, names.fromString("map"));
        invocationNode.requiredArgs = Lists.of(ASTBuilderUtil.createVariableRef(pos, filteredVar.symbol));
        invocationNode.type = invocationNode.symbol.type.getReturnType();
        invocationNode.requiredArgs.add(backToMapLambda);
        return invocationNode;
    }

    private BLangLambdaFunction generateEntriesToMapLambda(DiagnosticPos pos) {
        // var.map([key, val] => val)

        String anonfuncName = "$anonGetValFunc$" + lambdaFunctionCount++;
        BLangFunction function = ASTBuilderUtil.createFunction(pos, anonfuncName);

        BVarSymbol keyValSymbol = new BVarSymbol(0, names.fromString("$lambdaArg$0"), this.env.scope.owner.pkgID,
                getStringAnyTupleType(), this.env.scope.owner);

        BLangSimpleVariable inputParameter = ASTBuilderUtil.createVariable(pos, null, getStringAnyTupleType(),
                                                                           null, keyValSymbol);
        function.requiredParams.add(inputParameter);

        BLangValueType anyType = new BLangValueType();
        anyType.typeKind = TypeKind.ANY;
        anyType.type = symTable.anyType;
        function.returnTypeNode = anyType;

        BLangBlockFunctionBody functionBlock = ASTBuilderUtil.createBlockFunctionBody(pos, new ArrayList<>());
        function.body = functionBlock;

        BLangIndexBasedAccess indexBasesAccessExpr =
                ASTBuilderUtil.createIndexBasesAccessExpr(pos, symTable.anyType, keyValSymbol,
                                                          ASTBuilderUtil
                                                                  .createLiteral(pos, symTable.intType, (long) 1));
        BLangSimpleVariableDef tupSecondElem = createVarDef("val", indexBasesAccessExpr.type,
                                                            indexBasesAccessExpr, pos);
        functionBlock.addStatement(tupSecondElem);

        // Create return stmt.
        BLangReturn returnStmt = ASTBuilderUtil.createReturnStmt(pos, functionBlock);
        returnStmt.expr = ASTBuilderUtil.createVariableRef(pos, tupSecondElem.var.symbol);

        // Create function symbol before visiting desugar phase for the function
        BInvokableSymbol functionSymbol = Symbols.createFunctionSymbol(Flags.asMask(function.flagSet),
                new Name(function.name.value), env.enclPkg.packageID, function.type, env.enclEnv.enclVarSym, true);
        functionSymbol.retType = function.returnTypeNode.type;
        functionSymbol.params = function.requiredParams.stream()
                .map(param -> param.symbol)
                .collect(Collectors.toList());
        functionSymbol.scope = env.scope;
        functionSymbol.type = new BInvokableType(Collections.singletonList(getStringAnyTupleType()),
                symTable.anyType, null);
        function.symbol = functionSymbol;
        rewrite(function, env);
        env.enclPkg.addFunction(function);

        // Create and return a lambda function
        return createLambdaFunction(function, functionSymbol);
    }

    private BLangInvocation generateMapFilterInvocation(DiagnosticPos pos,
                                                        BLangSimpleVariable entriesInvocationVar,
                                                        BLangLambdaFunction filter) {
        BLangInvocation invocationNode = createInvocationNode("filter", new ArrayList<>(), entriesInvocationVar.type);

        invocationNode.expr = ASTBuilderUtil.createVariableRef(pos, entriesInvocationVar.symbol);
        invocationNode.symbol = symResolver.lookupLangLibMethod(entriesInvocationVar.type, names.fromString("filter"));
        invocationNode.requiredArgs = Lists.of(ASTBuilderUtil.createVariableRef(pos, entriesInvocationVar.symbol));
        invocationNode.type = invocationNode.symbol.type.getReturnType();
        invocationNode.requiredArgs.add(filter);

        return invocationNode;
    }

    private BLangSimpleVariable defVariable(DiagnosticPos pos, BType varType, BLangBlockStmt parentBlockStmt,
                                            BLangExpression expression, String name) {
        Name varName = names.fromString(name);
        BLangSimpleVariable detailMap = ASTBuilderUtil.createVariable(pos, name, varType, expression,
                new BVarSymbol(Flags.PUBLIC, varName, env.enclPkg.packageID, varType, env.scope.owner));
        BLangSimpleVariableDef constructedMap = ASTBuilderUtil.createVariableDef(pos, detailMap);
        constructedMap.type = varType;
        parentBlockStmt.addStatement(constructedMap);
        env.scope.define(varName, detailMap.symbol);
        return detailMap;
    }

    private void createAndAddBoundVariableDef(BLangBlockStmt parentBlockStmt,
                                              BLangErrorVariable.BLangErrorDetailEntry detailEntry,
                                              BLangExpression detailEntryVar) {
        if (detailEntry.valueBindingPattern.getKind() == NodeKind.VARIABLE) {
            BLangSimpleVariableDef errorDetailVar = createVarDef(
                    ((BLangSimpleVariable) detailEntry.valueBindingPattern).name.value,
                    detailEntry.valueBindingPattern.type,
                    detailEntryVar,
                    detailEntry.valueBindingPattern.pos);
            parentBlockStmt.addStatement(errorDetailVar);

        } else if (detailEntry.valueBindingPattern.getKind() == NodeKind.RECORD_VARIABLE) {
            BLangRecordVariableDef recordVariableDef = ASTBuilderUtil.createRecordVariableDef(
                    detailEntry.valueBindingPattern.pos,
                    (BLangRecordVariable) detailEntry.valueBindingPattern);
            recordVariableDef.var.expr = detailEntryVar;
            recordVariableDef.type = symTable.recordType;
            parentBlockStmt.addStatement(recordVariableDef);

        } else if (detailEntry.valueBindingPattern.getKind() == NodeKind.TUPLE_VARIABLE) {
            BLangTupleVariableDef tupleVariableDef = ASTBuilderUtil.createTupleVariableDef(
                    detailEntry.valueBindingPattern.pos, (BLangTupleVariable) detailEntry.valueBindingPattern);
            parentBlockStmt.addStatement(tupleVariableDef);
        }
    }

    private BLangExpression createErrorDetailVar(BLangErrorVariable.BLangErrorDetailEntry detailEntry,
                                                 BVarSymbol tempDetailVarSymbol) {
        BLangExpression detailEntryVar = createIndexBasedAccessExpr(
                detailEntry.valueBindingPattern.type,
                detailEntry.valueBindingPattern.pos,
                createStringLiteral(detailEntry.key.pos, detailEntry.key.value),
                tempDetailVarSymbol, null);
        if (detailEntryVar.getKind() == NodeKind.INDEX_BASED_ACCESS_EXPR) {
            BLangIndexBasedAccess bLangIndexBasedAccess = (BLangIndexBasedAccess) detailEntryVar;
            bLangIndexBasedAccess.originalType = symTable.pureType;
        }
        return detailEntryVar;
    }

    private BLangExpression constructStringTemplateConcatExpression(List<BLangExpression> exprs) {
        BLangExpression concatExpr = null;
        BLangExpression currentExpr;
        for (BLangExpression expr : exprs) {
            currentExpr = expr;
            if (expr.type.tag != TypeTags.STRING && expr.type.tag != TypeTags.XML) {
                currentExpr = getToStringInvocationOnExpr(expr);
            }

            if (concatExpr == null) {
                concatExpr = currentExpr;
                continue;
            }

            BType binaryExprType =
                    TypeTags.isXMLTypeTag(concatExpr.type.tag) || TypeTags.isXMLTypeTag(currentExpr.type.tag)
                            ? symTable.xmlType
                            : symTable.stringType;
            concatExpr =
                    ASTBuilderUtil.createBinaryExpr(concatExpr.pos, concatExpr, currentExpr,
                            binaryExprType, OperatorKind.ADD, null);
        }
        return concatExpr;
    }

    private BLangInvocation getToStringInvocationOnExpr(BLangExpression expression) {
        BInvokableSymbol symbol = (BInvokableSymbol) symTable.langValueModuleSymbol.scope
                .lookup(names.fromString(TO_STRING_FUNCTION_NAME)).symbol;

        List<BLangExpression> requiredArgs = new ArrayList<BLangExpression>() {{
            add(addConversionExprIfRequired(expression, symbol.params.get(0).type));
        }};
        return ASTBuilderUtil.createInvocationExprMethod(expression.pos, symbol, requiredArgs, new ArrayList<>(),
                                                         symResolver);
    }

    // TODO: Move the logic on binding patterns to a seperate class
    private BLangInvocation generateErrorDetailBuiltinFunction(DiagnosticPos pos, BVarSymbol errorVarySymbol,
                                                               BLangIndexBasedAccess parentIndexBasedAccess) {
        BLangExpression onExpr =
                parentIndexBasedAccess != null
                        ? parentIndexBasedAccess : ASTBuilderUtil.createVariableRef(pos, errorVarySymbol);

        return createLangLibInvocationNode(ERROR_DETAIL_FUNCTION_NAME, onExpr, new ArrayList<>(), null, pos);
    }

    private BLangInvocation generateErrorReasonBuiltinFunction(DiagnosticPos pos, BType reasonType,
                                                               BVarSymbol errorVarSymbol,
                                                               BLangIndexBasedAccess parentIndexBasedAccess) {
        BLangExpression onExpr =
                parentIndexBasedAccess != null
                        ? parentIndexBasedAccess : ASTBuilderUtil.createVariableRef(pos, errorVarSymbol);
        return createLangLibInvocationNode(ERROR_REASON_FUNCTION_NAME, onExpr, new ArrayList<>(), reasonType, pos);
    }

    private BLangInvocation generateCloneWithTypeInvocation(DiagnosticPos pos,
                                                            BType targetType,
                                                            BVarSymbol source) {
        BType typedescType = new BTypedescType(targetType, symTable.typeDesc.tsymbol);
        BLangInvocation invocationNode = createInvocationNode(CLONE_WITH_TYPE, new ArrayList<>(), typedescType);

        BLangTypedescExpr typedescExpr = new BLangTypedescExpr();
        typedescExpr.resolvedType = targetType;
        typedescExpr.type = typedescType;

        invocationNode.expr = typedescExpr;
        invocationNode.symbol = symResolver.lookupLangLibMethod(typedescType, names.fromString(CLONE_WITH_TYPE));
        invocationNode.requiredArgs = Lists.of(ASTBuilderUtil.createVariableRef(pos, source), typedescExpr);
        invocationNode.type = BUnionType.create(null, targetType, symTable.errorType);
        return invocationNode;
    }

    private BLangLambdaFunction createFuncToFilterOutRestParam(List<String> toRemoveList, DiagnosticPos pos) {

        // Creates following anonymous function
        //
        // function ((string, any) $lambdaArg$0) returns boolean {
        //     Following if block is generated for all parameters given in the record variable
        //     if ($lambdaArg$0[0] == "name") {
        //         return false;
        //     }
        //     if ($lambdaArg$0[0] == "age") {
        //         return false;
        //     }
        //      return true;
        // }

        String anonfuncName = "$anonRestParamFilterFunc$" + lambdaFunctionCount++;
        BLangFunction function = ASTBuilderUtil.createFunction(pos, anonfuncName);

        BVarSymbol keyValSymbol = new BVarSymbol(0, names.fromString("$lambdaArg$0"), this.env.scope.owner.pkgID,
                                                 getStringAnyTupleType(), this.env.scope.owner);
        BLangBlockFunctionBody functionBlock = createAnonymousFunctionBlock(pos, function, keyValSymbol);

        BLangIndexBasedAccess indexBasesAccessExpr =
                ASTBuilderUtil.createIndexBasesAccessExpr(pos, symTable.anyType, keyValSymbol, ASTBuilderUtil
                        .createLiteral(pos, symTable.intType, (long) 0));
        BLangSimpleVariableDef tupFirstElem = createVarDef("key", indexBasesAccessExpr.type,
                                                           indexBasesAccessExpr, pos);
        functionBlock.addStatement(tupFirstElem);

        // Create the if statements
        for (String toRemoveItem : toRemoveList) {
            createIfStmt(pos, tupFirstElem.var.symbol, functionBlock, toRemoveItem);
        }

        // Create the final return true statement
        BInvokableSymbol functionSymbol = createReturnTrueStatement(pos, function, functionBlock);

        // Create and return a lambda function
        return createLambdaFunction(function, functionSymbol);
    }

    private BLangLambdaFunction createFuncToFilterOutRestParam(BLangRecordVariable recordVariable, DiagnosticPos pos) {
        List<String> fieldNamesToRemove = recordVariable.variableList.stream()
                .map(var -> var.getKey().getValue())
                .collect(Collectors.toList());
        return createFuncToFilterOutRestParam(fieldNamesToRemove, pos);
    }

    private void createIfStmt(DiagnosticPos pos, BVarSymbol inputParamSymbol, BLangBlockFunctionBody blockStmt,
                              String key) {
        BLangSimpleVarRef firstElemRef = ASTBuilderUtil.createVariableRef(pos, inputParamSymbol);
        BLangExpression converted = addConversionExprIfRequired(firstElemRef, symTable.stringType);

        BLangIf ifStmt = ASTBuilderUtil.createIfStmt(pos, blockStmt);

        BLangBlockStmt ifBlock = ASTBuilderUtil.createBlockStmt(pos, new ArrayList<>());
        BLangReturn returnStmt = ASTBuilderUtil.createReturnStmt(pos, ifBlock);
        returnStmt.expr = ASTBuilderUtil.createLiteral(pos, symTable.booleanType, false);
        ifStmt.body = ifBlock;

        BLangGroupExpr groupExpr = new BLangGroupExpr();
        groupExpr.type = symTable.booleanType;

        BLangBinaryExpr binaryExpr = ASTBuilderUtil.createBinaryExpr(pos, converted,
                ASTBuilderUtil.createLiteral(pos, symTable.stringType, key),
                symTable.booleanType, OperatorKind.EQUAL, null);

        binaryExpr.opSymbol = (BOperatorSymbol) symResolver.resolveBinaryOperator(
                binaryExpr.opKind, binaryExpr.lhsExpr.type, binaryExpr.rhsExpr.type);

        groupExpr.expression = binaryExpr;
        ifStmt.expr = groupExpr;
    }

    BLangLambdaFunction createLambdaFunction(BLangFunction function, BInvokableSymbol functionSymbol) {
        BLangLambdaFunction lambdaFunction = (BLangLambdaFunction) TreeBuilder.createLambdaFunctionNode();
        lambdaFunction.function = function;
        lambdaFunction.type = functionSymbol.type;
        return lambdaFunction;
    }

    private BInvokableSymbol createReturnTrueStatement(DiagnosticPos pos, BLangFunction function,
                                                       BLangBlockFunctionBody functionBlock) {
        BLangReturn trueReturnStmt = ASTBuilderUtil.createReturnStmt(pos, functionBlock);
        trueReturnStmt.expr = ASTBuilderUtil.createLiteral(pos, symTable.booleanType, true);

        // Create function symbol before visiting desugar phase for the function
        BInvokableSymbol functionSymbol = Symbols.createFunctionSymbol(Flags.asMask(function.flagSet),
                                                                       new Name(function.name.value),
                                                                       env.enclPkg.packageID, function.type,
                                                                       env.enclEnv.enclVarSym, true);
        functionSymbol.retType = function.returnTypeNode.type;
        functionSymbol.params = function.requiredParams.stream()
                .map(param -> param.symbol)
                .collect(Collectors.toList());
        functionSymbol.scope = env.scope;
        functionSymbol.type = new BInvokableType(Collections.singletonList(getStringAnyTupleType()),
                                                 getRestType(functionSymbol), symTable.booleanType, null);
        function.symbol = functionSymbol;
        rewrite(function, env);
        env.enclPkg.addFunction(function);
        return functionSymbol;
    }

    private BLangBlockFunctionBody createAnonymousFunctionBlock(DiagnosticPos pos, BLangFunction function,
                                                                BVarSymbol keyValSymbol) {
        BLangSimpleVariable inputParameter = ASTBuilderUtil.createVariable(pos, null, getStringAnyTupleType(),
                                                                           null, keyValSymbol);
        function.requiredParams.add(inputParameter);
        BLangValueType booleanTypeKind = new BLangValueType();
        booleanTypeKind.typeKind = TypeKind.BOOLEAN;
        booleanTypeKind.type = symTable.booleanType;
        function.returnTypeNode = booleanTypeKind;

        BLangBlockFunctionBody functionBlock = ASTBuilderUtil.createBlockFunctionBody(pos, new ArrayList<>());
        function.body = functionBlock;
        return functionBlock;
    }

    private BTupleType getStringAnyTupleType() {
        ArrayList<BType> typeList = new ArrayList<BType>() {{
            add(symTable.stringType);
            add(symTable.anyType);
        }};
        return new BTupleType(typeList);
    }

    /**
     * This method creates a simple variable def and assigns and array expression based on the given indexExpr.
     *
     *  case 1: when there is no parent array access expression, but with the indexExpr : 1
     *  string s = x[1];
     *
     *  case 2: when there is a parent array expression : x[2] and indexExpr : 3
     *  string s = x[2][3];
     *
     *  case 3: when there is no parent array access expression, but with the indexExpr : name
     *  string s = x[name];
     *
     *  case 4: when there is a parent map expression : x[name] and indexExpr : fName
     *  string s = x[name][fName]; // record variable inside record variable
     *
     *  case 5: when there is a parent map expression : x[name] and indexExpr : 1
     *  string s = x[name][1]; // tuple variable inside record variable
     */
    private void createSimpleVarDefStmt(BLangSimpleVariable simpleVariable, BLangBlockStmt parentBlockStmt,
                                        BLangLiteral indexExpr, BVarSymbol tupleVarSymbol,
                                        BLangIndexBasedAccess parentArrayAccessExpr) {

        Name varName = names.fromIdNode(simpleVariable.name);
        if (varName == Names.IGNORE) {
            return;
        }

        final BLangSimpleVariableDef simpleVariableDef = ASTBuilderUtil.createVariableDefStmt(simpleVariable.pos,
                parentBlockStmt);
        simpleVariableDef.var = simpleVariable;

        simpleVariable.expr = createIndexBasedAccessExpr(simpleVariable.type, simpleVariable.pos,
                indexExpr, tupleVarSymbol, parentArrayAccessExpr);
    }

    @Override
    public void visit(BLangAssignment assignNode) {
        if (safeNavigateLHS(assignNode.varRef)) {
            BLangAccessExpression accessExpr = (BLangAccessExpression) assignNode.varRef;
            accessExpr.leafNode = true;
            result = rewriteSafeNavigationAssignment(accessExpr, assignNode.expr, assignNode.safeAssignment);
            result = rewrite(result, env);
            return;
        }

        assignNode.varRef = rewriteExpr(assignNode.varRef);
        assignNode.expr = rewriteExpr(assignNode.expr);
        assignNode.expr = addConversionExprIfRequired(rewriteExpr(assignNode.expr), assignNode.varRef.type);
        result = assignNode;
    }

    @Override
    public void visit(BLangTupleDestructure tupleDestructure) {
        //  case 1:
        //  a is string, b is float
        //  (a, b) = (tuple)
        //
        //  any[] x = (tuple);
        //  string a = x[0];
        //  int b = x[1];
        //
        //  case 2:
        //  a is string, b is float, c is int
        //  ((a, b), c)) = (tuple)
        //
        //  any[] x = (tuple);
        //  string a = x[0][0];
        //  float b = x[0][1];
        //  int c = x[1];


        //create tuple destruct block stmt
        final BLangBlockStmt blockStmt = ASTBuilderUtil.createBlockStmt(tupleDestructure.pos);

        //create a array of any-type based on the dimension
        BType runTimeType = new BArrayType(symTable.anyType);

        //create a simple var for the array 'any[] x = (tuple)' based on the dimension for x
        String name = "tuple";
        final BLangSimpleVariable tuple = ASTBuilderUtil.createVariable(tupleDestructure.pos, name, runTimeType, null,
                new BVarSymbol(0, names.fromString(name), this.env.scope.owner.pkgID, runTimeType,
                        this.env.scope.owner));
        tuple.expr = tupleDestructure.expr;
        final BLangSimpleVariableDef variableDef = ASTBuilderUtil.createVariableDefStmt(tupleDestructure.pos,
                blockStmt);
        variableDef.var = tuple;

        //create the variable definition statements using the root block stmt created
        createVarRefAssignmentStmts(tupleDestructure.varRef, blockStmt, tuple.symbol, null);
        createRestFieldAssignmentStmt(tupleDestructure, blockStmt, tuple.symbol);

        //finally rewrite the populated block statement
        result = rewrite(blockStmt, env);
    }

    private void createRestFieldAssignmentStmt(BLangTupleDestructure tupleDestructure, BLangBlockStmt blockStmt,
                                               BVarSymbol tupleVarSymbol) {
        BLangTupleVarRef tupleVarRef = tupleDestructure.varRef;
        DiagnosticPos pos = blockStmt.pos;
        if (tupleVarRef.restParam != null) {
            BLangExpression tupleExpr = tupleDestructure.expr;

            // T[] t = [];
            BLangSimpleVarRef restParam = (BLangSimpleVarRef) tupleVarRef.restParam;
            BArrayType restParamType = (BArrayType) restParam.type;
            BLangArrayLiteral arrayExpr = createArrayLiteralExprNode();
            arrayExpr.type = restParamType;

            BLangAssignment restParamAssignment = ASTBuilderUtil.createAssignmentStmt(pos, blockStmt);
            restParamAssignment.varRef = restParam;
            restParamAssignment.varRef.type = restParamType;
            restParamAssignment.expr = arrayExpr;

            // foreach var $foreach$i in tupleTypes.length()...tupleLiteral.length() {
            //     t[t.length()] = <T> tupleLiteral[$foreach$i];
            // }
            BLangLiteral startIndexLiteral = (BLangLiteral) TreeBuilder.createLiteralExpression();
            startIndexLiteral.value = (long) tupleVarRef.expressions.size();
            startIndexLiteral.type = symTable.intType;
            BLangInvocation lengthInvocation = createLengthInvocation(pos, tupleExpr);
            BLangInvocation intRangeInvocation = replaceWithIntRange(pos, startIndexLiteral,
                    getModifiedIntRangeEndExpr(lengthInvocation));

            BLangForeach foreach = (BLangForeach) TreeBuilder.createForeachNode();
            foreach.pos = pos;
            foreach.collection = intRangeInvocation;
            types.setForeachTypedBindingPatternType(foreach);

            final BLangSimpleVariable foreachVariable = ASTBuilderUtil.createVariable(pos,
                    "$foreach$i", foreach.varType);
            foreachVariable.symbol = new BVarSymbol(0, names.fromIdNode(foreachVariable.name),
                    this.env.scope.owner.pkgID, foreachVariable.type, this.env.scope.owner);
            BLangSimpleVarRef foreachVarRef = ASTBuilderUtil.createVariableRef(pos, foreachVariable.symbol);
            foreach.variableDefinitionNode = ASTBuilderUtil.createVariableDef(pos, foreachVariable);
            foreach.isDeclaredWithVar = true;
            BLangBlockStmt foreachBody = ASTBuilderUtil.createBlockStmt(pos);

            // t[t.length()] = <T> tupleLiteral[$foreach$i];
            BLangIndexBasedAccess indexAccessExpr = ASTBuilderUtil.createIndexAccessExpr(restParam,
                    createLengthInvocation(pos, restParam));
            indexAccessExpr.type = restParamType.eType;
            createSimpleVarRefAssignmentStmt(indexAccessExpr, foreachBody, foreachVarRef, tupleVarSymbol, null);

            foreach.body = foreachBody;
            blockStmt.addStatement(foreach);
        }
    }

    private BLangInvocation createLengthInvocation(DiagnosticPos pos, BLangExpression collection) {
        BInvokableSymbol lengthInvokableSymbol = (BInvokableSymbol) symResolver
                .lookupLangLibMethod(collection.type, names.fromString(LENGTH_FUNCTION_NAME));
        BLangInvocation lengthInvocation = ASTBuilderUtil.createInvocationExprForMethod(pos, lengthInvokableSymbol,
                Lists.of(collection), symResolver);
        lengthInvocation.argExprs = lengthInvocation.requiredArgs;
        lengthInvocation.type = lengthInvokableSymbol.type.getReturnType();
        return lengthInvocation;
    }

    /**
     * This method iterate through each member of the tupleVarRef and create the relevant var ref assignment statements.
     * This method does the check for node kind of each member and call the related var ref creation method.
     *
     * Example:
     * ((a, b), c)) = (tuple)
     *
     * (a, b) is again a tuple, so it is a recursive var ref creation.
     *
     * c is a simple var, so a simple var def will be created.
     *
     */
    private void createVarRefAssignmentStmts(BLangTupleVarRef parentTupleVariable, BLangBlockStmt parentBlockStmt,
                                             BVarSymbol tupleVarSymbol, BLangIndexBasedAccess parentIndexAccessExpr) {

        final List<BLangExpression> expressions = parentTupleVariable.expressions;
        for (int index = 0; index < expressions.size(); index++) {
            BLangExpression expression = expressions.get(index);
            if (NodeKind.SIMPLE_VARIABLE_REF == expression.getKind() ||
                    NodeKind.FIELD_BASED_ACCESS_EXPR == expression.getKind() ||
                    NodeKind.INDEX_BASED_ACCESS_EXPR == expression.getKind() ||
                    NodeKind.XML_ATTRIBUTE_ACCESS_EXPR == expression.getKind()) {
                //if this is simple var, then create a simple var def stmt
                BLangLiteral indexExpr = ASTBuilderUtil.createLiteral(expression.pos, symTable.intType, (long) index);
                createSimpleVarRefAssignmentStmt((BLangVariableReference) expression, parentBlockStmt, indexExpr,
                        tupleVarSymbol, parentIndexAccessExpr);
                continue;
            }

            if (expression.getKind() == NodeKind.TUPLE_VARIABLE_REF) {
                //else recursively create the var def statements for tuple var ref
                BLangTupleVarRef tupleVarRef = (BLangTupleVarRef) expression;
                BLangLiteral indexExpr = ASTBuilderUtil.createLiteral(tupleVarRef.pos, symTable.intType, (long) index);
                BLangIndexBasedAccess arrayAccessExpr = ASTBuilderUtil.createIndexBasesAccessExpr(tupleVarRef.pos,
                        new BArrayType(symTable.anyType), tupleVarSymbol, indexExpr);
                if (parentIndexAccessExpr != null) {
                    arrayAccessExpr.expr = parentIndexAccessExpr;
                }
                createVarRefAssignmentStmts((BLangTupleVarRef) expression, parentBlockStmt, tupleVarSymbol,
                        arrayAccessExpr);
                continue;
            }

            if (expression.getKind() == NodeKind.RECORD_VARIABLE_REF) {
                //else recursively create the var def statements for record var ref
                BLangRecordVarRef recordVarRef = (BLangRecordVarRef) expression;
                BLangLiteral indexExpr = ASTBuilderUtil.createLiteral(recordVarRef.pos, symTable.intType,
                                                                      (long) index);
                BLangIndexBasedAccess arrayAccessExpr = ASTBuilderUtil.createIndexBasesAccessExpr(
                        parentTupleVariable.pos, symTable.mapType, tupleVarSymbol, indexExpr);
                if (parentIndexAccessExpr != null) {
                    arrayAccessExpr.expr = parentIndexAccessExpr;
                }
                createVarRefAssignmentStmts((BLangRecordVarRef) expression, parentBlockStmt, tupleVarSymbol,
                                            arrayAccessExpr);

                BLangRecordTypeNode recordTypeNode = TypeDefBuilderHelper.createRecordTypeNode(
                        (BRecordType) recordVarRef.type, env.enclPkg.packageID, symTable, recordVarRef.pos);
                recordTypeNode.initFunction = TypeDefBuilderHelper
                        .createInitFunctionForRecordType(recordTypeNode, env, names, symTable);
                TypeDefBuilderHelper
                        .addTypeDefinition(recordVarRef.type, recordVarRef.type.tsymbol, recordTypeNode, env);

                continue;
            }

            if (expression.getKind() == NodeKind.ERROR_VARIABLE_REF) {
                // Else recursively create the var def statements for record var ref.
                BLangErrorVarRef errorVarRef = (BLangErrorVarRef) expression;
                BLangLiteral indexExpr = ASTBuilderUtil.createLiteral(errorVarRef.pos, symTable.intType,
                        (long) index);
                BLangIndexBasedAccess arrayAccessExpr = ASTBuilderUtil.createIndexBasesAccessExpr(
                        parentTupleVariable.pos, expression.type, tupleVarSymbol, indexExpr);
                if (parentIndexAccessExpr != null) {
                    arrayAccessExpr.expr = parentIndexAccessExpr;
                }
                createVarRefAssignmentStmts((BLangErrorVarRef) expression, parentBlockStmt, tupleVarSymbol,
                        arrayAccessExpr);
            }
        }
    }

    /**
     * This method creates a assignment statement and assigns and array expression based on the given indexExpr.
     *
     */
    private void createSimpleVarRefAssignmentStmt(BLangVariableReference simpleVarRef, BLangBlockStmt parentBlockStmt,
                                                  BLangExpression indexExpr, BVarSymbol tupleVarSymbol,
                                                  BLangIndexBasedAccess parentArrayAccessExpr) {

        if (simpleVarRef.getKind() == NodeKind.SIMPLE_VARIABLE_REF) {
            Name varName = names.fromIdNode(((BLangSimpleVarRef) simpleVarRef).variableName);
            if (varName == Names.IGNORE) {
                return;
            }
        }

        BLangExpression assignmentExpr = createIndexBasedAccessExpr(simpleVarRef.type, simpleVarRef.pos,
                indexExpr, tupleVarSymbol, parentArrayAccessExpr);

        assignmentExpr = addConversionExprIfRequired(assignmentExpr, simpleVarRef.type);

        final BLangAssignment assignmentStmt = ASTBuilderUtil.createAssignmentStmt(parentBlockStmt.pos,
                parentBlockStmt);
        assignmentStmt.varRef = simpleVarRef;
        assignmentStmt.expr = assignmentExpr;
    }

    private BLangExpression createIndexBasedAccessExpr(BType varType, DiagnosticPos varPos, BLangExpression indexExpr,
                                                       BVarSymbol tupleVarSymbol, BLangIndexBasedAccess parentExpr) {

        BLangIndexBasedAccess arrayAccess = ASTBuilderUtil.createIndexBasesAccessExpr(varPos,
                symTable.anyType, tupleVarSymbol, indexExpr);
        arrayAccess.originalType = varType;

        if (parentExpr != null) {
            arrayAccess.expr = parentExpr;
        }

        final BLangExpression assignmentExpr;
        if (types.isValueType(varType)) {
            BLangTypeConversionExpr castExpr = (BLangTypeConversionExpr) TreeBuilder.createTypeConversionNode();
            castExpr.expr = arrayAccess;
            castExpr.type = varType;
            assignmentExpr = castExpr;
        } else {
            assignmentExpr = arrayAccess;
        }
        return assignmentExpr;
    }

    @Override
    public void visit(BLangRecordDestructure recordDestructure) {

        final BLangBlockStmt blockStmt = ASTBuilderUtil.createBlockStmt(recordDestructure.pos);

        BType runTimeType = new BMapType(TypeTags.MAP, symTable.anyType, null);

        String name = "$map$0";
        final BLangSimpleVariable mapVariable = ASTBuilderUtil.createVariable(recordDestructure.pos, name, runTimeType,
                null, new BVarSymbol(0, names.fromString(name), this.env.scope.owner.pkgID,
                        runTimeType, this.env.scope.owner));
        mapVariable.expr = recordDestructure.expr;
        final BLangSimpleVariableDef variableDef = ASTBuilderUtil.
                createVariableDefStmt(recordDestructure.pos, blockStmt);
        variableDef.var = mapVariable;

        //create the variable definition statements using the root block stmt created
        createVarRefAssignmentStmts(recordDestructure.varRef, blockStmt, mapVariable.symbol, null);

        //finally rewrite the populated block statement
        result = rewrite(blockStmt, env);
    }

    @Override
    public void visit(BLangErrorDestructure errorDestructure) {
        final BLangBlockStmt blockStmt = ASTBuilderUtil.createBlockStmt(errorDestructure.pos);
        String name = "$error$";
        final BLangSimpleVariable errorVar = ASTBuilderUtil.createVariable(errorDestructure.pos, name,
                symTable.errorType, null, new BVarSymbol(0, names.fromString(name),
                        this.env.scope.owner.pkgID, symTable.errorType, this.env.scope.owner));
        errorVar.expr = errorDestructure.expr;
        final BLangSimpleVariableDef variableDef = ASTBuilderUtil.createVariableDefStmt(errorDestructure.pos,
                blockStmt);
        variableDef.var = errorVar;
        createVarRefAssignmentStmts(errorDestructure.varRef, blockStmt, errorVar.symbol, null);
        result = rewrite(blockStmt, env);
    }

    private void createVarRefAssignmentStmts(BLangRecordVarRef parentRecordVarRef, BLangBlockStmt parentBlockStmt,
                                             BVarSymbol recordVarSymbol, BLangIndexBasedAccess parentIndexAccessExpr) {
        final List<BLangRecordVarRefKeyValue> variableRefList = parentRecordVarRef.recordRefFields;
        for (BLangRecordVarRefKeyValue varRefKeyValue : variableRefList) {
            BLangExpression variableReference = varRefKeyValue.variableReference;
            BLangLiteral indexExpr = ASTBuilderUtil.createLiteral(variableReference.pos, symTable.stringType,
                    varRefKeyValue.variableName.getValue());

            if (NodeKind.SIMPLE_VARIABLE_REF == variableReference.getKind() ||
                    NodeKind.FIELD_BASED_ACCESS_EXPR == variableReference.getKind() ||
                    NodeKind.INDEX_BASED_ACCESS_EXPR == variableReference.getKind() ||
                    NodeKind.XML_ATTRIBUTE_ACCESS_EXPR == variableReference.getKind()) {
                createSimpleVarRefAssignmentStmt((BLangVariableReference) variableReference, parentBlockStmt,
                        indexExpr, recordVarSymbol, parentIndexAccessExpr);
                continue;
            }

            if (NodeKind.RECORD_VARIABLE_REF == variableReference.getKind()) {
                BLangRecordVarRef recordVariable = (BLangRecordVarRef) variableReference;
                BLangIndexBasedAccess arrayAccessExpr = ASTBuilderUtil.createIndexBasesAccessExpr(
                        parentRecordVarRef.pos, symTable.mapType, recordVarSymbol, indexExpr);
                if (parentIndexAccessExpr != null) {
                    arrayAccessExpr.expr = parentIndexAccessExpr;
                }
                createVarRefAssignmentStmts(recordVariable, parentBlockStmt, recordVarSymbol, arrayAccessExpr);
                continue;
            }

            if (NodeKind.TUPLE_VARIABLE_REF == variableReference.getKind()) {
                BLangTupleVarRef tupleVariable = (BLangTupleVarRef) variableReference;
                BLangIndexBasedAccess arrayAccessExpr = ASTBuilderUtil.createIndexBasesAccessExpr(tupleVariable.pos,
                        symTable.tupleType, recordVarSymbol, indexExpr);
                if (parentIndexAccessExpr != null) {
                    arrayAccessExpr.expr = parentIndexAccessExpr;
                }
                createVarRefAssignmentStmts(tupleVariable, parentBlockStmt, recordVarSymbol, arrayAccessExpr);
                continue;
            }

            if (NodeKind.ERROR_VARIABLE_REF == variableReference.getKind()) {
                BLangIndexBasedAccess arrayAccessExpr = ASTBuilderUtil.createIndexBasesAccessExpr(variableReference.pos,
                        symTable.errorType, recordVarSymbol, indexExpr);
                if (parentIndexAccessExpr != null) {
                    arrayAccessExpr.expr = parentIndexAccessExpr;
                }
                createVarRefAssignmentStmts((BLangErrorVarRef) variableReference, parentBlockStmt, recordVarSymbol,
                        arrayAccessExpr);
            }
        }

        if (parentRecordVarRef.restParam != null) {
            // The restParam is desugared to a filter iterable operation that filters out the fields provided in the
            // record variable
            // map<any> restParam = $map$0.filter($lambdaArg$0);

            DiagnosticPos pos = parentBlockStmt.pos;
            BMapType restParamType = (BMapType) ((BLangSimpleVarRef) parentRecordVarRef.restParam).type;
            BLangSimpleVarRef variableReference;

            if (parentIndexAccessExpr != null) {
                BLangSimpleVariable mapVariable = ASTBuilderUtil.createVariable(pos, "$map$1", restParamType,
                        null, new BVarSymbol(0, names.fromString("$map$1"), this.env.scope.owner.pkgID,
                                restParamType, this.env.scope.owner));
                mapVariable.expr = parentIndexAccessExpr;
                BLangSimpleVariableDef variableDef = ASTBuilderUtil.createVariableDefStmt(pos, parentBlockStmt);
                variableDef.var = mapVariable;

                variableReference = ASTBuilderUtil.createVariableRef(pos, mapVariable.symbol);
            } else {
                variableReference = ASTBuilderUtil.createVariableRef(pos,
                        ((BLangSimpleVariableDef) parentBlockStmt.stmts.get(0)).var.symbol);
            }

            BLangSimpleVarRef restParam = (BLangSimpleVarRef) parentRecordVarRef.restParam;

            List<String> keysToRemove = parentRecordVarRef.recordRefFields.stream()
                    .map(field -> field.variableName.value)
                    .collect(Collectors.toList());

            BLangSimpleVariable filteredDetail = generateRestFilter(variableReference, pos,
                    keysToRemove, restParamType, parentBlockStmt);

            BLangSimpleVarRef varRef = ASTBuilderUtil.createVariableRef(pos, filteredDetail.symbol);

            // Create rest param variable definition
            BLangAssignment restParamAssignment = ASTBuilderUtil.createAssignmentStmt(pos, parentBlockStmt);
            restParamAssignment.varRef = restParam;
            restParamAssignment.varRef.type = restParamType;
            restParamAssignment.expr = varRef;
        }
    }

    private void createVarRefAssignmentStmts(BLangErrorVarRef parentErrorVarRef, BLangBlockStmt parentBlockStmt,
                                             BVarSymbol errorVarySymbol, BLangIndexBasedAccess parentIndexAccessExpr) {
        if (parentErrorVarRef.reason.getKind() != NodeKind.SIMPLE_VARIABLE_REF ||
                names.fromIdNode(((BLangSimpleVarRef) parentErrorVarRef.reason).variableName) != Names.IGNORE) {
            BLangAssignment reasonAssignment = ASTBuilderUtil
                    .createAssignmentStmt(parentBlockStmt.pos, parentBlockStmt);
            reasonAssignment.expr = generateErrorReasonBuiltinFunction(parentErrorVarRef.reason.pos,
                    symTable.stringType, errorVarySymbol, parentIndexAccessExpr);
            reasonAssignment.expr = addConversionExprIfRequired(reasonAssignment.expr, parentErrorVarRef.reason.type);
            reasonAssignment.varRef = parentErrorVarRef.reason;
        }

        // When no detail nor rest detail are to be destructured, we don't need to generate the detail invocation.
        if (parentErrorVarRef.detail.isEmpty() && isIgnoredErrorRefRestVar(parentErrorVarRef)) {
            return;
        }

        BLangInvocation errorDetailBuiltinFunction = generateErrorDetailBuiltinFunction(parentErrorVarRef.pos,
                errorVarySymbol,
                parentIndexAccessExpr);

        BLangSimpleVariableDef detailTempVarDef = createVarDef("$error$detail$" + errorCount++,
                                                               symTable.detailType, errorDetailBuiltinFunction,
                                                               parentErrorVarRef.pos);
        detailTempVarDef.type = symTable.detailType;
        parentBlockStmt.addStatement(detailTempVarDef);
        this.env.scope.define(names.fromIdNode(detailTempVarDef.var.name), detailTempVarDef.var.symbol);

        List<String> extractedKeys = new ArrayList<>();
        for (BLangNamedArgsExpression detail : parentErrorVarRef.detail) {
            extractedKeys.add(detail.name.value);
            BLangVariableReference ref = (BLangVariableReference) detail.expr;

            // create a index based access
            BLangExpression detailEntryVar = createIndexBasedAccessExpr(ref.type, ref.pos,
                    createStringLiteral(detail.name.pos, detail.name.value),
                    detailTempVarDef.var.symbol, null);
            if (detailEntryVar.getKind() == NodeKind.INDEX_BASED_ACCESS_EXPR) {
                BLangIndexBasedAccess bLangIndexBasedAccess = (BLangIndexBasedAccess) detailEntryVar;
                bLangIndexBasedAccess.originalType = symTable.pureType;
            }

            BLangAssignment detailAssignment = ASTBuilderUtil.createAssignmentStmt(ref.pos, parentBlockStmt);
            detailAssignment.varRef = ref;
            detailAssignment.expr = detailEntryVar;
        }

        if (!isIgnoredErrorRefRestVar(parentErrorVarRef)) {
            BLangSimpleVarRef detailVarRef = ASTBuilderUtil.createVariableRef(parentErrorVarRef.restVar.pos,
                    detailTempVarDef.var.symbol);

            BLangSimpleVariable filteredDetail = generateRestFilter(detailVarRef, parentErrorVarRef.restVar.pos,
                    extractedKeys,
                    parentErrorVarRef.restVar.type, parentBlockStmt);
            BLangAssignment restAssignment = ASTBuilderUtil.createAssignmentStmt(parentErrorVarRef.restVar.pos,
                    parentBlockStmt);
            restAssignment.varRef = parentErrorVarRef.restVar;
            restAssignment.expr = ASTBuilderUtil.createVariableRef(parentErrorVarRef.restVar.pos,
                    filteredDetail.symbol);
        }

        BErrorType errorType = (BErrorType) parentErrorVarRef.type;
        if (errorType.detailType.getKind() == TypeKind.RECORD) {
            // Create empty record init attached func
            BRecordTypeSymbol tsymbol = (BRecordTypeSymbol) errorType.detailType.tsymbol;
            tsymbol.initializerFunc = createRecordInitFunc();
            tsymbol.scope.define(tsymbol.initializerFunc.funcName, tsymbol.initializerFunc.symbol);
        }
    }

    private boolean isIgnoredErrorRefRestVar(BLangErrorVarRef parentErrorVarRef) {
        if (parentErrorVarRef.restVar == null) {
            return true;
        }
        if (parentErrorVarRef.restVar.getKind() == NodeKind.SIMPLE_VARIABLE_REF) {
            return (((BLangSimpleVarRef) parentErrorVarRef.restVar).variableName.value.equals(IGNORE.value));
        }
        return false;
    }

    @Override
    public void visit(BLangRetry retryNode) {
        DiagnosticPos pos = retryNode.retryBody.pos;
        BLangBlockStmt retryBlockStmt = ASTBuilderUtil.createBlockStmt(retryNode.pos);
        BLangSimpleVariableDef retryManagerVarDef = createRetryManagerDef(retryNode.retrySpec, retryNode.pos);
        retryBlockStmt.stmts.add(retryManagerVarDef);

        //  var $retryFunc$ = function () returns any|error {
        //    <"Content in retry block goes here">
        //  };

        BLangBlockFunctionBody retryBody = ASTBuilderUtil.createBlockFunctionBody(pos);
        BType retryReturnType = BUnionType.create(null, symTable.anyType, symTable.errorType);
        BLangType retryLambdaReturnType = ASTBuilderUtil.createTypeNode(retryReturnType);
        BLangLambdaFunction retryFunc = createLambdaFunction(pos, "$retryFunc$",
                Collections.emptyList(), retryLambdaReturnType, retryBody);
        retryBody.stmts.addAll(retryNode.retryBody.stmts);
        BVarSymbol retryFuncVarSymbol = new BVarSymbol(0, names.fromString("$retryFunc$"),
                env.scope.owner.pkgID, retryFunc.type, retryFunc.function.symbol);
<<<<<<< HEAD
        BLangSimpleVariable retryLambdaVariable = ASTBuilderUtil.createVariable(pos, "retryFunc",
=======
        BLangSimpleVariable retryLambdaVariable = ASTBuilderUtil.createVariable(retryBlockPos, "$retryFunc$",
>>>>>>> a6df7b03
                retryFunc.type, retryFunc, retryFuncVarSymbol);
        BLangSimpleVariableDef retryLambdaVariableDef = ASTBuilderUtil.createVariableDef(pos,
                retryLambdaVariable);
        BLangSimpleVarRef retryLambdaVarRef = new BLangSimpleVarRef.BLangLocalVarRef(retryLambdaVariable.symbol);
        retryLambdaVarRef.type = retryFuncVarSymbol.type;
        retryBlockStmt.stmts.add(retryLambdaVariableDef);

        // Add lambda function call
        //any|error $result$ = trap $retryFunc$();
        BLangInvocation retryLambdaInvocation = new BLangInvocation.BFunctionPointerInvocation(pos,
                retryLambdaVarRef, retryLambdaVariable.symbol, retryReturnType);
        retryLambdaInvocation.argExprs = new ArrayList<>();
        BLangTrapExpr retryFunctionTrapExpression = (BLangTrapExpr) TreeBuilder.createTrapExpressionNode();
        retryFunctionTrapExpression.type = retryReturnType;
        retryFunctionTrapExpression.expr = retryLambdaInvocation;

        retryFunc.capturedClosureEnv = env;

        BVarSymbol retryFunctionVarSymbol = new BVarSymbol(0, new Name("$result$"),
<<<<<<< HEAD
                env.scope.owner.pkgID, symTable.errorOrNilType, env.scope.owner);
        BLangSimpleVariable retryFunctionVariable = ASTBuilderUtil.createVariable(pos, "$result$",
=======
                env.scope.owner.pkgID, retryReturnType, env.scope.owner);
        BLangSimpleVariable retryFunctionVariable = ASTBuilderUtil.createVariable(retryBlockPos, "$result$",
>>>>>>> a6df7b03
                retryReturnType, retryFunctionTrapExpression, retryFunctionVarSymbol);
        BLangSimpleVariableDef retryFunctionVariableDef = ASTBuilderUtil.createVariableDef(pos,
                retryFunctionVariable);
        retryBlockStmt.stmts.add(retryFunctionVariableDef);

        // create while loop: while ($result$ is error && $retryManager$.shouldRetry($result$))
        BLangSimpleVarRef retryFunctionVariableRef =
                new BLangSimpleVarRef.BLangLocalVarRef(retryFunctionVariable.symbol);
        retryFunctionVariableRef.type = retryFunctionVariable.symbol.type;

        BLangWhile whileNode = createRetryWhileLoop(pos, retryManagerVarDef, retryFunctionTrapExpression,
                retryFunctionVariableRef);
        retryBlockStmt.stmts.add(whileNode);

        if (retryNode.retryBodyReturns) {
            //  returns <TypeCast>$result$;
            BLangInvokableNode encInvokable = env.enclInvokable;
<<<<<<< HEAD
            BLangTypeConversionExpr castExpr = (BLangTypeConversionExpr) TreeBuilder.createTypeConversionNode();
            castExpr.expr = retryFunctionVariableRef;
            castExpr.type = encInvokable.returnTypeNode.type;
            BLangReturn returnNode = (BLangReturn) TreeBuilder.createReturnNode();
            returnNode.pos = pos;
            returnNode.expr = castExpr;
            retryBlockStmt.addStatement(returnNode);
=======
            BLangReturn returnNode = ASTBuilderUtil.createReturnStmt(retryBlockPos,
                    addConversionExprIfRequired(retryFunctionVariableRef, encInvokable.returnTypeNode.type));
            retryBlockStmt.stmts.add(returnNode);
>>>>>>> a6df7b03
        }

        //  at this point;
        //  RetryManager $retryManager$ = new();
        //  var $retryFunc$ = function () returns any|error {
        //    <"Content in retry block goes here">
        //  };
        //  any|error $result$ = trap $retryFunc$();
        //
        //  while ($result$ is error && $retryManager$.shouldRetry($result$)) {
        //       $result$ = trap $retryFunc$();
        //  }
        //  returns <TypeCast>$result$;
        result = rewrite(retryBlockStmt, env);
    }

    protected BLangWhile createRetryWhileLoop(DiagnosticPos retryBlockPos, BLangSimpleVariableDef retryManagerVarDef,
                                            BLangExpression trapExpr, BLangSimpleVarRef result) {
        BLangWhile whileNode = (BLangWhile) TreeBuilder.createWhileNode();
        whileNode.pos = retryBlockPos;
        BLangTypeTestExpr isErrorCheck = createTypeCheckExpr(retryBlockPos, result,
                getErrorTypeNode());
        BLangSimpleVarRef retryManagerVarRef = new BLangLocalVarRef(retryManagerVarDef.var.symbol);
        retryManagerVarRef.type = retryManagerVarDef.var.symbol.type;
        BLangInvocation shouldRetryInvocation = createRetryManagerShouldRetryInvocation(retryBlockPos,
                retryManagerVarRef, result);
        whileNode.expr = ASTBuilderUtil.createBinaryExpr(retryBlockPos, isErrorCheck, shouldRetryInvocation,
                symTable.booleanType, OperatorKind.AND, null);
        BLangBlockStmt whileBlockStmnt = ASTBuilderUtil.createBlockStmt(retryBlockPos);
        BLangAssignment assignment = ASTBuilderUtil.createAssignmentStmt(retryBlockPos, result,
                trapExpr);
        whileBlockStmnt.stmts.add(assignment);
        whileNode.body = whileBlockStmnt;
        return whileNode;
    }

    protected BLangSimpleVariableDef createRetryManagerDef(BLangRetrySpec retrySpec, DiagnosticPos pos) {
        BTypeSymbol retryManagerTypeSymbol = (BObjectTypeSymbol) symTable.langInternalModuleSymbol
                .scope.lookup(names.fromString("DefaultRetryManager")).symbol;
        BType retryManagerType = retryManagerTypeSymbol.type;
        if (retrySpec.retryManagerType != null) {
            retryManagerType = retrySpec.retryManagerType.type;
        }

        //<RetryManagerType> $retryManager$ = new;
        BVarSymbol retryMangerSymbol = new BVarSymbol(0, names.fromString("$retryManager$"),
                env.scope.owner.pkgID, retryManagerType, this.env.scope.owner);
        BLangTypeInit managerInit = ASTBuilderUtil.createEmptyTypeInit(pos, retryManagerType);
        managerInit.initInvocation.requiredArgs = retrySpec.argExprs;
        BLangSimpleVariable retryManagerVariable = ASTBuilderUtil.createVariable(pos, "$retryManager$",
                retryManagerType, managerInit, retryMangerSymbol);
        return ASTBuilderUtil.createVariableDef(pos, retryManagerVariable);
    }

    BLangInvocation createRetryManagerShouldRetryInvocation(DiagnosticPos pos, BLangSimpleVarRef managerVarRef,
                                                            BLangSimpleVarRef trapResultRef) {
        BInvokableSymbol shouldRetryFuncSymbol = getShouldRetryFunc((BVarSymbol) managerVarRef.symbol).symbol;
        BLangInvocation shouldRetryInvocation = (BLangInvocation) TreeBuilder.createInvocationNode();
        shouldRetryInvocation.pos = pos;
        shouldRetryInvocation.expr = managerVarRef;
        shouldRetryInvocation.requiredArgs = Lists.of(trapResultRef);
        shouldRetryInvocation.argExprs = shouldRetryInvocation.requiredArgs;
        shouldRetryInvocation.symbol = shouldRetryFuncSymbol;
        shouldRetryInvocation.type = shouldRetryFuncSymbol.retType;
        shouldRetryInvocation.langLibInvocation = false;
        return shouldRetryInvocation;
    }

    private BAttachedFunction getShouldRetryFunc(BVarSymbol retryManagerSymbol) {
        BObjectTypeSymbol typeSymbol = (BObjectTypeSymbol) retryManagerSymbol.type.tsymbol;
        for (BAttachedFunction bAttachedFunction : typeSymbol.attachedFuncs) {
            if (bAttachedFunction.funcName.value.equals(RETRY_MANAGER_OBJECT_SHOULD_RETRY_FUNC)) {
                return bAttachedFunction;
            }
        }
        return null;
    }

    protected BLangTypeTestExpr createTypeCheckExpr(DiagnosticPos pos, BLangExpression expr, BLangType type) {
        BLangTypeTestExpr testExpr = ASTBuilderUtil.createTypeTestExpr(pos, expr, type);
        testExpr.type = symTable.booleanType;
        return testExpr;
    }

    @Override
    public void visit(BLangRetryTransaction retryTransaction) {
        BLangStatementExpression retryTransactionStmtExpr = transactionDesugar.desugar(retryTransaction, env);
        BLangExpressionStmt transactionExprStmt  = (BLangExpressionStmt) TreeBuilder.createExpressionStatementNode();
        transactionExprStmt.pos = retryTransaction.pos;
        transactionExprStmt.expr = retryTransactionStmtExpr;
        transactionExprStmt.type = symTable.nilType;
        result = rewrite(transactionExprStmt, env);
    }

    @Override
    public void visit(BLangContinue nextNode) {
        result = nextNode;
    }

    @Override
    public void visit(BLangBreak breakNode) {
        result = breakNode;
    }

    @Override
    public void visit(BLangReturn returnNode) {
        // If the return node do not have an expression, we add `done` statement instead of a return statement. This is
        // to distinguish between returning nil value specifically and not returning any value.
        if (returnNode.expr != null) {
            returnNode.expr = rewriteExpr(returnNode.expr);
        }
        result = returnNode;
    }

    @Override
    public void visit(BLangPanic panicNode) {
        panicNode.expr = rewriteExpr(panicNode.expr);
        result = panicNode;
    }

    @Override
    public void visit(BLangXMLNSStatement xmlnsStmtNode) {
        xmlnsStmtNode.xmlnsDecl = rewrite(xmlnsStmtNode.xmlnsDecl, env);
        result = xmlnsStmtNode;
    }

    @Override
    public void visit(BLangXMLNS xmlnsNode) {
        BLangXMLNS generatedXMLNSNode;
        xmlnsNode.namespaceURI = rewriteExpr(xmlnsNode.namespaceURI);
        BSymbol ownerSymbol = xmlnsNode.symbol.owner;

        // Local namespace declaration in a function/resource/action/worker
        if ((ownerSymbol.tag & SymTag.INVOKABLE) == SymTag.INVOKABLE ||
                (ownerSymbol.tag & SymTag.SERVICE) == SymTag.SERVICE) {
            generatedXMLNSNode = new BLangLocalXMLNS();
        } else {
            generatedXMLNSNode = new BLangPackageXMLNS();
        }

        generatedXMLNSNode.namespaceURI = xmlnsNode.namespaceURI;
        generatedXMLNSNode.prefix = xmlnsNode.prefix;
        generatedXMLNSNode.symbol = xmlnsNode.symbol;
        result = generatedXMLNSNode;
    }

    public void visit(BLangCompoundAssignment compoundAssignment) {

        BLangVariableReference varRef = compoundAssignment.varRef;
        if (compoundAssignment.varRef.getKind() != NodeKind.INDEX_BASED_ACCESS_EXPR) {
            // Create a new varRef if this is a simpleVarRef. Because this can be a
            // narrowed type var. In that case, lhs and rhs must be visited in two
            // different manners.
            if (varRef.getKind() == NodeKind.SIMPLE_VARIABLE_REF) {
                varRef = ASTBuilderUtil.createVariableRef(compoundAssignment.varRef.pos, varRef.symbol);
                varRef.lhsVar = true;
            }

            result = ASTBuilderUtil.createAssignmentStmt(compoundAssignment.pos, rewriteExpr(varRef),
                    rewriteExpr(compoundAssignment.modifiedExpr));
            return;
        }
        // If compound Assignment is an index based expression such as a[f(1, foo)][3][2] += y,
        // should return a block statement which is equivalent to
        // var $temp3$ = a[f(1, foo)];
        // var $temp2$ = 3;
        // var $temp1$ = 2;
        // a[$temp3$][$temp2$][$temp1$] = a[$temp3$][$temp2$][$temp1$] + y;
        List<BLangStatement> statements = new ArrayList<>();
        List<BLangSimpleVarRef> varRefs = new ArrayList<>();
        List<BType> types = new ArrayList<>();

        // Extract the index Expressions from compound assignment and create variable definitions. ex:
        // var $temp3$ = a[f(1, foo)];
        // var $temp2$ = 3;
        // var $temp1$ = 2;
        do {
            BLangSimpleVariableDef tempIndexVarDef = createVarDef("$temp" + ++indexExprCount + "$",
                    ((BLangIndexBasedAccess) varRef).indexExpr.type, ((BLangIndexBasedAccess) varRef).indexExpr,
                    compoundAssignment.pos);
            BLangSimpleVarRef tempVarRef = ASTBuilderUtil.createVariableRef(tempIndexVarDef.pos,
                    tempIndexVarDef.var.symbol);
            statements.add(0, tempIndexVarDef);
            varRefs.add(0, tempVarRef);
            types.add(0, varRef.type);

            varRef = (BLangVariableReference) ((BLangIndexBasedAccess) varRef).expr;
        } while (varRef.getKind() == NodeKind.INDEX_BASED_ACCESS_EXPR);

        // Create the index access expression. ex: c[$temp3$][$temp2$][$temp1$]
        BLangVariableReference var = varRef;
        for (int ref = 0; ref < varRefs.size(); ref++) {
            var = ASTBuilderUtil.createIndexAccessExpr(var, varRefs.get(ref));
            var.type = types.get(ref);
        }
        var.type = compoundAssignment.varRef.type;

        // Create the right hand side binary expression of the assignment. ex: c[$temp3$][$temp2$][$temp1$] + y
        BLangExpression rhsExpression = ASTBuilderUtil.createBinaryExpr(compoundAssignment.pos, var,
                compoundAssignment.expr, compoundAssignment.type, compoundAssignment.opKind, null);
        rhsExpression.type = compoundAssignment.modifiedExpr.type;

        // Create assignment statement. ex: a[$temp3$][$temp2$][$temp1$] = a[$temp3$][$temp2$][$temp1$] + y;
        BLangAssignment assignStmt = ASTBuilderUtil.createAssignmentStmt(compoundAssignment.pos, var,
                rhsExpression);

        statements.add(assignStmt);
        // Create block statement. ex: var $temp3$ = a[f(1, foo)];var $temp2$ = 3;var $temp1$ = 2;
        // a[$temp3$][$temp2$][$temp1$] = a[$temp3$][$temp2$][$temp1$] + y;
        BLangBlockStmt bLangBlockStmt = ASTBuilderUtil.createBlockStmt(compoundAssignment.pos, statements);
        result = rewrite(bLangBlockStmt, env);
    }

    @Override
    public void visit(BLangExpressionStmt exprStmtNode) {
        exprStmtNode.expr = rewriteExpr(exprStmtNode.expr);
        result = exprStmtNode;
    }

    @Override
    public void visit(BLangIf ifNode) {
        ifNode.expr = rewriteExpr(ifNode.expr);
        ifNode.body = rewrite(ifNode.body, env);
        ifNode.elseStmt = rewrite(ifNode.elseStmt, env);

        result = ifNode;
    }

    @Override
    public void visit(BLangMatch matchStmt) {
        // Here we generate an if-else statement for the match statement
        // Here is an example match statement
        //
        //  case 1 (old match)
        //
        //      match expr {
        //          int k => io:println("int value: " + k);
        //          string s => io:println("string value: " + s);
        //          json j => io:println("json value: " + s);
        //
        //      }
        //
        //  Here is how we convert the match statement to an if-else statement. The last clause should always be the
        //  else clause
        //
        //  string | int | json | any _$$_matchexpr = expr;
        //  if ( _$$_matchexpr isassignable int ){
        //      int k = (int) _$$_matchexpr; // unbox
        //      io:println("int value: " + k);
        //
        //  } else if (_$$_matchexpr isassignable string ) {
        //      string s = (string) _$$_matchexpr; // unbox
        //      io:println("string value: " + s);
        //
        //  } else if ( _$$_matchexpr isassignable float ||    // should we consider json[] as well
        //                  _$$_matchexpr isassignable boolean ||
        //                  _$$_matchexpr isassignable json) {
        //
        //  } else {
        //      // handle the last pattern
        //      any case..
        //  }
        //
        //  case 2 (new match)
        //      match expr {
        //          12 => io:println("Matched Int Value 12");
        //          35 => io:println("Matched Int Value 35");
        //          true => io:println("Matched Boolean Value true");
        //          "Hello" => io:println("Matched String Value Hello");
        //      }
        //
        //  This will be desugared as below :
        //
        //  string | int | boolean _$$_matchexpr = expr;
        //  if ((<int>_$$_matchexpr) == 12){
        //      io:println("Matched Int Value 12");
        //
        //  } else if ((<int>_$$_matchexpr) == 35) {
        //      io:println("Matched Int Value 35");
        //
        //  } else if ((<boolean>_$$_matchexpr) == true) {
        //      io:println("Matched Boolean Value true");
        //
        //  } else if ((<string>_$$_matchexpr) == "Hello") {
        //      io:println("Matched String Value Hello");
        //
        //  }

        // First create a block statement to hold generated statements
        BLangBlockStmt matchBlockStmt = (BLangBlockStmt) TreeBuilder.createBlockNode();
        matchBlockStmt.pos = matchStmt.pos;

        // Create a variable definition to store the value of the match expression
        String matchExprVarName = GEN_VAR_PREFIX.value;
        BLangSimpleVariable matchExprVar = ASTBuilderUtil.createVariable(matchStmt.expr.pos,
                matchExprVarName, matchStmt.expr.type, matchStmt.expr, new BVarSymbol(0,
                        names.fromString(matchExprVarName),
                        this.env.scope.owner.pkgID, matchStmt.expr.type, this.env.scope.owner));

        // Now create a variable definition node
        BLangSimpleVariableDef matchExprVarDef = ASTBuilderUtil.createVariableDef(matchBlockStmt.pos, matchExprVar);

        // Add the var def statement to the block statement
        //      string | int _$$_matchexpr = expr;
        matchBlockStmt.stmts.add(matchExprVarDef);

        // Create if/else blocks with typeof binary expressions for each pattern
        matchBlockStmt.stmts.add(generateIfElseStmt(matchStmt, matchExprVar));

        rewrite(matchBlockStmt, this.env);
        result = matchBlockStmt;
    }

    @Override
    public void visit(BLangForeach foreach) {
        BLangBlockStmt blockNode;

        // We need to create a new variable for the expression as well. This is needed because integer ranges can be
        // added as the expression so we cannot get the symbol in such cases.
        BVarSymbol dataSymbol = new BVarSymbol(0, names.fromString("$data$"), this.env.scope.owner.pkgID,
                foreach.collection.type, this.env.scope.owner);
        BLangSimpleVariable dataVariable = ASTBuilderUtil.createVariable(foreach.pos, "$data$",
                foreach.collection.type, foreach.collection, dataSymbol);
        BLangSimpleVariableDef dataVarDef = ASTBuilderUtil.createVariableDef(foreach.pos, dataVariable);

        // Get the symbol of the variable (collection).
        BVarSymbol collectionSymbol = dataVariable.symbol;
        switch (foreach.collection.type.tag) {
            case TypeTags.STRING:
            case TypeTags.ARRAY:
            case TypeTags.TUPLE:
            case TypeTags.XML:
            case TypeTags.MAP:
            case TypeTags.TABLE:
            case TypeTags.STREAM:
            case TypeTags.RECORD:
                BInvokableSymbol iteratorSymbol = getLangLibIteratorInvokableSymbol(collectionSymbol);
                blockNode = desugarForeachWithIteratorDef(foreach, dataVarDef, collectionSymbol, iteratorSymbol, true);
                break;
            case TypeTags.OBJECT: //We know for sure, the object is an iterable from TypeChecker phase.
                iteratorSymbol = getIterableObjectIteratorInvokableSymbol(collectionSymbol);
                blockNode = desugarForeachWithIteratorDef(foreach, dataVarDef, collectionSymbol, iteratorSymbol, false);
                break;
            default:
                blockNode = ASTBuilderUtil.createBlockStmt(foreach.pos);
                blockNode.stmts.add(0, dataVarDef);
                break;
        }

        // Rewrite the block.
        rewrite(blockNode, this.env);
        result = blockNode;
    }

    private BLangBlockStmt desugarForeachWithIteratorDef(BLangForeach foreach,
                                                         BLangSimpleVariableDef dataVariableDefinition,
                                                         BVarSymbol collectionSymbol,
                                                         BInvokableSymbol iteratorInvokableSymbol,
                                                         boolean isIteratorFuncFromLangLib) {
        BLangSimpleVariableDef iteratorVarDef = getIteratorVariableDefinition(foreach.pos, collectionSymbol,
                iteratorInvokableSymbol, isIteratorFuncFromLangLib);
        BLangBlockStmt blockNode = desugarForeachToWhile(foreach, iteratorVarDef);
        blockNode.stmts.add(0, dataVariableDefinition);
        return blockNode;
    }

    public BInvokableSymbol getIterableObjectIteratorInvokableSymbol(BVarSymbol collectionSymbol) {
        BObjectTypeSymbol typeSymbol = (BObjectTypeSymbol) collectionSymbol.type.tsymbol;
        // We know for sure at this point, the object symbol should have the __iterator method
        BAttachedFunction iteratorFunc = null;
        for (BAttachedFunction func : typeSymbol.attachedFuncs) {
            if (func.funcName.value.equals(BLangCompilerConstants.ITERABLE_OBJECT_ITERATOR_FUNC)) {
                iteratorFunc = func;
                break;
            }
        }
        BAttachedFunction function = iteratorFunc;
        return function.symbol;
    }

    BInvokableSymbol getLangLibIteratorInvokableSymbol(BVarSymbol collectionSymbol) {
        return (BInvokableSymbol) symResolver.lookupLangLibMethod(collectionSymbol.type,
                names.fromString(BLangCompilerConstants.ITERABLE_COLLECTION_ITERATOR_FUNC));
    }

    private BLangBlockStmt desugarForeachToWhile(BLangForeach foreach, BLangSimpleVariableDef varDef) {

        // We desugar the foreach statement to a while loop here.
        //
        // int[] data = [1, 2, 3];
        //
        // // Before desugaring.
        // foreach int i in data {
        //     io:println(i);
        // }
        //
        // ---------- After desugaring -------------
        //
        // int[] $data$ = data;
        //
        // abstract object {public function next() returns record {|int value;|}? $iterator$ = $data$.iterator();
        // record {|int value;|}? $result$ = $iterator$.next();
        //
        // while $result$ is record {|int value;|} {
        //     int i = $result$.value;
        //     $result$ = $iterator$.next();
        //     ....
        //     [foreach node body]
        //     ....
        // }

        // Note - any $iterator$ = $data$.iterator();
        // -------------------------------------------------------------------

        // Note - $data$.iterator();

        BVarSymbol iteratorSymbol = varDef.var.symbol;

        // Create a new symbol for the $result$.
        BVarSymbol resultSymbol = new BVarSymbol(0, names.fromString("$result$"), this.env.scope.owner.pkgID,
                foreach.nillableResultType, this.env.scope.owner);

        // Note - map<T>? $result$ = $iterator$.next();
        BLangSimpleVariableDef resultVariableDefinition = getIteratorNextVariableDefinition(foreach.pos,
                foreach.nillableResultType, iteratorSymbol, resultSymbol);

        // Note - $result$ != ()
        BLangType userDefineType = getUserDefineTypeNode(foreach.resultType);
        BLangSimpleVarRef resultReferenceInWhile = ASTBuilderUtil.createVariableRef(foreach.pos, resultSymbol);
        BLangTypeTestExpr typeTestExpr = ASTBuilderUtil
                .createTypeTestExpr(foreach.pos, resultReferenceInWhile, userDefineType);
        // create while loop: while ($result$ != ())
        BLangWhile whileNode = (BLangWhile) TreeBuilder.createWhileNode();
        whileNode.pos = foreach.pos;
        whileNode.expr = typeTestExpr;
        whileNode.body = foreach.body;

        // Note - $result$ = $iterator$.next(); < this should go after initial assignment of `item`
        BLangAssignment resultAssignment = getIteratorNextAssignment(foreach.pos, iteratorSymbol, resultSymbol);
        VariableDefinitionNode variableDefinitionNode = foreach.variableDefinitionNode;

        // Generate $result$.value
        // However, we are within the while loop. hence the $result$ can never be nil nor error.
        // Therefore cast $result$ to non-nilable type. i.e `int item = <>$result$.value;`
        BLangFieldBasedAccess valueAccessExpr = getValueAccessExpression(foreach.pos, foreach.varType, resultSymbol);
        valueAccessExpr.expr = addConversionExprIfRequired(valueAccessExpr.expr,
                types.getSafeType(valueAccessExpr.expr.type, true, false));
        variableDefinitionNode.getVariable()
                .setInitialExpression(addConversionExprIfRequired(valueAccessExpr, foreach.varType));
        whileNode.body.stmts.add(0, (BLangStatement) variableDefinitionNode);
        whileNode.body.stmts.add(1, resultAssignment);

        // Create a new block statement node.
        BLangBlockStmt blockNode = ASTBuilderUtil.createBlockStmt(foreach.pos);

        // Add iterator variable to the block.
        blockNode.addStatement(varDef);

        // Add result variable to the block.
        blockNode.addStatement(resultVariableDefinition);

        // Add the while node to the block.
        blockNode.addStatement(whileNode);
        return blockNode;
    }

    private BLangType getUserDefineTypeNode(BType type) {
        BLangUserDefinedType recordType =
                new BLangUserDefinedType(ASTBuilderUtil.createIdentifier(null, ""),
                                         ASTBuilderUtil.createIdentifier(null, ""));
        recordType.type = type;
        return recordType;
    }

    @Override
    public void visit(BLangWhile whileNode) {
        whileNode.expr = rewriteExpr(whileNode.expr);
        whileNode.body = rewrite(whileNode.body, env);
        result = whileNode;
    }

    @Override
    public void visit(BLangLock lockNode) {
        // Lock nodes will get desugared to below code
        // before desugar -
        //
        // lock {
        //      a = a + 7;
        // }
        //
        // after desugar -
        //
        // lock ;
        // var res = trap a = a + 7;
        // unlock ;
        // if (res is error) {
        //      panic res;
        // }
        BLangBlockStmt blockStmt = ASTBuilderUtil.createBlockStmt(lockNode.pos);

        BLangLockStmt lockStmt = new BLangLockStmt(lockNode.pos);
        blockStmt.addStatement(lockStmt);

        enclLocks.push(lockStmt);

        BLangLiteral nilLiteral = ASTBuilderUtil.createLiteral(lockNode.pos, symTable.nilType, Names.NIL_VALUE);
        BType nillableError = BUnionType.create(null, symTable.errorType, symTable.nilType);
        BLangStatementExpression statementExpression = createStatementExpression(lockNode.body, nilLiteral);
        statementExpression.type = symTable.nilType;

        BLangTrapExpr trapExpr = (BLangTrapExpr) TreeBuilder.createTrapExpressionNode();
        trapExpr.type = nillableError;
        trapExpr.expr = statementExpression;
        BVarSymbol nillableErrorVarSymbol = new BVarSymbol(0, names.fromString("$errorResult"),
                this.env.scope.owner.pkgID, nillableError, this.env.scope.owner);
        BLangSimpleVariable simpleVariable = ASTBuilderUtil.createVariable(lockNode.pos, "$errorResult",
                nillableError, trapExpr, nillableErrorVarSymbol);
        BLangSimpleVariableDef simpleVariableDef = ASTBuilderUtil.createVariableDef(lockNode.pos, simpleVariable);
        blockStmt.addStatement(simpleVariableDef);

        BLangUnLockStmt unLockStmt = new BLangUnLockStmt(lockNode.pos);
        unLockStmt.relatedLock = lockStmt; // Used to find the related lock to unlock.
        blockStmt.addStatement(unLockStmt);
        BLangSimpleVarRef varRef = ASTBuilderUtil.createVariableRef(lockNode.pos, nillableErrorVarSymbol);

        BLangBlockStmt ifBody = ASTBuilderUtil.createBlockStmt(lockNode.pos);
        BLangPanic panicNode = (BLangPanic) TreeBuilder.createPanicNode();
        panicNode.pos = lockNode.pos;
        panicNode.expr = addConversionExprIfRequired(varRef, symTable.errorType);
        ifBody.addStatement(panicNode);

        BLangTypeTestExpr isErrorTest =
                ASTBuilderUtil.createTypeTestExpr(lockNode.pos, varRef, getErrorTypeNode());
        isErrorTest.type = symTable.booleanType;

        BLangIf ifelse = ASTBuilderUtil.createIfElseStmt(lockNode.pos, isErrorTest, ifBody, null);
        blockStmt.addStatement(ifelse);
        result = rewrite(blockStmt, env);
        enclLocks.pop();
    }

    @Override
    public void visit(BLangLockStmt lockStmt) {
        result = lockStmt;
    }

    @Override
    public void visit(BLangUnLockStmt unLockStmt) {
        result = unLockStmt;
    }

    @Override
    public void visit(BLangTransaction transactionNode) {
        BLangStatementExpression transactionStmtExpr = transactionDesugar.desugar(transactionNode, env);
        BLangExpressionStmt transactionExprStmt  = (BLangExpressionStmt) TreeBuilder.createExpressionStatementNode();
        transactionExprStmt.pos = transactionNode.pos;
        transactionExprStmt.expr = transactionStmtExpr;
        result = rewrite(transactionExprStmt, env);
    }

    @Override
    public void visit(BLangRollback rollbackNode) {
        BLangStatementExpression rollbackStmtExpr = transactionDesugar.desugar(rollbackNode, env);
        BLangCheckedExpr checkedExpr = ASTBuilderUtil.createCheckExpr(rollbackNode.pos, rollbackStmtExpr,
                symTable.nilType);
        checkedExpr.equivalentErrorTypeList.add(symTable.errorType);
        BLangExpressionStmt rollbackExprStmt = (BLangExpressionStmt) TreeBuilder.createExpressionStatementNode();
        rollbackExprStmt.pos = rollbackNode.pos;
        rollbackExprStmt.expr = checkedExpr;
        result = rewrite(rollbackExprStmt, env);
    }

    String getTransactionBlockId() {
        return env.enclPkg.packageID.orgName + "$" + env.enclPkg.packageID.name + "$"
                + transactionIndex++;
    }

    BLangLambdaFunction createLambdaFunction(DiagnosticPos pos, String functionNamePrefix,
                                                     List<BLangSimpleVariable> lambdaFunctionVariable,
                                                     TypeNode returnType, BLangFunctionBody lambdaBody) {
        BLangLambdaFunction lambdaFunction = (BLangLambdaFunction) TreeBuilder.createLambdaFunctionNode();
        BLangFunction func = ASTBuilderUtil.createFunction(pos, functionNamePrefix + lambdaFunctionCount++);
        lambdaFunction.function = func;
        func.requiredParams.addAll(lambdaFunctionVariable);
        func.setReturnTypeNode(returnType);
        func.desugaredReturnType = true;
        defineFunction(func, env.enclPkg);
        lambdaFunctionVariable = func.requiredParams;

        func.body = lambdaBody;
        func.desugared = false;
        lambdaFunction.pos = pos;
        List<BType> paramTypes = new ArrayList<>();
        lambdaFunctionVariable.forEach(variable -> paramTypes.add(variable.symbol.type));
        lambdaFunction.type = new BInvokableType(paramTypes, func.symbol.type.getReturnType(),
                                                 null);
        return lambdaFunction;
    }

    private BLangLambdaFunction createLambdaFunction(DiagnosticPos pos, String functionNamePrefix,
                                                     List<BLangSimpleVariable> lambdaFunctionVariable,
                                                     TypeNode returnType, List<BLangStatement> fnBodyStmts,
                                                     SymbolEnv env, Scope trxScope) {
        BLangBlockFunctionBody body = (BLangBlockFunctionBody) TreeBuilder.createBlockFunctionBodyNode();
        body.scope = trxScope;
        SymbolEnv bodyEnv = SymbolEnv.createFuncBodyEnv(body, env);
        body.stmts = rewriteStmt(fnBodyStmts, bodyEnv);
        return createLambdaFunction(pos, functionNamePrefix, lambdaFunctionVariable, returnType, body);
    }

    private BLangLambdaFunction createLambdaFunction(DiagnosticPos pos, String functionNamePrefix,
                                                     TypeNode returnType) {
        BLangLambdaFunction lambdaFunction = (BLangLambdaFunction) TreeBuilder.createLambdaFunctionNode();
        BLangFunction func = ASTBuilderUtil.createFunction(pos, functionNamePrefix + lambdaFunctionCount++);
        lambdaFunction.function = func;
        func.setReturnTypeNode(returnType);
        func.desugaredReturnType = true;
        defineFunction(func, env.enclPkg);
        func.desugared = false;
        lambdaFunction.pos = pos;
        return lambdaFunction;
    }

    private void defineFunction(BLangFunction funcNode, BLangPackage targetPkg) {
        final BPackageSymbol packageSymbol = targetPkg.symbol;
        final SymbolEnv packageEnv = this.symTable.pkgEnvMap.get(packageSymbol);
        symbolEnter.defineNode(funcNode, packageEnv);
        packageEnv.enclPkg.functions.add(funcNode);
        packageEnv.enclPkg.topLevelNodes.add(funcNode);
    }

    @Override
    public void visit(BLangForkJoin forkJoin) {
         result = forkJoin;
    }

    // Expressions

    @Override
    public void visit(BLangLiteral literalExpr) {
        if (literalExpr.type.tag == TypeTags.ARRAY && ((BArrayType) literalExpr.type).eType.tag == TypeTags.BYTE) {
            // this is blob literal as byte array
            result = rewriteBlobLiteral(literalExpr);
            return;
        }
        result = literalExpr;
    }

    private BLangNode rewriteBlobLiteral(BLangLiteral literalExpr) {
        String[] result = getBlobTextValue((String) literalExpr.value);
        byte[] values;
        if (BASE_64.equals(result[0])) {
            values = Base64.getDecoder().decode(result[1].getBytes(StandardCharsets.UTF_8));
        } else {
            values = hexStringToByteArray(result[1]);
        }
        BLangArrayLiteral arrayLiteralNode = (BLangArrayLiteral) TreeBuilder.createArrayLiteralExpressionNode();
        arrayLiteralNode.type = literalExpr.type;
        arrayLiteralNode.pos = literalExpr.pos;
        arrayLiteralNode.exprs = new ArrayList<>();
        for (byte b : values) {
            arrayLiteralNode.exprs.add(createByteLiteral(literalExpr.pos, b));
        }
        return arrayLiteralNode;
    }

    private String[] getBlobTextValue(String blobLiteralNodeText) {
        String nodeText = blobLiteralNodeText.replaceAll(" ", "");
        String[] result = new String[2];
        result[0] = nodeText.substring(0, nodeText.indexOf('`'));
        result[1] = nodeText.substring(nodeText.indexOf('`') + 1, nodeText.lastIndexOf('`'));
        return result;
    }

    private static byte[] hexStringToByteArray(String str) {
        int len = str.length();
        byte[] data = new byte[len / 2];
        for (int i = 0; i < len; i += 2) {
            data[i / 2] = (byte) ((Character.digit(str.charAt(i), 16) << 4) + Character.digit(str.charAt(i + 1), 16));
        }
        return data;
    }

    @Override
    public void visit(BLangListConstructorExpr listConstructor) {
        listConstructor.exprs = rewriteExprs(listConstructor.exprs);
        BLangExpression expr;
        if (listConstructor.type.tag == TypeTags.TUPLE) {
            expr = new BLangTupleLiteral(listConstructor.pos, listConstructor.exprs, listConstructor.type);
            result = rewriteExpr(expr);
        } else if (listConstructor.type.tag == TypeTags.JSON) {
            expr = new BLangJSONArrayLiteral(listConstructor.exprs, new BArrayType(listConstructor.type));
            result = rewriteExpr(expr);
        } else if (getElementType(listConstructor.type).tag == TypeTags.JSON) {
            expr = new BLangJSONArrayLiteral(listConstructor.exprs, listConstructor.type);
            result = rewriteExpr(expr);
        } else if (listConstructor.type.tag == TypeTags.TYPEDESC) {
            final BLangTypedescExpr typedescExpr = new BLangTypedescExpr();
            typedescExpr.resolvedType = listConstructor.typedescType;
            typedescExpr.type = symTable.typeDesc;
            result = rewriteExpr(typedescExpr);
        } else {
            expr = new BLangArrayLiteral(listConstructor.pos, listConstructor.exprs, listConstructor.type);
            result = rewriteExpr(expr);
        }
    }

    @Override
    public void visit(BLangTableConstructorExpr tableConstructorExpr) {
        rewriteExprs(tableConstructorExpr.recordLiteralList);
        result = tableConstructorExpr;
    }

    @Override
    public void visit(BLangArrayLiteral arrayLiteral) {
        arrayLiteral.exprs = rewriteExprs(arrayLiteral.exprs);

        if (arrayLiteral.type.tag == TypeTags.JSON) {
            result = new BLangJSONArrayLiteral(arrayLiteral.exprs, new BArrayType(arrayLiteral.type));
            return;
        } else if (getElementType(arrayLiteral.type).tag == TypeTags.JSON) {
            result = new BLangJSONArrayLiteral(arrayLiteral.exprs, arrayLiteral.type);
            return;
        }
        result = arrayLiteral;
    }

    @Override
    public void visit(BLangTupleLiteral tupleLiteral) {
        if (tupleLiteral.isTypedescExpr) {
            final BLangTypedescExpr typedescExpr = new BLangTypedescExpr();
            typedescExpr.resolvedType = tupleLiteral.typedescType;
            typedescExpr.type = symTable.typeDesc;
            result = rewriteExpr(typedescExpr);
            return;
        }
        tupleLiteral.exprs.forEach(expr -> {
            BType expType = expr.impConversionExpr == null ? expr.type : expr.impConversionExpr.type;
            types.setImplicitCastExpr(expr, expType, symTable.anyType);
        });
        tupleLiteral.exprs = rewriteExprs(tupleLiteral.exprs);
        result = tupleLiteral;
    }

    @Override
    public void visit(BLangGroupExpr groupExpr) {
        if (groupExpr.isTypedescExpr) {
            final BLangTypedescExpr typedescExpr = new BLangTypedescExpr();
            typedescExpr.resolvedType = groupExpr.typedescType;
            typedescExpr.type = symTable.typeDesc;
            result = rewriteExpr(typedescExpr);
        } else {
            result = rewriteExpr(groupExpr.expression);
        }
    }

    @Override
    public void visit(BLangRecordLiteral recordLiteral) {
        List<RecordLiteralNode.RecordField> fields =  recordLiteral.fields;
        fields.sort((v1, v2) -> Boolean.compare(isComputedKey(v1), isComputedKey(v2)));
        result = rewriteExpr(rewriteMappingConstructor(recordLiteral));
    }

    @Override
    public void visit(BLangSimpleVarRef varRefExpr) {
        BLangSimpleVarRef genVarRefExpr = varRefExpr;

        // XML qualified name reference. e.g: ns0:foo
        if (varRefExpr.pkgSymbol != null && varRefExpr.pkgSymbol.tag == SymTag.XMLNS) {
            BLangXMLQName qnameExpr = new BLangXMLQName(varRefExpr.variableName);
            qnameExpr.nsSymbol = (BXMLNSSymbol) varRefExpr.pkgSymbol;
            qnameExpr.localname = varRefExpr.variableName;
            qnameExpr.prefix = varRefExpr.pkgAlias;
            qnameExpr.namespaceURI = qnameExpr.nsSymbol.namespaceURI;
            qnameExpr.isUsedInXML = false;
            qnameExpr.pos = varRefExpr.pos;
            qnameExpr.type = symTable.stringType;
            result = qnameExpr;
            return;
        }

        if (varRefExpr.symbol == null) {
            result = varRefExpr;
            return;
        }

        // Restore the original symbol
        if ((varRefExpr.symbol.tag & SymTag.VARIABLE) == SymTag.VARIABLE) {
            BVarSymbol varSymbol = (BVarSymbol) varRefExpr.symbol;
            if (varSymbol.originalSymbol != null) {
                varRefExpr.symbol = varSymbol.originalSymbol;
            }
        }

        BSymbol ownerSymbol = varRefExpr.symbol.owner;
        if ((varRefExpr.symbol.tag & SymTag.FUNCTION) == SymTag.FUNCTION &&
                varRefExpr.symbol.type.tag == TypeTags.INVOKABLE) {
            genVarRefExpr = new BLangFunctionVarRef((BVarSymbol) varRefExpr.symbol);
        } else if ((varRefExpr.symbol.tag & SymTag.TYPE) == SymTag.TYPE &&
                !((varRefExpr.symbol.tag & SymTag.CONSTANT) == SymTag.CONSTANT)) {
            genVarRefExpr = new BLangTypeLoad(varRefExpr.symbol);
        } else if ((ownerSymbol.tag & SymTag.INVOKABLE) == SymTag.INVOKABLE ||
                (ownerSymbol.tag & SymTag.LET) == SymTag.LET) {
            // Local variable in a function/resource/action/worker/let
            genVarRefExpr = new BLangLocalVarRef((BVarSymbol) varRefExpr.symbol);
        } else if ((ownerSymbol.tag & SymTag.STRUCT) == SymTag.STRUCT) {
            genVarRefExpr = new BLangFieldVarRef((BVarSymbol) varRefExpr.symbol);
        } else if ((ownerSymbol.tag & SymTag.PACKAGE) == SymTag.PACKAGE ||
                (ownerSymbol.tag & SymTag.SERVICE) == SymTag.SERVICE) {

            // TODO: The following condition can be removed once constant propagation for mapping constructor
            // TODO: is resolved #issue-21127
            if ((varRefExpr.symbol.tag & SymTag.CONSTANT) == SymTag.CONSTANT) {
                BConstantSymbol constSymbol = (BConstantSymbol) varRefExpr.symbol;
                if (constSymbol.literalType.tag <= TypeTags.BOOLEAN || constSymbol.literalType.tag == TypeTags.NIL) {
                    BLangLiteral literal = ASTBuilderUtil.createLiteral(varRefExpr.pos, constSymbol.literalType,
                            constSymbol.value.value);
                    result = rewriteExpr(addConversionExprIfRequired(literal, varRefExpr.type));
                    return;
                }
            }

            // Package variable | service variable.
            // We consider both of them as package level variables.
            genVarRefExpr = new BLangPackageVarRef((BVarSymbol) varRefExpr.symbol);

            if (!enclLocks.isEmpty()) {
                enclLocks.peek().addLockVariable((BVarSymbol) varRefExpr.symbol);
            }
        }

        genVarRefExpr.type = varRefExpr.type;
        genVarRefExpr.pos = varRefExpr.pos;

        if ((varRefExpr.lhsVar)
                || genVarRefExpr.symbol.name.equals(IGNORE)) { //TODO temp fix to get this running in bvm
            genVarRefExpr.lhsVar = varRefExpr.lhsVar;
            genVarRefExpr.type = varRefExpr.symbol.type;
            result = genVarRefExpr;
            return;
        }

        // If the the variable is not used in lhs, then add a conversion if required.
        // This is done to make the types compatible for narrowed types.
        genVarRefExpr.lhsVar = varRefExpr.lhsVar;
        BType targetType = genVarRefExpr.type;
        genVarRefExpr.type = genVarRefExpr.symbol.type;
        BLangExpression expression = addConversionExprIfRequired(genVarRefExpr, targetType);
        result = expression.impConversionExpr != null ? expression.impConversionExpr : expression;
    }

    @Override
    public void visit(BLangFieldBasedAccess fieldAccessExpr) {
        if (safeNavigate(fieldAccessExpr)) {
            result = rewriteExpr(rewriteSafeNavigationExpr(fieldAccessExpr));
            return;
        }

        BLangAccessExpression targetVarRef = fieldAccessExpr;

        // First get the type and then visit the expr. Order matters, since the desugar
        // can change the type of the expression, if it is type narrowed.
        BType varRefType = fieldAccessExpr.expr.type;
        fieldAccessExpr.expr = rewriteExpr(fieldAccessExpr.expr);
        if (!types.isSameType(fieldAccessExpr.expr.type, varRefType)) {
            fieldAccessExpr.expr = addConversionExprIfRequired(fieldAccessExpr.expr, varRefType);
        }

        BLangLiteral stringLit = createStringLiteral(fieldAccessExpr.pos, fieldAccessExpr.field.value);
        int varRefTypeTag = varRefType.tag;
        if (varRefTypeTag == TypeTags.OBJECT ||
                (varRefTypeTag == TypeTags.UNION &&
                         ((BUnionType) varRefType).getMemberTypes().iterator().next().tag == TypeTags.OBJECT)) {
            if (fieldAccessExpr.symbol != null && fieldAccessExpr.symbol.type.tag == TypeTags.INVOKABLE &&
                    ((fieldAccessExpr.symbol.flags & Flags.ATTACHED) == Flags.ATTACHED)) {
                targetVarRef = new BLangStructFunctionVarRef(fieldAccessExpr.expr, (BVarSymbol) fieldAccessExpr.symbol);
            } else {
                boolean isStoreOnCreation = fieldAccessExpr.isStoreOnCreation;

                if (!isStoreOnCreation && varRefTypeTag == TypeTags.OBJECT && env.enclInvokable != null) {
                    BInvokableSymbol originalFuncSymbol = ((BLangFunction) env.enclInvokable).originalFuncSymbol;
                    BObjectTypeSymbol objectTypeSymbol = (BObjectTypeSymbol) varRefType.tsymbol;
                    BAttachedFunction initializerFunc = objectTypeSymbol.initializerFunc;
                    BAttachedFunction generatedInitializerFunc = objectTypeSymbol.generatedInitializerFunc;

                    if ((generatedInitializerFunc != null && originalFuncSymbol == generatedInitializerFunc.symbol) ||
                            (initializerFunc != null && originalFuncSymbol == initializerFunc.symbol)) {
                        isStoreOnCreation = true;
                    }
                }

                targetVarRef = new BLangStructFieldAccessExpr(fieldAccessExpr.pos, fieldAccessExpr.expr, stringLit,
                                                              (BVarSymbol) fieldAccessExpr.symbol, false,
                                                              isStoreOnCreation);
                // Only supporting object field lock at the moment
            }
        } else if (varRefTypeTag == TypeTags.RECORD ||
                (varRefTypeTag == TypeTags.UNION &&
                         ((BUnionType) varRefType).getMemberTypes().iterator().next().tag == TypeTags.RECORD)) {
            if (fieldAccessExpr.symbol != null && fieldAccessExpr.symbol.type.tag == TypeTags.INVOKABLE
                    && ((fieldAccessExpr.symbol.flags & Flags.ATTACHED) == Flags.ATTACHED)) {
                targetVarRef = new BLangStructFunctionVarRef(fieldAccessExpr.expr, (BVarSymbol) fieldAccessExpr.symbol);
            } else {
                targetVarRef = new BLangStructFieldAccessExpr(fieldAccessExpr.pos, fieldAccessExpr.expr, stringLit,
                        (BVarSymbol) fieldAccessExpr.symbol, false, fieldAccessExpr.isStoreOnCreation);
            }
        } else if (types.isLax(varRefType)) {
            if (!(varRefType.tag == TypeTags.XML || varRefType.tag == TypeTags.XML_ELEMENT)) {
                if (varRefType.tag == TypeTags.MAP && TypeTags.isXMLTypeTag(((BMapType) varRefType).constraint.tag)) {
                    result = rewriteExpr(rewriteLaxMapAccess(fieldAccessExpr));
                    return;
                }
                // Handle unions of lax types such as json|map<json>,
                // by casting to json and creating a BLangJSONAccessExpr.
                fieldAccessExpr.expr = addConversionExprIfRequired(fieldAccessExpr.expr, symTable.jsonType);
                targetVarRef = new BLangJSONAccessExpr(fieldAccessExpr.pos, fieldAccessExpr.expr, stringLit);
            } else {
                targetVarRef = rewriteXMLAttributeOrElemNameAccess(fieldAccessExpr);
            }
        } else if (varRefTypeTag == TypeTags.MAP) {
            // TODO: 7/1/19 remove once foreach field access usage is removed.
            targetVarRef = new BLangMapAccessExpr(fieldAccessExpr.pos, fieldAccessExpr.expr, stringLit,
                                                  fieldAccessExpr.isStoreOnCreation);
        } else if (TypeTags.isXMLTypeTag(varRefTypeTag)) {
            targetVarRef = new BLangXMLAccessExpr(fieldAccessExpr.pos, fieldAccessExpr.expr, stringLit,
                    fieldAccessExpr.fieldKind);
        }

        targetVarRef.lhsVar = fieldAccessExpr.lhsVar;
        targetVarRef.type = fieldAccessExpr.type;
        targetVarRef.optionalFieldAccess = fieldAccessExpr.optionalFieldAccess;
        result = targetVarRef;
    }

    private BLangStatementExpression rewriteLaxMapAccess(BLangFieldBasedAccess fieldAccessExpr) {
        BLangStatementExpression statementExpression = new BLangStatementExpression();
        BLangBlockStmt block = new BLangBlockStmt();
        statementExpression.stmt = block;
        BUnionType fieldAccessType = BUnionType.create(null, fieldAccessExpr.type, symTable.errorType);
        DiagnosticPos pos = fieldAccessExpr.pos;
        BLangSimpleVariableDef result = createVarDef("$mapAccessResult$", fieldAccessType, null, pos);
        block.addStatement(result);
        BLangSimpleVarRef resultRef = ASTBuilderUtil.createVariableRef(pos, result.var.symbol);
        resultRef.type = fieldAccessType;
        statementExpression.type = fieldAccessType;


        // create map access expr to get the field from it.
        // if it's nil, then return error, else return xml value or what ever the map content is
        BLangLiteral mapIndex = ASTBuilderUtil.createLiteral(
                        fieldAccessExpr.field.pos, symTable.stringType, fieldAccessExpr.field.value);
        BLangMapAccessExpr mapAccessExpr = new BLangMapAccessExpr(pos, fieldAccessExpr.expr, mapIndex);
        BUnionType xmlOrNil = BUnionType.create(null, fieldAccessExpr.type, symTable.nilType);
        mapAccessExpr.type = xmlOrNil;
        BLangSimpleVariableDef mapResult = createVarDef("$mapAccess", xmlOrNil, mapAccessExpr, pos);
        BLangSimpleVarRef mapResultRef = ASTBuilderUtil.createVariableRef(pos, mapResult.var.symbol);
        block.addStatement(mapResult);

        BLangIf ifStmt = ASTBuilderUtil.createIfStmt(pos, block);

        BLangIsLikeExpr isLikeNilExpr = createIsLikeExpression(pos, mapResultRef, symTable.nilType);

        ifStmt.expr = isLikeNilExpr;
        BLangBlockStmt resultNilBody = new BLangBlockStmt();
        ifStmt.body = resultNilBody;
        BLangBlockStmt resultHasValueBody = new BLangBlockStmt();
        ifStmt.elseStmt = resultHasValueBody;



        BLangInvocation errorInvocation = (BLangInvocation) TreeBuilder.createInvocationNode();
        BLangIdentifier name = (BLangIdentifier) TreeBuilder.createIdentifierNode();
        name.setLiteral(false);
        name.setValue("error");
        errorInvocation.name = name;
        errorInvocation.pkgAlias = (BLangIdentifier) TreeBuilder.createIdentifierNode();

        errorInvocation.symbol = symTable.errorConstructor;
        errorInvocation.type = symTable.errorType;
        ArrayList<BLangExpression> errorCtorArgs = new ArrayList<>();
        errorInvocation.requiredArgs = errorCtorArgs;
        errorCtorArgs.add(createStringLiteral(pos, "{" + BLangConstants.MAP_LANG_LIB + "}InvalidKey"));
        BLangNamedArgsExpression message = new BLangNamedArgsExpression();
        message.name = ASTBuilderUtil.createIdentifier(pos, "key");
        message.expr = createStringLiteral(pos, fieldAccessExpr.field.value);
        errorCtorArgs.add(message);

        BLangSimpleVariableDef errorDef =
                createVarDef("_$_invalid_key_error", symTable.errorType, errorInvocation, pos);
        resultNilBody.addStatement(errorDef);

        BLangSimpleVarRef errorRef = ASTBuilderUtil.createVariableRef(pos, errorDef.var.symbol);

        BLangAssignment errorVarAssignment = ASTBuilderUtil.createAssignmentStmt(pos, resultNilBody);
        errorVarAssignment.varRef = resultRef;
        errorVarAssignment.expr = errorRef;

        BLangAssignment mapResultAssignment = ASTBuilderUtil.createAssignmentStmt(
                pos, resultHasValueBody);
        mapResultAssignment.varRef = resultRef;
        mapResultAssignment.expr = mapResultRef;

        statementExpression.expr = resultRef;
        return statementExpression;
    }

    private BLangAccessExpression rewriteXMLAttributeOrElemNameAccess(BLangFieldBasedAccess fieldAccessExpr) {
        ArrayList<BLangExpression> args = new ArrayList<>();

        String fieldName = fieldAccessExpr.field.value;
        if (fieldAccessExpr.fieldKind == FieldKind.WITH_NS) {
            BLangFieldBasedAccess.BLangNSPrefixedFieldBasedAccess nsPrefixAccess =
                    (BLangFieldBasedAccess.BLangNSPrefixedFieldBasedAccess) fieldAccessExpr;
            fieldName = createExpandedQName(nsPrefixAccess.nsSymbol.namespaceURI, fieldName);
        }

        // Handle element name access.
        if (fieldName.equals("_")) {
            return createLanglibXMLInvocation(fieldAccessExpr.pos, XML_INTERNAL_GET_ELEMENT_NAME_NIL_LIFTING,
                    fieldAccessExpr.expr, new ArrayList<>(), new ArrayList<>());
        }

        BLangLiteral attributeNameLiteral = createStringLiteral(fieldAccessExpr.field.pos, fieldName);
        args.add(attributeNameLiteral);
        args.add(isOptionalAccessToLiteral(fieldAccessExpr));

        return createLanglibXMLInvocation(fieldAccessExpr.pos, XML_INTERNAL_GET_ATTRIBUTE, fieldAccessExpr.expr, args,
                new ArrayList<>());
    }

    private BLangExpression isOptionalAccessToLiteral(BLangFieldBasedAccess fieldAccessExpr) {
        return rewrite(
                createLiteral(fieldAccessExpr.pos, symTable.booleanType, fieldAccessExpr.isOptionalFieldAccess()), env);
    }

    private String createExpandedQName(String nsURI, String localName) {
        return "{" + nsURI + "}" + localName;
    }

    @Override
    public void visit(BLangIndexBasedAccess indexAccessExpr) {
        if (safeNavigate(indexAccessExpr)) {
            result = rewriteExpr(rewriteSafeNavigationExpr(indexAccessExpr));
            return;
        }

        BLangIndexBasedAccess targetVarRef = indexAccessExpr;
        indexAccessExpr.indexExpr = rewriteExpr(indexAccessExpr.indexExpr);

        // First get the type and then visit the expr. Order matters, since the desugar
        // can change the type of the expression, if it is type narrowed.
        BType varRefType = indexAccessExpr.expr.type;
        indexAccessExpr.expr = rewriteExpr(indexAccessExpr.expr);
        if (!types.isSameType(indexAccessExpr.expr.type, varRefType)) {
            indexAccessExpr.expr = addConversionExprIfRequired(indexAccessExpr.expr, varRefType);
        }

        if (varRefType.tag == TypeTags.MAP) {
            targetVarRef = new BLangMapAccessExpr(indexAccessExpr.pos, indexAccessExpr.expr,
                                                  indexAccessExpr.indexExpr, indexAccessExpr.isStoreOnCreation);
        } else if (types.isSubTypeOfMapping(types.getSafeType(varRefType, true, false))) {
            targetVarRef = new BLangStructFieldAccessExpr(indexAccessExpr.pos, indexAccessExpr.expr,
                                                          indexAccessExpr.indexExpr,
                                                          (BVarSymbol) indexAccessExpr.symbol, false);
        } else if (types.isSubTypeOfList(varRefType)) {
            targetVarRef = new BLangArrayAccessExpr(indexAccessExpr.pos, indexAccessExpr.expr,
                                                    indexAccessExpr.indexExpr);
        } else if (types.isAssignable(varRefType, symTable.stringType)) {
            indexAccessExpr.expr = addConversionExprIfRequired(indexAccessExpr.expr, symTable.stringType);
            targetVarRef = new BLangStringAccessExpr(indexAccessExpr.pos, indexAccessExpr.expr,
                                                     indexAccessExpr.indexExpr);
        } else if (TypeTags.isXMLTypeTag(varRefType.tag)) {
            targetVarRef = new BLangXMLAccessExpr(indexAccessExpr.pos, indexAccessExpr.expr,
                    indexAccessExpr.indexExpr);
        } else if (varRefType.tag == TypeTags.TABLE) {
            if (targetVarRef.indexExpr.getKind() == NodeKind.TABLE_MULTI_KEY) {
                BLangTupleLiteral listConstructorExpr = new BLangTupleLiteral();
                listConstructorExpr.exprs = ((BLangTableMultiKeyExpr) indexAccessExpr.indexExpr).multiKeyIndexExprs;
                List<BType> memberTypes = new ArrayList<>();
                ((BLangTableMultiKeyExpr) indexAccessExpr.indexExpr).multiKeyIndexExprs.
                        forEach(expression -> memberTypes.add(expression.type));
                listConstructorExpr.type = new BTupleType(memberTypes);
                indexAccessExpr.indexExpr = listConstructorExpr;
            }
            targetVarRef = new BLangTableAccessExpr(indexAccessExpr.pos, indexAccessExpr.expr,
                    indexAccessExpr.indexExpr);
        }

        targetVarRef.lhsVar = indexAccessExpr.lhsVar;
        targetVarRef.type = indexAccessExpr.type;
        result = targetVarRef;
    }

    @Override
    public void visit(BLangTableMultiKeyExpr tableMultiKeyExpr) {
        rewriteExprs(tableMultiKeyExpr.multiKeyIndexExprs);
        result = tableMultiKeyExpr;
    }

    @Override
    public void visit(BLangInvocation iExpr) {
        if (iExpr.symbol != null && iExpr.symbol.kind == SymbolKind.ERROR_CONSTRUCTOR) {
            result = rewriteErrorConstructor(iExpr);
        } else if (iExpr.symbol.kind == SymbolKind.FUNCTIONAL_CONSTRUCTOR) {
            String name = ((BConstructorSymbol) iExpr.symbol).name.value;

            String internalMethodName = name.substring(0, 1).toLowerCase() + name.substring(1) + "Ctor";
            BSymbol bSymbol = symResolver.lookupLangLibMethodInModule(
                    symTable.langInternalModuleSymbol, names.fromString(internalMethodName));
            iExpr.symbol = bSymbol;
        }

        rewriteInvocation(iExpr, false);
    }

    @Override
    public void visit(BLangInvocation.BLangActionInvocation actionInvocation) {
        rewriteInvocation(actionInvocation, actionInvocation.async);
    }

    private void rewriteInvocation(BLangInvocation invocation, boolean async) {
        BLangInvocation invRef = invocation;

        if (!enclLocks.isEmpty()) {
            BLangLockStmt lock = enclLocks.peek();
            lock.lockVariables.addAll(((BInvokableSymbol) invocation.symbol).dependentGlobalVars);
        }

        // Reorder the arguments to match the original function signature.
        reorderArguments(invocation);

        invocation.requiredArgs = rewriteExprs(invocation.requiredArgs);
        fixNonRestArgTypeCastInTypeParamInvocation(invocation);

        invocation.restArgs = rewriteExprs(invocation.restArgs);

        annotationDesugar.defineStatementAnnotations(invocation.annAttachments, invocation.pos,
                                                     invocation.symbol.pkgID, invocation.symbol.owner, env);

        if (invocation.functionPointerInvocation) {
            visitFunctionPointerInvocation(invocation);
            return;
        }
        invocation.expr = rewriteExpr(invocation.expr);
        result = invRef;

        if (invocation.expr == null) {
            fixTypeCastInTypeParamInvocation(invocation, invRef);
            if (invocation.exprSymbol == null) {
                return;
            }
            invocation.expr = ASTBuilderUtil.createVariableRef(invocation.pos, invocation.exprSymbol);
            invocation.expr = rewriteExpr(invocation.expr);
        }
        switch (invocation.expr.type.tag) {
            case TypeTags.OBJECT:
            case TypeTags.RECORD:
                if (!invocation.langLibInvocation) {
                    List<BLangExpression> argExprs = new ArrayList<>(invocation.requiredArgs);
                    argExprs.add(0, invocation.expr);
                    BLangAttachedFunctionInvocation attachedFunctionInvocation =
                            new BLangAttachedFunctionInvocation(invocation.pos, argExprs, invocation.restArgs,
                                                                invocation.symbol, invocation.type, invocation.expr,
                                                                async);
                    attachedFunctionInvocation.name = invocation.name;
                    attachedFunctionInvocation.annAttachments = invocation.annAttachments;
                    result = invRef = attachedFunctionInvocation;
                }
                break;
        }

        fixTypeCastInTypeParamInvocation(invocation, invRef);
    }

    private void fixNonRestArgTypeCastInTypeParamInvocation(BLangInvocation iExpr) {
        if (!iExpr.langLibInvocation) {
            return;
        }

        List<BLangExpression> requiredArgs = iExpr.requiredArgs;

        List<BVarSymbol> params = ((BInvokableSymbol) iExpr.symbol).params;

        // Start from index `1`, since for langlib methods index `0` will be the value itself.
        for (int i = 1; i < requiredArgs.size(); i++) {
            requiredArgs.set(i, addConversionExprIfRequired(requiredArgs.get(i), params.get(i).type));
        }
    }

    private void fixTypeCastInTypeParamInvocation(BLangInvocation iExpr, BLangInvocation genIExpr) {

        if (iExpr.langLibInvocation || TypeParamAnalyzer.containsTypeParam(((BInvokableSymbol) iExpr.symbol).retType)) {
            BType originalInvType = genIExpr.type;
            genIExpr.type = ((BInvokableSymbol) genIExpr.symbol).retType;
            BLangExpression expr = addConversionExprIfRequired(genIExpr, originalInvType);

            // Prevent adding another type conversion
            if (expr.getKind() == NodeKind.TYPE_CONVERSION_EXPR) {
                this.result = expr;
                return;
            }

            BLangTypeConversionExpr conversionExpr = (BLangTypeConversionExpr) TreeBuilder.createTypeConversionNode();
            conversionExpr.expr = genIExpr;
            conversionExpr.targetType = originalInvType;
            conversionExpr.type = originalInvType;
            conversionExpr.pos = genIExpr.pos;

            this.result = conversionExpr;
        }
    }

    private BLangInvocation rewriteErrorConstructor(BLangInvocation iExpr) {
        BLangExpression reasonExpr = iExpr.requiredArgs.get(0);
        if (reasonExpr.impConversionExpr != null &&
                reasonExpr.impConversionExpr.targetType.tag != TypeTags.STRING) {
            // Override casts to constants/finite types.
            // For reason expressions of any form, the cast has to be to string.
            reasonExpr.impConversionExpr = null;
        }
        reasonExpr = addConversionExprIfRequired(reasonExpr, symTable.stringType);
        reasonExpr = rewriteExpr(reasonExpr);
        iExpr.requiredArgs.remove(0);
        iExpr.requiredArgs.add(reasonExpr);

        BLangExpression errorDetail;
        BLangRecordLiteral recordLiteral = ASTBuilderUtil.createEmptyRecordLiteral(iExpr.pos,
                ((BErrorType) iExpr.symbol.type).detailType);
        List<BLangExpression> namedArgs = iExpr.requiredArgs.stream()
                .filter(a -> a.getKind() == NodeKind.NAMED_ARGS_EXPR)
                .collect(Collectors.toList());
        if (namedArgs.isEmpty()) {
            errorDetail = visitCloneReadonly(rewriteExpr(recordLiteral), recordLiteral.type);
        } else {
            for (BLangExpression arg : namedArgs) {
                BLangNamedArgsExpression namedArg = (BLangNamedArgsExpression) arg;
                BLangRecordLiteral.BLangRecordKeyValueField member = new BLangRecordLiteral.BLangRecordKeyValueField();
                member.key = new BLangRecordLiteral.BLangRecordKey(ASTBuilderUtil.createLiteral(namedArg.name.pos,
                        symTable.stringType, namedArg.name.value));

                if (recordLiteral.type.tag == TypeTags.RECORD) {
                    member.valueExpr = addConversionExprIfRequired(namedArg.expr, symTable.anyType);
                } else {
                    member.valueExpr = addConversionExprIfRequired(namedArg.expr, namedArg.expr.type);
                }
                recordLiteral.fields.add(member);
                iExpr.requiredArgs.remove(arg);
            }
            errorDetail = visitCloneReadonly(rewriteExpr(recordLiteral), ((BErrorType) iExpr.symbol.type).detailType);
        }
        iExpr.requiredArgs.add(errorDetail);
        return iExpr;
    }

    public void visit(BLangTypeInit typeInitExpr) {
        if (typeInitExpr.type.tag == TypeTags.STREAM) {
            result = rewriteExpr(desugarStreamTypeInit(typeInitExpr));
        } else {
            result = rewrite(desugarObjectTypeInit(typeInitExpr), env);
        }
    }

    private BLangStatementExpression desugarObjectTypeInit(BLangTypeInit typeInitExpr) {
        typeInitExpr.desugared = true;
        BLangBlockStmt blockStmt = ASTBuilderUtil.createBlockStmt(typeInitExpr.pos);

        // Person $obj$ = new;
        BType objType = getObjectType(typeInitExpr.type);
        BLangSimpleVariableDef objVarDef = createVarDef("$obj$", objType, typeInitExpr, typeInitExpr.pos);
        BLangSimpleVarRef objVarRef = ASTBuilderUtil.createVariableRef(typeInitExpr.pos, objVarDef.var.symbol);
        blockStmt.addStatement(objVarDef);
        typeInitExpr.initInvocation.exprSymbol = objVarDef.var.symbol;
        typeInitExpr.initInvocation.symbol = ((BObjectTypeSymbol) objType.tsymbol).generatedInitializerFunc.symbol;

        // __init() returning nil is the common case and the type test is not needed for it.
        if (typeInitExpr.initInvocation.type.tag == TypeTags.NIL) {
            BLangExpressionStmt initInvExpr = ASTBuilderUtil.createExpressionStmt(typeInitExpr.pos, blockStmt);
            initInvExpr.expr = typeInitExpr.initInvocation;
            typeInitExpr.initInvocation.name.value = Names.GENERATED_INIT_SUFFIX.value;
            BLangStatementExpression stmtExpr = createStatementExpression(blockStmt, objVarRef);
            stmtExpr.type = objVarRef.symbol.type;
            return stmtExpr;
        }

        // var $temp$ = $obj$.__init();
        BLangSimpleVariableDef initInvRetValVarDef = createVarDef("$temp$", typeInitExpr.initInvocation.type,
                                                                  typeInitExpr.initInvocation, typeInitExpr.pos);
        blockStmt.addStatement(initInvRetValVarDef);

        // Person|error $result$;
        BLangSimpleVariableDef resultVarDef = createVarDef("$result$", typeInitExpr.type, null, typeInitExpr.pos);
        blockStmt.addStatement(resultVarDef);

        // if ($temp$ is error) {
        //      $result$ = $temp$;
        // } else {
        //      $result$ = $obj$;
        // }

        // Condition
        BLangSimpleVarRef initRetValVarRefInCondition =
                ASTBuilderUtil.createVariableRef(typeInitExpr.pos, initInvRetValVarDef.var.symbol);
        BLangBlockStmt thenStmt = ASTBuilderUtil.createBlockStmt(typeInitExpr.pos);
        BLangTypeTestExpr isErrorTest =
                ASTBuilderUtil.createTypeTestExpr(typeInitExpr.pos, initRetValVarRefInCondition, getErrorTypeNode());
        isErrorTest.type = symTable.booleanType;

        // If body
        BLangSimpleVarRef thenInitRetValVarRef =
                ASTBuilderUtil.createVariableRef(typeInitExpr.pos, initInvRetValVarDef.var.symbol);
        BLangSimpleVarRef thenResultVarRef =
                ASTBuilderUtil.createVariableRef(typeInitExpr.pos, resultVarDef.var.symbol);
        BLangAssignment errAssignment =
                ASTBuilderUtil.createAssignmentStmt(typeInitExpr.pos, thenResultVarRef, thenInitRetValVarRef);
        thenStmt.addStatement(errAssignment);

        // Else body
        BLangSimpleVarRef elseResultVarRef =
                ASTBuilderUtil.createVariableRef(typeInitExpr.pos, resultVarDef.var.symbol);
        BLangAssignment objAssignment =
                ASTBuilderUtil.createAssignmentStmt(typeInitExpr.pos, elseResultVarRef, objVarRef);
        BLangBlockStmt elseStmt = ASTBuilderUtil.createBlockStmt(typeInitExpr.pos);
        elseStmt.addStatement(objAssignment);

        BLangIf ifelse = ASTBuilderUtil.createIfElseStmt(typeInitExpr.pos, isErrorTest, thenStmt, elseStmt);
        blockStmt.addStatement(ifelse);

        BLangSimpleVarRef resultVarRef =
                ASTBuilderUtil.createVariableRef(typeInitExpr.pos, resultVarDef.var.symbol);
        BLangStatementExpression stmtExpr = createStatementExpression(blockStmt, resultVarRef);
        stmtExpr.type = resultVarRef.symbol.type;
        return stmtExpr;
    }

    private BLangInvocation desugarStreamTypeInit(BLangTypeInit typeInitExpr) {
        BInvokableSymbol symbol = (BInvokableSymbol) symTable.langInternalModuleSymbol.scope
                .lookup(Names.CONSTRUCT_STREAM).symbol;
        BType targetType = ((BStreamType) typeInitExpr.type).constraint;
        BType errorType = ((BStreamType) typeInitExpr.type).error;
        BType typedescType = new BTypedescType(targetType, symTable.typeDesc.tsymbol);
        BLangTypedescExpr typedescExpr = new BLangTypedescExpr();
        typedescExpr.resolvedType = targetType;
        typedescExpr.type = typedescType;
        BLangExpression iteratorObj = typeInitExpr.argsExpr.get(0);

        BLangInvocation streamConstructInvocation = ASTBuilderUtil.createInvocationExprForMethod(
                typeInitExpr.pos, symbol, new ArrayList<>(Lists.of(typedescExpr, iteratorObj)),
                symResolver);
        streamConstructInvocation.type = new BStreamType(TypeTags.STREAM, targetType, errorType, null);
        return streamConstructInvocation;
    }

    private BLangSimpleVariableDef createVarDef(String name, BType type, BLangExpression expr, DiagnosticPos pos) {
        BSymbol objSym = symResolver.lookupSymbolInMainSpace(env, names.fromString(name));
        if (objSym == null || objSym == symTable.notFoundSymbol) {
            objSym = new BVarSymbol(0, names.fromString(name), this.env.scope.owner.pkgID, type, this.env.scope.owner);
        }
        BLangSimpleVariable objVar = ASTBuilderUtil.createVariable(pos, "$" + name + "$", type, expr,
                (BVarSymbol) objSym);
        BLangSimpleVariableDef objVarDef = ASTBuilderUtil.createVariableDef(pos);
        objVarDef.var = objVar;
        objVarDef.type = objVar.type;
        return objVarDef;
    }

    private BType getObjectType(BType type) {
        if (type.tag == TypeTags.OBJECT) {
            return type;
        } else if (type.tag == TypeTags.UNION) {
            return ((BUnionType) type).getMemberTypes().stream()
                    .filter(t -> t.tag == TypeTags.OBJECT)
                    .findFirst()
                    .orElse(symTable.noType);
        }

        throw new IllegalStateException("None object type '" + type.toString() + "' found in object init context");
    }

    BLangErrorType getErrorTypeNode() {
        BLangErrorType errorTypeNode = (BLangErrorType) TreeBuilder.createErrorTypeNode();
        errorTypeNode.type = symTable.errorType;
        return errorTypeNode;
    }

    @Override
    public void visit(BLangTernaryExpr ternaryExpr) {
        /*
         * First desugar to if-else:
         *
         * T $result$;
         * if () {
         *    $result$ = thenExpr;
         * } else {
         *    $result$ = elseExpr;
         * }
         *
         */
        BLangSimpleVariableDef resultVarDef = createVarDef("$ternary_result$", ternaryExpr.type, null, ternaryExpr.pos);
        BLangBlockStmt thenBody = ASTBuilderUtil.createBlockStmt(ternaryExpr.pos);
        BLangBlockStmt elseBody = ASTBuilderUtil.createBlockStmt(ternaryExpr.pos);

        // Create then assignment
        BLangSimpleVarRef thenResultVarRef = ASTBuilderUtil.createVariableRef(ternaryExpr.pos, resultVarDef.var.symbol);
        BLangAssignment thenAssignment =
                ASTBuilderUtil.createAssignmentStmt(ternaryExpr.pos, thenResultVarRef, ternaryExpr.thenExpr);
        thenBody.addStatement(thenAssignment);

        // Create else assignment
        BLangSimpleVarRef elseResultVarRef = ASTBuilderUtil.createVariableRef(ternaryExpr.pos, resultVarDef.var.symbol);
        BLangAssignment elseAssignment =
                ASTBuilderUtil.createAssignmentStmt(ternaryExpr.pos, elseResultVarRef, ternaryExpr.elseExpr);
        elseBody.addStatement(elseAssignment);

        // Then make it a expression-statement, with expression being the $result$
        BLangSimpleVarRef resultVarRef = ASTBuilderUtil.createVariableRef(ternaryExpr.pos, resultVarDef.var.symbol);
        BLangIf ifElse = ASTBuilderUtil.createIfElseStmt(ternaryExpr.pos, ternaryExpr.expr, thenBody, elseBody);

        BLangBlockStmt blockStmt = ASTBuilderUtil.createBlockStmt(ternaryExpr.pos, Lists.of(resultVarDef, ifElse));
        BLangStatementExpression stmtExpr = createStatementExpression(blockStmt, resultVarRef);
        stmtExpr.type = ternaryExpr.type;

        result = rewriteExpr(stmtExpr);
    }

    @Override
    public void visit(BLangWaitExpr waitExpr) {
        // Wait for any
        if (waitExpr.getExpression().getKind() == NodeKind.BINARY_EXPR) {
            waitExpr.exprList = collectAllBinaryExprs((BLangBinaryExpr) waitExpr.getExpression(), new ArrayList<>());
        } else { // Wait for one
            waitExpr.exprList = Collections.singletonList(rewriteExpr(waitExpr.getExpression()));
        }
        result = waitExpr;
    }

    private List<BLangExpression> collectAllBinaryExprs(BLangBinaryExpr binaryExpr, List<BLangExpression> exprs) {
        visitBinaryExprOfWait(binaryExpr.lhsExpr, exprs);
        visitBinaryExprOfWait(binaryExpr.rhsExpr, exprs);
        return exprs;
    }

    private void visitBinaryExprOfWait(BLangExpression expr, List<BLangExpression> exprs) {
        if (expr.getKind() == NodeKind.BINARY_EXPR) {
            collectAllBinaryExprs((BLangBinaryExpr) expr, exprs);
        } else {
            expr = rewriteExpr(expr);
            exprs.add(expr);
        }
    }

    @Override
    public void visit(BLangWaitForAllExpr waitExpr) {
        waitExpr.keyValuePairs.forEach(keyValue -> {
            if (keyValue.valueExpr != null) {
                keyValue.valueExpr = rewriteExpr(keyValue.valueExpr);
            } else {
                keyValue.keyExpr = rewriteExpr(keyValue.keyExpr);
            }
        });
        BLangExpression expr = new BLangWaitForAllExpr.BLangWaitLiteral(waitExpr.keyValuePairs, waitExpr.type);
        result = rewriteExpr(expr);
    }

    @Override
    public void visit(BLangTrapExpr trapExpr) {
        trapExpr.expr = rewriteExpr(trapExpr.expr);
        if (trapExpr.expr.type.tag != TypeTags.NIL) {
            trapExpr.expr = addConversionExprIfRequired(trapExpr.expr, trapExpr.type);
        }
        result = trapExpr;
    }

    @Override
    public void visit(BLangBinaryExpr binaryExpr) {
        if (binaryExpr.opKind == OperatorKind.HALF_OPEN_RANGE || binaryExpr.opKind == OperatorKind.CLOSED_RANGE) {
            if (binaryExpr.opKind == OperatorKind.HALF_OPEN_RANGE) {
                binaryExpr.rhsExpr = getModifiedIntRangeEndExpr(binaryExpr.rhsExpr);
            }
            result = rewriteExpr(replaceWithIntRange(binaryExpr.pos, binaryExpr.lhsExpr, binaryExpr.rhsExpr));
            return;
        }

        if (binaryExpr.opKind == OperatorKind.AND || binaryExpr.opKind == OperatorKind.OR) {
            visitBinaryLogicalExpr(binaryExpr);
            return;
        }

        OperatorKind binaryOpKind = binaryExpr.opKind;

        if (binaryOpKind == OperatorKind.ADD || binaryOpKind == OperatorKind.SUB ||
                binaryOpKind == OperatorKind.MUL || binaryOpKind == OperatorKind.DIV ||
                binaryOpKind == OperatorKind.MOD || binaryOpKind == OperatorKind.BITWISE_AND ||
                binaryOpKind == OperatorKind.BITWISE_OR || binaryOpKind == OperatorKind.BITWISE_XOR) {
            checkByteTypeIncompatibleOperations(binaryExpr);
        }

        binaryExpr.lhsExpr = rewriteExpr(binaryExpr.lhsExpr);
        binaryExpr.rhsExpr = rewriteExpr(binaryExpr.rhsExpr);
        result = binaryExpr;

        int rhsExprTypeTag = binaryExpr.rhsExpr.type.tag;
        int lhsExprTypeTag = binaryExpr.lhsExpr.type.tag;

        // Check for int and byte ==, != or === comparison and add type conversion to int for byte
        if (rhsExprTypeTag != lhsExprTypeTag && (binaryExpr.opKind == OperatorKind.EQUAL ||
                                                         binaryExpr.opKind == OperatorKind.NOT_EQUAL ||
                                                         binaryExpr.opKind == OperatorKind.REF_EQUAL ||
                                                         binaryExpr.opKind == OperatorKind.REF_NOT_EQUAL)) {
            if (lhsExprTypeTag == TypeTags.INT && rhsExprTypeTag == TypeTags.BYTE) {
                binaryExpr.rhsExpr = createTypeCastExpr(binaryExpr.rhsExpr, symTable.intType);
                return;
            }

            if (lhsExprTypeTag == TypeTags.BYTE && rhsExprTypeTag == TypeTags.INT) {
                binaryExpr.lhsExpr = createTypeCastExpr(binaryExpr.lhsExpr, symTable.intType);
                return;
            }
        }

        // Check lhs and rhs type compatibility
        if (lhsExprTypeTag == rhsExprTypeTag) {
            return;
        }

        if (TypeTags.isStringTypeTag(lhsExprTypeTag) && binaryExpr.opKind == OperatorKind.ADD) {
            // string + xml ==> (xml string) + xml
            if (TypeTags.isXMLTypeTag(rhsExprTypeTag)) {
                binaryExpr.lhsExpr = ASTBuilderUtil.createXMLTextLiteralNode(binaryExpr, binaryExpr.lhsExpr,
                        binaryExpr.lhsExpr.pos, symTable.xmlType);
                return;
            }
            binaryExpr.rhsExpr = createTypeCastExpr(binaryExpr.rhsExpr, binaryExpr.lhsExpr.type);
            return;
        }

        if (TypeTags.isStringTypeTag(rhsExprTypeTag) && binaryExpr.opKind == OperatorKind.ADD) {
            // xml + string ==> xml + (xml string)
            if (TypeTags.isXMLTypeTag(lhsExprTypeTag)) {
                binaryExpr.rhsExpr = ASTBuilderUtil.createXMLTextLiteralNode(binaryExpr, binaryExpr.rhsExpr,
                        binaryExpr.rhsExpr.pos, symTable.xmlType);
                return;
            }
            binaryExpr.lhsExpr = createTypeCastExpr(binaryExpr.lhsExpr, binaryExpr.rhsExpr.type);
            return;
        }

        if (lhsExprTypeTag == TypeTags.DECIMAL) {
            binaryExpr.rhsExpr = createTypeCastExpr(binaryExpr.rhsExpr, binaryExpr.lhsExpr.type);
            return;
        }

        if (rhsExprTypeTag == TypeTags.DECIMAL) {
            binaryExpr.lhsExpr = createTypeCastExpr(binaryExpr.lhsExpr, binaryExpr.rhsExpr.type);
            return;
        }

        if (lhsExprTypeTag == TypeTags.FLOAT) {
            binaryExpr.rhsExpr = createTypeCastExpr(binaryExpr.rhsExpr, binaryExpr.lhsExpr.type);
            return;
        }

        if (rhsExprTypeTag == TypeTags.FLOAT) {
            binaryExpr.lhsExpr = createTypeCastExpr(binaryExpr.lhsExpr, binaryExpr.rhsExpr.type);
        }
    }

    private BLangInvocation replaceWithIntRange(DiagnosticPos pos, BLangExpression lhsExpr, BLangExpression rhsExpr) {
        BInvokableSymbol symbol = (BInvokableSymbol) symTable.langInternalModuleSymbol.scope
                .lookup(Names.CREATE_INT_RANGE).symbol;
        BLangInvocation createIntRangeInvocation = ASTBuilderUtil.createInvocationExprForMethod(pos, symbol,
                new ArrayList<>(Lists.of(lhsExpr, rhsExpr)), symResolver);
        createIntRangeInvocation.type = symTable.intRangeType;
        return createIntRangeInvocation;
    }

    private void checkByteTypeIncompatibleOperations(BLangBinaryExpr binaryExpr) {
        if (binaryExpr.expectedType == null) {
            return;
        }

        int rhsExprTypeTag = binaryExpr.rhsExpr.type.tag;
        int lhsExprTypeTag = binaryExpr.lhsExpr.type.tag;
        if (rhsExprTypeTag != TypeTags.BYTE && lhsExprTypeTag != TypeTags.BYTE) {
            return;
        }

        int resultTypeTag = binaryExpr.expectedType.tag;
        if (resultTypeTag == TypeTags.INT) {
            if (rhsExprTypeTag == TypeTags.BYTE) {
                binaryExpr.rhsExpr = addConversionExprIfRequired(binaryExpr.rhsExpr, symTable.intType);
            }

            if (lhsExprTypeTag == TypeTags.BYTE) {
                binaryExpr.lhsExpr = addConversionExprIfRequired(binaryExpr.lhsExpr, symTable.intType);
            }
        }
    }

    /**
     * This method checks whether given binary expression is related to shift operation.
     * If its true, then both lhs and rhs of the binary expression will be converted to 'int' type.
     * <p>
     * byte a = 12;
     * byte b = 34;
     * int i = 234;
     * int j = -4;
     * <p>
     * true: where binary expression's expected type is 'int'
     * int i1 = a >> b;
     * int i2 = a << b;
     * int i3 = a >> i;
     * int i4 = a << i;
     * int i5 = i >> j;
     * int i6 = i << j;
     */
    private boolean isBitwiseShiftOperation(BLangBinaryExpr binaryExpr) {
        return binaryExpr.opKind == OperatorKind.BITWISE_LEFT_SHIFT ||
                binaryExpr.opKind == OperatorKind.BITWISE_RIGHT_SHIFT ||
                binaryExpr.opKind == OperatorKind.BITWISE_UNSIGNED_RIGHT_SHIFT;
    }

    public void visit(BLangElvisExpr elvisExpr) {
        BLangMatchExpression matchExpr = ASTBuilderUtil.createMatchExpression(elvisExpr.lhsExpr);
        matchExpr.patternClauses.add(getMatchNullPatternGivenExpression(elvisExpr.pos,
                rewriteExpr(elvisExpr.rhsExpr)));
        matchExpr.type = elvisExpr.type;
        matchExpr.pos = elvisExpr.pos;
        result = rewriteExpr(matchExpr);
    }

    @Override
    public void visit(BLangUnaryExpr unaryExpr) {
        if (OperatorKind.BITWISE_COMPLEMENT == unaryExpr.operator) {
            // If this is a bitwise complement (~) expression, then we desugar it to a binary xor expression with -1,
            // which is same as doing a bitwise 2's complement operation.
            rewriteBitwiseComplementOperator(unaryExpr);
            return;
        }
        unaryExpr.expr = rewriteExpr(unaryExpr.expr);
        result = unaryExpr;
    }

    /**
     * This method desugar a bitwise complement (~) unary expressions into a bitwise xor binary expression as below.
     * Example : ~a  -> a ^ -1;
     * ~ 11110011 -> 00001100
     * 11110011 ^ 11111111 -> 00001100
     *
     * @param unaryExpr the bitwise complement expression
     */
    private void rewriteBitwiseComplementOperator(BLangUnaryExpr unaryExpr) {
        final DiagnosticPos pos = unaryExpr.pos;
        final BLangBinaryExpr binaryExpr = (BLangBinaryExpr) TreeBuilder.createBinaryExpressionNode();
        binaryExpr.pos = pos;
        binaryExpr.opKind = OperatorKind.BITWISE_XOR;
        binaryExpr.lhsExpr = unaryExpr.expr;
        if (TypeTags.BYTE == unaryExpr.type.tag) {
            binaryExpr.type = symTable.byteType;
            binaryExpr.rhsExpr = ASTBuilderUtil.createLiteral(pos, symTable.byteType, 0xffL);
            binaryExpr.opSymbol = (BOperatorSymbol) symResolver.resolveBinaryOperator(OperatorKind.BITWISE_XOR,
                    symTable.byteType, symTable.byteType);
        } else {
            binaryExpr.type = symTable.intType;
            binaryExpr.rhsExpr = ASTBuilderUtil.createLiteral(pos, symTable.intType, -1L);
            binaryExpr.opSymbol = (BOperatorSymbol) symResolver.resolveBinaryOperator(OperatorKind.BITWISE_XOR,
                    symTable.intType, symTable.intType);
        }
        result = rewriteExpr(binaryExpr);
    }

    @Override
    public void visit(BLangTypeConversionExpr conversionExpr) {
        // Usually the parameter for a type-cast-expr includes a type-descriptor.
        // However, it is also allowed for the parameter to consist only of annotations; in
        // this case, the only effect of the type cast is for the contextually expected
        // type for expression to be augmented with the specified annotations.

        // No actual type-cast is implied here.
        if (conversionExpr.typeNode == null && !conversionExpr.annAttachments.isEmpty()) {
            result = rewriteExpr(conversionExpr.expr);
            return;
        }
        conversionExpr.typeNode = rewrite(conversionExpr.typeNode, env);
        if (conversionExpr.type.tag == TypeTags.STRING && conversionExpr.expr.type.tag == TypeTags.XML_TEXT) {
            result = convertXMLTextToString(conversionExpr);
            return;
        }
        conversionExpr.expr = rewriteExpr(conversionExpr.expr);
        result = conversionExpr;
    }

    private BLangExpression convertXMLTextToString(BLangTypeConversionExpr conversionExpr) {
        BLangInvocation invocationNode = createLanglibXMLInvocation(conversionExpr.pos, XML_GET_CONTENT_OF_TEXT,
                conversionExpr.expr, new ArrayList<>(), new ArrayList<>());
        BLangSimpleVariableDef tempVarDef = createVarDef("$$__xml_string__$$",
                conversionExpr.targetType, invocationNode, conversionExpr.pos);
        BLangSimpleVarRef tempVarRef = ASTBuilderUtil.createVariableRef(conversionExpr.pos, tempVarDef.var.symbol);

        BLangBlockStmt blockStmt = ASTBuilderUtil.createBlockStmt(conversionExpr.pos);
        blockStmt.addStatement(tempVarDef);
        BLangStatementExpression stmtExpr = ASTBuilderUtil.createStatementExpression(blockStmt, tempVarRef);
        stmtExpr.type = conversionExpr.type;
        return rewrite(stmtExpr, env);
    }

    @Override
    public void visit(BLangLambdaFunction bLangLambdaFunction) {
        // Collect all the lambda functions.
        env.enclPkg.lambdaFunctions.add(bLangLambdaFunction);
        result = bLangLambdaFunction;
    }

    @Override
    public void visit(BLangArrowFunction bLangArrowFunction) {
        BLangFunction bLangFunction = (BLangFunction) TreeBuilder.createFunctionNode();
        bLangFunction.setName(bLangArrowFunction.functionName);

        BLangLambdaFunction lambdaFunction = (BLangLambdaFunction) TreeBuilder.createLambdaFunctionNode();
        lambdaFunction.pos = bLangArrowFunction.pos;
        bLangFunction.addFlag(Flag.LAMBDA);
        lambdaFunction.function = bLangFunction;

        // Create function body with return node
        BLangValueType returnType = (BLangValueType) TreeBuilder.createValueTypeNode();
        returnType.type = bLangArrowFunction.body.expr.type;
        bLangFunction.setReturnTypeNode(returnType);
        bLangFunction.setBody(populateArrowExprBodyBlock(bLangArrowFunction));

        bLangArrowFunction.params.forEach(bLangFunction::addParameter);
        lambdaFunction.parent = bLangArrowFunction.parent;
        lambdaFunction.type = bLangArrowFunction.funcType;

        // Create function symbol.
        BLangFunction funcNode = lambdaFunction.function;
        BInvokableSymbol funcSymbol = Symbols.createFunctionSymbol(Flags.asMask(funcNode.flagSet),
                new Name(funcNode.name.value), env.enclPkg.symbol.pkgID, bLangArrowFunction.funcType,
                env.enclEnv.enclVarSym, true);
        SymbolEnv invokableEnv = SymbolEnv.createFunctionEnv(funcNode, funcSymbol.scope, env);
        defineInvokableSymbol(funcNode, funcSymbol, invokableEnv);

        List<BVarSymbol> paramSymbols = funcNode.requiredParams.stream().peek(varNode -> {
            Scope enclScope = invokableEnv.scope;
            varNode.symbol.kind = SymbolKind.FUNCTION;
            varNode.symbol.owner = invokableEnv.scope.owner;
            enclScope.define(varNode.symbol.name, varNode.symbol);
        }).map(varNode -> varNode.symbol).collect(Collectors.toList());

        funcSymbol.params = paramSymbols;
        funcSymbol.restParam = getRestSymbol(funcNode);
        funcSymbol.retType = funcNode.returnTypeNode.type;

        // Create function type.
        List<BType> paramTypes = paramSymbols.stream().map(paramSym -> paramSym.type).collect(Collectors.toList());
        funcNode.type = new BInvokableType(paramTypes, getRestType(funcSymbol), funcNode.returnTypeNode.type, null);

        lambdaFunction.function.pos = bLangArrowFunction.pos;
        lambdaFunction.function.body.pos = bLangArrowFunction.pos;
        // At this phase lambda function is semantically correct. Therefore simply env can be assigned.
        lambdaFunction.capturedClosureEnv = env;
        rewrite(lambdaFunction.function, env);
        env.enclPkg.addFunction(lambdaFunction.function);
        bLangArrowFunction.function = lambdaFunction.function;
        result = rewriteExpr(lambdaFunction);
    }

    private void defineInvokableSymbol(BLangInvokableNode invokableNode, BInvokableSymbol funcSymbol,
                                       SymbolEnv invokableEnv) {
        invokableNode.symbol = funcSymbol;
        funcSymbol.scope = new Scope(funcSymbol);
        invokableEnv.scope = funcSymbol.scope;
    }

    @Override
    public void visit(BLangXMLQName xmlQName) {
        result = xmlQName;
    }

    @Override
    public void visit(BLangXMLAttribute xmlAttribute) {
        xmlAttribute.name = rewriteExpr(xmlAttribute.name);
        xmlAttribute.value = rewriteExpr(xmlAttribute.value);
        result = xmlAttribute;
    }

    @Override
    public void visit(BLangXMLElementLiteral xmlElementLiteral) {
        xmlElementLiteral.startTagName = rewriteExpr(xmlElementLiteral.startTagName);
        xmlElementLiteral.endTagName = rewriteExpr(xmlElementLiteral.endTagName);
        xmlElementLiteral.modifiedChildren = rewriteExprs(xmlElementLiteral.modifiedChildren);
        xmlElementLiteral.attributes = rewriteExprs(xmlElementLiteral.attributes);

        // Separate the in-line namepsace declarations and attributes.
        Iterator<BLangXMLAttribute> attributesItr = xmlElementLiteral.attributes.iterator();
        while (attributesItr.hasNext()) {
            BLangXMLAttribute attribute = attributesItr.next();
            if (!attribute.isNamespaceDeclr) {
                continue;
            }

            // Create namepace declaration for all in-line namespace declarations
            BLangXMLNS xmlns;
            if ((xmlElementLiteral.scope.owner.tag & SymTag.PACKAGE) == SymTag.PACKAGE) {
                xmlns = new BLangPackageXMLNS();
            } else {
                xmlns = new BLangLocalXMLNS();
            }
            xmlns.namespaceURI = attribute.value.concatExpr;
            xmlns.prefix = ((BLangXMLQName) attribute.name).localname;
            xmlns.symbol = attribute.symbol;

            xmlElementLiteral.inlineNamespaces.add(xmlns);
        }

        result = xmlElementLiteral;
    }

    @Override
    public void visit(BLangXMLTextLiteral xmlTextLiteral) {
        xmlTextLiteral.concatExpr = rewriteExpr(constructStringTemplateConcatExpression(xmlTextLiteral.textFragments));
        result = xmlTextLiteral;
    }

    @Override
    public void visit(BLangXMLCommentLiteral xmlCommentLiteral) {
        xmlCommentLiteral.concatExpr = rewriteExpr(
                constructStringTemplateConcatExpression(xmlCommentLiteral.textFragments));
        result = xmlCommentLiteral;
    }

    @Override
    public void visit(BLangXMLProcInsLiteral xmlProcInsLiteral) {
        xmlProcInsLiteral.target = rewriteExpr(xmlProcInsLiteral.target);
        xmlProcInsLiteral.dataConcatExpr =
                rewriteExpr(constructStringTemplateConcatExpression(xmlProcInsLiteral.dataFragments));
        result = xmlProcInsLiteral;
    }

    @Override
    public void visit(BLangXMLQuotedString xmlQuotedString) {
        xmlQuotedString.concatExpr = rewriteExpr(
                constructStringTemplateConcatExpression(xmlQuotedString.textFragments));
        result = xmlQuotedString;
    }

    @Override
    public void visit(BLangStringTemplateLiteral stringTemplateLiteral) {
        result = rewriteExpr(constructStringTemplateConcatExpression(stringTemplateLiteral.exprs));
    }

    @Override
    public void visit(BLangWorkerSend workerSendNode) {
        workerSendNode.expr = visitCloneInvocation(rewriteExpr(workerSendNode.expr), workerSendNode.expr.type);
        if (workerSendNode.keyExpr != null) {
            workerSendNode.keyExpr = rewriteExpr(workerSendNode.keyExpr);
        }
        result = workerSendNode;
    }

    @Override
    public void visit(BLangWorkerSyncSendExpr syncSendExpr) {
        syncSendExpr.expr = visitCloneInvocation(rewriteExpr(syncSendExpr.expr), syncSendExpr.expr.type);
        result = syncSendExpr;
    }

    @Override
    public void visit(BLangWorkerReceive workerReceiveNode) {
        if (workerReceiveNode.keyExpr != null) {
            workerReceiveNode.keyExpr = rewriteExpr(workerReceiveNode.keyExpr);
        }
        result = workerReceiveNode;
    }

    @Override
    public void visit(BLangWorkerFlushExpr workerFlushExpr) {
        workerFlushExpr.workerIdentifierList = workerFlushExpr.cachedWorkerSendStmts
                .stream().map(send -> send.workerIdentifier).distinct().collect(Collectors.toList());
        result = workerFlushExpr;
    }

    @Override
    public void visit(BLangTransactionalExpr transactionalExpr) {
        BInvokableSymbol isTransactionalSymbol = (BInvokableSymbol) symResolver.
                lookupSymbolInMainSpace(symTable.pkgEnvMap.get(getTransactionSymbol(env)), IS_TRANSACTIONAL);
        result = ASTBuilderUtil
                .createInvocationExprMethod(transactionalExpr.pos, isTransactionalSymbol, Collections.emptyList(),
                        Collections.emptyList(), symResolver);
    }

    @Override
    public void visit(BLangCommitExpr commitExpr) {
        BLangStatementExpression stmtExpr = transactionDesugar.desugar(commitExpr, env);
        result = rewriteExpr(stmtExpr);
    }

    @Override
    public void visit(BLangXMLAttributeAccess xmlAttributeAccessExpr) {
        xmlAttributeAccessExpr.indexExpr = rewriteExpr(xmlAttributeAccessExpr.indexExpr);
        xmlAttributeAccessExpr.expr = rewriteExpr(xmlAttributeAccessExpr.expr);

        if (xmlAttributeAccessExpr.indexExpr != null
                && xmlAttributeAccessExpr.indexExpr.getKind() == NodeKind.XML_QNAME) {
            ((BLangXMLQName) xmlAttributeAccessExpr.indexExpr).isUsedInXML = true;
        }

        xmlAttributeAccessExpr.desugared = true;

        // When XmlAttributeAccess expression is not a LHS target of a assignment and not a part of a index access
        // it will be converted to a 'map<string>.convert(xmlRef@)'
        if (xmlAttributeAccessExpr.lhsVar || xmlAttributeAccessExpr.indexExpr != null) {
            result = xmlAttributeAccessExpr;
        } else {
            result = rewriteExpr(xmlAttributeAccessExpr);
        }
    }

    // Generated expressions. Following expressions are not part of the original syntax
    // tree which is coming out of the parser

    @Override
    public void visit(BLangLocalVarRef localVarRef) {
        result = localVarRef;
    }

    @Override
    public void visit(BLangFieldVarRef fieldVarRef) {
        result = fieldVarRef;
    }

    @Override
    public void visit(BLangPackageVarRef packageVarRef) {
        result = packageVarRef;
    }

    @Override
    public void visit(BLangFunctionVarRef functionVarRef) {
        result = functionVarRef;
    }

    @Override
    public void visit(BLangStructFieldAccessExpr fieldAccessExpr) {
        result = fieldAccessExpr;
    }

    @Override
    public void visit(BLangStructFunctionVarRef functionVarRef) {
        result = functionVarRef;
    }

    @Override
    public void visit(BLangMapAccessExpr mapKeyAccessExpr) {
        result = mapKeyAccessExpr;
    }

    @Override
    public void visit(BLangArrayAccessExpr arrayIndexAccessExpr) {
        result = arrayIndexAccessExpr;
    }

    @Override
    public void visit(BLangTupleAccessExpr arrayIndexAccessExpr) {
        result = arrayIndexAccessExpr;
    }

    @Override
    public void visit(BLangTableAccessExpr tableKeyAccessExpr) {
        result = tableKeyAccessExpr;
    }

    @Override
    public void visit(BLangMapLiteral mapLiteral) {
        result = mapLiteral;
    }

    @Override
    public void visit(BLangStructLiteral structLiteral) {
        result = structLiteral;
    }

    @Override
    public void visit(BLangWaitForAllExpr.BLangWaitLiteral waitLiteral) {
        result = waitLiteral;
    }

    @Override
    public void visit(BLangXMLElementAccess xmlElementAccess) {
        //todo: _ = short hand for getElementName;
        // todo: we need to handle multiple elements x.<a|b|c>
        xmlElementAccess.expr = rewriteExpr(xmlElementAccess.expr);

        ArrayList<BLangExpression> filters = expandFilters(xmlElementAccess.filters);

        BLangInvocation invocationNode = createLanglibXMLInvocation(xmlElementAccess.pos, XML_INTERNAL_GET_ELEMENTS,
                xmlElementAccess.expr, new ArrayList<>(), filters);
        result = rewriteExpr(invocationNode);
    }

    private ArrayList<BLangExpression> expandFilters(List<BLangXMLElementFilter> filters) {
        Map<Name, BXMLNSSymbol> nameBXMLNSSymbolMap = symResolver.resolveAllNamespaces(env);
        BXMLNSSymbol defaultNSSymbol = nameBXMLNSSymbolMap.get(names.fromString(XMLConstants.DEFAULT_NS_PREFIX));
        String defaultNS = defaultNSSymbol != null ? defaultNSSymbol.namespaceURI : null;

        ArrayList<BLangExpression> args = new ArrayList<>();
        for (BLangXMLElementFilter filter : filters) {
            BSymbol nsSymbol = symResolver.lookupSymbolInPrefixSpace(env, names.fromString(filter.namespace));
            if (nsSymbol == symTable.notFoundSymbol) {
                if (defaultNS != null && !filter.name.equals("*")) {
                    String expandedName = createExpandedQName(defaultNS, filter.name);
                    args.add(createStringLiteral(filter.elemNamePos, expandedName));
                } else {
                    args.add(createStringLiteral(filter.elemNamePos, filter.name));
                }
            } else {
                BXMLNSSymbol bxmlnsSymbol = (BXMLNSSymbol) nsSymbol;
                String expandedName = createExpandedQName(bxmlnsSymbol.namespaceURI, filter.name);
                BLangLiteral stringLiteral = createStringLiteral(filter.elemNamePos, expandedName);
                args.add(stringLiteral);
            }
        }
        return args;
    }

    private BLangInvocation createLanglibXMLInvocation(DiagnosticPos pos, String functionName,
                                                       BLangExpression invokeOnExpr,
                                                       ArrayList<BLangExpression> args,
                                                       ArrayList<BLangExpression> restArgs) {
        invokeOnExpr = rewriteExpr(invokeOnExpr);

        BLangInvocation invocationNode = (BLangInvocation) TreeBuilder.createInvocationNode();
        invocationNode.pos = pos;
        BLangIdentifier name = (BLangIdentifier) TreeBuilder.createIdentifierNode();
        name.setLiteral(false);
        name.setValue(functionName);
        name.pos = pos;
        invocationNode.name = name;
        invocationNode.pkgAlias = (BLangIdentifier) TreeBuilder.createIdentifierNode();

        invocationNode.expr = invokeOnExpr;

        invocationNode.symbol = symResolver.lookupLangLibMethod(symTable.xmlType, names.fromString(functionName));

        ArrayList<BLangExpression> requiredArgs = new ArrayList<>();
        requiredArgs.add(invokeOnExpr);
        requiredArgs.addAll(args);
        invocationNode.requiredArgs = requiredArgs;
        invocationNode.restArgs = rewriteExprs(restArgs);

        invocationNode.type = ((BInvokableType) invocationNode.symbol.type).getReturnType();
        invocationNode.langLibInvocation = true;
        return invocationNode;
    }

    @Override
    public void visit(BLangXMLNavigationAccess xmlNavigation) {
        xmlNavigation.expr = rewriteExpr(xmlNavigation.expr);
        xmlNavigation.childIndex = rewriteExpr(xmlNavigation.childIndex);

        ArrayList<BLangExpression> filters = expandFilters(xmlNavigation.filters);

        // xml/**/<elemName>
        if (xmlNavigation.navAccessType == XMLNavigationAccess.NavAccessType.DESCENDANTS) {
            BLangInvocation invocationNode = createLanglibXMLInvocation(xmlNavigation.pos,
                    XML_INTERNAL_SELECT_DESCENDANTS, xmlNavigation.expr, new ArrayList<>(), filters);
            result = rewriteExpr(invocationNode);
        } else if (xmlNavigation.navAccessType == XMLNavigationAccess.NavAccessType.CHILDREN) {
            // xml/*
            BLangInvocation invocationNode = createLanglibXMLInvocation(xmlNavigation.pos, XML_INTERNAL_CHILDREN,
                    xmlNavigation.expr, new ArrayList<>(), new ArrayList<>());
            result = rewriteExpr(invocationNode);
        } else {
            BLangExpression childIndexExpr;
            // xml/<elem>
            if (xmlNavigation.childIndex == null) {
                childIndexExpr = new BLangLiteral(Long.valueOf(-1), symTable.intType);
            } else {
                // xml/<elem>[index]
                childIndexExpr = xmlNavigation.childIndex;
            }
            ArrayList<BLangExpression> args = new ArrayList<>();
            args.add(rewriteExpr(childIndexExpr));

            BLangInvocation invocationNode = createLanglibXMLInvocation(xmlNavigation.pos,
                    XML_INTERNAL_GET_FILTERED_CHILDREN_FLAT, xmlNavigation.expr, args, filters);
            result = rewriteExpr(invocationNode);
        }
    }

    @Override
    public void visit(BLangIsAssignableExpr assignableExpr) {
        assignableExpr.lhsExpr = rewriteExpr(assignableExpr.lhsExpr);
        result = assignableExpr;
    }

    @Override
    public void visit(BFunctionPointerInvocation fpInvocation) {
        result = fpInvocation;
    }

    @Override
    public void visit(BLangTypedescExpr typedescExpr) {
        typedescExpr.typeNode = rewrite(typedescExpr.typeNode, env);
        result = typedescExpr;
    }

    @Override
    public void visit(BLangIntRangeExpression intRangeExpression) {
        if (!intRangeExpression.includeStart) {
            intRangeExpression.startExpr = getModifiedIntRangeStartExpr(intRangeExpression.startExpr);
        }
        if (!intRangeExpression.includeEnd) {
            intRangeExpression.endExpr = getModifiedIntRangeEndExpr(intRangeExpression.endExpr);
        }

        intRangeExpression.startExpr = rewriteExpr(intRangeExpression.startExpr);
        intRangeExpression.endExpr = rewriteExpr(intRangeExpression.endExpr);
        result = intRangeExpression;
    }

    @Override
    public void visit(BLangRestArgsExpression bLangVarArgsExpression) {
        result = rewriteExpr(bLangVarArgsExpression.expr);
    }

    @Override
    public void visit(BLangNamedArgsExpression bLangNamedArgsExpression) {
        bLangNamedArgsExpression.expr = rewriteExpr(bLangNamedArgsExpression.expr);
        result = bLangNamedArgsExpression.expr;
    }

    @Override
    public void visit(BLangMatchExpression bLangMatchExpression) {
        // Add the implicit default pattern, that returns the original expression's value.
        addMatchExprDefaultCase(bLangMatchExpression);

        // Create a temp local var to hold the temp result of the match expression
        // eg: T a;
        String matchTempResultVarName = GEN_VAR_PREFIX.value + "temp_result";
        BLangSimpleVariable tempResultVar = ASTBuilderUtil.createVariable(bLangMatchExpression.pos,
                matchTempResultVarName, bLangMatchExpression.type, null,
                new BVarSymbol(0, names.fromString(matchTempResultVarName), this.env.scope.owner.pkgID,
                        bLangMatchExpression.type, this.env.scope.owner));

        BLangSimpleVariableDef tempResultVarDef =
                ASTBuilderUtil.createVariableDef(bLangMatchExpression.pos, tempResultVar);
        tempResultVarDef.desugared = true;

        BLangBlockStmt stmts = ASTBuilderUtil.createBlockStmt(bLangMatchExpression.pos, Lists.of(tempResultVarDef));
        List<BLangMatchTypedBindingPatternClause> patternClauses = new ArrayList<>();

        for (int i = 0; i < bLangMatchExpression.patternClauses.size(); i++) {
            BLangMatchExprPatternClause pattern = bLangMatchExpression.patternClauses.get(i);
            pattern.expr = rewriteExpr(pattern.expr);

            // Create var ref for the temp result variable
            // eg: var ref for 'a'
            BLangVariableReference tempResultVarRef =
                    ASTBuilderUtil.createVariableRef(bLangMatchExpression.pos, tempResultVar.symbol);

            // Create an assignment node. Add a conversion from rhs to lhs of the pattern, if required.
            pattern.expr = addConversionExprIfRequired(pattern.expr, tempResultVarRef.type);
            BLangAssignment assignmentStmt =
                    ASTBuilderUtil.createAssignmentStmt(pattern.pos, tempResultVarRef, pattern.expr);
            BLangBlockStmt patternBody = ASTBuilderUtil.createBlockStmt(pattern.pos, Lists.of(assignmentStmt));

            // Create the pattern
            // R b => a = b;
            patternClauses.add(ASTBuilderUtil.createMatchStatementPattern(pattern.pos, pattern.variable, patternBody));
        }

        stmts.addStatement(ASTBuilderUtil.createMatchStatement(bLangMatchExpression.pos, bLangMatchExpression.expr,
                patternClauses));
        BLangVariableReference tempResultVarRef =
                ASTBuilderUtil.createVariableRef(bLangMatchExpression.pos, tempResultVar.symbol);
        BLangStatementExpression statementExpr = createStatementExpression(stmts, tempResultVarRef);
        statementExpr.type = bLangMatchExpression.type;
        result = rewriteExpr(statementExpr);
    }

    @Override
    public void visit(BLangCheckedExpr checkedExpr) {
        visitCheckAndCheckPanicExpr(checkedExpr, false);
    }

    @Override
    public void visit(BLangCheckPanickedExpr checkedExpr) {
        visitCheckAndCheckPanicExpr(checkedExpr, true);
    }

    private void visitCheckAndCheckPanicExpr(BLangCheckedExpr checkedExpr, boolean isCheckPanic) {
        //
        //  person p = bar(check foo()); // foo(): person | error
        //
        //    ==>
        //
        //  person _$$_;
        //  switch foo() {
        //      person p1 => _$$_ = p1;
        //      error e1 => return e1 or throw e1
        //  }
        //  person p = bar(_$$_);

        // Create a temporary variable to hold the checked expression result value e.g. _$$_
        String checkedExprVarName = GEN_VAR_PREFIX.value;
        BLangSimpleVariable checkedExprVar = ASTBuilderUtil.createVariable(checkedExpr.pos,
                checkedExprVarName, checkedExpr.type, null, new BVarSymbol(0,
                        names.fromString(checkedExprVarName),
                        this.env.scope.owner.pkgID, checkedExpr.type, this.env.scope.owner));
        BLangSimpleVariableDef checkedExprVarDef = ASTBuilderUtil.createVariableDef(checkedExpr.pos, checkedExprVar);
        checkedExprVarDef.desugared = true;

        // Create the pattern to match the success case
        BLangMatchTypedBindingPatternClause patternSuccessCase =
                getSafeAssignSuccessPattern(checkedExprVar.pos, checkedExprVar.symbol.type, true,
                        checkedExprVar.symbol, null);
        BLangMatchTypedBindingPatternClause patternErrorCase = getSafeAssignErrorPattern(checkedExpr.pos,
                this.env.scope.owner, checkedExpr.equivalentErrorTypeList, isCheckPanic);

        // Create the match statement
        BLangMatch matchStmt = ASTBuilderUtil.createMatchStatement(checkedExpr.pos, checkedExpr.expr,
                new ArrayList<BLangMatchTypedBindingPatternClause>() {{
                    add(patternSuccessCase);
                    add(patternErrorCase);
                }});

        // Create the block statement
        BLangBlockStmt generatedStmtBlock = ASTBuilderUtil.createBlockStmt(checkedExpr.pos,
                new ArrayList<BLangStatement>() {{
                    add(checkedExprVarDef);
                    add(matchStmt);
                }});

        // Create the variable ref expression for the checkedExprVar
        BLangSimpleVarRef tempCheckedExprVarRef = ASTBuilderUtil.createVariableRef(
                checkedExpr.pos, checkedExprVar.symbol);

        BLangStatementExpression statementExpr = createStatementExpression(
                generatedStmtBlock, tempCheckedExprVarRef);
        statementExpr.type = checkedExpr.type;
        result = rewriteExpr(statementExpr);
    }

    @Override
    public void visit(BLangServiceConstructorExpr serviceConstructorExpr) {
        final BLangTypeInit typeInit = ASTBuilderUtil.createEmptyTypeInit(serviceConstructorExpr.pos,
                serviceConstructorExpr.serviceNode.serviceTypeDefinition.symbol.type);
        serviceConstructorExpr.serviceNode.annAttachments.forEach(attachment ->  rewrite(attachment, env));
        result = rewriteExpr(typeInit);
    }

    @Override
    public void visit(BLangTypeTestExpr typeTestExpr) {
        BLangExpression expr = typeTestExpr.expr;
        if (types.isValueType(expr.type)) {
            addConversionExprIfRequired(expr, symTable.anyType);
        }
        typeTestExpr.expr = rewriteExpr(expr);
        typeTestExpr.typeNode = rewrite(typeTestExpr.typeNode, env);
        result = typeTestExpr;
    }

    @Override
    public void visit(BLangAnnotAccessExpr annotAccessExpr) {
        BLangBinaryExpr binaryExpr = (BLangBinaryExpr) TreeBuilder.createBinaryExpressionNode();
        binaryExpr.pos = annotAccessExpr.pos;
        binaryExpr.opKind = OperatorKind.ANNOT_ACCESS;
        binaryExpr.lhsExpr = annotAccessExpr.expr;
        binaryExpr.rhsExpr = ASTBuilderUtil.createLiteral(annotAccessExpr.pkgAlias.pos, symTable.stringType,
                                                          annotAccessExpr.annotationSymbol.bvmAlias());
        binaryExpr.type = annotAccessExpr.type;
        binaryExpr.opSymbol = new BOperatorSymbol(names.fromString(OperatorKind.ANNOT_ACCESS.value()), null,
                                                  new BInvokableType(Lists.of(binaryExpr.lhsExpr.type,
                                                                              binaryExpr.rhsExpr.type),
                                                          annotAccessExpr.type, null), null);
        result = rewriteExpr(binaryExpr);
    }

    @Override
    public void visit(BLangIsLikeExpr isLikeExpr) {
        isLikeExpr.expr = rewriteExpr(isLikeExpr.expr);
        result = isLikeExpr;
    }

    @Override
    public void visit(BLangStatementExpression bLangStatementExpression) {
        bLangStatementExpression.expr = rewriteExpr(bLangStatementExpression.expr);
        bLangStatementExpression.stmt = rewrite(bLangStatementExpression.stmt, env);
        result = bLangStatementExpression;
    }

    @Override
    public void visit(BLangQueryExpr queryExpr) {
        BLangStatementExpression stmtExpr = queryDesugar.desugar(queryExpr, env);
        result = rewrite(stmtExpr, env);
    }

    @Override
    public void visit(BLangQueryAction queryAction) {
        BLangStatementExpression stmtExpr = queryDesugar.desugar(queryAction, env);
        result = rewrite(stmtExpr, env);
    }

    @Override
    public void visit(BLangJSONArrayLiteral jsonArrayLiteral) {
        jsonArrayLiteral.exprs = rewriteExprs(jsonArrayLiteral.exprs);
        result = jsonArrayLiteral;
    }

    @Override
    public void visit(BLangConstant constant) {

        BConstantSymbol constSymbol = constant.symbol;
        if (constSymbol.literalType.tag <= TypeTags.BOOLEAN || constSymbol.literalType.tag == TypeTags.NIL) {
            if (constSymbol.literalType.tag != TypeTags.NIL && constSymbol.value.value == null) {
                throw new IllegalStateException();
            }
            BLangLiteral literal = ASTBuilderUtil.createLiteral(constant.expr.pos, constSymbol.literalType,
                    constSymbol.value.value);
            constant.expr = rewriteExpr(literal);
        } else {
            constant.expr = rewriteExpr(constant.expr);
        }
        constant.annAttachments.forEach(attachment ->  rewrite(attachment, env));
        result = constant;
    }

    @Override
    public void visit(BLangIgnoreExpr ignoreExpr) {
        result = ignoreExpr;
    }

    @Override
    public void visit(BLangConstRef constantRef) {
        result = ASTBuilderUtil.createLiteral(constantRef.pos, constantRef.type, constantRef.value);
    }

    // private functions

    // Foreach desugar helper method.
    BLangSimpleVariableDef getIteratorVariableDefinition(DiagnosticPos pos, BVarSymbol collectionSymbol,
                                                                 BInvokableSymbol iteratorInvokableSymbol,
                                                                 boolean isIteratorFuncFromLangLib) {


        BLangSimpleVarRef dataReference = ASTBuilderUtil.createVariableRef(pos, collectionSymbol);
        BLangInvocation iteratorInvocation = (BLangInvocation) TreeBuilder.createInvocationNode();
        iteratorInvocation.pos = pos;
        iteratorInvocation.expr = dataReference;
        iteratorInvocation.symbol = iteratorInvokableSymbol;
        iteratorInvocation.type = iteratorInvokableSymbol.retType;
        iteratorInvocation.argExprs = Lists.of(dataReference);
        iteratorInvocation.requiredArgs = iteratorInvocation.argExprs;
        iteratorInvocation.langLibInvocation = isIteratorFuncFromLangLib;
        BVarSymbol iteratorSymbol = new BVarSymbol(0, names.fromString("$iterator$"), this.env.scope.owner.pkgID,
                iteratorInvokableSymbol.retType, this.env.scope.owner);

        // Note - any $iterator$ = $data$.iterator();
        BLangSimpleVariable iteratorVariable = ASTBuilderUtil.createVariable(pos, "$iterator$",
                iteratorInvokableSymbol.retType, iteratorInvocation, iteratorSymbol);
        return ASTBuilderUtil.createVariableDef(pos, iteratorVariable);
    }

    // Foreach desugar helper method.
    BLangSimpleVariableDef getIteratorNextVariableDefinition(DiagnosticPos pos, BType nillableResultType,
                                                                     BVarSymbol iteratorSymbol,
                                                                     BVarSymbol resultSymbol) {
        BLangInvocation nextInvocation = createIteratorNextInvocation(pos, iteratorSymbol);
        BLangSimpleVariable resultVariable = ASTBuilderUtil.createVariable(pos, "$result$",
                nillableResultType, nextInvocation, resultSymbol);
        return ASTBuilderUtil.createVariableDef(pos, resultVariable);
    }

    // Foreach desugar helper method.
    BLangAssignment getIteratorNextAssignment(DiagnosticPos pos,
                                                      BVarSymbol iteratorSymbol, BVarSymbol resultSymbol) {
        BLangSimpleVarRef resultReferenceInAssignment = ASTBuilderUtil.createVariableRef(pos, resultSymbol);

        // Note - $iterator$.next();
        BLangInvocation nextInvocation = createIteratorNextInvocation(pos, iteratorSymbol);

        // we are inside the while loop. hence the iterator cannot be nil. hence remove nil from iterator's type
        nextInvocation.expr.type = types.getSafeType(nextInvocation.expr.type, true, false);

        return ASTBuilderUtil.createAssignmentStmt(pos, resultReferenceInAssignment, nextInvocation, false);
    }

    BLangInvocation createIteratorNextInvocation(DiagnosticPos pos, BVarSymbol iteratorSymbol) {
        BLangIdentifier nextIdentifier = ASTBuilderUtil.createIdentifier(pos, "next");
        BLangSimpleVarRef iteratorReferenceInNext = ASTBuilderUtil.createVariableRef(pos, iteratorSymbol);
        BInvokableSymbol nextFuncSymbol = getNextFunc((BObjectType) iteratorSymbol.type).symbol;
        BLangInvocation nextInvocation = (BLangInvocation) TreeBuilder.createInvocationNode();
        nextInvocation.pos = pos;
        nextInvocation.name = nextIdentifier;
        nextInvocation.expr = iteratorReferenceInNext;
        nextInvocation.requiredArgs = Lists.of(ASTBuilderUtil.createVariableRef(pos, iteratorSymbol));
        nextInvocation.argExprs = nextInvocation.requiredArgs;
        nextInvocation.symbol = nextFuncSymbol;
        nextInvocation.type = nextFuncSymbol.retType;
        return nextInvocation;
    }

    private BAttachedFunction getNextFunc(BObjectType iteratorType) {
        BObjectTypeSymbol iteratorSymbol = (BObjectTypeSymbol) iteratorType.tsymbol;
        for (BAttachedFunction bAttachedFunction : iteratorSymbol.attachedFuncs) {
            if (bAttachedFunction.funcName.value.equals("next")) {
                return bAttachedFunction;
            }
        }
        return null;
    }

    // Foreach desugar helper method.
    BLangFieldBasedAccess getValueAccessExpression(DiagnosticPos pos, BType varType, BVarSymbol resultSymbol) {
        return getFieldAccessExpression(pos, "value", varType, resultSymbol);
    }

    BLangFieldBasedAccess getFieldAccessExpression(DiagnosticPos pos, String fieldName, BType varType,
                                                   BVarSymbol resultSymbol) {
        BLangSimpleVarRef resultReferenceInVariableDef = ASTBuilderUtil.createVariableRef(pos, resultSymbol);
        BLangIdentifier valueIdentifier = ASTBuilderUtil.createIdentifier(pos, fieldName);

        BLangFieldBasedAccess fieldBasedAccessExpression =
                ASTBuilderUtil.createFieldAccessExpr(resultReferenceInVariableDef, valueIdentifier);
        fieldBasedAccessExpression.pos = pos;
        fieldBasedAccessExpression.type = varType;
        fieldBasedAccessExpression.originalType = fieldBasedAccessExpression.type;
        return fieldBasedAccessExpression;
    }

    private BlockFunctionBodyNode populateArrowExprBodyBlock(BLangArrowFunction bLangArrowFunction) {
        BlockFunctionBodyNode blockNode = TreeBuilder.createBlockFunctionBodyNode();
        BLangReturn returnNode = (BLangReturn) TreeBuilder.createReturnNode();
        returnNode.pos = bLangArrowFunction.body.expr.pos;
        returnNode.setExpression(bLangArrowFunction.body.expr);
        blockNode.addStatement(returnNode);
        return blockNode;
    }

    private BLangInvocation createInvocationNode(String functionName, List<BLangExpression> args, BType retType) {
        BLangInvocation invocationNode = (BLangInvocation) TreeBuilder.createInvocationNode();
        BLangIdentifier name = (BLangIdentifier) TreeBuilder.createIdentifierNode();
        name.setLiteral(false);
        name.setValue(functionName);
        invocationNode.name = name;
        invocationNode.pkgAlias = (BLangIdentifier) TreeBuilder.createIdentifierNode();

        // TODO: 2/28/18 need to find a good way to refer to symbols
        invocationNode.symbol = symTable.rootScope.lookup(new Name(functionName)).symbol;
        invocationNode.type = retType;
        invocationNode.requiredArgs = args;
        return invocationNode;
    }

    private BLangInvocation createLangLibInvocationNode(String functionName,
                                                        BLangExpression onExpr,
                                                        List<BLangExpression> args,
                                                        BType retType,
                                                        DiagnosticPos pos) {
        BLangInvocation invocationNode = (BLangInvocation) TreeBuilder.createInvocationNode();
        invocationNode.pos = pos;
        BLangIdentifier name = (BLangIdentifier) TreeBuilder.createIdentifierNode();
        name.setLiteral(false);
        name.setValue(functionName);
        name.pos = pos;
        invocationNode.name = name;
        invocationNode.pkgAlias = (BLangIdentifier) TreeBuilder.createIdentifierNode();

        invocationNode.expr = onExpr;



        invocationNode.symbol = symResolver.lookupLangLibMethod(onExpr.type, names.fromString(functionName));

        ArrayList<BLangExpression> requiredArgs = new ArrayList<>();
        requiredArgs.add(onExpr);
        requiredArgs.addAll(args);
        invocationNode.requiredArgs = requiredArgs;

        invocationNode.type = retType != null ? retType : ((BInvokableSymbol) invocationNode.symbol).retType;
        invocationNode.langLibInvocation = true;
        return invocationNode;
    }

    private BLangArrayLiteral createArrayLiteralExprNode() {
        BLangArrayLiteral expr = (BLangArrayLiteral) TreeBuilder.createArrayLiteralExpressionNode();
        expr.exprs = new ArrayList<>();
        expr.type = new BArrayType(symTable.anyType);
        return expr;
    }

    private void visitFunctionPointerInvocation(BLangInvocation iExpr) {
        BLangVariableReference expr;
        if (iExpr.expr == null) {
            expr = new BLangSimpleVarRef();
        } else {
            BLangFieldBasedAccess fieldBasedAccess = new BLangFieldBasedAccess();
            fieldBasedAccess.expr = iExpr.expr;
            fieldBasedAccess.field = iExpr.name;
            expr = fieldBasedAccess;
        }
        expr.symbol = iExpr.symbol;
        expr.type = iExpr.symbol.type;

        BLangExpression rewritten = rewriteExpr(expr);
        result = new BFunctionPointerInvocation(iExpr, rewritten);
    }

    private BLangExpression visitCloneInvocation(BLangExpression expr, BType lhsType) {
        if (types.isValueType(expr.type)) {
            return expr;
        }
        if (expr.type.tag == TypeTags.ERROR) {
            return expr;
        }
        BLangInvocation cloneInvok = createLangLibInvocationNode("clone", expr, new ArrayList<>(), expr.type, expr.pos);
        return addConversionExprIfRequired(cloneInvok, lhsType);
    }

    private BLangExpression visitCloneReadonly(BLangExpression expr, BType lhsType) {
        if (types.isValueType(expr.type)) {
            return expr;
        }
        if (expr.type.tag == TypeTags.ERROR) {
            return expr;
        }
        BLangInvocation cloneInvok = createLangLibInvocationNode("cloneReadOnly", expr, new ArrayList<>(), expr.type,
                expr.pos);
        return addConversionExprIfRequired(cloneInvok, lhsType);
    }

    @SuppressWarnings("unchecked")
    <E extends BLangNode> E rewrite(E node, SymbolEnv env) {
        if (node == null) {
            return null;
        }

        if (node.desugared) {
            return node;
        }

        SymbolEnv previousEnv = this.env;
        this.env = env;

        node.accept(this);
        BLangNode resultNode = this.result;
        this.result = null;
        resultNode.desugared = true;

        this.env = previousEnv;
        return (E) resultNode;
    }

    @SuppressWarnings("unchecked")
    <E extends BLangExpression> E rewriteExpr(E node) {
        if (node == null) {
            return null;
        }

        if (node.desugared) {
            return node;
        }

        BLangExpression expr = node;
        if (node.impConversionExpr != null) {
            expr = node.impConversionExpr;
            node.impConversionExpr = null;
        }

        expr.accept(this);
        BLangNode resultNode = this.result;
        this.result = null;
        resultNode.desugared = true;

        return (E) resultNode;
    }

    @SuppressWarnings("unchecked")
    <E extends BLangStatement> E rewrite(E statement, SymbolEnv env) {
        if (statement == null) {
            return null;
        }
        BLangStatementLink link = new BLangStatementLink();
        link.parent = currentLink;
        currentLink = link;
        BLangStatement stmt = (BLangStatement) rewrite((BLangNode) statement, env);
        // Link Statements.
        link.statement = stmt;
        stmt.statementLink = link;
        currentLink = link.parent;
        return (E) stmt;
    }

    private <E extends BLangStatement> List<E> rewriteStmt(List<E> nodeList, SymbolEnv env) {
        for (int i = 0; i < nodeList.size(); i++) {
            nodeList.set(i, rewrite(nodeList.get(i), env));
        }
        return nodeList;
    }

    private <E extends BLangNode> List<E> rewrite(List<E> nodeList, SymbolEnv env) {
        for (int i = 0; i < nodeList.size(); i++) {
            nodeList.set(i, rewrite(nodeList.get(i), env));
        }
        return nodeList;
    }

    private <E extends BLangExpression> List<E> rewriteExprs(List<E> nodeList) {
        for (int i = 0; i < nodeList.size(); i++) {
            nodeList.set(i, rewriteExpr(nodeList.get(i)));
        }
        return nodeList;
    }

    private BLangLiteral createStringLiteral(DiagnosticPos pos, String value) {
        BLangLiteral stringLit = new BLangLiteral(value, symTable.stringType);
        stringLit.pos = pos;
        return stringLit;
    }

    private BLangLiteral createIntLiteral(long value) {
        BLangLiteral literal = (BLangLiteral) TreeBuilder.createLiteralExpression();
        literal.value = value;
        literal.type = symTable.intType;
        return literal;
    }

    private BLangLiteral createByteLiteral(DiagnosticPos pos, Byte value) {
        BLangLiteral byteLiteral = new BLangLiteral(Byte.toUnsignedInt(value), symTable.byteType);
        byteLiteral.pos = pos;
        return byteLiteral;
    }

    private BLangExpression createTypeCastExpr(BLangExpression expr, BType targetType) {
        BLangTypeConversionExpr conversionExpr = (BLangTypeConversionExpr) TreeBuilder.createTypeConversionNode();
        conversionExpr.pos = expr.pos;
        conversionExpr.expr = expr;
        conversionExpr.type = targetType;
        conversionExpr.targetType = targetType;
        return conversionExpr;
    }

    private BType getElementType(BType type) {
        if (type.tag != TypeTags.ARRAY) {
            return type;
        }

        return getElementType(((BArrayType) type).getElementType());
    }

    // TODO: See if this is needed at all. Can't this be done when rewriting the function body?
    private void addReturnIfNotPresent(BLangInvokableNode invokableNode) {
        if (Symbols.isNative(invokableNode.symbol) ||
                (invokableNode.hasBody() && invokableNode.body.getKind() != NodeKind.BLOCK_FUNCTION_BODY)) {
            return;
        }
        //This will only check whether last statement is a return and just add a return statement.
        //This won't analyse if else blocks etc to see whether return statements are present
        BLangBlockFunctionBody funcBody = (BLangBlockFunctionBody) invokableNode.body;
        boolean isNeverOrNilableReturn = invokableNode.symbol.type.getReturnType().tag == TypeTags.NEVER ||
                invokableNode.symbol.type.getReturnType().isNullable();
        if (invokableNode.workers.size() == 0 && isNeverOrNilableReturn && (funcBody.stmts.size() < 1 ||
                funcBody.stmts.get(funcBody.stmts.size() - 1).getKind() != NodeKind.RETURN)) {
            DiagnosticPos invPos = invokableNode.pos;
            DiagnosticPos returnStmtPos = new DiagnosticPos(invPos.src, invPos.eLine, invPos.eLine, invPos.sCol,
                                                            invPos.sCol);
            BLangReturn returnStmt = ASTBuilderUtil.createNilReturnStmt(returnStmtPos, symTable.nilType);
            funcBody.addStatement(returnStmt);
        }
    }

    /**
     * Reorder the invocation arguments to match the original function signature.
     *
     * @param iExpr Function invocation expressions to reorder the arguments
     */
    private void reorderArguments(BLangInvocation iExpr) {
        BSymbol symbol = iExpr.symbol;

        if (symbol == null || symbol.type.tag != TypeTags.INVOKABLE) {
            return;
        }

        BInvokableSymbol invokableSymbol = (BInvokableSymbol) symbol;

        List<BLangExpression> restArgs = iExpr.restArgs;
        int originalRequiredArgCount = iExpr.requiredArgs.size();

        // Constructs used when the vararg provides args for required/defaultable params.
        BLangExpression varargRef = null;
        BLangBlockStmt blockStmt = null;

        int restArgCount = restArgs.size();

        if (restArgCount > 0 &&
                restArgs.get(restArgCount - 1).getKind() == NodeKind.REST_ARGS_EXPR &&
                originalRequiredArgCount < invokableSymbol.params.size()) {
            // All or part of the args for the required and defaultable parameters are provided via the vararg.
            // We have to first evaluate the vararg's expression, define a variable, and pass a reference to it
            // to use for member access when adding such required arguments from the vararg.
            BLangExpression expr = ((BLangRestArgsExpression) restArgs.get(restArgCount - 1)).expr;
            DiagnosticPos varargExpPos = expr.pos;
            BType varargVarType = expr.type;
            String varargVarName = DESUGARED_VARARG_KEY + this.varargCount++;

            BVarSymbol varargVarSymbol = new BVarSymbol(0, names.fromString(varargVarName), this.env.scope.owner.pkgID,
                                                        varargVarType, this.env.scope.owner);
            varargRef = ASTBuilderUtil.createVariableRef(varargExpPos, varargVarSymbol);

            BLangSimpleVariable var = createVariable(varargExpPos, varargVarName, varargVarType, expr, varargVarSymbol);

            BLangSimpleVariableDef varDef = ASTBuilderUtil.createVariableDef(varargExpPos);
            varDef.var = var;
            varDef.type = varargVarType;

            blockStmt = createBlockStmt(varargExpPos);
            blockStmt.stmts.add(varDef);
        }

        if (!invokableSymbol.params.isEmpty()) {
            // Re-order the arguments
            reorderNamedArgs(iExpr, invokableSymbol, varargRef);
        }

        // There are no rest args at all or args for the rest param are only given as individual args (i.e., no vararg).
        if (restArgCount == 0 || restArgs.get(restArgCount - 1).getKind() != NodeKind.REST_ARGS_EXPR) {
            if (invokableSymbol.restParam == null) {
                return;
            }

            BLangArrayLiteral arrayLiteral = (BLangArrayLiteral) TreeBuilder.createArrayLiteralExpressionNode();
            List<BLangExpression> exprs = new ArrayList<>();

            BArrayType arrayType = (BArrayType) invokableSymbol.restParam.type;
            BType elemType = arrayType.eType;

            for (BLangExpression restArg : restArgs) {
                exprs.add(addConversionExprIfRequired(restArg, elemType));
            }

            arrayLiteral.exprs = exprs;
            arrayLiteral.type = arrayType;

            if (restArgCount != 0) {
                iExpr.restArgs = new ArrayList<>();
            }

            iExpr.restArgs.add(arrayLiteral);
            return;
        }

        // There are no individual rest args, but there is a single vararg.
        if (restArgCount == 1 && restArgs.get(0).getKind() == NodeKind.REST_ARGS_EXPR) {

            // If the number of expressions in `iExpr.requiredArgs` hasn't changed, the vararg only contained
            // arguments for the rest parameter.
            if (iExpr.requiredArgs.size() == originalRequiredArgCount) {
                return;
            }

            // Args for some or all of the required/defaultable parameters have been provided via the vararg.
            // Remove the first required arg and add a statement expression instead.
            // The removed first arg is set as the expression and the vararg expression definition is set as
            // statement(s).
            BLangExpression firstNonRestArg = iExpr.requiredArgs.remove(0);
            BLangStatementExpression stmtExpression = createStatementExpression(blockStmt, firstNonRestArg);
            stmtExpression.type = firstNonRestArg.type;
            iExpr.requiredArgs.add(0, stmtExpression);

            // The original value passed as the vararg has to now be sliced to pass only the args for the rest param,
            // if there is a rest param.
            if (invokableSymbol.restParam == null) {
                return;
            }

            BLangLiteral startIndex = createIntLiteral(invokableSymbol.params.size() - originalRequiredArgCount);
            BLangInvocation sliceInvocation =
                    createLangLibInvocationNode(SLICE_LANGLIB_METHOD, varargRef,
                                                new ArrayList<BLangExpression>() {{
                                                    add(startIndex);
                                                }},
                                                varargRef.type, varargRef.pos);
            restArgs.remove(0);
            restArgs.add(addConversionExprIfRequired(sliceInvocation, invokableSymbol.restParam.type));
            return;
        }

        // Now the `restArgs` list has both individual rest args and a vararg, all for the rest param.
        // We create a new array with the individual rest args and push the list passed as the vararg to it.
        BArrayType restParamType = (BArrayType) invokableSymbol.restParam.type;

        BLangArrayLiteral arrayLiteral = (BLangArrayLiteral) TreeBuilder.createArrayLiteralExpressionNode();
        arrayLiteral.type = restParamType;

        BType elemType = restParamType.eType;
        DiagnosticPos pos = restArgs.get(0).pos;

        List<BLangExpression> exprs = new ArrayList<>();

        for (int i = 0; i < restArgCount - 1; i++) {
            exprs.add(addConversionExprIfRequired(restArgs.get(i), elemType));
        }
        arrayLiteral.exprs = exprs;

        BLangRestArgsExpression pushRestArgsExpr = (BLangRestArgsExpression) TreeBuilder.createVarArgsNode();
        pushRestArgsExpr.pos = pos;
        pushRestArgsExpr.expr = restArgs.remove(restArgCount - 1);

        String name = DESUGARED_VARARG_KEY + this.varargCount++;
        BVarSymbol varSymbol = new BVarSymbol(0, names.fromString(name), this.env.scope.owner.pkgID, restParamType,
                                              this.env.scope.owner);
        BLangSimpleVarRef arrayVarRef = ASTBuilderUtil.createVariableRef(pos, varSymbol);

        BLangSimpleVariable var = createVariable(pos, name, restParamType, arrayLiteral, varSymbol);
        BLangSimpleVariableDef varDef = ASTBuilderUtil.createVariableDef(pos);
        varDef.var = var;
        varDef.type = restParamType;

        BLangBlockStmt pushBlockStmt = createBlockStmt(pos);
        pushBlockStmt.stmts.add(varDef);

        BLangExpressionStmt expressionStmt = createExpressionStmt(pos, pushBlockStmt);
        BLangInvocation pushInvocation = createLangLibInvocationNode(PUSH_LANGLIB_METHOD, arrayVarRef,
                                                                     new ArrayList<BLangExpression>() {{
                                                                         add(pushRestArgsExpr);
                                                                     }}, restParamType, pos);
        pushInvocation.restArgs.add(pushInvocation.requiredArgs.remove(1));
        expressionStmt.expr = pushInvocation;

        BLangStatementExpression stmtExpression = createStatementExpression(pushBlockStmt, arrayVarRef);
        stmtExpression.type = restParamType;

        iExpr.restArgs = new ArrayList<BLangExpression>(1) {{ add(stmtExpression); }};
    }

    private void reorderNamedArgs(BLangInvocation iExpr, BInvokableSymbol invokableSymbol, BLangExpression varargRef) {
        List<BLangExpression> args = new ArrayList<>();
        Map<String, BLangExpression> namedArgs = new HashMap<>();
        iExpr.requiredArgs.stream()
                .filter(expr -> expr.getKind() == NodeKind.NAMED_ARGS_EXPR)
                .forEach(expr -> namedArgs.put(((NamedArgNode) expr).getName().value, expr));

        List<BVarSymbol> params = invokableSymbol.params;

        int varargIndex = 0;

        BType varargType = null;
        boolean tupleTypedVararg = false;

        if (varargRef != null) {
            varargType = varargRef.type;
            tupleTypedVararg = varargType.tag == TypeTags.TUPLE;
        }

        // Iterate over the required args.
        for (int i = 0; i < params.size(); i++) {
            BVarSymbol param = params.get(i);
            if (iExpr.requiredArgs.size() > i && iExpr.requiredArgs.get(i).getKind() != NodeKind.NAMED_ARGS_EXPR) {
                // If a positional arg is given in the same position, it will be used.
                args.add(iExpr.requiredArgs.get(i));
            } else if (namedArgs.containsKey(param.name.value)) {
                // Else check if named arg is given.
                args.add(namedArgs.get(param.name.value));
            } else if (varargRef == null) {
                // Else create a dummy expression with an ignore flag.
                BLangExpression expr = new BLangIgnoreExpr();
                expr.type = param.type;
                args.add(expr);
            } else {
                // If a vararg is provided, no parameter defaults are added and no named args are specified.
                // Thus, any missing args should come from the vararg.
                BLangIndexBasedAccess memberAccessExpr =
                        (BLangIndexBasedAccess) TreeBuilder.createIndexBasedAccessNode();
                memberAccessExpr.pos = varargRef.pos;
                memberAccessExpr.expr = varargRef;
                memberAccessExpr.indexExpr = rewriteExpr(createIntLiteral(varargIndex));
                memberAccessExpr.type = tupleTypedVararg ? ((BTupleType) varargType).tupleTypes.get(varargIndex) :
                        ((BArrayType) varargType).eType;
                varargIndex++;
                args.add(addConversionExprIfRequired(memberAccessExpr, param.type));
            }
        }
        iExpr.requiredArgs = args;
    }

    private BLangMatchTypedBindingPatternClause getSafeAssignErrorPattern(
            DiagnosticPos pos, BSymbol invokableSymbol, List<BType> equivalentErrorTypes, boolean isCheckPanicExpr) {
        // From here onwards we assume that this function has only one return type
        // Owner of the variable symbol must be an invokable symbol
        BType enclosingFuncReturnType = ((BInvokableType) invokableSymbol.type).retType;
        Set<BType> returnTypeSet = enclosingFuncReturnType.tag == TypeTags.UNION ?
                ((BUnionType) enclosingFuncReturnType).getMemberTypes() :
                new LinkedHashSet<BType>() {{
                    add(enclosingFuncReturnType);
                }};

        // For each error type, there has to be at least one equivalent return type in the enclosing function
        boolean returnOnError = equivalentErrorTypes.stream()
                .allMatch(errorType -> returnTypeSet.stream()
                        .anyMatch(retType -> types.isAssignable(errorType, retType)));

        // Create the pattern to match the error type
        //      1) Create the pattern variable
        String patternFailureCaseVarName = GEN_VAR_PREFIX.value + "t_failure";
        BLangSimpleVariable patternFailureCaseVar = ASTBuilderUtil.createVariable(pos,
                patternFailureCaseVarName, symTable.errorType, null, new BVarSymbol(0,
                        names.fromString(patternFailureCaseVarName),
                        this.env.scope.owner.pkgID, symTable.errorType, this.env.scope.owner));

        //      2) Create the pattern block
        BLangVariableReference patternFailureCaseVarRef = ASTBuilderUtil.createVariableRef(pos,
                patternFailureCaseVar.symbol);

        BLangBlockStmt patternBlockFailureCase = (BLangBlockStmt) TreeBuilder.createBlockNode();
        patternBlockFailureCase.pos = pos;
        if (!isCheckPanicExpr && returnOnError) {
            //return e;
            BLangReturn returnStmt = (BLangReturn) TreeBuilder.createReturnNode();
            returnStmt.pos = pos;
            returnStmt.expr = patternFailureCaseVarRef;
            patternBlockFailureCase.stmts.add(returnStmt);
        } else {
            // throw e
            BLangPanic panicNode = (BLangPanic) TreeBuilder.createPanicNode();
            panicNode.pos = pos;
            panicNode.expr = patternFailureCaseVarRef;
            patternBlockFailureCase.stmts.add(panicNode);
        }

        return ASTBuilderUtil.createMatchStatementPattern(pos, patternFailureCaseVar, patternBlockFailureCase);
    }

    private BLangMatchTypedBindingPatternClause getSafeAssignSuccessPattern(DiagnosticPos pos, BType lhsType,
            boolean isVarDef, BVarSymbol varSymbol, BLangExpression lhsExpr) {
        //  File _$_f1 => f = _$_f1;
        // 1) Create the pattern variable
        String patternSuccessCaseVarName = GEN_VAR_PREFIX.value + "t_match";
        BLangSimpleVariable patternSuccessCaseVar = ASTBuilderUtil.createVariable(pos,
                patternSuccessCaseVarName, lhsType, null, new BVarSymbol(0,
                        names.fromString(patternSuccessCaseVarName),
                        this.env.scope.owner.pkgID, lhsType, this.env.scope.owner));

        //2) Create the pattern body
        BLangExpression varRefExpr;
        if (isVarDef) {
            varRefExpr = ASTBuilderUtil.createVariableRef(pos, varSymbol);
        } else {
            varRefExpr = lhsExpr;
        }

        BLangVariableReference patternSuccessCaseVarRef = ASTBuilderUtil.createVariableRef(pos,
                patternSuccessCaseVar.symbol);
        BLangAssignment assignmentStmtSuccessCase = ASTBuilderUtil.createAssignmentStmt(pos,
                varRefExpr, patternSuccessCaseVarRef, false);

        BLangBlockStmt patternBlockSuccessCase = ASTBuilderUtil.createBlockStmt(pos,
                new ArrayList<BLangStatement>() {{
                    add(assignmentStmtSuccessCase);
                }});
        return ASTBuilderUtil.createMatchStatementPattern(pos,
                patternSuccessCaseVar, patternBlockSuccessCase);
    }

    private BLangStatement generateIfElseStmt(BLangMatch matchStmt, BLangSimpleVariable matchExprVar) {
        List<BLangMatchBindingPatternClause> patterns = matchStmt.patternClauses;

        BLangIf parentIfNode = generateIfElseStmt(patterns.get(0), matchExprVar);
        BLangIf currentIfNode = parentIfNode;
        for (int i = 1; i < patterns.size(); i++) {
            BLangMatchBindingPatternClause patternClause = patterns.get(i);
            if (i == patterns.size() - 1 && patternClause.isLastPattern) { // This is the last pattern
                currentIfNode.elseStmt = getMatchPatternElseBody(patternClause, matchExprVar);
            } else {
                currentIfNode.elseStmt = generateIfElseStmt(patternClause, matchExprVar);
                currentIfNode = (BLangIf) currentIfNode.elseStmt;
            }
        }

        // TODO handle json and any
        // only one pattern no if just a block
        // last one just a else block..
        // json handle it specially
        //
        return parentIfNode;
    }


    /**
     * Generate an if-else statement from the given match statement.
     *
     * @param pattern match pattern statement node
     * @param matchExprVar  variable node of the match expression
     * @return if else statement node
     */
    private BLangIf generateIfElseStmt(BLangMatchBindingPatternClause pattern, BLangSimpleVariable matchExprVar) {
        BLangExpression ifCondition = createPatternIfCondition(pattern, matchExprVar.symbol);
        if (NodeKind.MATCH_TYPED_PATTERN_CLAUSE == pattern.getKind()) {
            BLangBlockStmt patternBody = getMatchPatternBody(pattern, matchExprVar);
            return ASTBuilderUtil.createIfElseStmt(pattern.pos, ifCondition, patternBody, null);
        }

        // Cast matched expression into matched type.
        BType expectedType = matchExprVar.type;
        if (pattern.getKind() == NodeKind.MATCH_STRUCTURED_PATTERN_CLAUSE) {
            BLangMatchStructuredBindingPatternClause matchPattern = (BLangMatchStructuredBindingPatternClause) pattern;
            expectedType = getStructuredBindingPatternType(matchPattern.bindingPatternVariable);
        }

        if (NodeKind.MATCH_STRUCTURED_PATTERN_CLAUSE == pattern.getKind()) { // structured match patterns
            BLangMatchStructuredBindingPatternClause structuredPattern =
                    (BLangMatchStructuredBindingPatternClause) pattern;
            BLangSimpleVariableDef varDef = forceCastIfApplicable(matchExprVar.symbol, pattern.pos, expectedType);

            // Create a variable reference for _$$_
            BLangSimpleVarRef matchExprVarRef = ASTBuilderUtil.createVariableRef(pattern.pos, varDef.var.symbol);
            structuredPattern.bindingPatternVariable.expr = matchExprVarRef;

            BLangStatement varDefStmt;
            if (NodeKind.TUPLE_VARIABLE == structuredPattern.bindingPatternVariable.getKind()) {
                varDefStmt = ASTBuilderUtil.createTupleVariableDef(pattern.pos,
                        (BLangTupleVariable) structuredPattern.bindingPatternVariable);
            } else if (NodeKind.RECORD_VARIABLE == structuredPattern.bindingPatternVariable.getKind()) {
                varDefStmt = ASTBuilderUtil.createRecordVariableDef(pattern.pos,
                        (BLangRecordVariable) structuredPattern.bindingPatternVariable);
            } else if (NodeKind.ERROR_VARIABLE == structuredPattern.bindingPatternVariable.getKind()) {
                varDefStmt = ASTBuilderUtil.createErrorVariableDef(pattern.pos,
                        (BLangErrorVariable) structuredPattern.bindingPatternVariable);
            } else {
                varDefStmt = ASTBuilderUtil
                        .createVariableDef(pattern.pos, (BLangSimpleVariable) structuredPattern.bindingPatternVariable);
            }

            if (structuredPattern.typeGuardExpr != null) {
                BLangBlockStmt blockStmt = ASTBuilderUtil.createBlockStmt(structuredPattern.pos);
                blockStmt.addStatement(varDef);
                blockStmt.addStatement(varDefStmt);
                BLangStatementExpression stmtExpr = createStatementExpression(blockStmt,
                                                                              structuredPattern.typeGuardExpr);
                stmtExpr.type = symTable.booleanType;

                ifCondition = ASTBuilderUtil
                        .createBinaryExpr(pattern.pos, ifCondition, stmtExpr, symTable.booleanType, OperatorKind.AND,
                                (BOperatorSymbol) symResolver
                                        .resolveBinaryOperator(OperatorKind.AND, symTable.booleanType,
                                                symTable.booleanType));
            } else {
                structuredPattern.body.stmts.add(0, varDef);
                structuredPattern.body.stmts.add(1, varDefStmt);
            }
        }

        return ASTBuilderUtil.createIfElseStmt(pattern.pos, ifCondition, pattern.body, null);
    }

    private BLangBlockStmt getMatchPatternBody(BLangMatchBindingPatternClause pattern,
                                               BLangSimpleVariable matchExprVar) {

        BLangBlockStmt body;

        BLangMatchTypedBindingPatternClause patternClause = (BLangMatchTypedBindingPatternClause) pattern;
        // Add the variable definition to the body of the pattern` clause
        if (patternClause.variable.name.value.equals(Names.IGNORE.value)) {
            return patternClause.body;
        }

        // create TypeName i = <TypeName> _$$_
        // Create a variable reference for _$$_
        BLangSimpleVarRef matchExprVarRef = ASTBuilderUtil.createVariableRef(patternClause.pos,
                matchExprVar.symbol);
        BLangExpression patternVarExpr = addConversionExprIfRequired(matchExprVarRef, patternClause.variable.type);

        // Add the variable def statement
        BLangSimpleVariable patternVar = ASTBuilderUtil.createVariable(patternClause.pos, "",
                patternClause.variable.type, patternVarExpr, patternClause.variable.symbol);
        BLangSimpleVariableDef patternVarDef = ASTBuilderUtil.createVariableDef(patternVar.pos, patternVar);
        patternClause.body.stmts.add(0, patternVarDef);
        body = patternClause.body;

        return body;
    }

    private BLangBlockStmt getMatchPatternElseBody(BLangMatchBindingPatternClause pattern,
            BLangSimpleVariable matchExprVar) {

        BLangBlockStmt body = pattern.body;

        if (NodeKind.MATCH_STRUCTURED_PATTERN_CLAUSE == pattern.getKind()) { // structured match patterns

            // Create a variable reference for _$$_
            BLangSimpleVarRef matchExprVarRef = ASTBuilderUtil.createVariableRef(pattern.pos, matchExprVar.symbol);

            BLangMatchStructuredBindingPatternClause structuredPattern =
                    (BLangMatchStructuredBindingPatternClause) pattern;

            structuredPattern.bindingPatternVariable.expr = matchExprVarRef;

            BLangStatement varDefStmt;
            if (NodeKind.TUPLE_VARIABLE == structuredPattern.bindingPatternVariable.getKind()) {
                varDefStmt = ASTBuilderUtil.createTupleVariableDef(pattern.pos,
                        (BLangTupleVariable) structuredPattern.bindingPatternVariable);
            } else if (NodeKind.RECORD_VARIABLE == structuredPattern.bindingPatternVariable.getKind()) {
                varDefStmt = ASTBuilderUtil.createRecordVariableDef(pattern.pos,
                        (BLangRecordVariable) structuredPattern.bindingPatternVariable);
            } else if (NodeKind.ERROR_VARIABLE == structuredPattern.bindingPatternVariable.getKind()) {
                varDefStmt = ASTBuilderUtil.createErrorVariableDef(pattern.pos,
                        (BLangErrorVariable) structuredPattern.bindingPatternVariable);
            } else {
                varDefStmt = ASTBuilderUtil
                        .createVariableDef(pattern.pos, (BLangSimpleVariable) structuredPattern.bindingPatternVariable);
            }
            structuredPattern.body.stmts.add(0, varDefStmt);
            body = structuredPattern.body;
        }

        return body;
    }

    BLangExpression addConversionExprIfRequired(BLangExpression expr, BType lhsType) {
        if (lhsType.tag == TypeTags.NONE) {
            return expr;
        }

        BType rhsType = expr.type;
        if (types.isSameType(rhsType, lhsType)) {
            return expr;
        }

        types.setImplicitCastExpr(expr, rhsType, lhsType);
        if (expr.impConversionExpr != null) {
            return expr;
        }

        if (lhsType.tag == TypeTags.JSON && rhsType.tag == TypeTags.NIL) {
            return expr;
        }

        if (lhsType.tag == TypeTags.NIL && rhsType.isNullable()) {
            return expr;
        }

        if (lhsType.tag == TypeTags.ARRAY && rhsType.tag == TypeTags.TUPLE) {
            return expr;
        }

        // Create a type cast expression
        BLangTypeConversionExpr conversionExpr = (BLangTypeConversionExpr)
                TreeBuilder.createTypeConversionNode();
        conversionExpr.expr = expr;
        conversionExpr.targetType = lhsType;
        conversionExpr.type = lhsType;
        conversionExpr.pos = expr.pos;
        conversionExpr.checkTypes = false;
        return conversionExpr;
    }

    private BLangExpression createPatternIfCondition(BLangMatchBindingPatternClause patternClause,
                                                     BVarSymbol varSymbol) {
        BType patternType;

        switch (patternClause.getKind()) {
            case MATCH_STATIC_PATTERN_CLAUSE:
                BLangMatchStaticBindingPatternClause staticPattern =
                        (BLangMatchStaticBindingPatternClause) patternClause;
                patternType = staticPattern.literal.type;
                break;
            case MATCH_STRUCTURED_PATTERN_CLAUSE:
                BLangMatchStructuredBindingPatternClause structuredPattern =
                        (BLangMatchStructuredBindingPatternClause) patternClause;
                patternType = getStructuredBindingPatternType(structuredPattern.bindingPatternVariable);
                break;
            default:
                BLangMatchTypedBindingPatternClause simplePattern = (BLangMatchTypedBindingPatternClause) patternClause;
                patternType = simplePattern.variable.type;
                break;
        }

        BLangExpression binaryExpr;
        BType[] memberTypes;
        if (patternType.tag == TypeTags.UNION) {
            BUnionType unionType = (BUnionType) patternType;
            memberTypes = unionType.getMemberTypes().toArray(new BType[0]);
        } else {
            memberTypes = new BType[1];
            memberTypes[0] = patternType;
        }

        if (memberTypes.length == 1) {
            binaryExpr = createPatternMatchBinaryExpr(patternClause, varSymbol, memberTypes[0]);
        } else {
            BLangExpression lhsExpr = createPatternMatchBinaryExpr(patternClause, varSymbol, memberTypes[0]);
            BLangExpression rhsExpr = createPatternMatchBinaryExpr(patternClause, varSymbol, memberTypes[1]);
            binaryExpr = ASTBuilderUtil.createBinaryExpr(patternClause.pos, lhsExpr, rhsExpr,
                    symTable.booleanType, OperatorKind.OR,
                    (BOperatorSymbol) symResolver.resolveBinaryOperator(OperatorKind.OR,
                            lhsExpr.type, rhsExpr.type));
            for (int i = 2; i < memberTypes.length; i++) {
                lhsExpr = createPatternMatchBinaryExpr(patternClause, varSymbol, memberTypes[i]);
                rhsExpr = binaryExpr;
                binaryExpr = ASTBuilderUtil.createBinaryExpr(patternClause.pos, lhsExpr, rhsExpr,
                        symTable.booleanType, OperatorKind.OR,
                        (BOperatorSymbol) symResolver.resolveBinaryOperator(OperatorKind.OR,
                                lhsExpr.type, rhsExpr.type));
            }
        }
        return binaryExpr;
    }

    private BType getStructuredBindingPatternType(BLangVariable bindingPatternVariable) {
        if (NodeKind.TUPLE_VARIABLE == bindingPatternVariable.getKind()) {
            BLangTupleVariable tupleVariable = (BLangTupleVariable) bindingPatternVariable;
            List<BType> memberTypes = new ArrayList<>();
            for (int i = 0; i < tupleVariable.memberVariables.size(); i++) {
                memberTypes.add(getStructuredBindingPatternType(tupleVariable.memberVariables.get(i)));
            }
            BTupleType tupleType = new BTupleType(memberTypes);
            if (tupleVariable.restVariable != null) {
                BArrayType restArrayType = (BArrayType) getStructuredBindingPatternType(tupleVariable.restVariable);
                tupleType.restType = restArrayType.eType;
            }
            return tupleType;
        }

        if (NodeKind.RECORD_VARIABLE == bindingPatternVariable.getKind()) {
            BLangRecordVariable recordVariable = (BLangRecordVariable) bindingPatternVariable;

            BRecordTypeSymbol recordSymbol =
                    Symbols.createRecordSymbol(0, names.fromString("$anonRecordType$" + recordCount++),
                                               env.enclPkg.symbol.pkgID, null, env.scope.owner);
            recordSymbol.initializerFunc = createRecordInitFunc();
            recordSymbol.scope = new Scope(recordSymbol);
            recordSymbol.scope.define(
                    names.fromString(recordSymbol.name.value + "." + recordSymbol.initializerFunc.funcName.value),
                    recordSymbol.initializerFunc.symbol);

            LinkedHashMap<String, BField> fields = new LinkedHashMap<>();
            List<BLangSimpleVariable> typeDefFields = new ArrayList<>();

            for (int i = 0; i < recordVariable.variableList.size(); i++) {
                String fieldNameStr = recordVariable.variableList.get(i).key.value;
                Name fieldName = names.fromString(fieldNameStr);
                BType fieldType = getStructuredBindingPatternType(
                        recordVariable.variableList.get(i).valueBindingPattern);
                BVarSymbol fieldSymbol = new BVarSymbol(Flags.REQUIRED, fieldName,
                        env.enclPkg.symbol.pkgID, fieldType, recordSymbol);

                //TODO check below field position
                fields.put(fieldName.value, new BField(fieldName, bindingPatternVariable.pos, fieldSymbol));
                typeDefFields.add(ASTBuilderUtil.createVariable(null, fieldNameStr, fieldType, null, fieldSymbol));
                recordSymbol.scope.define(fieldName, fieldSymbol);
            }

            BRecordType recordVarType = new BRecordType(recordSymbol);
            recordVarType.fields = fields;

            // if rest param is null we treat it as an open record with anydata rest param
            recordVarType.restFieldType = recordVariable.restParam != null ?
                        ((BMapType) ((BLangSimpleVariable) recordVariable.restParam).type).constraint :
                    symTable.anydataType;
            recordSymbol.type = recordVarType;
            recordVarType.tsymbol = recordSymbol;

            BLangRecordTypeNode recordTypeNode = TypeDefBuilderHelper.createRecordTypeNode(typeDefFields,
                                                                                           recordVarType,
                                                                                           bindingPatternVariable.pos);
            recordTypeNode.initFunction =
                    rewrite(TypeDefBuilderHelper.createInitFunctionForRecordType(recordTypeNode, env, names, symTable),
                            env);
            TypeDefBuilderHelper.addTypeDefinition(recordVarType, recordSymbol, recordTypeNode, env);

            return recordVarType;
        }

        if (NodeKind.ERROR_VARIABLE == bindingPatternVariable.getKind()) {
            BLangErrorVariable errorVariable = (BLangErrorVariable) bindingPatternVariable;
            BErrorTypeSymbol errorTypeSymbol = new BErrorTypeSymbol(
                    SymTag.ERROR,
                    Flags.PUBLIC,
                    names.fromString("$anonErrorType$" + errorCount++),
                    env.enclPkg.symbol.pkgID,
                    null, null);
            BType detailType;
            if ((errorVariable.detail == null || errorVariable.detail.isEmpty()) && errorVariable.restDetail != null) {
                detailType = symTable.detailType;
            } else {
                detailType = createDetailType(errorVariable.detail, errorVariable.restDetail, errorCount++);

                BLangRecordTypeNode recordTypeNode = createRecordTypeNode(errorVariable, (BRecordType) detailType);
                recordTypeNode.initFunction = TypeDefBuilderHelper
                        .createInitFunctionForRecordType(recordTypeNode, env, names, symTable);
                TypeDefBuilderHelper.addTypeDefinition(detailType, detailType.tsymbol, recordTypeNode, env);
            }
            BErrorType errorType = new BErrorType(errorTypeSymbol,
                    ((BErrorType) errorVariable.type).reasonType,
                    detailType);
            errorTypeSymbol.type = errorType;

            TypeDefBuilderHelper.addTypeDefinition(errorType, errorTypeSymbol, createErrorTypeNode(errorType), env);
            return errorType;
        }

        return bindingPatternVariable.type;
    }

    private BLangRecordTypeNode createRecordTypeNode(BLangErrorVariable errorVariable, BRecordType detailType) {
        List<BLangSimpleVariable> fieldList = new ArrayList<>();
        for (BLangErrorVariable.BLangErrorDetailEntry field : errorVariable.detail) {
            BVarSymbol symbol = field.valueBindingPattern.symbol;
            if (symbol == null) {
                symbol = new BVarSymbol(
                        Flags.PUBLIC,
                        names.fromString(field.key.value + "$"),
                        this.env.enclPkg.packageID,
                        symTable.pureType,
                        null);
            }
            BLangSimpleVariable fieldVar = ASTBuilderUtil.createVariable(
                    field.valueBindingPattern.pos,
                    symbol.name.value,
                    field.valueBindingPattern.type,
                    field.valueBindingPattern.expr,
                    symbol);
            fieldList.add(fieldVar);
        }
        return TypeDefBuilderHelper.createRecordTypeNode(fieldList, detailType, errorVariable.pos);
    }

    private BType createDetailType(List<BLangErrorVariable.BLangErrorDetailEntry> detail,
                                   BLangSimpleVariable restDetail, int errorNo) {
        BRecordTypeSymbol detailRecordTypeSymbol = new BRecordTypeSymbol(
                SymTag.RECORD,
                Flags.PUBLIC,
                names.fromString("$anonErrorType$" + errorNo + "$detailType"),
                env.enclPkg.symbol.pkgID, null, null);

        detailRecordTypeSymbol.initializerFunc = createRecordInitFunc();
        detailRecordTypeSymbol.scope = new Scope(detailRecordTypeSymbol);
        detailRecordTypeSymbol.scope.define(
                names.fromString(detailRecordTypeSymbol.name.value + "." +
                        detailRecordTypeSymbol.initializerFunc.funcName.value),
                detailRecordTypeSymbol.initializerFunc.symbol);

        BRecordType detailRecordType = new BRecordType(detailRecordTypeSymbol);
        detailRecordType.restFieldType = symTable.anydataType;

        if (restDetail == null) {
            detailRecordType.sealed = true;
        }

        for (BLangErrorVariable.BLangErrorDetailEntry detailEntry : detail) {
            Name fieldName = names.fromIdNode(detailEntry.key);
            BType fieldType = getStructuredBindingPatternType(detailEntry.valueBindingPattern);
            BVarSymbol fieldSym = new BVarSymbol(
                        Flags.PUBLIC, fieldName, detailRecordTypeSymbol.pkgID, fieldType, detailRecordTypeSymbol);
            detailRecordType.fields.put(fieldName.value, new BField(fieldName, detailEntry.key.pos, fieldSym));
            detailRecordTypeSymbol.scope.define(fieldName, fieldSym);
        }

        return detailRecordType;
    }

    private BAttachedFunction createRecordInitFunc() {
        BInvokableType bInvokableType = new BInvokableType(new ArrayList<>(), symTable.nilType, null);
        BInvokableSymbol initFuncSymbol = Symbols.createFunctionSymbol(
                Flags.PUBLIC, Names.EMPTY, env.enclPkg.symbol.pkgID, bInvokableType, env.scope.owner, false);
        initFuncSymbol.retType = symTable.nilType;
        return new BAttachedFunction(Names.INIT_FUNCTION_SUFFIX, initFuncSymbol, bInvokableType);
    }

    BLangErrorType createErrorTypeNode(BErrorType errorType) {
        BLangErrorType errorTypeNode = (BLangErrorType) TreeBuilder.createErrorTypeNode();
        errorTypeNode.type = errorType;
        return errorTypeNode;
    }

    private BLangExpression createPatternMatchBinaryExpr(BLangMatchBindingPatternClause patternClause,
                                                         BVarSymbol varSymbol, BType patternType) {
        DiagnosticPos pos = patternClause.pos;

        BLangSimpleVarRef varRef = ASTBuilderUtil.createVariableRef(pos, varSymbol);

        if (NodeKind.MATCH_STATIC_PATTERN_CLAUSE == patternClause.getKind()) {
            BLangMatchStaticBindingPatternClause pattern = (BLangMatchStaticBindingPatternClause) patternClause;
            return createBinaryExpression(pos, varRef, pattern.literal);
        }

        if (NodeKind.MATCH_STRUCTURED_PATTERN_CLAUSE == patternClause.getKind()) {
            return createIsLikeExpression(pos, ASTBuilderUtil.createVariableRef(pos, varSymbol), patternType);
        }

        if (patternType == symTable.nilType) {
            BLangLiteral bLangLiteral = ASTBuilderUtil.createLiteral(pos, symTable.nilType, null);
            return ASTBuilderUtil.createBinaryExpr(pos, varRef, bLangLiteral, symTable.booleanType,
                    OperatorKind.EQUAL, (BOperatorSymbol) symResolver.resolveBinaryOperator(OperatorKind.EQUAL,
                            symTable.anyType, symTable.nilType));
        } else {
            return createIsAssignableExpression(pos, varSymbol, patternType);
        }
    }

    private BLangExpression createBinaryExpression(DiagnosticPos pos, BLangSimpleVarRef varRef,
            BLangExpression expression) {

        BLangBinaryExpr binaryExpr;
        if (NodeKind.GROUP_EXPR == expression.getKind()) {
            return createBinaryExpression(pos, varRef, ((BLangGroupExpr) expression).expression);
        }

        if (NodeKind.BINARY_EXPR == expression.getKind()) {
            binaryExpr = (BLangBinaryExpr) expression;
            BLangExpression lhsExpr = createBinaryExpression(pos, varRef, binaryExpr.lhsExpr);
            BLangExpression rhsExpr = createBinaryExpression(pos, varRef, binaryExpr.rhsExpr);

            binaryExpr = ASTBuilderUtil.createBinaryExpr(pos, lhsExpr, rhsExpr, symTable.booleanType, OperatorKind.OR,
                    (BOperatorSymbol) symResolver
                            .resolveBinaryOperator(OperatorKind.OR, symTable.booleanType, symTable.booleanType));
        } else if (expression.getKind() == NodeKind.SIMPLE_VARIABLE_REF
                && ((BLangSimpleVarRef) expression).variableName.value.equals(IGNORE.value)) {
            BLangValueType anyType = (BLangValueType) TreeBuilder.createValueTypeNode();
            anyType.type = symTable.anyType;
            anyType.typeKind = TypeKind.ANY;
            return ASTBuilderUtil.createTypeTestExpr(pos, varRef, anyType);
        } else {
            binaryExpr = ASTBuilderUtil
                    .createBinaryExpr(pos, varRef, expression, symTable.booleanType, OperatorKind.EQUAL, null);

            BSymbol opSymbol = symResolver.resolveBinaryOperator(OperatorKind.EQUAL, varRef.type, expression.type);
            if (opSymbol == symTable.notFoundSymbol) {
                opSymbol = symResolver
                        .getBinaryEqualityForTypeSets(OperatorKind.EQUAL, symTable.anydataType, expression.type,
                                binaryExpr);
            }
            binaryExpr.opSymbol = (BOperatorSymbol) opSymbol;
        }
        return binaryExpr;
    }

    private BLangIsAssignableExpr createIsAssignableExpression(DiagnosticPos pos,
                                                               BVarSymbol varSymbol,
                                                               BType patternType) {
        //  _$$_ isassignable patternType
        // Create a variable reference for _$$_
        BLangSimpleVarRef varRef = ASTBuilderUtil.createVariableRef(pos, varSymbol);

        // Binary operator for equality
        return ASTBuilderUtil.createIsAssignableExpr(pos, varRef, patternType, symTable.booleanType, names);
    }

    private BLangIsLikeExpr createIsLikeExpression(DiagnosticPos pos, BLangExpression expr, BType type) {
        return ASTBuilderUtil.createIsLikeExpr(pos, expr, ASTBuilderUtil.createTypeNode(type), symTable.booleanType);
    }

    private BLangAssignment createAssignmentStmt(BLangSimpleVariable variable) {
        BLangSimpleVarRef varRef = (BLangSimpleVarRef) TreeBuilder.createSimpleVariableReferenceNode();
        varRef.pos = variable.pos;
        varRef.variableName = variable.name;
        varRef.symbol = variable.symbol;
        varRef.type = variable.type;

        BLangAssignment assignmentStmt = (BLangAssignment) TreeBuilder.createAssignmentNode();
        assignmentStmt.expr = variable.expr;
        assignmentStmt.pos = variable.pos;
        assignmentStmt.setVariable(varRef);
        return assignmentStmt;
    }

    private BLangAssignment createStructFieldUpdateOnInit(BLangFunction function, BLangSimpleVariable variable,
                                                          BVarSymbol symbol) {
        BLangSimpleVarRef selfVarRef = ASTBuilderUtil.createVariableRef(variable.pos, symbol);
        BLangFieldBasedAccess fieldAccess = ASTBuilderUtil.createFieldAccessExpr(selfVarRef, variable.name);
        fieldAccess.symbol = variable.symbol;
        fieldAccess.type = variable.type;
        fieldAccess.isStoreOnCreation = true;

        BLangAssignment assignmentStmt = (BLangAssignment) TreeBuilder.createAssignmentNode();
        assignmentStmt.expr = variable.expr;
        assignmentStmt.pos = variable.pos;
        assignmentStmt.setVariable(fieldAccess);

        SymbolEnv initFuncEnv = SymbolEnv.createFunctionEnv(function, function.symbol.scope, env);
        return rewrite(assignmentStmt, initFuncEnv);
    }

    private void addMatchExprDefaultCase(BLangMatchExpression bLangMatchExpression) {
        List<BType> exprTypes;
        List<BType> unmatchedTypes = new ArrayList<>();

        if (bLangMatchExpression.expr.type.tag == TypeTags.UNION) {
            BUnionType unionType = (BUnionType) bLangMatchExpression.expr.type;
            exprTypes = new ArrayList<>(unionType.getMemberTypes());
        } else {
            exprTypes = Lists.of(bLangMatchExpression.type);
        }

        // find the types that do not match to any of the patterns.
        for (BType type : exprTypes) {
            boolean assignable = false;
            for (BLangMatchExprPatternClause pattern : bLangMatchExpression.patternClauses) {
                if (this.types.isAssignable(type, pattern.variable.type)) {
                    assignable = true;
                    break;
                }
            }

            if (!assignable) {
                unmatchedTypes.add(type);
            }
        }

        if (unmatchedTypes.isEmpty()) {
            return;
        }

        BType defaultPatternType;
        if (unmatchedTypes.size() == 1) {
            defaultPatternType = unmatchedTypes.get(0);
        } else {
            defaultPatternType = BUnionType.create(null, new LinkedHashSet<>(unmatchedTypes));
        }

        String patternCaseVarName = GEN_VAR_PREFIX.value + "t_match_default";
        BLangSimpleVariable patternMatchCaseVar = ASTBuilderUtil.createVariable(bLangMatchExpression.pos,
                patternCaseVarName, defaultPatternType, null, new BVarSymbol(0, names.fromString(patternCaseVarName),
                        this.env.scope.owner.pkgID, defaultPatternType, this.env.scope.owner));

        BLangMatchExprPatternClause defaultPattern =
                (BLangMatchExprPatternClause) TreeBuilder.createMatchExpressionPattern();
        defaultPattern.variable = patternMatchCaseVar;
        defaultPattern.expr = ASTBuilderUtil.createVariableRef(bLangMatchExpression.pos, patternMatchCaseVar.symbol);
        defaultPattern.pos = bLangMatchExpression.pos;
        bLangMatchExpression.patternClauses.add(defaultPattern);
    }

    private boolean safeNavigate(BLangAccessExpression accessExpr) {
        if (accessExpr.lhsVar || accessExpr.expr == null) {
            return false;
        }

        if (accessExpr.errorSafeNavigation || accessExpr.nilSafeNavigation) {
            return true;
        }

        NodeKind kind = accessExpr.expr.getKind();
        if (kind == NodeKind.FIELD_BASED_ACCESS_EXPR ||
                kind == NodeKind.INDEX_BASED_ACCESS_EXPR) {
            return safeNavigate((BLangAccessExpression) accessExpr.expr);
        }

        return false;
    }

    private BLangExpression rewriteSafeNavigationExpr(BLangAccessExpression accessExpr) {
        BType originalExprType = accessExpr.type;
        // Create a temp variable to hold the intermediate result of the acces expression.
        String matchTempResultVarName = GEN_VAR_PREFIX.value + "temp_result";
        BLangSimpleVariable tempResultVar = ASTBuilderUtil.createVariable(accessExpr.pos, matchTempResultVarName,
                accessExpr.type, null, new BVarSymbol(0, names.fromString(matchTempResultVarName),
                        this.env.scope.owner.pkgID, accessExpr.type, this.env.scope.owner));
        BLangSimpleVariableDef tempResultVarDef = ASTBuilderUtil.createVariableDef(accessExpr.pos, tempResultVar);
        BLangVariableReference tempResultVarRef =
                ASTBuilderUtil.createVariableRef(accessExpr.pos, tempResultVar.symbol);

        // Create a chain of match statements
        handleSafeNavigation(accessExpr, accessExpr.type, tempResultVar);

        // Create a statement-expression including the match statement
        BLangMatch matcEXpr = this.matchStmtStack.firstElement();
        BLangBlockStmt blockStmt =
                ASTBuilderUtil.createBlockStmt(accessExpr.pos, Lists.of(tempResultVarDef, matcEXpr));
        BLangStatementExpression stmtExpression = createStatementExpression(blockStmt, tempResultVarRef);
        stmtExpression.type = originalExprType;

        // Reset the variables
        this.matchStmtStack = new Stack<>();
        this.accessExprStack = new Stack<>();
        this.successPattern = null;
        this.safeNavigationAssignment = null;
        return stmtExpression;
    }

    private void handleSafeNavigation(BLangAccessExpression accessExpr, BType type, BLangSimpleVariable tempResultVar) {
        if (accessExpr.expr == null) {
            return;
        }

        // If the parent of current expr is the root, terminate
        NodeKind kind = accessExpr.expr.getKind();
        if (kind == NodeKind.FIELD_BASED_ACCESS_EXPR ||
                kind == NodeKind.INDEX_BASED_ACCESS_EXPR ||
                kind == NodeKind.INVOCATION) {
            handleSafeNavigation((BLangAccessExpression) accessExpr.expr, type, tempResultVar);
        }

        if (!(accessExpr.errorSafeNavigation || accessExpr.nilSafeNavigation)) {
            BType originalType = accessExpr.originalType;
            if (TypeTags.isXMLTypeTag(originalType.tag)) {
                accessExpr.type = BUnionType.create(null, originalType, symTable.errorType);
            } else {
                accessExpr.type = originalType;
            }
            if (this.safeNavigationAssignment != null) {
                this.safeNavigationAssignment.expr = addConversionExprIfRequired(accessExpr, tempResultVar.type);
            }
            return;
        }

        /*
         * If the field access is a safe navigation, create a match expression.
         * Then chain the current expression as the success-pattern of the parent
         * match expr, if available.
         * eg:
         * x but {              <--- parent match expr
         *   error e => e,
         *   T t => t.y but {   <--- current expr
         *      error e => e,
         *      R r => r.z
         *   }
         * }
         */

        BLangMatch matchStmt = ASTBuilderUtil.createMatchStatement(accessExpr.pos, accessExpr.expr, new ArrayList<>());

        boolean isAllTypesRecords = false;
        LinkedHashSet<BType> memTypes = new LinkedHashSet<>();
        if (accessExpr.expr.type.tag == TypeTags.UNION) {
            memTypes = new LinkedHashSet<>(((BUnionType) accessExpr.expr.type).getMemberTypes());
            isAllTypesRecords = isAllTypesAreRecordsInUnion(memTypes);
        }

        // Add pattern to lift nil
        if (accessExpr.nilSafeNavigation) {
            matchStmt.patternClauses.add(getMatchNullPattern(accessExpr, tempResultVar));
            matchStmt.type = type;
            memTypes.remove(symTable.nilType);
        }

        // Add pattern to lift error, only if the safe navigation is used
        if (accessExpr.errorSafeNavigation) {
            matchStmt.patternClauses.add(getMatchErrorPattern(accessExpr, tempResultVar));
            matchStmt.type = type;
            matchStmt.pos = accessExpr.pos;
            memTypes.remove(symTable.errorType);
        }

        BLangMatchTypedBindingPatternClause successPattern = null;
        Name field = getFieldName(accessExpr);
        if (field == Names.EMPTY) {
            successPattern = getSuccessPattern(accessExpr.expr.type, accessExpr, tempResultVar,
                    accessExpr.errorSafeNavigation);
            matchStmt.patternClauses.add(successPattern);
            pushToMatchStatementStack(matchStmt, accessExpr, successPattern);
            return;
        }

        if (isAllTypesRecords) {
            for (BType memberType : memTypes) {
                if (((BRecordType) memberType).fields.containsKey(field.value)) {
                    successPattern = getSuccessPattern(memberType, accessExpr, tempResultVar,
                            accessExpr.errorSafeNavigation);
                    matchStmt.patternClauses.add(successPattern);
                }
            }
            matchStmt.patternClauses.add(getMatchAllAndNilReturnPattern(accessExpr, tempResultVar));
            pushToMatchStatementStack(matchStmt, accessExpr, successPattern);
            return;
        }

        // Create the pattern for success scenario. i.e: not null and not error (if applicable).
        successPattern =
                getSuccessPattern(accessExpr.expr.type, accessExpr, tempResultVar, accessExpr.errorSafeNavigation);
        matchStmt.patternClauses.add(successPattern);
        pushToMatchStatementStack(matchStmt, accessExpr, successPattern);
    }

    private void pushToMatchStatementStack(BLangMatch matchStmt, BLangAccessExpression accessExpr,
                                           BLangMatchTypedBindingPatternClause successPattern) {
        this.matchStmtStack.push(matchStmt);
        if (this.successPattern != null) {
            this.successPattern.body = ASTBuilderUtil.createBlockStmt(accessExpr.pos, Lists.of(matchStmt));
        }
        this.successPattern = successPattern;
    }

    private Name getFieldName(BLangAccessExpression accessExpr) {
        Name field = Names.EMPTY;
        if (accessExpr.getKind() == NodeKind.FIELD_BASED_ACCESS_EXPR) {
            field = new Name(((BLangFieldBasedAccess) accessExpr).field.value);
        } else if (accessExpr.getKind() == NodeKind.INDEX_BASED_ACCESS_EXPR) {
            BLangExpression indexBasedExpression = ((BLangIndexBasedAccess) accessExpr).indexExpr;
            if (indexBasedExpression.getKind() == NodeKind.LITERAL) {
                field = new Name(((BLangLiteral) indexBasedExpression).value.toString());
            }
        }
        return field;
    }

    private boolean isAllTypesAreRecordsInUnion(LinkedHashSet<BType> memTypes) {
        for (BType memType : memTypes) {
            int typeTag = memType.tag;
            if (typeTag != TypeTags.RECORD && typeTag != TypeTags.ERROR && typeTag != TypeTags.NIL) {
                return false;
            }
        }
        return true;
    }

    private BLangMatchTypedBindingPatternClause getMatchErrorPattern(BLangExpression expr,
                                                                         BLangSimpleVariable tempResultVar) {
        String errorPatternVarName = GEN_VAR_PREFIX.value + "t_match_error";
        BLangSimpleVariable errorPatternVar = ASTBuilderUtil.createVariable(expr.pos, errorPatternVarName,
                symTable.errorType, null, new BVarSymbol(0, names.fromString(errorPatternVarName),
                        this.env.scope.owner.pkgID, symTable.errorType, this.env.scope.owner));

        // Create assignment to temp result
        BLangSimpleVarRef assignmentRhsExpr = ASTBuilderUtil.createVariableRef(expr.pos, errorPatternVar.symbol);
        BLangVariableReference tempResultVarRef = ASTBuilderUtil.createVariableRef(expr.pos, tempResultVar.symbol);
        BLangAssignment assignmentStmt =
                ASTBuilderUtil.createAssignmentStmt(expr.pos, tempResultVarRef, assignmentRhsExpr, false);
        BLangBlockStmt patternBody = ASTBuilderUtil.createBlockStmt(expr.pos, Lists.of(assignmentStmt));

        // Create the pattern
        // R b => a = b;
        BLangMatchTypedBindingPatternClause errorPattern = ASTBuilderUtil
                .createMatchStatementPattern(expr.pos, errorPatternVar, patternBody);
        return errorPattern;
    }

    private BLangMatchExprPatternClause getMatchNullPatternGivenExpression(DiagnosticPos pos,
                                                                           BLangExpression expr) {
        String nullPatternVarName = IGNORE.toString();
        BLangSimpleVariable errorPatternVar = ASTBuilderUtil.createVariable(pos, nullPatternVarName, symTable.nilType,
                null, new BVarSymbol(0, names.fromString(nullPatternVarName),
                        this.env.scope.owner.pkgID, symTable.nilType, this.env.scope.owner));

        BLangMatchExprPatternClause nullPattern =
                (BLangMatchExprPatternClause) TreeBuilder.createMatchExpressionPattern();
        nullPattern.variable = errorPatternVar;
        nullPattern.expr = expr;
        nullPattern.pos = pos;
        return nullPattern;
    }

    private BLangMatchTypedBindingPatternClause getMatchNullPattern(BLangExpression expr,
            BLangSimpleVariable tempResultVar) {
        // TODO: optimize following by replacing var with underscore, and assigning null literal
        String nullPatternVarName = GEN_VAR_PREFIX.value + "t_match_null";
        BLangSimpleVariable nullPatternVar = ASTBuilderUtil.createVariable(expr.pos, nullPatternVarName,
                symTable.nilType, null, new BVarSymbol(0, names.fromString(nullPatternVarName),
                        this.env.scope.owner.pkgID, symTable.nilType, this.env.scope.owner));

        // Create assignment to temp result
        BLangSimpleVarRef assignmentRhsExpr = ASTBuilderUtil.createVariableRef(expr.pos, nullPatternVar.symbol);
        BLangVariableReference tempResultVarRef = ASTBuilderUtil.createVariableRef(expr.pos, tempResultVar.symbol);
        BLangAssignment assignmentStmt =
                ASTBuilderUtil.createAssignmentStmt(expr.pos, tempResultVarRef, assignmentRhsExpr, false);
        BLangBlockStmt patternBody = ASTBuilderUtil.createBlockStmt(expr.pos, Lists.of(assignmentStmt));

        // Create the pattern
        // R b => a = b;
        BLangMatchTypedBindingPatternClause nullPattern = ASTBuilderUtil
                .createMatchStatementPattern(expr.pos, nullPatternVar, patternBody);
        return nullPattern;
    }

    private BLangMatchStaticBindingPatternClause getMatchAllAndNilReturnPattern(BLangExpression expr,
                                                                                BLangSimpleVariable tempResultVar) {

        BLangVariableReference tempResultVarRef = ASTBuilderUtil.createVariableRef(expr.pos, tempResultVar.symbol);
        BLangAssignment assignmentStmt =
                ASTBuilderUtil.createAssignmentStmt(expr.pos, tempResultVarRef, createLiteral(expr.pos,
                        symTable.nilType, Names.NIL_VALUE), false);
        BLangBlockStmt patternBody = ASTBuilderUtil.createBlockStmt(expr.pos, Lists.of(assignmentStmt));

        BLangMatchStaticBindingPatternClause matchAllPattern =
                (BLangMatchStaticBindingPatternClause) TreeBuilder.createMatchStatementStaticBindingPattern();
        String matchAllVarName = "_";
        matchAllPattern.literal = ASTBuilderUtil.createVariableRef(expr.pos, new BVarSymbol(0,
                names.fromString(matchAllVarName), this.env.scope.owner.pkgID, symTable.anyType, this.env.scope.owner));
        matchAllPattern.body = patternBody;

        return matchAllPattern;
    }

    private BLangMatchTypedBindingPatternClause getSuccessPattern(BType type, BLangAccessExpression accessExpr,
                                                                  BLangSimpleVariable tempResultVar,
                                                                  boolean liftError) {
        type = types.getSafeType(type, true, liftError);
        String successPatternVarName = GEN_VAR_PREFIX.value + "t_match_success";

        BVarSymbol  successPatternSymbol;
        if (type.tag == TypeTags.INVOKABLE) {
            successPatternSymbol = new BInvokableSymbol(SymTag.VARIABLE, 0, names.fromString(successPatternVarName),
                    this.env.scope.owner.pkgID, type, this.env.scope.owner);
        } else {
            successPatternSymbol = new BVarSymbol(0, names.fromString(successPatternVarName),
                    this.env.scope.owner.pkgID, type, this.env.scope.owner);
        }

        BLangSimpleVariable successPatternVar = ASTBuilderUtil.createVariable(accessExpr.pos, successPatternVarName,
                type, null, successPatternSymbol);

        BLangAccessExpression tempAccessExpr = nodeCloner.clone(accessExpr);
        if (accessExpr.getKind() == NodeKind.INDEX_BASED_ACCESS_EXPR) {
            ((BLangIndexBasedAccess) tempAccessExpr).indexExpr = ((BLangIndexBasedAccess) accessExpr).indexExpr;
        }
        if (accessExpr instanceof BLangFieldBasedAccess.BLangNSPrefixedFieldBasedAccess) {
            ((BLangFieldBasedAccess.BLangNSPrefixedFieldBasedAccess) tempAccessExpr).nsSymbol =
                    ((BLangFieldBasedAccess.BLangNSPrefixedFieldBasedAccess) accessExpr).nsSymbol;
        }

        tempAccessExpr.expr = ASTBuilderUtil.createVariableRef(accessExpr.pos, successPatternVar.symbol);
        tempAccessExpr.errorSafeNavigation = false;
        tempAccessExpr.nilSafeNavigation = false;
        accessExpr.cloneRef = null;

        // Type of the field access expression should be always taken from the child type.
        // Because the type assigned to expression contains the inherited error/nil types,
        // and may not reflect the actual type of the child/field expr.
        if (TypeTags.isXMLTypeTag(tempAccessExpr.expr.type.tag)) {
            // todo: add discription why this is special here
            tempAccessExpr.type = BUnionType.create(null, accessExpr.originalType, symTable.errorType,
                    symTable.nilType);
        } else {
            tempAccessExpr.type = accessExpr.originalType;
        }
        tempAccessExpr.optionalFieldAccess = accessExpr.optionalFieldAccess;

        BLangVariableReference tempResultVarRef =
                ASTBuilderUtil.createVariableRef(accessExpr.pos, tempResultVar.symbol);

        BLangExpression assignmentRhsExpr = addConversionExprIfRequired(tempAccessExpr, tempResultVarRef.type);
        BLangAssignment assignmentStmt =
                ASTBuilderUtil.createAssignmentStmt(accessExpr.pos, tempResultVarRef, assignmentRhsExpr, false);
        BLangBlockStmt patternBody = ASTBuilderUtil.createBlockStmt(accessExpr.pos, Lists.of(assignmentStmt));

        // Create the pattern
        // R b => a = x.foo;
        BLangMatchTypedBindingPatternClause successPattern =
                ASTBuilderUtil.createMatchStatementPattern(accessExpr.pos, successPatternVar, patternBody);
        this.safeNavigationAssignment = assignmentStmt;
        return successPattern;
    }

    private boolean safeNavigateLHS(BLangExpression expr) {
        if (expr.getKind() != NodeKind.FIELD_BASED_ACCESS_EXPR && expr.getKind() != NodeKind.INDEX_BASED_ACCESS_EXPR) {
            return false;
        }

        BLangExpression varRef = ((BLangAccessExpression) expr).expr;
        if (varRef.type.isNullable()) {
            return true;
        }

        return safeNavigateLHS(varRef);
    }

    private BLangStatement rewriteSafeNavigationAssignment(BLangAccessExpression accessExpr, BLangExpression rhsExpr,
                                                           boolean safeAssignment) {
        // --- original code ---
        // A? a = ();
        // a.b = 4;
        // --- desugared code ---
        // A? a = ();
        // if(a is ()) {
        //    panic error("NullReferenceException");
        // }
        // (<A> a).b = 4;
        // This will get chained and will get added more if cases as required,
        // For invocation exprs, this will create a temp var to store that, so it won't get executed
        // multiple times.
        this.accessExprStack = new Stack<>();
        List<BLangStatement> stmts = new ArrayList<>();
        createLHSSafeNavigation(stmts, accessExpr.expr);
        BLangAssignment assignment = ASTBuilderUtil.createAssignmentStmt(accessExpr.pos,
                cloneExpression(accessExpr), rhsExpr);
        stmts.add(assignment);
        return ASTBuilderUtil.createBlockStmt(accessExpr.pos, stmts);
    }

    private void createLHSSafeNavigation(List<BLangStatement> stmts, BLangExpression expr) {
        NodeKind kind = expr.getKind();
        boolean root = false;
        if (kind == NodeKind.FIELD_BASED_ACCESS_EXPR || kind == NodeKind.INDEX_BASED_ACCESS_EXPR ||
                kind == NodeKind.INVOCATION) {
            BLangAccessExpression accessExpr = (BLangAccessExpression) expr;
            createLHSSafeNavigation(stmts, accessExpr.expr);
            accessExpr.expr = accessExprStack.pop();
        } else {
            root = true;
        }

        // If expression is an invocation, then create a temp var to store the invocation value, so that
        // invocation will happen only one time
        if (expr.getKind() == NodeKind.INVOCATION) {
            BLangInvocation invocation = (BLangInvocation) expr;
            BVarSymbol interMediateSymbol = new BVarSymbol(0, names.fromString(GEN_VAR_PREFIX.value
                    + "i_intermediate"), this.env.scope.owner.pkgID, invocation.type, this.env.scope.owner);
            BLangSimpleVariable intermediateVariable = ASTBuilderUtil.createVariable(expr.pos,
                    interMediateSymbol.name.value, invocation.type, invocation, interMediateSymbol);
            BLangSimpleVariableDef intermediateVariableDefinition = ASTBuilderUtil.createVariableDef(invocation.pos,
                    intermediateVariable);
            stmts.add(intermediateVariableDefinition);

            expr = ASTBuilderUtil.createVariableRef(invocation.pos, interMediateSymbol);
        }

        if (expr.type.isNullable()) {
            BLangTypeTestExpr isNillTest = ASTBuilderUtil.createTypeTestExpr(expr.pos, expr, getNillTypeNode());
            isNillTest.type = symTable.booleanType;

            BLangBlockStmt thenStmt = ASTBuilderUtil.createBlockStmt(expr.pos);

            //Cloning the expression and set the nil lifted type.
            expr = cloneExpression(expr);
            expr.type = types.getSafeType(expr.type, true, false);

            if (isDefaultableMappingType(expr.type) && !root) { // TODO for records, type should be defaultable as well
                // This will properly get desugered later to a json literal
                BLangRecordLiteral jsonLiteral = (BLangRecordLiteral) TreeBuilder.createRecordLiteralNode();
                jsonLiteral.type = expr.type;
                jsonLiteral.pos = expr.pos;
                BLangAssignment assignment = ASTBuilderUtil.createAssignmentStmt(expr.pos,
                        expr, jsonLiteral);
                thenStmt.addStatement(assignment);
            } else {
                BLangLiteral literal = (BLangLiteral) TreeBuilder.createLiteralExpression();
                literal.value = ERROR_REASON_NULL_REFERENCE_ERROR;
                literal.type = symTable.stringType;

                BLangInvocation errorCtorInvocation = (BLangInvocation) TreeBuilder.createInvocationNode();
                errorCtorInvocation.pos = expr.pos;
                errorCtorInvocation.argExprs.add(literal);
                errorCtorInvocation.requiredArgs.add(literal);
                errorCtorInvocation.type = symTable.errorType;
                errorCtorInvocation.symbol = symTable.errorConstructor;

                BLangPanic panicNode = (BLangPanic) TreeBuilder.createPanicNode();
                panicNode.expr = errorCtorInvocation;
                panicNode.pos = expr.pos;
                thenStmt.addStatement(panicNode);
            }

            BLangIf ifelse = ASTBuilderUtil.createIfElseStmt(expr.pos, isNillTest, thenStmt, null);
            stmts.add(ifelse);
        }

        accessExprStack.push(expr);
    }

    BLangValueType getNillTypeNode() {
        BLangValueType nillTypeNode = (BLangValueType) TreeBuilder.createValueTypeNode();
        nillTypeNode.typeKind = TypeKind.NIL;
        nillTypeNode.type = symTable.nilType;
        return nillTypeNode;
    }

    private BLangVariableReference cloneExpression(BLangExpression expr) {
        switch (expr.getKind()) {
            case SIMPLE_VARIABLE_REF:
                return ASTBuilderUtil.createVariableRef(expr.pos, ((BLangSimpleVarRef) expr).symbol);
            case FIELD_BASED_ACCESS_EXPR:
            case INDEX_BASED_ACCESS_EXPR:
            case INVOCATION:
                return cloneAccessExpr((BLangAccessExpression) expr);
            default:
                throw new IllegalStateException();
        }
    }

    private BLangAccessExpression cloneAccessExpr(BLangAccessExpression originalAccessExpr) {
        if (originalAccessExpr.expr == null) {
            return originalAccessExpr;
        }

        BLangVariableReference varRef;
        NodeKind kind = originalAccessExpr.expr.getKind();
        if (kind == NodeKind.FIELD_BASED_ACCESS_EXPR || kind == NodeKind.INDEX_BASED_ACCESS_EXPR ||
                kind == NodeKind.INVOCATION) {
            varRef = cloneAccessExpr((BLangAccessExpression) originalAccessExpr.expr);
        } else {
            varRef = cloneExpression(originalAccessExpr.expr);
        }
        varRef.type = types.getSafeType(originalAccessExpr.expr.type, true, false);

        BLangAccessExpression accessExpr;
        switch (originalAccessExpr.getKind()) {
            case FIELD_BASED_ACCESS_EXPR:
                accessExpr = ASTBuilderUtil.createFieldAccessExpr(varRef,
                        ((BLangFieldBasedAccess) originalAccessExpr).field);
                break;
            case INDEX_BASED_ACCESS_EXPR:
                accessExpr = ASTBuilderUtil.createIndexAccessExpr(varRef,
                        ((BLangIndexBasedAccess) originalAccessExpr).indexExpr);
                break;
            case INVOCATION:
                // TODO
                accessExpr = null;
                break;
            default:
                throw new IllegalStateException();
        }

        accessExpr.originalType = originalAccessExpr.originalType;
        accessExpr.pos = originalAccessExpr.pos;
        accessExpr.lhsVar = originalAccessExpr.lhsVar;
        accessExpr.symbol = originalAccessExpr.symbol;
        accessExpr.errorSafeNavigation = false;
        accessExpr.nilSafeNavigation = false;

        // Type of the field access expression should be always taken from the child type.
        // Because the type assigned to expression contains the inherited error/nil types,
        // and may not reflect the actual type of the child/field expr.
        accessExpr.type = originalAccessExpr.originalType;
        return accessExpr;
    }

    private BLangBinaryExpr getModifiedIntRangeStartExpr(BLangExpression expr) {
        BLangLiteral constOneLiteral = ASTBuilderUtil.createLiteral(expr.pos, symTable.intType, 1L);
        return ASTBuilderUtil.createBinaryExpr(expr.pos, expr, constOneLiteral, symTable.intType, OperatorKind.ADD,
                (BOperatorSymbol) symResolver.resolveBinaryOperator(OperatorKind.ADD,
                        symTable.intType,
                        symTable.intType));
    }

    private BLangBinaryExpr getModifiedIntRangeEndExpr(BLangExpression expr) {
        BLangLiteral constOneLiteral = ASTBuilderUtil.createLiteral(expr.pos, symTable.intType, 1L);
        return ASTBuilderUtil.createBinaryExpr(expr.pos, expr, constOneLiteral, symTable.intType, OperatorKind.SUB,
                (BOperatorSymbol) symResolver.resolveBinaryOperator(OperatorKind.SUB,
                        symTable.intType,
                        symTable.intType));
    }

    private BLangLiteral getBooleanLiteral(boolean value) {
        BLangLiteral literal = (BLangLiteral) TreeBuilder.createLiteralExpression();
        literal.value = value;
        literal.type = symTable.booleanType;
        return literal;
    }

    private boolean isDefaultableMappingType(BType type) {
        switch (types.getSafeType(type, true, false).tag) {
            case TypeTags.JSON:
            case TypeTags.MAP:
            case TypeTags.RECORD:
                return true;
            default:
                return false;
        }
    }

    private BLangFunction createInitFunctionForObjectType(BLangObjectTypeNode structureTypeNode, SymbolEnv env) {
        BLangFunction initFunction =
                TypeDefBuilderHelper.createInitFunctionForStructureType(structureTypeNode, env,
                                                                        Names.GENERATED_INIT_SUFFIX, names, symTable);
        BObjectTypeSymbol typeSymbol = ((BObjectTypeSymbol) structureTypeNode.type.tsymbol);
        typeSymbol.generatedInitializerFunc = new BAttachedFunction(Names.GENERATED_INIT_SUFFIX, initFunction.symbol,
                (BInvokableType) initFunction.type);
        structureTypeNode.generatedInitFunction = initFunction;
        initFunction.returnTypeNode.type = symTable.nilType;
        return rewrite(initFunction, env);
    }

    private void visitBinaryLogicalExpr(BLangBinaryExpr binaryExpr) {
        /*
         * Desugar (lhsExpr && rhsExpr) to following if-else:
         *
         * logical AND:
         * -------------
         * T $result$;
         * if (lhsExpr) {
         *    $result$ = rhsExpr;
         * } else {
         *    $result$ = false;
         * }
         *
         * logical OR:
         * -------------
         * T $result$;
         * if (lhsExpr) {
         *    $result$ = true;
         * } else {
         *    $result$ = rhsExpr;
         * }
         *
         */
        BLangSimpleVariableDef resultVarDef = createVarDef("$result$", binaryExpr.type, null, binaryExpr.pos);
        BLangBlockStmt thenBody = ASTBuilderUtil.createBlockStmt(binaryExpr.pos);
        BLangBlockStmt elseBody = ASTBuilderUtil.createBlockStmt(binaryExpr.pos);

        // Create then assignment
        BLangSimpleVarRef thenResultVarRef = ASTBuilderUtil.createVariableRef(binaryExpr.pos, resultVarDef.var.symbol);
        BLangExpression thenResult;
        if (binaryExpr.opKind == OperatorKind.AND) {
            thenResult = binaryExpr.rhsExpr;
        } else {
            thenResult = getBooleanLiteral(true);
        }
        BLangAssignment thenAssignment =
                ASTBuilderUtil.createAssignmentStmt(binaryExpr.pos, thenResultVarRef, thenResult);
        thenBody.addStatement(thenAssignment);

        // Create else assignment
        BLangExpression elseResult;
        BLangSimpleVarRef elseResultVarRef = ASTBuilderUtil.createVariableRef(binaryExpr.pos, resultVarDef.var.symbol);
        if (binaryExpr.opKind == OperatorKind.AND) {
            elseResult = getBooleanLiteral(false);
        } else {
            elseResult = binaryExpr.rhsExpr;
        }
        BLangAssignment elseAssignment =
                ASTBuilderUtil.createAssignmentStmt(binaryExpr.pos, elseResultVarRef, elseResult);
        elseBody.addStatement(elseAssignment);

        // Then make it a expression-statement, with expression being the $result$
        BLangSimpleVarRef resultVarRef = ASTBuilderUtil.createVariableRef(binaryExpr.pos, resultVarDef.var.symbol);
        BLangIf ifElse = ASTBuilderUtil.createIfElseStmt(binaryExpr.pos, binaryExpr.lhsExpr, thenBody, elseBody);

        BLangBlockStmt blockStmt = ASTBuilderUtil.createBlockStmt(binaryExpr.pos, Lists.of(resultVarDef, ifElse));
        BLangStatementExpression stmtExpr = createStatementExpression(blockStmt, resultVarRef);
        stmtExpr.type = binaryExpr.type;

        result = rewriteExpr(stmtExpr);
    }

    /**
     * Split packahe init function into several smaller functions.
     *
     * @param packageNode package node
     * @param env symbol environment
     * @return initial init function but trimmed in size
     */
    private BLangFunction splitInitFunction(BLangPackage packageNode, SymbolEnv env) {
        int methodSize = INIT_METHOD_SPLIT_SIZE;
        BLangBlockFunctionBody funcBody = (BLangBlockFunctionBody) packageNode.initFunction.body;
        if (funcBody.stmts.size() < methodSize || !isJvmTarget) {
            return packageNode.initFunction;
        }
        BLangFunction initFunction = packageNode.initFunction;

        List<BLangFunction> generatedFunctions = new ArrayList<>();
        List<BLangStatement> stmts = new ArrayList<>(funcBody.stmts);
        funcBody.stmts.clear();
        BLangFunction newFunc = initFunction;
        BLangBlockFunctionBody newFuncBody = (BLangBlockFunctionBody) newFunc.body;

        // until we get to a varDef, stmts are independent, divide it based on methodSize
        int varDefIndex = 0;
        for (int i = 0; i < stmts.size(); i++) {
            if (stmts.get(i).getKind() == NodeKind.VARIABLE_DEF) {
                break;
            }
            varDefIndex++;
            if (i > 0 && i % methodSize == 0) {
                generatedFunctions.add(newFunc);
                newFunc = createIntermediateInitFunction(packageNode, env);
                newFuncBody = (BLangBlockFunctionBody) newFunc.body;
                symTable.rootScope.define(names.fromIdNode(newFunc.name), newFunc.symbol);
            }

            newFuncBody.stmts.add(stmts.get(i));
        }

        // from a varDef to a service constructor, those stmts should be within single method
        List<BLangStatement> chunkStmts = new ArrayList<>();
        for (int i = varDefIndex; i < stmts.size(); i++) {
            BLangStatement stmt = stmts.get(i);
            chunkStmts.add(stmt);
            varDefIndex++;
            if ((stmt.getKind() == NodeKind.ASSIGNMENT) &&
                    (((BLangAssignment) stmt).expr.getKind() == NodeKind.SERVICE_CONSTRUCTOR) &&
                    (newFuncBody.stmts.size() + chunkStmts.size() > methodSize)) {
                // enf of current chunk
                if (newFuncBody.stmts.size() + chunkStmts.size() > methodSize) {
                    generatedFunctions.add(newFunc);
                    newFunc = createIntermediateInitFunction(packageNode, env);
                    newFuncBody = (BLangBlockFunctionBody) newFunc.body;
                    symTable.rootScope.define(names.fromIdNode(newFunc.name), newFunc.symbol);
                }
                newFuncBody.stmts.addAll(chunkStmts);
                chunkStmts.clear();
            } else if ((stmt.getKind() == NodeKind.ASSIGNMENT) &&
                    (((BLangAssignment) stmt).varRef instanceof BLangPackageVarRef) &&
                    Symbols.isFlagOn(((BLangPackageVarRef) ((BLangAssignment) stmt).varRef).varSymbol.flags,
                            Flags.LISTENER)
            ) {
                // this is where listener registrations starts, they are independent stmts
                break;
            }
        }
        newFuncBody.stmts.addAll(chunkStmts);

        // rest of the statements can be split without chunks
        for (int i = varDefIndex; i < stmts.size(); i++) {
            if (i > 0 && i % methodSize == 0) {
                generatedFunctions.add(newFunc);
                newFunc = createIntermediateInitFunction(packageNode, env);
                newFuncBody = (BLangBlockFunctionBody) newFunc.body;
                symTable.rootScope.define(names.fromIdNode(newFunc.name), newFunc.symbol);
            }
            newFuncBody.stmts.add(stmts.get(i));
        }

        generatedFunctions.add(newFunc);

        for (int j = 0; j < generatedFunctions.size() - 1; j++) {
            BLangFunction thisFunction = generatedFunctions.get(j);

            BLangCheckedExpr checkedExpr =
                    ASTBuilderUtil.createCheckExpr(initFunction.pos,
                                                   createInvocationNode(generatedFunctions.get(j + 1).name.value,
                                                                        new ArrayList<>(), symTable.errorOrNilType),
                                                   symTable.nilType);
            checkedExpr.equivalentErrorTypeList.add(symTable.errorType);

            BLangExpressionStmt expressionStmt = ASTBuilderUtil
                    .createExpressionStmt(thisFunction.pos, (BLangBlockFunctionBody) thisFunction.body);
            expressionStmt.expr = checkedExpr;
            expressionStmt.expr.pos = initFunction.pos;

            if (j > 0) { // skip init func
                thisFunction = rewrite(thisFunction, env);
                packageNode.functions.add(thisFunction);
                packageNode.topLevelNodes.add(thisFunction);
            }
        }

        if (generatedFunctions.size() > 1) {
            // add last func
            BLangFunction lastFunc = generatedFunctions.get(generatedFunctions.size() - 1);
            lastFunc = rewrite(lastFunc, env);
            packageNode.functions.add(lastFunc);
            packageNode.topLevelNodes.add(lastFunc);
        }

        return generatedFunctions.get(0);
    }

    /**
     * Create an intermediate package init function.
     *
     * @param pkgNode package node
     * @param env     symbol environment of package
     */
    private BLangFunction createIntermediateInitFunction(BLangPackage pkgNode, SymbolEnv env) {
        String alias = pkgNode.symbol.pkgID.toString();
        BLangFunction initFunction = ASTBuilderUtil
                .createInitFunctionWithErrorOrNilReturn(pkgNode.pos, alias,
                                                        new Name(Names.INIT_FUNCTION_SUFFIX.value
                                                                + this.initFuncIndex++), symTable);
        // Create invokable symbol for init function
        createInvokableSymbol(initFunction, env);
        return initFunction;
    }

    private BType getRestType(BInvokableSymbol invokableSymbol) {
        if (invokableSymbol != null && invokableSymbol.restParam != null) {
            return invokableSymbol.restParam.type;
        }
        return null;
    }

    private BType getRestType(BLangFunction function) {
        if (function != null && function.restParam != null) {
            return function.restParam.type;
        }
        return null;
    }

    private BVarSymbol getRestSymbol(BLangFunction function) {
        if (function != null && function.restParam != null) {
            return function.restParam.symbol;
        }
        return null;
    }

    private boolean isComputedKey(RecordLiteralNode.RecordField field) {
        if (!field.isKeyValueField()) {
            return false;
        }
        return ((BLangRecordLiteral.BLangRecordKeyValueField) field).key.computedKey;
    }

    private BLangRecordLiteral rewriteMappingConstructor(BLangRecordLiteral mappingConstructorExpr) {
        List<RecordLiteralNode.RecordField> fields = mappingConstructorExpr.fields;

        BType type = mappingConstructorExpr.type;
        DiagnosticPos pos = mappingConstructorExpr.pos;

        List<RecordLiteralNode.RecordField> rewrittenFields = new ArrayList<>(fields.size());

        for (RecordLiteralNode.RecordField field : fields) {
            if (field.isKeyValueField()) {
                BLangRecordLiteral.BLangRecordKeyValueField keyValueField =
                        (BLangRecordLiteral.BLangRecordKeyValueField) field;

                BLangRecordLiteral.BLangRecordKey key = keyValueField.key;
                BLangExpression origKey = key.expr;
                BLangExpression keyExpr = key.computedKey ? origKey :
                        origKey.getKind() == NodeKind.SIMPLE_VARIABLE_REF ?
                                createStringLiteral(pos, ((BLangSimpleVarRef) origKey).variableName.value) :
                                ((BLangLiteral) origKey);

                rewrittenFields.add(ASTBuilderUtil.createBLangRecordKeyValue(rewriteExpr(keyExpr),
                                                                             rewriteExpr(keyValueField.valueExpr)));
            } else if (field.getKind() == NodeKind.SIMPLE_VARIABLE_REF) {
                BLangSimpleVarRef varRefField = (BLangSimpleVarRef) field;
                rewrittenFields.add(ASTBuilderUtil.createBLangRecordKeyValue(
                        rewriteExpr(createStringLiteral(pos, varRefField.variableName.value)),
                        rewriteExpr(varRefField)));
            } else {
                BLangRecordLiteral.BLangRecordSpreadOperatorField spreadOpField =
                        (BLangRecordLiteral.BLangRecordSpreadOperatorField) field;
                spreadOpField.expr = rewriteExpr(spreadOpField.expr);
                rewrittenFields.add(spreadOpField);
            }
        }

        fields.clear();
        return type.tag == TypeTags.RECORD ? new BLangStructLiteral(pos, type, rewrittenFields) :
                new BLangMapLiteral(pos, type, rewrittenFields);
    }

    public BSymbol getTransactionSymbol(SymbolEnv env) {
        return env.enclPkg.imports
                .stream()
                .filter(importPackage -> importPackage.symbol.pkgID.orgName.value.equals(Names.TRANSACTION_ORG.value) &&
                        importPackage.symbol.pkgID.name.value.equals(Names.TRANSACTION_PACKAGE.value))
                .findAny().get().symbol;
    }
}<|MERGE_RESOLUTION|>--- conflicted
+++ resolved
@@ -2374,11 +2374,7 @@
         retryBody.stmts.addAll(retryNode.retryBody.stmts);
         BVarSymbol retryFuncVarSymbol = new BVarSymbol(0, names.fromString("$retryFunc$"),
                 env.scope.owner.pkgID, retryFunc.type, retryFunc.function.symbol);
-<<<<<<< HEAD
-        BLangSimpleVariable retryLambdaVariable = ASTBuilderUtil.createVariable(pos, "retryFunc",
-=======
-        BLangSimpleVariable retryLambdaVariable = ASTBuilderUtil.createVariable(retryBlockPos, "$retryFunc$",
->>>>>>> a6df7b03
+        BLangSimpleVariable retryLambdaVariable = ASTBuilderUtil.createVariable(pos, "$retryFunc$",
                 retryFunc.type, retryFunc, retryFuncVarSymbol);
         BLangSimpleVariableDef retryLambdaVariableDef = ASTBuilderUtil.createVariableDef(pos,
                 retryLambdaVariable);
@@ -2398,13 +2394,8 @@
         retryFunc.capturedClosureEnv = env;
 
         BVarSymbol retryFunctionVarSymbol = new BVarSymbol(0, new Name("$result$"),
-<<<<<<< HEAD
-                env.scope.owner.pkgID, symTable.errorOrNilType, env.scope.owner);
+                env.scope.owner.pkgID, retryReturnType, env.scope.owner);
         BLangSimpleVariable retryFunctionVariable = ASTBuilderUtil.createVariable(pos, "$result$",
-=======
-                env.scope.owner.pkgID, retryReturnType, env.scope.owner);
-        BLangSimpleVariable retryFunctionVariable = ASTBuilderUtil.createVariable(retryBlockPos, "$result$",
->>>>>>> a6df7b03
                 retryReturnType, retryFunctionTrapExpression, retryFunctionVarSymbol);
         BLangSimpleVariableDef retryFunctionVariableDef = ASTBuilderUtil.createVariableDef(pos,
                 retryFunctionVariable);
@@ -2422,19 +2413,9 @@
         if (retryNode.retryBodyReturns) {
             //  returns <TypeCast>$result$;
             BLangInvokableNode encInvokable = env.enclInvokable;
-<<<<<<< HEAD
-            BLangTypeConversionExpr castExpr = (BLangTypeConversionExpr) TreeBuilder.createTypeConversionNode();
-            castExpr.expr = retryFunctionVariableRef;
-            castExpr.type = encInvokable.returnTypeNode.type;
-            BLangReturn returnNode = (BLangReturn) TreeBuilder.createReturnNode();
-            returnNode.pos = pos;
-            returnNode.expr = castExpr;
-            retryBlockStmt.addStatement(returnNode);
-=======
-            BLangReturn returnNode = ASTBuilderUtil.createReturnStmt(retryBlockPos,
+            BLangReturn returnNode = ASTBuilderUtil.createReturnStmt(pos,
                     addConversionExprIfRequired(retryFunctionVariableRef, encInvokable.returnTypeNode.type));
             retryBlockStmt.stmts.add(returnNode);
->>>>>>> a6df7b03
         }
 
         //  at this point;
