/*
 *  Copyright (c) 2017, WSO2 Inc. (http://www.wso2.org) All Rights Reserved.
 *
 *  WSO2 Inc. licenses this file to you under the Apache License,
 *  Version 2.0 (the "License"); you may not use this file except
 *  in compliance with the License.
 *  You may obtain a copy of the License at
 *
 *    http://www.apache.org/licenses/LICENSE-2.0
 *
 *  Unless required by applicable law or agreed to in writing,
 *  software distributed under the License is distributed on an
 *  "AS IS" BASIS, WITHOUT WARRANTIES OR CONDITIONS OF ANY
 *  KIND, either express or implied.  See the License for the
 *  specific language governing permissions and limitations
 *  under the License.
 */
package org.wso2.ballerinalang.compiler.desugar;

import org.ballerinalang.compiler.CompilerPhase;
import org.ballerinalang.model.TreeBuilder;
import org.ballerinalang.model.tree.NodeKind;
import org.ballerinalang.model.tree.OperatorKind;
import org.ballerinalang.model.tree.clauses.JoinStreamingInput;
import org.ballerinalang.model.tree.expressions.NamedArgNode;
import org.ballerinalang.model.tree.statements.StatementNode;
import org.ballerinalang.model.tree.statements.StreamingQueryStatementNode;
import org.wso2.ballerinalang.compiler.semantics.analyzer.SymbolResolver;
import org.wso2.ballerinalang.compiler.semantics.analyzer.Types;
import org.wso2.ballerinalang.compiler.semantics.model.SymbolEnv;
import org.wso2.ballerinalang.compiler.semantics.model.SymbolTable;
import org.wso2.ballerinalang.compiler.semantics.model.symbols.BConversionOperatorSymbol;
import org.wso2.ballerinalang.compiler.semantics.model.symbols.BEndpointVarSymbol;
import org.wso2.ballerinalang.compiler.semantics.model.symbols.BInvokableSymbol;
import org.wso2.ballerinalang.compiler.semantics.model.symbols.BObjectTypeSymbol;
import org.wso2.ballerinalang.compiler.semantics.model.symbols.BOperatorSymbol;
import org.wso2.ballerinalang.compiler.semantics.model.symbols.BPackageSymbol;
import org.wso2.ballerinalang.compiler.semantics.model.symbols.BSymbol;
import org.wso2.ballerinalang.compiler.semantics.model.symbols.BVarSymbol;
import org.wso2.ballerinalang.compiler.semantics.model.symbols.BXMLNSSymbol;
import org.wso2.ballerinalang.compiler.semantics.model.symbols.SymTag;
import org.wso2.ballerinalang.compiler.semantics.model.symbols.Symbols;
import org.wso2.ballerinalang.compiler.semantics.model.types.BArrayType;
import org.wso2.ballerinalang.compiler.semantics.model.types.BField;
import org.wso2.ballerinalang.compiler.semantics.model.types.BInvokableType;
import org.wso2.ballerinalang.compiler.semantics.model.types.BJSONType;
import org.wso2.ballerinalang.compiler.semantics.model.types.BRecordType;
import org.wso2.ballerinalang.compiler.semantics.model.types.BStructureType;
import org.wso2.ballerinalang.compiler.semantics.model.types.BTableType;
import org.wso2.ballerinalang.compiler.semantics.model.types.BType;
import org.wso2.ballerinalang.compiler.semantics.model.types.BUnionType;
import org.wso2.ballerinalang.compiler.tree.BLangAction;
import org.wso2.ballerinalang.compiler.tree.BLangEndpoint;
import org.wso2.ballerinalang.compiler.tree.BLangFunction;
import org.wso2.ballerinalang.compiler.tree.BLangIdentifier;
import org.wso2.ballerinalang.compiler.tree.BLangImportPackage;
import org.wso2.ballerinalang.compiler.tree.BLangInvokableNode;
import org.wso2.ballerinalang.compiler.tree.BLangNode;
import org.wso2.ballerinalang.compiler.tree.BLangNodeVisitor;
import org.wso2.ballerinalang.compiler.tree.BLangPackage;
import org.wso2.ballerinalang.compiler.tree.BLangResource;
import org.wso2.ballerinalang.compiler.tree.BLangService;
import org.wso2.ballerinalang.compiler.tree.BLangTypeDefinition;
import org.wso2.ballerinalang.compiler.tree.BLangVariable;
import org.wso2.ballerinalang.compiler.tree.BLangWorker;
import org.wso2.ballerinalang.compiler.tree.BLangXMLNS;
import org.wso2.ballerinalang.compiler.tree.BLangXMLNS.BLangLocalXMLNS;
import org.wso2.ballerinalang.compiler.tree.BLangXMLNS.BLangPackageXMLNS;
import org.wso2.ballerinalang.compiler.tree.expressions.BLangAccessExpression;
import org.wso2.ballerinalang.compiler.tree.expressions.BLangArrayLiteral;
import org.wso2.ballerinalang.compiler.tree.expressions.BLangArrayLiteral.BLangJSONArrayLiteral;
import org.wso2.ballerinalang.compiler.tree.expressions.BLangAwaitExpr;
import org.wso2.ballerinalang.compiler.tree.expressions.BLangBinaryExpr;
import org.wso2.ballerinalang.compiler.tree.expressions.BLangBracedOrTupleExpr;
import org.wso2.ballerinalang.compiler.tree.expressions.BLangCheckedExpr;
import org.wso2.ballerinalang.compiler.tree.expressions.BLangElvisExpr;
import org.wso2.ballerinalang.compiler.tree.expressions.BLangExpression;
import org.wso2.ballerinalang.compiler.tree.expressions.BLangFieldBasedAccess;
import org.wso2.ballerinalang.compiler.tree.expressions.BLangFieldBasedAccess.BLangEnumeratorAccessExpr;
<<<<<<< HEAD
import org.wso2.ballerinalang.compiler.tree.expressions.BLangFieldBasedAccess.BLangRecordFieldAccessExpr;
import org.wso2.ballerinalang.compiler.tree.expressions.BLangFieldBasedAccess.BLangStructFieldAccessExpr;
=======
>>>>>>> 95a5ccbb
import org.wso2.ballerinalang.compiler.tree.expressions.BLangFieldBasedAccess.BLangStructFunctionVarRef;
import org.wso2.ballerinalang.compiler.tree.expressions.BLangIndexBasedAccess;
import org.wso2.ballerinalang.compiler.tree.expressions.BLangIndexBasedAccess.BLangArrayAccessExpr;
import org.wso2.ballerinalang.compiler.tree.expressions.BLangIndexBasedAccess.BLangJSONAccessExpr;
import org.wso2.ballerinalang.compiler.tree.expressions.BLangIndexBasedAccess.BLangMapAccessExpr;
import org.wso2.ballerinalang.compiler.tree.expressions.BLangIndexBasedAccess.BLangStructFieldAccessExpr;
import org.wso2.ballerinalang.compiler.tree.expressions.BLangIndexBasedAccess.BLangXMLAccessExpr;
import org.wso2.ballerinalang.compiler.tree.expressions.BLangIntRangeExpression;
import org.wso2.ballerinalang.compiler.tree.expressions.BLangInvocation;
import org.wso2.ballerinalang.compiler.tree.expressions.BLangInvocation.BFunctionPointerInvocation;
import org.wso2.ballerinalang.compiler.tree.expressions.BLangInvocation.BLangActionInvocation;
import org.wso2.ballerinalang.compiler.tree.expressions.BLangInvocation.BLangAttachedFunctionInvocation;
import org.wso2.ballerinalang.compiler.tree.expressions.BLangIsAssignableExpr;
import org.wso2.ballerinalang.compiler.tree.expressions.BLangLambdaFunction;
import org.wso2.ballerinalang.compiler.tree.expressions.BLangLiteral;
import org.wso2.ballerinalang.compiler.tree.expressions.BLangMatchExpression;
import org.wso2.ballerinalang.compiler.tree.expressions.BLangMatchExpression.BLangMatchExprPatternClause;
import org.wso2.ballerinalang.compiler.tree.expressions.BLangNamedArgsExpression;
import org.wso2.ballerinalang.compiler.tree.expressions.BLangRecordLiteral;
import org.wso2.ballerinalang.compiler.tree.expressions.BLangRecordLiteral.BLangJSONLiteral;
import org.wso2.ballerinalang.compiler.tree.expressions.BLangRecordLiteral.BLangMapLiteral;
import org.wso2.ballerinalang.compiler.tree.expressions.BLangRecordLiteral.BLangRecordKey;
import org.wso2.ballerinalang.compiler.tree.expressions.BLangRecordLiteral.BLangRecordKeyValue;
import org.wso2.ballerinalang.compiler.tree.expressions.BLangRecordLiteral.BLangStreamLiteral;
import org.wso2.ballerinalang.compiler.tree.expressions.BLangRecordLiteral.BLangStructLiteral;
import org.wso2.ballerinalang.compiler.tree.expressions.BLangRestArgsExpression;
import org.wso2.ballerinalang.compiler.tree.expressions.BLangSimpleVarRef;
import org.wso2.ballerinalang.compiler.tree.expressions.BLangSimpleVarRef.BLangFieldVarRef;
import org.wso2.ballerinalang.compiler.tree.expressions.BLangSimpleVarRef.BLangFunctionVarRef;
import org.wso2.ballerinalang.compiler.tree.expressions.BLangSimpleVarRef.BLangLocalVarRef;
import org.wso2.ballerinalang.compiler.tree.expressions.BLangSimpleVarRef.BLangPackageVarRef;
import org.wso2.ballerinalang.compiler.tree.expressions.BLangSimpleVarRef.BLangTypeLoad;
import org.wso2.ballerinalang.compiler.tree.expressions.BLangStatementExpression;
import org.wso2.ballerinalang.compiler.tree.expressions.BLangStringTemplateLiteral;
import org.wso2.ballerinalang.compiler.tree.expressions.BLangTableLiteral;
import org.wso2.ballerinalang.compiler.tree.expressions.BLangTableQueryExpression;
import org.wso2.ballerinalang.compiler.tree.expressions.BLangTernaryExpr;
import org.wso2.ballerinalang.compiler.tree.expressions.BLangTypeCastExpr;
import org.wso2.ballerinalang.compiler.tree.expressions.BLangTypeConversionExpr;
import org.wso2.ballerinalang.compiler.tree.expressions.BLangTypeInit;
import org.wso2.ballerinalang.compiler.tree.expressions.BLangTypedescExpr;
import org.wso2.ballerinalang.compiler.tree.expressions.BLangUnaryExpr;
import org.wso2.ballerinalang.compiler.tree.expressions.BLangVariableReference;
import org.wso2.ballerinalang.compiler.tree.expressions.BLangXMLAttribute;
import org.wso2.ballerinalang.compiler.tree.expressions.BLangXMLAttributeAccess;
import org.wso2.ballerinalang.compiler.tree.expressions.BLangXMLCommentLiteral;
import org.wso2.ballerinalang.compiler.tree.expressions.BLangXMLElementLiteral;
import org.wso2.ballerinalang.compiler.tree.expressions.BLangXMLProcInsLiteral;
import org.wso2.ballerinalang.compiler.tree.expressions.BLangXMLQName;
import org.wso2.ballerinalang.compiler.tree.expressions.BLangXMLQuotedString;
import org.wso2.ballerinalang.compiler.tree.expressions.BLangXMLSequenceLiteral;
import org.wso2.ballerinalang.compiler.tree.expressions.BLangXMLTextLiteral;
import org.wso2.ballerinalang.compiler.tree.statements.BLangAbort;
import org.wso2.ballerinalang.compiler.tree.statements.BLangAssignment;
import org.wso2.ballerinalang.compiler.tree.statements.BLangBind;
import org.wso2.ballerinalang.compiler.tree.statements.BLangBlockStmt;
import org.wso2.ballerinalang.compiler.tree.statements.BLangBreak;
import org.wso2.ballerinalang.compiler.tree.statements.BLangCatch;
import org.wso2.ballerinalang.compiler.tree.statements.BLangCompoundAssignment;
import org.wso2.ballerinalang.compiler.tree.statements.BLangContinue;
import org.wso2.ballerinalang.compiler.tree.statements.BLangDone;
import org.wso2.ballerinalang.compiler.tree.statements.BLangExpressionStmt;
import org.wso2.ballerinalang.compiler.tree.statements.BLangForeach;
import org.wso2.ballerinalang.compiler.tree.statements.BLangForever;
import org.wso2.ballerinalang.compiler.tree.statements.BLangForkJoin;
import org.wso2.ballerinalang.compiler.tree.statements.BLangIf;
import org.wso2.ballerinalang.compiler.tree.statements.BLangLock;
import org.wso2.ballerinalang.compiler.tree.statements.BLangMatch;
import org.wso2.ballerinalang.compiler.tree.statements.BLangMatch.BLangMatchStmtPatternClause;
import org.wso2.ballerinalang.compiler.tree.statements.BLangPostIncrement;
import org.wso2.ballerinalang.compiler.tree.statements.BLangRetry;
import org.wso2.ballerinalang.compiler.tree.statements.BLangReturn;
import org.wso2.ballerinalang.compiler.tree.statements.BLangStatement;
import org.wso2.ballerinalang.compiler.tree.statements.BLangStatement.BLangStatementLink;
import org.wso2.ballerinalang.compiler.tree.statements.BLangThrow;
import org.wso2.ballerinalang.compiler.tree.statements.BLangTransaction;
import org.wso2.ballerinalang.compiler.tree.statements.BLangTryCatchFinally;
import org.wso2.ballerinalang.compiler.tree.statements.BLangTupleDestructure;
import org.wso2.ballerinalang.compiler.tree.statements.BLangVariableDef;
import org.wso2.ballerinalang.compiler.tree.statements.BLangWhile;
import org.wso2.ballerinalang.compiler.tree.statements.BLangWorkerReceive;
import org.wso2.ballerinalang.compiler.tree.statements.BLangWorkerSend;
import org.wso2.ballerinalang.compiler.tree.statements.BLangXMLNSStatement;
import org.wso2.ballerinalang.compiler.tree.types.BLangObjectTypeNode;
import org.wso2.ballerinalang.compiler.tree.types.BLangRecordTypeNode;
import org.wso2.ballerinalang.compiler.util.CompilerContext;
import org.wso2.ballerinalang.compiler.util.Name;
import org.wso2.ballerinalang.compiler.util.Names;
import org.wso2.ballerinalang.compiler.util.TypeTags;
import org.wso2.ballerinalang.compiler.util.diagnotic.DiagnosticPos;
import org.wso2.ballerinalang.programfile.InstructionCodes;
import org.wso2.ballerinalang.util.Flags;
import org.wso2.ballerinalang.util.Lists;

import java.util.ArrayList;
import java.util.Collections;
import java.util.Comparator;
import java.util.HashMap;
import java.util.HashSet;
import java.util.Iterator;
import java.util.LinkedHashSet;
import java.util.List;
import java.util.Map;
import java.util.Set;
import java.util.Stack;
import java.util.stream.Collectors;

import static org.wso2.ballerinalang.compiler.util.Names.GEN_VAR_PREFIX;
import static org.wso2.ballerinalang.compiler.util.Names.IGNORE;

/**
 * @since 0.94
 */
public class Desugar extends BLangNodeVisitor {

    private static final CompilerContext.Key<Desugar> DESUGAR_KEY =
            new CompilerContext.Key<>();
    private static final String QUERY_TABLE_WITH_JOIN_CLAUSE = "queryTableWithJoinClause";
    private static final String QUERY_TABLE_WITHOUT_JOIN_CLAUSE = "queryTableWithoutJoinClause";
    private static final String CREATE_FOREVER = "startForever";

    private SymbolTable symTable;
    private SymbolResolver symResolver;
    private IterableCodeDesugar iterableCodeDesugar;
    private AnnotationDesugar annotationDesugar;
    private EndpointDesugar endpointDesugar;
    private InMemoryTableQueryBuilder inMemoryTableQueryBuilder;
    private Types types;
    private Names names;
    private SiddhiQueryBuilder siddhiQueryBuilder;
    private HttpFiltersDesugar httpFiltersDesugar;

    private BLangNode result;

    private BLangStatementLink currentLink;
    private Stack<BLangWorker> workerStack = new Stack<>();

    public Stack<BLangLock> enclLocks = new Stack<>();

    private SymbolEnv env;

    // Safe navigation related variables
    private Stack<BLangMatch> matchStmtStack = new Stack<>();
    Stack<BLangAccessExpression> accessExprStack = new Stack<>();
    private BLangMatchStmtPatternClause successPattern;
    private BLangAssignment safeNavigationAssignment;

    public static Desugar getInstance(CompilerContext context) {
        Desugar desugar = context.get(DESUGAR_KEY);
        if (desugar == null) {
            desugar = new Desugar(context);
        }

        return desugar;
    }

    private Desugar(CompilerContext context) {
        context.put(DESUGAR_KEY, this);
        this.symTable = SymbolTable.getInstance(context);
        this.symResolver = SymbolResolver.getInstance(context);
        this.iterableCodeDesugar = IterableCodeDesugar.getInstance(context);
        this.annotationDesugar = AnnotationDesugar.getInstance(context);
        this.endpointDesugar = EndpointDesugar.getInstance(context);
        this.inMemoryTableQueryBuilder = InMemoryTableQueryBuilder.getInstance(context);
        this.types = Types.getInstance(context);
        this.names = Names.getInstance(context);
        this.siddhiQueryBuilder = SiddhiQueryBuilder.getInstance(context);
        this.names = Names.getInstance(context);
        httpFiltersDesugar = HttpFiltersDesugar.getInstance(context);
    }

    public BLangPackage perform(BLangPackage pkgNode) {
        return rewrite(pkgNode, env);
    }

    // visitors

    @Override
    public void visit(BLangPackage pkgNode) {
        if (pkgNode.completedPhases.contains(CompilerPhase.DESUGAR)) {
            result = pkgNode;
            return;
        }
        SymbolEnv env = this.symTable.pkgEnvMap.get(pkgNode.symbol);


        pkgNode.globalVars.forEach(v -> {
            BLangAssignment assignment = (BLangAssignment) createAssignmentStmt(v);
            if (assignment.expr == null) {
                assignment.expr = getInitExpr(v);
            }
            if (assignment.expr != null) {
                pkgNode.initFunction.body.stmts.add(assignment);
            }
        });
        annotationDesugar.rewritePackageAnnotations(pkgNode);

        //Sort type definitions with precedence
        pkgNode.typeDefinitions.sort(Comparator.comparing(t -> t.precedence));

        //Adding object functions to package level.
        addAttachedFunctionsToPackageLevel(pkgNode);

        pkgNode.typeDefinitions = rewrite(pkgNode.typeDefinitions, env);

        pkgNode.xmlnsList = rewrite(pkgNode.xmlnsList, env);
        pkgNode.globalVars = rewrite(pkgNode.globalVars, env);
        endpointDesugar.rewriteAnonymousEndpointsInPkg(pkgNode, env);
        pkgNode.globalEndpoints = rewrite(pkgNode.globalEndpoints, env);
        pkgNode.globalEndpoints.forEach(endpoint -> endpointDesugar.defineGlobalEndpoint(endpoint, env));
        endpointDesugar.rewriteAllEndpointsInPkg(pkgNode, env);
        endpointDesugar.rewriteServiceBoundToEndpointInPkg(pkgNode, env);
        pkgNode.functions = rewrite(pkgNode.functions, env);
        pkgNode.services = rewrite(pkgNode.services, env);
        pkgNode.initFunction = rewrite(pkgNode.initFunction, env);
        pkgNode.startFunction = rewrite(pkgNode.startFunction, env);
        pkgNode.stopFunction = rewrite(pkgNode.stopFunction, env);
        pkgNode.completedPhases.add(CompilerPhase.DESUGAR);
        result = pkgNode;
    }

    private void addAttachedFunctionsToPackageLevel(BLangPackage pkgNode) {
        for (BLangTypeDefinition typeDef : pkgNode.typeDefinitions) {
            if (typeDef.typeNode.getKind() == NodeKind.USER_DEFINED_TYPE) {
                continue;
            }
            if (typeDef.symbol.tag == SymTag.OBJECT) {
                BLangObjectTypeNode objectTypeNod = (BLangObjectTypeNode) typeDef.typeNode;
                pkgNode.functions.add(objectTypeNod.initFunction);
                pkgNode.topLevelNodes.add(objectTypeNod.initFunction);
                objectTypeNod.functions.forEach(f -> {
                    if (!pkgNode.objAttachedFunctions.contains(f.symbol)) {
                        pkgNode.functions.add(f);
                        pkgNode.topLevelNodes.add(f);
                    }
                });
            } else if (typeDef.symbol.tag == SymTag.RECORD) {
                BLangRecordTypeNode recordTypeNod = (BLangRecordTypeNode) typeDef.typeNode;
                pkgNode.functions.add(recordTypeNod.initFunction);
                pkgNode.topLevelNodes.add(recordTypeNod.initFunction);
            }
        }
    }

    @Override
    public void visit(BLangImportPackage importPkgNode) {
        BPackageSymbol pkgSymbol = importPkgNode.symbol;
        SymbolEnv pkgEnv = this.symTable.pkgEnvMap.get(pkgSymbol);
        rewrite(pkgEnv.node, pkgEnv);
        result = importPkgNode;
    }

    @Override
    public void visit(BLangTypeDefinition typeDef) {
        if (typeDef.typeNode.getKind() == NodeKind.OBJECT_TYPE
                || typeDef.typeNode.getKind() == NodeKind.RECORD_TYPE) {
            typeDef.typeNode = rewrite(typeDef.typeNode, env);
        }
        result = typeDef;
    }

    @Override
    public void visit(BLangObjectTypeNode objectTypeNode) {
        // Add struct level variables to the init function.
        objectTypeNode.fields.stream()
                .map(field -> {
                    // If the rhs value is not given in-line inside the struct
                    // then get the default value literal for that particular struct.
                    if (field.expr == null) {
                        field.expr = getInitExpr(field);
                    }
                    return field;
                })
                .filter(field -> field.expr != null)
                .forEachOrdered(field -> {
                    if (!objectTypeNode.initFunction.initFunctionStmts.containsKey(field.symbol)) {
                        objectTypeNode.initFunction.initFunctionStmts.put(field.symbol,
                                (BLangStatement) createAssignmentStmt(field));
                    }
                });

        //Adding init statements to the init function.
        BLangStatement[] initStmts = objectTypeNode.initFunction.initFunctionStmts
                .values().toArray(new BLangStatement[0]);
        for (int i = 0; i < objectTypeNode.initFunction.initFunctionStmts.size(); i++) {
            objectTypeNode.initFunction.body.stmts.add(i, initStmts[i]);
        }

        result = objectTypeNode;
    }

    @Override
    public void visit(BLangRecordTypeNode recordTypeNode) {
        // Add struct level variables to the init function.
        recordTypeNode.fields.stream()
                .map(field -> {
                    // If the rhs value is not given in-line inside the struct
                    // then get the default value literal for that particular struct.
                    if (field.expr == null) {
                        field.expr = getInitExpr(field);
                    }
                    return field;
                })
                .filter(field -> field.expr != null)
                .forEachOrdered(field -> {
                    if (!recordTypeNode.initFunction.initFunctionStmts.containsKey(field.symbol)) {
                        recordTypeNode.initFunction.initFunctionStmts.put(field.symbol,
                                                                          (BLangStatement) createAssignmentStmt(field));
                    }
                });

        //Adding init statements to the init function.
        BLangStatement[] initStmts = recordTypeNode.initFunction.initFunctionStmts
                .values().toArray(new BLangStatement[0]);
        for (int i = 0; i < recordTypeNode.initFunction.initFunctionStmts.size(); i++) {
            recordTypeNode.initFunction.body.stmts.add(i, initStmts[i]);
        }

        result = recordTypeNode;
    }

    @Override
    public void visit(BLangFunction funcNode) {
        SymbolEnv fucEnv = SymbolEnv.createFunctionEnv(funcNode, funcNode.symbol.scope, env);
        if (!funcNode.interfaceFunction) {
            addReturnIfNotPresent(funcNode);
        }

        Collections.reverse(funcNode.endpoints); // To preserve endpoint code gen order.
        funcNode.endpoints = rewrite(funcNode.endpoints, fucEnv);

        // Duplicate the invokable symbol and the invokable type.
        funcNode.originalFuncSymbol = funcNode.symbol;
        BInvokableSymbol dupFuncSymbol = duplicateInvokableSymbol(funcNode.symbol);
        funcNode.symbol = dupFuncSymbol;
        BInvokableType dupFuncType = (BInvokableType) dupFuncSymbol.type;

        //write closure vars
        funcNode.closureVarSymbols.stream()
                .filter(symbol -> !isFunctionArgument(symbol, funcNode.symbol.params))
                .forEach(symbol -> {
                    symbol.closure = true;
                    dupFuncSymbol.params.add(0, symbol);
                    dupFuncType.paramTypes.add(0, symbol.type);
                });

        funcNode.body = rewrite(funcNode.body, fucEnv);
        funcNode.workers = rewrite(funcNode.workers, fucEnv);

        // If the function has a receiver, we rewrite it's parameter list to have
        // the struct variable as the first parameter
        if (funcNode.receiver != null) {
            dupFuncSymbol.params.add(0, funcNode.receiver.symbol);
            dupFuncType.paramTypes.add(0, funcNode.receiver.type);
        }

        result = funcNode;
    }

    private boolean isFunctionArgument(BVarSymbol symbol, List<BVarSymbol> params) {
        return params.stream().anyMatch(param -> (param.name.equals(symbol.name) && param.type.equals(symbol.type)));
    }

    @Override
    public void visit(BLangService serviceNode) {
        SymbolEnv serviceEnv = SymbolEnv.createServiceEnv(serviceNode, serviceNode.symbol.scope, env);
        serviceNode.resources = rewrite(serviceNode.resources, serviceEnv);
        
        serviceNode.nsDeclarations.forEach(xmlns -> serviceNode.initFunction.body.stmts.add(xmlns));
        serviceNode.vars.forEach(v -> {
            BLangAssignment assignment = (BLangAssignment) createAssignmentStmt(v.var);
            if (assignment.expr == null) {
                assignment.expr = getInitExpr(v.var);
            }
            if (assignment.expr != null) {
                serviceNode.initFunction.body.stmts.add(assignment);
            }
        });

        serviceNode.vars = rewrite(serviceNode.vars, serviceEnv);
        serviceNode.endpoints = rewrite(serviceNode.endpoints, serviceEnv);
        BLangReturn returnStmt = ASTBuilderUtil.createNilReturnStmt(serviceNode.pos, symTable.nilType);
        serviceNode.initFunction.body.stmts.add(returnStmt);
        serviceNode.initFunction = rewrite(serviceNode.initFunction, serviceEnv);
        result = serviceNode;
    }

    public void visit(BLangForever foreverStatement) {
        siddhiQueryBuilder.visit(foreverStatement);
        BLangExpressionStmt stmt = (BLangExpressionStmt) TreeBuilder.createExpressionStatementNode();
        stmt.expr = createInvocationForForeverBlock(foreverStatement);
        stmt.pos = foreverStatement.pos;
        stmt.addWS(foreverStatement.getWS());
        result = rewrite(stmt, env);
    }

    @Override
    public void visit(BLangResource resourceNode) {
        addReturnIfNotPresent(resourceNode);
        httpFiltersDesugar.invokeFilters(resourceNode, env);
        SymbolEnv resourceEnv = SymbolEnv.createResourceActionSymbolEnv(resourceNode, resourceNode.symbol.scope, env);
        Collections.reverse(resourceNode.endpoints); // To preserve endpoint code gen order at resource
        resourceNode.endpoints = rewrite(resourceNode.endpoints, resourceEnv);
        resourceNode.body = rewrite(resourceNode.body, resourceEnv);
        resourceNode.workers = rewrite(resourceNode.workers, resourceEnv);
        result = resourceNode;
    }

    @Override
    public void visit(BLangAction actionNode) {
        addReturnIfNotPresent(actionNode);
        SymbolEnv actionEnv = SymbolEnv.createResourceActionSymbolEnv(actionNode, actionNode.symbol.scope, env);
        Collections.reverse(actionNode.endpoints); // To preserve endpoint code gen order at action.
        actionNode.endpoints = rewrite(actionNode.endpoints, actionEnv);
        actionNode.body = rewrite(actionNode.body, actionEnv);
        actionNode.workers = rewrite(actionNode.workers, actionEnv);

        // we rewrite it's parameter list to have the receiver variable as the first parameter
        BInvokableSymbol actionSymbol = actionNode.symbol;
        List<BVarSymbol> params = actionSymbol.params;
        BVarSymbol receiverSymbol = actionNode.symbol.receiverSymbol;
        params.add(0, receiverSymbol);
        BInvokableType actionType = (BInvokableType) actionSymbol.type;
        if (receiverSymbol != null) {
            actionType.paramTypes.add(0, receiverSymbol.type);
        }
        result = actionNode;
    }

    @Override
    public void visit(BLangWorker workerNode) {
        this.workerStack.push(workerNode);
        workerNode.body = rewrite(workerNode.body, env);
        this.workerStack.pop();
        result = workerNode;
    }

    @Override
    public void visit(BLangEndpoint endpoint) {
        result = endpoint;
    }

    @Override
    public void visit(BLangVariable varNode) {
        if ((varNode.symbol.owner.tag & SymTag.INVOKABLE) != SymTag.INVOKABLE) {
            varNode.expr = null;
            result = varNode;
            return;
        }

        // Return if this assignment is not a safe assignment
        varNode.expr = rewriteExpr(varNode.expr);
        result = varNode;

    }

    // Statements

    @Override
    public void visit(BLangBlockStmt block) {
        SymbolEnv blockEnv = SymbolEnv.createBlockEnv(block, env);
        block.stmts = rewriteStmt(block.stmts, blockEnv);
        result = block;
    }

    @Override
    public void visit(BLangVariableDef varDefNode) {
        varDefNode.var = rewrite(varDefNode.var, env);
        BLangVariable varNode = varDefNode.var;

        // Generate default init expression, if rhs expr is null
        if (varNode.expr == null) {
            varNode.expr = getInitExpr(varNode);
        }

        if (!varNode.safeAssignment) {
            result = varDefNode;
            return;
        }

        // Desugar the =? operator with the match statement
        //
        //  e.g.
        //      var f =? openFile("/tmp/foo.txt"); // openFile: () -> (File | error)
        //
        //      {
        //          File f;
        //          match openFile("/tmp/foo.txt") {
        //              File _$_f1 => f = _$_f1;
        //              error e => throw e | return e
        //          }
        //      }

        // Create the pattern to match the success case
        BLangMatchStmtPatternClause patternSuccessCase = getSafeAssignSuccessPattern(varNode.pos,
                varNode.symbol.type, true, varNode.symbol, null);
        BLangMatchStmtPatternClause patternErrorCase = getSafeAssignErrorPattern(varNode.pos, varNode.symbol.owner);


        // Create the match statement
        BLangMatch matchStmt = ASTBuilderUtil.createMatchStatement(varNode.expr.pos,
                varNode.expr, new ArrayList<BLangMatchStmtPatternClause>() {{
                    add(patternSuccessCase);
                    add(patternErrorCase);
                }});

        // var f =? foo() -> var f;
        varNode.expr = null;
        varNode.safeAssignment = false;

        BLangBlockStmt safeAssignmentBlock = ASTBuilderUtil.createBlockStmt(varDefNode.pos,
                new ArrayList<BLangStatement>() {{
                    add(varDefNode);
                    add(matchStmt);
                }});

        result = rewrite(safeAssignmentBlock, this.env);
    }

    @Override
    public void visit(BLangAssignment assignNode) {
        if (safeNavigateLHS(assignNode.varRef)) {
            BLangAccessExpression accessExpr = (BLangAccessExpression) assignNode.varRef;
            accessExpr.leafNode = true;
            result = rewriteSafeNavigationAssignment(accessExpr, assignNode.expr, assignNode.safeAssignment);
            result = rewrite(result, env);
            return;
        }

        assignNode.varRef = rewriteExpr(assignNode.varRef);
        assignNode.expr = rewriteExpr(assignNode.expr);
        result = assignNode;

        if (!assignNode.safeAssignment) {
            return;
        }

        // Desugar the =? operator with the match statement
        //
        //  e.g.
        //      File f;
        //      .....
        //      f =? openFile("/tmp/foo.txt"); // openFile: () -> (File | error)
        //
        //      {
        //          match openFile("/tmp/foo.txt") {
        //              File _$_f1 => f = _$_f1;
        //              error e => throw e | return e
        //          }
        //      }
        BLangBlockStmt safeAssignmentBlock = ASTBuilderUtil.createBlockStmt(assignNode.pos, new ArrayList<>());
        BLangExpression lhsExpr = assignNode.varRef;
        BLangMatchStmtPatternClause patternSuccessCase;
        if (assignNode.declaredWithVar) {
            BVarSymbol varSymbol = ((BLangSimpleVarRef) lhsExpr).varSymbol;
            BLangVariable variable = ASTBuilderUtil.createVariable(assignNode.pos, "", lhsExpr.type, null, varSymbol);
            BLangVariableDef variableDef = ASTBuilderUtil.createVariableDef(assignNode.pos, variable);
            safeAssignmentBlock.stmts.add(variableDef);
            patternSuccessCase = getSafeAssignSuccessPattern(assignNode.pos, lhsExpr.type,
                    true, varSymbol, null);
        } else {
            patternSuccessCase = getSafeAssignSuccessPattern(assignNode.pos, lhsExpr.type,
                    false, null, lhsExpr);
        }

        // Create the pattern to match the success case
        BLangMatchStmtPatternClause patternErrorCase = getSafeAssignErrorPattern(assignNode.pos,
                this.env.enclInvokable.symbol);


        // Create the match statement
        BLangMatch matchStmt = ASTBuilderUtil.createMatchStatement(assignNode.pos,
                assignNode.expr, new ArrayList<BLangMatchStmtPatternClause>() {{
                    add(patternSuccessCase);
                    add(patternErrorCase);
                }});

        // var f =? foo() -> var f;
        assignNode.expr = null;
        assignNode.safeAssignment = false;
        safeAssignmentBlock.stmts.add(matchStmt);
        result = rewrite(safeAssignmentBlock, this.env);
    }

    @Override
    public void visit(BLangTupleDestructure stmt) {
        // var (a, b) = (tuple)
        //
        //  desugar once
        //  any[] x = (tuple);
        //  a = x[0];
        final BLangBlockStmt blockStmt = ASTBuilderUtil.createBlockStmt(stmt.pos);

        BType runTimeType = new BArrayType(symTable.anyType);
        final BLangVariable tuple = ASTBuilderUtil.createVariable(stmt.pos, "", runTimeType, null,
                new BVarSymbol(0, names.fromString("tuple"),
                        this.env.scope.owner.pkgID, runTimeType, this.env.scope.owner));
        tuple.expr = stmt.expr;
        final BLangVariableDef variableDef = ASTBuilderUtil.createVariableDefStmt(stmt.pos, blockStmt);
        variableDef.var = tuple;

        for (int index = 0; index < stmt.varRefs.size(); index++) {
            BLangExpression varRef = stmt.varRefs.get(index);
            if (stmt.declaredWithVar) {
                BLangSimpleVarRef simpleVarRef = (BLangSimpleVarRef) varRef;
                Name varName = names.fromIdNode(simpleVarRef.variableName);
                if (varName == Names.IGNORE) {
                    continue;
                }
            }
            BLangLiteral indexExpr = ASTBuilderUtil.createLiteral(stmt.pos, symTable.intType, (long) index);
            BLangIndexBasedAccess arrayAccess = ASTBuilderUtil.createIndexBasesAccessExpr(stmt.pos, symTable.anyType,
                    tuple.symbol, indexExpr);

            final BLangExpression assignmentExpr;
            if (types.isValueType(varRef.type)) {
                BLangTypeConversionExpr castExpr = (BLangTypeConversionExpr) TreeBuilder.createTypeConversionNode();
                castExpr.expr = arrayAccess;
                castExpr.conversionSymbol = Symbols.createUnboxValueTypeOpSymbol(symTable.anyType, varRef.type);
                castExpr.type = varRef.type;
                assignmentExpr = castExpr;
            } else {
                assignmentExpr = arrayAccess;
            }
            final BLangAssignment assignmentStmt = ASTBuilderUtil.createAssignmentStmt(stmt.pos, blockStmt);
            assignmentStmt.declaredWithVar = stmt.declaredWithVar;
            assignmentStmt.varRef = varRef;
            assignmentStmt.expr = assignmentExpr;
        }
        result = rewrite(blockStmt, env);
    }

    @Override
    public void visit(BLangBind bindNode) {
        bindNode.varRef = rewriteExpr(bindNode.varRef);
        bindNode.expr = rewriteExpr(bindNode.expr);
        result = new BLangAssignment(bindNode.pos, bindNode.varRef, bindNode.expr, false);
    }

    @Override
    public void visit(BLangAbort abortNode) {
        result = abortNode;
    }

    @Override
    public void visit(BLangDone doneNode) {
        result = doneNode;
    }

    @Override
    public void visit(BLangRetry retryNode) {
        result = retryNode;
    }

    @Override
    public void visit(BLangContinue nextNode) {
        result = nextNode;
    }

    @Override
    public void visit(BLangBreak breakNode) {
        result = breakNode;
    }

    @Override
    public void visit(BLangReturn returnNode) {
        returnNode.expr = rewriteExpr(returnNode.expr);
        result = returnNode;
    }

    @Override
    public void visit(BLangThrow throwNode) {
        throwNode.expr = rewriteExpr(throwNode.expr);
        result = throwNode;
    }

    @Override
    public void visit(BLangXMLNSStatement xmlnsStmtNode) {
        xmlnsStmtNode.xmlnsDecl = rewrite(xmlnsStmtNode.xmlnsDecl, env);
        result = xmlnsStmtNode;
    }

    @Override
    public void visit(BLangXMLNS xmlnsNode) {
        BLangXMLNS generatedXMLNSNode;
        xmlnsNode.namespaceURI = rewriteExpr(xmlnsNode.namespaceURI);
        BSymbol ownerSymbol = xmlnsNode.symbol.owner;

        // Local namespace declaration in a function/resource/action/worker
        if ((ownerSymbol.tag & SymTag.INVOKABLE) == SymTag.INVOKABLE ||
                (ownerSymbol.tag & SymTag.SERVICE) == SymTag.SERVICE) {
            generatedXMLNSNode = new BLangLocalXMLNS();
        } else {
            generatedXMLNSNode = new BLangPackageXMLNS();
        }

        generatedXMLNSNode.namespaceURI = xmlnsNode.namespaceURI;
        generatedXMLNSNode.prefix = xmlnsNode.prefix;
        generatedXMLNSNode.symbol = xmlnsNode.symbol;
        result = generatedXMLNSNode;
    }

    public void visit(BLangCompoundAssignment compoundAssignment) {
        BLangAssignment assignStmt = (BLangAssignment) TreeBuilder.createAssignmentNode();
        assignStmt.pos = compoundAssignment.pos;
        assignStmt.setVariable(rewriteExpr((BLangVariableReference) compoundAssignment.varRef));
        assignStmt.expr = rewriteExpr(compoundAssignment.modifiedExpr);
        result = assignStmt;
    }

    public void visit(BLangPostIncrement postIncrement) {
        BLangAssignment assignStmt = (BLangAssignment) TreeBuilder.createAssignmentNode();
        assignStmt.pos = postIncrement.pos;
        assignStmt.setVariable(rewriteExpr((BLangVariableReference) postIncrement.varRef));
        assignStmt.expr = rewriteExpr(postIncrement.modifiedExpr);
        result = assignStmt;
    }

    @Override
    public void visit(BLangExpressionStmt exprStmtNode) {
        exprStmtNode.expr = rewriteExpr(exprStmtNode.expr);
        result = exprStmtNode;
    }

    @Override
    public void visit(BLangIf ifNode) {
        ifNode.expr = rewriteExpr(ifNode.expr);
        ifNode.body = rewrite(ifNode.body, env);
        ifNode.elseStmt = rewrite(ifNode.elseStmt, env);
        result = ifNode;
    }

    @Override
    public void visit(BLangMatch matchStmt) {
        // Here we generate an if-else statement for the match statement
        // Here is an example match statement
        //
        //      match expr {
        //          int k => io:println("int value: " + k);
        //          string s => io:println("string value: " + s);
        //          json j => io:println("json value: " + s);
        //
        //      }
        //
        //  Here is how we convert the match statement to an if-else statement. The last clause should always be the
        //  else clause
        //
        //  string | int | json | any _$$_matchexpr = expr;
        //  if ( _$$_matchexpr isassignable int ){
        //      int k = (int) _$$_matchexpr; // unbox
        //      io:println("int value: " + k);
        //
        //  } else if (_$$_matchexpr isassignable string ) {
        //      string s = (string) _$$_matchexpr; // unbox
        //      io:println("string value: " + s);
        //
        //  } else if ( _$$_matchexpr isassignable float ||    // should we consider json[] as well
        //                  _$$_matchexpr isassignable boolean ||
        //                  _$$_matchexpr isassignable json) {
        //
        //  } else {
        //      // handle the last pattern
        //      any case..
        //  }
        //

        // First create a block statement to hold generated statements
        BLangBlockStmt matchBlockStmt = (BLangBlockStmt) TreeBuilder.createBlockNode();
        matchBlockStmt.pos = matchStmt.pos;

        // Create a variable definition to store the value of the match expression
        String matchExprVarName = GEN_VAR_PREFIX.value;
        BLangVariable matchExprVar = ASTBuilderUtil.createVariable(matchStmt.expr.pos,
                matchExprVarName, matchStmt.expr.type, matchStmt.expr, new BVarSymbol(0,
                        names.fromString(matchExprVarName),
                        this.env.scope.owner.pkgID, matchStmt.expr.type, this.env.scope.owner));

        // Now create a variable definition node
        BLangVariableDef matchExprVarDef = ASTBuilderUtil.createVariableDef(matchBlockStmt.pos, matchExprVar);

        // Add the var def statement to the block statement
        //      string | int _$$_matchexpr = expr;
        matchBlockStmt.stmts.add(matchExprVarDef);

        // Create if/else blocks with typeof binary expressions for each pattern
        matchBlockStmt.stmts.add(generateIfElseStmt(matchStmt, matchExprVar));

        rewrite(matchBlockStmt, this.env);
        result = matchBlockStmt;
    }

    @Override
    public void visit(BLangForeach foreach) {
        foreach.varRefs = rewrite(foreach.varRefs, env);
        foreach.collection = rewriteExpr(foreach.collection);
        foreach.body = rewrite(foreach.body, env);
        result = foreach;
    }

    @Override
    public void visit(BLangWhile whileNode) {
        whileNode.expr = rewriteExpr(whileNode.expr);
        whileNode.body = rewrite(whileNode.body, env);
        result = whileNode;
    }

    @Override
    public void visit(BLangLock lockNode) {
        enclLocks.push(lockNode);
        lockNode.body = rewrite(lockNode.body, env);
        enclLocks.pop();
        lockNode.lockVariables = lockNode.lockVariables.stream().sorted((v1, v2) -> {
            String o1FullName = String.join(":", v1.pkgID.getName().getValue(), v1.name.getValue());
            String o2FullName = String.join(":", v2.pkgID.getName().getValue(), v2.name.getValue());
            return o1FullName.compareTo(o2FullName);
        }).collect(Collectors.toSet());
        result = lockNode;
    }

    @Override
    public void visit(BLangTransaction transactionNode) {
        transactionNode.transactionBody = rewrite(transactionNode.transactionBody, env);
        transactionNode.onRetryBody = rewrite(transactionNode.onRetryBody, env);
        transactionNode.retryCount = rewriteExpr(transactionNode.retryCount);
        transactionNode.onCommitFunction = rewriteExpr(transactionNode.onCommitFunction);
        transactionNode.onAbortFunction = rewriteExpr(transactionNode.onAbortFunction);
        result = transactionNode;
    }

    @Override
    public void visit(BLangTryCatchFinally tryNode) {
        tryNode.tryBody = rewrite(tryNode.tryBody, env);
        tryNode.catchBlocks = rewrite(tryNode.catchBlocks, env);
        tryNode.finallyBody = rewrite(tryNode.finallyBody, env);
        result = tryNode;
    }

    @Override
    public void visit(BLangCatch catchNode) {
        catchNode.body = rewrite(catchNode.body, env);
        result = catchNode;
    }

    @Override
    public void visit(BLangForkJoin forkJoin) {
        forkJoin.workers = rewrite(forkJoin.workers, env);
        forkJoin.joinResultVar = rewrite(forkJoin.joinResultVar, env);
        forkJoin.joinedBody = rewrite(forkJoin.joinedBody, env);
        forkJoin.timeoutBody = rewrite(forkJoin.timeoutBody, env);
        result = forkJoin;
    }

    // Expressions

    @Override
    public void visit(BLangLiteral literalExpr) {
        result = literalExpr;
    }

    @Override
    public void visit(BLangArrayLiteral arrayLiteral) {
        arrayLiteral.exprs = rewriteExprs(arrayLiteral.exprs);

        if (arrayLiteral.type.tag == TypeTags.JSON || getElementType(arrayLiteral.type).tag == TypeTags.JSON) {
            result = new BLangJSONArrayLiteral(arrayLiteral.exprs, arrayLiteral.type);
            return;
        }
        result = arrayLiteral;
    }

    @Override
    public void visit(BLangRecordLiteral recordLiteral) {
        Set<String> populatedFields = new HashSet<>();
        BLangExpression expr;

        // Process the key-val pairs in the record literal
        recordLiteral.keyValuePairs.forEach(keyValue -> {
            BLangExpression keyExpr = keyValue.key.expr;
            if (keyExpr.getKind() == NodeKind.SIMPLE_VARIABLE_REF) {
                BLangSimpleVarRef varRef = (BLangSimpleVarRef) keyExpr;
                BLangLiteral keyLiteral = createStringLiteral(varRef.pos, varRef.variableName.value);
                keyValue.key.expr = keyLiteral;
                populatedFields.add((String) keyLiteral.value);
            } else {
                keyValue.key.expr = rewriteExpr(keyValue.key.expr);
            }

            keyValue.valueExpr = rewriteExpr(keyValue.valueExpr);
        });

        // Initialize the fields of the record type which weren't assigned values in the previous step
        if (recordLiteral.type.tag == TypeTags.RECORD) {
            List<BField> recordFields = ((BRecordType) recordLiteral.type).fields;
            recordFields.forEach(field -> {
                String fieldName = field.name.value;
                if (!populatedFields.contains(fieldName)) {
                    BLangRecordKeyValue keyValue = (BLangRecordKeyValue) TreeBuilder.createRecordKeyValue();
                    keyValue.key = getRecordkey(field);
                    keyValue.valueExpr = getRecordValueExpr(field.type);
                    recordLiteral.keyValuePairs.add(keyValue);
                }
            });
            expr = new BLangStructLiteral(recordLiteral.keyValuePairs, recordLiteral.type);
        } else if (recordLiteral.type.tag == TypeTags.MAP) {
            expr = new BLangMapLiteral(recordLiteral.keyValuePairs, recordLiteral.type);
        } else if (recordLiteral.type.tag == TypeTags.STREAM) {
            expr = new BLangStreamLiteral(recordLiteral.type, recordLiteral.name);
        } else {
            expr = new BLangJSONLiteral(recordLiteral.keyValuePairs, recordLiteral.type);
        }

        result = rewriteExpr(expr);
    }

    @Override
    public void visit(BLangTableLiteral tableLiteral) {
        if (tableLiteral.configurationExpr == null) {
            tableLiteral.configurationExpr = ASTBuilderUtil.createLiteral(tableLiteral.pos, symTable.nilType, null);
        }
        tableLiteral.configurationExpr = rewriteExpr(tableLiteral.configurationExpr);
        result = tableLiteral;
    }

    private BLangInvocation createInvocationForForeverBlock(BLangForever forever) {
        List<BLangExpression> args = new ArrayList<>();
        BLangLiteral streamingQueryLiteral = ASTBuilderUtil.createLiteral(forever.pos, symTable.stringType,
                forever.getSiddhiQuery());
        args.add(streamingQueryLiteral);
        addReferenceVariablesToArgs(args, siddhiQueryBuilder.getInStreamRefs());
        addReferenceVariablesToArgs(args, siddhiQueryBuilder.getInTableRefs());
        addReferenceVariablesToArgs(args, siddhiQueryBuilder.getOutStreamRefs());
        addReferenceVariablesToArgs(args, siddhiQueryBuilder.getOutTableRefs());
        addFunctionPointersToArgs(args, forever.getStreamingQueryStatements());
        return createInvocationNode(CREATE_FOREVER, args, symTable.noType);
    }

    private void addReferenceVariablesToArgs(List<BLangExpression> args, List<BLangExpression> varRefs) {
        BLangArrayLiteral localRefs = createArrayLiteralExprNode();
        varRefs.forEach(varRef -> localRefs.exprs.add(rewrite(varRef, env)));
        args.add(localRefs);
    }

    private void addFunctionPointersToArgs(List<BLangExpression> args, List<StreamingQueryStatementNode>
            streamingStmts) {
        BLangArrayLiteral funcPointers = createArrayLiteralExprNode();
        for (StreamingQueryStatementNode stmt : streamingStmts) {
            funcPointers.exprs.add(rewrite((BLangExpression) stmt.getStreamingAction().getInvokableBody(), env));
        }
        args.add(funcPointers);
    }

    @Override
    public void visit(BLangSimpleVarRef varRefExpr) {
        BLangSimpleVarRef genVarRefExpr = varRefExpr;

        // XML qualified name reference. e.g: ns0:foo
        if (varRefExpr.pkgSymbol != null && varRefExpr.pkgSymbol.tag == SymTag.XMLNS) {
            BLangXMLQName qnameExpr = new BLangXMLQName(varRefExpr.variableName);
            qnameExpr.nsSymbol = (BXMLNSSymbol) varRefExpr.pkgSymbol;
            qnameExpr.localname = varRefExpr.variableName;
            qnameExpr.prefix = varRefExpr.pkgAlias;
            qnameExpr.namespaceURI = qnameExpr.nsSymbol.namespaceURI;
            qnameExpr.isUsedInXML = false;
            qnameExpr.pos = varRefExpr.pos;
            qnameExpr.type = symTable.stringType;
            result = qnameExpr;
            return;
        }

        BSymbol ownerSymbol = varRefExpr.symbol.owner;
        if ((varRefExpr.symbol.tag & SymTag.FUNCTION) == SymTag.FUNCTION &&
                varRefExpr.symbol.type.tag == TypeTags.INVOKABLE) {
            genVarRefExpr = new BLangFunctionVarRef((BVarSymbol) varRefExpr.symbol);
        } else if ((varRefExpr.symbol.tag & SymTag.TYPE) == SymTag.TYPE) {
            genVarRefExpr = new BLangTypeLoad(varRefExpr.symbol);
        } else if ((ownerSymbol.tag & SymTag.INVOKABLE) == SymTag.INVOKABLE) {
            // Local variable in a function/resource/action/worker
            genVarRefExpr = new BLangLocalVarRef((BVarSymbol) varRefExpr.symbol);
        } else if ((ownerSymbol.tag & SymTag.CONNECTOR) == SymTag.CONNECTOR) {
            // Field variable in a receiver
            genVarRefExpr = new BLangFieldVarRef((BVarSymbol) varRefExpr.symbol);
        } else if ((ownerSymbol.tag & SymTag.STRUCT) == SymTag.STRUCT) {
            genVarRefExpr = new BLangFieldVarRef((BVarSymbol) varRefExpr.symbol);
        } else if ((ownerSymbol.tag & SymTag.PACKAGE) == SymTag.PACKAGE ||
                (ownerSymbol.tag & SymTag.SERVICE) == SymTag.SERVICE) {
            // Package variable | service variable
            // We consider both of them as package level variables
            genVarRefExpr = new BLangPackageVarRef((BVarSymbol) varRefExpr.symbol);

            //Only locking service level and package level variables
            if (!enclLocks.isEmpty()) {
                enclLocks.peek().addLockVariable((BVarSymbol) varRefExpr.symbol);
            }
        }

        genVarRefExpr.type = varRefExpr.type;
        result = genVarRefExpr;
    }

    @Override
    public void visit(BLangFieldBasedAccess fieldAccessExpr) {
        if (safeNavigate(fieldAccessExpr)) {
            result = rewriteExpr(rewriteSafeNavigationExpr(fieldAccessExpr));
            return;
        }

        BLangVariableReference targetVarRef = fieldAccessExpr;
        if (fieldAccessExpr.expr.type.tag == TypeTags.ENUM) {
            targetVarRef = new BLangEnumeratorAccessExpr(fieldAccessExpr.pos,
                    fieldAccessExpr.field, (BVarSymbol) fieldAccessExpr.symbol);
        } else {
            fieldAccessExpr.expr = rewriteExpr(fieldAccessExpr.expr);
            BLangLiteral stringLit = createStringLiteral(fieldAccessExpr.pos, fieldAccessExpr.field.value);
            BType varRefType = fieldAccessExpr.expr.type;
            if (varRefType.tag == TypeTags.OBJECT) {
                if (fieldAccessExpr.symbol instanceof BInvokableSymbol &&
                        ((fieldAccessExpr.symbol.flags & Flags.ATTACHED) == Flags.ATTACHED)) {
                    targetVarRef = new BLangStructFunctionVarRef(fieldAccessExpr.expr,
                                                                 (BVarSymbol) fieldAccessExpr.symbol);
                } else {
<<<<<<< HEAD
                    targetVarRef = new BLangStructFieldAccessExpr(fieldAccessExpr.pos,
                                                                  fieldAccessExpr.expr,
                                                                  (BVarSymbol) fieldAccessExpr.symbol);
                }
            } else if (varRefType.tag == TypeTags.RECORD) {
                if (fieldAccessExpr.symbol instanceof BInvokableSymbol &&
                        ((fieldAccessExpr.symbol.flags & Flags.ATTACHED) == Flags.ATTACHED)) {
                    targetVarRef = new BLangStructFunctionVarRef(fieldAccessExpr.expr,
                                                                 (BVarSymbol) fieldAccessExpr.symbol);
                } else {
                    BLangLiteral stringLit = createStringLiteral(fieldAccessExpr.pos, fieldAccessExpr.field.value);
                    targetVarRef = new BLangRecordFieldAccessExpr(fieldAccessExpr.pos, fieldAccessExpr.expr, stringLit);
=======
                    targetVarRef = new BLangStructFieldAccessExpr(fieldAccessExpr.pos, fieldAccessExpr.expr, stringLit,
                            (BVarSymbol) fieldAccessExpr.symbol);
>>>>>>> 95a5ccbb
                }
            } else if (varRefType.tag == TypeTags.MAP) {
                targetVarRef = new BLangMapAccessExpr(fieldAccessExpr.pos, fieldAccessExpr.expr, stringLit);
            } else if (varRefType.tag == TypeTags.JSON) {
                targetVarRef = new BLangJSONAccessExpr(fieldAccessExpr.pos, fieldAccessExpr.expr, stringLit);
            } else if (varRefType.tag == TypeTags.XML) {
                targetVarRef = new BLangXMLAccessExpr(fieldAccessExpr.pos, fieldAccessExpr.expr, stringLit,
                                                      fieldAccessExpr.fieldKind);
            }
        }

        targetVarRef.lhsVar = fieldAccessExpr.lhsVar;
        targetVarRef.type = fieldAccessExpr.type;
        result = targetVarRef;
    }

    @Override
    public void visit(BLangIndexBasedAccess indexAccessExpr) {
        if (safeNavigate(indexAccessExpr)) {
            result = rewriteExpr(rewriteSafeNavigationExpr(indexAccessExpr));
            return;
        }

        BLangVariableReference targetVarRef = indexAccessExpr;
        indexAccessExpr.indexExpr = rewriteExpr(indexAccessExpr.indexExpr);
        indexAccessExpr.expr = rewriteExpr(indexAccessExpr.expr);
        BType varRefType = indexAccessExpr.expr.type;
<<<<<<< HEAD
        if (varRefType.tag == TypeTags.OBJECT) {
            targetVarRef = new BLangStructFieldAccessExpr(indexAccessExpr.pos,
                                                          indexAccessExpr.expr,
                                                          (BVarSymbol) indexAccessExpr.symbol);
        } else if (varRefType.tag == TypeTags.RECORD) {
            targetVarRef = new BLangRecordFieldAccessExpr(indexAccessExpr.pos,
                                                          indexAccessExpr.expr,
                                                          indexAccessExpr.indexExpr,
                                                          !indexAccessExpr.type.isNullable());
=======
        if (varRefType.tag == TypeTags.OBJECT || varRefType.tag == TypeTags.RECORD) {
            targetVarRef = new BLangStructFieldAccessExpr(indexAccessExpr.pos, indexAccessExpr.expr,
                    indexAccessExpr.indexExpr, (BVarSymbol) indexAccessExpr.symbol);
>>>>>>> 95a5ccbb
        } else if (varRefType.tag == TypeTags.MAP) {
            targetVarRef = new BLangMapAccessExpr(indexAccessExpr.pos,
                    indexAccessExpr.expr, indexAccessExpr.indexExpr, !indexAccessExpr.type.isNullable());
        } else if (varRefType.tag == TypeTags.JSON || getElementType(varRefType).tag == TypeTags.JSON) {
            targetVarRef = new BLangJSONAccessExpr(indexAccessExpr.pos, indexAccessExpr.expr,
                    indexAccessExpr.indexExpr);
        } else if (varRefType.tag == TypeTags.ARRAY) {
            targetVarRef = new BLangArrayAccessExpr(indexAccessExpr.pos,
                    indexAccessExpr.expr, indexAccessExpr.indexExpr);
        } else if (varRefType.tag == TypeTags.XML) {
            targetVarRef = new BLangXMLAccessExpr(indexAccessExpr.pos,
                    indexAccessExpr.expr, indexAccessExpr.indexExpr);
        }

        targetVarRef.lhsVar = indexAccessExpr.lhsVar;
        targetVarRef.type = indexAccessExpr.type;
        result = targetVarRef;
    }

    @Override
    public void visit(BLangInvocation iExpr) {
        BLangInvocation genIExpr = iExpr;

        if (safeNavigate(iExpr)) {
            result = rewriteExpr(rewriteSafeNavigationExpr(iExpr));
            return;
        }

        // Reorder the arguments to match the original function signature.
        reorderArguments(iExpr);
        iExpr.requiredArgs = rewriteExprs(iExpr.requiredArgs);
        iExpr.namedArgs = rewriteExprs(iExpr.namedArgs);
        iExpr.restArgs = rewriteExprs(iExpr.restArgs);

        if (iExpr.functionPointerInvocation) {
            visitFunctionPointerInvocation(iExpr);
            return;
        } else if (iExpr.iterableOperationInvocation) {
            visitIterableOperationInvocation(iExpr);
            return;
        }
        if (iExpr.actionInvocation) {
            visitActionInvocationEndpoint(iExpr);
        }
        iExpr.expr = rewriteExpr(iExpr.expr);
        result = genIExpr;
        if (iExpr.expr == null) {
            if (iExpr.exprSymbol == null) {
                return;
            }
            iExpr.expr = ASTBuilderUtil.createVariableRef(iExpr.pos, (BVarSymbol) iExpr.exprSymbol);
            iExpr.expr = rewriteExpr(iExpr.expr);
        }

        switch (iExpr.expr.type.tag) {
            case TypeTags.BOOLEAN:
            case TypeTags.STRING:
            case TypeTags.INT:
            case TypeTags.FLOAT:
            case TypeTags.BLOB:
            case TypeTags.JSON:
            case TypeTags.XML:
            case TypeTags.MAP:
            case TypeTags.TABLE:
            case TypeTags.STREAM:
            case TypeTags.FUTURE:
            case TypeTags.OBJECT:
                List<BLangExpression> argExprs = new ArrayList<>(iExpr.requiredArgs);
                argExprs.add(0, iExpr.expr);
                final BLangAttachedFunctionInvocation attachedFunctionInvocation =
                        new BLangAttachedFunctionInvocation(iExpr.pos, argExprs, iExpr.namedArgs, iExpr.restArgs,
                                iExpr.symbol, iExpr.type, iExpr.expr, iExpr.async);
                attachedFunctionInvocation.actionInvocation = iExpr.actionInvocation;
                result = attachedFunctionInvocation;
                break;
            case TypeTags.ENDPOINT:
                List<BLangExpression> actionArgExprs = new ArrayList<>(iExpr.requiredArgs);
                actionArgExprs.add(0, iExpr.expr);
                result = new BLangActionInvocation(iExpr.pos, actionArgExprs, iExpr.namedArgs, iExpr.restArgs,
                        iExpr.symbol, iExpr.type, iExpr.async);
                break;
        }
    }

    public void visit(BLangTypeInit connectorInitExpr) {
        connectorInitExpr.argsExpr = rewriteExprs(connectorInitExpr.argsExpr);
        connectorInitExpr.objectInitInvocation = rewriteExpr(connectorInitExpr.objectInitInvocation);
        result = connectorInitExpr;
    }

    @Override
    public void visit(BLangTernaryExpr ternaryExpr) {
        ternaryExpr.expr = rewriteExpr(ternaryExpr.expr);
        ternaryExpr.thenExpr = rewriteExpr(ternaryExpr.thenExpr);
        ternaryExpr.elseExpr = rewriteExpr(ternaryExpr.elseExpr);
        result = ternaryExpr;
    }

    @Override
    public void visit(BLangAwaitExpr awaitExpr) {
        awaitExpr.expr = rewriteExpr(awaitExpr.expr);
        result = awaitExpr;
    }

    @Override
    public void visit(BLangBinaryExpr binaryExpr) {
        if (binaryExpr.opKind == OperatorKind.HALF_OPEN_RANGE) {
            binaryExpr.rhsExpr = getModifiedIntRangeEndExpr(binaryExpr.rhsExpr);
        }

        binaryExpr.lhsExpr = rewriteExpr(binaryExpr.lhsExpr);
        binaryExpr.rhsExpr = rewriteExpr(binaryExpr.rhsExpr);
        result = binaryExpr;

        // Check lhs and rhs type compatibility
        if (binaryExpr.lhsExpr.type.tag == binaryExpr.rhsExpr.type.tag) {
            return;
        }

        if (binaryExpr.lhsExpr.type.tag == TypeTags.STRING && binaryExpr.opKind == OperatorKind.ADD) {
            binaryExpr.rhsExpr = createTypeConversionExpr(binaryExpr.rhsExpr,
                    binaryExpr.rhsExpr.type, binaryExpr.lhsExpr.type);
            return;
        }

        if (binaryExpr.rhsExpr.type.tag == TypeTags.STRING && binaryExpr.opKind == OperatorKind.ADD) {
            binaryExpr.lhsExpr = createTypeConversionExpr(binaryExpr.lhsExpr,
                    binaryExpr.lhsExpr.type, binaryExpr.rhsExpr.type);
            return;
        }

        if (binaryExpr.lhsExpr.type.tag == TypeTags.FLOAT) {
            binaryExpr.rhsExpr = createTypeConversionExpr(binaryExpr.rhsExpr,
                    binaryExpr.rhsExpr.type, binaryExpr.lhsExpr.type);
            return;
        }

        if (binaryExpr.rhsExpr.type.tag == TypeTags.FLOAT) {
            binaryExpr.lhsExpr = createTypeConversionExpr(binaryExpr.lhsExpr,
                    binaryExpr.lhsExpr.type, binaryExpr.rhsExpr.type);
        }
    }

    public void visit(BLangElvisExpr elvisExpr) {
        BLangMatchExpression matchExpr = ASTBuilderUtil.createMatchExpression(elvisExpr.lhsExpr);
        matchExpr.patternClauses.add(getMatchNullPatternGivenExpression(elvisExpr.pos,
                rewriteExpr(elvisExpr.rhsExpr)));
        matchExpr.type = elvisExpr.type;
        matchExpr.pos = elvisExpr.pos;
        result = rewriteExpr(matchExpr);
    }

    @Override
    public void visit(BLangBracedOrTupleExpr bracedOrTupleExpr) {
        if (bracedOrTupleExpr.isTypedescExpr) {
            final BLangTypedescExpr typedescExpr = new BLangTypedescExpr();
            typedescExpr.resolvedType = bracedOrTupleExpr.typedescType;
            typedescExpr.type = symTable.typeDesc;
            result = rewriteExpr(typedescExpr);
            return;
        }
        if (bracedOrTupleExpr.isBracedExpr) {
            result = rewriteExpr(bracedOrTupleExpr.expressions.get(0));
            return;
        }
        bracedOrTupleExpr.expressions.forEach(expr -> types.setImplicitCastExpr(expr, expr.type, symTable.anyType));
        bracedOrTupleExpr.expressions = rewriteExprs(bracedOrTupleExpr.expressions);
        result = bracedOrTupleExpr;
    }

    @Override
    public void visit(BLangUnaryExpr unaryExpr) {
        unaryExpr.expr = rewriteExpr(unaryExpr.expr);
        result = unaryExpr;
    }

    @Override
    public void visit(BLangTypeCastExpr castExpr) {
        castExpr.expr = rewriteExpr(castExpr.expr);
        result = castExpr;
    }

    @Override
    public void visit(BLangTypeConversionExpr conversionExpr) {
        conversionExpr.expr = rewriteExpr(conversionExpr.expr);
        result = conversionExpr;
    }

    @Override
    public void visit(BLangLambdaFunction bLangLambdaFunction) {
        result = bLangLambdaFunction;
    }

    @Override
    public void visit(BLangXMLQName xmlQName) {
        result = xmlQName;
    }

    @Override
    public void visit(BLangXMLAttribute xmlAttribute) {
        xmlAttribute.name = rewriteExpr(xmlAttribute.name);
        xmlAttribute.value = rewriteExpr(xmlAttribute.value);
        result = xmlAttribute;
    }

    @Override
    public void visit(BLangXMLElementLiteral xmlElementLiteral) {
        xmlElementLiteral.startTagName = rewriteExpr(xmlElementLiteral.startTagName);
        xmlElementLiteral.endTagName = rewriteExpr(xmlElementLiteral.endTagName);
        xmlElementLiteral.modifiedChildren = rewriteExprs(xmlElementLiteral.modifiedChildren);
        xmlElementLiteral.attributes = rewriteExprs(xmlElementLiteral.attributes);

        // Separate the in-line namepsace declarations and attributes.
        Iterator<BLangXMLAttribute> attributesItr = xmlElementLiteral.attributes.iterator();
        while (attributesItr.hasNext()) {
            BLangXMLAttribute attribute = attributesItr.next();
            if (!attribute.isNamespaceDeclr) {
                continue;
            }

            // Create namepace declaration for all in-line namespace declarations
            BLangXMLNS xmlns;
            if ((xmlElementLiteral.scope.owner.tag & SymTag.PACKAGE) == SymTag.PACKAGE) {
                xmlns = new BLangPackageXMLNS();
            } else {
                xmlns = new BLangLocalXMLNS();
            }
            xmlns.namespaceURI = attribute.value.concatExpr;
            xmlns.prefix = ((BLangXMLQName) attribute.name).localname;
            xmlns.symbol = (BXMLNSSymbol) attribute.symbol;

            xmlElementLiteral.inlineNamespaces.add(xmlns);
            attributesItr.remove();
        }

        result = xmlElementLiteral;
    }

    @Override
    public void visit(BLangXMLTextLiteral xmlTextLiteral) {
        xmlTextLiteral.concatExpr = rewriteExpr(xmlTextLiteral.concatExpr);
        result = xmlTextLiteral;
    }

    @Override
    public void visit(BLangXMLCommentLiteral xmlCommentLiteral) {
        xmlCommentLiteral.concatExpr = rewriteExpr(xmlCommentLiteral.concatExpr);
        result = xmlCommentLiteral;
    }

    @Override
    public void visit(BLangXMLProcInsLiteral xmlProcInsLiteral) {
        xmlProcInsLiteral.target = rewriteExpr(xmlProcInsLiteral.target);
        xmlProcInsLiteral.dataConcatExpr = rewriteExpr(xmlProcInsLiteral.dataConcatExpr);
        result = xmlProcInsLiteral;
    }

    @Override
    public void visit(BLangXMLQuotedString xmlQuotedString) {
        xmlQuotedString.concatExpr = rewriteExpr(xmlQuotedString.concatExpr);
        result = xmlQuotedString;
    }

    @Override
    public void visit(BLangStringTemplateLiteral stringTemplateLiteral) {
        stringTemplateLiteral.concatExpr = rewriteExpr(stringTemplateLiteral.concatExpr);
        result = stringTemplateLiteral;
    }

    @Override
    public void visit(BLangWorkerSend workerSendNode) {
        workerSendNode.expr = rewriteExpr(workerSendNode.expr);
        result = workerSendNode;
    }

    @Override
    public void visit(BLangWorkerReceive workerReceiveNode) {
        workerReceiveNode.expr = rewriteExpr(workerReceiveNode.expr);
        result = workerReceiveNode;
    }

    @Override
    public void visit(BLangXMLAttributeAccess xmlAttributeAccessExpr) {
        xmlAttributeAccessExpr.indexExpr = rewriteExpr(xmlAttributeAccessExpr.indexExpr);
        xmlAttributeAccessExpr.expr = rewriteExpr(xmlAttributeAccessExpr.expr);

        if (xmlAttributeAccessExpr.indexExpr != null
                && xmlAttributeAccessExpr.indexExpr.getKind() == NodeKind.XML_QNAME) {
            ((BLangXMLQName) xmlAttributeAccessExpr.indexExpr).isUsedInXML = true;
        }

        result = xmlAttributeAccessExpr;
    }

    // Generated expressions. Following expressions are not part of the original syntax
    // tree which is coming out of the parser

    @Override
    public void visit(BLangLocalVarRef localVarRef) {
        result = localVarRef;
    }

    @Override
    public void visit(BLangFieldVarRef fieldVarRef) {
        result = fieldVarRef;
    }

    @Override
    public void visit(BLangPackageVarRef packageVarRef) {
        result = packageVarRef;
    }

    @Override
    public void visit(BLangFunctionVarRef functionVarRef) {
        result = functionVarRef;
    }

    @Override
    public void visit(BLangStructFieldAccessExpr fieldAccessExpr) {
        result = fieldAccessExpr;
    }

    @Override
    public void visit(BLangRecordFieldAccessExpr fieldAccessExpr) {
        result = fieldAccessExpr;
    }

    @Override
    public void visit(BLangStructFunctionVarRef functionVarRef) {
        result = functionVarRef;
    }

    @Override
    public void visit(BLangMapAccessExpr mapKeyAccessExpr) {
        result = mapKeyAccessExpr;
    }

    @Override
    public void visit(BLangArrayAccessExpr arrayIndexAccessExpr) {
        result = arrayIndexAccessExpr;
    }

    @Override
    public void visit(BLangJSONLiteral jsonLiteral) {
        result = jsonLiteral;
    }

    @Override
    public void visit(BLangMapLiteral mapLiteral) {
        result = mapLiteral;
    }

    public void visit(BLangStreamLiteral streamLiteral) {
        result = streamLiteral;
    }

    @Override
    public void visit(BLangStructLiteral structLiteral) {
        result = structLiteral;
    }

    @Override
    public void visit(BLangIsAssignableExpr assignableExpr) {
        assignableExpr.lhsExpr = rewriteExpr(assignableExpr.lhsExpr);
        result = assignableExpr;
    }

    @Override
    public void visit(BFunctionPointerInvocation fpInvocation) {
        result = fpInvocation;
    }

    @Override
    public void visit(BLangTypedescExpr accessExpr) {
        result = accessExpr;
    }

    @Override
    public void visit(BLangIntRangeExpression intRangeExpression) {
        if (!intRangeExpression.includeStart) {
            intRangeExpression.startExpr = getModifiedIntRangeStartExpr(intRangeExpression.startExpr);
        }
        if (!intRangeExpression.includeEnd) {
            intRangeExpression.endExpr = getModifiedIntRangeEndExpr(intRangeExpression.endExpr);
        }

        intRangeExpression.startExpr = rewriteExpr(intRangeExpression.startExpr);
        intRangeExpression.endExpr = rewriteExpr(intRangeExpression.endExpr);
        result = intRangeExpression;
    }

    @Override
    public void visit(BLangRestArgsExpression bLangVarArgsExpression) {
        result = rewriteExpr(bLangVarArgsExpression.expr);
    }

    @Override
    public void visit(BLangNamedArgsExpression bLangNamedArgsExpression) {
        bLangNamedArgsExpression.expr = rewriteExpr(bLangNamedArgsExpression.expr);
        result = bLangNamedArgsExpression.expr;
    }

    public void visit(BLangTableQueryExpression tableQueryExpression) {
        inMemoryTableQueryBuilder.visit(tableQueryExpression);

        /*replace the table expression with a function invocation,
         so that we manually call a native function "queryTable". */
        result = createInvocationFromTableExpr(tableQueryExpression);
    }

    @Override
    public void visit(BLangMatchExpression bLangMatchExpression) {
        // Add the implicit default pattern, that returns the original expression's value.
        addMatchExprDefaultCase(bLangMatchExpression);

        // Create a temp local var to hold the temp result of the match expression
        // eg: T a;
        String matchTempResultVarName = GEN_VAR_PREFIX.value + "temp_result";
        BLangVariable tempResultVar = ASTBuilderUtil.createVariable(bLangMatchExpression.pos, matchTempResultVarName,
                bLangMatchExpression.type, null, new BVarSymbol(0, names.fromString(matchTempResultVarName),
                        this.env.scope.owner.pkgID, bLangMatchExpression.type, this.env.scope.owner));

        BLangVariableDef tempResultVarDef = ASTBuilderUtil.createVariableDef(bLangMatchExpression.pos, tempResultVar);
        tempResultVarDef.desugared = true;

        BLangBlockStmt stmts = ASTBuilderUtil.createBlockStmt(bLangMatchExpression.pos, Lists.of(tempResultVarDef));
        List<BLangMatchStmtPatternClause> patternClauses = new ArrayList<>();

        for (int i = 0; i < bLangMatchExpression.patternClauses.size(); i++) {
            BLangMatchExprPatternClause pattern = bLangMatchExpression.patternClauses.get(i);
            pattern.expr = rewriteExpr(pattern.expr);

            // Create var ref for the temp result variable
            // eg: var ref for 'a'
            BLangVariableReference tempResultVarRef =
                    ASTBuilderUtil.createVariableRef(bLangMatchExpression.pos, tempResultVar.symbol);

            // Create an assignment node. Add a conversion from rhs to lhs of the pattern, if required.
            pattern.expr = addConversionExprIfRequired(pattern.expr, tempResultVarRef.type);
            BLangAssignment assignmentStmt =
                    ASTBuilderUtil.createAssignmentStmt(pattern.pos, tempResultVarRef, pattern.expr, false);
            BLangBlockStmt patternBody = ASTBuilderUtil.createBlockStmt(pattern.pos, Lists.of(assignmentStmt));

            // Create the pattern
            // R b => a = b;
            patternClauses.add(ASTBuilderUtil.createMatchStatementPattern(pattern.pos, pattern.variable, patternBody));
        }

        stmts.addStatement(ASTBuilderUtil.createMatchStatement(bLangMatchExpression.pos, bLangMatchExpression.expr,
                patternClauses));
        BLangVariableReference tempResultVarRef =
                ASTBuilderUtil.createVariableRef(bLangMatchExpression.pos, tempResultVar.symbol);
        BLangStatementExpression statementExpr = ASTBuilderUtil.creatStatementExpression(stmts, tempResultVarRef);
        statementExpr.type = bLangMatchExpression.type;
        result = rewriteExpr(statementExpr);
    }

    @Override
    public void visit(BLangCheckedExpr checkedExpr) {

        //
        //  person p = bar(check foo()); // foo(): person | error
        //
        //    ==>
        //
        //  person _$$_;
        //  switch foo() {
        //      person p1 => _$$_ = p1;
        //      error e1 => return e1 or throw e1
        //  }
        //  person p = bar(_$$_);

        // Create a temporary variable to hold the checked expression result value e.g. _$$_
        String checkedExprVarName = GEN_VAR_PREFIX.value;
        BLangVariable checkedExprVar = ASTBuilderUtil.createVariable(checkedExpr.pos,
                checkedExprVarName, checkedExpr.type, null, new BVarSymbol(0,
                        names.fromString(checkedExprVarName),
                        this.env.scope.owner.pkgID, checkedExpr.type, this.env.scope.owner));
        BLangVariableDef checkedExprVarDef = ASTBuilderUtil.createVariableDef(checkedExpr.pos, checkedExprVar);
        checkedExprVarDef.desugared = true;

        // Create the pattern to match the success case
        BLangMatchStmtPatternClause patternSuccessCase = getSafeAssignSuccessPattern(checkedExprVar.pos,
                checkedExprVar.symbol.type, true, checkedExprVar.symbol, null);
        BLangMatchStmtPatternClause patternErrorCase = getSafeAssignErrorPattern(checkedExpr.pos,
                this.env.scope.owner, checkedExpr.equivalentErrorTypeList);

        // Create the match statement
        BLangMatch matchStmt = ASTBuilderUtil.createMatchStatement(checkedExpr.pos,
                checkedExpr.expr, new ArrayList<BLangMatchStmtPatternClause>() {{
                    add(patternSuccessCase);
                    add(patternErrorCase);
                }});

        // Create the block statement
        BLangBlockStmt generatedStmtBlock = ASTBuilderUtil.createBlockStmt(checkedExpr.pos,
                new ArrayList<BLangStatement>() {{
                    add(checkedExprVarDef);
                    add(matchStmt);
                }});

        // Create the variable ref expression for the checkedExprVar
        BLangSimpleVarRef tempCheckedExprVarRef = ASTBuilderUtil.createVariableRef(
                checkedExpr.pos, checkedExprVar.symbol);

        BLangStatementExpression statementExpr = ASTBuilderUtil.creatStatementExpression(
                generatedStmtBlock, tempCheckedExprVarRef);
        statementExpr.type = checkedExpr.type;
        result = rewriteExpr(statementExpr);
    }

    @Override
    public void visit(BLangStatementExpression bLangStatementExpression) {
        bLangStatementExpression.expr = rewriteExpr(bLangStatementExpression.expr);
        bLangStatementExpression.stmt = rewrite(bLangStatementExpression.stmt, env);
        result = bLangStatementExpression;
    }

    @Override
    public void visit(BLangJSONArrayLiteral jsonArrayLiteral) {
        jsonArrayLiteral.exprs = rewriteExprs(jsonArrayLiteral.exprs);
        result = jsonArrayLiteral;
    }

    // private functions

    private BLangInvocation createInvocationFromTableExpr(BLangTableQueryExpression tableQueryExpression) {
        List<BLangExpression> args = new ArrayList<>();
        String functionName = QUERY_TABLE_WITHOUT_JOIN_CLAUSE;
        //Order matters, because these are the args for a function invocation.
        args.add(getSQLPreparedStatement(tableQueryExpression));
        args.add(getFromTableVarRef(tableQueryExpression));
       // BLangTypeofExpr
        BType retType = tableQueryExpression.type;
        BLangSimpleVarRef joinTable = getJoinTableVarRef(tableQueryExpression);
        if (joinTable != null) {
            args.add(joinTable);
            functionName = QUERY_TABLE_WITH_JOIN_CLAUSE;
        }
        args.add(getSQLStatementParameters(tableQueryExpression));
        args.add(getReturnType(tableQueryExpression));
        return createInvocationNode(functionName, args, retType);
    }

    private BLangInvocation createInvocationNode(String functionName, List<BLangExpression> args, BType retType) {
        BLangInvocation invocationNode = (BLangInvocation) TreeBuilder.createInvocationNode();
        BLangIdentifier name = (BLangIdentifier) TreeBuilder.createIdentifierNode();
        name.setLiteral(false);
        name.setValue(functionName);
        invocationNode.name = name;
        invocationNode.pkgAlias = (BLangIdentifier) TreeBuilder.createIdentifierNode();

        // TODO: 2/28/18 need to find a good way to refer to symbols
        invocationNode.symbol = symTable.rootScope.lookup(new Name(functionName)).symbol;
        invocationNode.type = retType;
        invocationNode.requiredArgs = args;
        return invocationNode;
    }

    private BLangLiteral getSQLPreparedStatement(BLangTableQueryExpression
                                                         tableQueryExpression) {
        //create a literal to represent the sql query.
        BLangLiteral sqlQueryLiteral = (BLangLiteral) TreeBuilder.createLiteralExpression();
        sqlQueryLiteral.typeTag = TypeTags.STRING;

        //assign the sql query from table expression to the literal.
        sqlQueryLiteral.value = tableQueryExpression.getSqlQuery();
        sqlQueryLiteral.type = symTable.getTypeFromTag(sqlQueryLiteral.typeTag);
        return sqlQueryLiteral;
    }

    private BLangStructLiteral getReturnType(BLangTableQueryExpression
                                                     tableQueryExpression) {
        //create a literal to represent the sql query.
        BTableType tableType = (BTableType) tableQueryExpression.type;
        BStructureType structType = (BStructureType) tableType.constraint;
        return new BLangStructLiteral(new ArrayList<>(), structType);
    }

    private BLangArrayLiteral getSQLStatementParameters(BLangTableQueryExpression tableQueryExpression) {
        BLangArrayLiteral expr = createArrayLiteralExprNode();
        List<BLangExpression> params = tableQueryExpression.getParams();

        params.stream().map(param -> (BLangLiteral) param).forEach(literal -> {
            Object value = literal.getValue();
            int type = TypeTags.STRING;
            if (value instanceof Integer || value instanceof Long) {
                type = TypeTags.INT;
            } else if (value instanceof Double || value instanceof Float) {
                type = TypeTags.FLOAT;
            } else if (value instanceof Boolean) {
                type = TypeTags.BOOLEAN;
            } else if (value instanceof Byte[]) {
                type = TypeTags.BLOB;
            } else if (value instanceof Object[]) {
                type = TypeTags.ARRAY;
            }
            literal.type = symTable.getTypeFromTag(type);
            types.setImplicitCastExpr(literal, new BType(type, null), symTable.anyType);
            expr.exprs.add(literal.impConversionExpr);
        });
        return expr;
    }

    private BLangArrayLiteral createArrayLiteralExprNode() {
        BLangArrayLiteral expr = (BLangArrayLiteral) TreeBuilder.createArrayLiteralNode();
        expr.exprs = new ArrayList<>();
        expr.type = symTable.anyType;
        return expr;
    }

    private BLangSimpleVarRef getJoinTableVarRef(BLangTableQueryExpression tableQueryExpression) {
        JoinStreamingInput joinStreamingInput = tableQueryExpression.getTableQuery().getJoinStreamingInput();
        BLangSimpleVarRef joinTable = null;
        if (joinStreamingInput != null) {
            joinTable = (BLangSimpleVarRef) joinStreamingInput.getStreamingInput().getStreamReference();
            joinTable = rewrite(joinTable, env);
        }
        return joinTable;
    }

    private BLangSimpleVarRef getFromTableVarRef(BLangTableQueryExpression tableQueryExpression) {
        BLangSimpleVarRef fromTable = (BLangSimpleVarRef) tableQueryExpression.getTableQuery().getStreamingInput()
                .getStreamReference();
        return rewrite(fromTable, env);
    }

    private void visitFunctionPointerInvocation(BLangInvocation iExpr) {
        BLangVariableReference expr;
        if (iExpr.expr == null) {
            expr = new BLangSimpleVarRef();
        } else {
            BLangFieldBasedAccess fieldBasedAccess = new BLangFieldBasedAccess();
            fieldBasedAccess.expr = iExpr.expr;
            fieldBasedAccess.field = iExpr.name;
            expr = fieldBasedAccess;
        }
        expr.symbol = (BVarSymbol) iExpr.symbol;
        expr.type = iExpr.symbol.type;
        expr = rewriteExpr(expr);
        result = new BFunctionPointerInvocation(iExpr, expr);
    }

    private void visitIterableOperationInvocation(BLangInvocation iExpr) {
        if (iExpr.iContext.operations.getLast().iExpr != iExpr) {
            result = null;
            return;
        }
        iterableCodeDesugar.desugar(iExpr.iContext);
        result = rewriteExpr(iExpr.iContext.iteratorCaller);
    }

    private void visitActionInvocationEndpoint(BLangInvocation iExpr) {
        final BEndpointVarSymbol epSymbol = (BEndpointVarSymbol) iExpr.expr.symbol;
        // Convert to endpoint.getClient(). iExpr has to be a VarRef.
        final BLangInvocation getClientExpr = ASTBuilderUtil.createInvocationExpr(iExpr.expr.pos,
                epSymbol.getClientFunction, Collections.emptyList(), symResolver);
        getClientExpr.expr = iExpr.expr;
        iExpr.expr = getClientExpr;
    }

    @SuppressWarnings("unchecked")
    private <E extends BLangNode> E rewrite(E node, SymbolEnv env) {
        if (node == null) {
            return null;
        }

        if (node.desugared) {
            return node;
        }

        SymbolEnv previousEnv = this.env;
        this.env = env;

        node.accept(this);
        BLangNode resultNode = this.result;
        this.result = null;
        resultNode.desugared = true;

        this.env = previousEnv;
        return (E) resultNode;
    }

    @SuppressWarnings("unchecked")
    private <E extends BLangExpression> E rewriteExpr(E node) {
        if (node == null) {
            return null;
        }

        if (node.desugared) {
            return node;
        }

        BLangExpression expr = node;
        if (node.impConversionExpr != null) {
            expr = node.impConversionExpr;
            node.impConversionExpr = null;
        }

        expr.accept(this);
        BLangNode resultNode = this.result;
        this.result = null;
        resultNode.desugared = true;
        return (E) resultNode;
    }

    @SuppressWarnings("unchecked")
    private <E extends BLangStatement> E rewrite(E statement, SymbolEnv env) {
        if (statement == null) {
            return null;
        }
        BLangStatementLink link = new BLangStatementLink();
        link.parent = currentLink;
        currentLink = link;
        BLangStatement stmt = (BLangStatement) rewrite((BLangNode) statement, env);
        // Link Statements.
        link.statement = stmt;
        stmt.statementLink = link;
        currentLink = link.parent;
        return (E) stmt;
    }

    private <E extends BLangStatement> List<E> rewriteStmt(List<E> nodeList, SymbolEnv env) {
        for (int i = 0; i < nodeList.size(); i++) {
            nodeList.set(i, rewrite(nodeList.get(i), env));
        }
        return nodeList;
    }

    private <E extends BLangNode> List<E> rewrite(List<E> nodeList, SymbolEnv env) {
        for (int i = 0; i < nodeList.size(); i++) {
            nodeList.set(i, rewrite(nodeList.get(i), env));
        }
        return nodeList;
    }

    private <E extends BLangExpression> List<E> rewriteExprs(List<E> nodeList) {
        for (int i = 0; i < nodeList.size(); i++) {
            nodeList.set(i, rewriteExpr(nodeList.get(i)));
        }
        return nodeList;
    }

    private BLangLiteral createStringLiteral(DiagnosticPos pos, String value) {
        BLangLiteral stringLit = new BLangLiteral();
        stringLit.pos = pos;
        stringLit.value = value;
        stringLit.type = symTable.stringType;
        return stringLit;
    }

    private BLangExpression createTypeConversionExpr(BLangExpression expr, BType sourceType, BType targetType) {
        BConversionOperatorSymbol symbol = (BConversionOperatorSymbol)
                symResolver.resolveConversionOperator(sourceType, targetType);
        BLangTypeConversionExpr conversionExpr = (BLangTypeConversionExpr) TreeBuilder.createTypeConversionNode();
        conversionExpr.pos = expr.pos;
        conversionExpr.expr = expr;
        conversionExpr.type = targetType;
        conversionExpr.conversionSymbol = symbol;
        return conversionExpr;
    }

    private BType getElementType(BType type) {
        if (type.tag != TypeTags.ARRAY) {
            return type;
        }

        return getElementType(((BArrayType) type).getElementType());
    }

    private void addReturnIfNotPresent(BLangInvokableNode invokableNode) {
        if (Symbols.isNative(invokableNode.symbol)) {
            return;
        }
        //This will only check whether last statement is a return and just add a return statement.
        //This won't analyse if else blocks etc to see whether return statements are present
        BLangBlockStmt blockStmt = invokableNode.body;
        if (invokableNode.workers.size() == 0 &&
                invokableNode.returnTypeNode.type == this.symTable.nilType
                && (blockStmt.stmts.size() < 1 ||
                blockStmt.stmts.get(blockStmt.stmts.size() - 1).getKind() != NodeKind.RETURN)) {

            DiagnosticPos invPos = invokableNode.pos;
            DiagnosticPos returnStmtPos = new DiagnosticPos(invPos.src,
                    invPos.eLine, invPos.eLine, invPos.sCol, invPos.sCol);
            BLangReturn returnStmt = ASTBuilderUtil.createNilReturnStmt(returnStmtPos, symTable.nilType);
            blockStmt.addStatement(returnStmt);
        }
    }

    /**
     * Reorder the invocation arguments to match the original function signature.
     *
     * @param iExpr Function invocation expressions to reorder the arguments
     */
    private void reorderArguments(BLangInvocation iExpr) {
        BSymbol symbol = iExpr.symbol;

        if (symbol == null || symbol.type.tag != TypeTags.INVOKABLE) {
            return;
        }

        BInvokableSymbol invocableSymbol = (BInvokableSymbol) symbol;
        if (invocableSymbol.defaultableParams != null && !invocableSymbol.defaultableParams.isEmpty()) {
            // Re-order the named args
            reorderNamedArgs(iExpr, invocableSymbol);
        }

        if (invocableSymbol.restParam == null) {
            return;
        }

        // Create an array out of all the rest arguments, and pass it as a single argument.
        // If there is only one optional argument and its type is restArg (i.e: ...x), then
        // leave it as is.
        if (iExpr.restArgs.size() == 1 && iExpr.restArgs.get(0).getKind() == NodeKind.REST_ARGS_EXPR) {
            return;
        }
        BLangArrayLiteral arrayLiteral = (BLangArrayLiteral) TreeBuilder.createArrayLiteralNode();
        arrayLiteral.exprs = iExpr.restArgs;
        arrayLiteral.type = invocableSymbol.restParam.type;
        iExpr.restArgs = new ArrayList<>();
        iExpr.restArgs.add(arrayLiteral);
    }

    private void reorderNamedArgs(BLangInvocation iExpr, BInvokableSymbol invokableSymbol) {
        Map<String, BLangExpression> namedArgs = new HashMap<>();
        iExpr.namedArgs.forEach(expr -> namedArgs.put(((NamedArgNode) expr).getName().value, expr));

        // Re-order the named arguments
        List<BLangExpression> args = new ArrayList<>();
        for (BVarSymbol param : invokableSymbol.defaultableParams) {
            // If some named parameter is not passed when invoking the function, get the 
            // default value for that parameter from the parameter symbol.
            BLangExpression expr;
            if (namedArgs.containsKey(param.name.value)) {
                expr = namedArgs.get(param.name.value);
            } else {
                expr = getDefaultValueLiteral(param.defaultValue);
                expr = addConversionExprIfRequired(expr, param.type);
            }
            args.add(expr);
        }
        iExpr.namedArgs = args;
    }

    private BLangMatchStmtPatternClause getSafeAssignErrorPattern(DiagnosticPos pos,
                                                                  BSymbol invokableSymbol,
                                                                  List<BType> equivalentErrorTypes) {
        // From here onwards we assume that this function has only one return type
        // Owner of the variable symbol must be an invokable symbol
        BType enclosingFuncReturnType = ((BInvokableType) invokableSymbol.type).retType;
        Set<BType> returnTypeSet = enclosingFuncReturnType.tag == TypeTags.UNION ?
                ((BUnionType) enclosingFuncReturnType).memberTypes :
                new LinkedHashSet<BType>() {{
                    add(enclosingFuncReturnType);
                }};

        // For each error type, there has to be at least one equivalent return type in the enclosing function
        boolean returnOnError = equivalentErrorTypes.stream()
                .allMatch(errorType -> returnTypeSet.stream()
                        .anyMatch(retType -> types.isAssignable(errorType, retType)));

        // Create the pattern to match the error type
        //      1) Create the pattern variable
        String patternFailureCaseVarName = GEN_VAR_PREFIX.value + "t_failure";
        BLangVariable patternFailureCaseVar = ASTBuilderUtil.createVariable(pos,
                patternFailureCaseVarName, symTable.errStructType, null, new BVarSymbol(0,
                        names.fromString(patternFailureCaseVarName),
                        this.env.scope.owner.pkgID, symTable.errStructType, this.env.scope.owner));

        //      2) Create the pattern block
        BLangVariableReference patternFailureCaseVarRef = ASTBuilderUtil.createVariableRef(pos,
                patternFailureCaseVar.symbol);

        BLangBlockStmt patternBlockFailureCase = (BLangBlockStmt) TreeBuilder.createBlockNode();
        patternBlockFailureCase.pos = pos;
        if (returnOnError) {
            //return e;
            BLangReturn returnStmt = (BLangReturn) TreeBuilder.createReturnNode();
            returnStmt.pos = pos;
            returnStmt.expr = patternFailureCaseVarRef;
            patternBlockFailureCase.stmts.add(returnStmt);
        } else {
            // throw e
            BLangThrow throwStmt = (BLangThrow) TreeBuilder.createThrowNode();
            throwStmt.pos = pos;
            throwStmt.expr = patternFailureCaseVarRef;
            patternBlockFailureCase.stmts.add(throwStmt);
        }

        return ASTBuilderUtil.createMatchStatementPattern(pos, patternFailureCaseVar, patternBlockFailureCase);
    }

    // TODO Remove this method when refactoring the =? operator
    private BLangMatchStmtPatternClause getSafeAssignErrorPattern(DiagnosticPos pos, BSymbol invokableSymbol) {
        // From here onwards we assume that this function has only one return type
        // Owner of the variable symbol must be an invokable symbol
        boolean noRetParams = ((BInvokableType) invokableSymbol.type).retType == null;
        boolean returnErrorType = false;
        if (!noRetParams) {
            BType retType = ((BInvokableType) invokableSymbol.type).retType;
            Set<BType> returnTypeSet = retType.tag == TypeTags.UNION ?
                    ((BUnionType) retType).memberTypes :
                    new LinkedHashSet<BType>() {{
                        add(retType);
                    }};
            returnErrorType = returnTypeSet
                    .stream()
                    .anyMatch(type -> types.isAssignable(type, symTable.errStructType));
        }

        // Create the pattern to match the error type
        //      1) Create the pattern variable
        String patternFailureCaseVarName = GEN_VAR_PREFIX.value + "t_failure";
        BLangVariable patternFailureCaseVar = ASTBuilderUtil.createVariable(pos,
                patternFailureCaseVarName, symTable.errStructType, null, new BVarSymbol(0,
                        names.fromString(patternFailureCaseVarName),
                        this.env.scope.owner.pkgID, symTable.errStructType, this.env.scope.owner));

        //      2) Create the pattern block
        BLangVariableReference patternFailureCaseVarRef = ASTBuilderUtil.createVariableRef(pos,
                patternFailureCaseVar.symbol);

        BLangBlockStmt patternBlockFailureCase = (BLangBlockStmt) TreeBuilder.createBlockNode();
        patternBlockFailureCase.pos = pos;
        if (noRetParams || !returnErrorType) {
            // throw e
            BLangThrow throwStmt = (BLangThrow) TreeBuilder.createThrowNode();
            throwStmt.pos = pos;
            throwStmt.expr = patternFailureCaseVarRef;
            patternBlockFailureCase.stmts.add(throwStmt);
        } else {
            //return e;
            BLangReturn returnStmt = (BLangReturn) TreeBuilder.createReturnNode();
            returnStmt.pos = pos;
            returnStmt.expr = patternFailureCaseVarRef;
            patternBlockFailureCase.stmts.add(returnStmt);
        }

        return ASTBuilderUtil.createMatchStatementPattern(pos, patternFailureCaseVar, patternBlockFailureCase);
    }

    private BLangMatchStmtPatternClause getSafeAssignSuccessPattern(DiagnosticPos pos,
                                                                    BType lhsType,
                                                                    boolean isVarDef,
                                                                    BVarSymbol varSymbol,
                                                                    BLangExpression lhsExpr) {
        //  File _$_f1 => f = _$_f1;
        // 1) Create the pattern variable
        String patternSuccessCaseVarName = GEN_VAR_PREFIX.value + "t_match";
        BLangVariable patternSuccessCaseVar = ASTBuilderUtil.createVariable(pos,
                patternSuccessCaseVarName, lhsType, null, new BVarSymbol(0,
                        names.fromString(patternSuccessCaseVarName),
                        this.env.scope.owner.pkgID, lhsType, this.env.scope.owner));

        //2) Create the pattern body
        BLangExpression varRefExpr;
        if (isVarDef) {
            varRefExpr = ASTBuilderUtil.createVariableRef(pos, varSymbol);
        } else {
            varRefExpr = lhsExpr;
        }

        BLangVariableReference patternSuccessCaseVarRef = ASTBuilderUtil.createVariableRef(pos,
                patternSuccessCaseVar.symbol);
        BLangAssignment assignmentStmtSuccessCase = ASTBuilderUtil.createAssignmentStmt(pos,
                varRefExpr, patternSuccessCaseVarRef, false);

        BLangBlockStmt patternBlockSuccessCase = ASTBuilderUtil.createBlockStmt(pos,
                new ArrayList<BLangStatement>() {{
                    add(assignmentStmtSuccessCase);
                }});
        return ASTBuilderUtil.createMatchStatementPattern(pos,
                patternSuccessCaseVar, patternBlockSuccessCase);
    }

    private BLangStatement generateIfElseStmt(BLangMatch matchStmt, BLangVariable matchExprVar) {
        List<BLangMatchStmtPatternClause> patterns = matchStmt.patternClauses;
        if (patterns.size() == 1) {
            return getMatchPatternBody(patterns.get(0), matchExprVar);
        }

        BLangIf parentIfNode = generateIfElseStmt(patterns.get(0), matchExprVar);
        BLangIf currentIfNode = parentIfNode;
        for (int i = 1; i < patterns.size(); i++) {
            if (i == patterns.size() - 1) {
                // This is the last pattern
                currentIfNode.elseStmt = getMatchPatternBody(patterns.get(i), matchExprVar);
            } else {
                currentIfNode.elseStmt = generateIfElseStmt(patterns.get(i), matchExprVar);
                currentIfNode = (BLangIf) currentIfNode.elseStmt;
            }
        }

        // TODO handle json and any
        // only one pattern no if just a block
        // last one just a else block..
        // json handle it specially
        //
        return parentIfNode;
    }


    /**
     * Generate an if-else statement from the given match statement.
     *
     * @param patternClause match pattern statement node
     * @param matchExprVar  variable node of the match expression
     * @return if else statement node
     */
    private BLangIf generateIfElseStmt(BLangMatchStmtPatternClause patternClause, BLangVariable matchExprVar) {
        BLangExpression patternIfCondition = createPatternIfCondition(patternClause, matchExprVar.symbol);
        BLangBlockStmt patternBody = getMatchPatternBody(patternClause, matchExprVar);
        return ASTBuilderUtil.createIfElseStmt(patternClause.pos,
                patternIfCondition, patternBody, null);
    }

    private BLangBlockStmt getMatchPatternBody(BLangMatchStmtPatternClause patternClause, BLangVariable matchExprVar) {
        // Add the variable definition to the body of the pattern clause
        if (patternClause.variable.name.value.equals(Names.IGNORE.value)) {
            return patternClause.body;
        }

        // create TypeName i = <TypeName> _$$_
        // Create a variable reference for _$$_
        BLangSimpleVarRef matchExprVarRef = ASTBuilderUtil.createVariableRef(patternClause.pos,
                matchExprVar.symbol);
        BLangExpression patternVarExpr = addConversionExprIfRequired(matchExprVarRef, patternClause.variable.type);

        // Add the variable def statement
        BLangVariable patternVar = ASTBuilderUtil.createVariable(patternClause.pos, "",
                patternClause.variable.type, patternVarExpr, patternClause.variable.symbol);
        BLangVariableDef patternVarDef = ASTBuilderUtil.createVariableDef(patternVar.pos, patternVar);
        patternClause.body.stmts.add(0, patternVarDef);
        return patternClause.body;
    }

    private BLangExpression addConversionExprIfRequired(BLangExpression expr, BType lhsType) {
        BType rhsType = expr.type;
        if (types.isSameType(rhsType, lhsType)) {
            return expr;
        }

        types.setImplicitCastExpr(expr, rhsType, lhsType);
        if (expr.impConversionExpr != null) {
            return expr;
        }

        if (lhsType.tag == TypeTags.JSON && rhsType.tag == TypeTags.NIL) {
            return expr;
        }

        if (lhsType.tag == TypeTags.NIL && rhsType.isNullable()) {
            return expr;
        }

        BConversionOperatorSymbol conversionSymbol;
        if (types.isValueType(lhsType)) {
            conversionSymbol = Symbols.createUnboxValueTypeOpSymbol(rhsType, lhsType);
        } else if (lhsType.tag == TypeTags.UNION || rhsType.tag == TypeTags.UNION) {
            conversionSymbol = Symbols.createConversionOperatorSymbol(rhsType, lhsType, symTable.errStructType,
                    false, true, InstructionCodes.NOP, null, null);
        } else {
            conversionSymbol = (BConversionOperatorSymbol) symResolver.resolveConversionOperator(rhsType, lhsType);
        }

        // Create a type cast expression
        BLangTypeConversionExpr conversionExpr = (BLangTypeConversionExpr)
                TreeBuilder.createTypeConversionNode();
        conversionExpr.expr = expr;
        conversionExpr.targetType = lhsType;
        conversionExpr.conversionSymbol = conversionSymbol;
        conversionExpr.type = lhsType;
        return conversionExpr;
    }

    private BLangExpression createPatternIfCondition(BLangMatchStmtPatternClause patternClause,
                                                     BVarSymbol varSymbol) {
        BLangExpression binaryExpr;
        BType patternType = patternClause.variable.type;
        BType[] memberTypes;
        if (patternType.tag == TypeTags.UNION) {
            BUnionType unionType = (BUnionType) patternType;
            memberTypes = unionType.memberTypes.toArray(new BType[0]);
        } else {
            memberTypes = new BType[1];
            memberTypes[0] = patternType;
        }

        if (memberTypes.length == 1) {
            binaryExpr = createPatternMatchBinaryExpr(patternClause.pos, varSymbol, memberTypes[0]);
        } else {
            BLangExpression lhsExpr = createPatternMatchBinaryExpr(patternClause.pos, varSymbol, memberTypes[0]);
            BLangExpression rhsExpr = createPatternMatchBinaryExpr(patternClause.pos, varSymbol, memberTypes[1]);
            binaryExpr = ASTBuilderUtil.createBinaryExpr(patternClause.pos, lhsExpr, rhsExpr,
                    symTable.booleanType, OperatorKind.OR,
                    (BOperatorSymbol) symResolver.resolveBinaryOperator(OperatorKind.OR,
                            lhsExpr.type, rhsExpr.type));
            for (int i = 2; i < memberTypes.length; i++) {
                lhsExpr = createPatternMatchBinaryExpr(patternClause.pos, varSymbol, memberTypes[i]);
                rhsExpr = binaryExpr;
                binaryExpr = ASTBuilderUtil.createBinaryExpr(patternClause.pos, lhsExpr, rhsExpr,
                        symTable.booleanType, OperatorKind.OR,
                        (BOperatorSymbol) symResolver.resolveBinaryOperator(OperatorKind.OR,
                                lhsExpr.type, rhsExpr.type));
            }
        }

        return binaryExpr;
    }

    private BLangExpression createPatternMatchBinaryExpr(DiagnosticPos pos, BVarSymbol varSymbol, BType patternType) {
        if (patternType == symTable.nilType) {
            BLangSimpleVarRef varRef = ASTBuilderUtil.createVariableRef(pos, varSymbol);
            BLangLiteral bLangLiteral = ASTBuilderUtil.createLiteral(pos, symTable.nilType, null);
            return ASTBuilderUtil.createBinaryExpr(pos, varRef, bLangLiteral, symTable.booleanType,
                    OperatorKind.EQUAL, (BOperatorSymbol) symResolver.resolveBinaryOperator(OperatorKind.EQUAL,
                            symTable.anyType, symTable.nilType));
        } else {
            return createIsAssignableExpression(pos, varSymbol, patternType);
        }
    }

    private BLangIsAssignableExpr createIsAssignableExpression(DiagnosticPos pos,
                                                               BVarSymbol varSymbol,
                                                               BType patternType) {
        //  _$$_ isassignable patternType
        // Create a variable reference for _$$_
        BLangSimpleVarRef varRef = ASTBuilderUtil.createVariableRef(pos, varSymbol);

        // Binary operator for equality
        return ASTBuilderUtil.createIsAssignableExpr(pos, varRef, patternType, symTable.booleanType, names);
    }

    private BLangExpression getInitExpr(BLangVariable varNode) {
        return getInitExpr(varNode.type, varNode.name);
    }

    private BLangExpression getInitExpr(BType type, BLangIdentifier name) {
        // Don't need to create an empty init expressions if the type allows null.
        if (type.isNullable()) {
            return getNullLiteral();
        }

        switch (type.tag) {
            case TypeTags.INT:
                return getIntLiteral(0);
            case TypeTags.FLOAT:
                return getFloatLiteral(0);
            case TypeTags.BOOLEAN:
                return getBooleanLiteral(false);
            case TypeTags.STRING:
                return getStringLiteral("");
            case TypeTags.BLOB:
                BLangLiteral blobDefault = (BLangLiteral) TreeBuilder.createLiteralExpression();
                blobDefault.value = new byte[0];
                blobDefault.type = symTable.blobType;
                return blobDefault;
            case TypeTags.XML:
                return new BLangXMLSequenceLiteral(type);
            case TypeTags.MAP:
                return new BLangMapLiteral(new ArrayList<>(), type);
            case TypeTags.STREAM:
                return new BLangStreamLiteral(type, name);
            case TypeTags.OBJECT:
                return createTypeInitNode(type);
            case TypeTags.RECORD:
                return createStructLiteral((BRecordType) type);
            case TypeTags.TABLE:
                if (((BTableType) type).getConstraint().tag == TypeTags.RECORD) {
                    BLangTableLiteral table = new BLangTableLiteral();
                    table.type = type;
                    return rewriteExpr(table);
                }
                break;
            case TypeTags.ARRAY:
                BLangArrayLiteral array = new BLangArrayLiteral();
                array.exprs = new ArrayList<>();
                array.type = type;
                return rewriteExpr(array);
            default:
                break;
        }
        return null;
    }

    private BLangStructLiteral createStructLiteral(BRecordType recordType) {
        final List<BLangRecordKeyValue> keyValPairs = new ArrayList<>();
        recordType.fields.forEach(field -> {
            BLangRecordKeyValue keyValue =
                    (BLangRecordKeyValue) TreeBuilder.createRecordKeyValue();
            keyValue.key = getRecordkey(field);

            keyValue.valueExpr = getRecordValueExpr(field.type);
            keyValPairs.add(keyValue);
        });

        return new BLangStructLiteral(keyValPairs, recordType);
    }

    private BLangRecordKey getRecordkey(BField field) {
        BLangLiteral keyExpr = (BLangLiteral) TreeBuilder.createLiteralExpression();
        keyExpr.value = field.name.value;
        keyExpr.type = symTable.stringType;
        return new BLangRecordKey(keyExpr);
    }

    private BLangExpression getRecordValueExpr(BType type) {
        BLangExpression valueExpr = getInitExpr(type, null);
        if (valueExpr == null) {
            BLangLiteral nilLiteral = new BLangLiteral();
            nilLiteral.type = symTable.nilType;
            nilLiteral.typeTag = TypeTags.NIL;
            valueExpr = nilLiteral;
        }
        return valueExpr;
    }

    private BLangTypeInit createTypeInitNode(BType type) {
        BLangTypeInit objectInitNode = (BLangTypeInit) TreeBuilder.createObjectInitNode();
        objectInitNode.type = type;

        BLangInvocation invocationNode = (BLangInvocation) TreeBuilder.createInvocationNode();
        invocationNode.symbol = ((BObjectTypeSymbol) type.tsymbol).initializerFunc.symbol;
        invocationNode.type = type;

        BLangIdentifier pkgNameNode = (BLangIdentifier) TreeBuilder.createIdentifierNode();
        BLangIdentifier nameNode = (BLangIdentifier)  TreeBuilder.createIdentifierNode();

        nameNode.setLiteral(false);
        nameNode.setValue(Names.OBJECT_INIT_SUFFIX.getValue());
        invocationNode.name = nameNode;
        invocationNode.pkgAlias = pkgNameNode;

        objectInitNode.objectInitInvocation = invocationNode;
        return objectInitNode;
    }

    // TODO: Same function is used in symbol enter. Refactor this to reuse the same function.
    private StatementNode createAssignmentStmt(BLangVariable variable) {
        BLangSimpleVarRef varRef = (BLangSimpleVarRef) TreeBuilder
                .createSimpleVariableReferenceNode();
        varRef.pos = variable.pos;
        varRef.variableName = variable.name;
        varRef.symbol = variable.symbol;
        varRef.type = variable.type;
        varRef.pkgAlias = (BLangIdentifier) TreeBuilder.createIdentifierNode();

        BLangAssignment assignmentStmt = (BLangAssignment) TreeBuilder.createAssignmentNode();
        assignmentStmt.expr = variable.expr;
        assignmentStmt.pos = variable.pos;
        assignmentStmt.setVariable(varRef);
        return assignmentStmt;
    }

    private void addMatchExprDefaultCase(BLangMatchExpression bLangMatchExpression) {
        List<BType> exprTypes;
        List<BType> unmatchedTypes = new ArrayList<>();

        if (bLangMatchExpression.expr.type.tag == TypeTags.UNION) {
            BUnionType unionType = (BUnionType) bLangMatchExpression.expr.type;
            exprTypes = new ArrayList<>(unionType.memberTypes);
        } else {
            exprTypes = Lists.of(bLangMatchExpression.type);
        }

        // find the types that do not match to any of the patterns.
        for (BType type : exprTypes) {
            boolean assignable = false;
            for (BLangMatchExprPatternClause pattern : bLangMatchExpression.patternClauses) {
                if (this.types.isAssignable(type, pattern.variable.type)) {
                    assignable = true;
                    break;
                }
            }

            if (!assignable) {
                unmatchedTypes.add(type);
            }
        }

        if (unmatchedTypes.isEmpty()) {
            return;
        }

        BType defaultPatternType;
        if (unmatchedTypes.size() == 1) {
            defaultPatternType = unmatchedTypes.get(0);
        } else {
            defaultPatternType = new BUnionType(null, new LinkedHashSet<>(unmatchedTypes), false);
        }

        String patternCaseVarName = GEN_VAR_PREFIX.value + "t_match_default";
        BLangVariable patternMatchCaseVar = ASTBuilderUtil.createVariable(bLangMatchExpression.pos, patternCaseVarName,
                defaultPatternType, null, new BVarSymbol(0, names.fromString(patternCaseVarName),
                        this.env.scope.owner.pkgID, defaultPatternType, this.env.scope.owner));

        BLangMatchExprPatternClause defaultPattern =
                (BLangMatchExprPatternClause) TreeBuilder.createMatchExpressionPattern();
        defaultPattern.variable = patternMatchCaseVar;
        defaultPattern.expr = ASTBuilderUtil.createVariableRef(bLangMatchExpression.pos, patternMatchCaseVar.symbol);
        defaultPattern.pos = bLangMatchExpression.pos;
        bLangMatchExpression.patternClauses.add(defaultPattern);
    }

    private boolean safeNavigate(BLangAccessExpression accessExpr) {
        if (accessExpr.lhsVar || accessExpr.expr == null) {
            return false;
        }

        if (accessExpr.safeNavigate || safeNavigateType(accessExpr.expr.type)) {
            return true;
        }

        NodeKind kind = accessExpr.expr.getKind();
        if (kind == NodeKind.FIELD_BASED_ACCESS_EXPR ||
                kind == NodeKind.INDEX_BASED_ACCESS_EXPR ||
                kind == NodeKind.INVOCATION) {
            return safeNavigate((BLangAccessExpression) accessExpr.expr);
        }

        return false;
    }

    private boolean safeNavigateType(BType type) {
        // Do not add safe navigation checks for JSON. Because null is a valid value for json,
        // we handle it at runtime. This is also required to make function on json such as
        // j.toString(), j.keys() to work.
        if (type.tag == TypeTags.JSON) {
            return false;
        }

        if (type.isNullable()) {
            return true;
        }

        if (type.tag != TypeTags.UNION) {
            return false;
        }

        return ((BUnionType) type).memberTypes.contains(symTable.nilType);
    }

    private BLangExpression rewriteSafeNavigationExpr(BLangAccessExpression accessExpr) {
        BType originalExprType = accessExpr.type;
        // Create a temp variable to hold the intermediate result of the acces expression.
        String matchTempResultVarName = GEN_VAR_PREFIX.value + "temp_result";
        BLangVariable tempResultVar = ASTBuilderUtil.createVariable(accessExpr.pos, matchTempResultVarName,
                accessExpr.type, null, new BVarSymbol(0, names.fromString(matchTempResultVarName),
                        this.env.scope.owner.pkgID, accessExpr.type, this.env.scope.owner));
        BLangVariableDef tempResultVarDef = ASTBuilderUtil.createVariableDef(accessExpr.pos, tempResultVar);
        BLangVariableReference tempResultVarRef =
                ASTBuilderUtil.createVariableRef(accessExpr.pos, tempResultVar.symbol);

        // Create a chain of match statements
        handleSafeNavigation(accessExpr, accessExpr.type, tempResultVar);

        // Create a statement-expression including the match statement
        BLangMatch matcEXpr = this.matchStmtStack.firstElement();
        BLangBlockStmt blockStmt =
                ASTBuilderUtil.createBlockStmt(accessExpr.pos, Lists.of(tempResultVarDef, matcEXpr));
        BLangStatementExpression stmtExpression = ASTBuilderUtil.creatStatementExpression(blockStmt, tempResultVarRef);
        stmtExpression.type = originalExprType;

        // Reset the variables
        this.matchStmtStack = new Stack<>();
        this.accessExprStack = new Stack<>();
        this.successPattern = null;
        this.safeNavigationAssignment = null;
        return stmtExpression;
    }

    private void handleSafeNavigation(BLangAccessExpression accessExpr, BType type, BLangVariable tempResultVar) {
        if (accessExpr.expr == null) {
            return;
        }

        // If the parent of current expr is the root, terminate
        NodeKind kind = accessExpr.expr.getKind();
        if (kind == NodeKind.FIELD_BASED_ACCESS_EXPR ||
                kind == NodeKind.INDEX_BASED_ACCESS_EXPR ||
                kind == NodeKind.INVOCATION) {
            handleSafeNavigation((BLangAccessExpression) accessExpr.expr, type, tempResultVar);
        }

        if (!accessExpr.safeNavigate && !accessExpr.expr.type.isNullable()) {
            accessExpr.type = accessExpr.childType;
            if (this.safeNavigationAssignment != null) {
                this.safeNavigationAssignment.expr = addConversionExprIfRequired(accessExpr, tempResultVar.type);
            }
            return;
        }

        /*
         * If the field access is a safe navigation, create a match expression.
         * Then chain the current expression as the success-pattern of the parent
         * match expr, if available.
         * eg:
         * x but {              <--- parent match expr
         *   error e => e,
         *   T t => t.y but {   <--- current expr
         *      error e => e,
         *      R r => r.z
         *   }
         * }
         */

        // Add pattern to lift nil
        BLangMatch matchStmt = ASTBuilderUtil.createMatchStatement(accessExpr.pos, accessExpr.expr, new ArrayList<>());
        matchStmt.patternClauses.add(getMatchNullPattern(accessExpr, tempResultVar));
        matchStmt.type = type;

        // Add pattern to lift error, only if the safe navigation is used
        if (accessExpr.safeNavigate) {
            matchStmt.patternClauses.add(getMatchErrorPattern(accessExpr, tempResultVar));
            matchStmt.type = type;
            matchStmt.pos = accessExpr.pos;

        }

        // Create the pattern for success scenario. i.e: not null and not error (if applicable).
        BLangMatchStmtPatternClause successPattern =
                getSuccessPattern(accessExpr, tempResultVar, accessExpr.safeNavigate);
        matchStmt.patternClauses.add(successPattern);
        this.matchStmtStack.push(matchStmt);
        if (this.successPattern != null) {
            this.successPattern.body = ASTBuilderUtil.createBlockStmt(accessExpr.pos, Lists.of(matchStmt));
        }
        this.successPattern = successPattern;
        return;
    }

    private BLangMatchStmtPatternClause getMatchErrorPattern(BLangExpression expr, BLangVariable tempResultVar) {
        String errorPatternVarName = GEN_VAR_PREFIX.value + "t_match_error";
        BLangVariable errorPatternVar = ASTBuilderUtil.createVariable(expr.pos, errorPatternVarName,
                symTable.errStructType, null, new BVarSymbol(0, names.fromString(errorPatternVarName),
                        this.env.scope.owner.pkgID, symTable.errStructType, this.env.scope.owner));

        // Create assignment to temp result
        BLangSimpleVarRef assignmentRhsExpr = ASTBuilderUtil.createVariableRef(expr.pos, errorPatternVar.symbol);
        BLangVariableReference tempResultVarRef = ASTBuilderUtil.createVariableRef(expr.pos, tempResultVar.symbol);
        BLangAssignment assignmentStmt =
                ASTBuilderUtil.createAssignmentStmt(expr.pos, tempResultVarRef, assignmentRhsExpr, false);
        BLangBlockStmt patternBody = ASTBuilderUtil.createBlockStmt(expr.pos, Lists.of(assignmentStmt));

        // Create the pattern
        // R b => a = b;
        BLangMatchStmtPatternClause errorPattern = (BLangMatchStmtPatternClause) ASTBuilderUtil
                .createMatchStatementPattern(expr.pos, errorPatternVar, patternBody);
        return errorPattern;
    }

    private BLangMatchExprPatternClause getMatchNullPatternGivenExpression(DiagnosticPos pos,
                                                                           BLangExpression expr) {
        String nullPatternVarName = IGNORE.toString();
        BLangVariable errorPatternVar = ASTBuilderUtil.createVariable(pos, nullPatternVarName, symTable.nilType, null,
                new BVarSymbol(0, names.fromString(nullPatternVarName), this.env.scope.owner.pkgID, symTable.nilType,
                        this.env.scope.owner));

        BLangMatchExprPatternClause nullPattern =
                (BLangMatchExprPatternClause) TreeBuilder.createMatchExpressionPattern();
        nullPattern.variable = errorPatternVar;
        nullPattern.expr = expr;
        nullPattern.pos = pos;
        return nullPattern;
    }

    private BLangMatchStmtPatternClause getMatchNullPattern(BLangExpression expr, BLangVariable tempResultVar) {
        // TODO: optimize following by replacing var with underscore, and assigning null literal
        String nullPatternVarName = GEN_VAR_PREFIX.value + "t_match_null";
        BLangVariable nullPatternVar = ASTBuilderUtil.createVariable(expr.pos, nullPatternVarName, symTable.nilType,
                null, new BVarSymbol(0, names.fromString(nullPatternVarName), this.env.scope.owner.pkgID,
                        symTable.nilType, this.env.scope.owner));

        // Create assignment to temp result
        BLangSimpleVarRef assignmentRhsExpr = ASTBuilderUtil.createVariableRef(expr.pos, nullPatternVar.symbol);
        BLangVariableReference tempResultVarRef = ASTBuilderUtil.createVariableRef(expr.pos, tempResultVar.symbol);
        BLangAssignment assignmentStmt =
                ASTBuilderUtil.createAssignmentStmt(expr.pos, tempResultVarRef, assignmentRhsExpr, false);
        BLangBlockStmt patternBody = ASTBuilderUtil.createBlockStmt(expr.pos, Lists.of(assignmentStmt));

        // Create the pattern
        // R b => a = b;
        BLangMatchStmtPatternClause nullPattern = (BLangMatchStmtPatternClause) ASTBuilderUtil
                .createMatchStatementPattern(expr.pos, nullPatternVar, patternBody);
        return nullPattern;
    }

    private BLangMatchStmtPatternClause getSuccessPattern(BLangAccessExpression accessExpr,
                                                          BLangVariable tempResultVar, boolean liftError) {
        BType type = getSafeType(accessExpr.expr.type, liftError);
        String successPatternVarName = GEN_VAR_PREFIX.value + "t_match_success";
        BLangVariable successPatternVar = ASTBuilderUtil.createVariable(accessExpr.pos, successPatternVarName, type,
                null, new BVarSymbol(0, names.fromString(successPatternVarName), this.env.scope.owner.pkgID, type,
                        this.env.scope.owner));

        // Create x.foo, by replacing the varRef expr of the current expression, with the new temp var ref
        accessExpr.expr = ASTBuilderUtil.createVariableRef(accessExpr.pos, successPatternVar.symbol);
        accessExpr.safeNavigate = false;

        // Type of the field access expression should be always taken from the child type.
        // Because the type assigned to expression contains the inherited error/nil types,
        // and may not reflect the actual type of the child/field expr.
        accessExpr.type = accessExpr.childType;

        BLangVariableReference tempResultVarRef =
                ASTBuilderUtil.createVariableRef(accessExpr.pos, tempResultVar.symbol);

        BLangExpression assignmentRhsExpr = addConversionExprIfRequired(accessExpr, tempResultVarRef.type);
        BLangAssignment assignmentStmt =
                ASTBuilderUtil.createAssignmentStmt(accessExpr.pos, tempResultVarRef, assignmentRhsExpr, false);
        BLangBlockStmt patternBody = ASTBuilderUtil.createBlockStmt(accessExpr.pos, Lists.of(assignmentStmt));

        // Create the pattern
        // R b => a = x.foo;
        BLangMatchStmtPatternClause successPattern = (BLangMatchStmtPatternClause) ASTBuilderUtil
                .createMatchStatementPattern(accessExpr.pos, successPatternVar, patternBody);
        this.safeNavigationAssignment = assignmentStmt;
        return successPattern;
    }

    private BType getSafeType(BType type, boolean liftError) {
        // Since JSON is by default contains null, we need to create a new json type which
        // is not-nullable.
        if (type.tag == TypeTags.JSON) {
            BJSONType jsonType = (BJSONType) type;
            return new BJSONType(jsonType.tag, jsonType.constraint, jsonType.tsymbol, false);
        }

        if (type.tag != TypeTags.UNION) {
            return type;
        }

        BUnionType unionType = (BUnionType) type;
        BUnionType errorLiftedType =
                new BUnionType(null, new LinkedHashSet<>(unionType.memberTypes), unionType.isNullable());

        // Lift nil always. Lift error only if safe navigation is used.
        errorLiftedType.memberTypes.remove(symTable.nilType);
        if (liftError) {
            errorLiftedType.memberTypes.remove(symTable.errStructType);
        }

        if (errorLiftedType.memberTypes.size() == 1) {
            return errorLiftedType.memberTypes.toArray(new BType[0])[0];
        }
        return errorLiftedType;
    }

    private BInvokableSymbol duplicateInvokableSymbol(BInvokableSymbol invokableSymbol) {
        BInvokableSymbol dupFuncSymbol = Symbols.createFunctionSymbol(invokableSymbol.flags, invokableSymbol.name,
                invokableSymbol.pkgID, invokableSymbol.type, invokableSymbol.owner, invokableSymbol.bodyExist);
        dupFuncSymbol.receiverSymbol = invokableSymbol.receiverSymbol;
        dupFuncSymbol.retType = invokableSymbol.retType;
        dupFuncSymbol.defaultableParams = invokableSymbol.defaultableParams;
        dupFuncSymbol.restParam = invokableSymbol.restParam;
        dupFuncSymbol.params = new ArrayList<>(invokableSymbol.params);
        dupFuncSymbol.taintTable = invokableSymbol.taintTable;
        dupFuncSymbol.tainted = invokableSymbol.tainted;
        dupFuncSymbol.closure = invokableSymbol.closure;
        dupFuncSymbol.scope = invokableSymbol.scope;

        BInvokableType prevFuncType = (BInvokableType) invokableSymbol.type;
        dupFuncSymbol.type = new BInvokableType(new ArrayList<>(prevFuncType.paramTypes),
                prevFuncType.retType, prevFuncType.tsymbol);
        return dupFuncSymbol;
    }

    private boolean safeNavigateLHS(BLangExpression expr) {
        if (expr.getKind() != NodeKind.FIELD_BASED_ACCESS_EXPR && expr.getKind() != NodeKind.FIELD_BASED_ACCESS_EXPR) {
            return false;
        }

        BLangAccessExpression accessExpr = (BLangAccessExpression) expr;
        if (accessExpr.expr.type.tag == TypeTags.JSON) {
            return accessExpr.expr.type.isNullable();
        }

        return safeNavigateLHS(accessExpr.expr);
    }

    private BLangStatement rewriteSafeNavigationAssignment(BLangAccessExpression accessExpr, BLangExpression rhsExpr,
                                                           boolean safeAssignment) {
        List<BLangStatement> stmts = createLHSSafeNavigation(accessExpr, accessExpr.type, rhsExpr, safeAssignment);
        BLangBlockStmt blockStmt = ASTBuilderUtil.createBlockStmt(accessExpr.pos, stmts);
        return blockStmt;
    }

    private List<BLangStatement> createLHSSafeNavigation(BLangVariableReference expr, BType type,
                                                         BLangExpression rhsExpr, boolean safeAssignment) {
        List<BLangStatement> stmts = new ArrayList<>();
        NodeKind kind = expr.getKind();
        if (kind == NodeKind.FIELD_BASED_ACCESS_EXPR || kind == NodeKind.INDEX_BASED_ACCESS_EXPR ||
                kind == NodeKind.INVOCATION) {
            BLangAccessExpression accessExpr = (BLangAccessExpression) expr;
            this.accessExprStack.push(accessExpr);
            if (accessExpr.expr != null) {
                // If the parent of current expr is the root, terminate
                stmts.addAll(createLHSSafeNavigation((BLangVariableReference) accessExpr.expr, type, rhsExpr,
                        safeAssignment));
            }
            accessExpr.type = accessExpr.childType;

            // if its the leaf node, assign the original rhs expression to the access expression
            if (accessExpr.leafNode) {
                BLangVariableReference accessExprForFinalAssignment = cloneExpression(accessExpr);
                BLangAssignment assignmentStmt = ASTBuilderUtil.createAssignmentStmt(accessExpr.pos,
                        accessExprForFinalAssignment, rhsExpr, false);
                assignmentStmt.safeAssignment = safeAssignment;
                stmts.add(assignmentStmt);
                return stmts;
            }
        }

        if (!expr.type.isNullable()) {
            return stmts;
        }

        BLangIf ifStmt = getSafeNaviDefaultInitStmt(expr);
        stmts.add(ifStmt);
        return stmts;
    }

    private BLangIf getSafeNaviDefaultInitStmt(BLangVariableReference accessExpr) {
        // Create if-condition. eg:
        // if (a.b == () )
        BLangVariableReference accessExprForNullCheck = cloneExpression(accessExpr);
        BLangLiteral bLangLiteral = ASTBuilderUtil.createLiteral(accessExpr.pos, symTable.nilType, null);
        BLangBinaryExpr ifCondition = ASTBuilderUtil.createBinaryExpr(accessExpr.pos, accessExprForNullCheck,
                bLangLiteral, symTable.booleanType, OperatorKind.EQUAL, (BOperatorSymbol) symResolver
                        .resolveBinaryOperator(OperatorKind.EQUAL, symTable.anyType, symTable.nilType));

        // Create if body. eg:
        // a.b = {};
        BLangVariableReference accessExprForInit = cloneExpression(accessExpr);
        // Look one step ahead to determine the type of the child, and get the default value expression
        BLangExpression defaultValue = getDefaultValueExpr(this.accessExprStack.peek());
        BLangAssignment assignmentStmt =
                ASTBuilderUtil.createAssignmentStmt(accessExpr.pos, accessExprForInit, defaultValue, false);

        // Create If-statement
        BLangBlockStmt ifBody = ASTBuilderUtil.createBlockStmt(accessExpr.pos, Lists.of(assignmentStmt));
        return ASTBuilderUtil.createIfElseStmt(accessExpr.pos, ifCondition, ifBody, null);
    }

    private BLangVariableReference cloneExpression(BLangVariableReference expr) {
        switch (expr.getKind()) {
            case SIMPLE_VARIABLE_REF:
                return ASTBuilderUtil.createVariableRef(expr.pos, (BVarSymbol) ((BLangSimpleVarRef) expr).symbol);
            case FIELD_BASED_ACCESS_EXPR:
            case INDEX_BASED_ACCESS_EXPR:
            case INVOCATION:
                return cloneAccessExpr((BLangAccessExpression) expr);
            default:
                throw new IllegalStateException();
        }
    }

    private BLangAccessExpression cloneAccessExpr(BLangAccessExpression originalAccessExpr) {
        if (originalAccessExpr.expr == null) {
            return originalAccessExpr;
        }

        BLangVariableReference varRef;
        NodeKind kind = originalAccessExpr.expr.getKind();
        if (kind == NodeKind.FIELD_BASED_ACCESS_EXPR || kind == NodeKind.INDEX_BASED_ACCESS_EXPR ||
                kind == NodeKind.INVOCATION) {
            varRef = cloneAccessExpr((BLangAccessExpression) originalAccessExpr.expr);
        } else {
            varRef = cloneExpression(originalAccessExpr.expr);
        }
        varRef.type = getSafeType(originalAccessExpr.expr.type, false);

        BLangAccessExpression accessExpr;
        switch (originalAccessExpr.getKind()) {
            case FIELD_BASED_ACCESS_EXPR:
                accessExpr = ASTBuilderUtil.createFieldAccessExpr(varRef,
                        ((BLangFieldBasedAccess) originalAccessExpr).field);
                break;
            case INDEX_BASED_ACCESS_EXPR:
                accessExpr = ASTBuilderUtil.createIndexAccessExpr(varRef,
                        ((BLangIndexBasedAccess) originalAccessExpr).indexExpr);
                break;
            case INVOCATION:
                // TODO
                accessExpr = null;
                break;
            default:
                throw new IllegalStateException();
        }

        accessExpr.childType = originalAccessExpr.childType;
        accessExpr.pos = originalAccessExpr.pos;
        accessExpr.lhsVar = originalAccessExpr.lhsVar;
        accessExpr.symbol = originalAccessExpr.symbol;
        accessExpr.safeNavigate = false;

        // Type of the field access expression should be always taken from the child type.
        // Because the type assigned to expression contains the inherited error/nil types,
        // and may not reflect the actual type of the child/field expr.
        accessExpr.type = originalAccessExpr.childType;
        return accessExpr;
    }

    private BLangBinaryExpr getModifiedIntRangeStartExpr(BLangExpression expr) {
        BLangLiteral constOneLiteral = ASTBuilderUtil.createLiteral(expr.pos, symTable.intType, 1L);
        return ASTBuilderUtil.createBinaryExpr(expr.pos, expr, constOneLiteral, symTable.intType, OperatorKind.ADD,
                                               (BOperatorSymbol) symResolver.resolveBinaryOperator(OperatorKind.ADD,
                                                                                                   symTable.intType,
                                                                                                   symTable.intType));
    }


    private BLangBinaryExpr getModifiedIntRangeEndExpr(BLangExpression expr) {
        BLangLiteral constOneLiteral = ASTBuilderUtil.createLiteral(expr.pos, symTable.intType, 1L);
        return ASTBuilderUtil.createBinaryExpr(expr.pos, expr, constOneLiteral, symTable.intType, OperatorKind.SUB,
                                               (BOperatorSymbol) symResolver.resolveBinaryOperator(OperatorKind.SUB,
                                                                                                   symTable.intType,
                                                                                                   symTable.intType));
    }

    private BLangExpression getDefaultValueExpr(BLangAccessExpression expr) {
        BType type = expr.type;
        switch (type.tag) {
            case TypeTags.JSON:
                if (expr.getKind() == NodeKind.INDEX_BASED_ACCESS_EXPR &&
                        ((BLangIndexBasedAccess) expr).indexExpr.type.tag == TypeTags.INT) {
                    return new BLangJSONArrayLiteral(new ArrayList<>(), type);
                }
                return new BLangJSONLiteral(new ArrayList<>(), type);
            case TypeTags.MAP:
                return new BLangMapLiteral(new ArrayList<>(), type);
            default:
                throw new IllegalStateException();
        }
    }

    private BLangExpression getDefaultValueLiteral(Object value) {
        if (value == null) {
            return getNullLiteral();
        } else if (value instanceof Long) {
            return getIntLiteral((Long) value);
        } else if (value instanceof Double) {
            return getFloatLiteral((Double) value);
        } else if (value instanceof String) {
            return getStringLiteral((String) value);
        } else if (value instanceof Boolean) {
            return getBooleanLiteral((Boolean) value);
        } else {
            throw new IllegalStateException("Unsupported default value type");
        }
    }

    private BLangLiteral getStringLiteral(String value) {
        BLangLiteral literal = (BLangLiteral) TreeBuilder.createLiteralExpression();
        literal.value = value;
        literal.typeTag = TypeTags.STRING;
        literal.type = symTable.stringType;
        return literal;
    }

    private BLangLiteral getIntLiteral(long value) {
        BLangLiteral literal = (BLangLiteral) TreeBuilder.createLiteralExpression();
        literal.value = value;
        literal.typeTag = TypeTags.INT;
        literal.type = symTable.intType;
        return literal;
    }

    private BLangLiteral getFloatLiteral(double value) {
        BLangLiteral literal = (BLangLiteral) TreeBuilder.createLiteralExpression();
        literal.value = value;
        literal.typeTag = TypeTags.FLOAT;
        literal.type = symTable.floatType;
        return literal;
    }

    private BLangLiteral getBooleanLiteral(boolean value) {
        BLangLiteral literal = (BLangLiteral) TreeBuilder.createLiteralExpression();
        literal.value = value;
        literal.typeTag = TypeTags.BOOLEAN;
        literal.type = symTable.booleanType;
        return literal;
    }

    private BLangLiteral getNullLiteral() {
        BLangLiteral literal = (BLangLiteral) TreeBuilder.createLiteralExpression();
        literal.typeTag = TypeTags.NIL;
        literal.type = symTable.nilType;
        return literal;
    }

}<|MERGE_RESOLUTION|>--- conflicted
+++ resolved
@@ -77,11 +77,7 @@
 import org.wso2.ballerinalang.compiler.tree.expressions.BLangExpression;
 import org.wso2.ballerinalang.compiler.tree.expressions.BLangFieldBasedAccess;
 import org.wso2.ballerinalang.compiler.tree.expressions.BLangFieldBasedAccess.BLangEnumeratorAccessExpr;
-<<<<<<< HEAD
 import org.wso2.ballerinalang.compiler.tree.expressions.BLangFieldBasedAccess.BLangRecordFieldAccessExpr;
-import org.wso2.ballerinalang.compiler.tree.expressions.BLangFieldBasedAccess.BLangStructFieldAccessExpr;
-=======
->>>>>>> 95a5ccbb
 import org.wso2.ballerinalang.compiler.tree.expressions.BLangFieldBasedAccess.BLangStructFunctionVarRef;
 import org.wso2.ballerinalang.compiler.tree.expressions.BLangIndexBasedAccess;
 import org.wso2.ballerinalang.compiler.tree.expressions.BLangIndexBasedAccess.BLangArrayAccessExpr;
@@ -1102,9 +1098,7 @@
                     targetVarRef = new BLangStructFunctionVarRef(fieldAccessExpr.expr,
                                                                  (BVarSymbol) fieldAccessExpr.symbol);
                 } else {
-<<<<<<< HEAD
-                    targetVarRef = new BLangStructFieldAccessExpr(fieldAccessExpr.pos,
-                                                                  fieldAccessExpr.expr,
+                    targetVarRef = new BLangStructFieldAccessExpr(fieldAccessExpr.pos, fieldAccessExpr.expr, stringLit,
                                                                   (BVarSymbol) fieldAccessExpr.symbol);
                 }
             } else if (varRefType.tag == TypeTags.RECORD) {
@@ -1113,12 +1107,7 @@
                     targetVarRef = new BLangStructFunctionVarRef(fieldAccessExpr.expr,
                                                                  (BVarSymbol) fieldAccessExpr.symbol);
                 } else {
-                    BLangLiteral stringLit = createStringLiteral(fieldAccessExpr.pos, fieldAccessExpr.field.value);
                     targetVarRef = new BLangRecordFieldAccessExpr(fieldAccessExpr.pos, fieldAccessExpr.expr, stringLit);
-=======
-                    targetVarRef = new BLangStructFieldAccessExpr(fieldAccessExpr.pos, fieldAccessExpr.expr, stringLit,
-                            (BVarSymbol) fieldAccessExpr.symbol);
->>>>>>> 95a5ccbb
                 }
             } else if (varRefType.tag == TypeTags.MAP) {
                 targetVarRef = new BLangMapAccessExpr(fieldAccessExpr.pos, fieldAccessExpr.expr, stringLit);
@@ -1146,21 +1135,16 @@
         indexAccessExpr.indexExpr = rewriteExpr(indexAccessExpr.indexExpr);
         indexAccessExpr.expr = rewriteExpr(indexAccessExpr.expr);
         BType varRefType = indexAccessExpr.expr.type;
-<<<<<<< HEAD
         if (varRefType.tag == TypeTags.OBJECT) {
             targetVarRef = new BLangStructFieldAccessExpr(indexAccessExpr.pos,
                                                           indexAccessExpr.expr,
+                                                          indexAccessExpr.indexExpr,
                                                           (BVarSymbol) indexAccessExpr.symbol);
         } else if (varRefType.tag == TypeTags.RECORD) {
             targetVarRef = new BLangRecordFieldAccessExpr(indexAccessExpr.pos,
                                                           indexAccessExpr.expr,
                                                           indexAccessExpr.indexExpr,
                                                           !indexAccessExpr.type.isNullable());
-=======
-        if (varRefType.tag == TypeTags.OBJECT || varRefType.tag == TypeTags.RECORD) {
-            targetVarRef = new BLangStructFieldAccessExpr(indexAccessExpr.pos, indexAccessExpr.expr,
-                    indexAccessExpr.indexExpr, (BVarSymbol) indexAccessExpr.symbol);
->>>>>>> 95a5ccbb
         } else if (varRefType.tag == TypeTags.MAP) {
             targetVarRef = new BLangMapAccessExpr(indexAccessExpr.pos,
                     indexAccessExpr.expr, indexAccessExpr.indexExpr, !indexAccessExpr.type.isNullable());
