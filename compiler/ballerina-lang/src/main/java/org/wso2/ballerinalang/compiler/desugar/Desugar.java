/*
 *  Copyright (c) 2017, WSO2 Inc. (http://www.wso2.org) All Rights Reserved.
 *
 *  WSO2 Inc. licenses this file to you under the Apache License,
 *  Version 2.0 (the "License"); you may not use this file except
 *  in compliance with the License.
 *  You may obtain a copy of the License at
 *
 *    http://www.apache.org/licenses/LICENSE-2.0
 *
 *  Unless required by applicable law or agreed to in writing,
 *  software distributed under the License is distributed on an
 *  "AS IS" BASIS, WITHOUT WARRANTIES OR CONDITIONS OF ANY
 *  KIND, either express or implied.  See the License for the
 *  specific language governing permissions and limitations
 *  under the License.
 */
package org.wso2.ballerinalang.compiler.desugar;

import io.ballerina.runtime.api.constants.RuntimeConstants;
import io.ballerina.tools.diagnostics.Location;
import org.apache.commons.lang3.StringEscapeUtils;
import org.ballerinalang.compiler.CompilerPhase;
import org.ballerinalang.model.TreeBuilder;
import org.ballerinalang.model.elements.Flag;
import org.ballerinalang.model.elements.PackageID;
import org.ballerinalang.model.symbols.SymbolKind;
import org.ballerinalang.model.tree.BlockFunctionBodyNode;
import org.ballerinalang.model.tree.BlockNode;
import org.ballerinalang.model.tree.NodeKind;
import org.ballerinalang.model.tree.OperatorKind;
import org.ballerinalang.model.tree.TopLevelNode;
import org.ballerinalang.model.tree.expressions.NamedArgNode;
import org.ballerinalang.model.tree.expressions.RecordLiteralNode;
import org.ballerinalang.model.tree.expressions.XMLNavigationAccess;
import org.ballerinalang.model.tree.statements.VariableDefinitionNode;
import org.ballerinalang.model.tree.types.TypeNode;
import org.ballerinalang.model.types.TypeKind;
import org.ballerinalang.util.BLangCompilerConstants;
import org.wso2.ballerinalang.compiler.diagnostic.BLangDiagnosticLocation;
import org.wso2.ballerinalang.compiler.parser.BLangAnonymousModelHelper;
import org.wso2.ballerinalang.compiler.parser.NodeCloner;
import org.wso2.ballerinalang.compiler.semantics.analyzer.SemanticAnalyzer;
import org.wso2.ballerinalang.compiler.semantics.analyzer.SymbolEnter;
import org.wso2.ballerinalang.compiler.semantics.analyzer.SymbolResolver;
import org.wso2.ballerinalang.compiler.semantics.analyzer.TypeParamAnalyzer;
import org.wso2.ballerinalang.compiler.semantics.analyzer.Types;
import org.wso2.ballerinalang.compiler.semantics.model.Scope;
import org.wso2.ballerinalang.compiler.semantics.model.SymbolEnv;
import org.wso2.ballerinalang.compiler.semantics.model.SymbolTable;
import org.wso2.ballerinalang.compiler.semantics.model.symbols.BAttachedFunction;
import org.wso2.ballerinalang.compiler.semantics.model.symbols.BConstantSymbol;
import org.wso2.ballerinalang.compiler.semantics.model.symbols.BErrorTypeSymbol;
import org.wso2.ballerinalang.compiler.semantics.model.symbols.BInvokableSymbol;
import org.wso2.ballerinalang.compiler.semantics.model.symbols.BObjectTypeSymbol;
import org.wso2.ballerinalang.compiler.semantics.model.symbols.BOperatorSymbol;
import org.wso2.ballerinalang.compiler.semantics.model.symbols.BPackageSymbol;
import org.wso2.ballerinalang.compiler.semantics.model.symbols.BRecordTypeSymbol;
import org.wso2.ballerinalang.compiler.semantics.model.symbols.BSymbol;
import org.wso2.ballerinalang.compiler.semantics.model.symbols.BTypeSymbol;
import org.wso2.ballerinalang.compiler.semantics.model.symbols.BVarSymbol;
import org.wso2.ballerinalang.compiler.semantics.model.symbols.BXMLNSSymbol;
import org.wso2.ballerinalang.compiler.semantics.model.symbols.SymTag;
import org.wso2.ballerinalang.compiler.semantics.model.symbols.Symbols;
import org.wso2.ballerinalang.compiler.semantics.model.types.BArrayType;
import org.wso2.ballerinalang.compiler.semantics.model.types.BErrorType;
import org.wso2.ballerinalang.compiler.semantics.model.types.BField;
import org.wso2.ballerinalang.compiler.semantics.model.types.BInvokableType;
import org.wso2.ballerinalang.compiler.semantics.model.types.BMapType;
import org.wso2.ballerinalang.compiler.semantics.model.types.BObjectType;
import org.wso2.ballerinalang.compiler.semantics.model.types.BRecordType;
import org.wso2.ballerinalang.compiler.semantics.model.types.BStreamType;
import org.wso2.ballerinalang.compiler.semantics.model.types.BTupleType;
import org.wso2.ballerinalang.compiler.semantics.model.types.BType;
import org.wso2.ballerinalang.compiler.semantics.model.types.BTypedescType;
import org.wso2.ballerinalang.compiler.semantics.model.types.BUnionType;
import org.wso2.ballerinalang.compiler.tree.BLangAnnotation;
import org.wso2.ballerinalang.compiler.tree.BLangAnnotationAttachment;
import org.wso2.ballerinalang.compiler.tree.BLangBlockFunctionBody;
import org.wso2.ballerinalang.compiler.tree.BLangClassDefinition;
import org.wso2.ballerinalang.compiler.tree.BLangErrorVariable;
import org.wso2.ballerinalang.compiler.tree.BLangExprFunctionBody;
import org.wso2.ballerinalang.compiler.tree.BLangExternalFunctionBody;
import org.wso2.ballerinalang.compiler.tree.BLangFunction;
import org.wso2.ballerinalang.compiler.tree.BLangFunctionBody;
import org.wso2.ballerinalang.compiler.tree.BLangIdentifier;
import org.wso2.ballerinalang.compiler.tree.BLangImportPackage;
import org.wso2.ballerinalang.compiler.tree.BLangInvokableNode;
import org.wso2.ballerinalang.compiler.tree.BLangNode;
import org.wso2.ballerinalang.compiler.tree.BLangNodeVisitor;
import org.wso2.ballerinalang.compiler.tree.BLangPackage;
import org.wso2.ballerinalang.compiler.tree.BLangRecordVariable;
import org.wso2.ballerinalang.compiler.tree.BLangRecordVariable.BLangRecordVariableKeyValue;
import org.wso2.ballerinalang.compiler.tree.BLangResource;
import org.wso2.ballerinalang.compiler.tree.BLangRetrySpec;
import org.wso2.ballerinalang.compiler.tree.BLangSimpleVariable;
import org.wso2.ballerinalang.compiler.tree.BLangTableKeyTypeConstraint;
import org.wso2.ballerinalang.compiler.tree.BLangTestablePackage;
import org.wso2.ballerinalang.compiler.tree.BLangTupleVariable;
import org.wso2.ballerinalang.compiler.tree.BLangTypeDefinition;
import org.wso2.ballerinalang.compiler.tree.BLangVariable;
import org.wso2.ballerinalang.compiler.tree.BLangXMLNS;
import org.wso2.ballerinalang.compiler.tree.BLangXMLNS.BLangLocalXMLNS;
import org.wso2.ballerinalang.compiler.tree.BLangXMLNS.BLangPackageXMLNS;
import org.wso2.ballerinalang.compiler.tree.bindingpatterns.BLangBindingPattern;
import org.wso2.ballerinalang.compiler.tree.bindingpatterns.BLangCaptureBindingPattern;
import org.wso2.ballerinalang.compiler.tree.clauses.BLangMatchClause;
import org.wso2.ballerinalang.compiler.tree.clauses.BLangOnFailClause;
import org.wso2.ballerinalang.compiler.tree.expressions.BLangAccessExpression;
import org.wso2.ballerinalang.compiler.tree.expressions.BLangAnnotAccessExpr;
import org.wso2.ballerinalang.compiler.tree.expressions.BLangArrowFunction;
import org.wso2.ballerinalang.compiler.tree.expressions.BLangBinaryExpr;
import org.wso2.ballerinalang.compiler.tree.expressions.BLangCheckPanickedExpr;
import org.wso2.ballerinalang.compiler.tree.expressions.BLangCheckedExpr;
import org.wso2.ballerinalang.compiler.tree.expressions.BLangCommitExpr;
import org.wso2.ballerinalang.compiler.tree.expressions.BLangConstRef;
import org.wso2.ballerinalang.compiler.tree.expressions.BLangConstant;
import org.wso2.ballerinalang.compiler.tree.expressions.BLangElvisExpr;
import org.wso2.ballerinalang.compiler.tree.expressions.BLangErrorVarRef;
import org.wso2.ballerinalang.compiler.tree.expressions.BLangExpression;
import org.wso2.ballerinalang.compiler.tree.expressions.BLangFieldBasedAccess;
import org.wso2.ballerinalang.compiler.tree.expressions.BLangFieldBasedAccess.BLangStructFunctionVarRef;
import org.wso2.ballerinalang.compiler.tree.expressions.BLangGroupExpr;
import org.wso2.ballerinalang.compiler.tree.expressions.BLangIgnoreExpr;
import org.wso2.ballerinalang.compiler.tree.expressions.BLangIndexBasedAccess;
import org.wso2.ballerinalang.compiler.tree.expressions.BLangIndexBasedAccess.BLangArrayAccessExpr;
import org.wso2.ballerinalang.compiler.tree.expressions.BLangIndexBasedAccess.BLangJSONAccessExpr;
import org.wso2.ballerinalang.compiler.tree.expressions.BLangIndexBasedAccess.BLangMapAccessExpr;
import org.wso2.ballerinalang.compiler.tree.expressions.BLangIndexBasedAccess.BLangStringAccessExpr;
import org.wso2.ballerinalang.compiler.tree.expressions.BLangIndexBasedAccess.BLangStructFieldAccessExpr;
import org.wso2.ballerinalang.compiler.tree.expressions.BLangIndexBasedAccess.BLangTableAccessExpr;
import org.wso2.ballerinalang.compiler.tree.expressions.BLangIndexBasedAccess.BLangTupleAccessExpr;
import org.wso2.ballerinalang.compiler.tree.expressions.BLangIndexBasedAccess.BLangXMLAccessExpr;
import org.wso2.ballerinalang.compiler.tree.expressions.BLangIntRangeExpression;
import org.wso2.ballerinalang.compiler.tree.expressions.BLangInvocation;
import org.wso2.ballerinalang.compiler.tree.expressions.BLangInvocation.BFunctionPointerInvocation;
import org.wso2.ballerinalang.compiler.tree.expressions.BLangInvocation.BLangAttachedFunctionInvocation;
import org.wso2.ballerinalang.compiler.tree.expressions.BLangIsAssignableExpr;
import org.wso2.ballerinalang.compiler.tree.expressions.BLangIsLikeExpr;
import org.wso2.ballerinalang.compiler.tree.expressions.BLangLambdaFunction;
import org.wso2.ballerinalang.compiler.tree.expressions.BLangLetExpression;
import org.wso2.ballerinalang.compiler.tree.expressions.BLangListConstructorExpr;
import org.wso2.ballerinalang.compiler.tree.expressions.BLangListConstructorExpr.BLangArrayLiteral;
import org.wso2.ballerinalang.compiler.tree.expressions.BLangListConstructorExpr.BLangJSONArrayLiteral;
import org.wso2.ballerinalang.compiler.tree.expressions.BLangListConstructorExpr.BLangTupleLiteral;
import org.wso2.ballerinalang.compiler.tree.expressions.BLangLiteral;
import org.wso2.ballerinalang.compiler.tree.expressions.BLangMatchExpression;
import org.wso2.ballerinalang.compiler.tree.expressions.BLangMatchExpression.BLangMatchExprPatternClause;
import org.wso2.ballerinalang.compiler.tree.expressions.BLangNamedArgsExpression;
import org.wso2.ballerinalang.compiler.tree.expressions.BLangObjectConstructorExpression;
import org.wso2.ballerinalang.compiler.tree.expressions.BLangQueryAction;
import org.wso2.ballerinalang.compiler.tree.expressions.BLangQueryExpr;
import org.wso2.ballerinalang.compiler.tree.expressions.BLangRawTemplateLiteral;
import org.wso2.ballerinalang.compiler.tree.expressions.BLangRecordLiteral;
import org.wso2.ballerinalang.compiler.tree.expressions.BLangRecordLiteral.BLangMapLiteral;
import org.wso2.ballerinalang.compiler.tree.expressions.BLangRecordLiteral.BLangStructLiteral;
import org.wso2.ballerinalang.compiler.tree.expressions.BLangRecordVarRef;
import org.wso2.ballerinalang.compiler.tree.expressions.BLangRecordVarRef.BLangRecordVarRefKeyValue;
import org.wso2.ballerinalang.compiler.tree.expressions.BLangRestArgsExpression;
import org.wso2.ballerinalang.compiler.tree.expressions.BLangServiceConstructorExpr;
import org.wso2.ballerinalang.compiler.tree.expressions.BLangSimpleVarRef;
import org.wso2.ballerinalang.compiler.tree.expressions.BLangSimpleVarRef.BLangFieldVarRef;
import org.wso2.ballerinalang.compiler.tree.expressions.BLangSimpleVarRef.BLangFunctionVarRef;
import org.wso2.ballerinalang.compiler.tree.expressions.BLangSimpleVarRef.BLangLocalVarRef;
import org.wso2.ballerinalang.compiler.tree.expressions.BLangSimpleVarRef.BLangPackageVarRef;
import org.wso2.ballerinalang.compiler.tree.expressions.BLangSimpleVarRef.BLangTypeLoad;
import org.wso2.ballerinalang.compiler.tree.expressions.BLangStatementExpression;
import org.wso2.ballerinalang.compiler.tree.expressions.BLangStringTemplateLiteral;
import org.wso2.ballerinalang.compiler.tree.expressions.BLangTableConstructorExpr;
import org.wso2.ballerinalang.compiler.tree.expressions.BLangTableMultiKeyExpr;
import org.wso2.ballerinalang.compiler.tree.expressions.BLangTernaryExpr;
import org.wso2.ballerinalang.compiler.tree.expressions.BLangTransactionalExpr;
import org.wso2.ballerinalang.compiler.tree.expressions.BLangTrapExpr;
import org.wso2.ballerinalang.compiler.tree.expressions.BLangTupleVarRef;
import org.wso2.ballerinalang.compiler.tree.expressions.BLangTypeConversionExpr;
import org.wso2.ballerinalang.compiler.tree.expressions.BLangTypeInit;
import org.wso2.ballerinalang.compiler.tree.expressions.BLangTypeTestExpr;
import org.wso2.ballerinalang.compiler.tree.expressions.BLangTypedescExpr;
import org.wso2.ballerinalang.compiler.tree.expressions.BLangUnaryExpr;
import org.wso2.ballerinalang.compiler.tree.expressions.BLangVariableReference;
import org.wso2.ballerinalang.compiler.tree.expressions.BLangWaitExpr;
import org.wso2.ballerinalang.compiler.tree.expressions.BLangWaitForAllExpr;
import org.wso2.ballerinalang.compiler.tree.expressions.BLangWorkerFlushExpr;
import org.wso2.ballerinalang.compiler.tree.expressions.BLangWorkerReceive;
import org.wso2.ballerinalang.compiler.tree.expressions.BLangWorkerSyncSendExpr;
import org.wso2.ballerinalang.compiler.tree.expressions.BLangXMLAttribute;
import org.wso2.ballerinalang.compiler.tree.expressions.BLangXMLAttributeAccess;
import org.wso2.ballerinalang.compiler.tree.expressions.BLangXMLCommentLiteral;
import org.wso2.ballerinalang.compiler.tree.expressions.BLangXMLElementAccess;
import org.wso2.ballerinalang.compiler.tree.expressions.BLangXMLElementFilter;
import org.wso2.ballerinalang.compiler.tree.expressions.BLangXMLElementLiteral;
import org.wso2.ballerinalang.compiler.tree.expressions.BLangXMLNavigationAccess;
import org.wso2.ballerinalang.compiler.tree.expressions.BLangXMLProcInsLiteral;
import org.wso2.ballerinalang.compiler.tree.expressions.BLangXMLQName;
import org.wso2.ballerinalang.compiler.tree.expressions.BLangXMLQuotedString;
import org.wso2.ballerinalang.compiler.tree.expressions.BLangXMLTextLiteral;
import org.wso2.ballerinalang.compiler.tree.matchpatterns.BLangConstPattern;
import org.wso2.ballerinalang.compiler.tree.matchpatterns.BLangListMatchPattern;
import org.wso2.ballerinalang.compiler.tree.matchpatterns.BLangMatchPattern;
import org.wso2.ballerinalang.compiler.tree.matchpatterns.BLangRestMatchPattern;
import org.wso2.ballerinalang.compiler.tree.matchpatterns.BLangVarBindingPatternMatchPattern;
import org.wso2.ballerinalang.compiler.tree.matchpatterns.BLangWildCardMatchPattern;
import org.wso2.ballerinalang.compiler.tree.statements.BLangAssignment;
import org.wso2.ballerinalang.compiler.tree.statements.BLangBlockStmt;
import org.wso2.ballerinalang.compiler.tree.statements.BLangBreak;
import org.wso2.ballerinalang.compiler.tree.statements.BLangCompoundAssignment;
import org.wso2.ballerinalang.compiler.tree.statements.BLangContinue;
import org.wso2.ballerinalang.compiler.tree.statements.BLangDo;
import org.wso2.ballerinalang.compiler.tree.statements.BLangErrorDestructure;
import org.wso2.ballerinalang.compiler.tree.statements.BLangErrorVariableDef;
import org.wso2.ballerinalang.compiler.tree.statements.BLangExpressionStmt;
import org.wso2.ballerinalang.compiler.tree.statements.BLangFail;
import org.wso2.ballerinalang.compiler.tree.statements.BLangForeach;
import org.wso2.ballerinalang.compiler.tree.statements.BLangForkJoin;
import org.wso2.ballerinalang.compiler.tree.statements.BLangIf;
import org.wso2.ballerinalang.compiler.tree.statements.BLangLock;
import org.wso2.ballerinalang.compiler.tree.statements.BLangLock.BLangLockStmt;
import org.wso2.ballerinalang.compiler.tree.statements.BLangLock.BLangUnLockStmt;
import org.wso2.ballerinalang.compiler.tree.statements.BLangMatch;
import org.wso2.ballerinalang.compiler.tree.statements.BLangMatch.BLangMatchBindingPatternClause;
import org.wso2.ballerinalang.compiler.tree.statements.BLangMatch.BLangMatchStaticBindingPatternClause;
import org.wso2.ballerinalang.compiler.tree.statements.BLangMatch.BLangMatchStructuredBindingPatternClause;
import org.wso2.ballerinalang.compiler.tree.statements.BLangMatch.BLangMatchTypedBindingPatternClause;
import org.wso2.ballerinalang.compiler.tree.statements.BLangMatchStatement;
import org.wso2.ballerinalang.compiler.tree.statements.BLangPanic;
import org.wso2.ballerinalang.compiler.tree.statements.BLangRecordDestructure;
import org.wso2.ballerinalang.compiler.tree.statements.BLangRecordVariableDef;
import org.wso2.ballerinalang.compiler.tree.statements.BLangRetry;
import org.wso2.ballerinalang.compiler.tree.statements.BLangRetryTransaction;
import org.wso2.ballerinalang.compiler.tree.statements.BLangReturn;
import org.wso2.ballerinalang.compiler.tree.statements.BLangRollback;
import org.wso2.ballerinalang.compiler.tree.statements.BLangSimpleVariableDef;
import org.wso2.ballerinalang.compiler.tree.statements.BLangStatement;
import org.wso2.ballerinalang.compiler.tree.statements.BLangStatement.BLangStatementLink;
import org.wso2.ballerinalang.compiler.tree.statements.BLangTransaction;
import org.wso2.ballerinalang.compiler.tree.statements.BLangTupleDestructure;
import org.wso2.ballerinalang.compiler.tree.statements.BLangTupleVariableDef;
import org.wso2.ballerinalang.compiler.tree.statements.BLangWhile;
import org.wso2.ballerinalang.compiler.tree.statements.BLangWorkerSend;
import org.wso2.ballerinalang.compiler.tree.statements.BLangXMLNSStatement;
import org.wso2.ballerinalang.compiler.tree.types.BLangArrayType;
import org.wso2.ballerinalang.compiler.tree.types.BLangBuiltInRefTypeNode;
import org.wso2.ballerinalang.compiler.tree.types.BLangConstrainedType;
import org.wso2.ballerinalang.compiler.tree.types.BLangErrorType;
import org.wso2.ballerinalang.compiler.tree.types.BLangFunctionTypeNode;
import org.wso2.ballerinalang.compiler.tree.types.BLangIntersectionTypeNode;
import org.wso2.ballerinalang.compiler.tree.types.BLangLetVariable;
import org.wso2.ballerinalang.compiler.tree.types.BLangObjectTypeNode;
import org.wso2.ballerinalang.compiler.tree.types.BLangRecordTypeNode;
import org.wso2.ballerinalang.compiler.tree.types.BLangStreamType;
import org.wso2.ballerinalang.compiler.tree.types.BLangTableTypeNode;
import org.wso2.ballerinalang.compiler.tree.types.BLangTupleTypeNode;
import org.wso2.ballerinalang.compiler.tree.types.BLangType;
import org.wso2.ballerinalang.compiler.tree.types.BLangUnionTypeNode;
import org.wso2.ballerinalang.compiler.tree.types.BLangUserDefinedType;
import org.wso2.ballerinalang.compiler.tree.types.BLangValueType;
import org.wso2.ballerinalang.compiler.util.ClosureVarSymbol;
import org.wso2.ballerinalang.compiler.util.CompilerContext;
import org.wso2.ballerinalang.compiler.util.FieldKind;
import org.wso2.ballerinalang.compiler.util.Name;
import org.wso2.ballerinalang.compiler.util.Names;
import org.wso2.ballerinalang.compiler.util.ResolvedTypeBuilder;
import org.wso2.ballerinalang.compiler.util.TypeDefBuilderHelper;
import org.wso2.ballerinalang.compiler.util.TypeTags;
import org.wso2.ballerinalang.util.Flags;
import org.wso2.ballerinalang.util.Lists;

import java.nio.charset.StandardCharsets;
import java.util.ArrayList;
import java.util.Arrays;
import java.util.Base64;
import java.util.Collections;
import java.util.Comparator;
import java.util.HashMap;
import java.util.HashSet;
import java.util.Iterator;
import java.util.LinkedHashMap;
import java.util.LinkedHashSet;
import java.util.List;
import java.util.Map;
import java.util.Optional;
import java.util.Set;
import java.util.Stack;
import java.util.stream.Collectors;

import javax.xml.XMLConstants;

import static io.ballerina.runtime.api.constants.RuntimeConstants.UNDERSCORE;
import static org.ballerinalang.model.symbols.SymbolOrigin.VIRTUAL;
import static org.ballerinalang.util.BLangCompilerConstants.RETRY_MANAGER_OBJECT_SHOULD_RETRY_FUNC;
import static org.wso2.ballerinalang.compiler.desugar.ASTBuilderUtil.createBlockStmt;
import static org.wso2.ballerinalang.compiler.desugar.ASTBuilderUtil.createErrorVariableDef;
import static org.wso2.ballerinalang.compiler.desugar.ASTBuilderUtil.createExpressionStmt;
import static org.wso2.ballerinalang.compiler.desugar.ASTBuilderUtil.createIdentifier;
import static org.wso2.ballerinalang.compiler.desugar.ASTBuilderUtil.createLiteral;
import static org.wso2.ballerinalang.compiler.desugar.ASTBuilderUtil.createStatementExpression;
import static org.wso2.ballerinalang.compiler.desugar.ASTBuilderUtil.createVariable;
import static org.wso2.ballerinalang.compiler.desugar.ASTBuilderUtil.createVariableRef;
import static org.wso2.ballerinalang.compiler.util.Constants.INIT_METHOD_SPLIT_SIZE;
import static org.wso2.ballerinalang.compiler.util.Names.GEN_VAR_PREFIX;
import static org.wso2.ballerinalang.compiler.util.Names.IGNORE;
import static org.wso2.ballerinalang.compiler.util.Names.IS_TRANSACTIONAL;

/**
 * @since 0.94
 */
public class Desugar extends BLangNodeVisitor {

    private static final CompilerContext.Key<Desugar> DESUGAR_KEY =
            new CompilerContext.Key<>();
    private static final String BASE_64 = "base64";
    private static final String ERROR_MESSAGE_FUNCTION_NAME = "message";
    private static final String ERROR_CAUSE_FUNCTION_NAME = "cause";
    private static final String ERROR_DETAIL_FUNCTION_NAME = "detail";
    private static final String TO_STRING_FUNCTION_NAME = "toString";
    private static final String LENGTH_FUNCTION_NAME = "length";
    private static final String ERROR_REASON_NULL_REFERENCE_ERROR = "NullReferenceException";
    private static final String CLONE_WITH_TYPE = "cloneWithType";
    private static final String PUSH_LANGLIB_METHOD = "push";
    private static final String DESUGARED_VARARG_KEY = "$vararg$";
    private static final String GENERATED_ERROR_VAR = "$error$";

    public static final String XML_INTERNAL_SELECT_DESCENDANTS = "selectDescendants";
    public static final String XML_INTERNAL_CHILDREN = "children";
    public static final String XML_INTERNAL_GET_FILTERED_CHILDREN_FLAT = "getFilteredChildrenFlat";
    public static final String XML_INTERNAL_GET_ELEMENT_NAME_NIL_LIFTING = "getElementNameNilLifting";
    public static final String XML_INTERNAL_GET_ATTRIBUTE = "getAttribute";
    public static final String XML_INTERNAL_GET_ELEMENTS = "getElements";
    public static final String XML_GET_CONTENT_OF_TEXT = "getContent";

    private SymbolTable symTable;
    private SymbolResolver symResolver;
    private final SymbolEnter symbolEnter;
    private ClosureDesugar closureDesugar;
    private QueryDesugar queryDesugar;
    private TransactionDesugar transactionDesugar;
    private AnnotationDesugar annotationDesugar;
    private Types types;
    private Names names;
    private ServiceDesugar serviceDesugar;
    private BLangNode result;
    private NodeCloner nodeCloner;
    private SemanticAnalyzer semanticAnalyzer;
    private BLangAnonymousModelHelper anonModelHelper;
    private ResolvedTypeBuilder typeBuilder;
    private MockDesugar mockDesugar;

    private BLangStatementLink currentLink;
    public Stack<BLangLockStmt> enclLocks = new Stack<>();
    private BLangSimpleVariableDef onFailCallFuncDef;
    private BLangOnFailClause onFailClause;
    private BType forceCastReturnType = null;
    private boolean skipFailDesugaring = false;
    private Stack<BLangOnFailClause> enclosingOnFailClause = new Stack<>();
    private Stack<BLangSimpleVariableDef> enclosingOnFailCallFunc = new Stack<>();

    private SymbolEnv env;
    private int lambdaFunctionCount = 0;
    private int recordCount = 0;
    private int errorCount = 0;
    private int annonVarCount = 0;
    private int initFuncIndex = 0;
    private int indexExprCount = 0;
    private int letCount = 0;
    private int varargCount = 0;

    // Safe navigation related variables
    private Stack<BLangMatch> matchStmtStack = new Stack<>();
    Stack<BLangExpression> accessExprStack = new Stack<>();
    private BLangMatchTypedBindingPatternClause successPattern;
    private BLangAssignment safeNavigationAssignment;
    static boolean isJvmTarget = false;

    private Map<BSymbol, Set<BVarSymbol>> globalVariablesDependsOn;
    private List<BLangStatement> matchStmtsForPattern = new ArrayList<>();
    private Map<String, BLangSimpleVarRef> declaredVarDef = new HashMap<>();

    public static Desugar getInstance(CompilerContext context) {
        Desugar desugar = context.get(DESUGAR_KEY);
        if (desugar == null) {
            desugar = new Desugar(context);
        }

        return desugar;
    }

    private Desugar(CompilerContext context) {
        // This is a temporary flag to differentiate desugaring to BVM vs BIR
        // TODO: remove this once bootstrapping is added.
        isJvmTarget = true;

        context.put(DESUGAR_KEY, this);
        this.symTable = SymbolTable.getInstance(context);
        this.symResolver = SymbolResolver.getInstance(context);
        this.symbolEnter = SymbolEnter.getInstance(context);
        this.closureDesugar = ClosureDesugar.getInstance(context);
        this.queryDesugar = QueryDesugar.getInstance(context);
        this.transactionDesugar = TransactionDesugar.getInstance(context);
        this.annotationDesugar = AnnotationDesugar.getInstance(context);
        this.types = Types.getInstance(context);
        this.names = Names.getInstance(context);
        this.names = Names.getInstance(context);
        this.serviceDesugar = ServiceDesugar.getInstance(context);
        this.nodeCloner = NodeCloner.getInstance(context);
        this.semanticAnalyzer = SemanticAnalyzer.getInstance(context);
        this.anonModelHelper = BLangAnonymousModelHelper.getInstance(context);
        this.mockDesugar = MockDesugar.getInstance(context);
        this.typeBuilder = new ResolvedTypeBuilder();
    }

    public BLangPackage perform(BLangPackage pkgNode) {
        // Initialize the annotation map
        annotationDesugar.initializeAnnotationMap(pkgNode);
        SymbolEnv env = this.symTable.pkgEnvMap.get(pkgNode.symbol);
        this.globalVariablesDependsOn = env.enclPkg.globalVariableDependencies;
        return rewrite(pkgNode, env);
    }

    private void addAttachedFunctionsToPackageLevel(BLangPackage pkgNode, SymbolEnv env) {
        for (BLangTypeDefinition typeDef : pkgNode.typeDefinitions) {
            if (typeDef.typeNode.getKind() == NodeKind.USER_DEFINED_TYPE) {
                continue;
            }
            if (typeDef.symbol.tag == SymTag.OBJECT) {
                BLangObjectTypeNode objectTypeNode = (BLangObjectTypeNode) typeDef.typeNode;

                objectTypeNode.functions.forEach(f -> {
                    if (!pkgNode.objAttachedFunctions.contains(f.symbol)) {
                        pkgNode.functions.add(f);
                        pkgNode.topLevelNodes.add(f);
                    }
                });
            } else if (typeDef.symbol.tag == SymTag.RECORD) {
                BLangRecordTypeNode recordTypeNode = (BLangRecordTypeNode) typeDef.typeNode;
                recordTypeNode.initFunction = rewrite(
                        TypeDefBuilderHelper.createInitFunctionForRecordType(recordTypeNode, env, names, symTable),
                        env);
                pkgNode.functions.add(recordTypeNode.initFunction);
                pkgNode.topLevelNodes.add(recordTypeNode.initFunction);
            }
        }
        int toplevelNodeCount = pkgNode.topLevelNodes.size();
        for (int i = 0; i < toplevelNodeCount; i++) {
            TopLevelNode topLevelNode = pkgNode.topLevelNodes.get(i);
            if (topLevelNode.getKind() != NodeKind.CLASS_DEFN) {
                continue;
            }
            addClassMemberFunctionsToTopLevel(pkgNode, env, (BLangClassDefinition) topLevelNode);
        }
    }

    private void addClassMemberFunctionsToTopLevel(BLangPackage pkgNode, SymbolEnv env,
                                                   BLangClassDefinition classDefinition) {
        for (BLangFunction function : classDefinition.functions) {
            if (!pkgNode.objAttachedFunctions.contains(function.symbol)) {
                pkgNode.functions.add(function);
                pkgNode.topLevelNodes.add(function);
            }
        }

        BLangFunction tempGeneratedInitFunction = createGeneratedInitializerFunction(classDefinition, env);
        tempGeneratedInitFunction.clonedEnv = SymbolEnv.createFunctionEnv(tempGeneratedInitFunction,
                tempGeneratedInitFunction.symbol.scope, env);
        this.semanticAnalyzer.analyzeNode(tempGeneratedInitFunction, env);
        classDefinition.generatedInitFunction = tempGeneratedInitFunction;

        // Add generated init function to the attached function list
        pkgNode.functions.add(classDefinition.generatedInitFunction);
        pkgNode.topLevelNodes.add(classDefinition.generatedInitFunction);

        // Add init function to the attached function list
        if (classDefinition.initFunction != null) {
            pkgNode.functions.add(classDefinition.initFunction);
            pkgNode.topLevelNodes.add(classDefinition.initFunction);
        }
    }

    /**
     * This method synthesizes an initializer method for objects which is responsible for initializing the default
     * values given to fields. When a user creates a new instance of the object, first, this synthesized initializer is
     * invoked on the newly created object instance. Then, if there is a user-defined init method (i.e., the init()
     * method), an method call expression for this init() method is added in the return statement of the synthesized
     * initializer. When desugaring, the following method adds params and return type for the synthesized initializer by
     * looking at the params and return type of the user-defined init() method. Therefore, when desugaring object type
     * nodes, one should always take care to call this method **after** desugaring the init() method (if there is
     * supposed to be one).
     *
     * @param classDefinition The class definition node for which the initializer is created
     * @param env            The env for the type node
     * @return The generated initializer method
     */
    private BLangFunction createGeneratedInitializerFunction(BLangClassDefinition classDefinition, SymbolEnv env) {
        BLangFunction generatedInitFunc = createInitFunctionForClassDefn(classDefinition, env);
        if (classDefinition.initFunction == null) {
            return generatedInitFunc;
        }

        return wireUpGeneratedInitFunction(generatedInitFunc,
                    (BObjectTypeSymbol) classDefinition.symbol, classDefinition.initFunction);
    }

    private BLangFunction wireUpGeneratedInitFunction(BLangFunction generatedInitFunc,
                                                      BObjectTypeSymbol objectTypeSymbol, BLangFunction initFunction) {
        BAttachedFunction initializerFunc = objectTypeSymbol.initializerFunc;
        BAttachedFunction generatedInitializerFunc =
                objectTypeSymbol.generatedInitializerFunc;
        addRequiredParamsToGeneratedInitFunction(initFunction, generatedInitFunc,
                                                 generatedInitializerFunc);
        addRestParamsToGeneratedInitFunction(initFunction, generatedInitFunc, generatedInitializerFunc);

        generatedInitFunc.returnTypeNode = initFunction.returnTypeNode;
        generatedInitializerFunc.symbol.retType = generatedInitFunc.returnTypeNode.type;

        ((BInvokableType) generatedInitFunc.symbol.type).paramTypes = initializerFunc.type.paramTypes;
        ((BInvokableType) generatedInitFunc.symbol.type).retType = initializerFunc.type.retType;
        ((BInvokableType) generatedInitFunc.symbol.type).restType = initializerFunc.type.restType;

        generatedInitializerFunc.type = initializerFunc.type;
        generatedInitFunc.desugared = false;
        return generatedInitFunc;
    }

    private void addRequiredParamsToGeneratedInitFunction(BLangFunction initFunction, BLangFunction generatedInitFunc,
                                                          BAttachedFunction generatedInitializerFunc) {
        if (initFunction.requiredParams.isEmpty()) {
            return;
        }
        for (BLangSimpleVariable requiredParameter : initFunction.requiredParams) {
            BLangSimpleVariable var =
                    ASTBuilderUtil.createVariable(initFunction.pos,
                                                  requiredParameter.name.getValue(), requiredParameter.type,
                                                  createRequiredParamExpr(requiredParameter.expr),
                                                  new BVarSymbol(0, names.fromString(requiredParameter.name.getValue()),
                                                                 requiredParameter.symbol.pkgID,
                                                                 requiredParameter.type, requiredParameter.symbol.owner,
                                                                 initFunction.pos, VIRTUAL));
            generatedInitFunc.requiredParams.add(var);
            generatedInitializerFunc.symbol.params.add(var.symbol);
        }
    }

    private BLangExpression createRequiredParamExpr(BLangExpression expr) {
        if (expr == null) {
            return null;
        }
        if (expr.getKind() == NodeKind.LAMBDA) {
            BLangFunction func = ((BLangLambdaFunction) expr).function;
            return createLambdaFunction(func.pos, func.name.value, func.requiredParams, func.returnTypeNode, func.body);
        }
        // Since the expression of the requiredParam of both init functions refer to same object,
        // expression should be cloned.
        BLangExpression expression = this.nodeCloner.clone(expr);
        if (expression.getKind() == NodeKind.ARROW_EXPR) {
            BLangIdentifier func = (BLangIdentifier) ((BLangArrowFunction) expression).functionName;
            ((BLangArrowFunction) expression).functionName = ASTBuilderUtil.createIdentifier(func.pos,
                    "$" + func.getValue() + "$");
        }
        return expression;
    }

    private void addRestParamsToGeneratedInitFunction(BLangFunction initFunction, BLangFunction generatedInitFunc,
                                                      BAttachedFunction generatedInitializerFunc) {
        if (initFunction.restParam == null) {
            return;
        }
        BLangSimpleVariable restParam = initFunction.restParam;
        generatedInitFunc.restParam =
                ASTBuilderUtil.createVariable(initFunction.pos,
                                              restParam.name.getValue(), restParam.type, null,
                                              new BVarSymbol(0, names.fromString(restParam.name.getValue()),
                                                             restParam.symbol.pkgID, restParam.type,
                                                             restParam.symbol.owner, restParam.pos, VIRTUAL));
        generatedInitializerFunc.symbol.restParam = generatedInitFunc.restParam.symbol;
    }

    /**
     * Create package init functions.
     *
     * @param pkgNode package node
     * @param env     symbol environment of package
     */
    private void createPackageInitFunctions(BLangPackage pkgNode, SymbolEnv env) {
        String alias = "";
        pkgNode.initFunction = ASTBuilderUtil.createInitFunctionWithErrorOrNilReturn(pkgNode.pos, alias,
                                                                                     Names.INIT_FUNCTION_SUFFIX,
                                                                                     symTable);
        // Add package level namespace declarations to the init function
        BLangBlockFunctionBody initFnBody = (BLangBlockFunctionBody) pkgNode.initFunction.body;
        for (BLangXMLNS xmlns : pkgNode.xmlnsList) {
            initFnBody.addStatement(createNamespaceDeclrStatement(xmlns));
        }
        pkgNode.startFunction = ASTBuilderUtil.createInitFunctionWithErrorOrNilReturn(pkgNode.pos, alias,
                                                                                      Names.START_FUNCTION_SUFFIX,
                                                                                      symTable);
        pkgNode.stopFunction = ASTBuilderUtil.createInitFunctionWithNilReturn(pkgNode.pos, alias,
                                                                              Names.STOP_FUNCTION_SUFFIX);
        // Create invokable symbol for init function
        createInvokableSymbol(pkgNode.initFunction, env);
        // Create invokable symbol for start function
        createInvokableSymbol(pkgNode.startFunction, env);
        // Create invokable symbol for stop function
        createInvokableSymbol(pkgNode.stopFunction, env);
    }

    private void addUserDefinedModuleInitInvocationAndReturn(BLangPackage pkgNode) {
        Optional<BLangFunction> userDefInitOptional = pkgNode.functions.stream()
                .filter(bLangFunction -> !bLangFunction.attachedFunction &&
                            bLangFunction.name.value.equals(Names.USER_DEFINED_INIT_SUFFIX.value))
                .findFirst();

        BLangBlockFunctionBody initFnBody = (BLangBlockFunctionBody) pkgNode.initFunction.body;
        if (!userDefInitOptional.isPresent()) {
            // Assumption: compiler generated module init function body is always a block function body.
            addNilReturnStatement(initFnBody);
            return;
        }

        BLangFunction userDefInit = userDefInitOptional.get();

        BLangInvocation userDefInitInvocation = (BLangInvocation) TreeBuilder.createInvocationNode();
        userDefInitInvocation.pos = pkgNode.initFunction.pos;
        BLangIdentifier name = (BLangIdentifier) TreeBuilder.createIdentifierNode();
        name.setLiteral(false);
        name.setValue(userDefInit.name.value);
        userDefInitInvocation.name = name;
        userDefInitInvocation.symbol = userDefInit.symbol;

        BLangIdentifier pkgAlias = (BLangIdentifier) TreeBuilder.createIdentifierNode();
        pkgAlias.setLiteral(false);
        pkgAlias.setValue(pkgNode.packageID.name.value);
        userDefInitInvocation.pkgAlias = pkgAlias;

        userDefInitInvocation.type = userDefInit.returnTypeNode.type;
        userDefInitInvocation.requiredArgs = Collections.emptyList();

        BLangReturn returnStmt = (BLangReturn) TreeBuilder.createReturnNode();
        returnStmt.pos = pkgNode.initFunction.pos;
        returnStmt.expr = userDefInitInvocation;
        initFnBody.stmts.add(returnStmt);
    }

    /**
     * Create invokable symbol for function.
     *
     * @param bLangFunction function node
     * @param env           Symbol environment
     */
    private void createInvokableSymbol(BLangFunction bLangFunction, SymbolEnv env) {
        BType returnType = bLangFunction.returnTypeNode.type == null ?
                symResolver.resolveTypeNode(bLangFunction.returnTypeNode, env) : bLangFunction.returnTypeNode.type;
        BInvokableType invokableType = new BInvokableType(new ArrayList<>(), getRestType(bLangFunction),
                                                          returnType, null);
        BInvokableSymbol functionSymbol = Symbols.createFunctionSymbol(Flags.asMask(bLangFunction.flagSet),
                                                                       new Name(bLangFunction.name.value),
                                                                       env.enclPkg.packageID, invokableType,
                                                                       env.enclPkg.symbol, true, bLangFunction.pos,
                                                                       VIRTUAL);
        functionSymbol.retType = returnType;
        // Add parameters
        for (BLangVariable param : bLangFunction.requiredParams) {
            functionSymbol.params.add(param.symbol);
        }

        functionSymbol.scope = new Scope(functionSymbol);
        bLangFunction.symbol = functionSymbol;
    }

    /**
     * Add nil return statement.
     *
     * @param bLangBlockStmt block statement node
     */
    private void addNilReturnStatement(BlockNode bLangBlockStmt) {
        BLangReturn returnStmt = ASTBuilderUtil.createNilReturnStmt(((BLangNode) bLangBlockStmt).pos, symTable.nilType);
        bLangBlockStmt.addStatement(returnStmt);
    }

    /**
     * Create namespace declaration statement for XMNLNS.
     *
     * @param xmlns XMLNS node
     * @return XMLNS statement
     */
    private BLangXMLNSStatement createNamespaceDeclrStatement(BLangXMLNS xmlns) {
        BLangXMLNSStatement xmlnsStmt = (BLangXMLNSStatement) TreeBuilder.createXMLNSDeclrStatementNode();
        xmlnsStmt.xmlnsDecl = xmlns;
        xmlnsStmt.pos = xmlns.pos;
        return xmlnsStmt;
    }
    // visitors

    @Override
    public void visit(BLangPackage pkgNode) {
        if (pkgNode.completedPhases.contains(CompilerPhase.DESUGAR)) {
            result = pkgNode;
            return;
        }
        createPackageInitFunctions(pkgNode, env);
        // Adding object functions to package level.
        addAttachedFunctionsToPackageLevel(pkgNode, env);

        if (!pkgNode.testablePkgs.isEmpty() && pkgNode.getTestablePkg().getMockFunctionNamesMap() != null) {
            mockDesugar.generateMockFunctions(pkgNode);
        }

        pkgNode.constants.stream()
                .filter(constant -> constant.expr.getKind() == NodeKind.LITERAL ||
                        constant.expr.getKind() == NodeKind.NUMERIC_LITERAL)
                .forEach(constant -> pkgNode.typeDefinitions.add(constant.associatedTypeDefinition));

        BLangBlockStmt serviceAttachments = serviceDesugar.rewriteServiceVariables(pkgNode.services, env);
        BLangBlockFunctionBody initFnBody = (BLangBlockFunctionBody) pkgNode.initFunction.body;

        for (BLangConstant constant : pkgNode.constants) {
            if (constant.symbol.type.tag == TypeTags.MAP) {
                BLangSimpleVarRef constVarRef = ASTBuilderUtil.createVariableRef(constant.pos, constant.symbol);
                constant.expr = rewrite(constant.expr, SymbolEnv.createTypeEnv(constant.typeNode,
                                                                               pkgNode.initFunction.symbol.scope, env));
                BLangInvocation frozenConstValExpr =
                        createLangLibInvocationNode(
                                "cloneReadOnly", constant.expr, new ArrayList<>(), constant.expr.type, constant.pos);
                BLangAssignment constInit =
                        ASTBuilderUtil.createAssignmentStmt(constant.pos, constVarRef, frozenConstValExpr);
                initFnBody.stmts.add(constInit);
            }
        }

        pkgNode.globalVars.forEach(globalVar -> {
            BLangAssignment assignment = createAssignmentStmt(globalVar);
            if (assignment.expr != null) {
                initFnBody.stmts.add(assignment);
            }
        });

        pkgNode.services.forEach(service -> serviceDesugar.engageCustomServiceDesugar(service, env));

        annotationDesugar.rewritePackageAnnotations(pkgNode, env);

        // Add invocation for user specified module init function (`init()`) if present and return.
        addUserDefinedModuleInitInvocationAndReturn(pkgNode);

        //Sort type definitions with precedence
        pkgNode.typeDefinitions.sort(Comparator.comparing(t -> t.precedence));

        pkgNode.typeDefinitions = rewrite(pkgNode.typeDefinitions, env);
        pkgNode.xmlnsList = rewrite(pkgNode.xmlnsList, env);
        pkgNode.constants = rewrite(pkgNode.constants, env);
        pkgNode.globalVars = rewrite(pkgNode.globalVars, env);
        desugarClassDefinitions(pkgNode.topLevelNodes);

        pkgNode.functions = rewrite(pkgNode.functions, env);

        serviceDesugar.rewriteListeners(pkgNode.globalVars, env, pkgNode.startFunction, pkgNode.stopFunction);
        ASTBuilderUtil.appendStatements(serviceAttachments, (BLangBlockFunctionBody) pkgNode.initFunction.body);

        addNilReturnStatement((BLangBlockFunctionBody) pkgNode.startFunction.body);
        addNilReturnStatement((BLangBlockFunctionBody) pkgNode.stopFunction.body);

        pkgNode.initFunction = splitInitFunction(pkgNode, env);
        pkgNode.initFunction = rewrite(pkgNode.initFunction, env);
        pkgNode.startFunction = rewrite(pkgNode.startFunction, env);
        pkgNode.stopFunction = rewrite(pkgNode.stopFunction, env);

        // Invoke closure desugar.
        closureDesugar.visit(pkgNode);

        for (BLangTestablePackage testablePkg : pkgNode.getTestablePkgs()) {
            rewrite(testablePkg, this.symTable.pkgEnvMap.get(testablePkg.symbol));
        }
        pkgNode.completedPhases.add(CompilerPhase.DESUGAR);
        initFuncIndex = 0;
        result = pkgNode;
    }

    private void desugarClassDefinitions(List<TopLevelNode> topLevelNodes) {
        for (int i = 0, topLevelNodesSize = topLevelNodes.size(); i < topLevelNodesSize; i++) {
            TopLevelNode topLevelNode = topLevelNodes.get(i);
            if (topLevelNode.getKind() == NodeKind.CLASS_DEFN) {
                ((BLangClassDefinition) topLevelNode).accept(this);
            }
        }
    }

    @Override
    public void visit(BLangImportPackage importPkgNode) {
        BPackageSymbol pkgSymbol = importPkgNode.symbol;
        SymbolEnv pkgEnv = this.symTable.pkgEnvMap.get(pkgSymbol);
        rewrite(pkgEnv.node, pkgEnv);
        result = importPkgNode;
    }

    @Override
    public void visit(BLangTypeDefinition typeDef) {
        if (typeDef.typeNode.getKind() == NodeKind.OBJECT_TYPE
                || typeDef.typeNode.getKind() == NodeKind.RECORD_TYPE) {
            typeDef.typeNode = rewrite(typeDef.typeNode, env);
        }

        typeDef.annAttachments.forEach(attachment ->  rewrite(attachment, env));
        result = typeDef;
    }

    @Override
    public void visit(BLangObjectTypeNode objectTypeNode) {
        // Merge the fields defined within the object and the fields that
        // get inherited via the type references.
        objectTypeNode.fields.addAll(objectTypeNode.referencedFields);
        result = objectTypeNode;
    }

    @Override
    public void visit(BLangObjectConstructorExpression objectConstructorExpression) {
        result = rewriteExpr(objectConstructorExpression.typeInit);
    }

    @Override
    public void visit(BLangClassDefinition classDefinition) {

        classDefinition.annAttachments.forEach(attachment ->  rewrite(attachment, env));

        // Merge the fields defined within the object and the fields that
        // get inherited via the type references.
        classDefinition.fields.addAll(classDefinition.referencedFields);

        for (BLangSimpleVariable bLangSimpleVariable : classDefinition.fields) {
            bLangSimpleVariable.typeNode = rewrite(bLangSimpleVariable.typeNode, env);
        }

        // Add object level variables to the init function.
        Map<BSymbol, BLangStatement> initFuncStmts = classDefinition.generatedInitFunction.initFunctionStmts;
        for (BLangSimpleVariable field : classDefinition.fields) {
            // skip if the field is already have an value set by the constructor.
            if (!initFuncStmts.containsKey(field.symbol) && field.expr != null) {
                initFuncStmts.put(field.symbol,
                        createStructFieldUpdate(classDefinition.generatedInitFunction, field,
                                classDefinition.generatedInitFunction.receiver.symbol));
            }
        }

        // Adding init statements to the init function.
        BLangStatement[] initStmts = initFuncStmts.values().toArray(new BLangStatement[0]);
        BLangBlockFunctionBody generatedInitFnBody =
                (BLangBlockFunctionBody) classDefinition.generatedInitFunction.body;
        int i;
        for (i = 0; i < initStmts.length; i++) {
            generatedInitFnBody.stmts.add(i, initStmts[i]);
        }

        if (classDefinition.initFunction != null) {
            ((BLangReturn) generatedInitFnBody.stmts.get(i)).expr =
                    createUserDefinedInitInvocation(classDefinition.pos,
                            (BObjectTypeSymbol) classDefinition.symbol, classDefinition.generatedInitFunction);
        }

        // Rewrite the object methods to ensure that any anonymous types defined in method params, return type etc.
        // gets defined before its first use.
        for (BLangFunction fn : classDefinition.functions) {
            rewrite(fn, this.env);
        }
        rewrite(classDefinition.generatedInitFunction, this.env);
        rewrite(classDefinition.initFunction, this.env);

        result = classDefinition;

    }

    private BLangInvocation createUserDefinedInitInvocation(Location location,
                                                            BObjectTypeSymbol objectTypeSymbol,
                                                            BLangFunction generatedInitFunction) {
        ArrayList<BLangExpression> paramRefs = new ArrayList<>();
        for (BLangSimpleVariable var : generatedInitFunction.requiredParams) {
            paramRefs.add(ASTBuilderUtil.createVariableRef(location, var.symbol));
        }

        BLangInvocation invocation = ASTBuilderUtil.createInvocationExprMethod(location,
                objectTypeSymbol.initializerFunc.symbol,
                paramRefs, Collections.emptyList(), symResolver);
        if (generatedInitFunction.restParam != null) {
            BLangSimpleVarRef restVarRef = ASTBuilderUtil.createVariableRef(location,
                    generatedInitFunction.restParam.symbol);
            BLangRestArgsExpression bLangRestArgsExpression = new BLangRestArgsExpression();
            bLangRestArgsExpression.expr = restVarRef;
            bLangRestArgsExpression.pos = generatedInitFunction.pos;
            bLangRestArgsExpression.type = generatedInitFunction.restParam.type;
            bLangRestArgsExpression.expectedType = bLangRestArgsExpression.type;
            invocation.restArgs.add(bLangRestArgsExpression);
        }
        invocation.exprSymbol =
                objectTypeSymbol.generatedInitializerFunc.symbol.receiverSymbol;

        return rewriteExpr(invocation);
    }

    @Override
    public void visit(BLangRecordTypeNode recordTypeNode) {
        recordTypeNode.fields.addAll(recordTypeNode.referencedFields);

        for (BLangSimpleVariable bLangSimpleVariable : recordTypeNode.fields) {
            bLangSimpleVariable.typeNode = rewrite(bLangSimpleVariable.typeNode, env);
        }

        recordTypeNode.restFieldType = rewrite(recordTypeNode.restFieldType, env);

        // Will be null only for locally defined anonymous types
        if (recordTypeNode.initFunction == null) {
            recordTypeNode.initFunction = TypeDefBuilderHelper.createInitFunctionForRecordType(recordTypeNode, env,
                                                                                               names, symTable);
            env.enclPkg.addFunction(recordTypeNode.initFunction);
            env.enclPkg.topLevelNodes.add(recordTypeNode.initFunction);
        }

        // Add struct level variables to the init function.
        for (BLangSimpleVariable field : recordTypeNode.fields) {
            // Only add a field if it is required. Checking if it's required is enough since non-defaultable
            // required fields will have been caught in the type checking phase.
            if (!recordTypeNode.initFunction.initFunctionStmts.containsKey(field.symbol) &&
                    !Symbols.isOptional(field.symbol) && field.expr != null) {
                recordTypeNode.initFunction.initFunctionStmts
                        .put(field.symbol, createStructFieldUpdate(recordTypeNode.initFunction, field,
                                                                   recordTypeNode.initFunction.receiver.symbol));
            }
        }

        //Adding init statements to the init function.
        BLangStatement[] initStmts = recordTypeNode.initFunction.initFunctionStmts
                .values().toArray(new BLangStatement[0]);
        BLangBlockFunctionBody initFnBody = (BLangBlockFunctionBody) recordTypeNode.initFunction.body;
        for (int i = 0; i < recordTypeNode.initFunction.initFunctionStmts.size(); i++) {
            initFnBody.stmts.add(i, initStmts[i]);
        }

        // TODO:
        // Add invocations for the initializers of each of the type referenced records. Here, the initializers of the
        // referenced types are invoked on the current record type.

        if (recordTypeNode.isAnonymous && recordTypeNode.isLocal) {
            BLangUserDefinedType userDefinedType = desugarLocalAnonRecordTypeNode(recordTypeNode);
            TypeDefBuilderHelper.addTypeDefinition(recordTypeNode.type, recordTypeNode.type.tsymbol, recordTypeNode,
                                                   env);
            recordTypeNode.desugared = true;
            result = userDefinedType;
            return;
        }

        result = recordTypeNode;
    }

    private BLangUserDefinedType desugarLocalAnonRecordTypeNode(BLangRecordTypeNode recordTypeNode) {
        return ASTBuilderUtil.createUserDefineTypeNode(recordTypeNode.symbol.name.value, recordTypeNode.type,
                                                       recordTypeNode.pos);
    }

    @Override
    public void visit(BLangArrayType arrayType) {
        arrayType.elemtype = rewrite(arrayType.elemtype, env);
        result = arrayType;
    }

    @Override
    public void visit(BLangConstrainedType constrainedType) {
        constrainedType.constraint = rewrite(constrainedType.constraint, env);
        result = constrainedType;
    }

    @Override
    public void visit(BLangStreamType streamType) {
        streamType.constraint = rewrite(streamType.constraint, env);
        streamType.error = rewrite(streamType.error, env);
        result = streamType;
    }

    @Override
    public void visit(BLangTableTypeNode tableTypeNode) {
        tableTypeNode.constraint = rewrite(tableTypeNode.constraint, env);
        tableTypeNode.tableKeyTypeConstraint = rewrite(tableTypeNode.tableKeyTypeConstraint, env);
        result = tableTypeNode;
    }

    @Override
    public void visit(BLangTableKeyTypeConstraint keyTypeConstraint) {
        keyTypeConstraint.keyType = rewrite(keyTypeConstraint.keyType, env);
        result = keyTypeConstraint;
    }

    @Override
    public void visit(BLangValueType valueType) {
        result = valueType;
    }

    @Override
    public void visit(BLangUserDefinedType userDefinedType) {
        result = userDefinedType;
    }

    @Override
    public void visit(BLangUnionTypeNode unionTypeNode) {
        List<BLangType> rewrittenMembers = new ArrayList<>();
        unionTypeNode.memberTypeNodes.forEach(typeNode -> rewrittenMembers.add(rewrite(typeNode, env)));
        unionTypeNode.memberTypeNodes = rewrittenMembers;
        result = unionTypeNode;
    }

    @Override
    public void visit(BLangIntersectionTypeNode intersectionTypeNode) {
        List<BLangType> rewrittenConstituents = new ArrayList<>();

        for (BLangType constituentTypeNode : intersectionTypeNode.constituentTypeNodes) {
            rewrittenConstituents.add(rewrite(constituentTypeNode, env));
        }

        intersectionTypeNode.constituentTypeNodes = rewrittenConstituents;
        result = intersectionTypeNode;
    }

    @Override
    public void visit(BLangErrorType errorType) {
        errorType.detailType = rewrite(errorType.detailType, env);
        result = errorType;
    }

    @Override
    public void visit(BLangFunctionTypeNode functionTypeNode) {
        functionTypeNode.params.forEach(param -> rewrite(param.typeNode, env));
        functionTypeNode.returnTypeNode = rewrite(functionTypeNode.returnTypeNode, env);
        result = functionTypeNode;
    }

    @Override
    public void visit(BLangBuiltInRefTypeNode refTypeNode) {
        result = refTypeNode;
    }

    @Override
    public void visit(BLangTupleTypeNode tupleTypeNode) {
        List<BLangType> rewrittenMembers = new ArrayList<>();
        tupleTypeNode.memberTypeNodes.forEach(member -> rewrittenMembers.add(rewrite(member, env)));
        tupleTypeNode.memberTypeNodes = rewrittenMembers;
        tupleTypeNode.restParamType = rewrite(tupleTypeNode.restParamType, env);
        result = tupleTypeNode;
    }

    @Override
    public void visit(BLangBlockFunctionBody body) {
        SymbolEnv bodyEnv = SymbolEnv.createFuncBodyEnv(body, env);
        body.stmts = rewriteStmt(body.stmts, bodyEnv);
        result = body;
    }

    @Override
    public void visit(BLangExprFunctionBody exprBody) {
        BLangBlockFunctionBody body = ASTBuilderUtil.createBlockFunctionBody(exprBody.pos, new ArrayList<>());
        BLangReturn returnStmt = ASTBuilderUtil.createReturnStmt(exprBody.pos, body);
        returnStmt.expr = rewriteExpr(exprBody.expr);
        result = body;
    }

    @Override
    public void visit(BLangExternalFunctionBody body) {
        for (BLangAnnotationAttachment attachment : body.annAttachments) {
            rewrite(attachment, env);
        }
        result = body;
    }

    @Override
    public void visit(BLangFunction funcNode) {
        SymbolEnv funcEnv = SymbolEnv.createFunctionEnv(funcNode, funcNode.symbol.scope, env);
        if (!funcNode.interfaceFunction) {
            addReturnIfNotPresent(funcNode);
        }

        // Duplicate the invokable symbol and the invokable type.
        funcNode.originalFuncSymbol = funcNode.symbol;
        funcNode.symbol = ASTBuilderUtil.duplicateInvokableSymbol(funcNode.symbol);
        funcNode.requiredParams = rewrite(funcNode.requiredParams, funcEnv);
        funcNode.restParam = rewrite(funcNode.restParam, funcEnv);
        funcNode.workers = rewrite(funcNode.workers, funcEnv);

        if (funcNode.returnTypeNode != null && funcNode.returnTypeNode.getKind() != null) {
            funcNode.returnTypeNode = rewrite(funcNode.returnTypeNode, funcEnv);
        }

        BType currentReturnType = this.forceCastReturnType;
        this.forceCastReturnType = null;
        funcNode.body = rewrite(funcNode.body, funcEnv);
        this.forceCastReturnType = currentReturnType;
        funcNode.annAttachments.forEach(attachment -> rewrite(attachment, env));
        if (funcNode.returnTypeNode != null) {
            funcNode.returnTypeAnnAttachments.forEach(attachment -> rewrite(attachment, env));
        }

        result = funcNode;
    }

    @Override
    public void visit(BLangResource resourceNode) {
    }

    public void visit(BLangAnnotation annotationNode) {
        annotationNode.annAttachments.forEach(attachment ->  rewrite(attachment, env));
    }

    public void visit(BLangAnnotationAttachment annAttachmentNode) {
        annAttachmentNode.expr = rewrite(annAttachmentNode.expr, env);
        // TODO: need to check this. Balo creation in java module fails in java11 migration.
//        if (annAttachmentNode.expr != null) {
//            annAttachmentNode.expr = visitCloneReadonly(annAttachmentNode.expr, annAttachmentNode.expr.type);
//        }
        result = annAttachmentNode;
    }

    @Override
    public void visit(BLangSimpleVariable varNode) {
        if (((varNode.symbol.owner.tag & SymTag.INVOKABLE) != SymTag.INVOKABLE)
                && (varNode.symbol.owner.tag & SymTag.LET) != SymTag.LET) {
            varNode.expr = null;
            result = varNode;
            return;
        }

        if (varNode.typeNode != null && varNode.typeNode.getKind() != null) {
            varNode.typeNode = rewrite(varNode.typeNode, env);
        }

        // Return if this assignment is not a safe assignment
        BLangExpression bLangExpression = rewriteExpr(varNode.expr);
        if (bLangExpression != null) {
            bLangExpression = addConversionExprIfRequired(bLangExpression, varNode.type);
        }
        varNode.expr = bLangExpression;

        varNode.annAttachments.forEach(attachment -> rewrite(attachment, env));

        result = varNode;
    }

    @Override
    public void visit(BLangLetExpression letExpression) {
        SymbolEnv prevEnv = this.env;
        this.env = letExpression.env;
        BLangExpression expr = letExpression.expr;
        BLangBlockStmt blockStmt = ASTBuilderUtil.createBlockStmt(letExpression.pos);
        blockStmt.scope = letExpression.env.scope;

        for (BLangLetVariable letVariable : letExpression.letVarDeclarations) {
            BLangNode node  = rewrite((BLangNode) letVariable.definitionNode, env);
            if (node.getKind() == NodeKind.BLOCK) {
                blockStmt.stmts.addAll(((BLangBlockStmt) node).stmts);
            } else {
                blockStmt.addStatement((BLangSimpleVariableDef) node);
            }
        }
        BLangSimpleVariableDef tempVarDef = createVarDef(String.format("$let_var_%d_$", letCount++),
                expr.type, expr, expr.pos);
        BLangSimpleVarRef tempVarRef = ASTBuilderUtil.createVariableRef(expr.pos, tempVarDef.var.symbol);
        blockStmt.addStatement(tempVarDef);
        BLangStatementExpression stmtExpr = ASTBuilderUtil.createStatementExpression(blockStmt, tempVarRef);
        stmtExpr.type = expr.type;
        result = rewrite(stmtExpr, env);
        this.env = prevEnv;
    }

    @Override
    public void visit(BLangTupleVariable varNode) {
        //  case 1:
        //  [string, int] (a, b) = (tuple)
        //
        //  any[] x = (tuple);
        //  string a = x[0];
        //  int b = x[1];
        //
        //  case 2:
        //  [[string, float], int] [[a, b], c] = (tuple)
        //
        //  any[] x = (tuple);
        //  string a = x[0][0];
        //  float b = x[0][1];
        //  int c = x[1];

        // Create tuple destruct block stmt
        final BLangBlockStmt blockStmt = ASTBuilderUtil.createBlockStmt(varNode.pos);

        // Create a simple var for the array 'any[] x = (tuple)' based on the dimension for x
        String name = "$tuple$";
        final BLangSimpleVariable tuple =
                ASTBuilderUtil.createVariable(varNode.pos, name, symTable.arrayAllType, null,
                                              new BVarSymbol(0, names.fromString(name), this.env.scope.owner.pkgID,
                                                             symTable.arrayAllType, this.env.scope.owner, varNode.pos,
                                                             VIRTUAL));
        tuple.expr = varNode.expr;
        final BLangSimpleVariableDef variableDef = ASTBuilderUtil.createVariableDefStmt(varNode.pos, blockStmt);
        variableDef.var = tuple;

        // Create the variable definition statements using the root block stmt created
        createVarDefStmts(varNode, blockStmt, tuple.symbol, null);
        createRestFieldVarDefStmts(varNode, blockStmt, tuple.symbol);

        // Finally rewrite the populated block statement
        result = rewrite(blockStmt, env);
    }

    @Override
    public void visit(BLangRecordVariable varNode) {
        final BLangBlockStmt blockStmt = ASTBuilderUtil.createBlockStmt(varNode.pos);
        final BLangSimpleVariable mapVariable =
                ASTBuilderUtil.createVariable(varNode.pos, "$map$_0", symTable.mapAllType, null,
                                              new BVarSymbol(0, names.fromString("$map$_0"), this.env.scope.owner.pkgID,
                                                             symTable.mapAllType, this.env.scope.owner, varNode.pos,
                                                             VIRTUAL));
        mapVariable.expr = varNode.expr;
        final BLangSimpleVariableDef variableDef = ASTBuilderUtil.createVariableDefStmt(varNode.pos, blockStmt);
        variableDef.var = mapVariable;

        createVarDefStmts(varNode, blockStmt, mapVariable.symbol, null);
        result = rewrite(blockStmt, env);
    }

    @Override
    public void visit(BLangErrorVariable varNode) {
        // Create error destruct block stmt.
        final BLangBlockStmt blockStmt = ASTBuilderUtil.createBlockStmt(varNode.pos);

        BType errorType = varNode.type == null ? symTable.errorType : varNode.type;
        // Create a simple var for the error 'error x = ($error$)'.
        BVarSymbol errorVarSymbol = new BVarSymbol(0, names.fromString(GENERATED_ERROR_VAR), this.env.scope.owner.pkgID,
                                                   errorType, this.env.scope.owner, varNode.pos, VIRTUAL);
        final BLangSimpleVariable error = ASTBuilderUtil.createVariable(varNode.pos, errorVarSymbol.name.value,
                                                                        errorType, null, errorVarSymbol);
        error.expr = varNode.expr;
        final BLangSimpleVariableDef variableDef = ASTBuilderUtil.createVariableDefStmt(varNode.pos, blockStmt);
        variableDef.var = error;

        // Create the variable definition statements using the root block stmt created.
        createVarDefStmts(varNode, blockStmt, error.symbol, null);

        // Finally rewrite the populated block statement.
        result = rewrite(blockStmt, env);
    }

    // Statements

    @Override
    public void visit(BLangBlockStmt block) {
        SymbolEnv blockEnv = SymbolEnv.createBlockEnv(block, env);
        block.stmts = rewriteStmt(block.stmts, blockEnv);
        result = block;
    }

    @Override
    public void visit(BLangSimpleVariableDef varDefNode) {
        varDefNode.var = rewrite(varDefNode.var, env);
        result = varDefNode;
    }

    @Override
    public void visit(BLangTupleVariableDef varDefNode) {
        result = rewrite(varDefNode.var, env);
    }

    private void createRestFieldVarDefStmts(BLangTupleVariable parentTupleVariable, BLangBlockStmt blockStmt,
                                            BVarSymbol tupleVarSymbol) {
        final BLangSimpleVariable arrayVar = (BLangSimpleVariable) parentTupleVariable.restVariable;
        boolean isTupleType = parentTupleVariable.type.tag == TypeTags.TUPLE;
        Location pos = blockStmt.pos;
        if (arrayVar != null) {
            // T[] t = [];
            BLangArrayLiteral arrayExpr = createArrayLiteralExprNode();
            arrayExpr.type = arrayVar.type;
            arrayVar.expr = arrayExpr;
            BLangSimpleVariableDef arrayVarDef = ASTBuilderUtil.createVariableDefStmt(arrayVar.pos, blockStmt);
            arrayVarDef.var = arrayVar;

            // foreach var $foreach$i in tupleTypes.length()...tupleLiteral.length() {
            //     t[t.length()] = <T> tupleLiteral[$foreach$i];
            // }
            BLangExpression tupleExpr = parentTupleVariable.expr;
            BLangSimpleVarRef arrayVarRef = ASTBuilderUtil.createVariableRef(pos, arrayVar.symbol);

            BLangLiteral startIndexLiteral = (BLangLiteral) TreeBuilder.createLiteralExpression();
            startIndexLiteral.value = (long) (isTupleType ? ((BTupleType) parentTupleVariable.type).tupleTypes.size()
                    : parentTupleVariable.memberVariables.size());
            startIndexLiteral.type = symTable.intType;
            BLangInvocation lengthInvocation = createLengthInvocation(pos, tupleExpr);
            BLangInvocation intRangeInvocation = replaceWithIntRange(pos, startIndexLiteral,
                    getModifiedIntRangeEndExpr(lengthInvocation));

            BLangForeach foreach = (BLangForeach) TreeBuilder.createForeachNode();
            foreach.pos = pos;
            foreach.collection = intRangeInvocation;
            types.setForeachTypedBindingPatternType(foreach);

            final BLangSimpleVariable foreachVariable = ASTBuilderUtil.createVariable(pos,
                    "$foreach$i", foreach.varType);
            foreachVariable.symbol = new BVarSymbol(0, names.fromIdNode(foreachVariable.name),
                                                    this.env.scope.owner.pkgID, foreachVariable.type,
                                                    this.env.scope.owner, pos, VIRTUAL);
            BLangSimpleVarRef foreachVarRef = ASTBuilderUtil.createVariableRef(pos, foreachVariable.symbol);
            foreach.variableDefinitionNode = ASTBuilderUtil.createVariableDef(pos, foreachVariable);
            foreach.isDeclaredWithVar = true;
            BLangBlockStmt foreachBody = ASTBuilderUtil.createBlockStmt(pos);

            // t[t.length()] = <T> tupleLiteral[$foreach$i];
            BLangIndexBasedAccess indexAccessExpr = ASTBuilderUtil.createIndexAccessExpr(arrayVarRef,
                    createLengthInvocation(pos, arrayVarRef));
            indexAccessExpr.type = (isTupleType ? ((BTupleType) parentTupleVariable.type).restType : symTable.anyType);
            createSimpleVarRefAssignmentStmt(indexAccessExpr, foreachBody, foreachVarRef, tupleVarSymbol, null);
            foreach.body = foreachBody;
            blockStmt.addStatement(foreach);
        }
    }

    @Override
    public void visit(BLangRecordVariableDef varDefNode) {
        result = rewrite(varDefNode.var, env);
    }

    @Override
    public void visit(BLangErrorVariableDef varDefNode) {
        result = rewrite(varDefNode.errorVariable, env);
    }

    /**
     * This method iterate through each member of the tupleVar and create the relevant var def statements. This method
     * does the check for node kind of each member and call the related var def creation method.
     *
     * Example:
     * ((string, float) int)) ((a, b), c)) = (tuple)
     *
     * (a, b) is again a tuple, so it is a recursive var def creation.
     *
     * c is a simple var, so a simple var def will be created.
     *
     */
    private void createVarDefStmts(BLangTupleVariable parentTupleVariable, BLangBlockStmt parentBlockStmt,
                                   BVarSymbol tupleVarSymbol, BLangIndexBasedAccess parentIndexAccessExpr) {

        final List<BLangVariable> memberVars = parentTupleVariable.memberVariables;
        for (int index = 0; index < memberVars.size(); index++) {
            BLangVariable variable = memberVars.get(index);
            BLangLiteral indexExpr = ASTBuilderUtil.createLiteral(variable.pos, symTable.intType, (long) index);

            if (NodeKind.VARIABLE == variable.getKind()) { //if this is simple var, then create a simple var def stmt
                createSimpleVarDefStmt((BLangSimpleVariable) variable, parentBlockStmt, indexExpr, tupleVarSymbol,
                        parentIndexAccessExpr);
                continue;
            }

            if (variable.getKind() == NodeKind.TUPLE_VARIABLE) { // Else recursively create the var def statements.
                BLangTupleVariable tupleVariable = (BLangTupleVariable) variable;
                BLangIndexBasedAccess arrayAccessExpr = ASTBuilderUtil.createIndexBasesAccessExpr(tupleVariable.pos,
                        new BArrayType(symTable.anyType), tupleVarSymbol, indexExpr);
                if (parentIndexAccessExpr != null) {
                    arrayAccessExpr.expr = parentIndexAccessExpr;
                }
                createVarDefStmts((BLangTupleVariable) variable, parentBlockStmt, tupleVarSymbol, arrayAccessExpr);
                continue;
            }

            if (variable.getKind() == NodeKind.RECORD_VARIABLE) {
                BLangIndexBasedAccess arrayAccessExpr = ASTBuilderUtil.createIndexBasesAccessExpr(
                        parentTupleVariable.pos, symTable.mapType, tupleVarSymbol, indexExpr);
                if (parentIndexAccessExpr != null) {
                    arrayAccessExpr.expr = parentIndexAccessExpr;
                }
                createVarDefStmts((BLangRecordVariable) variable, parentBlockStmt, tupleVarSymbol, arrayAccessExpr);
                continue;
            }

            if (variable.getKind() == NodeKind.ERROR_VARIABLE) {

                BType accessedElemType = symTable.errorType;
                if (tupleVarSymbol.type.tag == TypeTags.ARRAY) {
                    BArrayType arrayType = (BArrayType) tupleVarSymbol.type;
                    accessedElemType = arrayType.eType;
                }
                BLangIndexBasedAccess arrayAccessExpr = ASTBuilderUtil.createIndexBasesAccessExpr(
                        parentTupleVariable.pos, accessedElemType, tupleVarSymbol, indexExpr);
                if (parentIndexAccessExpr != null) {
                    arrayAccessExpr.expr = parentIndexAccessExpr;
                }
                createVarDefStmts((BLangErrorVariable) variable, parentBlockStmt, tupleVarSymbol, arrayAccessExpr);
            }
        }
    }

    /**
     * Overloaded method to handle record variables.
     * This method iterate through each member of the recordVar and create the relevant var def statements. This method
     * does the check for node kind of each member and call the related var def creation method.
     *
     * Example:
     * type Foo record {
     *     string name;
     *     (int, string) age;
     *     Address address;
     * };
     *
     * Foo {name: a, age: (b, c), address: d} = {record literal}
     *
     *  a is a simple var, so a simple var def will be created.
     *
     * (b, c) is a tuple, so it is a recursive var def creation.
     *
     * d is a record, so it is a recursive var def creation.
     *
     */
    private void createVarDefStmts(BLangRecordVariable parentRecordVariable, BLangBlockStmt parentBlockStmt,
                                   BVarSymbol recordVarSymbol, BLangIndexBasedAccess parentIndexAccessExpr) {

        List<BLangRecordVariableKeyValue> variableList = parentRecordVariable.variableList;
        for (BLangRecordVariableKeyValue recordFieldKeyValue : variableList) {
            BLangVariable variable = recordFieldKeyValue.valueBindingPattern;
            BLangLiteral indexExpr = ASTBuilderUtil.createLiteral(variable.pos, symTable.stringType,
                    recordFieldKeyValue.key.value);

            if (recordFieldKeyValue.valueBindingPattern.getKind() == NodeKind.VARIABLE) {
                createSimpleVarDefStmt((BLangSimpleVariable) recordFieldKeyValue.valueBindingPattern, parentBlockStmt,
                        indexExpr, recordVarSymbol, parentIndexAccessExpr);
                continue;
            }

            if (recordFieldKeyValue.valueBindingPattern.getKind() == NodeKind.TUPLE_VARIABLE) {
                BLangTupleVariable tupleVariable = (BLangTupleVariable) recordFieldKeyValue.valueBindingPattern;
                BLangIndexBasedAccess arrayAccessExpr = ASTBuilderUtil.createIndexBasesAccessExpr(tupleVariable.pos,
                        new BArrayType(symTable.anyType), recordVarSymbol, indexExpr);
                if (parentIndexAccessExpr != null) {
                    arrayAccessExpr.expr = parentIndexAccessExpr;
                }
                createVarDefStmts((BLangTupleVariable) recordFieldKeyValue.valueBindingPattern,
                        parentBlockStmt, recordVarSymbol, arrayAccessExpr);
                continue;
            }

            if (recordFieldKeyValue.valueBindingPattern.getKind() == NodeKind.RECORD_VARIABLE) {
                BLangIndexBasedAccess arrayAccessExpr = ASTBuilderUtil.createIndexBasesAccessExpr(
                        parentRecordVariable.pos, symTable.mapType, recordVarSymbol, indexExpr);
                if (parentIndexAccessExpr != null) {
                    arrayAccessExpr.expr = parentIndexAccessExpr;
                }
                createVarDefStmts((BLangRecordVariable) recordFieldKeyValue.valueBindingPattern, parentBlockStmt,
                        recordVarSymbol, arrayAccessExpr);
                continue;
            }

            if (variable.getKind() == NodeKind.ERROR_VARIABLE) {
                BLangIndexBasedAccess arrayAccessExpr = ASTBuilderUtil.createIndexBasesAccessExpr(
                        parentRecordVariable.pos, variable.type, recordVarSymbol, indexExpr);
                if (parentIndexAccessExpr != null) {
                    arrayAccessExpr.expr = parentIndexAccessExpr;
                }
                createVarDefStmts((BLangErrorVariable) variable, parentBlockStmt, recordVarSymbol, arrayAccessExpr);
            }
        }

        if (parentRecordVariable.restParam != null) {
            // The restParam is desugared to a filter iterable operation that filters out the fields provided in the
            // record variable
            // map<any> restParam = $map$_0.filter($lambdaArg$_0);

            Location pos = parentBlockStmt.pos;
            BMapType restParamType = (BMapType) ((BLangVariable) parentRecordVariable.restParam).type;
            BLangSimpleVarRef variableReference;

            if (parentIndexAccessExpr != null) {
                BLangSimpleVariable mapVariable =
                        ASTBuilderUtil.createVariable(pos, "$map$_1",
                                                      parentIndexAccessExpr.type, null,
                                                      new BVarSymbol(0, names.fromString("$map$_1"),
                                                                     this.env.scope.owner.pkgID,
                                                                     parentIndexAccessExpr.type, this.env.scope.owner,
                                                                     pos, VIRTUAL));
                mapVariable.expr = parentIndexAccessExpr;
                BLangSimpleVariableDef variableDef = ASTBuilderUtil.createVariableDefStmt(pos, parentBlockStmt);
                variableDef.var = mapVariable;

                variableReference = ASTBuilderUtil.createVariableRef(pos, mapVariable.symbol);
            } else {
                variableReference = ASTBuilderUtil.createVariableRef(pos,
                        ((BLangSimpleVariableDef) parentBlockStmt.stmts.get(0)).var.symbol);
            }

            List<String> keysToRemove = parentRecordVariable.variableList.stream()
                    .map(var -> var.getKey().getValue())
                    .collect(Collectors.toList());

            BLangSimpleVariable filteredDetail = generateRestFilter(variableReference, pos,
                    keysToRemove, restParamType, parentBlockStmt);

            BLangSimpleVarRef varRef = ASTBuilderUtil.createVariableRef(pos, filteredDetail.symbol);

            // Create rest param variable definition
            BLangSimpleVariable restParam = (BLangSimpleVariable) parentRecordVariable.restParam;
            BLangSimpleVariableDef restParamVarDef = ASTBuilderUtil.createVariableDefStmt(pos,
                    parentBlockStmt);
            restParamVarDef.var = restParam;
            restParamVarDef.var.type = restParamType;
            restParam.expr = varRef;
        }
    }

    /**
     * This method will create the relevant var def statements for reason and details of the error variable.
     * The var def statements are created by creating the reason() and detail() builtin methods.
     */
    private void createVarDefStmts(BLangErrorVariable parentErrorVariable, BLangBlockStmt parentBlockStmt,
                                   BVarSymbol errorVariableSymbol, BLangIndexBasedAccess parentIndexBasedAccess) {

        BVarSymbol convertedErrorVarSymbol;
        if (parentIndexBasedAccess != null) {
            BType prevType = parentIndexBasedAccess.type;
            parentIndexBasedAccess.type = symTable.anyType;
            BLangSimpleVariableDef errorVarDef = createVarDef(GENERATED_ERROR_VAR + UNDERSCORE + errorCount++,
                    symTable.errorType,
                    addConversionExprIfRequired(parentIndexBasedAccess, symTable.errorType),
                    parentErrorVariable.pos);
            parentIndexBasedAccess.type = prevType;
            parentBlockStmt.addStatement(errorVarDef);
            convertedErrorVarSymbol = errorVarDef.var.symbol;
        } else {
            convertedErrorVarSymbol = errorVariableSymbol;
        }

        parentErrorVariable.message.expr = generateErrorMessageBuiltinFunction(parentErrorVariable.message.pos,
                parentErrorVariable.message.type, convertedErrorVarSymbol, null);

        if (names.fromIdNode((parentErrorVariable.message).name) == Names.IGNORE) {
            parentErrorVariable.message = null;
        } else {
            BLangSimpleVariableDef reasonVariableDef =
                    ASTBuilderUtil.createVariableDefStmt(parentErrorVariable.message.pos, parentBlockStmt);
            reasonVariableDef.var = parentErrorVariable.message;
        }

        if (parentErrorVariable.cause != null) {
            BLangVariable errorCause = parentErrorVariable.cause;
            if (errorCause.getKind() == NodeKind.ERROR_VARIABLE) {
                BLangErrorVariableDef errorVarDef = createErrorVariableDef(errorCause.pos,
                        (BLangErrorVariable) errorCause);
                parentBlockStmt.addStatement(errorVarDef);
            } else {
                BLangSimpleVariableDef causeVariableDef =
                        ASTBuilderUtil.createVariableDefStmt(parentErrorVariable.cause.pos, parentBlockStmt);
                causeVariableDef.var = (BLangSimpleVariable) parentErrorVariable.cause;
            }
            parentErrorVariable.cause.expr = generateErrorCauseLanglibFunction(parentErrorVariable.cause.pos,
                    parentErrorVariable.cause.type, convertedErrorVarSymbol, null);
        }

        if ((parentErrorVariable.detail == null || parentErrorVariable.detail.isEmpty())
            && parentErrorVariable.restDetail == null) {
            return;
        }

        BType detailMapType;
        BType detailType = ((BErrorType) parentErrorVariable.type).detailType;
        if (detailType.tag == TypeTags.MAP) {
            detailMapType = detailType;
        } else {
            detailMapType = symTable.detailType;
        }

        parentErrorVariable.detailExpr = generateErrorDetailBuiltinFunction(
                parentErrorVariable.pos,
                convertedErrorVarSymbol, null);

        BLangSimpleVariableDef detailTempVarDef = createVarDef("$error$detail",
                parentErrorVariable.detailExpr.type, parentErrorVariable.detailExpr, parentErrorVariable.pos);
        detailTempVarDef.type = parentErrorVariable.detailExpr.type;
        parentBlockStmt.addStatement(detailTempVarDef);
        this.env.scope.define(names.fromIdNode(detailTempVarDef.var.name), detailTempVarDef.var.symbol);

        for (BLangErrorVariable.BLangErrorDetailEntry detailEntry : parentErrorVariable.detail) {
            BLangExpression detailEntryVar = createErrorDetailVar(detailEntry, detailTempVarDef.var.symbol);

            // create the bound variable, and final rewrite will define them in sym table.
            createAndAddBoundVariableDef(parentBlockStmt, detailEntry, detailEntryVar);

        }
        if (parentErrorVariable.restDetail != null && !parentErrorVariable.restDetail.name.value.equals(IGNORE.value)) {
            Location pos = parentErrorVariable.restDetail.pos;
            BLangSimpleVarRef detailVarRef = ASTBuilderUtil.createVariableRef(
                    pos, detailTempVarDef.var.symbol);
            List<String> keysToRemove = parentErrorVariable.detail.stream()
                    .map(detail -> detail.key.getValue())
                    .collect(Collectors.toList());

            BLangSimpleVariable filteredDetail = generateRestFilter(detailVarRef, parentErrorVariable.pos, keysToRemove,
                    parentErrorVariable.restDetail.type, parentBlockStmt);
            BLangSimpleVariableDef variableDefStmt = ASTBuilderUtil.createVariableDefStmt(pos, parentBlockStmt);
            variableDefStmt.var = ASTBuilderUtil.createVariable(pos,
                    parentErrorVariable.restDetail.name.value,
                    filteredDetail.type,
                    ASTBuilderUtil.createVariableRef(pos, filteredDetail.symbol),
                    parentErrorVariable.restDetail.symbol);
            BLangAssignment assignmentStmt = ASTBuilderUtil.createAssignmentStmt(pos,
                    ASTBuilderUtil.createVariableRef(pos, parentErrorVariable.restDetail.symbol),
                    ASTBuilderUtil.createVariableRef(pos, filteredDetail.symbol));
            parentBlockStmt.addStatement(assignmentStmt);
        }
        rewrite(parentBlockStmt, env);
    }

    private BLangSimpleVariableDef forceCastIfApplicable(BVarSymbol errorVarySymbol, Location pos,
                                                         BType targetType) {
        BVarSymbol errorVarSym = new BVarSymbol(Flags.PUBLIC, names.fromString("$cast$temp$"),
                                                this.env.enclPkg.packageID, targetType, this.env.scope.owner, pos,
                                                VIRTUAL);
        BLangSimpleVarRef variableRef = ASTBuilderUtil.createVariableRef(pos, errorVarySymbol);

        BLangExpression expr;
        if (targetType.tag == TypeTags.RECORD) {
            expr = variableRef;
        } else {
            expr = addConversionExprIfRequired(variableRef, targetType);
        }
        BLangSimpleVariable errorVar = ASTBuilderUtil.createVariable(pos, errorVarSym.name.value, targetType, expr,
                errorVarSym);
        return ASTBuilderUtil.createVariableDef(pos, errorVar);
    }

    private BLangSimpleVariable generateRestFilter(BLangSimpleVarRef mapVarRef, Location pos,
                                                   List<String> keysToRemove, BType targetType,
                                                   BLangBlockStmt parentBlockStmt) {
        //      restVar = (<map<T>mapVarRef)
        //                       .entries()
        //                       .filter([key, val] => isKeyTakenLambdaInvoke())
        //                       .map([key, val] => val)
        //                       .constructFrom(errorDetail);

        BLangExpression typeCastExpr = addConversionExprIfRequired(mapVarRef, targetType);

        int restNum = annonVarCount++;
        String name = "$map$ref$" + UNDERSCORE + restNum;
        BLangSimpleVariable mapVariable = defVariable(pos, targetType, parentBlockStmt, typeCastExpr, name);

        BLangInvocation entriesInvocation = generateMapEntriesInvocation(
                ASTBuilderUtil.createVariableRef(pos, mapVariable.symbol), typeCastExpr.type);
        String entriesVarName = "$map$ref$entries$" + UNDERSCORE + restNum;
        BType entriesType = new BMapType(TypeTags.MAP,
                new BTupleType(Arrays.asList(symTable.stringType, ((BMapType) targetType).constraint)), null);
        BLangSimpleVariable entriesInvocationVar = defVariable(pos, entriesType, parentBlockStmt,
                addConversionExprIfRequired(entriesInvocation, entriesType),
                entriesVarName);

        BLangLambdaFunction filter = createFuncToFilterOutRestParam(keysToRemove, pos);

        BLangInvocation filterInvocation = generateMapFilterInvocation(pos, entriesInvocationVar, filter);
        String filteredEntriesName = "$filtered$detail$entries" + restNum;
        BLangSimpleVariable filteredVar = defVariable(pos, entriesType, parentBlockStmt, filterInvocation,
                filteredEntriesName);

        String filteredVarName = "$detail$filtered" + restNum;
        BLangLambdaFunction backToMapLambda = generateEntriesToMapLambda(pos);
        BLangInvocation mapInvocation = generateMapMapInvocation(pos, filteredVar, backToMapLambda);
        BLangSimpleVariable filtered = defVariable(pos, targetType, parentBlockStmt,
                mapInvocation,
                filteredVarName);

        String filteredRestVarName = "$restVar$" + UNDERSCORE + restNum;
        BLangInvocation constructed = generateCloneWithTypeInvocation(pos, targetType, filtered.symbol);
        return defVariable(pos, targetType, parentBlockStmt,
                addConversionExprIfRequired(constructed, targetType),
                filteredRestVarName);
    }

    private BLangInvocation generateMapEntriesInvocation(BLangExpression expr, BType type) {
        BLangInvocation invocationNode = createInvocationNode("entries", new ArrayList<>(), type);

        invocationNode.expr = expr;
        invocationNode.symbol = symResolver.lookupLangLibMethod(type, names.fromString("entries"));
        invocationNode.requiredArgs = Lists.of(expr);
        invocationNode.type = invocationNode.symbol.type.getReturnType();
        invocationNode.langLibInvocation = true;
        return invocationNode;
    }

    private BLangInvocation generateMapMapInvocation(Location pos, BLangSimpleVariable filteredVar,
                                                     BLangLambdaFunction backToMapLambda) {
        BLangInvocation invocationNode = createInvocationNode("map", new ArrayList<>(), filteredVar.type);

        invocationNode.expr = ASTBuilderUtil.createVariableRef(pos, filteredVar.symbol);
        invocationNode.symbol = symResolver.lookupLangLibMethod(filteredVar.type, names.fromString("map"));
        invocationNode.requiredArgs = Lists.of(ASTBuilderUtil.createVariableRef(pos, filteredVar.symbol));
        invocationNode.type = invocationNode.symbol.type.getReturnType();
        invocationNode.requiredArgs.add(backToMapLambda);
        return invocationNode;
    }

    private BLangLambdaFunction generateEntriesToMapLambda(Location pos) {
        // var.map([key, val] => val)

        String anonfuncName = "$anonGetValFunc$" + UNDERSCORE + lambdaFunctionCount++;
        BLangFunction function = ASTBuilderUtil.createFunction(pos, anonfuncName);

        BVarSymbol keyValSymbol = new BVarSymbol(0, names.fromString("$lambdaArg$_0"), this.env.scope.owner.pkgID,
                                                 getStringAnyTupleType(), this.env.scope.owner, pos, VIRTUAL);

        BLangSimpleVariable inputParameter = ASTBuilderUtil.createVariable(pos, null, getStringAnyTupleType(),
                                                                           null, keyValSymbol);
        function.requiredParams.add(inputParameter);

        BLangValueType anyType = new BLangValueType();
        anyType.typeKind = TypeKind.ANY;
        anyType.type = symTable.anyType;
        function.returnTypeNode = anyType;

        BLangBlockFunctionBody functionBlock = ASTBuilderUtil.createBlockFunctionBody(pos, new ArrayList<>());
        function.body = functionBlock;

        BLangIndexBasedAccess indexBasesAccessExpr =
                ASTBuilderUtil.createIndexBasesAccessExpr(pos, symTable.anyType, keyValSymbol,
                                                          ASTBuilderUtil
                                                                  .createLiteral(pos, symTable.intType, (long) 1));
        BLangSimpleVariableDef tupSecondElem = createVarDef("$val", indexBasesAccessExpr.type,
                                                            indexBasesAccessExpr, pos);
        functionBlock.addStatement(tupSecondElem);

        // Create return stmt.
        BLangReturn returnStmt = ASTBuilderUtil.createReturnStmt(pos, functionBlock);
        returnStmt.expr = ASTBuilderUtil.createVariableRef(pos, tupSecondElem.var.symbol);

        // Create function symbol before visiting desugar phase for the function
        BInvokableSymbol functionSymbol = Symbols.createFunctionSymbol(Flags.asMask(function.flagSet),
                                                                       new Name(function.name.value),
                                                                       env.enclPkg.packageID, function.type,
                                                                       env.enclEnv.enclVarSym, true, function.pos,
                                                                       VIRTUAL);
        functionSymbol.retType = function.returnTypeNode.type;
        functionSymbol.params = function.requiredParams.stream()
                .map(param -> param.symbol)
                .collect(Collectors.toList());
        functionSymbol.scope = env.scope;
        functionSymbol.type = new BInvokableType(Collections.singletonList(getStringAnyTupleType()),
                symTable.anyType, null);
        function.symbol = functionSymbol;
        rewrite(function, env);
        env.enclPkg.addFunction(function);

        // Create and return a lambda function
        return createLambdaFunction(function, functionSymbol);
    }

    private BLangInvocation generateMapFilterInvocation(Location pos,
                                                        BLangSimpleVariable entriesInvocationVar,
                                                        BLangLambdaFunction filter) {
        BLangInvocation invocationNode = createInvocationNode("filter", new ArrayList<>(), entriesInvocationVar.type);

        invocationNode.expr = ASTBuilderUtil.createVariableRef(pos, entriesInvocationVar.symbol);
        invocationNode.symbol = symResolver.lookupLangLibMethod(entriesInvocationVar.type, names.fromString("filter"));
        invocationNode.requiredArgs = Lists.of(ASTBuilderUtil.createVariableRef(pos, entriesInvocationVar.symbol));
        invocationNode.type = invocationNode.symbol.type.getReturnType();
        invocationNode.requiredArgs.add(filter);

        return invocationNode;
    }

    private BLangSimpleVariable defVariable(Location pos, BType varType, BLangBlockStmt parentBlockStmt,
                                            BLangExpression expression, String name) {
        Name varName = names.fromString(name);
        BLangSimpleVariable detailMap = ASTBuilderUtil.createVariable(pos, name, varType, expression,
                                                                      new BVarSymbol(Flags.PUBLIC, varName,
                                                                                     env.enclPkg.packageID, varType,
                                                                                     env.scope.owner, pos, VIRTUAL));
        BLangSimpleVariableDef constructedMap = ASTBuilderUtil.createVariableDef(pos, detailMap);
        constructedMap.type = varType;
        parentBlockStmt.addStatement(constructedMap);
        env.scope.define(varName, detailMap.symbol);
        return detailMap;
    }

    private void createAndAddBoundVariableDef(BLangBlockStmt parentBlockStmt,
                                              BLangErrorVariable.BLangErrorDetailEntry detailEntry,
                                              BLangExpression detailEntryVar) {
        if (detailEntry.valueBindingPattern.getKind() == NodeKind.VARIABLE) {
            BLangSimpleVariableDef errorDetailVar = createVarDef(
                    ((BLangSimpleVariable) detailEntry.valueBindingPattern).name.value,
                    detailEntry.valueBindingPattern.type,
                    detailEntryVar,
                    detailEntry.valueBindingPattern.pos);
            parentBlockStmt.addStatement(errorDetailVar);

        } else if (detailEntry.valueBindingPattern.getKind() == NodeKind.RECORD_VARIABLE) {
            BLangRecordVariableDef recordVariableDef = ASTBuilderUtil.createRecordVariableDef(
                    detailEntry.valueBindingPattern.pos,
                    (BLangRecordVariable) detailEntry.valueBindingPattern);
            recordVariableDef.var.expr = detailEntryVar;
            recordVariableDef.type = symTable.recordType;
            parentBlockStmt.addStatement(recordVariableDef);

        } else if (detailEntry.valueBindingPattern.getKind() == NodeKind.TUPLE_VARIABLE) {
            BLangTupleVariableDef tupleVariableDef = ASTBuilderUtil.createTupleVariableDef(
                    detailEntry.valueBindingPattern.pos, (BLangTupleVariable) detailEntry.valueBindingPattern);
            parentBlockStmt.addStatement(tupleVariableDef);
        }
    }

    private BLangExpression createErrorDetailVar(BLangErrorVariable.BLangErrorDetailEntry detailEntry,
                                                 BVarSymbol tempDetailVarSymbol) {
        BLangExpression detailEntryVar = createIndexBasedAccessExpr(
                detailEntry.valueBindingPattern.type,
                detailEntry.valueBindingPattern.pos,
                createStringLiteral(detailEntry.key.pos, detailEntry.key.value),
                tempDetailVarSymbol, null);
        if (detailEntryVar.getKind() == NodeKind.INDEX_BASED_ACCESS_EXPR) {
            BLangIndexBasedAccess bLangIndexBasedAccess = (BLangIndexBasedAccess) detailEntryVar;
            bLangIndexBasedAccess.originalType = symTable.pureType;
        }
        return detailEntryVar;
    }

    private BLangExpression constructStringTemplateConcatExpression(List<BLangExpression> exprs) {
        BLangExpression concatExpr = null;
        BLangExpression currentExpr;
        for (BLangExpression expr : exprs) {
            currentExpr = expr;
            if (expr.type.tag != TypeTags.STRING && expr.type.tag != TypeTags.XML) {
                currentExpr = getToStringInvocationOnExpr(expr);
            }

            if (concatExpr == null) {
                concatExpr = currentExpr;
                continue;
            }

            BType binaryExprType =
                    TypeTags.isXMLTypeTag(concatExpr.type.tag) || TypeTags.isXMLTypeTag(currentExpr.type.tag)
                            ? symTable.xmlType
                            : symTable.stringType;
            concatExpr =
                    ASTBuilderUtil.createBinaryExpr(concatExpr.pos, concatExpr, currentExpr,
                            binaryExprType, OperatorKind.ADD, null);
        }
        return concatExpr;
    }

    private BLangInvocation getToStringInvocationOnExpr(BLangExpression expression) {
        BInvokableSymbol symbol = (BInvokableSymbol) symTable.langValueModuleSymbol.scope
                .lookup(names.fromString(TO_STRING_FUNCTION_NAME)).symbol;

        List<BLangExpression> requiredArgs = new ArrayList<BLangExpression>() {{
            add(addConversionExprIfRequired(expression, symbol.params.get(0).type));
        }};
        return ASTBuilderUtil.createInvocationExprMethod(expression.pos, symbol, requiredArgs, new ArrayList<>(),
                                                         symResolver);
    }

    // TODO: Move the logic on binding patterns to a seperate class
    private BLangInvocation generateErrorDetailBuiltinFunction(Location pos, BVarSymbol errorVarySymbol,
                                                               BLangIndexBasedAccess parentIndexBasedAccess) {
        BLangExpression onExpr =
                parentIndexBasedAccess != null
                        ? parentIndexBasedAccess : ASTBuilderUtil.createVariableRef(pos, errorVarySymbol);

        return createLangLibInvocationNode(ERROR_DETAIL_FUNCTION_NAME, onExpr, new ArrayList<>(), null, pos);
    }

    private BLangInvocation generateErrorMessageBuiltinFunction(Location pos, BType reasonType,
                                                                BVarSymbol errorVarSymbol,
                                                                BLangIndexBasedAccess parentIndexBasedAccess) {
        BLangExpression onExpr;
        if (parentIndexBasedAccess != null) {
            onExpr = parentIndexBasedAccess;
        } else {
            onExpr = ASTBuilderUtil.createVariableRef(pos, errorVarSymbol);
        }
        return createLangLibInvocationNode(ERROR_MESSAGE_FUNCTION_NAME, onExpr, new ArrayList<>(), reasonType, pos);
    }

    private BLangInvocation generateErrorCauseLanglibFunction(Location pos, BType causeType,
                                                              BVarSymbol errorVarSymbol,
                                                              BLangIndexBasedAccess parentIndexBasedAccess) {
        BLangExpression onExpr;
        if (parentIndexBasedAccess != null) {
            onExpr = parentIndexBasedAccess;
        } else {
            onExpr = ASTBuilderUtil.createVariableRef(pos, errorVarSymbol);
        }
        return createLangLibInvocationNode(ERROR_CAUSE_FUNCTION_NAME, onExpr, new ArrayList<>(), causeType, pos);
    }

    private BLangInvocation generateCloneWithTypeInvocation(Location pos,
                                                            BType targetType,
                                                            BVarSymbol source) {
        BType typedescType = new BTypedescType(targetType, symTable.typeDesc.tsymbol);
        BLangInvocation invocationNode = createInvocationNode(CLONE_WITH_TYPE, new ArrayList<>(), typedescType);

        BLangTypedescExpr typedescExpr = new BLangTypedescExpr();
        typedescExpr.resolvedType = targetType;
        typedescExpr.type = typedescType;

        invocationNode.expr = typedescExpr;
        invocationNode.symbol = symResolver.lookupLangLibMethod(typedescType, names.fromString(CLONE_WITH_TYPE));
        invocationNode.requiredArgs = Lists.of(ASTBuilderUtil.createVariableRef(pos, source), typedescExpr);
        invocationNode.type = BUnionType.create(null, targetType, symTable.errorType);
        return invocationNode;
    }

    private BLangLambdaFunction createFuncToFilterOutRestParam(List<String> toRemoveList, Location pos) {

        // Creates following anonymous function
        //
        // function ((string, any) $lambdaArg$_0) returns boolean {
        //     Following if block is generated for all parameters given in the record variable
        //     if ($lambdaArg$_0[0] == "name") {
        //         return false;
        //     }
        //     if ($lambdaArg$_0[0] == "age") {
        //         return false;
        //     }
        //      return true;
        // }

        String anonfuncName = "$anonRestParamFilterFunc$" + UNDERSCORE + lambdaFunctionCount++;
        BLangFunction function = ASTBuilderUtil.createFunction(pos, anonfuncName);

        BVarSymbol keyValSymbol = new BVarSymbol(0, names.fromString("$lambdaArg$_0"), this.env.scope.owner.pkgID,
                                                 getStringAnyTupleType(), this.env.scope.owner, pos, VIRTUAL);
        BLangBlockFunctionBody functionBlock = createAnonymousFunctionBlock(pos, function, keyValSymbol);

        BLangIndexBasedAccess indexBasesAccessExpr =
                ASTBuilderUtil.createIndexBasesAccessExpr(pos, symTable.anyType, keyValSymbol, ASTBuilderUtil
                        .createLiteral(pos, symTable.intType, (long) 0));
        BLangSimpleVariableDef tupFirstElem = createVarDef("$key", indexBasesAccessExpr.type,
                                                           indexBasesAccessExpr, pos);
        functionBlock.addStatement(tupFirstElem);

        // Create the if statements
        for (String toRemoveItem : toRemoveList) {
            createIfStmt(pos, tupFirstElem.var.symbol, functionBlock, toRemoveItem);
        }

        // Create the final return true statement
        BInvokableSymbol functionSymbol = createReturnTrueStatement(pos, function, functionBlock);

        // Create and return a lambda function
        return createLambdaFunction(function, functionSymbol);
    }

    private BLangLambdaFunction createFuncToFilterOutRestParam(BLangRecordVariable recordVariable,
                                                               Location location) {
        List<String> fieldNamesToRemove = recordVariable.variableList.stream()
                .map(var -> var.getKey().getValue())
                .collect(Collectors.toList());
        return createFuncToFilterOutRestParam(fieldNamesToRemove, location);
    }

    private void createIfStmt(Location location,
                              BVarSymbol inputParamSymbol,
                              BLangBlockFunctionBody blockStmt,
                              String key) {
        BLangSimpleVarRef firstElemRef = ASTBuilderUtil.createVariableRef(location, inputParamSymbol);
        BLangExpression converted = addConversionExprIfRequired(firstElemRef, symTable.stringType);

        BLangIf ifStmt = ASTBuilderUtil.createIfStmt(location, blockStmt);

        BLangBlockStmt ifBlock = ASTBuilderUtil.createBlockStmt(location, new ArrayList<>());
        BLangReturn returnStmt = ASTBuilderUtil.createReturnStmt(location, ifBlock);
        returnStmt.expr = ASTBuilderUtil.createLiteral(location, symTable.booleanType, false);
        ifStmt.body = ifBlock;

        BLangGroupExpr groupExpr = new BLangGroupExpr();
        groupExpr.type = symTable.booleanType;

        BLangBinaryExpr binaryExpr = ASTBuilderUtil.createBinaryExpr(location, converted,
                ASTBuilderUtil.createLiteral(location, symTable.stringType, key),
                symTable.booleanType, OperatorKind.EQUAL, null);

        binaryExpr.opSymbol = (BOperatorSymbol) symResolver.resolveBinaryOperator(
                binaryExpr.opKind, binaryExpr.lhsExpr.type, binaryExpr.rhsExpr.type);

        groupExpr.expression = binaryExpr;
        ifStmt.expr = groupExpr;
    }

    BLangLambdaFunction createLambdaFunction(BLangFunction function, BInvokableSymbol functionSymbol) {
        BLangLambdaFunction lambdaFunction = (BLangLambdaFunction) TreeBuilder.createLambdaFunctionNode();
        lambdaFunction.function = function;
        lambdaFunction.type = functionSymbol.type;
        return lambdaFunction;
    }

    private BInvokableSymbol createReturnTrueStatement(Location pos, BLangFunction function,
                                                       BLangBlockFunctionBody functionBlock) {
        BLangReturn trueReturnStmt = ASTBuilderUtil.createReturnStmt(pos, functionBlock);
        trueReturnStmt.expr = ASTBuilderUtil.createLiteral(pos, symTable.booleanType, true);

        // Create function symbol before visiting desugar phase for the function
        BInvokableSymbol functionSymbol = Symbols.createFunctionSymbol(Flags.asMask(function.flagSet),
                                                                       new Name(function.name.value),
                                                                       env.enclPkg.packageID, function.type,
                                                                       env.enclEnv.enclVarSym, true, function.pos,
                                                                       VIRTUAL);
        functionSymbol.retType = function.returnTypeNode.type;
        functionSymbol.params = function.requiredParams.stream()
                .map(param -> param.symbol)
                .collect(Collectors.toList());
        functionSymbol.scope = env.scope;
        functionSymbol.type = new BInvokableType(Collections.singletonList(getStringAnyTupleType()),
                                                 getRestType(functionSymbol), symTable.booleanType, null);
        function.symbol = functionSymbol;
        rewrite(function, env);
        env.enclPkg.addFunction(function);
        return functionSymbol;
    }

    private BLangBlockFunctionBody createAnonymousFunctionBlock(Location pos, BLangFunction function,
                                                                BVarSymbol keyValSymbol) {
        BLangSimpleVariable inputParameter = ASTBuilderUtil.createVariable(pos, null, getStringAnyTupleType(),
                                                                           null, keyValSymbol);
        function.requiredParams.add(inputParameter);
        BLangValueType booleanTypeKind = new BLangValueType();
        booleanTypeKind.typeKind = TypeKind.BOOLEAN;
        booleanTypeKind.type = symTable.booleanType;
        function.returnTypeNode = booleanTypeKind;

        BLangBlockFunctionBody functionBlock = ASTBuilderUtil.createBlockFunctionBody(pos, new ArrayList<>());
        function.body = functionBlock;
        return functionBlock;
    }

    private BTupleType getStringAnyTupleType() {
        ArrayList<BType> typeList = new ArrayList<BType>() {{
            add(symTable.stringType);
            add(symTable.anyType);
        }};
        return new BTupleType(typeList);
    }

    /**
     * This method creates a simple variable def and assigns and array expression based on the given indexExpr.
     *
     *  case 1: when there is no parent array access expression, but with the indexExpr : 1
     *  string s = x[1];
     *
     *  case 2: when there is a parent array expression : x[2] and indexExpr : 3
     *  string s = x[2][3];
     *
     *  case 3: when there is no parent array access expression, but with the indexExpr : name
     *  string s = x[name];
     *
     *  case 4: when there is a parent map expression : x[name] and indexExpr : fName
     *  string s = x[name][fName]; // record variable inside record variable
     *
     *  case 5: when there is a parent map expression : x[name] and indexExpr : 1
     *  string s = x[name][1]; // tuple variable inside record variable
     */
    private void createSimpleVarDefStmt(BLangSimpleVariable simpleVariable, BLangBlockStmt parentBlockStmt,
                                        BLangLiteral indexExpr, BVarSymbol tupleVarSymbol,
                                        BLangIndexBasedAccess parentArrayAccessExpr) {

        Name varName = names.fromIdNode(simpleVariable.name);
        if (varName == Names.IGNORE) {
            return;
        }

        final BLangSimpleVariableDef simpleVariableDef = ASTBuilderUtil.createVariableDefStmt(simpleVariable.pos,
                parentBlockStmt);
        simpleVariableDef.var = simpleVariable;

        simpleVariable.expr = createIndexBasedAccessExpr(simpleVariable.type, simpleVariable.pos,
                indexExpr, tupleVarSymbol, parentArrayAccessExpr);
    }

    @Override
    public void visit(BLangAssignment assignNode) {
        if (safeNavigateLHS(assignNode.varRef)) {
            BLangAccessExpression accessExpr = (BLangAccessExpression) assignNode.varRef;
            accessExpr.leafNode = true;
            result = rewriteSafeNavigationAssignment(accessExpr, assignNode.expr, assignNode.safeAssignment);
            result = rewrite(result, env);
            return;
        }

        assignNode.varRef = rewriteExpr(assignNode.varRef);
        assignNode.expr = rewriteExpr(assignNode.expr);
        assignNode.expr = addConversionExprIfRequired(rewriteExpr(assignNode.expr), assignNode.varRef.type);
        result = assignNode;
    }

    @Override
    public void visit(BLangTupleDestructure tupleDestructure) {
        //  case 1:
        //  a is string, b is float
        //  (a, b) = (tuple)
        //
        //  any[] x = (tuple);
        //  string a = x[0];
        //  int b = x[1];
        //
        //  case 2:
        //  a is string, b is float, c is int
        //  ((a, b), c)) = (tuple)
        //
        //  any[] x = (tuple);
        //  string a = x[0][0];
        //  float b = x[0][1];
        //  int c = x[1];


        //create tuple destruct block stmt
        final BLangBlockStmt blockStmt = ASTBuilderUtil.createBlockStmt(tupleDestructure.pos);

        //create a array of any-type based on the dimension
        BType runTimeType = new BArrayType(symTable.anyType);

        //create a simple var for the array 'any[] x = (tuple)' based on the dimension for x
        String name = "tuple";
        final BLangSimpleVariable tuple =
                ASTBuilderUtil.createVariable(tupleDestructure.pos, name, runTimeType, null,
                                              new BVarSymbol(0, names.fromString(name), this.env.scope.owner.pkgID,
                                                             runTimeType, this.env.scope.owner, tupleDestructure.pos,
                                                             VIRTUAL));
        tuple.expr = tupleDestructure.expr;
        final BLangSimpleVariableDef variableDef = ASTBuilderUtil.createVariableDefStmt(tupleDestructure.pos,
                                                                                        blockStmt);
        variableDef.var = tuple;

        //create the variable definition statements using the root block stmt created
        createVarRefAssignmentStmts(tupleDestructure.varRef, blockStmt, tuple.symbol, null);
        createRestFieldAssignmentStmt(tupleDestructure, blockStmt, tuple.symbol);

        //finally rewrite the populated block statement
        result = rewrite(blockStmt, env);
    }

    private void createRestFieldAssignmentStmt(BLangTupleDestructure tupleDestructure, BLangBlockStmt blockStmt,
                                               BVarSymbol tupleVarSymbol) {
        BLangTupleVarRef tupleVarRef = tupleDestructure.varRef;
        Location pos = blockStmt.pos;
        if (tupleVarRef.restParam != null) {
            BLangExpression tupleExpr = tupleDestructure.expr;

            // T[] t = [];
            BLangSimpleVarRef restParam = (BLangSimpleVarRef) tupleVarRef.restParam;
            BArrayType restParamType = (BArrayType) restParam.type;
            BLangArrayLiteral arrayExpr = createArrayLiteralExprNode();
            arrayExpr.type = restParamType;

            BLangAssignment restParamAssignment = ASTBuilderUtil.createAssignmentStmt(pos, blockStmt);
            restParamAssignment.varRef = restParam;
            restParamAssignment.varRef.type = restParamType;
            restParamAssignment.expr = arrayExpr;

            // foreach var $foreach$i in tupleTypes.length()...tupleLiteral.length() {
            //     t[t.length()] = <T> tupleLiteral[$foreach$i];
            // }
            BLangLiteral startIndexLiteral = (BLangLiteral) TreeBuilder.createLiteralExpression();
            startIndexLiteral.value = (long) tupleVarRef.expressions.size();
            startIndexLiteral.type = symTable.intType;
            BLangInvocation lengthInvocation = createLengthInvocation(pos, tupleExpr);
            BLangInvocation intRangeInvocation = replaceWithIntRange(pos, startIndexLiteral,
                    getModifiedIntRangeEndExpr(lengthInvocation));

            BLangForeach foreach = (BLangForeach) TreeBuilder.createForeachNode();
            foreach.pos = pos;
            foreach.collection = intRangeInvocation;
            types.setForeachTypedBindingPatternType(foreach);

            final BLangSimpleVariable foreachVariable = ASTBuilderUtil.createVariable(pos,
                    "$foreach$i", foreach.varType);
            foreachVariable.symbol = new BVarSymbol(0, names.fromIdNode(foreachVariable.name),
                                                    this.env.scope.owner.pkgID, foreachVariable.type,
                                                    this.env.scope.owner, pos, VIRTUAL);
            BLangSimpleVarRef foreachVarRef = ASTBuilderUtil.createVariableRef(pos, foreachVariable.symbol);
            foreach.variableDefinitionNode = ASTBuilderUtil.createVariableDef(pos, foreachVariable);
            foreach.isDeclaredWithVar = true;
            BLangBlockStmt foreachBody = ASTBuilderUtil.createBlockStmt(pos);

            // t[t.length()] = <T> tupleLiteral[$foreach$i];
            BLangIndexBasedAccess indexAccessExpr = ASTBuilderUtil.createIndexAccessExpr(restParam,
                    createLengthInvocation(pos, restParam));
            indexAccessExpr.type = restParamType.eType;
            createSimpleVarRefAssignmentStmt(indexAccessExpr, foreachBody, foreachVarRef, tupleVarSymbol, null);

            foreach.body = foreachBody;
            blockStmt.addStatement(foreach);
        }
    }

    private BLangInvocation createLengthInvocation(Location pos, BLangExpression collection) {
        BInvokableSymbol lengthInvokableSymbol = (BInvokableSymbol) symResolver
                .lookupLangLibMethod(collection.type, names.fromString(LENGTH_FUNCTION_NAME));
        BLangInvocation lengthInvocation = ASTBuilderUtil.createInvocationExprForMethod(pos, lengthInvokableSymbol,
                Lists.of(collection), symResolver);
        lengthInvocation.argExprs = lengthInvocation.requiredArgs;
        lengthInvocation.type = lengthInvokableSymbol.type.getReturnType();
        return lengthInvocation;
    }

    /**
     * This method iterate through each member of the tupleVarRef and create the relevant var ref assignment statements.
     * This method does the check for node kind of each member and call the related var ref creation method.
     *
     * Example:
     * ((a, b), c)) = (tuple)
     *
     * (a, b) is again a tuple, so it is a recursive var ref creation.
     *
     * c is a simple var, so a simple var def will be created.
     *
     */
    private void createVarRefAssignmentStmts(BLangTupleVarRef parentTupleVariable, BLangBlockStmt parentBlockStmt,
                                             BVarSymbol tupleVarSymbol, BLangIndexBasedAccess parentIndexAccessExpr) {

        final List<BLangExpression> expressions = parentTupleVariable.expressions;
        for (int index = 0; index < expressions.size(); index++) {
            BLangExpression expression = expressions.get(index);
            if (NodeKind.SIMPLE_VARIABLE_REF == expression.getKind() ||
                    NodeKind.FIELD_BASED_ACCESS_EXPR == expression.getKind() ||
                    NodeKind.INDEX_BASED_ACCESS_EXPR == expression.getKind() ||
                    NodeKind.XML_ATTRIBUTE_ACCESS_EXPR == expression.getKind()) {
                //if this is simple var, then create a simple var def stmt
                BLangLiteral indexExpr = ASTBuilderUtil.createLiteral(expression.pos, symTable.intType, (long) index);
                createSimpleVarRefAssignmentStmt((BLangVariableReference) expression, parentBlockStmt, indexExpr,
                        tupleVarSymbol, parentIndexAccessExpr);
                continue;
            }

            if (expression.getKind() == NodeKind.TUPLE_VARIABLE_REF) {
                //else recursively create the var def statements for tuple var ref
                BLangTupleVarRef tupleVarRef = (BLangTupleVarRef) expression;
                BLangLiteral indexExpr = ASTBuilderUtil.createLiteral(tupleVarRef.pos, symTable.intType, (long) index);
                BLangIndexBasedAccess arrayAccessExpr = ASTBuilderUtil.createIndexBasesAccessExpr(tupleVarRef.pos,
                        new BArrayType(symTable.anyType), tupleVarSymbol, indexExpr);
                if (parentIndexAccessExpr != null) {
                    arrayAccessExpr.expr = parentIndexAccessExpr;
                }
                createVarRefAssignmentStmts((BLangTupleVarRef) expression, parentBlockStmt, tupleVarSymbol,
                        arrayAccessExpr);
                continue;
            }

            if (expression.getKind() == NodeKind.RECORD_VARIABLE_REF) {
                //else recursively create the var def statements for record var ref
                BLangRecordVarRef recordVarRef = (BLangRecordVarRef) expression;
                BLangLiteral indexExpr = ASTBuilderUtil.createLiteral(recordVarRef.pos, symTable.intType,
                                                                      (long) index);
                BLangIndexBasedAccess arrayAccessExpr = ASTBuilderUtil.createIndexBasesAccessExpr(
                        parentTupleVariable.pos, symTable.mapType, tupleVarSymbol, indexExpr);
                if (parentIndexAccessExpr != null) {
                    arrayAccessExpr.expr = parentIndexAccessExpr;
                }
                createVarRefAssignmentStmts((BLangRecordVarRef) expression, parentBlockStmt, tupleVarSymbol,
                                            arrayAccessExpr);

                BLangRecordTypeNode recordTypeNode = TypeDefBuilderHelper.createRecordTypeNode(
                        (BRecordType) recordVarRef.type, env.enclPkg.packageID, symTable, recordVarRef.pos);
                recordTypeNode.initFunction = TypeDefBuilderHelper
                        .createInitFunctionForRecordType(recordTypeNode, env, names, symTable);
                TypeDefBuilderHelper
                        .addTypeDefinition(recordVarRef.type, recordVarRef.type.tsymbol, recordTypeNode, env);

                continue;
            }

            if (expression.getKind() == NodeKind.ERROR_VARIABLE_REF) {
                // Else recursively create the var def statements for record var ref.
                BLangErrorVarRef errorVarRef = (BLangErrorVarRef) expression;
                BLangLiteral indexExpr = ASTBuilderUtil.createLiteral(errorVarRef.pos, symTable.intType,
                        (long) index);
                BLangIndexBasedAccess arrayAccessExpr = ASTBuilderUtil.createIndexBasesAccessExpr(
                        parentTupleVariable.pos, expression.type, tupleVarSymbol, indexExpr);
                if (parentIndexAccessExpr != null) {
                    arrayAccessExpr.expr = parentIndexAccessExpr;
                }
                createVarRefAssignmentStmts((BLangErrorVarRef) expression, parentBlockStmt, tupleVarSymbol,
                        arrayAccessExpr);
            }
        }
    }

    /**
     * This method creates a assignment statement and assigns and array expression based on the given indexExpr.
     *
     */
    private void createSimpleVarRefAssignmentStmt(BLangVariableReference simpleVarRef, BLangBlockStmt parentBlockStmt,
                                                  BLangExpression indexExpr, BVarSymbol tupleVarSymbol,
                                                  BLangIndexBasedAccess parentArrayAccessExpr) {

        if (simpleVarRef.getKind() == NodeKind.SIMPLE_VARIABLE_REF) {
            Name varName = names.fromIdNode(((BLangSimpleVarRef) simpleVarRef).variableName);
            if (varName == Names.IGNORE) {
                return;
            }
        }

        BLangExpression assignmentExpr = createIndexBasedAccessExpr(simpleVarRef.type, simpleVarRef.pos,
                indexExpr, tupleVarSymbol, parentArrayAccessExpr);

        assignmentExpr = addConversionExprIfRequired(assignmentExpr, simpleVarRef.type);

        final BLangAssignment assignmentStmt = ASTBuilderUtil.createAssignmentStmt(parentBlockStmt.pos,
                parentBlockStmt);
        assignmentStmt.varRef = simpleVarRef;
        assignmentStmt.expr = assignmentExpr;
    }

    private BLangExpression createIndexBasedAccessExpr(BType varType,
                                                       Location varLocation,
                                                       BLangExpression indexExpr,
                                                       BVarSymbol tupleVarSymbol,
                                                       BLangIndexBasedAccess parentExpr) {

        BLangIndexBasedAccess arrayAccess = ASTBuilderUtil.createIndexBasesAccessExpr(varLocation,
                symTable.anyType, tupleVarSymbol, indexExpr);
        arrayAccess.originalType = varType;

        if (parentExpr != null) {
            arrayAccess.expr = parentExpr;
        }

        final BLangExpression assignmentExpr;
        if (types.isValueType(varType)) {
            BLangTypeConversionExpr castExpr = (BLangTypeConversionExpr) TreeBuilder.createTypeConversionNode();
            castExpr.expr = arrayAccess;
            castExpr.type = varType;
            assignmentExpr = castExpr;
        } else {
            assignmentExpr = arrayAccess;
        }
        return assignmentExpr;
    }

    @Override
    public void visit(BLangRecordDestructure recordDestructure) {

        final BLangBlockStmt blockStmt = ASTBuilderUtil.createBlockStmt(recordDestructure.pos);

        BType runTimeType = new BMapType(TypeTags.MAP, symTable.anyType, null);

        String name = "$map$_0";
        final BLangSimpleVariable mapVariable =
                ASTBuilderUtil.createVariable(recordDestructure.pos, name, runTimeType, null,
                                              new BVarSymbol(0, names.fromString(name), this.env.scope.owner.pkgID,
                                                             runTimeType, this.env.scope.owner, recordDestructure.pos,
                                                             VIRTUAL));
        mapVariable.expr = recordDestructure.expr;
        final BLangSimpleVariableDef variableDef = ASTBuilderUtil.
                createVariableDefStmt(recordDestructure.pos, blockStmt);
        variableDef.var = mapVariable;

        //create the variable definition statements using the root block stmt created
        createVarRefAssignmentStmts(recordDestructure.varRef, blockStmt, mapVariable.symbol, null);

        //finally rewrite the populated block statement
        result = rewrite(blockStmt, env);
    }

    @Override
    public void visit(BLangErrorDestructure errorDestructure) {
        final BLangBlockStmt blockStmt = ASTBuilderUtil.createBlockStmt(errorDestructure.pos);
        final BLangSimpleVariable errorVar =
                ASTBuilderUtil.createVariable(errorDestructure.pos, GENERATED_ERROR_VAR, symTable.errorType, null,
                        new BVarSymbol(0, names.fromString(GENERATED_ERROR_VAR), this.env.scope.owner.pkgID,
                                symTable.errorType, this.env.scope.owner,
                                errorDestructure.pos, VIRTUAL));
        errorVar.expr = errorDestructure.expr;
        final BLangSimpleVariableDef variableDef = ASTBuilderUtil.createVariableDefStmt(errorDestructure.pos,
                                                                                        blockStmt);
        variableDef.var = errorVar;
        createVarRefAssignmentStmts(errorDestructure.varRef, blockStmt, errorVar.symbol, null);
        result = rewrite(blockStmt, env);
    }

    private void createVarRefAssignmentStmts(BLangRecordVarRef parentRecordVarRef, BLangBlockStmt parentBlockStmt,
                                             BVarSymbol recordVarSymbol, BLangIndexBasedAccess parentIndexAccessExpr) {
        final List<BLangRecordVarRefKeyValue> variableRefList = parentRecordVarRef.recordRefFields;
        for (BLangRecordVarRefKeyValue varRefKeyValue : variableRefList) {
            BLangExpression variableReference = varRefKeyValue.variableReference;
            BLangLiteral indexExpr = ASTBuilderUtil.createLiteral(variableReference.pos, symTable.stringType,
                    varRefKeyValue.variableName.getValue());

            if (NodeKind.SIMPLE_VARIABLE_REF == variableReference.getKind() ||
                    NodeKind.FIELD_BASED_ACCESS_EXPR == variableReference.getKind() ||
                    NodeKind.INDEX_BASED_ACCESS_EXPR == variableReference.getKind() ||
                    NodeKind.XML_ATTRIBUTE_ACCESS_EXPR == variableReference.getKind()) {
                createSimpleVarRefAssignmentStmt((BLangVariableReference) variableReference, parentBlockStmt,
                        indexExpr, recordVarSymbol, parentIndexAccessExpr);
                continue;
            }

            if (NodeKind.RECORD_VARIABLE_REF == variableReference.getKind()) {
                BLangRecordVarRef recordVariable = (BLangRecordVarRef) variableReference;
                BLangIndexBasedAccess arrayAccessExpr = ASTBuilderUtil.createIndexBasesAccessExpr(
                        parentRecordVarRef.pos, symTable.mapType, recordVarSymbol, indexExpr);
                if (parentIndexAccessExpr != null) {
                    arrayAccessExpr.expr = parentIndexAccessExpr;
                }
                createVarRefAssignmentStmts(recordVariable, parentBlockStmt, recordVarSymbol, arrayAccessExpr);
                continue;
            }

            if (NodeKind.TUPLE_VARIABLE_REF == variableReference.getKind()) {
                BLangTupleVarRef tupleVariable = (BLangTupleVarRef) variableReference;
                BLangIndexBasedAccess arrayAccessExpr = ASTBuilderUtil.createIndexBasesAccessExpr(tupleVariable.pos,
                        symTable.tupleType, recordVarSymbol, indexExpr);
                if (parentIndexAccessExpr != null) {
                    arrayAccessExpr.expr = parentIndexAccessExpr;
                }
                createVarRefAssignmentStmts(tupleVariable, parentBlockStmt, recordVarSymbol, arrayAccessExpr);
                continue;
            }

            if (NodeKind.ERROR_VARIABLE_REF == variableReference.getKind()) {
                BLangIndexBasedAccess arrayAccessExpr = ASTBuilderUtil.createIndexBasesAccessExpr(variableReference.pos,
                        symTable.errorType, recordVarSymbol, indexExpr);
                if (parentIndexAccessExpr != null) {
                    arrayAccessExpr.expr = parentIndexAccessExpr;
                }
                createVarRefAssignmentStmts((BLangErrorVarRef) variableReference, parentBlockStmt, recordVarSymbol,
                        arrayAccessExpr);
            }
        }

        if (parentRecordVarRef.restParam != null) {
            // The restParam is desugared to a filter iterable operation that filters out the fields provided in the
            // record variable
            // map<any> restParam = $map$_0.filter($lambdaArg$_0);

            Location pos = parentBlockStmt.pos;
            BMapType restParamType = (BMapType) ((BLangSimpleVarRef) parentRecordVarRef.restParam).type;
            BLangSimpleVarRef variableReference;

            if (parentIndexAccessExpr != null) {
                BLangSimpleVariable mapVariable =
                        ASTBuilderUtil.createVariable(pos, "$map$_1", restParamType, null,
                                                      new BVarSymbol(0, names.fromString("$map$_1"),
                                                                     this.env.scope.owner.pkgID, restParamType,
                                                                     this.env.scope.owner, pos, VIRTUAL));
                mapVariable.expr = parentIndexAccessExpr;
                BLangSimpleVariableDef variableDef = ASTBuilderUtil.createVariableDefStmt(pos, parentBlockStmt);
                variableDef.var = mapVariable;

                variableReference = ASTBuilderUtil.createVariableRef(pos, mapVariable.symbol);
            } else {
                variableReference = ASTBuilderUtil.createVariableRef(pos,
                        ((BLangSimpleVariableDef) parentBlockStmt.stmts.get(0)).var.symbol);
            }

            BLangSimpleVarRef restParam = (BLangSimpleVarRef) parentRecordVarRef.restParam;

            List<String> keysToRemove = parentRecordVarRef.recordRefFields.stream()
                    .map(field -> field.variableName.value)
                    .collect(Collectors.toList());

            BLangSimpleVariable filteredDetail = generateRestFilter(variableReference, pos,
                    keysToRemove, restParamType, parentBlockStmt);

            BLangSimpleVarRef varRef = ASTBuilderUtil.createVariableRef(pos, filteredDetail.symbol);

            // Create rest param variable definition
            BLangAssignment restParamAssignment = ASTBuilderUtil.createAssignmentStmt(pos, parentBlockStmt);
            restParamAssignment.varRef = restParam;
            restParamAssignment.varRef.type = restParamType;
            restParamAssignment.expr = varRef;
        }
    }

    private void createVarRefAssignmentStmts(BLangErrorVarRef parentErrorVarRef, BLangBlockStmt parentBlockStmt,
                                             BVarSymbol errorVarySymbol, BLangIndexBasedAccess parentIndexAccessExpr) {
        if (parentErrorVarRef.message.getKind() != NodeKind.SIMPLE_VARIABLE_REF ||
                names.fromIdNode(((BLangSimpleVarRef) parentErrorVarRef.message).variableName) != Names.IGNORE) {
            BLangAssignment message = ASTBuilderUtil.createAssignmentStmt(parentBlockStmt.pos, parentBlockStmt);
            message.expr = generateErrorMessageBuiltinFunction(parentErrorVarRef.message.pos,
                    symTable.stringType, errorVarySymbol, parentIndexAccessExpr);
            message.expr = addConversionExprIfRequired(message.expr, parentErrorVarRef.message.type);
            message.varRef = parentErrorVarRef.message;
        }

        if (parentErrorVarRef.cause != null && (parentErrorVarRef.cause.getKind() != NodeKind.SIMPLE_VARIABLE_REF ||
                names.fromIdNode(((BLangSimpleVarRef) parentErrorVarRef.cause).variableName) != Names.IGNORE)) {
            BLangAssignment cause = ASTBuilderUtil.createAssignmentStmt(parentBlockStmt.pos, parentBlockStmt);
            cause.expr = generateErrorCauseLanglibFunction(parentErrorVarRef.cause.pos,
                    symTable.errorType, errorVarySymbol, parentIndexAccessExpr);
            cause.expr = addConversionExprIfRequired(cause.expr, parentErrorVarRef.cause.type);
            cause.varRef = parentErrorVarRef.cause;
        }

        // When no detail nor rest detail are to be destructured, we don't need to generate the detail invocation.
        if (parentErrorVarRef.detail.isEmpty() && isIgnoredErrorRefRestVar(parentErrorVarRef)) {
            return;
        }

        BLangInvocation errorDetailBuiltinFunction = generateErrorDetailBuiltinFunction(parentErrorVarRef.pos,
                errorVarySymbol,
                parentIndexAccessExpr);

        BLangSimpleVariableDef detailTempVarDef = createVarDef("$error$detail$" + UNDERSCORE + errorCount++,
                                                               symTable.detailType, errorDetailBuiltinFunction,
                                                               parentErrorVarRef.pos);
        detailTempVarDef.type = symTable.detailType;
        parentBlockStmt.addStatement(detailTempVarDef);
        this.env.scope.define(names.fromIdNode(detailTempVarDef.var.name), detailTempVarDef.var.symbol);

        List<String> extractedKeys = new ArrayList<>();
        for (BLangNamedArgsExpression detail : parentErrorVarRef.detail) {
            extractedKeys.add(detail.name.value);
            BLangVariableReference ref = (BLangVariableReference) detail.expr;

            // create a index based access
            BLangExpression detailEntryVar = createIndexBasedAccessExpr(ref.type, ref.pos,
                    createStringLiteral(detail.name.pos, detail.name.value),
                    detailTempVarDef.var.symbol, null);
            if (detailEntryVar.getKind() == NodeKind.INDEX_BASED_ACCESS_EXPR) {
                BLangIndexBasedAccess bLangIndexBasedAccess = (BLangIndexBasedAccess) detailEntryVar;
                bLangIndexBasedAccess.originalType = symTable.pureType;
            }

            BLangAssignment detailAssignment = ASTBuilderUtil.createAssignmentStmt(ref.pos, parentBlockStmt);
            detailAssignment.varRef = ref;
            detailAssignment.expr = detailEntryVar;
        }

        if (!isIgnoredErrorRefRestVar(parentErrorVarRef)) {
            BLangSimpleVarRef detailVarRef = ASTBuilderUtil.createVariableRef(parentErrorVarRef.restVar.pos,
                    detailTempVarDef.var.symbol);

            BLangSimpleVariable filteredDetail = generateRestFilter(detailVarRef, parentErrorVarRef.restVar.pos,
                    extractedKeys,
                    parentErrorVarRef.restVar.type, parentBlockStmt);
            BLangAssignment restAssignment = ASTBuilderUtil.createAssignmentStmt(parentErrorVarRef.restVar.pos,
                    parentBlockStmt);
            restAssignment.varRef = parentErrorVarRef.restVar;
            restAssignment.expr = ASTBuilderUtil.createVariableRef(parentErrorVarRef.restVar.pos,
                    filteredDetail.symbol);
        }

        BErrorType errorType = (BErrorType) parentErrorVarRef.type;
        if (errorType.detailType.getKind() == TypeKind.RECORD) {
            // Create empty record init attached func
            BRecordTypeSymbol tsymbol = (BRecordTypeSymbol) errorType.detailType.tsymbol;
            tsymbol.initializerFunc = createRecordInitFunc();
            tsymbol.scope.define(tsymbol.initializerFunc.funcName, tsymbol.initializerFunc.symbol);
        }
    }

    private boolean isIgnoredErrorRefRestVar(BLangErrorVarRef parentErrorVarRef) {
        if (parentErrorVarRef.restVar == null) {
            return true;
        }
        if (parentErrorVarRef.restVar.getKind() == NodeKind.SIMPLE_VARIABLE_REF) {
            return (((BLangSimpleVarRef) parentErrorVarRef.restVar).variableName.value.equals(IGNORE.value));
        }
        return false;
    }

    @Override
    public void visit(BLangRetry retryNode) {
        BLangOnFailClause currentOnFailClause = this.onFailClause;
        BLangSimpleVariableDef currentOnFailCallDef = this.onFailCallFuncDef;
        if (retryNode.onFailClause != null) {
            BLangOnFailClause onFailClause = retryNode.onFailClause;
            retryNode.onFailClause = null;
            BLangDo doStmt = wrapStatementWithinDo(retryNode.pos, retryNode, onFailClause);
            result = rewrite(doStmt, env);
        } else {
            boolean currentSkipFailDesugaring = this.skipFailDesugaring;
            this.skipFailDesugaring = true;
            Location pos = retryNode.retryBody.pos;
            BLangBlockStmt retryBlockStmt = ASTBuilderUtil.createBlockStmt(retryNode.pos);
            BLangSimpleVariableDef retryManagerVarDef = createRetryManagerDef(retryNode.retrySpec, retryNode.pos);
            retryBlockStmt.stmts.add(retryManagerVarDef);

            //  var $retryFunc$ = function () returns any|error {
            //    <"Content in retry block goes here">
            //  };
            BLangType retryLambdaReturnType = ASTBuilderUtil.createTypeNode(symTable.anyOrErrorType);
            BLangLambdaFunction retryFunc = createLambdaFunction(pos, "$retryFunc$",
                    Collections.emptyList(), retryLambdaReturnType,
                    retryNode.retryBody.stmts, env,
                    retryNode.retryBody.scope);
            BVarSymbol retryFuncVarSymbol = new BVarSymbol(0, names.fromString("$retryFunc$"),
                    env.scope.owner.pkgID, retryFunc.type,
                    retryFunc.function.symbol, pos, VIRTUAL);
            BLangSimpleVariable retryLambdaVariable = ASTBuilderUtil.createVariable(pos, "$retryFunc$",
                    retryFunc.type, retryFunc,
                    retryFuncVarSymbol);
            BLangSimpleVariableDef retryLambdaVariableDef = ASTBuilderUtil.createVariableDef(pos,
                    retryLambdaVariable);
            BLangSimpleVarRef retryLambdaVarRef = new BLangSimpleVarRef.BLangLocalVarRef(retryLambdaVariable.symbol);
            retryLambdaVarRef.type = retryFuncVarSymbol.type;
            retryBlockStmt.stmts.add(retryLambdaVariableDef);

            // Add lambda function call
            //any|error $result$ = $retryFunc$();
            BLangInvocation retryLambdaInvocation = new BLangInvocation.BFunctionPointerInvocation(pos,
                    retryLambdaVarRef, retryLambdaVariable.symbol, retryLambdaReturnType.type);
            retryLambdaInvocation.argExprs = new ArrayList<>();

            retryFunc.capturedClosureEnv = env.createClone();

            BVarSymbol retryFunctionVarSymbol = new BVarSymbol(0, new Name("$result$"),
                    env.scope.owner.pkgID, retryLambdaReturnType.type,
                    env.scope.owner, pos, VIRTUAL);
            BLangSimpleVariable retryFunctionVariable = ASTBuilderUtil.createVariable(pos, "$result$",
                    retryLambdaReturnType.type,
                    retryLambdaInvocation,
                    retryFunctionVarSymbol);
            BLangSimpleVariableDef retryFunctionVariableDef = ASTBuilderUtil.createVariableDef(pos,
                    retryFunctionVariable);
            retryBlockStmt.stmts.add(retryFunctionVariableDef);

            // create while loop: while ($result$ is error && $retryManager$.shouldRetry($result$))
            BLangSimpleVarRef retryFunctionVariableRef =
                    new BLangSimpleVarRef.BLangLocalVarRef(retryFunctionVariable.symbol);
            retryFunctionVariableRef.type = retryFunctionVariable.symbol.type;

            BLangWhile whileNode = createRetryWhileLoop(pos, retryManagerVarDef, retryLambdaInvocation,
                    retryFunctionVariableRef);
            retryBlockStmt.stmts.add(whileNode);
            createErrorReturn(pos, retryBlockStmt, retryFunctionVariableRef);

            BLangStatementExpression retryTransactionStmtExpr;
            if (retryNode.retryBodyReturns) {
                //  returns <TypeCast>$result$;
                BLangInvokableNode encInvokable = env.enclInvokable;
                retryTransactionStmtExpr = ASTBuilderUtil.createStatementExpression(retryBlockStmt,
                        addConversionExprIfRequired(retryFunctionVariableRef, encInvokable.returnTypeNode.type));
            } else {
                retryTransactionStmtExpr = ASTBuilderUtil.createStatementExpression(retryBlockStmt,
                        ASTBuilderUtil.createLiteral(pos, symTable.nilType, Names.NIL_VALUE));
            }
            this.skipFailDesugaring = currentSkipFailDesugaring;
            //  at this point;
            //  RetryManager $retryManager$ = new();
            //  var $retryFunc$ = function () returns any|error {
            //    <"Content in retry block goes here">
            //  };
            //  any|error $result$ = $retryFunc$();
            //
            //  while ($result$ is error && $retryManager$.shouldRetry($result$)) {
            //       $result$ = $retryFunc$();
            //  }
            //  if($result$ is error) {
            //      fail $result$;
            //  }
            //  returns <TypeCast>$result$;
            result = createExpressionStatement(pos, retryTransactionStmtExpr, retryNode.retryBodyReturns, env);
        }
        swapAndResetEnclosingOnFail(currentOnFailClause, currentOnFailCallDef);
    }

    protected BLangWhile createRetryWhileLoop(Location retryBlockLocation,
                                              BLangSimpleVariableDef retryManagerVarDef,
                                              BLangExpression trapExpr,
                                              BLangSimpleVarRef result) {
        BLangWhile whileNode = (BLangWhile) TreeBuilder.createWhileNode();
        whileNode.pos = retryBlockLocation;
        BLangTypeTestExpr isErrorCheck = createTypeCheckExpr(retryBlockLocation, result,
                getErrorTypeNode());
        BLangSimpleVarRef retryManagerVarRef = new BLangLocalVarRef(retryManagerVarDef.var.symbol);
        retryManagerVarRef.type = retryManagerVarDef.var.symbol.type;
        BLangInvocation shouldRetryInvocation = createRetryManagerShouldRetryInvocation(retryBlockLocation,
                retryManagerVarRef, result);
        whileNode.expr = ASTBuilderUtil.createBinaryExpr(retryBlockLocation, isErrorCheck, shouldRetryInvocation,
                symTable.booleanType, OperatorKind.AND, null);
        BLangBlockStmt whileBlockStmnt = ASTBuilderUtil.createBlockStmt(retryBlockLocation);
        BLangAssignment assignment = ASTBuilderUtil.createAssignmentStmt(retryBlockLocation, result,
                trapExpr);
        whileBlockStmnt.stmts.add(assignment);
        whileNode.body = whileBlockStmnt;
        return whileNode;
    }

    protected BLangSimpleVariableDef createRetryManagerDef(BLangRetrySpec retrySpec, Location pos) {
        BTypeSymbol retryManagerTypeSymbol = (BObjectTypeSymbol) transactionDesugar
                .getTransactionLibInvokableSymbol(names.fromString("DefaultRetryManager"));
        BType retryManagerType = retryManagerTypeSymbol.type;
        if (retrySpec.retryManagerType != null) {
            retryManagerType = retrySpec.retryManagerType.type;
        }

        //<RetryManagerType> $retryManager$ = new;
        BVarSymbol retryMangerSymbol = new BVarSymbol(0, names.fromString("$retryManager$"),
                                                      env.scope.owner.pkgID, retryManagerType, this.env.scope.owner,
                                                      pos, VIRTUAL);
        BLangTypeInit managerInit = ASTBuilderUtil.createEmptyTypeInit(pos, retryManagerType);
        managerInit.initInvocation.requiredArgs = retrySpec.argExprs;
        BLangSimpleVariable retryManagerVariable = ASTBuilderUtil.createVariable(pos, "$retryManager$",
                retryManagerType, managerInit, retryMangerSymbol);
        return ASTBuilderUtil.createVariableDef(pos, retryManagerVariable);
    }

    BLangInvocation createRetryManagerShouldRetryInvocation(Location location,
                                                            BLangSimpleVarRef managerVarRef,
                                                            BLangSimpleVarRef trapResultRef) {
        BInvokableSymbol shouldRetryFuncSymbol = getShouldRetryFunc((BVarSymbol) managerVarRef.symbol).symbol;
        BLangInvocation shouldRetryInvocation = (BLangInvocation) TreeBuilder.createInvocationNode();
        shouldRetryInvocation.pos = location;
        shouldRetryInvocation.expr = managerVarRef;
        shouldRetryInvocation.requiredArgs = Lists.of(trapResultRef);
        shouldRetryInvocation.argExprs = shouldRetryInvocation.requiredArgs;
        shouldRetryInvocation.symbol = shouldRetryFuncSymbol;
        shouldRetryInvocation.type = shouldRetryFuncSymbol.retType;
        shouldRetryInvocation.langLibInvocation = false;
        return shouldRetryInvocation;
    }

    private BAttachedFunction getShouldRetryFunc(BVarSymbol retryManagerSymbol) {
        BObjectTypeSymbol typeSymbol = (BObjectTypeSymbol) retryManagerSymbol.type.tsymbol;
        for (BAttachedFunction bAttachedFunction : typeSymbol.attachedFuncs) {
            if (bAttachedFunction.funcName.value.equals(RETRY_MANAGER_OBJECT_SHOULD_RETRY_FUNC)) {
                return bAttachedFunction;
            }
        }
        return null;
    }

    protected BLangTypeTestExpr createTypeCheckExpr(Location pos, BLangExpression expr, BLangType type) {
        BLangTypeTestExpr testExpr = ASTBuilderUtil.createTypeTestExpr(pos, expr, type);
        testExpr.type = symTable.booleanType;
        return testExpr;
    }

    @Override
    public void visit(BLangRetryTransaction retryTransaction) {
        BLangStatementExpression retryTransactionStmtExpr = transactionDesugar.rewrite(retryTransaction, env,
                this.onFailClause != null);
        result = createExpressionStatement(retryTransaction.pos, retryTransactionStmtExpr,
                retryTransaction.transaction.statementBlockReturns, env);
    }

    protected BLangNode createExpressionStatement(Location location,
                                                  BLangStatementExpression retryTransactionStmtExpr,
                                                  boolean retryReturns,
                                                  SymbolEnv env) {

        if (retryReturns) {
            BLangReturn bLangReturn = ASTBuilderUtil.createReturnStmt(location, rewrite(retryTransactionStmtExpr, env));
            return rewrite(bLangReturn, env);
        } else {
            BLangExpressionStmt transactionExprStmt = (BLangExpressionStmt) TreeBuilder.createExpressionStatementNode();
            transactionExprStmt.pos = location;
            transactionExprStmt.expr = retryTransactionStmtExpr;
            transactionExprStmt.type = symTable.nilType;
            return rewrite(transactionExprStmt, env);
        }
    }

    protected void createErrorReturn(Location pos, BlockNode blockStmt, BLangSimpleVarRef resultRef) {
        BLangIf returnError = ASTBuilderUtil.createIfStmt(pos, blockStmt);
        returnError.expr = createTypeCheckExpr(pos, resultRef, getErrorTypeNode());
        returnError.body = ASTBuilderUtil.createBlockStmt(pos);
        BLangFail failExpressionNode = (BLangFail) TreeBuilder.createFailNode();
        failExpressionNode.expr = addConversionExprIfRequired(resultRef, symTable.errorType);
        returnError.body.stmts.add(failExpressionNode);
    }

    @Override
    public void visit(BLangContinue nextNode) {
        result = nextNode;
    }

    @Override
    public void visit(BLangBreak breakNode) {
        result = breakNode;
    }

    @Override
    public void visit(BLangReturn returnNode) {
        // If the return node do not have an expression, we add `done` statement instead of a return statement. This is
        // to distinguish between returning nil value specifically and not returning any value.
        if (returnNode.expr != null) {
            if (forceCastReturnType != null && returnNode.expr.type != null) {
                returnNode.expr = addConversionExprIfRequired(returnNode.expr, forceCastReturnType);
            }
            returnNode.expr = rewriteExpr(returnNode.expr);
        }
        result = returnNode;
    }

    @Override
    public void visit(BLangPanic panicNode) {
        panicNode.expr = rewriteExpr(panicNode.expr);
        result = panicNode;
    }

    @Override
    public void visit(BLangXMLNSStatement xmlnsStmtNode) {
        xmlnsStmtNode.xmlnsDecl = rewrite(xmlnsStmtNode.xmlnsDecl, env);
        result = xmlnsStmtNode;
    }

    @Override
    public void visit(BLangXMLNS xmlnsNode) {
        BLangXMLNS generatedXMLNSNode;
        xmlnsNode.namespaceURI = rewriteExpr(xmlnsNode.namespaceURI);
        BSymbol ownerSymbol = xmlnsNode.symbol.owner;

        // Local namespace declaration in a function/resource/action/worker
        if ((ownerSymbol.tag & SymTag.INVOKABLE) == SymTag.INVOKABLE ||
                (ownerSymbol.tag & SymTag.SERVICE) == SymTag.SERVICE) {
            generatedXMLNSNode = new BLangLocalXMLNS();
        } else {
            generatedXMLNSNode = new BLangPackageXMLNS();
        }

        generatedXMLNSNode.namespaceURI = xmlnsNode.namespaceURI;
        generatedXMLNSNode.prefix = xmlnsNode.prefix;
        generatedXMLNSNode.symbol = xmlnsNode.symbol;
        result = generatedXMLNSNode;
    }

    public void visit(BLangCompoundAssignment compoundAssignment) {

        BLangVariableReference varRef = compoundAssignment.varRef;
        if (compoundAssignment.varRef.getKind() != NodeKind.INDEX_BASED_ACCESS_EXPR) {
            // Create a new varRef if this is a simpleVarRef. Because this can be a
            // narrowed type var. In that case, lhs and rhs must be visited in two
            // different manners.
            if (varRef.getKind() == NodeKind.SIMPLE_VARIABLE_REF) {
                varRef = ASTBuilderUtil.createVariableRef(compoundAssignment.varRef.pos, varRef.symbol);
                varRef.lhsVar = true;
            }

            result = ASTBuilderUtil.createAssignmentStmt(compoundAssignment.pos, rewriteExpr(varRef),
                    rewriteExpr(compoundAssignment.modifiedExpr));
            return;
        }
        // If compound Assignment is an index based expression such as a[f(1, foo)][3][2] += y,
        // should return a block statement which is equivalent to
        // var $temp3$ = a[f(1, foo)];
        // var $temp2$ = 3;
        // var $temp1$ = 2;
        // a[$temp3$][$temp2$][$temp1$] = a[$temp3$][$temp2$][$temp1$] + y;
        List<BLangStatement> statements = new ArrayList<>();
        List<BLangSimpleVarRef> varRefs = new ArrayList<>();
        List<BType> types = new ArrayList<>();

        // Extract the index Expressions from compound assignment and create variable definitions. ex:
        // var $temp3$ = a[f(1, foo)];
        // var $temp2$ = 3;
        // var $temp1$ = 2;
        do {
            BLangSimpleVariableDef tempIndexVarDef = createVarDef("$temp" + ++indexExprCount + "$",
                    ((BLangIndexBasedAccess) varRef).indexExpr.type, ((BLangIndexBasedAccess) varRef).indexExpr,
                    compoundAssignment.pos);
            BLangSimpleVarRef tempVarRef = ASTBuilderUtil.createVariableRef(tempIndexVarDef.pos,
                    tempIndexVarDef.var.symbol);
            statements.add(0, tempIndexVarDef);
            varRefs.add(0, tempVarRef);
            types.add(0, varRef.type);

            varRef = (BLangVariableReference) ((BLangIndexBasedAccess) varRef).expr;
        } while (varRef.getKind() == NodeKind.INDEX_BASED_ACCESS_EXPR);

        // Create the index access expression. ex: c[$temp3$][$temp2$][$temp1$]
        BLangVariableReference var = varRef;
        for (int ref = 0; ref < varRefs.size(); ref++) {
            var = ASTBuilderUtil.createIndexAccessExpr(var, varRefs.get(ref));
            var.type = types.get(ref);
        }
        var.type = compoundAssignment.varRef.type;

        // Create the right hand side binary expression of the assignment. ex: c[$temp3$][$temp2$][$temp1$] + y
        BLangExpression rhsExpression = ASTBuilderUtil.createBinaryExpr(compoundAssignment.pos, var,
                compoundAssignment.expr, compoundAssignment.type, compoundAssignment.opKind, null);
        rhsExpression.type = compoundAssignment.modifiedExpr.type;

        // Create assignment statement. ex: a[$temp3$][$temp2$][$temp1$] = a[$temp3$][$temp2$][$temp1$] + y;
        BLangAssignment assignStmt = ASTBuilderUtil.createAssignmentStmt(compoundAssignment.pos, var,
                rhsExpression);

        statements.add(assignStmt);
        // Create block statement. ex: var $temp3$ = a[f(1, foo)];var $temp2$ = 3;var $temp1$ = 2;
        // a[$temp3$][$temp2$][$temp1$] = a[$temp3$][$temp2$][$temp1$] + y;
        BLangBlockStmt bLangBlockStmt = ASTBuilderUtil.createBlockStmt(compoundAssignment.pos, statements);
        result = rewrite(bLangBlockStmt, env);
    }

    @Override
    public void visit(BLangExpressionStmt exprStmtNode) {
        exprStmtNode.expr = rewriteExpr(exprStmtNode.expr);
        result = exprStmtNode;
    }

    @Override
    public void visit(BLangIf ifNode) {
        ifNode.expr = rewriteExpr(ifNode.expr);
        ifNode.body = rewrite(ifNode.body, env);
        ifNode.elseStmt = rewrite(ifNode.elseStmt, env);

        result = ifNode;
    }

    @Override
    public void visit(BLangMatch matchStmt) {
        // Here we generate an if-else statement for the match statement
        // Here is an example match statement
        //
        //  case 1 (old match)
        //
        //      match expr {
        //          int k => io:println("int value: " + k);
        //          string s => io:println("string value: " + s);
        //          json j => io:println("json value: " + s);
        //
        //      }
        //
        //  Here is how we convert the match statement to an if-else statement. The last clause should always be the
        //  else clause
        //
        //  string | int | json | any _$$_matchexpr = expr;
        //  if ( _$$_matchexpr isassignable int ){
        //      int k = (int) _$$_matchexpr; // unbox
        //      io:println("int value: " + k);
        //
        //  } else if (_$$_matchexpr isassignable string ) {
        //      string s = (string) _$$_matchexpr; // unbox
        //      io:println("string value: " + s);
        //
        //  } else if ( _$$_matchexpr isassignable float ||    // should we consider json[] as well
        //                  _$$_matchexpr isassignable boolean ||
        //                  _$$_matchexpr isassignable json) {
        //
        //  } else {
        //      // handle the last pattern
        //      any case..
        //  }
        //
        //  case 2 (new match)
        //      match expr {
        //          12 => io:println("Matched Int Value 12");
        //          35 => io:println("Matched Int Value 35");
        //          true => io:println("Matched Boolean Value true");
        //          "Hello" => io:println("Matched String Value Hello");
        //      }
        //
        //  This will be desugared as below :
        //
        //  string | int | boolean _$$_matchexpr = expr;
        //  if ((<int>_$$_matchexpr) == 12){
        //      io:println("Matched Int Value 12");
        //
        //  } else if ((<int>_$$_matchexpr) == 35) {
        //      io:println("Matched Int Value 35");
        //
        //  } else if ((<boolean>_$$_matchexpr) == true) {
        //      io:println("Matched Boolean Value true");
        //
        //  } else if ((<string>_$$_matchexpr) == "Hello") {
        //      io:println("Matched String Value Hello");
        //
        //  }
        BLangOnFailClause currentOnFailClause = this.onFailClause;
        BLangSimpleVariableDef currentOnFailCallDef = this.onFailCallFuncDef;

        // First create a block statement to hold generated statements
        BLangBlockStmt matchBlockStmt = (BLangBlockStmt) TreeBuilder.createBlockNode();
        matchBlockStmt.isBreakable = matchStmt.onFailClause != null;
        matchBlockStmt.pos = matchStmt.pos;

        if (matchStmt.onFailClause != null) {
            rewrite(matchStmt.onFailClause, env);
        }

        // Create a variable definition to store the value of the match expression
        String matchExprVarName = GEN_VAR_PREFIX.value;
        BLangSimpleVariable matchExprVar =
                ASTBuilderUtil.createVariable(matchStmt.expr.pos, matchExprVarName, matchStmt.expr.type, matchStmt.expr,
                                              new BVarSymbol(0, names.fromString(matchExprVarName),
                                                             this.env.scope.owner.pkgID, matchStmt.expr.type,
                                                             this.env.scope.owner, matchStmt.expr.pos, VIRTUAL));

        // Now create a variable definition node
        BLangSimpleVariableDef matchExprVarDef = ASTBuilderUtil.createVariableDef(matchBlockStmt.pos, matchExprVar);

        // Add the var def statement to the block statement
        //      string | int _$$_matchexpr = expr;
        matchBlockStmt.stmts.add(matchExprVarDef);

        // Create if/else blocks with typeof binary expressions for each pattern
        matchBlockStmt.stmts.add(generateIfElseStmt(matchStmt, matchExprVar));

        rewrite(matchBlockStmt, this.env);
        result = matchBlockStmt;
        swapAndResetEnclosingOnFail(currentOnFailClause, currentOnFailCallDef);
    }

    @Override
    public void visit(BLangMatchStatement matchStatement) {
        BLangOnFailClause currentOnFailClause = this.onFailClause;
        BLangSimpleVariableDef currentOnFailCallDef = this.onFailCallFuncDef;
        BLangBlockStmt matchBlockStmt = (BLangBlockStmt) TreeBuilder.createBlockNode();
        matchBlockStmt.pos = matchStatement.pos;
        matchBlockStmt.isBreakable = matchStatement.onFailClause != null;
        if (matchStatement.onFailClause != null) {
            rewrite(matchStatement.onFailClause, env);
        }

        String matchExprVarName = GEN_VAR_PREFIX.value;

        BLangExpression matchExpr = matchStatement.expr;
        BLangSimpleVariable matchExprVar = ASTBuilderUtil.createVariable(matchExpr.pos,
                matchExprVarName, matchExpr.type, matchExpr, new BVarSymbol(0,
                        names.fromString(matchExprVarName), this.env.scope.owner.pkgID, matchExpr.type,
                        this.env.scope.owner, matchExpr.pos, VIRTUAL));

        BLangSimpleVariableDef matchExprVarDef = ASTBuilderUtil.createVariableDef(matchBlockStmt.pos, matchExprVar);
        matchBlockStmt.stmts.add(matchExprVarDef);
        matchBlockStmt.stmts.add(convertMatchClausesToIfElseStmt(matchStatement.matchClauses, matchExprVar));
        rewrite(matchBlockStmt, this.env);

        result = matchBlockStmt;
        swapAndResetEnclosingOnFail(currentOnFailClause, currentOnFailCallDef);
    }

    private BLangStatement convertMatchClausesToIfElseStmt(List<BLangMatchClause> matchClauses,
                                                           BLangSimpleVariable matchExprVar) {
        BLangIf parentIfNode = convertMatchClauseToIfStmt(matchClauses.get(0), matchExprVar);
        BLangIf currentIfNode = parentIfNode;
        for (int i = 1; i < matchClauses.size(); i++) {
            currentIfNode.elseStmt = convertMatchClauseToIfStmt(matchClauses.get(i), matchExprVar);
            currentIfNode = (BLangIf) currentIfNode.elseStmt;
        }

        return parentIfNode;
    }

    private BLangIf convertMatchClauseToIfStmt(BLangMatchClause matchClause, BLangSimpleVariable matchExprVar) {
        BLangExpression ifCondition = createConditionFromMatchPatterns(matchClause, matchExprVar, matchClause.pos);
        if (matchClause.matchGuard != null) {
            ifCondition = ASTBuilderUtil.createBinaryExpr(matchClause.pos, ifCondition, matchClause.matchGuard.expr,
                    symTable.booleanType, OperatorKind.AND, (BOperatorSymbol) symResolver
                            .resolveBinaryOperator(OperatorKind.AND, symTable.booleanType, symTable.booleanType));
        }
        return ASTBuilderUtil.createIfElseStmt(matchClause.pos, ifCondition, matchClause.blockStmt, null);
    }

    private BLangExpression createConditionFromMatchPatterns(BLangMatchClause matchClause,
                                                             BLangSimpleVariable matchExprVar, Location pos) {
        BLangSimpleVariableDef resultVarDef = createVarDef("$result$", symTable.booleanType, null, pos);
        BLangSimpleVarRef resultVarRef = ASTBuilderUtil.createVariableRef(pos, resultVarDef.var.symbol);
        BLangBlockStmt mainBlock = ASTBuilderUtil.createBlockStmt(pos);
        mainBlock.addStatement(resultVarDef);
        defineVars(mainBlock, new ArrayList<>(matchClause.declaredVars.values()));
        // $result$ = true
        BLangBlockStmt successBody = createSuccessOrFailureBody(true, resultVarRef, pos);

        List<BLangMatchPattern> matchPatterns = matchClause.matchPatterns;
        BLangIf parentIfElse = createIfElseStmtFromMatchPattern(matchPatterns.get(0), matchExprVar, successBody, pos);
        BLangIf currentIfElse = parentIfElse;

        for (int i = 1; i < matchPatterns.size(); i++) {
            successBody = createSuccessOrFailureBody(true, resultVarRef, pos);
            currentIfElse.elseStmt = createIfElseStmtFromMatchPattern(matchPatterns.get(i), matchExprVar, successBody,
                    matchPatterns.get(i).pos);
            currentIfElse = (BLangIf) currentIfElse.elseStmt;
        }

        currentIfElse.elseStmt = createSuccessOrFailureBody(false, resultVarRef, pos);
        mainBlock.addStatement(parentIfElse);
        BLangStatementExpression stmtExpr = createStatementExpression(mainBlock, resultVarRef);

        return rewriteExpr(stmtExpr);
    }

    private void defineVars(BLangBlockStmt blockStmt, List<BVarSymbol> vars) {
        for (BVarSymbol var : vars) {
            BLangSimpleVariable simpleVariable = ASTBuilderUtil.createVariable(var.pos, var.name.value, var.type,
                    null, var);
            BLangSimpleVariableDef simpleVariableDef = ASTBuilderUtil.createVariableDef(var.pos, simpleVariable);
            BLangSimpleVarRef simpleVarRef = ASTBuilderUtil.createVariableRef(var.pos, var);
            declaredVarDef.put(var.name.value, simpleVarRef);
            blockStmt.addStatement(simpleVariableDef);
        }
    }

    private BLangBlockStmt createSuccessOrFailureBody(boolean status, BLangSimpleVarRef varRef, Location pos) {
        BLangBlockStmt blockStmt = ASTBuilderUtil.createBlockStmt(pos);
        BLangAssignment bLangAssignment =
                ASTBuilderUtil.createAssignmentStmt(pos, varRef, getBooleanLiteral(status));
        blockStmt.addStatement(bLangAssignment);
        return blockStmt;
    }

    private BLangIf createIfElseStmtFromMatchPattern(BLangMatchPattern matchPattern,
                                                     BLangSimpleVariable matchExprVar,
                                                     BLangBlockStmt successBody,
                                                     Location pos) {

        BLangSimpleVarRef matchExprVarRef = ASTBuilderUtil.createVariableRef(matchExprVar.pos, matchExprVar.symbol);
        BLangExpression condition = createConditionForMatchPattern(matchPattern, matchExprVarRef);
        successBody.getStatements().addAll(matchStmtsForPattern);
        matchStmtsForPattern.clear();
        return ASTBuilderUtil.createIfElseStmt(pos, condition, successBody, null);
    }

    private BLangExpression createConditionForWildCardMatchPattern(BLangWildCardMatchPattern wildCardMatchPattern) {
        return ASTBuilderUtil.createLiteral(wildCardMatchPattern.pos, symTable.booleanType,
                wildCardMatchPattern.matchesAll);
    }

    private BLangExpression createConditionForConstMatchPattern(BLangConstPattern constPattern,
                                                                BLangSimpleVarRef matchExprVarRef) {
        return createBinaryExpression(constPattern.pos, matchExprVarRef, constPattern.expr);
    }

    private BLangExpression createConditionForVarBindingPatternMatchPattern(BLangVarBindingPatternMatchPattern
                                                                                    varBindingPatternMatchPattern,
                                                                            BLangSimpleVarRef matchExprVarRef) {

        BLangBindingPattern bindingPattern = varBindingPatternMatchPattern.getBindingPattern();

        switch (bindingPattern.getKind()) {
            case CAPTURE_BINDING_PATTERN:
                BLangCaptureBindingPattern captureBindingPattern = (BLangCaptureBindingPattern) bindingPattern;
                Location captureBindingPatternPos = captureBindingPattern.pos;
                BLangSimpleVarRef captureBindingPatternVarRef =
                        declaredVarDef.get(captureBindingPattern.getIdentifier().getValue());
                matchStmtsForPattern.add(ASTBuilderUtil.createAssignmentStmt(captureBindingPatternPos,
                        captureBindingPatternVarRef, matchExprVarRef));

                return ASTBuilderUtil.createLiteral(captureBindingPattern.pos, symTable.booleanType, true);
            default:
                // If some patterns are not implemented, those should be detected before this phase
                // TODO : Remove this after all patterns are implemented
                return null;
        }
    }

    private BLangExpression createConditionForListMatchPattern(BLangListMatchPattern listMatchPattern,
                                                               BLangSimpleVarRef matchExprVarRef) {
        Location pos = listMatchPattern.pos;
        BType matchPatternType = listMatchPattern.type;

        BLangSimpleVariableDef resultVarDef = createVarDef("$listPatternResult$", symTable.booleanType, null,
                pos);
        BLangSimpleVarRef resultVarRef = ASTBuilderUtil.createVariableRef(pos, resultVarDef.var.symbol);
        BLangBlockStmt mainBlockStmt = ASTBuilderUtil.createBlockStmt(pos);
        mainBlockStmt.addStatement(resultVarDef);

        BLangAssignment failureResult =
                ASTBuilderUtil.createAssignmentStmt(pos, resultVarRef, getBooleanLiteral(false));
        BLangAssignment successResult =
                ASTBuilderUtil.createAssignmentStmt(pos, resultVarRef, getBooleanLiteral(true));
        mainBlockStmt.addStatement(failureResult);

        BLangExpression typeCheckCondition = createIsLikeExpression(listMatchPattern.pos, matchExprVarRef,
                matchPatternType);

        BLangExpression typeConvertedExpr = addConversionExprIfRequired(matchExprVarRef, matchPatternType);
        BLangSimpleVariableDef tempCastVarDef = createVarDef("$castTemp$", matchPatternType,
                typeConvertedExpr, pos);
        BLangSimpleVarRef tempCastVarRef = ASTBuilderUtil.createVariableRef(pos,
                tempCastVarDef.var.symbol);

        BLangBlockStmt ifBlock = ASTBuilderUtil.createBlockStmt(pos);
        ifBlock.addStatement(tempCastVarDef);
        BLangIf ifStmt = ASTBuilderUtil.createIfElseStmt(pos, typeCheckCondition, ifBlock, null);
        mainBlockStmt.addStatement(ifStmt);

        List<BLangMatchPattern> matchPatterns = listMatchPattern.matchPatterns;
        BLangExpression condition = ASTBuilderUtil.createLiteral(pos, symTable.booleanType, true);

        for (int i = 0; i < matchPatterns.size(); i++) {
            BLangExpression memberPatternCondition = createConditionForListMemberPattern(i, matchPatterns.get(i),
                    tempCastVarDef, ifBlock, matchPatterns.get(i).type, pos);
            if (memberPatternCondition.getKind() == NodeKind.LITERAL) {
                if ((Boolean) ((BLangLiteral) memberPatternCondition).value) {
                    continue;
                }
            }
            condition = ASTBuilderUtil.createBinaryExpr(pos, condition, memberPatternCondition,
                    symTable.booleanType, OperatorKind.AND, (BOperatorSymbol) symResolver
                            .resolveBinaryOperator(OperatorKind.AND, symTable.booleanType,
                                    symTable.booleanType));
        }

        BLangBlockStmt tempBlockStmt = ASTBuilderUtil.createBlockStmt(pos);
        tempBlockStmt.addStatement(successResult);
        if (listMatchPattern.restMatchPattern != null) {
            BLangRestMatchPattern restMatchPattern = listMatchPattern.restMatchPattern;
            BLangSimpleVarRef restMatchPatternVarRef = declaredVarDef.get(restMatchPattern.getIdentifier().getValue());
            matchStmtsForPattern.add(ASTBuilderUtil.createAssignmentStmt(pos, restMatchPatternVarRef,
                    createLangLibInvocationNode("slice", tempCastVarRef,
                            new ArrayList<>(Arrays.asList(new BLangLiteral((long) matchPatterns.size(),
                                    symTable.intType))), null, pos)));
        }

        BLangIf ifStmtForMatchPatterns = ASTBuilderUtil.createIfElseStmt(pos, condition, tempBlockStmt, null);
        ifBlock.addStatement(ifStmtForMatchPatterns);

        BLangStatementExpression statementExpression = ASTBuilderUtil.createStatementExpression(mainBlockStmt,
                resultVarRef);
        statementExpression.type = symTable.booleanType;
        return statementExpression;
    }

    private BLangExpression createConditionForListMemberPattern(int index, BLangMatchPattern listMemberMatchPattern,
                                                                BLangSimpleVariableDef tempCastVarDef,
                                                                BLangBlockStmt blockStmt, BType type,
                                                                Location pos) {

        BLangExpression indexExpr = createIndexBasedAccessExpr(type, pos, new BLangLiteral((long) index,
                        symTable.intType), tempCastVarDef.var.symbol, null);

        BLangSimpleVariableDef tempVarDef = createVarDef("$memberVarTemp$" + index + "_$", type, indexExpr,
                listMemberMatchPattern.pos);
        BLangSimpleVarRef tempVarRef = ASTBuilderUtil.createVariableRef(pos, tempVarDef.var.symbol);
        blockStmt.addStatement(tempVarDef);

        return createVarCheckCondition(listMemberMatchPattern, tempVarRef);
    }

    private BLangExpression createVarCheckCondition(BLangMatchPattern matchPattern,
                                                    BLangSimpleVarRef varRef) {

        NodeKind patternKind = matchPattern.getKind();
        switch (patternKind) {
            case WILDCARD_MATCH_PATTERN:
                return createConditionForWildCardMatchPattern((BLangWildCardMatchPattern) matchPattern);
            case CONST_MATCH_PATTERN:
                return createConditionForConstMatchPattern((BLangConstPattern) matchPattern, varRef);
            case VAR_BINDING_PATTERN_MATCH_PATTERN:
                return createConditionForVarBindingPatternMatchPattern(
                        (BLangVarBindingPatternMatchPattern) matchPattern, varRef);
            case LIST_MATCH_PATTERN:
                BLangListMatchPattern listMatchPattern = (BLangListMatchPattern) matchPattern;
                Location pos = listMatchPattern.pos;
                BLangBlockStmt blockStmt = ASTBuilderUtil.createBlockStmt(pos);

                BLangSimpleVariableDef resultVarDef = createVarDef("$listPatternVarResult$", symTable.booleanType, null,
                        pos);
                BLangSimpleVarRef resultVarRef = ASTBuilderUtil.createVariableRef(pos, resultVarDef.var.symbol);
                blockStmt.addStatement(resultVarDef);

                BLangAssignment failureResult =
                        ASTBuilderUtil.createAssignmentStmt(pos, resultVarRef, getBooleanLiteral(false));
                BLangAssignment successResult =
                        ASTBuilderUtil.createAssignmentStmt(pos, resultVarRef, getBooleanLiteral(true));
                blockStmt.addStatement(failureResult);

                List<BType> memberTupleTypes = ((BTupleType) varRef.type).getTupleTypes();
                List<BLangMatchPattern> matchPatterns = listMatchPattern.matchPatterns;

                BLangSimpleVariableDef tempCastVarDef = createVarDef("$castTemp$", varRef.type, varRef, pos);
                blockStmt.addStatement(tempCastVarDef);
                BLangExpression condition = createConditionForListMemberPattern(0, matchPatterns.get(0),
                        tempCastVarDef, blockStmt, memberTupleTypes.get(0), pos);

                for (int i = 1; i < matchPatterns.size(); i++) {
                    BLangExpression memberPatternCondition = createConditionForListMemberPattern(i,
                            matchPatterns.get(i), tempCastVarDef, blockStmt, memberTupleTypes.get(i), pos);

                    condition = ASTBuilderUtil.createBinaryExpr(pos, condition, memberPatternCondition,
                            symTable.booleanType, OperatorKind.AND, (BOperatorSymbol) symResolver
                                    .resolveBinaryOperator(OperatorKind.AND, symTable.booleanType,
                                            symTable.booleanType));
                }

                BLangBlockStmt tempBlockStmt = ASTBuilderUtil.createBlockStmt(pos);
                tempBlockStmt.addStatement(successResult);
                BLangIf ifStmtForMatchPatterns = ASTBuilderUtil.createIfElseStmt(pos, condition, tempBlockStmt, null);
                blockStmt.addStatement(ifStmtForMatchPatterns);

                BLangStatementExpression statementExpression = ASTBuilderUtil.createStatementExpression(blockStmt,
                        resultVarRef);
                statementExpression.type = symTable.booleanType;
                return statementExpression;
            default:
                // If some patterns are not implemented, those should be detected before this phase
                // TODO : Remove this after all patterns are implemented
                return null;
        }
    }

    private BLangExpression createConditionForMatchPattern(BLangMatchPattern matchPattern,
                                                           BLangSimpleVarRef matchExprVarRef) {

        NodeKind patternKind = matchPattern.getKind();
        switch (patternKind) {
            case WILDCARD_MATCH_PATTERN:
                return createConditionForWildCardMatchPattern((BLangWildCardMatchPattern) matchPattern);
            case CONST_MATCH_PATTERN:
                return createConditionForConstMatchPattern((BLangConstPattern) matchPattern, matchExprVarRef);
            case VAR_BINDING_PATTERN_MATCH_PATTERN:
                return createConditionForVarBindingPatternMatchPattern(
                        (BLangVarBindingPatternMatchPattern) matchPattern, matchExprVarRef);
            case LIST_MATCH_PATTERN:
                return createConditionForListMatchPattern((BLangListMatchPattern) matchPattern, matchExprVarRef);
            default:
                // If some patterns are not implemented, those should be detected before this phase
                // TODO : Remove this after all patterns are implemented
                return null;
        }
    }

    @Override
    public void visit(BLangForeach foreach) {
        BLangOnFailClause currentOnFailClause = this.onFailClause;
        BLangSimpleVariableDef currentOnFailCallDef = this.onFailCallFuncDef;
        if (foreach.onFailClause != null) {
            rewrite(foreach.onFailClause, env);
        }
        BLangBlockStmt blockNode;
        // We need to create a new variable for the expression as well. This is needed because integer ranges can be
        // added as the expression so we cannot get the symbol in such cases.
        BVarSymbol dataSymbol = new BVarSymbol(0, names.fromString("$data$"), this.env.scope.owner.pkgID,
                                               foreach.collection.type, this.env.scope.owner, foreach.pos, VIRTUAL);
        BLangSimpleVariable dataVariable = ASTBuilderUtil.createVariable(foreach.pos, "$data$",
                                                                         foreach.collection.type, foreach.collection,
                                                                         dataSymbol);
        BLangSimpleVariableDef dataVarDef = ASTBuilderUtil.createVariableDef(foreach.pos, dataVariable);

        // Get the symbol of the variable (collection).
        BVarSymbol collectionSymbol = dataVariable.symbol;
        switch (foreach.collection.type.tag) {
            case TypeTags.STRING:
            case TypeTags.ARRAY:
            case TypeTags.TUPLE:
            case TypeTags.XML:
            case TypeTags.MAP:
            case TypeTags.TABLE:
            case TypeTags.STREAM:
            case TypeTags.RECORD:
                BInvokableSymbol iteratorSymbol = getLangLibIteratorInvokableSymbol(collectionSymbol);
                blockNode = desugarForeachWithIteratorDef(foreach, dataVarDef, collectionSymbol, iteratorSymbol, true);
                break;
            case TypeTags.OBJECT: //We know for sure, the object is an iterable from TypeChecker phase.
                iteratorSymbol = getIterableObjectIteratorInvokableSymbol(collectionSymbol);
                blockNode = desugarForeachWithIteratorDef(foreach, dataVarDef, collectionSymbol, iteratorSymbol, false);
                break;
            default:
                blockNode = ASTBuilderUtil.createBlockStmt(foreach.pos);
                blockNode.stmts.add(0, dataVarDef);
                break;
        }

        // Rewrite the block.
        rewrite(blockNode, this.env);
        swapAndResetEnclosingOnFail(currentOnFailClause, currentOnFailCallDef);
        result = blockNode;
    }

    @Override
    public void visit(BLangDo doNode) {
        BLangOnFailClause currentOnFailClause = this.onFailClause;
        BLangSimpleVariableDef currentOnFailCallDef = this.onFailCallFuncDef;
        analyzeOnFailClause(doNode.onFailClause, doNode.body);
        result = rewrite(doNode.body, this.env);
        swapAndResetEnclosingOnFail(currentOnFailClause, currentOnFailCallDef);
    }

    private void swapAndResetEnclosingOnFail(BLangOnFailClause onFailClause,
                                             BLangSimpleVariableDef onFailCallFuncDef) {
        this.enclosingOnFailClause.remove(onFailClause);
        this.enclosingOnFailCallFunc.remove(onFailCallFuncDef);
        this.onFailClause = onFailClause;
        this.onFailCallFuncDef = onFailCallFuncDef;
    }

    private void analyzeOnFailClause(BLangOnFailClause onFailClause, BLangBlockStmt blockStmt) {
        if (onFailClause != null) {
            this.enclosingOnFailClause.push(this.onFailClause);
            this.enclosingOnFailCallFunc.push(this.onFailCallFuncDef);
            this.onFailClause = onFailClause;
            if (onFailClause.bodyContainsFail) {
                blockStmt.isBreakable = false;
            } else {
                rewrite(onFailClause, env);
            }
        }
    }

    private BLangBlockStmt rewriteNestedOnFail(BLangOnFailClause onFailClause, BLangExpression expression) {
        BLangBlockStmt onFailBody = onFailClause.body;
        BLangSimpleVariableDef onFailErrorVariableDef = (BLangSimpleVariableDef) onFailClause.variableDefinitionNode;
        onFailErrorVariableDef.var.expr = expression;
        onFailBody.stmts.add(0, onFailErrorVariableDef);
        this.onFailClause = this.enclosingOnFailClause.peek();
        this.onFailCallFuncDef = this.enclosingOnFailCallFunc.peek();
        onFailBody.scope.define(onFailErrorVariableDef.var.symbol.name, onFailErrorVariableDef.var.symbol);
        onFailBody = rewrite(onFailBody, env);
        this.onFailClause = null;
        this.onFailCallFuncDef = null;
        return onFailBody;
    }

    @Override
    public void visit(BLangOnFailClause onFailClause) {
        this.onFailClause = onFailClause;
        boolean currentSkipDesugring = this.skipFailDesugaring;
        BLangType onFailReturnType = ASTBuilderUtil.createTypeNode(symTable.anyOrErrorType);

        BLangSimpleVariableDef onFailErrorVariableDef = (BLangSimpleVariableDef) onFailClause.variableDefinitionNode;
        BVarSymbol thrownErrorVarSymbol = new BVarSymbol(0, new Name("$thrownError$"),
                env.scope.owner.pkgID, symTable.errorType, env.scope.owner, onFailClause.pos, VIRTUAL);
        thrownErrorVarSymbol.closure = true;
        BLangSimpleVariable errorVar = ASTBuilderUtil.createVariable(onFailClause.pos, "$thrownError$",
                onFailErrorVariableDef.var.type, null, thrownErrorVarSymbol);
        BLangLambdaFunction onFailFunc = createLambdaFunction(onFailClause.pos, "$onFailFunc$",
                Lists.of(errorVar), onFailReturnType, onFailClause.body.stmts,
                env, onFailClause.body.scope);
        onFailFunc.capturedClosureEnv = env;
        BLangSimpleVarRef thrownErrorRef = ASTBuilderUtil.createVariableRef(onFailClause.pos, errorVar.symbol);
        onFailErrorVariableDef.var.expr = addConversionExprIfRequired(thrownErrorRef, onFailErrorVariableDef.var.type);
        ((BLangBlockFunctionBody) onFailFunc.function.body).stmts.add(0, onFailErrorVariableDef);
        ((BLangBlockFunctionBody) onFailFunc.function.body).scope.define(onFailErrorVariableDef.var.symbol.name,
                onFailErrorVariableDef.var.symbol);
        env.enclPkg.lambdaFunctions.add(onFailFunc);

        //  var $onFailFunc$ = function (error $thrownError$) returns any|error {
        //    <"Content in on fail clause goes here">
        //  };
        BVarSymbol onFailVarSymbol = new BVarSymbol(0, names.fromString("$onFailFunc$"),
                env.scope.owner.pkgID, onFailFunc.type, onFailFunc.function.symbol, onFailClause.pos, VIRTUAL);
        BLangSimpleVariable onFailLambdaVariable = ASTBuilderUtil.createVariable(onFailClause.pos, "$onFailFunc$",
                onFailFunc.type, onFailFunc, onFailVarSymbol);
        onFailCallFuncDef = ASTBuilderUtil.createVariableDef(onFailClause.pos,
                onFailLambdaVariable);
        result = onFailFunc;
        this.skipFailDesugaring = currentSkipDesugring;
    }

    private BLangStatementExpression createOnFailInvocation(BLangSimpleVariableDef onFailCallFuncDef,
                                                            BLangOnFailClause onFailClause, BLangExpression failExpr) {
        BLangStatementExpression expression;
        BLangSimpleVarRef onFailFuncRef = new BLangSimpleVarRef.BLangLocalVarRef(onFailCallFuncDef.var.symbol);
        onFailFuncRef.type = onFailCallFuncDef.var.type;
        BLangBlockStmt onFailFuncBlock = ASTBuilderUtil.createBlockStmt(onFailClause.pos);
        onFailFuncBlock.stmts.add(onFailCallFuncDef);

        BLangInvocation onFailLambdaInvocation = new BLangInvocation.BFunctionPointerInvocation(onFailClause.pos,
                onFailFuncRef, onFailFuncRef.symbol, symTable.anyOrErrorType);
        onFailLambdaInvocation.argExprs = Lists.of(rewrite(failExpr, env));
        onFailLambdaInvocation.requiredArgs = onFailLambdaInvocation.argExprs;

        BVarSymbol resultSymbol = new BVarSymbol(0, new Name("$onFailResult$"),
                env.scope.owner.pkgID, symTable.anyOrErrorType, env.scope.owner, onFailClause.pos, VIRTUAL);
        BLangSimpleVariable resultVariable = ASTBuilderUtil.createVariable(onFailClause.pos, "$onFailResult$",
                symTable.anyOrErrorType, onFailLambdaInvocation, resultSymbol);
        BLangSimpleVariableDef trxFuncVarDef = ASTBuilderUtil.createVariableDef(onFailClause.pos,
                resultVariable);
        onFailFuncBlock.stmts.add(trxFuncVarDef);

        BLangSimpleVarRef resultRef = ASTBuilderUtil.createVariableRef(onFailClause.pos, resultSymbol);
        if (onFailClause.statementBlockReturns) {
            //  returns <TypeCast>$result$;
            BLangInvokableNode encInvokable = env.enclInvokable;
            expression =  ASTBuilderUtil.createStatementExpression(rewrite(onFailFuncBlock, env),
                    addConversionExprIfRequired(resultRef, encInvokable.returnTypeNode.type));
        } else {
            expression = ASTBuilderUtil.createStatementExpression(rewrite(onFailFuncBlock, env),
                    ASTBuilderUtil.createLiteral(onFailClause.pos, symTable.nilType, Names.NIL_VALUE));
        }
        return expression;
    }

    private BLangBlockStmt desugarForeachWithIteratorDef(BLangForeach foreach,
                                                         BLangSimpleVariableDef dataVariableDefinition,
                                                         BVarSymbol collectionSymbol,
                                                         BInvokableSymbol iteratorInvokableSymbol,
                                                         boolean isIteratorFuncFromLangLib) {
        BLangSimpleVariableDef iteratorVarDef = getIteratorVariableDefinition(foreach.pos, collectionSymbol,
                iteratorInvokableSymbol, isIteratorFuncFromLangLib);
        BLangBlockStmt blockNode = desugarForeachToWhile(foreach, iteratorVarDef);
        blockNode.stmts.add(0, dataVariableDefinition);
        return blockNode;
    }

    public BInvokableSymbol getIterableObjectIteratorInvokableSymbol(BVarSymbol collectionSymbol) {
        BObjectTypeSymbol typeSymbol = (BObjectTypeSymbol) collectionSymbol.type.tsymbol;
        // We know for sure at this point, the object symbol should have the __iterator method
        BAttachedFunction iteratorFunc = null;
        for (BAttachedFunction func : typeSymbol.attachedFuncs) {
            if (func.funcName.value.equals(BLangCompilerConstants.ITERABLE_OBJECT_ITERATOR_FUNC)) {
                iteratorFunc = func;
                break;
            }
        }
        BAttachedFunction function = iteratorFunc;
        return function.symbol;
    }

    BInvokableSymbol getLangLibIteratorInvokableSymbol(BVarSymbol collectionSymbol) {
        return (BInvokableSymbol) symResolver.lookupLangLibMethod(collectionSymbol.type,
                names.fromString(BLangCompilerConstants.ITERABLE_COLLECTION_ITERATOR_FUNC));
    }

    private BLangBlockStmt desugarForeachToWhile(BLangForeach foreach, BLangSimpleVariableDef varDef) {

        // We desugar the foreach statement to a while loop here.
        //
        // int[] data = [1, 2, 3];
        //
        // // Before desugaring.
        // foreach int i in data {
        //     io:println(i);
        // }
        //
        // ---------- After desugaring -------------
        //
        // int[] $data$ = data;
        //
        // abstract object {public function next() returns record {|int value;|}? $iterator$ = $data$.iterator();
        // record {|int value;|}? $result$ = $iterator$.next();
        //
        // while $result$ is record {|int value;|} {
        //     int i = $result$.value;
        //     $result$ = $iterator$.next();
        //     ....
        //     [foreach node body]
        //     ....
        // }

        // Note - any $iterator$ = $data$.iterator();
        // -------------------------------------------------------------------

        // Note - $data$.iterator();

        BVarSymbol iteratorSymbol = varDef.var.symbol;

        // Create a new symbol for the $result$.
        BVarSymbol resultSymbol = new BVarSymbol(0, names.fromString("$result$"), this.env.scope.owner.pkgID,
                                                 foreach.nillableResultType, this.env.scope.owner, foreach.pos,
                                                 VIRTUAL);

        // Note - map<T>? $result$ = $iterator$.next();
        BLangSimpleVariableDef resultVariableDefinition = getIteratorNextVariableDefinition(foreach.pos,
                foreach.nillableResultType, iteratorSymbol, resultSymbol);

        // Note - $result$ != ()
        BLangType userDefineType = getUserDefineTypeNode(foreach.resultType);
        BLangSimpleVarRef resultReferenceInWhile = ASTBuilderUtil.createVariableRef(foreach.pos, resultSymbol);
        BLangTypeTestExpr typeTestExpr = ASTBuilderUtil
                .createTypeTestExpr(foreach.pos, resultReferenceInWhile, userDefineType);
        // create while loop: while ($result$ != ())
        BLangWhile whileNode = (BLangWhile) TreeBuilder.createWhileNode();
        whileNode.pos = foreach.pos;
        whileNode.expr = typeTestExpr;
        whileNode.body = foreach.body;

        // Note - $result$ = $iterator$.next(); < this should go after initial assignment of `item`
        BLangAssignment resultAssignment = getIteratorNextAssignment(foreach.pos, iteratorSymbol, resultSymbol);
        VariableDefinitionNode variableDefinitionNode = foreach.variableDefinitionNode;

        // Generate $result$.value
        // However, we are within the while loop. hence the $result$ can never be nil nor error.
        // Therefore cast $result$ to non-nilable type. i.e `int item = <>$result$.value;`
        BLangFieldBasedAccess valueAccessExpr = getValueAccessExpression(foreach.pos, foreach.varType, resultSymbol);
        valueAccessExpr.expr = addConversionExprIfRequired(valueAccessExpr.expr,
                types.getSafeType(valueAccessExpr.expr.type, true, false));
        variableDefinitionNode.getVariable()
                .setInitialExpression(addConversionExprIfRequired(valueAccessExpr, foreach.varType));
        whileNode.body.stmts.add(0, (BLangStatement) variableDefinitionNode);
        whileNode.body.stmts.add(1, resultAssignment);

        // Create a new block statement node.
        BLangBlockStmt blockNode = ASTBuilderUtil.createBlockStmt(foreach.pos);

        // Add iterator variable to the block.
        blockNode.addStatement(varDef);

        // Add result variable to the block.
        blockNode.addStatement(resultVariableDefinition);

        // Add the while node to the block.
        blockNode.addStatement(whileNode);
        return blockNode;
    }

    private BLangType getUserDefineTypeNode(BType type) {
        BLangUserDefinedType recordType =
                new BLangUserDefinedType(ASTBuilderUtil.createIdentifier(null, ""),
                                         ASTBuilderUtil.createIdentifier(null, ""));
        recordType.type = type;
        return recordType;
    }

    @Override
    public void visit(BLangWhile whileNode) {
        BLangOnFailClause currentOnFailClause = this.onFailClause;
        BLangSimpleVariableDef currentOnFailCallDef = this.onFailCallFuncDef;
        if (whileNode.onFailClause != null) {
            BLangOnFailClause onFailClause = whileNode.onFailClause;
            whileNode.onFailClause = null;
            BLangDo doStmt = wrapStatementWithinDo(whileNode.pos, whileNode, onFailClause);
            result = rewrite(doStmt, env);
        } else {
            whileNode.expr = rewriteExpr(whileNode.expr);
            whileNode.body = rewrite(whileNode.body, env);
            result = whileNode;
        }
        swapAndResetEnclosingOnFail(currentOnFailClause, currentOnFailCallDef);
    }

    private BLangDo wrapStatementWithinDo(Location location, BLangStatement statement,
                                          BLangOnFailClause onFailClause) {
        BLangDo bLDo = (BLangDo) TreeBuilder.createDoNode();
        BLangBlockStmt doBlock = ASTBuilderUtil.createBlockStmt(location);
        bLDo.body = doBlock;
        bLDo.pos = location;
        bLDo.onFailClause = onFailClause;
        bLDo.body.isBreakable = true;
        doBlock.stmts.add(statement);
        return bLDo;
    }

    @Override
    public void visit(BLangLock lockNode) {
        // Lock nodes will get desugared to below code
        // before desugar -
        //
        // lock {
        //      a = a + 7;
        // }
        //
        // after desugar -
        //
        // lock ;
        // var res = trap a = a + 7;
        // unlock ;
        // if (res is error) {
        //      panic res;
        // }
        BLangOnFailClause currentOnFailClause = this.onFailClause;
        BLangSimpleVariableDef currentOnFailCallDef = this.onFailCallFuncDef;
        BLangBlockStmt blockStmt = ASTBuilderUtil.createBlockStmt(lockNode.pos);
        if (lockNode.onFailClause != null) {
            blockStmt.isBreakable = true;
            rewrite(lockNode.onFailClause, env);
        }
        BLangLockStmt lockStmt = new BLangLockStmt(lockNode.pos);
        blockStmt.addStatement(lockStmt);

        enclLocks.push(lockStmt);

        BLangLiteral nilLiteral = ASTBuilderUtil.createLiteral(lockNode.pos, symTable.nilType, Names.NIL_VALUE);
        BType nillableError = BUnionType.create(null, symTable.errorType, symTable.nilType);
        BLangStatementExpression statementExpression = createStatementExpression(lockNode.body, nilLiteral);
        statementExpression.type = symTable.nilType;

        BLangTrapExpr trapExpr = (BLangTrapExpr) TreeBuilder.createTrapExpressionNode();
        trapExpr.type = nillableError;
        trapExpr.expr = statementExpression;
        BVarSymbol nillableErrorVarSymbol = new BVarSymbol(0, names.fromString("$errorResult"),
                                                           this.env.scope.owner.pkgID, nillableError,
                                                           this.env.scope.owner, lockNode.pos, VIRTUAL);
        BLangSimpleVariable simpleVariable = ASTBuilderUtil.createVariable(lockNode.pos, "$errorResult",
                                                                           nillableError, trapExpr,
                                                                           nillableErrorVarSymbol);
        BLangSimpleVariableDef simpleVariableDef = ASTBuilderUtil.createVariableDef(lockNode.pos, simpleVariable);
        blockStmt.addStatement(simpleVariableDef);

        BLangUnLockStmt unLockStmt = new BLangUnLockStmt(lockNode.pos);
        unLockStmt.relatedLock = lockStmt; // Used to find the related lock to unlock.
        blockStmt.addStatement(unLockStmt);
        BLangSimpleVarRef varRef = ASTBuilderUtil.createVariableRef(lockNode.pos, nillableErrorVarSymbol);

        BLangBlockStmt ifBody = ASTBuilderUtil.createBlockStmt(lockNode.pos);
        BLangPanic panicNode = (BLangPanic) TreeBuilder.createPanicNode();
        panicNode.pos = lockNode.pos;
        panicNode.expr = addConversionExprIfRequired(varRef, symTable.errorType);
        ifBody.addStatement(panicNode);

        BLangTypeTestExpr isErrorTest =
                ASTBuilderUtil.createTypeTestExpr(lockNode.pos, varRef, getErrorTypeNode());
        isErrorTest.type = symTable.booleanType;

        BLangIf ifelse = ASTBuilderUtil.createIfElseStmt(lockNode.pos, isErrorTest, ifBody, null);
        blockStmt.addStatement(ifelse);
        result = rewrite(blockStmt, env);
        swapAndResetEnclosingOnFail(currentOnFailClause, currentOnFailCallDef);
        enclLocks.pop();
    }

    @Override
    public void visit(BLangLockStmt lockStmt) {
        result = lockStmt;
    }

    @Override
    public void visit(BLangUnLockStmt unLockStmt) {
        result = unLockStmt;
    }

    @Override
    public void visit(BLangTransaction transactionNode) {
        BLangOnFailClause currentOnFailClause = this.onFailClause;
        BLangSimpleVariableDef currentOnFailCallDef = this.onFailCallFuncDef;
        analyzeOnFailClause(transactionNode.onFailClause, transactionNode.transactionBody);
        BLangStatementExpression transactionStmtExpr = transactionDesugar.rewrite(transactionNode, env,
                onFailClause != null);
        result = createExpressionStatement(transactionNode.pos, transactionStmtExpr,
                transactionNode.statementBlockReturns, env);
        swapAndResetEnclosingOnFail(currentOnFailClause, currentOnFailCallDef);
    }

    @Override
    public void visit(BLangRollback rollbackNode) {
        BLangStatementExpression rollbackStmtExpr = transactionDesugar.desugar(rollbackNode);
        BLangCheckedExpr checkedExpr = ASTBuilderUtil.createCheckPanickedExpr(rollbackNode.pos, rollbackStmtExpr,
                symTable.nilType);
        checkedExpr.equivalentErrorTypeList.add(symTable.errorType);
        BLangExpressionStmt rollbackExprStmt = (BLangExpressionStmt) TreeBuilder.createExpressionStatementNode();
        rollbackExprStmt.pos = rollbackNode.pos;
        rollbackExprStmt.expr = checkedExpr;
        result = rewrite(rollbackExprStmt, env);
    }

    BLangLambdaFunction createLambdaFunction(Location pos, String functionNamePrefix,
                                             List<BLangSimpleVariable> lambdaFunctionVariable,
                                             TypeNode returnType, BLangFunctionBody lambdaBody) {
        BLangLambdaFunction lambdaFunction = (BLangLambdaFunction) TreeBuilder.createLambdaFunctionNode();
        BLangFunction func =
                ASTBuilderUtil.createFunction(pos, functionNamePrefix + UNDERSCORE + lambdaFunctionCount++);
        lambdaFunction.function = func;
        func.requiredParams.addAll(lambdaFunctionVariable);
        func.setReturnTypeNode(returnType);
        func.desugaredReturnType = true;
        defineFunction(func, env.enclPkg);
        lambdaFunctionVariable = func.requiredParams;

        func.body = lambdaBody;
        func.desugared = false;
        lambdaFunction.pos = pos;
        List<BType> paramTypes = new ArrayList<>();
        lambdaFunctionVariable.forEach(variable -> paramTypes.add(variable.symbol.type));
        lambdaFunction.type = new BInvokableType(paramTypes, func.symbol.type.getReturnType(),
                                                 null);
        return lambdaFunction;
    }

    protected BLangLambdaFunction createLambdaFunction(Location pos, String functionNamePrefix,
                                                       List<BLangSimpleVariable> lambdaFunctionVariable,
                                                       TypeNode returnType, List<BLangStatement> fnBodyStmts,
                                                       SymbolEnv env, Scope bodyScope) {
        BLangBlockFunctionBody body = (BLangBlockFunctionBody) TreeBuilder.createBlockFunctionBodyNode();
        body.scope = bodyScope;
        SymbolEnv bodyEnv = SymbolEnv.createFuncBodyEnv(body, env);
        this.forceCastReturnType = ((BLangType) returnType).type;
        body.stmts = rewriteStmt(fnBodyStmts, bodyEnv);
        this.forceCastReturnType = null;
        return createLambdaFunction(pos, functionNamePrefix, lambdaFunctionVariable, returnType, body);
    }

    private BLangLambdaFunction createLambdaFunction(Location pos, String functionNamePrefix,
                                                     TypeNode returnType) {
        BLangLambdaFunction lambdaFunction = (BLangLambdaFunction) TreeBuilder.createLambdaFunctionNode();
        BLangFunction func =
                ASTBuilderUtil.createFunction(pos, functionNamePrefix + UNDERSCORE + lambdaFunctionCount++);
        lambdaFunction.function = func;
        func.setReturnTypeNode(returnType);
        func.desugaredReturnType = true;
        defineFunction(func, env.enclPkg);
        func.desugared = false;
        lambdaFunction.pos = pos;
        return lambdaFunction;
    }

    private void defineFunction(BLangFunction funcNode, BLangPackage targetPkg) {
        final BPackageSymbol packageSymbol = targetPkg.symbol;
        final SymbolEnv packageEnv = this.symTable.pkgEnvMap.get(packageSymbol);
        symbolEnter.defineNode(funcNode, packageEnv);
        packageEnv.enclPkg.functions.add(funcNode);
        packageEnv.enclPkg.topLevelNodes.add(funcNode);
    }

    @Override
    public void visit(BLangForkJoin forkJoin) {
         result = forkJoin;
    }

    // Expressions

    @Override
    public void visit(BLangLiteral literalExpr) {
        if (literalExpr.type.tag == TypeTags.ARRAY && ((BArrayType) literalExpr.type).eType.tag == TypeTags.BYTE) {
            // this is blob literal as byte array
            result = rewriteBlobLiteral(literalExpr);
            return;
        }
        result = literalExpr;
    }

    private BLangNode rewriteBlobLiteral(BLangLiteral literalExpr) {
        String[] result = getBlobTextValue((String) literalExpr.value);
        byte[] values;
        if (BASE_64.equals(result[0])) {
            values = Base64.getDecoder().decode(result[1].getBytes(StandardCharsets.UTF_8));
        } else {
            values = hexStringToByteArray(result[1]);
        }
        BLangArrayLiteral arrayLiteralNode = (BLangArrayLiteral) TreeBuilder.createArrayLiteralExpressionNode();
        arrayLiteralNode.type = literalExpr.type;
        arrayLiteralNode.pos = literalExpr.pos;
        arrayLiteralNode.exprs = new ArrayList<>();
        for (byte b : values) {
            arrayLiteralNode.exprs.add(createByteLiteral(literalExpr.pos, b));
        }
        return arrayLiteralNode;
    }

    private String[] getBlobTextValue(String blobLiteralNodeText) {
        String nodeText = blobLiteralNodeText.replaceAll(" ", "");
        String[] result = new String[2];
        result[0] = nodeText.substring(0, nodeText.indexOf('`'));
        result[1] = nodeText.substring(nodeText.indexOf('`') + 1, nodeText.lastIndexOf('`'));
        return result;
    }

    private static byte[] hexStringToByteArray(String str) {
        int len = str.length();
        byte[] data = new byte[len / 2];
        for (int i = 0; i < len; i += 2) {
            data[i / 2] = (byte) ((Character.digit(str.charAt(i), 16) << 4) + Character.digit(str.charAt(i + 1), 16));
        }
        return data;
    }

    @Override
    public void visit(BLangListConstructorExpr listConstructor) {
        listConstructor.exprs = rewriteExprs(listConstructor.exprs);
        BLangExpression expr;
        if (listConstructor.type.tag == TypeTags.TUPLE) {
            expr = new BLangTupleLiteral(listConstructor.pos, listConstructor.exprs, listConstructor.type);
            result = rewriteExpr(expr);
        } else if (listConstructor.type.tag == TypeTags.JSON) {
            expr = new BLangJSONArrayLiteral(listConstructor.exprs, new BArrayType(listConstructor.type));
            result = rewriteExpr(expr);
        } else if (getElementType(listConstructor.type).tag == TypeTags.JSON) {
            expr = new BLangJSONArrayLiteral(listConstructor.exprs, listConstructor.type);
            result = rewriteExpr(expr);
        } else if (listConstructor.type.tag == TypeTags.TYPEDESC) {
            final BLangTypedescExpr typedescExpr = new BLangTypedescExpr();
            typedescExpr.resolvedType = listConstructor.typedescType;
            typedescExpr.type = symTable.typeDesc;
            result = rewriteExpr(typedescExpr);
        } else {
            expr = new BLangArrayLiteral(listConstructor.pos, listConstructor.exprs, listConstructor.type);
            result = rewriteExpr(expr);
        }
    }

    @Override
    public void visit(BLangTableConstructorExpr tableConstructorExpr) {
        rewriteExprs(tableConstructorExpr.recordLiteralList);
        result = tableConstructorExpr;
    }

    @Override
    public void visit(BLangArrayLiteral arrayLiteral) {
        arrayLiteral.exprs = rewriteExprs(arrayLiteral.exprs);

        if (arrayLiteral.type.tag == TypeTags.JSON) {
            result = new BLangJSONArrayLiteral(arrayLiteral.exprs, new BArrayType(arrayLiteral.type));
            return;
        } else if (getElementType(arrayLiteral.type).tag == TypeTags.JSON) {
            result = new BLangJSONArrayLiteral(arrayLiteral.exprs, arrayLiteral.type);
            return;
        }
        result = arrayLiteral;
    }

    @Override
    public void visit(BLangTupleLiteral tupleLiteral) {
        if (tupleLiteral.isTypedescExpr) {
            final BLangTypedescExpr typedescExpr = new BLangTypedescExpr();
            typedescExpr.resolvedType = tupleLiteral.typedescType;
            typedescExpr.type = symTable.typeDesc;
            result = rewriteExpr(typedescExpr);
            return;
        }
        tupleLiteral.exprs.forEach(expr -> {
            BType expType = expr.impConversionExpr == null ? expr.type : expr.impConversionExpr.type;
            types.setImplicitCastExpr(expr, expType, symTable.anyType);
        });
        tupleLiteral.exprs = rewriteExprs(tupleLiteral.exprs);
        result = tupleLiteral;
    }

    @Override
    public void visit(BLangGroupExpr groupExpr) {
        if (groupExpr.isTypedescExpr) {
            final BLangTypedescExpr typedescExpr = new BLangTypedescExpr();
            typedescExpr.resolvedType = groupExpr.typedescType;
            typedescExpr.type = symTable.typeDesc;
            result = rewriteExpr(typedescExpr);
        } else {
            result = rewriteExpr(groupExpr.expression);
        }
    }

    @Override
    public void visit(BLangRecordLiteral recordLiteral) {
        List<RecordLiteralNode.RecordField> fields =  recordLiteral.fields;
        fields.sort((v1, v2) -> Boolean.compare(isComputedKey(v1), isComputedKey(v2)));
        result = rewriteExpr(rewriteMappingConstructor(recordLiteral));
    }

    @Override
    public void visit(BLangSimpleVarRef varRefExpr) {
        BLangSimpleVarRef genVarRefExpr = varRefExpr;

        // XML qualified name reference. e.g: ns0:foo
        if (varRefExpr.pkgSymbol != null && varRefExpr.pkgSymbol.tag == SymTag.XMLNS) {
            BLangXMLQName qnameExpr = new BLangXMLQName(varRefExpr.variableName);
            qnameExpr.nsSymbol = (BXMLNSSymbol) varRefExpr.pkgSymbol;
            qnameExpr.localname = varRefExpr.variableName;
            qnameExpr.prefix = varRefExpr.pkgAlias;
            qnameExpr.namespaceURI = qnameExpr.nsSymbol.namespaceURI;
            qnameExpr.isUsedInXML = false;
            qnameExpr.pos = varRefExpr.pos;
            qnameExpr.type = symTable.stringType;
            result = qnameExpr;
            return;
        }

        if (varRefExpr.symbol == null) {
            result = varRefExpr;
            return;
        }

        // Restore the original symbol
        if ((varRefExpr.symbol.tag & SymTag.VARIABLE) == SymTag.VARIABLE) {
            BVarSymbol varSymbol = (BVarSymbol) varRefExpr.symbol;
            if (varSymbol.originalSymbol != null) {
                varRefExpr.symbol = varSymbol.originalSymbol;
            }
        }

        BSymbol ownerSymbol = varRefExpr.symbol.owner;
        if ((varRefExpr.symbol.tag & SymTag.FUNCTION) == SymTag.FUNCTION &&
                varRefExpr.symbol.type.tag == TypeTags.INVOKABLE) {
            genVarRefExpr = new BLangFunctionVarRef((BVarSymbol) varRefExpr.symbol);
        } else if ((varRefExpr.symbol.tag & SymTag.TYPE) == SymTag.TYPE &&
                !((varRefExpr.symbol.tag & SymTag.CONSTANT) == SymTag.CONSTANT)) {
            genVarRefExpr = new BLangTypeLoad(varRefExpr.symbol);
        } else if ((ownerSymbol.tag & SymTag.INVOKABLE) == SymTag.INVOKABLE ||
                (ownerSymbol.tag & SymTag.LET) == SymTag.LET) {
            // Local variable in a function/resource/action/worker/let
            genVarRefExpr = new BLangLocalVarRef((BVarSymbol) varRefExpr.symbol);
        } else if ((ownerSymbol.tag & SymTag.STRUCT) == SymTag.STRUCT) {
            genVarRefExpr = new BLangFieldVarRef((BVarSymbol) varRefExpr.symbol);
        } else if ((ownerSymbol.tag & SymTag.PACKAGE) == SymTag.PACKAGE ||
                (ownerSymbol.tag & SymTag.SERVICE) == SymTag.SERVICE) {

            // TODO: The following condition can be removed once constant propagation for mapping constructor
            // TODO: is resolved #issue-21127
            if ((varRefExpr.symbol.tag & SymTag.CONSTANT) == SymTag.CONSTANT) {
                BConstantSymbol constSymbol = (BConstantSymbol) varRefExpr.symbol;
                if (constSymbol.literalType.tag <= TypeTags.BOOLEAN || constSymbol.literalType.tag == TypeTags.NIL) {
                    BLangLiteral literal = ASTBuilderUtil.createLiteral(varRefExpr.pos, constSymbol.literalType,
                            constSymbol.value.value);
                    result = rewriteExpr(addConversionExprIfRequired(literal, varRefExpr.type));
                    return;
                }
            }

            // Package variable | service variable.
            // We consider both of them as package level variables.
            genVarRefExpr = new BLangPackageVarRef((BVarSymbol) varRefExpr.symbol);

            if (!enclLocks.isEmpty()) {
                BVarSymbol symbol = (BVarSymbol) varRefExpr.symbol;
                BLangLockStmt lockStmt = enclLocks.peek();
                lockStmt.addLockVariable(symbol);
                lockStmt.addLockVariable(this.globalVariablesDependsOn.getOrDefault(symbol, new HashSet<>()));
            }
        }

        genVarRefExpr.type = varRefExpr.type;
        genVarRefExpr.pos = varRefExpr.pos;

        if ((varRefExpr.lhsVar)
                || genVarRefExpr.symbol.name.equals(IGNORE)) { //TODO temp fix to get this running in bvm
            genVarRefExpr.lhsVar = varRefExpr.lhsVar;
            genVarRefExpr.type = varRefExpr.symbol.type;
            result = genVarRefExpr;
            return;
        }

        // If the the variable is not used in lhs, then add a conversion if required.
        // This is done to make the types compatible for narrowed types.
        genVarRefExpr.lhsVar = varRefExpr.lhsVar;
        BType targetType = genVarRefExpr.type;
        genVarRefExpr.type = genVarRefExpr.symbol.type;
        BLangExpression expression = addConversionExprIfRequired(genVarRefExpr, targetType);
        result = expression.impConversionExpr != null ? expression.impConversionExpr : expression;
    }

    @Override
    public void visit(BLangFieldBasedAccess fieldAccessExpr) {
        if (safeNavigate(fieldAccessExpr)) {
            result = rewriteExpr(rewriteSafeNavigationExpr(fieldAccessExpr));
            return;
        }

        BLangAccessExpression targetVarRef = fieldAccessExpr;

        // First get the type and then visit the expr. Order matters, since the desugar
        // can change the type of the expression, if it is type narrowed.
        BType varRefType = fieldAccessExpr.expr.type;
        fieldAccessExpr.expr = rewriteExpr(fieldAccessExpr.expr);
        if (!types.isSameType(fieldAccessExpr.expr.type, varRefType)) {
            fieldAccessExpr.expr = addConversionExprIfRequired(fieldAccessExpr.expr, varRefType);
        }

        BLangLiteral stringLit = createStringLiteral(fieldAccessExpr.field.pos,
                                                     StringEscapeUtils.unescapeJava(fieldAccessExpr.field.value));
        int varRefTypeTag = varRefType.tag;
        if (varRefTypeTag == TypeTags.OBJECT ||
                (varRefTypeTag == TypeTags.UNION &&
                         ((BUnionType) varRefType).getMemberTypes().iterator().next().tag == TypeTags.OBJECT)) {
            if (fieldAccessExpr.symbol != null && fieldAccessExpr.symbol.type.tag == TypeTags.INVOKABLE &&
                    ((fieldAccessExpr.symbol.flags & Flags.ATTACHED) == Flags.ATTACHED)) {
                result = rewriteObjectMemberAccessAsField(fieldAccessExpr);
                return;
            } else {
                boolean isStoreOnCreation = fieldAccessExpr.isStoreOnCreation;

                if (!isStoreOnCreation && varRefTypeTag == TypeTags.OBJECT && env.enclInvokable != null) {
                    BInvokableSymbol originalFuncSymbol = ((BLangFunction) env.enclInvokable).originalFuncSymbol;
                    BObjectTypeSymbol objectTypeSymbol = (BObjectTypeSymbol) varRefType.tsymbol;
                    BAttachedFunction initializerFunc = objectTypeSymbol.initializerFunc;
                    BAttachedFunction generatedInitializerFunc = objectTypeSymbol.generatedInitializerFunc;

                    if ((generatedInitializerFunc != null && originalFuncSymbol == generatedInitializerFunc.symbol) ||
                            (initializerFunc != null && originalFuncSymbol == initializerFunc.symbol)) {
                        isStoreOnCreation = true;
                    }
                }

                targetVarRef = new BLangStructFieldAccessExpr(fieldAccessExpr.pos, fieldAccessExpr.expr, stringLit,
                                                              (BVarSymbol) fieldAccessExpr.symbol, false,
                                                              isStoreOnCreation);
                // Only supporting object field lock at the moment
            }
        } else if (varRefTypeTag == TypeTags.RECORD ||
                (varRefTypeTag == TypeTags.UNION &&
                         ((BUnionType) varRefType).getMemberTypes().iterator().next().tag == TypeTags.RECORD)) {
            if (fieldAccessExpr.symbol != null && fieldAccessExpr.symbol.type.tag == TypeTags.INVOKABLE
                    && ((fieldAccessExpr.symbol.flags & Flags.ATTACHED) == Flags.ATTACHED)) {
                targetVarRef = new BLangStructFunctionVarRef(fieldAccessExpr.expr, (BVarSymbol) fieldAccessExpr.symbol);
            } else {
                targetVarRef = new BLangStructFieldAccessExpr(fieldAccessExpr.pos, fieldAccessExpr.expr, stringLit,
                        (BVarSymbol) fieldAccessExpr.symbol, false, fieldAccessExpr.isStoreOnCreation);
            }
        } else if (types.isLax(varRefType)) {
            if (!(varRefType.tag == TypeTags.XML || varRefType.tag == TypeTags.XML_ELEMENT)) {
                if (varRefType.tag == TypeTags.MAP && TypeTags.isXMLTypeTag(((BMapType) varRefType).constraint.tag)) {
                    result = rewriteExpr(rewriteLaxMapAccess(fieldAccessExpr));
                    return;
                }
                // Handle unions of lax types such as json|map<json>,
                // by casting to json and creating a BLangJSONAccessExpr.
                fieldAccessExpr.expr = addConversionExprIfRequired(fieldAccessExpr.expr, symTable.jsonType);
                targetVarRef = new BLangJSONAccessExpr(fieldAccessExpr.pos, fieldAccessExpr.expr, stringLit);
            } else {
                targetVarRef = rewriteXMLAttributeOrElemNameAccess(fieldAccessExpr);
            }
        } else if (varRefTypeTag == TypeTags.MAP) {
            // TODO: 7/1/19 remove once foreach field access usage is removed.
            targetVarRef = new BLangMapAccessExpr(fieldAccessExpr.pos, fieldAccessExpr.expr, stringLit,
                                                  fieldAccessExpr.isStoreOnCreation);
        } else if (TypeTags.isXMLTypeTag(varRefTypeTag)) {
            targetVarRef = new BLangXMLAccessExpr(fieldAccessExpr.pos, fieldAccessExpr.expr, stringLit,
                    fieldAccessExpr.fieldKind);
        }

        targetVarRef.lhsVar = fieldAccessExpr.lhsVar;
        targetVarRef.type = fieldAccessExpr.type;
        targetVarRef.optionalFieldAccess = fieldAccessExpr.optionalFieldAccess;
        result = targetVarRef;
    }

    private BLangNode rewriteObjectMemberAccessAsField(BLangFieldBasedAccess fieldAccessExpr) {
        Location pos = fieldAccessExpr.pos;
        BInvokableSymbol originalMemberFuncSymbol = (BInvokableSymbol) fieldAccessExpr.symbol;
        // Can we cache this?
        BLangFunction func = (BLangFunction) TreeBuilder.createFunctionNode();
        String funcName = "$annon$method$delegate$" + lambdaFunctionCount++;
        BInvokableSymbol funcSymbol = new BInvokableSymbol(SymTag.INVOKABLE, (Flags.ANONYMOUS | Flags.LAMBDA),
                names.fromString(funcName),
                env.enclPkg.packageID, originalMemberFuncSymbol.type, env.scope.owner, pos, VIRTUAL);
        funcSymbol.retType = originalMemberFuncSymbol.retType;
        funcSymbol.bodyExist = true;
        funcSymbol.params = new ArrayList<>();
        funcSymbol.scope = new Scope(funcSymbol);
        func.pos = pos;
        func.name = createIdentifier(pos, funcName);
        func.flagSet.add(Flag.LAMBDA);
        func.flagSet.add(Flag.ANONYMOUS);
        func.body = (BLangBlockFunctionBody) TreeBuilder.createBlockFunctionBodyNode();
        func.symbol = funcSymbol;
        func.type = funcSymbol.type;
        func.closureVarSymbols = new LinkedHashSet<>();
        // When we are supporting non var ref exprs we need to create a def, assign, get the ref and use it here.
        BLangExpression receiver = fieldAccessExpr.expr;
        // This is used to keep the tempary var def, when the receiver is a expression we need to have a
        // vardef in encl invocable and we can cosider that receiver is taken as a closure var.
        BLangSimpleVariableDef intermediateObjDef = null;
        if (receiver.getKind() == NodeKind.SIMPLE_VARIABLE_REF) {
            BSymbol receiverSymbol = ((BLangVariableReference) receiver).symbol;
            receiverSymbol.closure = true;
            func.closureVarSymbols.add(new ClosureVarSymbol(receiverSymbol, pos));
        } else {
            BLangSimpleVariableDef varDef = createVarDef("$$temp$obj$" + annonVarCount++, receiver.type, receiver, pos);
            intermediateObjDef = varDef;
            varDef.var.symbol.closure = true;
            env.scope.define(varDef.var.symbol.name, varDef.var.symbol);
            BLangSimpleVarRef variableRef = createVariableRef(pos, varDef.var.symbol);
            func.closureVarSymbols.add(new ClosureVarSymbol(varDef.var.symbol, pos));
            receiver = variableRef;
        }

        // todo: handle taint table; issue: https://github.com/ballerina-platform/ballerina-lang/issues/25962

        ArrayList<BLangExpression> requiredArgs = new ArrayList<>();
        for (BVarSymbol param : originalMemberFuncSymbol.params) {
            BLangSimpleVariable fParam = (BLangSimpleVariable) TreeBuilder.createSimpleVariableNode();
            fParam.symbol = new BVarSymbol(0, param.name, env.enclPkg.packageID, param.type,  funcSymbol, pos,
                    VIRTUAL);
            fParam.pos = pos;
            fParam.name = createIdentifier(pos, param.name.value);
            fParam.type = param.type;
            func.requiredParams.add(fParam);
            funcSymbol.params.add(fParam.symbol);
            funcSymbol.scope.define(fParam.symbol.name, fParam.symbol);

            BLangSimpleVarRef paramRef = createVariableRef(pos, fParam.symbol);
            requiredArgs.add(paramRef);
        }

        ArrayList<BLangExpression> restArgs = new ArrayList<>();
        if (originalMemberFuncSymbol.restParam != null) {
            BLangSimpleVariable restParam = (BLangSimpleVariable) TreeBuilder.createSimpleVariableNode();
            func.restParam = restParam;
            BVarSymbol restSym = originalMemberFuncSymbol.restParam;
            restParam.name = ASTBuilderUtil.createIdentifier(pos, restSym.name.value);
            restParam.symbol = new BVarSymbol(0, restSym.name, env.enclPkg.packageID, restSym.type, funcSymbol, pos,
                    VIRTUAL);
            restParam.pos = pos;
            restParam.type = restSym.type;
            funcSymbol.restParam = restParam.symbol;
            funcSymbol.scope.define(restParam.symbol.name, restParam.symbol);

            BLangSimpleVarRef restArg = createVariableRef(pos, restParam.symbol);
            BLangRestArgsExpression restArgExpr = new BLangRestArgsExpression();
            restArgExpr.expr = restArg;
            restArgExpr.pos = pos;
            restArgExpr.type = restSym.type;
            restArgExpr.expectedType = restArgExpr.type;
            restArgs.add(restArgExpr);
        }

        BLangIdentifier field = fieldAccessExpr.field;
        BLangReturn retStmt = (BLangReturn) TreeBuilder.createReturnNode();
        retStmt.expr = createObjectMethodInvocation(
                receiver, field, fieldAccessExpr.symbol, requiredArgs, restArgs);
        ((BLangBlockFunctionBody) func.body).addStatement(retStmt);

        BLangLambdaFunction lambdaFunction = (BLangLambdaFunction) TreeBuilder.createLambdaFunctionNode();
        lambdaFunction.function = func;
        lambdaFunction.capturedClosureEnv = env.createClone();
        env.enclPkg.functions.add(func);
        env.enclPkg.topLevelNodes.add(func);
        //env.enclPkg.lambdaFunctions.add(lambdaFunction);
        lambdaFunction.parent = env.enclInvokable;
        lambdaFunction.type = func.type;

        if (intermediateObjDef == null) {
            return rewrite(lambdaFunction, env);
        } else {
            BLangStatementExpression expr = createStatementExpression(intermediateObjDef, rewrite(lambdaFunction, env));
            expr.type = lambdaFunction.type;
            return rewrite(expr, env);
        }
    }

    private BLangInvocation createObjectMethodInvocation(BLangExpression receiver, BLangIdentifier field,
                                                         BSymbol invocableSymbol,
                                                         List<BLangExpression> requiredArgs,
                                                         List<BLangExpression> restArgs) {
        BLangInvocation invocationNode = (BLangInvocation) TreeBuilder.createInvocationNode();
        invocationNode.name = field;
        invocationNode.pkgAlias = (BLangIdentifier) TreeBuilder.createIdentifierNode();

        invocationNode.expr = receiver;

        invocationNode.symbol = invocableSymbol;
        invocationNode.type = ((BInvokableType) invocableSymbol.type).retType;
        invocationNode.requiredArgs = requiredArgs;
        invocationNode.restArgs = restArgs;
        return invocationNode;
    }

    private BLangStatementExpression rewriteLaxMapAccess(BLangFieldBasedAccess fieldAccessExpr) {
        BLangStatementExpression statementExpression = new BLangStatementExpression();
        BLangBlockStmt block = new BLangBlockStmt();
        statementExpression.stmt = block;
        BUnionType fieldAccessType = BUnionType.create(null, fieldAccessExpr.type, symTable.errorType);
        Location pos = fieldAccessExpr.pos;
        BLangSimpleVariableDef result = createVarDef("$mapAccessResult$", fieldAccessType, null, pos);
        block.addStatement(result);
        BLangSimpleVarRef resultRef = ASTBuilderUtil.createVariableRef(pos, result.var.symbol);
        resultRef.type = fieldAccessType;
        statementExpression.type = fieldAccessType;


        // create map access expr to get the field from it.
        // if it's nil, then return error, else return xml value or what ever the map content is
        BLangLiteral mapIndex = ASTBuilderUtil.createLiteral(
                        fieldAccessExpr.field.pos, symTable.stringType, fieldAccessExpr.field.value);
        BLangMapAccessExpr mapAccessExpr = new BLangMapAccessExpr(pos, fieldAccessExpr.expr, mapIndex);
        BUnionType xmlOrNil = BUnionType.create(null, fieldAccessExpr.type, symTable.nilType);
        mapAccessExpr.type = xmlOrNil;
        BLangSimpleVariableDef mapResult = createVarDef("$mapAccess", xmlOrNil, mapAccessExpr, pos);
        BLangSimpleVarRef mapResultRef = ASTBuilderUtil.createVariableRef(pos, mapResult.var.symbol);
        block.addStatement(mapResult);

        BLangIf ifStmt = ASTBuilderUtil.createIfStmt(pos, block);

        BLangIsLikeExpr isLikeNilExpr = createIsLikeExpression(pos, mapResultRef, symTable.nilType);

        ifStmt.expr = isLikeNilExpr;
        BLangBlockStmt resultNilBody = new BLangBlockStmt();
        ifStmt.body = resultNilBody;
        BLangBlockStmt resultHasValueBody = new BLangBlockStmt();
        ifStmt.elseStmt = resultHasValueBody;



        BLangInvocation errorInvocation = (BLangInvocation) TreeBuilder.createInvocationNode();
        BLangIdentifier name = (BLangIdentifier) TreeBuilder.createIdentifierNode();
        name.setLiteral(false);
        name.setValue("error");
        errorInvocation.name = name;
        errorInvocation.pkgAlias = (BLangIdentifier) TreeBuilder.createIdentifierNode();

        errorInvocation.symbol = symTable.errorConstructor;
        errorInvocation.type = symTable.errorType;
        ArrayList<BLangExpression> errorCtorArgs = new ArrayList<>();
        errorInvocation.requiredArgs = errorCtorArgs;
        errorCtorArgs.add(createStringLiteral(pos, "{" + RuntimeConstants.MAP_LANG_LIB + "}InvalidKey"));
        BLangNamedArgsExpression message = new BLangNamedArgsExpression();
        message.name = ASTBuilderUtil.createIdentifier(pos, "key");
        message.expr = createStringLiteral(pos, fieldAccessExpr.field.value);
        errorCtorArgs.add(message);

        BLangSimpleVariableDef errorDef =
                createVarDef("$_invalid_key_error", symTable.errorType, errorInvocation, pos);
        resultNilBody.addStatement(errorDef);

        BLangSimpleVarRef errorRef = ASTBuilderUtil.createVariableRef(pos, errorDef.var.symbol);

        BLangAssignment errorVarAssignment = ASTBuilderUtil.createAssignmentStmt(pos, resultNilBody);
        errorVarAssignment.varRef = resultRef;
        errorVarAssignment.expr = errorRef;

        BLangAssignment mapResultAssignment = ASTBuilderUtil.createAssignmentStmt(
                pos, resultHasValueBody);
        mapResultAssignment.varRef = resultRef;
        mapResultAssignment.expr = mapResultRef;

        statementExpression.expr = resultRef;
        return statementExpression;
    }

    private BLangAccessExpression rewriteXMLAttributeOrElemNameAccess(BLangFieldBasedAccess fieldAccessExpr) {
        ArrayList<BLangExpression> args = new ArrayList<>();

        String fieldName = fieldAccessExpr.field.value;
        if (fieldAccessExpr.fieldKind == FieldKind.WITH_NS) {
            BLangFieldBasedAccess.BLangNSPrefixedFieldBasedAccess nsPrefixAccess =
                    (BLangFieldBasedAccess.BLangNSPrefixedFieldBasedAccess) fieldAccessExpr;
            fieldName = createExpandedQName(nsPrefixAccess.nsSymbol.namespaceURI, fieldName);
        }

        // Handle element name access.
        if (fieldName.equals("_")) {
            return createLanglibXMLInvocation(fieldAccessExpr.pos, XML_INTERNAL_GET_ELEMENT_NAME_NIL_LIFTING,
                    fieldAccessExpr.expr, new ArrayList<>(), new ArrayList<>());
        }

        BLangLiteral attributeNameLiteral = createStringLiteral(fieldAccessExpr.field.pos, fieldName);
        args.add(attributeNameLiteral);
        args.add(isOptionalAccessToLiteral(fieldAccessExpr));

        return createLanglibXMLInvocation(fieldAccessExpr.pos, XML_INTERNAL_GET_ATTRIBUTE, fieldAccessExpr.expr, args,
                new ArrayList<>());
    }

    private BLangExpression isOptionalAccessToLiteral(BLangFieldBasedAccess fieldAccessExpr) {
        return rewrite(
                createLiteral(fieldAccessExpr.pos, symTable.booleanType, fieldAccessExpr.isOptionalFieldAccess()), env);
    }

    private String createExpandedQName(String nsURI, String localName) {
        return "{" + nsURI + "}" + localName;
    }

    @Override
    public void visit(BLangIndexBasedAccess indexAccessExpr) {
        if (safeNavigate(indexAccessExpr)) {
            result = rewriteExpr(rewriteSafeNavigationExpr(indexAccessExpr));
            return;
        }

        BLangIndexBasedAccess targetVarRef = indexAccessExpr;
        indexAccessExpr.indexExpr = rewriteExpr(indexAccessExpr.indexExpr);

        // First get the type and then visit the expr. Order matters, since the desugar
        // can change the type of the expression, if it is type narrowed.
        BType varRefType = indexAccessExpr.expr.type;
        indexAccessExpr.expr = rewriteExpr(indexAccessExpr.expr);
        if (!types.isSameType(indexAccessExpr.expr.type, varRefType)) {
            indexAccessExpr.expr = addConversionExprIfRequired(indexAccessExpr.expr, varRefType);
        }

        if (varRefType.tag == TypeTags.MAP) {
            targetVarRef = new BLangMapAccessExpr(indexAccessExpr.pos, indexAccessExpr.expr,
                                                  indexAccessExpr.indexExpr, indexAccessExpr.isStoreOnCreation);
        } else if (types.isSubTypeOfMapping(types.getSafeType(varRefType, true, false))) {
            targetVarRef = new BLangStructFieldAccessExpr(indexAccessExpr.pos, indexAccessExpr.expr,
                                                          indexAccessExpr.indexExpr,
                                                          (BVarSymbol) indexAccessExpr.symbol, false);
        } else if (types.isSubTypeOfList(varRefType)) {
            targetVarRef = new BLangArrayAccessExpr(indexAccessExpr.pos, indexAccessExpr.expr,
                                                    indexAccessExpr.indexExpr);
        } else if (types.isAssignable(varRefType, symTable.stringType)) {
            indexAccessExpr.expr = addConversionExprIfRequired(indexAccessExpr.expr, symTable.stringType);
            targetVarRef = new BLangStringAccessExpr(indexAccessExpr.pos, indexAccessExpr.expr,
                                                     indexAccessExpr.indexExpr);
        } else if (TypeTags.isXMLTypeTag(varRefType.tag)) {
            targetVarRef = new BLangXMLAccessExpr(indexAccessExpr.pos, indexAccessExpr.expr,
                    indexAccessExpr.indexExpr);
        } else if (varRefType.tag == TypeTags.TABLE) {
            if (targetVarRef.indexExpr.getKind() == NodeKind.TABLE_MULTI_KEY) {
                BLangTupleLiteral listConstructorExpr = new BLangTupleLiteral();
                listConstructorExpr.exprs = ((BLangTableMultiKeyExpr) indexAccessExpr.indexExpr).multiKeyIndexExprs;
                List<BType> memberTypes = new ArrayList<>();
                ((BLangTableMultiKeyExpr) indexAccessExpr.indexExpr).multiKeyIndexExprs.
                        forEach(expression -> memberTypes.add(expression.type));
                listConstructorExpr.type = new BTupleType(memberTypes);
                indexAccessExpr.indexExpr = listConstructorExpr;
            }
            targetVarRef = new BLangTableAccessExpr(indexAccessExpr.pos, indexAccessExpr.expr,
                    indexAccessExpr.indexExpr);
        }

        targetVarRef.lhsVar = indexAccessExpr.lhsVar;
        targetVarRef.type = indexAccessExpr.type;
        result = targetVarRef;
    }

    @Override
    public void visit(BLangTableMultiKeyExpr tableMultiKeyExpr) {
        rewriteExprs(tableMultiKeyExpr.multiKeyIndexExprs);
        result = tableMultiKeyExpr;
    }

    @Override
    public void visit(BLangInvocation iExpr) {
        if (iExpr.symbol != null && iExpr.symbol.kind == SymbolKind.ERROR_CONSTRUCTOR) {
            result = rewriteErrorConstructor(iExpr);
        }
        rewriteInvocation(iExpr, false);
    }

    @Override
    public void visit(BLangInvocation.BLangActionInvocation actionInvocation) {
        rewriteInvocation(actionInvocation, actionInvocation.async);
    }

    private void rewriteInvocation(BLangInvocation invocation, boolean async) {
        BLangInvocation invRef = invocation;

        if (!enclLocks.isEmpty()) {
            BLangLockStmt lock = enclLocks.peek();
            lock.lockVariables.addAll(((BInvokableSymbol) invocation.symbol).dependentGlobalVars);
        }

        // Reorder the arguments to match the original function signature.
        reorderArguments(invocation);

        invocation.requiredArgs = rewriteExprs(invocation.requiredArgs);
        fixNonRestArgTypeCastInTypeParamInvocation(invocation);

        invocation.restArgs = rewriteExprs(invocation.restArgs);

        annotationDesugar.defineStatementAnnotations(invocation.annAttachments, invocation.pos,
                                                     invocation.symbol.pkgID, invocation.symbol.owner, env);

        if (invocation.functionPointerInvocation) {
            visitFunctionPointerInvocation(invocation);
            return;
        }
        invocation.expr = rewriteExpr(invocation.expr);
        result = invRef;

        BInvokableSymbol invSym = (BInvokableSymbol) invocation.symbol;
        if (Symbols.isFlagOn(invSym.retType.flags, Flags.PARAMETERIZED)) {
            BType retType = typeBuilder.build(invSym.retType);
            invocation.type = retType;
        }

        if (invocation.expr == null) {
            fixTypeCastInTypeParamInvocation(invocation, invRef);
            if (invocation.exprSymbol == null) {
                return;
            }
            invocation.expr = ASTBuilderUtil.createVariableRef(invocation.pos, invocation.exprSymbol);
            invocation.expr = rewriteExpr(invocation.expr);
        }
        switch (invocation.expr.type.tag) {
            case TypeTags.OBJECT:
            case TypeTags.RECORD:
                if (!invocation.langLibInvocation) {
                    List<BLangExpression> argExprs = new ArrayList<>(invocation.requiredArgs);
                    argExprs.add(0, invocation.expr);
                    BLangAttachedFunctionInvocation attachedFunctionInvocation =
                            new BLangAttachedFunctionInvocation(invocation.pos, argExprs, invocation.restArgs,
                                                                invocation.symbol, invocation.type, invocation.expr,
                                                                async);
                    attachedFunctionInvocation.name = invocation.name;
                    attachedFunctionInvocation.annAttachments = invocation.annAttachments;
                    result = invRef = attachedFunctionInvocation;
                }
                break;
        }

        fixTypeCastInTypeParamInvocation(invocation, invRef);
    }

    private void fixNonRestArgTypeCastInTypeParamInvocation(BLangInvocation iExpr) {
        if (!iExpr.langLibInvocation) {
            return;
        }

        List<BLangExpression> requiredArgs = iExpr.requiredArgs;

        List<BVarSymbol> params = ((BInvokableSymbol) iExpr.symbol).params;

        // Start from index `1`, since for langlib methods index `0` will be the value itself.
        for (int i = 1; i < requiredArgs.size(); i++) {
            requiredArgs.set(i, addConversionExprIfRequired(requiredArgs.get(i), params.get(i).type));
        }
    }

    private void fixTypeCastInTypeParamInvocation(BLangInvocation iExpr, BLangInvocation genIExpr) {

        if (iExpr.langLibInvocation || TypeParamAnalyzer.containsTypeParam(((BInvokableSymbol) iExpr.symbol).retType)) {
            BType originalInvType = genIExpr.type;
            genIExpr.type = ((BInvokableSymbol) genIExpr.symbol).retType;
            BLangExpression expr = addConversionExprIfRequired(genIExpr, originalInvType);

            // Prevent adding another type conversion
            if (expr.getKind() == NodeKind.TYPE_CONVERSION_EXPR) {
                this.result = expr;
                return;
            }

            BLangTypeConversionExpr conversionExpr = (BLangTypeConversionExpr) TreeBuilder.createTypeConversionNode();
            conversionExpr.expr = genIExpr;
            conversionExpr.targetType = originalInvType;
            conversionExpr.type = originalInvType;
            conversionExpr.pos = genIExpr.pos;

            this.result = conversionExpr;
        }
    }

    private BLangInvocation rewriteErrorConstructor(BLangInvocation iExpr) {
        BLangExpression message = iExpr.requiredArgs.get(0);
        if (message.impConversionExpr != null &&
                message.impConversionExpr.targetType.tag != TypeTags.STRING) {
            // Override casts to constants/finite types.
            // For reason expressions of any form, the cast has to be to string.
            message.impConversionExpr = null;
        }
        message = addConversionExprIfRequired(message, symTable.stringType);
        message = rewriteExpr(message);
        iExpr.requiredArgs.set(0, message);

        // If error cause is provided rewrite it, else inject nil.
        if (iExpr.requiredArgs.size() > 1) {
            BLangExpression errorCause = iExpr.requiredArgs.get(1);
            if (errorCause.getKind() != NodeKind.NAMED_ARGS_EXPR) {
                errorCause = rewriteExpr(addConversionExprIfRequired(errorCause, symTable.errorType));
                iExpr.requiredArgs.set(1, errorCause);
            } else {
                BLangLiteral literal = createNilLiteral();
                iExpr.requiredArgs.add(1, rewriteExpr(addConversionExprIfRequired(literal, symTable.errorType)));
            }
        } else {
            iExpr.requiredArgs.add(rewriteExpr(addConversionExprIfRequired(createNilLiteral(), symTable.errorType)));
        }

        BLangExpression errorDetail;
        BLangRecordLiteral recordLiteral = ASTBuilderUtil.createEmptyRecordLiteral(iExpr.pos,
                ((BErrorType) iExpr.symbol.type).detailType);
        List<BLangExpression> namedArgs = iExpr.requiredArgs.stream()
                .filter(a -> a.getKind() == NodeKind.NAMED_ARGS_EXPR)
                .collect(Collectors.toList());
        if (namedArgs.isEmpty()) {
            errorDetail = visitCloneReadonly(rewriteExpr(recordLiteral), recordLiteral.type);
        } else {
            for (BLangExpression arg : namedArgs) {
                BLangNamedArgsExpression namedArg = (BLangNamedArgsExpression) arg;
                BLangRecordLiteral.BLangRecordKeyValueField member = new BLangRecordLiteral.BLangRecordKeyValueField();
                member.key = new BLangRecordLiteral.BLangRecordKey(ASTBuilderUtil.createLiteral(namedArg.name.pos,
                        symTable.stringType, namedArg.name.value));

                if (recordLiteral.type.tag == TypeTags.RECORD) {
                    member.valueExpr = addConversionExprIfRequired(namedArg.expr, symTable.anyType);
                } else {
                    member.valueExpr = addConversionExprIfRequired(namedArg.expr, namedArg.expr.type);
                }
                recordLiteral.fields.add(member);
                iExpr.requiredArgs.remove(arg);
            }
            errorDetail = visitCloneReadonly(rewriteExpr(recordLiteral), ((BErrorType) iExpr.symbol.type).detailType);
        }
        iExpr.requiredArgs.add(errorDetail);
        return iExpr;
    }

    private BLangLiteral createNilLiteral() {
        BLangLiteral literal = (BLangLiteral) TreeBuilder.createLiteralExpression();
        literal.value = null;
        literal.type = symTable.nilType;
        return literal;
    }

    public void visit(BLangTypeInit typeInitExpr) {
        if (typeInitExpr.type.tag == TypeTags.STREAM) {
            result = rewriteExpr(desugarStreamTypeInit(typeInitExpr));
        } else {
            result = rewrite(desugarObjectTypeInit(typeInitExpr), env);
        }
    }

    private BLangStatementExpression desugarObjectTypeInit(BLangTypeInit typeInitExpr) {
        typeInitExpr.desugared = true;
        BLangBlockStmt blockStmt = ASTBuilderUtil.createBlockStmt(typeInitExpr.pos);

        // Person $obj$ = new;
        BType objType = getObjectType(typeInitExpr.type);
        BLangSimpleVariableDef objVarDef = createVarDef("$obj$", objType, typeInitExpr, typeInitExpr.pos);
        objVarDef.var.name.pos = symTable.builtinPos;
        BLangSimpleVarRef objVarRef = ASTBuilderUtil.createVariableRef(typeInitExpr.pos, objVarDef.var.symbol);
        blockStmt.addStatement(objVarDef);
        typeInitExpr.initInvocation.exprSymbol = objVarDef.var.symbol;
        typeInitExpr.initInvocation.symbol = ((BObjectTypeSymbol) objType.tsymbol).generatedInitializerFunc.symbol;

        // init() returning nil is the common case and the type test is not needed for it.
        if (typeInitExpr.initInvocation.type.tag == TypeTags.NIL) {
            BLangExpressionStmt initInvExpr = ASTBuilderUtil.createExpressionStmt(typeInitExpr.pos, blockStmt);
            initInvExpr.expr = typeInitExpr.initInvocation;
            typeInitExpr.initInvocation.name.value = Names.GENERATED_INIT_SUFFIX.value;
            BLangStatementExpression stmtExpr = createStatementExpression(blockStmt, objVarRef);
            stmtExpr.type = objVarRef.symbol.type;
            return stmtExpr;
        }

        // var $temp$ = $obj$.init();
        BLangSimpleVariableDef initInvRetValVarDef = createVarDef("$temp$", typeInitExpr.initInvocation.type,
                                                                  typeInitExpr.initInvocation, typeInitExpr.pos);
        blockStmt.addStatement(initInvRetValVarDef);

        // Person|error $result$;
        BLangSimpleVariableDef resultVarDef = createVarDef("$result$", typeInitExpr.type, null, typeInitExpr.pos);
        blockStmt.addStatement(resultVarDef);

        // if ($temp$ is error) {
        //      $result$ = $temp$;
        // } else {
        //      $result$ = $obj$;
        // }

        // Condition
        BLangSimpleVarRef initRetValVarRefInCondition =
                ASTBuilderUtil.createVariableRef(symTable.builtinPos, initInvRetValVarDef.var.symbol);
        BLangBlockStmt thenStmt = ASTBuilderUtil.createBlockStmt(symTable.builtinPos);
        BLangTypeTestExpr isErrorTest =
                ASTBuilderUtil.createTypeTestExpr(symTable.builtinPos, initRetValVarRefInCondition, getErrorTypeNode());
        isErrorTest.type = symTable.booleanType;

        // If body
        BLangSimpleVarRef thenInitRetValVarRef =
                ASTBuilderUtil.createVariableRef(symTable.builtinPos, initInvRetValVarDef.var.symbol);
        BLangSimpleVarRef thenResultVarRef =
                ASTBuilderUtil.createVariableRef(symTable.builtinPos, resultVarDef.var.symbol);
        BLangAssignment errAssignment =
                ASTBuilderUtil.createAssignmentStmt(symTable.builtinPos, thenResultVarRef, thenInitRetValVarRef);
        thenStmt.addStatement(errAssignment);

        // Else body
        BLangSimpleVarRef elseResultVarRef =
                ASTBuilderUtil.createVariableRef(symTable.builtinPos, resultVarDef.var.symbol);
        BLangAssignment objAssignment =
                ASTBuilderUtil.createAssignmentStmt(symTable.builtinPos, elseResultVarRef, objVarRef);
        BLangBlockStmt elseStmt = ASTBuilderUtil.createBlockStmt(symTable.builtinPos);
        elseStmt.addStatement(objAssignment);

        BLangIf ifelse = ASTBuilderUtil.createIfElseStmt(symTable.builtinPos, isErrorTest, thenStmt, elseStmt);
        blockStmt.addStatement(ifelse);

        BLangSimpleVarRef resultVarRef =
                ASTBuilderUtil.createVariableRef(symTable.builtinPos, resultVarDef.var.symbol);
        BLangStatementExpression stmtExpr = createStatementExpression(blockStmt, resultVarRef);
        stmtExpr.type = resultVarRef.symbol.type;
        return stmtExpr;
    }

    private BLangInvocation desugarStreamTypeInit(BLangTypeInit typeInitExpr) {
        BInvokableSymbol symbol = (BInvokableSymbol) symTable.langInternalModuleSymbol.scope
                .lookup(Names.CONSTRUCT_STREAM).symbol;
        BType targetType = ((BStreamType) typeInitExpr.type).constraint;
        BType errorType = ((BStreamType) typeInitExpr.type).error;
        BType typedescType = new BTypedescType(targetType, symTable.typeDesc.tsymbol);
        BLangTypedescExpr typedescExpr = new BLangTypedescExpr();
        typedescExpr.resolvedType = targetType;
        typedescExpr.type = typedescType;
        List<BLangExpression> args = new ArrayList<>(Lists.of(typedescExpr));
        if (!typeInitExpr.argsExpr.isEmpty()) {
            args.add(typeInitExpr.argsExpr.get(0));
        }
        BLangInvocation streamConstructInvocation = ASTBuilderUtil.createInvocationExprForMethod(
                typeInitExpr.pos, symbol, args, symResolver);
        streamConstructInvocation.type = new BStreamType(TypeTags.STREAM, targetType, errorType, null);
        return streamConstructInvocation;
    }

    private BLangSimpleVariableDef createVarDef(String name, BType type, BLangExpression expr,
                                                Location location) {
        BSymbol objSym = symResolver.lookupSymbolInMainSpace(env, names.fromString(name));
        // todo: check and remove this bit here
        if (objSym == null || objSym == symTable.notFoundSymbol) {
            objSym = new BVarSymbol(0, names.fromString(name), this.env.scope.owner.pkgID, type,
                                    this.env.scope.owner, location, VIRTUAL);
        }
        BLangSimpleVariable objVar = ASTBuilderUtil.createVariable(location, name, type, expr, (BVarSymbol) objSym);
        BLangSimpleVariableDef objVarDef = ASTBuilderUtil.createVariableDef(location);
        objVarDef.var = objVar;
        objVarDef.type = objVar.type;
        return objVarDef;
    }

    private BType getObjectType(BType type) {
        if (type.tag == TypeTags.OBJECT) {
            return type;
        } else if (type.tag == TypeTags.UNION) {
            return ((BUnionType) type).getMemberTypes().stream()
                    .filter(t -> t.tag == TypeTags.OBJECT)
                    .findFirst()
                    .orElse(symTable.noType);
        }

        throw new IllegalStateException("None object type '" + type.toString() + "' found in object init context");
    }

    BLangErrorType getErrorTypeNode() {
        BLangErrorType errorTypeNode = (BLangErrorType) TreeBuilder.createErrorTypeNode();
        errorTypeNode.type = symTable.errorType;
        errorTypeNode.pos = symTable.builtinPos;
        return errorTypeNode;
    }

    @Override
    public void visit(BLangTernaryExpr ternaryExpr) {
        /*
         * First desugar to if-else:
         *
         * T $result$;
         * if () {
         *    $result$ = thenExpr;
         * } else {
         *    $result$ = elseExpr;
         * }
         *
         */
        BLangSimpleVariableDef resultVarDef = createVarDef("$ternary_result$", ternaryExpr.type, null, ternaryExpr.pos);
        BLangBlockStmt thenBody = ASTBuilderUtil.createBlockStmt(ternaryExpr.pos);
        BLangBlockStmt elseBody = ASTBuilderUtil.createBlockStmt(ternaryExpr.pos);

        // Create then assignment
        BLangSimpleVarRef thenResultVarRef = ASTBuilderUtil.createVariableRef(ternaryExpr.pos, resultVarDef.var.symbol);
        BLangAssignment thenAssignment =
                ASTBuilderUtil.createAssignmentStmt(ternaryExpr.pos, thenResultVarRef, ternaryExpr.thenExpr);
        thenBody.addStatement(thenAssignment);

        // Create else assignment
        BLangSimpleVarRef elseResultVarRef = ASTBuilderUtil.createVariableRef(ternaryExpr.pos, resultVarDef.var.symbol);
        BLangAssignment elseAssignment =
                ASTBuilderUtil.createAssignmentStmt(ternaryExpr.pos, elseResultVarRef, ternaryExpr.elseExpr);
        elseBody.addStatement(elseAssignment);

        // Then make it a expression-statement, with expression being the $result$
        BLangSimpleVarRef resultVarRef = ASTBuilderUtil.createVariableRef(ternaryExpr.pos, resultVarDef.var.symbol);
        BLangIf ifElse = ASTBuilderUtil.createIfElseStmt(ternaryExpr.pos, ternaryExpr.expr, thenBody, elseBody);

        BLangBlockStmt blockStmt = ASTBuilderUtil.createBlockStmt(ternaryExpr.pos, Lists.of(resultVarDef, ifElse));
        BLangStatementExpression stmtExpr = createStatementExpression(blockStmt, resultVarRef);
        stmtExpr.type = ternaryExpr.type;

        result = rewriteExpr(stmtExpr);
    }

    @Override
    public void visit(BLangWaitExpr waitExpr) {
        // Wait for any
        if (waitExpr.getExpression().getKind() == NodeKind.BINARY_EXPR) {
            waitExpr.exprList = collectAllBinaryExprs((BLangBinaryExpr) waitExpr.getExpression(), new ArrayList<>());
        } else { // Wait for one
            waitExpr.exprList = Collections.singletonList(rewriteExpr(waitExpr.getExpression()));
        }
        result = waitExpr;
    }

    private List<BLangExpression> collectAllBinaryExprs(BLangBinaryExpr binaryExpr, List<BLangExpression> exprs) {
        visitBinaryExprOfWait(binaryExpr.lhsExpr, exprs);
        visitBinaryExprOfWait(binaryExpr.rhsExpr, exprs);
        return exprs;
    }

    private void visitBinaryExprOfWait(BLangExpression expr, List<BLangExpression> exprs) {
        if (expr.getKind() == NodeKind.BINARY_EXPR) {
            collectAllBinaryExprs((BLangBinaryExpr) expr, exprs);
        } else {
            expr = rewriteExpr(expr);
            exprs.add(expr);
        }
    }

    @Override
    public void visit(BLangWaitForAllExpr waitExpr) {
        waitExpr.keyValuePairs.forEach(keyValue -> {
            if (keyValue.valueExpr != null) {
                keyValue.valueExpr = rewriteExpr(keyValue.valueExpr);
            } else {
                keyValue.keyExpr = rewriteExpr(keyValue.keyExpr);
            }
        });
        BLangExpression expr = new BLangWaitForAllExpr.BLangWaitLiteral(waitExpr.keyValuePairs, waitExpr.type);
        result = rewriteExpr(expr);
    }

    @Override
    public void visit(BLangTrapExpr trapExpr) {
        trapExpr.expr = rewriteExpr(trapExpr.expr);
        if (trapExpr.expr.type.tag != TypeTags.NIL) {
            trapExpr.expr = addConversionExprIfRequired(trapExpr.expr, trapExpr.type);
        }
        result = trapExpr;
    }

    @Override
    public void visit(BLangBinaryExpr binaryExpr) {
        if (binaryExpr.opKind == OperatorKind.HALF_OPEN_RANGE || binaryExpr.opKind == OperatorKind.CLOSED_RANGE) {
            if (binaryExpr.opKind == OperatorKind.HALF_OPEN_RANGE) {
                binaryExpr.rhsExpr = getModifiedIntRangeEndExpr(binaryExpr.rhsExpr);
            }
            result = rewriteExpr(replaceWithIntRange(binaryExpr.pos, binaryExpr.lhsExpr, binaryExpr.rhsExpr));
            return;
        }

        if (binaryExpr.opKind == OperatorKind.AND || binaryExpr.opKind == OperatorKind.OR) {
            visitBinaryLogicalExpr(binaryExpr);
            return;
        }

        OperatorKind binaryOpKind = binaryExpr.opKind;

        if (binaryOpKind == OperatorKind.ADD || binaryOpKind == OperatorKind.SUB ||
                binaryOpKind == OperatorKind.MUL || binaryOpKind == OperatorKind.DIV ||
                binaryOpKind == OperatorKind.MOD || binaryOpKind == OperatorKind.BITWISE_AND ||
                binaryOpKind == OperatorKind.BITWISE_OR || binaryOpKind == OperatorKind.BITWISE_XOR) {
            checkByteTypeIncompatibleOperations(binaryExpr);
        }

        binaryExpr.lhsExpr = rewriteExpr(binaryExpr.lhsExpr);
        binaryExpr.rhsExpr = rewriteExpr(binaryExpr.rhsExpr);
        result = binaryExpr;

        int rhsExprTypeTag = binaryExpr.rhsExpr.type.tag;
        int lhsExprTypeTag = binaryExpr.lhsExpr.type.tag;

        // Check for int and byte ==, != or === comparison and add type conversion to int for byte
        if (rhsExprTypeTag != lhsExprTypeTag && (binaryExpr.opKind == OperatorKind.EQUAL ||
                                                         binaryExpr.opKind == OperatorKind.NOT_EQUAL ||
                                                         binaryExpr.opKind == OperatorKind.REF_EQUAL ||
                                                         binaryExpr.opKind == OperatorKind.REF_NOT_EQUAL)) {
            if (lhsExprTypeTag == TypeTags.INT && rhsExprTypeTag == TypeTags.BYTE) {
                binaryExpr.rhsExpr = createTypeCastExpr(binaryExpr.rhsExpr, symTable.intType);
                return;
            }

            if (lhsExprTypeTag == TypeTags.BYTE && rhsExprTypeTag == TypeTags.INT) {
                binaryExpr.lhsExpr = createTypeCastExpr(binaryExpr.lhsExpr, symTable.intType);
                return;
            }
        }

        // Check lhs and rhs type compatibility
        if (lhsExprTypeTag == rhsExprTypeTag) {
            return;
        }

        if (TypeTags.isStringTypeTag(lhsExprTypeTag) && binaryExpr.opKind == OperatorKind.ADD) {
            // string + xml ==> (xml string) + xml
            if (TypeTags.isXMLTypeTag(rhsExprTypeTag)) {
                binaryExpr.lhsExpr = ASTBuilderUtil.createXMLTextLiteralNode(binaryExpr, binaryExpr.lhsExpr,
                        binaryExpr.lhsExpr.pos, symTable.xmlType);
                return;
            }
            binaryExpr.rhsExpr = createTypeCastExpr(binaryExpr.rhsExpr, binaryExpr.lhsExpr.type);
            return;
        }

        if (TypeTags.isStringTypeTag(rhsExprTypeTag) && binaryExpr.opKind == OperatorKind.ADD) {
            // xml + string ==> xml + (xml string)
            if (TypeTags.isXMLTypeTag(lhsExprTypeTag)) {
                binaryExpr.rhsExpr = ASTBuilderUtil.createXMLTextLiteralNode(binaryExpr, binaryExpr.rhsExpr,
                        binaryExpr.rhsExpr.pos, symTable.xmlType);
                return;
            }
            binaryExpr.lhsExpr = createTypeCastExpr(binaryExpr.lhsExpr, binaryExpr.rhsExpr.type);
            return;
        }

        if (lhsExprTypeTag == TypeTags.DECIMAL) {
            binaryExpr.rhsExpr = createTypeCastExpr(binaryExpr.rhsExpr, binaryExpr.lhsExpr.type);
            return;
        }

        if (rhsExprTypeTag == TypeTags.DECIMAL) {
            binaryExpr.lhsExpr = createTypeCastExpr(binaryExpr.lhsExpr, binaryExpr.rhsExpr.type);
            return;
        }

        if (lhsExprTypeTag == TypeTags.FLOAT) {
            binaryExpr.rhsExpr = createTypeCastExpr(binaryExpr.rhsExpr, binaryExpr.lhsExpr.type);
            return;
        }

        if (rhsExprTypeTag == TypeTags.FLOAT) {
            binaryExpr.lhsExpr = createTypeCastExpr(binaryExpr.lhsExpr, binaryExpr.rhsExpr.type);
        }
    }

    private BLangInvocation replaceWithIntRange(Location location, BLangExpression lhsExpr,
                                                BLangExpression rhsExpr) {
        BInvokableSymbol symbol = (BInvokableSymbol) symTable.langInternalModuleSymbol.scope
                .lookup(Names.CREATE_INT_RANGE).symbol;
        BLangInvocation createIntRangeInvocation = ASTBuilderUtil.createInvocationExprForMethod(location, symbol,
                new ArrayList<>(Lists.of(lhsExpr, rhsExpr)), symResolver);
        createIntRangeInvocation.type = symTable.intRangeType;
        return createIntRangeInvocation;
    }

    private void checkByteTypeIncompatibleOperations(BLangBinaryExpr binaryExpr) {
        if (binaryExpr.expectedType == null) {
            return;
        }

        int rhsExprTypeTag = binaryExpr.rhsExpr.type.tag;
        int lhsExprTypeTag = binaryExpr.lhsExpr.type.tag;
        if (rhsExprTypeTag != TypeTags.BYTE && lhsExprTypeTag != TypeTags.BYTE) {
            return;
        }

        int resultTypeTag = binaryExpr.expectedType.tag;
        if (resultTypeTag == TypeTags.INT) {
            if (rhsExprTypeTag == TypeTags.BYTE) {
                binaryExpr.rhsExpr = addConversionExprIfRequired(binaryExpr.rhsExpr, symTable.intType);
            }

            if (lhsExprTypeTag == TypeTags.BYTE) {
                binaryExpr.lhsExpr = addConversionExprIfRequired(binaryExpr.lhsExpr, symTable.intType);
            }
        }
    }

    /**
     * This method checks whether given binary expression is related to shift operation.
     * If its true, then both lhs and rhs of the binary expression will be converted to 'int' type.
     * <p>
     * byte a = 12;
     * byte b = 34;
     * int i = 234;
     * int j = -4;
     * <p>
     * true: where binary expression's expected type is 'int'
     * int i1 = a >> b;
     * int i2 = a << b;
     * int i3 = a >> i;
     * int i4 = a << i;
     * int i5 = i >> j;
     * int i6 = i << j;
     */
    private boolean isBitwiseShiftOperation(BLangBinaryExpr binaryExpr) {
        return binaryExpr.opKind == OperatorKind.BITWISE_LEFT_SHIFT ||
                binaryExpr.opKind == OperatorKind.BITWISE_RIGHT_SHIFT ||
                binaryExpr.opKind == OperatorKind.BITWISE_UNSIGNED_RIGHT_SHIFT;
    }

    public void visit(BLangElvisExpr elvisExpr) {
        BLangMatchExpression matchExpr = ASTBuilderUtil.createMatchExpression(elvisExpr.lhsExpr);
        matchExpr.patternClauses.add(getMatchNullPatternGivenExpression(elvisExpr.pos,
                rewriteExpr(elvisExpr.rhsExpr)));
        matchExpr.type = elvisExpr.type;
        matchExpr.pos = elvisExpr.pos;
        result = rewriteExpr(matchExpr);
    }

    @Override
    public void visit(BLangUnaryExpr unaryExpr) {
        if (OperatorKind.BITWISE_COMPLEMENT == unaryExpr.operator) {
            // If this is a bitwise complement (~) expression, then we desugar it to a binary xor expression with -1,
            // which is same as doing a bitwise 2's complement operation.
            rewriteBitwiseComplementOperator(unaryExpr);
            return;
        }
        unaryExpr.expr = rewriteExpr(unaryExpr.expr);
        result = unaryExpr;
    }

    /**
     * This method desugar a bitwise complement (~) unary expressions into a bitwise xor binary expression as below.
     * Example : ~a  -> a ^ -1;
     * ~ 11110011 -> 00001100
     * 11110011 ^ 11111111 -> 00001100
     *
     * @param unaryExpr the bitwise complement expression
     */
    private void rewriteBitwiseComplementOperator(BLangUnaryExpr unaryExpr) {
        final Location pos = unaryExpr.pos;
        final BLangBinaryExpr binaryExpr = (BLangBinaryExpr) TreeBuilder.createBinaryExpressionNode();
        binaryExpr.pos = pos;
        binaryExpr.opKind = OperatorKind.BITWISE_XOR;
        binaryExpr.lhsExpr = unaryExpr.expr;
        if (TypeTags.BYTE == unaryExpr.type.tag) {
            binaryExpr.type = symTable.byteType;
            binaryExpr.rhsExpr = ASTBuilderUtil.createLiteral(pos, symTable.byteType, 0xffL);
            binaryExpr.opSymbol = (BOperatorSymbol) symResolver.resolveBinaryOperator(OperatorKind.BITWISE_XOR,
                    symTable.byteType, symTable.byteType);
        } else {
            binaryExpr.type = symTable.intType;
            binaryExpr.rhsExpr = ASTBuilderUtil.createLiteral(pos, symTable.intType, -1L);
            binaryExpr.opSymbol = (BOperatorSymbol) symResolver.resolveBinaryOperator(OperatorKind.BITWISE_XOR,
                    symTable.intType, symTable.intType);
        }
        result = rewriteExpr(binaryExpr);
    }

    @Override
    public void visit(BLangTypeConversionExpr conversionExpr) {
        // Usually the parameter for a type-cast-expr includes a type-descriptor.
        // However, it is also allowed for the parameter to consist only of annotations; in
        // this case, the only effect of the type cast is for the contextually expected
        // type for expression to be augmented with the specified annotations.

        // No actual type-cast is implied here.
        if (conversionExpr.typeNode == null && !conversionExpr.annAttachments.isEmpty()) {
            result = rewriteExpr(conversionExpr.expr);
            return;
        }
        conversionExpr.typeNode = rewrite(conversionExpr.typeNode, env);
        if (conversionExpr.type.tag == TypeTags.STRING && conversionExpr.expr.type.tag == TypeTags.XML_TEXT) {
            result = convertXMLTextToString(conversionExpr);
            return;
        }
        conversionExpr.expr = rewriteExpr(conversionExpr.expr);
        result = conversionExpr;
    }

    private BLangExpression convertXMLTextToString(BLangTypeConversionExpr conversionExpr) {
        BLangInvocation invocationNode = createLanglibXMLInvocation(conversionExpr.pos, XML_GET_CONTENT_OF_TEXT,
                conversionExpr.expr, new ArrayList<>(), new ArrayList<>());
        BLangSimpleVariableDef tempVarDef = createVarDef("$$__xml_string__$$",
                conversionExpr.targetType, invocationNode, conversionExpr.pos);
        BLangSimpleVarRef tempVarRef = ASTBuilderUtil.createVariableRef(conversionExpr.pos, tempVarDef.var.symbol);

        BLangBlockStmt blockStmt = ASTBuilderUtil.createBlockStmt(conversionExpr.pos);
        blockStmt.addStatement(tempVarDef);
        BLangStatementExpression stmtExpr = ASTBuilderUtil.createStatementExpression(blockStmt, tempVarRef);
        stmtExpr.type = conversionExpr.type;
        return rewrite(stmtExpr, env);
    }

    @Override
    public void visit(BLangLambdaFunction bLangLambdaFunction) {
        // Collect all the lambda functions.
        env.enclPkg.lambdaFunctions.add(bLangLambdaFunction);
        result = bLangLambdaFunction;
    }

    @Override
    public void visit(BLangArrowFunction bLangArrowFunction) {
        BLangFunction bLangFunction = (BLangFunction) TreeBuilder.createFunctionNode();
        bLangFunction.setName(bLangArrowFunction.functionName);

        BLangLambdaFunction lambdaFunction = (BLangLambdaFunction) TreeBuilder.createLambdaFunctionNode();
        lambdaFunction.pos = bLangArrowFunction.pos;
        bLangFunction.addFlag(Flag.LAMBDA);
        lambdaFunction.function = bLangFunction;

        // Create function body with return node
        BLangValueType returnType = (BLangValueType) TreeBuilder.createValueTypeNode();
        returnType.type = bLangArrowFunction.body.expr.type;
        bLangFunction.setReturnTypeNode(returnType);
        bLangFunction.setBody(populateArrowExprBodyBlock(bLangArrowFunction));

        bLangArrowFunction.params.forEach(bLangFunction::addParameter);
        lambdaFunction.parent = bLangArrowFunction.parent;
        lambdaFunction.type = bLangArrowFunction.funcType;

        // Create function symbol.
        BLangFunction funcNode = lambdaFunction.function;
        BInvokableSymbol funcSymbol = Symbols.createFunctionSymbol(Flags.asMask(funcNode.flagSet),
                                                                   new Name(funcNode.name.value),
                                                                   env.enclPkg.symbol.pkgID,
                                                                   bLangArrowFunction.funcType,
                                                                   env.enclEnv.enclVarSym, true,
                                                                   bLangArrowFunction.pos, VIRTUAL);
        SymbolEnv invokableEnv = SymbolEnv.createFunctionEnv(funcNode, funcSymbol.scope, env);
        defineInvokableSymbol(funcNode, funcSymbol, invokableEnv);

        List<BVarSymbol> paramSymbols = funcNode.requiredParams.stream().peek(varNode -> {
            Scope enclScope = invokableEnv.scope;
            varNode.symbol.kind = SymbolKind.FUNCTION;
            varNode.symbol.owner = invokableEnv.scope.owner;
            enclScope.define(varNode.symbol.name, varNode.symbol);
        }).map(varNode -> varNode.symbol).collect(Collectors.toList());

        funcSymbol.params = paramSymbols;
        funcSymbol.restParam = getRestSymbol(funcNode);
        funcSymbol.retType = funcNode.returnTypeNode.type;

        // Create function type.
        List<BType> paramTypes = paramSymbols.stream().map(paramSym -> paramSym.type).collect(Collectors.toList());
        funcNode.type = new BInvokableType(paramTypes, getRestType(funcSymbol), funcNode.returnTypeNode.type, null);

        lambdaFunction.function.pos = bLangArrowFunction.pos;
        lambdaFunction.function.body.pos = bLangArrowFunction.pos;
        // At this phase lambda function is semantically correct. Therefore simply env can be assigned.
        lambdaFunction.capturedClosureEnv = env;
        rewrite(lambdaFunction.function, env);
        env.enclPkg.addFunction(lambdaFunction.function);
        bLangArrowFunction.function = lambdaFunction.function;
        result = rewriteExpr(lambdaFunction);
    }

    private void defineInvokableSymbol(BLangInvokableNode invokableNode, BInvokableSymbol funcSymbol,
                                       SymbolEnv invokableEnv) {
        invokableNode.symbol = funcSymbol;
        funcSymbol.scope = new Scope(funcSymbol);
        invokableEnv.scope = funcSymbol.scope;
    }

    @Override
    public void visit(BLangXMLQName xmlQName) {
        result = xmlQName;
    }

    @Override
    public void visit(BLangXMLAttribute xmlAttribute) {
        xmlAttribute.name = rewriteExpr(xmlAttribute.name);
        xmlAttribute.value = rewriteExpr(xmlAttribute.value);
        result = xmlAttribute;
    }

    @Override
    public void visit(BLangXMLElementLiteral xmlElementLiteral) {
        xmlElementLiteral.startTagName = rewriteExpr(xmlElementLiteral.startTagName);
        xmlElementLiteral.endTagName = rewriteExpr(xmlElementLiteral.endTagName);
        xmlElementLiteral.modifiedChildren = rewriteExprs(xmlElementLiteral.modifiedChildren);
        xmlElementLiteral.attributes = rewriteExprs(xmlElementLiteral.attributes);

        // Separate the in-line namepsace declarations and attributes.
        Iterator<BLangXMLAttribute> attributesItr = xmlElementLiteral.attributes.iterator();
        while (attributesItr.hasNext()) {
            BLangXMLAttribute attribute = attributesItr.next();
            if (!attribute.isNamespaceDeclr) {
                continue;
            }

            // Create namepace declaration for all in-line namespace declarations
            BLangXMLNS xmlns;
            if ((xmlElementLiteral.scope.owner.tag & SymTag.PACKAGE) == SymTag.PACKAGE) {
                xmlns = new BLangPackageXMLNS();
            } else {
                xmlns = new BLangLocalXMLNS();
            }
            xmlns.namespaceURI = attribute.value.concatExpr;
            xmlns.prefix = ((BLangXMLQName) attribute.name).localname;
            xmlns.symbol = attribute.symbol;

            xmlElementLiteral.inlineNamespaces.add(xmlns);
        }

        result = xmlElementLiteral;
    }

    @Override
    public void visit(BLangXMLTextLiteral xmlTextLiteral) {
        xmlTextLiteral.concatExpr = rewriteExpr(constructStringTemplateConcatExpression(xmlTextLiteral.textFragments));
        result = xmlTextLiteral;
    }

    @Override
    public void visit(BLangXMLCommentLiteral xmlCommentLiteral) {
        xmlCommentLiteral.concatExpr = rewriteExpr(
                constructStringTemplateConcatExpression(xmlCommentLiteral.textFragments));
        result = xmlCommentLiteral;
    }

    @Override
    public void visit(BLangXMLProcInsLiteral xmlProcInsLiteral) {
        xmlProcInsLiteral.target = rewriteExpr(xmlProcInsLiteral.target);
        xmlProcInsLiteral.dataConcatExpr =
                rewriteExpr(constructStringTemplateConcatExpression(xmlProcInsLiteral.dataFragments));
        result = xmlProcInsLiteral;
    }

    @Override
    public void visit(BLangXMLQuotedString xmlQuotedString) {
        xmlQuotedString.concatExpr = rewriteExpr(
                constructStringTemplateConcatExpression(xmlQuotedString.textFragments));
        result = xmlQuotedString;
    }

    @Override
    public void visit(BLangStringTemplateLiteral stringTemplateLiteral) {
        result = rewriteExpr(constructStringTemplateConcatExpression(stringTemplateLiteral.exprs));
    }

    /**
     * The raw template literal gets desugared to a type init expression. For each literal, a new object class type
     * def is generated from the object type. The type init expression creates an instance of this generated object
     * type. For example, consider the following statements:
     *      string name = "Pubudu";
     *      'object:RawTemplate rt = `Hello ${name}!`;
     *
     * The raw template literal above is desugared to:
     *      type RawTemplate$Impl$0 object {
     *          public string[] strings = ["Hello ", "!"];
     *          public (any|error)[] insertions;
     *
     *          function init((any|error)[] insertions) {
     *              self.insertions = insertions;
     *          }
     *      };
     *
     *      // somewhere in code
     *      'object:RawTemplate rt = new RawTemplate$Impl$0([name]);
     *
     * @param rawTemplateLiteral The raw template literal to be desugared.
     */
    @Override
    public void visit(BLangRawTemplateLiteral rawTemplateLiteral) {
        Location pos = rawTemplateLiteral.pos;
        BObjectType objType = (BObjectType) rawTemplateLiteral.type;
        BLangClassDefinition objClassDef =
                desugarTemplateLiteralObjectTypedef(rawTemplateLiteral.strings, objType, pos);
        BObjectType classObjType = (BObjectType) objClassDef.type;

        BVarSymbol insertionsSym = classObjType.fields.get("insertions").symbol;
        BLangListConstructorExpr insertionsList = ASTBuilderUtil.createListConstructorExpr(pos, insertionsSym.type);
        insertionsList.exprs.addAll(rawTemplateLiteral.insertions);
        insertionsList.expectedType = insertionsSym.type;

        // Create an instance of the generated object class
        BLangTypeInit typeNewExpr = ASTBuilderUtil.createEmptyTypeInit(pos, classObjType);
        typeNewExpr.argsExpr.add(insertionsList);
        typeNewExpr.initInvocation.argExprs.add(insertionsList);
        typeNewExpr.initInvocation.requiredArgs.add(insertionsList);

        result = rewriteExpr(typeNewExpr);
    }

    /**
     * This method desugars a raw template literal object class for the provided raw template object type as follows.
     * A literal defined as 'object:RawTemplate rt = `Hello ${name}!`;
     * is desugared to,
     *      type $anonType$0 object {
     *          public string[] strings = ["Hello ", "!"];
     *          public (any|error)[] insertions;
     *
     *          function init((any|error)[] insertions) {
     *              self.insertions = insertions;
     *          }
     *      };
     * @param strings    The string portions of the literal
     * @param objectType The abstract object type for which an object class needs to be generated
     * @param pos        The diagnostic position info for the type node
     * @return Returns the generated concrete object class def
     */
    private BLangClassDefinition desugarTemplateLiteralObjectTypedef(List<BLangLiteral> strings, BObjectType objectType,
                                                                    Location pos) {
        // TODO: Use the anon model helper to generate the object name?
        BObjectTypeSymbol tSymbol = (BObjectTypeSymbol) objectType.tsymbol;
        Name objectClassName = names.fromString(
                anonModelHelper.getNextRawTemplateTypeKey(env.enclPkg.packageID, tSymbol.name));
        tSymbol.flags |= Flags.CLASS;

        BObjectTypeSymbol classTSymbol = Symbols.createObjectSymbol(tSymbol.flags, objectClassName,
                                                                    env.enclPkg.packageID, null, env.enclPkg.symbol,
                                                                    pos, VIRTUAL);

        // Create a new concrete, class type for the provided abstract object type
        BObjectType objectClassType = new BObjectType(classTSymbol, tSymbol.flags);
        objectClassType.fields = objectType.fields;
        classTSymbol.type = objectClassType;

        // Create a new object type node and a type def from the concrete class type
//        BLangObjectTypeNode objectClassNode = TypeDefBuilderHelper.createObjectTypeNode(objectClassType, pos);
//        BLangTypeDefinition typeDef = TypeDefBuilderHelper.addTypeDefinition(objectClassType, objectClassType.tsymbol,
//                                                                             objectClassNode, env);
        BLangClassDefinition classDef = TypeDefBuilderHelper.createClassDef(pos, classTSymbol, env);
        classDef.name = ASTBuilderUtil.createIdentifier(pos, objectClassType.tsymbol.name.value);

        // Create a list constructor expr for the strings field. This gets assigned to the corresponding field in the
        // object since this needs to be initialized in the generated init method.
        BType stringsType = objectClassType.fields.get("strings").symbol.type;
        BLangListConstructorExpr stringsList = ASTBuilderUtil.createListConstructorExpr(pos, stringsType);
        stringsList.exprs.addAll(strings);
        stringsList.expectedType = stringsType;
        classDef.fields.get(0).expr = stringsList;

        // Create the init() method
        BLangFunction userDefinedInitFunction = createUserDefinedObjectInitFn(classDef, env);
        classDef.initFunction = userDefinedInitFunction;
        env.enclPkg.functions.add(userDefinedInitFunction);
        env.enclPkg.topLevelNodes.add(userDefinedInitFunction);

        // Create the initializer method for initializing default values
        BLangFunction tempGeneratedInitFunction = createGeneratedInitializerFunction(classDef, env);
        tempGeneratedInitFunction.clonedEnv = SymbolEnv.createFunctionEnv(tempGeneratedInitFunction,
                                                                          tempGeneratedInitFunction.symbol.scope, env);
        this.semanticAnalyzer.analyzeNode(tempGeneratedInitFunction, env);
        classDef.generatedInitFunction = tempGeneratedInitFunction;
        env.enclPkg.functions.add(classDef.generatedInitFunction);
        env.enclPkg.topLevelNodes.add(classDef.generatedInitFunction);

        return rewrite(classDef, env);
    }

    /**
     * Creates a user-defined init() method for the provided object type node. If there are fields without default
     * values specified in the type node, this will add parameters for those fields in the init() method and assign the
     * param values to the respective fields in the method body.
     *
     * @param classDefn The object type node for which the init() method is generated
     * @param env            The symbol env for the object type node
     * @return The generated init() method
     */
    private BLangFunction createUserDefinedObjectInitFn(BLangClassDefinition classDefn, SymbolEnv env) {
        BLangFunction initFunction =
                TypeDefBuilderHelper.createInitFunctionForStructureType(classDefn.pos, classDefn.symbol, env,
                        names, Names.USER_DEFINED_INIT_SUFFIX,
                        symTable, classDefn.type);
        BObjectTypeSymbol typeSymbol = ((BObjectTypeSymbol) classDefn.type.tsymbol);
        typeSymbol.initializerFunc = new BAttachedFunction(Names.USER_DEFINED_INIT_SUFFIX, initFunction.symbol,
                                                           (BInvokableType) initFunction.type, classDefn.pos);
        classDefn.initFunction = initFunction;
        initFunction.returnTypeNode.type = symTable.nilType;

        BLangBlockFunctionBody initFuncBody = (BLangBlockFunctionBody) initFunction.body;
        BInvokableType initFnType = (BInvokableType) initFunction.type;
        for (BLangSimpleVariable field : classDefn.fields) {
            if (field.expr != null) {
                continue;
            }
            BVarSymbol fieldSym = field.symbol;
            BVarSymbol paramSym = new BVarSymbol(Flags.FINAL, fieldSym.name, this.env.scope.owner.pkgID, fieldSym.type,
                                                 initFunction.symbol, classDefn.pos, VIRTUAL);
            BLangSimpleVariable param = ASTBuilderUtil.createVariable(classDefn.pos, fieldSym.name.value,
                                                                      fieldSym.type, null, paramSym);
            param.flagSet.add(Flag.FINAL);
            initFunction.symbol.scope.define(paramSym.name, paramSym);
            initFunction.symbol.params.add(paramSym);
            initFnType.paramTypes.add(param.type);
            initFunction.requiredParams.add(param);

            BLangSimpleVarRef paramRef = ASTBuilderUtil.createVariableRef(initFunction.pos, paramSym);
            BLangAssignment fieldInit = createStructFieldUpdate(initFunction, paramRef, fieldSym, field.type,
                                                                initFunction.receiver.symbol, field.name);
            initFuncBody.addStatement(fieldInit);
        }

        return initFunction;
    }

    @Override
    public void visit(BLangWorkerSend workerSendNode) {
        workerSendNode.expr = visitCloneInvocation(rewriteExpr(workerSendNode.expr), workerSendNode.expr.type);
        if (workerSendNode.keyExpr != null) {
            workerSendNode.keyExpr = rewriteExpr(workerSendNode.keyExpr);
        }
        result = workerSendNode;
    }

    @Override
    public void visit(BLangWorkerSyncSendExpr syncSendExpr) {
        syncSendExpr.expr = visitCloneInvocation(rewriteExpr(syncSendExpr.expr), syncSendExpr.expr.type);
        result = syncSendExpr;
    }

    @Override
    public void visit(BLangWorkerReceive workerReceiveNode) {
        if (workerReceiveNode.keyExpr != null) {
            workerReceiveNode.keyExpr = rewriteExpr(workerReceiveNode.keyExpr);
        }
        result = workerReceiveNode;
    }

    @Override
    public void visit(BLangWorkerFlushExpr workerFlushExpr) {
        workerFlushExpr.workerIdentifierList = workerFlushExpr.cachedWorkerSendStmts
                .stream().map(send -> send.workerIdentifier).distinct().collect(Collectors.toList());
        result = workerFlushExpr;
    }

    @Override
    public void visit(BLangTransactionalExpr transactionalExpr) {
        BInvokableSymbol isTransactionalSymbol =
                (BInvokableSymbol) transactionDesugar.getInternalTransactionModuleInvokableSymbol(IS_TRANSACTIONAL);
        result = ASTBuilderUtil
                .createInvocationExprMethod(transactionalExpr.pos, isTransactionalSymbol, Collections.emptyList(),
                        Collections.emptyList(), symResolver);
    }

    @Override
    public void visit(BLangCommitExpr commitExpr) {
        BLangStatementExpression stmtExpr = transactionDesugar.desugar(commitExpr, env);
        result = rewriteExpr(stmtExpr);
    }

    @Override
    public void visit(BLangXMLAttributeAccess xmlAttributeAccessExpr) {
        xmlAttributeAccessExpr.indexExpr = rewriteExpr(xmlAttributeAccessExpr.indexExpr);
        xmlAttributeAccessExpr.expr = rewriteExpr(xmlAttributeAccessExpr.expr);

        if (xmlAttributeAccessExpr.indexExpr != null
                && xmlAttributeAccessExpr.indexExpr.getKind() == NodeKind.XML_QNAME) {
            ((BLangXMLQName) xmlAttributeAccessExpr.indexExpr).isUsedInXML = true;
        }

        xmlAttributeAccessExpr.desugared = true;

        // When XmlAttributeAccess expression is not a LHS target of a assignment and not a part of a index access
        // it will be converted to a 'map<string>.convert(xmlRef@)'
        if (xmlAttributeAccessExpr.lhsVar || xmlAttributeAccessExpr.indexExpr != null) {
            result = xmlAttributeAccessExpr;
        } else {
            result = rewriteExpr(xmlAttributeAccessExpr);
        }
    }

    @Override
    public void visit(BLangFail failNode) {
        if (this.onFailClause != null && !skipFailDesugaring) {
            if (this.onFailClause.bodyContainsFail) {
                result = rewriteNestedOnFail(this.onFailClause, failNode.expr);
            } else {
                BLangStatementExpression expression = createOnFailInvocation(onFailCallFuncDef, onFailClause,
                        failNode.expr);
                failNode.exprStmt = createExpressionStatement(failNode.pos, expression,
                        onFailClause.statementBlockReturns, env);
                result = failNode;
            }
        } else {
            BLangReturn stmt = ASTBuilderUtil.createReturnStmt(failNode.pos, failNode.expr);
            result = rewrite(stmt, env);
        }
    }

    // Generated expressions. Following expressions are not part of the original syntax
    // tree which is coming out of the parser

    @Override
    public void visit(BLangLocalVarRef localVarRef) {
        result = localVarRef;
    }

    @Override
    public void visit(BLangFieldVarRef fieldVarRef) {
        result = fieldVarRef;
    }

    @Override
    public void visit(BLangPackageVarRef packageVarRef) {
        result = packageVarRef;
    }

    @Override
    public void visit(BLangFunctionVarRef functionVarRef) {
        result = functionVarRef;
    }

    @Override
    public void visit(BLangStructFieldAccessExpr fieldAccessExpr) {
        result = fieldAccessExpr;
    }

    @Override
    public void visit(BLangStructFunctionVarRef functionVarRef) {
        result = functionVarRef;
    }

    @Override
    public void visit(BLangMapAccessExpr mapKeyAccessExpr) {
        result = mapKeyAccessExpr;
    }

    @Override
    public void visit(BLangArrayAccessExpr arrayIndexAccessExpr) {
        result = arrayIndexAccessExpr;
    }

    @Override
    public void visit(BLangTupleAccessExpr arrayIndexAccessExpr) {
        result = arrayIndexAccessExpr;
    }

    @Override
    public void visit(BLangTableAccessExpr tableKeyAccessExpr) {
        result = tableKeyAccessExpr;
    }

    @Override
    public void visit(BLangMapLiteral mapLiteral) {
        result = mapLiteral;
    }

    @Override
    public void visit(BLangStructLiteral structLiteral) {
        result = structLiteral;
    }

    @Override
    public void visit(BLangWaitForAllExpr.BLangWaitLiteral waitLiteral) {
        result = waitLiteral;
    }

    @Override
    public void visit(BLangXMLElementAccess xmlElementAccess) {
        //todo: _ = short hand for getElementName;
        // todo: we need to handle multiple elements x.<a|b|c>
        xmlElementAccess.expr = rewriteExpr(xmlElementAccess.expr);

        ArrayList<BLangExpression> filters = expandFilters(xmlElementAccess.filters);

        BLangInvocation invocationNode = createLanglibXMLInvocation(xmlElementAccess.pos, XML_INTERNAL_GET_ELEMENTS,
                xmlElementAccess.expr, new ArrayList<>(), filters);
        result = rewriteExpr(invocationNode);
    }

    private ArrayList<BLangExpression> expandFilters(List<BLangXMLElementFilter> filters) {
        Map<Name, BXMLNSSymbol> nameBXMLNSSymbolMap = symResolver.resolveAllNamespaces(env);
        BXMLNSSymbol defaultNSSymbol = nameBXMLNSSymbolMap.get(names.fromString(XMLConstants.DEFAULT_NS_PREFIX));
        String defaultNS = defaultNSSymbol != null ? defaultNSSymbol.namespaceURI : null;

        ArrayList<BLangExpression> args = new ArrayList<>();
        for (BLangXMLElementFilter filter : filters) {
            BSymbol nsSymbol = symResolver.lookupSymbolInPrefixSpace(env, names.fromString(filter.namespace));
            if (nsSymbol == symTable.notFoundSymbol) {
                if (defaultNS != null && !filter.name.equals("*")) {
                    String expandedName = createExpandedQName(defaultNS, filter.name);
                    args.add(createStringLiteral(filter.elemNamePos, expandedName));
                } else {
                    args.add(createStringLiteral(filter.elemNamePos, filter.name));
                }
            } else {
                BXMLNSSymbol bxmlnsSymbol = (BXMLNSSymbol) nsSymbol;
                String expandedName = createExpandedQName(bxmlnsSymbol.namespaceURI, filter.name);
                BLangLiteral stringLiteral = createStringLiteral(filter.elemNamePos, expandedName);
                args.add(stringLiteral);
            }
        }
        return args;
    }

    private BLangInvocation createLanglibXMLInvocation(Location pos, String functionName,
                                                       BLangExpression invokeOnExpr,
                                                       ArrayList<BLangExpression> args,
                                                       ArrayList<BLangExpression> restArgs) {
        invokeOnExpr = rewriteExpr(invokeOnExpr);

        BLangInvocation invocationNode = (BLangInvocation) TreeBuilder.createInvocationNode();
        invocationNode.pos = pos;
        BLangIdentifier name = (BLangIdentifier) TreeBuilder.createIdentifierNode();
        name.setLiteral(false);
        name.setValue(functionName);
        name.pos = pos;
        invocationNode.name = name;
        invocationNode.pkgAlias = (BLangIdentifier) TreeBuilder.createIdentifierNode();

        invocationNode.expr = invokeOnExpr;

        invocationNode.symbol = symResolver.lookupLangLibMethod(symTable.xmlType, names.fromString(functionName));

        ArrayList<BLangExpression> requiredArgs = new ArrayList<>();
        requiredArgs.add(invokeOnExpr);
        requiredArgs.addAll(args);
        invocationNode.requiredArgs = requiredArgs;
        invocationNode.restArgs = rewriteExprs(restArgs);

        invocationNode.type = ((BInvokableType) invocationNode.symbol.type).getReturnType();
        invocationNode.langLibInvocation = true;
        return invocationNode;
    }

    @Override
    public void visit(BLangXMLNavigationAccess xmlNavigation) {
        xmlNavigation.expr = rewriteExpr(xmlNavigation.expr);
        xmlNavigation.childIndex = rewriteExpr(xmlNavigation.childIndex);

        ArrayList<BLangExpression> filters = expandFilters(xmlNavigation.filters);

        // xml/**/<elemName>
        if (xmlNavigation.navAccessType == XMLNavigationAccess.NavAccessType.DESCENDANTS) {
            BLangInvocation invocationNode = createLanglibXMLInvocation(xmlNavigation.pos,
                    XML_INTERNAL_SELECT_DESCENDANTS, xmlNavigation.expr, new ArrayList<>(), filters);
            result = rewriteExpr(invocationNode);
        } else if (xmlNavigation.navAccessType == XMLNavigationAccess.NavAccessType.CHILDREN) {
            // xml/*
            BLangInvocation invocationNode = createLanglibXMLInvocation(xmlNavigation.pos, XML_INTERNAL_CHILDREN,
                    xmlNavigation.expr, new ArrayList<>(), new ArrayList<>());
            result = rewriteExpr(invocationNode);
        } else {
            BLangExpression childIndexExpr;
            // xml/<elem>
            if (xmlNavigation.childIndex == null) {
                childIndexExpr = new BLangLiteral(Long.valueOf(-1), symTable.intType);
            } else {
                // xml/<elem>[index]
                childIndexExpr = xmlNavigation.childIndex;
            }
            ArrayList<BLangExpression> args = new ArrayList<>();
            args.add(rewriteExpr(childIndexExpr));

            BLangInvocation invocationNode = createLanglibXMLInvocation(xmlNavigation.pos,
                    XML_INTERNAL_GET_FILTERED_CHILDREN_FLAT, xmlNavigation.expr, args, filters);
            result = rewriteExpr(invocationNode);
        }
    }

    @Override
    public void visit(BLangIsAssignableExpr assignableExpr) {
        assignableExpr.lhsExpr = rewriteExpr(assignableExpr.lhsExpr);
        result = assignableExpr;
    }

    @Override
    public void visit(BFunctionPointerInvocation fpInvocation) {
        result = fpInvocation;
    }

    @Override
    public void visit(BLangTypedescExpr typedescExpr) {
        typedescExpr.typeNode = rewrite(typedescExpr.typeNode, env);
        result = typedescExpr;
    }

    @Override
    public void visit(BLangIntRangeExpression intRangeExpression) {
        if (!intRangeExpression.includeStart) {
            intRangeExpression.startExpr = getModifiedIntRangeStartExpr(intRangeExpression.startExpr);
        }
        if (!intRangeExpression.includeEnd) {
            intRangeExpression.endExpr = getModifiedIntRangeEndExpr(intRangeExpression.endExpr);
        }

        intRangeExpression.startExpr = rewriteExpr(intRangeExpression.startExpr);
        intRangeExpression.endExpr = rewriteExpr(intRangeExpression.endExpr);
        result = intRangeExpression;
    }

    @Override
    public void visit(BLangRestArgsExpression bLangVarArgsExpression) {
        result = rewriteExpr(bLangVarArgsExpression.expr);
    }

    @Override
    public void visit(BLangNamedArgsExpression bLangNamedArgsExpression) {
        bLangNamedArgsExpression.expr = rewriteExpr(bLangNamedArgsExpression.expr);
        result = bLangNamedArgsExpression.expr;
    }

    @Override
    public void visit(BLangMatchExpression bLangMatchExpression) {
        // Add the implicit default pattern, that returns the original expression's value.
        addMatchExprDefaultCase(bLangMatchExpression);

        // Create a temp local var to hold the temp result of the match expression
        // eg: T a;
        String matchTempResultVarName = GEN_VAR_PREFIX.value + "temp_result";
        BLangSimpleVariable tempResultVar =
                ASTBuilderUtil.createVariable(bLangMatchExpression.pos, matchTempResultVarName,
                                              bLangMatchExpression.type, null,
                                              new BVarSymbol(0, names.fromString(matchTempResultVarName),
                                                             this.env.scope.owner.pkgID, bLangMatchExpression.type,
                                                             this.env.scope.owner, bLangMatchExpression.pos, VIRTUAL));

        BLangSimpleVariableDef tempResultVarDef =
                ASTBuilderUtil.createVariableDef(bLangMatchExpression.pos, tempResultVar);
        tempResultVarDef.desugared = true;

        BLangBlockStmt stmts = ASTBuilderUtil.createBlockStmt(bLangMatchExpression.pos, Lists.of(tempResultVarDef));
        List<BLangMatchTypedBindingPatternClause> patternClauses = new ArrayList<>();

        for (int i = 0; i < bLangMatchExpression.patternClauses.size(); i++) {
            BLangMatchExprPatternClause pattern = bLangMatchExpression.patternClauses.get(i);
            pattern.expr = rewriteExpr(pattern.expr);

            // Create var ref for the temp result variable
            // eg: var ref for 'a'
            BLangVariableReference tempResultVarRef =
                    ASTBuilderUtil.createVariableRef(bLangMatchExpression.pos, tempResultVar.symbol);

            // Create an assignment node. Add a conversion from rhs to lhs of the pattern, if required.
            pattern.expr = addConversionExprIfRequired(pattern.expr, tempResultVarRef.type);
            BLangAssignment assignmentStmt =
                    ASTBuilderUtil.createAssignmentStmt(pattern.pos, tempResultVarRef, pattern.expr);
            BLangBlockStmt patternBody = ASTBuilderUtil.createBlockStmt(pattern.pos, Lists.of(assignmentStmt));

            // Create the pattern
            // R b => a = b;
            patternClauses.add(ASTBuilderUtil.createMatchStatementPattern(pattern.pos, pattern.variable, patternBody));
        }

        stmts.addStatement(ASTBuilderUtil.createMatchStatement(bLangMatchExpression.pos, bLangMatchExpression.expr,
                patternClauses));
        BLangVariableReference tempResultVarRef =
                ASTBuilderUtil.createVariableRef(bLangMatchExpression.pos, tempResultVar.symbol);
        BLangStatementExpression statementExpr = createStatementExpression(stmts, tempResultVarRef);
        statementExpr.type = bLangMatchExpression.type;
        result = rewriteExpr(statementExpr);
    }

    @Override
    public void visit(BLangCheckedExpr checkedExpr) {
        visitCheckAndCheckPanicExpr(checkedExpr, false);
    }

    @Override
    public void visit(BLangCheckPanickedExpr checkedExpr) {
        visitCheckAndCheckPanicExpr(checkedExpr, true);
    }

    private void visitCheckAndCheckPanicExpr(BLangCheckedExpr checkedExpr, boolean isCheckPanic) {
        //
        //  person p = bar(check foo()); // foo(): person | error
        //
        //    ==>
        //
        //  person _$$_;
        //  switch foo() {
        //      person p1 => _$$_ = p1;
        //      error e1 => return e1 or throw e1
        //  }
        //  person p = bar(_$$_);

        // Create a temporary variable to hold the checked expression result value e.g. _$$_
        String checkedExprVarName = GEN_VAR_PREFIX.value;
        BLangSimpleVariable checkedExprVar =
                ASTBuilderUtil.createVariable(checkedExpr.pos, checkedExprVarName, checkedExpr.type, null,
                                              new BVarSymbol(0, names.fromString(checkedExprVarName),
                                                             this.env.scope.owner.pkgID, checkedExpr.type,
                                                             this.env.scope.owner, checkedExpr.pos, VIRTUAL));
        BLangSimpleVariableDef checkedExprVarDef = ASTBuilderUtil.createVariableDef(checkedExpr.pos, checkedExprVar);
        checkedExprVarDef.desugared = true;

        // Create the pattern to match the success case
        BLangMatchTypedBindingPatternClause patternSuccessCase =
                getSafeAssignSuccessPattern(checkedExprVar.pos, checkedExprVar.symbol.type, true,
                                            checkedExprVar.symbol, null);
        BLangMatchTypedBindingPatternClause patternErrorCase =
                getSafeAssignErrorPattern(checkedExpr.pos, this.env.scope.owner, checkedExpr.equivalentErrorTypeList,
                                          isCheckPanic);

        // Create the match statement
        BLangMatch matchStmt = ASTBuilderUtil.createMatchStatement(checkedExpr.pos, checkedExpr.expr,
                new ArrayList<BLangMatchTypedBindingPatternClause>() {{
                    add(patternSuccessCase);
                    add(patternErrorCase);
                }});

        // Create the block statement
        BLangBlockStmt generatedStmtBlock = ASTBuilderUtil.createBlockStmt(checkedExpr.pos,
                new ArrayList<BLangStatement>() {{
                    add(checkedExprVarDef);
                    add(matchStmt);
                }});

        // Create the variable ref expression for the checkedExprVar
        BLangSimpleVarRef tempCheckedExprVarRef = ASTBuilderUtil.createVariableRef(
                checkedExpr.pos, checkedExprVar.symbol);

        BLangStatementExpression statementExpr = createStatementExpression(
                generatedStmtBlock, tempCheckedExprVarRef);
        statementExpr.type = checkedExpr.type;
        result = rewriteExpr(statementExpr);
    }

    @Override
    public void visit(BLangServiceConstructorExpr serviceConstructorExpr) {
        final BLangTypeInit typeInit = ASTBuilderUtil.createEmptyTypeInit(serviceConstructorExpr.pos,
                serviceConstructorExpr.serviceNode.serviceClass.symbol.type);
        serviceConstructorExpr.serviceNode.annAttachments.forEach(attachment ->  rewrite(attachment, env));
        result = rewriteExpr(typeInit);
    }

    @Override
    public void visit(BLangTypeTestExpr typeTestExpr) {
        BLangExpression expr = typeTestExpr.expr;
        if (types.isValueType(expr.type)) {
            addConversionExprIfRequired(expr, symTable.anyType);
        }
        typeTestExpr.expr = rewriteExpr(expr);
        typeTestExpr.typeNode = rewrite(typeTestExpr.typeNode, env);
        result = typeTestExpr;
    }

    @Override
    public void visit(BLangAnnotAccessExpr annotAccessExpr) {
        BLangBinaryExpr binaryExpr = (BLangBinaryExpr) TreeBuilder.createBinaryExpressionNode();
        binaryExpr.pos = annotAccessExpr.pos;
        binaryExpr.opKind = OperatorKind.ANNOT_ACCESS;
        binaryExpr.lhsExpr = annotAccessExpr.expr;
        binaryExpr.rhsExpr = ASTBuilderUtil.createLiteral(annotAccessExpr.pkgAlias.pos, symTable.stringType,
                                                          annotAccessExpr.annotationSymbol.bvmAlias());
        binaryExpr.type = annotAccessExpr.type;
        binaryExpr.opSymbol = new BOperatorSymbol(names.fromString(OperatorKind.ANNOT_ACCESS.value()), null,
                                                  new BInvokableType(Lists.of(binaryExpr.lhsExpr.type,
                                                                              binaryExpr.rhsExpr.type),
                                                                     annotAccessExpr.type, null), null,
                                                  symTable.builtinPos, VIRTUAL);
        result = rewriteExpr(binaryExpr);
    }

    @Override
    public void visit(BLangIsLikeExpr isLikeExpr) {
        isLikeExpr.expr = rewriteExpr(isLikeExpr.expr);
        result = isLikeExpr;
    }

    @Override
    public void visit(BLangStatementExpression bLangStatementExpression) {
        bLangStatementExpression.expr = rewriteExpr(bLangStatementExpression.expr);
        bLangStatementExpression.stmt = rewrite(bLangStatementExpression.stmt, env);
        result = bLangStatementExpression;
    }

    @Override
    public void visit(BLangQueryExpr queryExpr) {
        BLangStatementExpression stmtExpr = queryDesugar.desugar(queryExpr, env);
        result = rewrite(stmtExpr, env);
    }

    @Override
    public void visit(BLangQueryAction queryAction) {
        BLangStatementExpression stmtExpr = queryDesugar.desugar(queryAction, env);
        result = rewrite(stmtExpr, env);
    }

    @Override
    public void visit(BLangJSONArrayLiteral jsonArrayLiteral) {
        jsonArrayLiteral.exprs = rewriteExprs(jsonArrayLiteral.exprs);
        result = jsonArrayLiteral;
    }

    @Override
    public void visit(BLangConstant constant) {

        BConstantSymbol constSymbol = constant.symbol;
        if (constSymbol.literalType.tag <= TypeTags.BOOLEAN || constSymbol.literalType.tag == TypeTags.NIL) {
            if (constSymbol.literalType.tag != TypeTags.NIL && constSymbol.value.value == null) {
                throw new IllegalStateException();
            }
            BLangLiteral literal = ASTBuilderUtil.createLiteral(constant.expr.pos, constSymbol.literalType,
                    constSymbol.value.value);
            constant.expr = rewriteExpr(literal);
        } else {
            constant.expr = rewriteExpr(constant.expr);
        }
        constant.annAttachments.forEach(attachment ->  rewrite(attachment, env));
        result = constant;
    }

    @Override
    public void visit(BLangIgnoreExpr ignoreExpr) {
        result = ignoreExpr;
    }

    @Override
    public void visit(BLangConstRef constantRef) {
        result = ASTBuilderUtil.createLiteral(constantRef.pos, constantRef.type, constantRef.value);
    }

    // private functions

    // Foreach desugar helper method.
    BLangSimpleVariableDef getIteratorVariableDefinition(Location pos, BVarSymbol collectionSymbol,
                                                         BInvokableSymbol iteratorInvokableSymbol,
                                                         boolean isIteratorFuncFromLangLib) {


        BLangSimpleVarRef dataReference = ASTBuilderUtil.createVariableRef(pos, collectionSymbol);
        BLangInvocation iteratorInvocation = (BLangInvocation) TreeBuilder.createInvocationNode();
        iteratorInvocation.pos = pos;
        iteratorInvocation.expr = dataReference;
        iteratorInvocation.symbol = iteratorInvokableSymbol;
        iteratorInvocation.type = iteratorInvokableSymbol.retType;
        iteratorInvocation.argExprs = Lists.of(dataReference);
        iteratorInvocation.requiredArgs = iteratorInvocation.argExprs;
        iteratorInvocation.langLibInvocation = isIteratorFuncFromLangLib;
        BVarSymbol iteratorSymbol = new BVarSymbol(0, names.fromString("$iterator$"), this.env.scope.owner.pkgID,
                                                   iteratorInvokableSymbol.retType, this.env.scope.owner, pos, VIRTUAL);

        // Note - any $iterator$ = $data$.iterator();
        BLangSimpleVariable iteratorVariable = ASTBuilderUtil.createVariable(pos, "$iterator$",
                iteratorInvokableSymbol.retType, iteratorInvocation, iteratorSymbol);
        return ASTBuilderUtil.createVariableDef(pos, iteratorVariable);
    }

    // Foreach desugar helper method.
    BLangSimpleVariableDef getIteratorNextVariableDefinition(Location pos, BType nillableResultType,
                                                             BVarSymbol iteratorSymbol,
                                                             BVarSymbol resultSymbol) {
        BLangInvocation nextInvocation = createIteratorNextInvocation(pos, iteratorSymbol);
        BLangSimpleVariable resultVariable = ASTBuilderUtil.createVariable(pos, "$result$",
                nillableResultType, nextInvocation, resultSymbol);
        return ASTBuilderUtil.createVariableDef(pos, resultVariable);
    }

    // Foreach desugar helper method.
    BLangAssignment getIteratorNextAssignment(Location pos,
                                              BVarSymbol iteratorSymbol, BVarSymbol resultSymbol) {
        BLangSimpleVarRef resultReferenceInAssignment = ASTBuilderUtil.createVariableRef(pos, resultSymbol);

        // Note - $iterator$.next();
        BLangInvocation nextInvocation = createIteratorNextInvocation(pos, iteratorSymbol);

        // we are inside the while loop. hence the iterator cannot be nil. hence remove nil from iterator's type
        nextInvocation.expr.type = types.getSafeType(nextInvocation.expr.type, true, false);

        return ASTBuilderUtil.createAssignmentStmt(pos, resultReferenceInAssignment, nextInvocation, false);
    }

    BLangInvocation createIteratorNextInvocation(Location pos, BVarSymbol iteratorSymbol) {
        BLangIdentifier nextIdentifier = ASTBuilderUtil.createIdentifier(pos, "next");
        BLangSimpleVarRef iteratorReferenceInNext = ASTBuilderUtil.createVariableRef(pos, iteratorSymbol);
        BInvokableSymbol nextFuncSymbol = getNextFunc((BObjectType) iteratorSymbol.type).symbol;
        BLangInvocation nextInvocation = (BLangInvocation) TreeBuilder.createInvocationNode();
        nextInvocation.pos = pos;
        nextInvocation.name = nextIdentifier;
        nextInvocation.expr = iteratorReferenceInNext;
        nextInvocation.requiredArgs = Lists.of(ASTBuilderUtil.createVariableRef(pos, iteratorSymbol));
        nextInvocation.argExprs = nextInvocation.requiredArgs;
        nextInvocation.symbol = nextFuncSymbol;
        nextInvocation.type = nextFuncSymbol.retType;
        return nextInvocation;
    }

    private BAttachedFunction getNextFunc(BObjectType iteratorType) {
        BObjectTypeSymbol iteratorSymbol = (BObjectTypeSymbol) iteratorType.tsymbol;
        for (BAttachedFunction bAttachedFunction : iteratorSymbol.attachedFuncs) {
            if (bAttachedFunction.funcName.value.equals("next")) {
                return bAttachedFunction;
            }
        }
        return null;
    }

    // Foreach desugar helper method.
    BLangFieldBasedAccess getValueAccessExpression(Location location, BType varType,
                                                   BVarSymbol resultSymbol) {
        return getFieldAccessExpression(location, "value", varType, resultSymbol);
    }

    BLangFieldBasedAccess getFieldAccessExpression(Location pos, String fieldName, BType varType,
                                                   BVarSymbol resultSymbol) {
        BLangSimpleVarRef resultReferenceInVariableDef = ASTBuilderUtil.createVariableRef(pos, resultSymbol);
        BLangIdentifier valueIdentifier = ASTBuilderUtil.createIdentifier(pos, fieldName);

        BLangFieldBasedAccess fieldBasedAccessExpression =
                ASTBuilderUtil.createFieldAccessExpr(resultReferenceInVariableDef, valueIdentifier);
        fieldBasedAccessExpression.pos = pos;
        fieldBasedAccessExpression.type = varType;
        fieldBasedAccessExpression.originalType = fieldBasedAccessExpression.type;
        return fieldBasedAccessExpression;
    }

    private BlockFunctionBodyNode populateArrowExprBodyBlock(BLangArrowFunction bLangArrowFunction) {
        BlockFunctionBodyNode blockNode = TreeBuilder.createBlockFunctionBodyNode();
        BLangReturn returnNode = (BLangReturn) TreeBuilder.createReturnNode();
        returnNode.pos = bLangArrowFunction.body.expr.pos;
        returnNode.setExpression(bLangArrowFunction.body.expr);
        blockNode.addStatement(returnNode);
        return blockNode;
    }

    private BLangInvocation createInvocationNode(String functionName, List<BLangExpression> args, BType retType) {
        BLangInvocation invocationNode = (BLangInvocation) TreeBuilder.createInvocationNode();
        BLangIdentifier name = (BLangIdentifier) TreeBuilder.createIdentifierNode();
        name.setLiteral(false);
        name.setValue(functionName);
        invocationNode.name = name;
        invocationNode.pkgAlias = (BLangIdentifier) TreeBuilder.createIdentifierNode();

        // TODO: 2/28/18 need to find a good way to refer to symbols
        invocationNode.symbol = symTable.rootScope.lookup(new Name(functionName)).symbol;
        invocationNode.type = retType;
        invocationNode.requiredArgs = args;
        return invocationNode;
    }

    private BLangInvocation createLangLibInvocationNode(String functionName,
                                                        BLangExpression onExpr,
                                                        List<BLangExpression> args,
                                                        BType retType,
                                                        Location pos) {
        BLangInvocation invocationNode = (BLangInvocation) TreeBuilder.createInvocationNode();
        invocationNode.pos = pos;
        BLangIdentifier name = (BLangIdentifier) TreeBuilder.createIdentifierNode();
        name.setLiteral(false);
        name.setValue(functionName);
        name.pos = pos;
        invocationNode.name = name;
        invocationNode.pkgAlias = (BLangIdentifier) TreeBuilder.createIdentifierNode();

        invocationNode.expr = onExpr;
        invocationNode.symbol = symResolver.lookupLangLibMethod(onExpr.type, names.fromString(functionName));

        ArrayList<BLangExpression> requiredArgs = new ArrayList<>();
        requiredArgs.add(onExpr);
        requiredArgs.addAll(args);
        invocationNode.requiredArgs = requiredArgs;

        invocationNode.type = retType != null ? retType : ((BInvokableSymbol) invocationNode.symbol).retType;
        invocationNode.langLibInvocation = true;
        return invocationNode;
    }

    private BLangArrayLiteral createArrayLiteralExprNode() {
        BLangArrayLiteral expr = (BLangArrayLiteral) TreeBuilder.createArrayLiteralExpressionNode();
        expr.exprs = new ArrayList<>();
        expr.type = new BArrayType(symTable.anyType);
        return expr;
    }

    private void visitFunctionPointerInvocation(BLangInvocation iExpr) {
        BLangVariableReference expr;
        if (iExpr.expr == null) {
            expr = new BLangSimpleVarRef();
        } else {
            BLangFieldBasedAccess fieldBasedAccess = new BLangFieldBasedAccess();
            fieldBasedAccess.expr = iExpr.expr;
            fieldBasedAccess.field = iExpr.name;
            expr = fieldBasedAccess;
        }
        expr.symbol = iExpr.symbol;
        expr.type = iExpr.symbol.type;

        BLangExpression rewritten = rewriteExpr(expr);
        result = new BFunctionPointerInvocation(iExpr, rewritten);
    }

    private BLangExpression visitCloneInvocation(BLangExpression expr, BType lhsType) {
        if (types.isValueType(expr.type)) {
            return expr;
        }
        if (expr.type.tag == TypeTags.ERROR) {
            return expr;
        }
        BLangInvocation cloneInvok = createLangLibInvocationNode("clone", expr, new ArrayList<>(), null, expr.pos);
        return addConversionExprIfRequired(cloneInvok, lhsType);
    }

    private BLangExpression visitCloneReadonly(BLangExpression expr, BType lhsType) {
        if (types.isValueType(expr.type)) {
            return expr;
        }
        if (expr.type.tag == TypeTags.ERROR) {
            return expr;
        }
        BLangInvocation cloneInvok = createLangLibInvocationNode("cloneReadOnly", expr, new ArrayList<>(), expr.type,
                expr.pos);
        return addConversionExprIfRequired(cloneInvok, lhsType);
    }

    @SuppressWarnings("unchecked")
    <E extends BLangNode> E rewrite(E node, SymbolEnv env) {
        if (node == null) {
            return null;
        }

        if (node.desugared) {
            return node;
        }

        SymbolEnv previousEnv = this.env;
        this.env = env;

        node.accept(this);
        BLangNode resultNode = this.result;
        this.result = null;
        resultNode.desugared = true;

        this.env = previousEnv;
        return (E) resultNode;
    }

    @SuppressWarnings("unchecked")
    <E extends BLangExpression> E rewriteExpr(E node) {
        if (node == null) {
            return null;
        }

        if (node.desugared) {
            return node;
        }

        BLangExpression expr = node;
        if (node.impConversionExpr != null) {
            expr = node.impConversionExpr;
            node.impConversionExpr = null;
        }

        expr.accept(this);
        BLangNode resultNode = this.result;
        this.result = null;
        resultNode.desugared = true;

        return (E) resultNode;
    }

    @SuppressWarnings("unchecked")
    <E extends BLangStatement> E rewrite(E statement, SymbolEnv env) {
        if (statement == null) {
            return null;
        }
        BLangStatementLink link = new BLangStatementLink();
        link.parent = currentLink;
        currentLink = link;
        BLangStatement stmt = (BLangStatement) rewrite((BLangNode) statement, env);
        // Link Statements.
        link.statement = stmt;
        stmt.statementLink = link;
        currentLink = link.parent;
        return (E) stmt;
    }

    private <E extends BLangStatement> List<E> rewriteStmt(List<E> nodeList, SymbolEnv env) {
        for (int i = 0; i < nodeList.size(); i++) {
            nodeList.set(i, rewrite(nodeList.get(i), env));
        }
        return nodeList;
    }

    private <E extends BLangNode> List<E> rewrite(List<E> nodeList, SymbolEnv env) {
        for (int i = 0; i < nodeList.size(); i++) {
            nodeList.set(i, rewrite(nodeList.get(i), env));
        }
        return nodeList;
    }

    private <E extends BLangExpression> List<E> rewriteExprs(List<E> nodeList) {
        for (int i = 0; i < nodeList.size(); i++) {
            nodeList.set(i, rewriteExpr(nodeList.get(i)));
        }
        return nodeList;
    }

    private BLangLiteral createStringLiteral(Location pos, String value) {
        BLangLiteral stringLit = new BLangLiteral(value, symTable.stringType);
        stringLit.pos = pos;
        return stringLit;
    }

    private BLangLiteral createIntLiteral(long value) {
        BLangLiteral literal = (BLangLiteral) TreeBuilder.createLiteralExpression();
        literal.value = value;
        literal.type = symTable.intType;
        return literal;
    }

    private BLangLiteral createByteLiteral(Location pos, Byte value) {
        BLangLiteral byteLiteral = new BLangLiteral(Byte.toUnsignedInt(value), symTable.byteType);
        byteLiteral.pos = pos;
        return byteLiteral;
    }

    private BLangExpression createTypeCastExpr(BLangExpression expr, BType targetType) {
        BLangTypeConversionExpr conversionExpr = (BLangTypeConversionExpr) TreeBuilder.createTypeConversionNode();
        conversionExpr.pos = expr.pos;
        conversionExpr.expr = expr;
        conversionExpr.type = targetType;
        conversionExpr.targetType = targetType;
        conversionExpr.internal = true;
        return conversionExpr;
    }

    private BType getElementType(BType type) {
        if (type.tag != TypeTags.ARRAY) {
            return type;
        }

        return getElementType(((BArrayType) type).getElementType());
    }

    // TODO: See if this is needed at all. Can't this be done when rewriting the function body?
    private void addReturnIfNotPresent(BLangInvokableNode invokableNode) {
        if (Symbols.isNative(invokableNode.symbol) ||
                (invokableNode.hasBody() && invokableNode.body.getKind() != NodeKind.BLOCK_FUNCTION_BODY)) {
            return;
        }
        //This will only check whether last statement is a return and just add a return statement.
        //This won't analyse if else blocks etc to see whether return statements are present
        BLangBlockFunctionBody funcBody = (BLangBlockFunctionBody) invokableNode.body;
        boolean isNeverOrNilableReturn = invokableNode.symbol.type.getReturnType().tag == TypeTags.NEVER ||
                invokableNode.symbol.type.getReturnType().isNullable();
        if (invokableNode.workers.size() == 0 && isNeverOrNilableReturn && (funcBody.stmts.size() < 1 ||
                funcBody.stmts.get(funcBody.stmts.size() - 1).getKind() != NodeKind.RETURN)) {
            Location invPos = invokableNode.pos;
            Location returnStmtPos = new BLangDiagnosticLocation(invPos.lineRange().filePath(),
                                                            invPos.lineRange().endLine().line(),
                                                            invPos.lineRange().endLine().line(),
                                                            invPos.lineRange().startLine().offset(),
                                                            invPos.lineRange().startLine().offset());
            BLangReturn returnStmt = ASTBuilderUtil.createNilReturnStmt(returnStmtPos, symTable.nilType);
            funcBody.addStatement(returnStmt);
        }
    }

    /**
     * Reorder the invocation arguments to match the original function signature.
     *
     * @param iExpr Function invocation expressions to reorder the arguments
     */
    private void reorderArguments(BLangInvocation iExpr) {
        BSymbol symbol = iExpr.symbol;

        if (symbol == null || symbol.type.tag != TypeTags.INVOKABLE) {
            return;
        }

        BInvokableSymbol invokableSymbol = (BInvokableSymbol) symbol;

        List<BLangExpression> restArgs = iExpr.restArgs;
        int originalRequiredArgCount = iExpr.requiredArgs.size();

        // Constructs used when the vararg provides args for required/defaultable params.
        BLangSimpleVarRef varargRef = null;
        BLangBlockStmt blockStmt = null;
        BType varargVarType = null;

        int restArgCount = restArgs.size();

        if (restArgCount > 0 &&
                restArgs.get(restArgCount - 1).getKind() == NodeKind.REST_ARGS_EXPR &&
                originalRequiredArgCount < invokableSymbol.params.size()) {
            // All or part of the args for the required and defaultable parameters are provided via the vararg.
            // We have to first evaluate the vararg's expression, define a variable, and pass a reference to it
            // to use for member access when adding such required arguments from the vararg.
            BLangExpression expr = ((BLangRestArgsExpression) restArgs.get(restArgCount - 1)).expr;
            Location varargExpPos = expr.pos;
            varargVarType = expr.type;
            String varargVarName = DESUGARED_VARARG_KEY + UNDERSCORE + this.varargCount++;

            BVarSymbol varargVarSymbol = new BVarSymbol(0, names.fromString(varargVarName), this.env.scope.owner.pkgID,
                                                        varargVarType, this.env.scope.owner, varargExpPos, VIRTUAL);
            varargRef = ASTBuilderUtil.createVariableRef(varargExpPos, varargVarSymbol);

            BLangSimpleVariable var = createVariable(varargExpPos, varargVarName, varargVarType, expr, varargVarSymbol);

            BLangSimpleVariableDef varDef = ASTBuilderUtil.createVariableDef(varargExpPos);
            varDef.var = var;
            varDef.type = varargVarType;

            blockStmt = createBlockStmt(varargExpPos);
            blockStmt.stmts.add(varDef);
        }

        if (!invokableSymbol.params.isEmpty()) {
            // Re-order the arguments
            reorderNamedArgs(iExpr, invokableSymbol, varargRef);
        }

        // There are no rest args at all or args for the rest param are only given as individual args (i.e., no vararg).
        if (restArgCount == 0 || restArgs.get(restArgCount - 1).getKind() != NodeKind.REST_ARGS_EXPR) {
            if (invokableSymbol.restParam == null) {
                return;
            }

            BLangArrayLiteral arrayLiteral = (BLangArrayLiteral) TreeBuilder.createArrayLiteralExpressionNode();
            List<BLangExpression> exprs = new ArrayList<>();

            BArrayType arrayType = (BArrayType) invokableSymbol.restParam.type;
            BType elemType = arrayType.eType;

            for (BLangExpression restArg : restArgs) {
                exprs.add(addConversionExprIfRequired(restArg, elemType));
            }

            arrayLiteral.exprs = exprs;
            arrayLiteral.type = arrayType;

            if (restArgCount != 0) {
                iExpr.restArgs = new ArrayList<>();
            }

            iExpr.restArgs.add(arrayLiteral);
            return;
        }

        // There are no individual rest args, but there is a single vararg.
        if (restArgCount == 1 && restArgs.get(0).getKind() == NodeKind.REST_ARGS_EXPR) {

            // If the number of expressions in `iExpr.requiredArgs` hasn't changed, the vararg only contained
            // arguments for the rest parameter.
            if (iExpr.requiredArgs.size() == originalRequiredArgCount) {
                return;
            }

            // Args for some or all of the required/defaultable parameters have been provided via the vararg.
            // Remove the first required arg and add a statement expression instead.
            // The removed first arg is set as the expression and the vararg expression definition is set as
            // statement(s).
            BLangExpression firstNonRestArg = iExpr.requiredArgs.remove(0);
            BLangStatementExpression stmtExpression = createStatementExpression(blockStmt, firstNonRestArg);
            stmtExpression.type = firstNonRestArg.type;
            iExpr.requiredArgs.add(0, stmtExpression);

            // If there's no rest param, the vararg only provided for required/defaultable params.
            if (invokableSymbol.restParam == null) {
                restArgs.remove(0);
                return;
            }

            // If there is a rest param, the vararg could provide for the rest param too.
            // Create a new array with just the members of the original vararg specified for the rest param.
            // All the values in the original list passed as a vararg, that were not passed for a
            // required/defaultable parameter are added to the new array.
            BLangRestArgsExpression restArgsExpression = (BLangRestArgsExpression) restArgs.remove(0);
            BArrayType restParamType = (BArrayType) invokableSymbol.restParam.type;
            Location pos = restArgsExpression.pos;

            BLangArrayLiteral newArrayLiteral = createArrayLiteralExprNode();
            newArrayLiteral.type = restParamType;

            String name = DESUGARED_VARARG_KEY + UNDERSCORE + this.varargCount++;
            BVarSymbol varSymbol = new BVarSymbol(0, names.fromString(name), this.env.scope.owner.pkgID,
                                                  restParamType, this.env.scope.owner, pos, VIRTUAL);
            BLangSimpleVarRef arrayVarRef = ASTBuilderUtil.createVariableRef(pos, varSymbol);

            BLangSimpleVariable var = createVariable(pos, name, restParamType, newArrayLiteral, varSymbol);
            BLangSimpleVariableDef varDef = ASTBuilderUtil.createVariableDef(pos);
            varDef.var = var;
            varDef.type = restParamType;

            BLangLiteral startIndex = createIntLiteral(invokableSymbol.params.size() - originalRequiredArgCount);
            BLangInvocation lengthInvocation = createLengthInvocation(pos, varargRef);
            BLangInvocation intRangeInvocation = replaceWithIntRange(pos, startIndex,
                                                                     getModifiedIntRangeEndExpr(lengthInvocation));

            BLangForeach foreach = (BLangForeach) TreeBuilder.createForeachNode();
            foreach.pos = pos;
            foreach.collection = intRangeInvocation;
            types.setForeachTypedBindingPatternType(foreach);

            final BLangSimpleVariable foreachVariable = ASTBuilderUtil.createVariable(pos, "$foreach$i",
                                                                                      foreach.varType);
            foreachVariable.symbol = new BVarSymbol(0, names.fromIdNode(foreachVariable.name),
                                                    this.env.scope.owner.pkgID, foreachVariable.type,
                                                    this.env.scope.owner, pos, VIRTUAL);
            BLangSimpleVarRef foreachVarRef = ASTBuilderUtil.createVariableRef(pos, foreachVariable.symbol);
            foreach.variableDefinitionNode = ASTBuilderUtil.createVariableDef(pos, foreachVariable);
            foreach.isDeclaredWithVar = true;
            BLangBlockStmt foreachBody = ASTBuilderUtil.createBlockStmt(pos);

            BLangIndexBasedAccess valueExpr = ASTBuilderUtil.createIndexAccessExpr(varargRef, foreachVarRef);
            valueExpr.type = varargVarType.tag == TypeTags.ARRAY ? ((BArrayType) varargVarType).eType :
                    symTable.anyType; // Use any for tuple since it's a ref array.

            BLangExpression pushExpr = addConversionExprIfRequired(valueExpr, restParamType.eType);
            BLangExpressionStmt expressionStmt = createExpressionStmt(pos, foreachBody);
            BLangInvocation pushInvocation = createLangLibInvocationNode(PUSH_LANGLIB_METHOD, arrayVarRef,
                                                                         new ArrayList<BLangExpression>() {{
                                                                             add(pushExpr);
                                                                         }}, restParamType, pos);
            pushInvocation.restArgs.add(pushInvocation.requiredArgs.remove(1));
            expressionStmt.expr = pushInvocation;
            foreach.body = foreachBody;
            BLangBlockStmt newArrayBlockStmt = createBlockStmt(pos);
            newArrayBlockStmt.addStatement(varDef);
            newArrayBlockStmt.addStatement(foreach);

            BLangStatementExpression newArrayStmtExpression = createStatementExpression(newArrayBlockStmt, arrayVarRef);
            newArrayStmtExpression.type = restParamType;

            restArgs.add(addConversionExprIfRequired(newArrayStmtExpression, restParamType));
            return;
        }

        // Now the `restArgs` list has both individual rest args and a vararg, all for the rest param.
        // We create a new array with the individual rest args and push the list passed as the vararg to it.
        BArrayType restParamType = (BArrayType) invokableSymbol.restParam.type;

        BLangArrayLiteral arrayLiteral = (BLangArrayLiteral) TreeBuilder.createArrayLiteralExpressionNode();
        arrayLiteral.type = restParamType;

        BType elemType = restParamType.eType;
        Location pos = restArgs.get(0).pos;

        List<BLangExpression> exprs = new ArrayList<>();

        for (int i = 0; i < restArgCount - 1; i++) {
            exprs.add(addConversionExprIfRequired(restArgs.get(i), elemType));
        }
        arrayLiteral.exprs = exprs;

        BLangRestArgsExpression pushRestArgsExpr = (BLangRestArgsExpression) TreeBuilder.createVarArgsNode();
        pushRestArgsExpr.pos = pos;
        pushRestArgsExpr.expr = restArgs.remove(restArgCount - 1);

        String name = DESUGARED_VARARG_KEY + UNDERSCORE + this.varargCount++;
        BVarSymbol varSymbol = new BVarSymbol(0, names.fromString(name), this.env.scope.owner.pkgID, restParamType,
                                              this.env.scope.owner, pos, VIRTUAL);
        BLangSimpleVarRef arrayVarRef = ASTBuilderUtil.createVariableRef(pos, varSymbol);

        BLangSimpleVariable var = createVariable(pos, name, restParamType, arrayLiteral, varSymbol);
        BLangSimpleVariableDef varDef = ASTBuilderUtil.createVariableDef(pos);
        varDef.var = var;
        varDef.type = restParamType;

        BLangBlockStmt pushBlockStmt = createBlockStmt(pos);
        pushBlockStmt.stmts.add(varDef);

        BLangExpressionStmt expressionStmt = createExpressionStmt(pos, pushBlockStmt);
        BLangInvocation pushInvocation = createLangLibInvocationNode(PUSH_LANGLIB_METHOD, arrayVarRef,
                                                                     new ArrayList<BLangExpression>() {{
                                                                         add(pushRestArgsExpr);
                                                                     }}, restParamType, pos);
        pushInvocation.restArgs.add(pushInvocation.requiredArgs.remove(1));
        expressionStmt.expr = pushInvocation;

        BLangStatementExpression stmtExpression = createStatementExpression(pushBlockStmt, arrayVarRef);
        stmtExpression.type = restParamType;

        iExpr.restArgs = new ArrayList<BLangExpression>(1) {{ add(stmtExpression); }};
    }

    private void reorderNamedArgs(BLangInvocation iExpr, BInvokableSymbol invokableSymbol, BLangExpression varargRef) {
        List<BLangExpression> args = new ArrayList<>();
        Map<String, BLangExpression> namedArgs = new HashMap<>();
        iExpr.requiredArgs.stream()
                .filter(expr -> expr.getKind() == NodeKind.NAMED_ARGS_EXPR)
                .forEach(expr -> namedArgs.put(((NamedArgNode) expr).getName().value, expr));

        List<BVarSymbol> params = invokableSymbol.params;

        int varargIndex = 0;

        BType varargType = null;
        boolean tupleTypedVararg = false;

        if (varargRef != null) {
            varargType = varargRef.type;
            tupleTypedVararg = varargType.tag == TypeTags.TUPLE;
        }

        // Iterate over the required args.
        for (int i = 0; i < params.size(); i++) {
            BVarSymbol param = params.get(i);
            if (iExpr.requiredArgs.size() > i && iExpr.requiredArgs.get(i).getKind() != NodeKind.NAMED_ARGS_EXPR) {
                // If a positional arg is given in the same position, it will be used.
                args.add(iExpr.requiredArgs.get(i));
            } else if (namedArgs.containsKey(param.name.value)) {
                // Else check if named arg is given.
                args.add(namedArgs.get(param.name.value));
            } else if (param.getFlags().contains(Flag.INCLUDED)) {
                createIncludedRecordLiteral(iExpr, param, namedArgs, args);
            } else if (varargRef == null) {
                // Else create a dummy expression with an ignore flag.
                BLangExpression expr = new BLangIgnoreExpr();
                expr.type = param.type;
                args.add(expr);
            } else {
                // If a vararg is provided, no parameter defaults are added and no named args are specified.
                // Thus, any missing args should come from the vararg.
                BLangIndexBasedAccess memberAccessExpr =
                        (BLangIndexBasedAccess) TreeBuilder.createIndexBasedAccessNode();
                memberAccessExpr.pos = varargRef.pos;
                memberAccessExpr.expr = varargRef;
                memberAccessExpr.indexExpr = rewriteExpr(createIntLiteral(varargIndex));
                memberAccessExpr.type = tupleTypedVararg ? ((BTupleType) varargType).tupleTypes.get(varargIndex) :
                        ((BArrayType) varargType).eType;
                varargIndex++;
                args.add(addConversionExprIfRequired(memberAccessExpr, param.type));
            }
        }
        iExpr.requiredArgs = args;
    }

<<<<<<< HEAD
    private void createIncludedRecordLiteral(BLangInvocation iExpr, BVarSymbol param, Map<String,
                                                    BLangExpression> namedArgs, List<BLangExpression> args) {
        BLangRecordLiteral recordLiteral = TreeBuilder.createBLangRecordLiteralNode();
        recordLiteral.type = param.type;
        if (param == ((BInvokableSymbol) iExpr.symbol).incRecordParamAllowAdditionalFields) {
            for (String name : namedArgs.keySet()) {
                BLangNamedArgsExpression expr = (BLangNamedArgsExpression) namedArgs.get(name);
                if (!((BRecordType) param.type).fields.containsKey(name)) {
                    createAndAddRecordFieldForIncludedRecordLiteral(recordLiteral, expr);
                }
            }
        } else {
            for (String name : namedArgs.keySet()) {
                BLangNamedArgsExpression expr = (BLangNamedArgsExpression) namedArgs.get(name);
                LinkedHashMap<String, BField> fields = ((BRecordType) param.type).fields;
                if (fields.containsKey(name) && ((BInvokableSymbol) iExpr.symbol).includedRecordParams.
                                                                        contains(fields.get(name).symbol)) {
                    createAndAddRecordFieldForIncludedRecordLiteral(recordLiteral, expr);
                }
            }
        }
        args.add(recordLiteral);
    }

    private void createAndAddRecordFieldForIncludedRecordLiteral(BLangRecordLiteral recordLiteral,
                                                                 BLangNamedArgsExpression expr) {
        BLangSimpleVarRef varRef = new BLangSimpleVarRef();
        varRef.variableName = expr.name;
        BLangRecordLiteral.BLangRecordKeyValueField recordKeyValueField = ASTBuilderUtil.
                                                                          createBLangRecordKeyValue(varRef, expr.expr);
        recordLiteral.fields.add(recordKeyValueField);
    }

    private BLangMatchTypedBindingPatternClause getSafeAssignErrorPattern(
            DiagnosticPos pos, BSymbol invokableSymbol, List<BType> equivalentErrorTypes, boolean isCheckPanicExpr) {
=======
    private BLangMatchTypedBindingPatternClause getSafeAssignErrorPattern(Location location,
                                                                          BSymbol invokableSymbol,
                                                                          List<BType> equivalentErrorTypes,
                                                                          boolean isCheckPanicExpr) {
>>>>>>> 35008e55
        // From here onwards we assume that this function has only one return type
        // Owner of the variable symbol must be an invokable symbol
        BType enclosingFuncReturnType = ((BInvokableType) invokableSymbol.type).retType;
        Set<BType> returnTypeSet = enclosingFuncReturnType.tag == TypeTags.UNION ?
                ((BUnionType) enclosingFuncReturnType).getMemberTypes() :
                new LinkedHashSet<BType>() {{
                    add(enclosingFuncReturnType);
                }};

        // For each error type, there has to be at least one equivalent return type in the enclosing function
        boolean returnOnError = equivalentErrorTypes.stream()
                .allMatch(errorType -> returnTypeSet.stream()
                        .anyMatch(retType -> types.isAssignable(errorType, retType)));

        // Create the pattern to match the error type
        //      1) Create the pattern variable
        String patternFailureCaseVarName = GEN_VAR_PREFIX.value + "t_failure";
        BLangSimpleVariable patternFailureCaseVar =
                ASTBuilderUtil.createVariable(location, patternFailureCaseVarName, symTable.errorType, null,
                                              new BVarSymbol(0, names.fromString(patternFailureCaseVarName),
                                                             this.env.scope.owner.pkgID, symTable.errorType,
                                                             this.env.scope.owner, location, VIRTUAL));

        //      2) Create the pattern block
        BLangVariableReference patternFailureCaseVarRef =
                ASTBuilderUtil.createVariableRef(location, patternFailureCaseVar.symbol);

        BLangBlockStmt patternBlockFailureCase = (BLangBlockStmt) TreeBuilder.createBlockNode();
        patternBlockFailureCase.pos = location;
        if (!isCheckPanicExpr && (returnOnError || this.onFailClause != null)) {
            //fail e;
            BLangFail failStmt = (BLangFail) TreeBuilder.createFailNode();
            failStmt.pos = location;
            failStmt.expr = patternFailureCaseVarRef;
            patternBlockFailureCase.stmts.add(failStmt);
        } else {
            // throw e
            BLangPanic panicNode = (BLangPanic) TreeBuilder.createPanicNode();
            panicNode.pos = location;
            panicNode.expr = patternFailureCaseVarRef;
            patternBlockFailureCase.stmts.add(panicNode);
        }

        return ASTBuilderUtil.createMatchStatementPattern(location, patternFailureCaseVar, patternBlockFailureCase);
    }

    private BLangMatchTypedBindingPatternClause getSafeAssignSuccessPattern(Location location,
            BType lhsType, boolean isVarDef, BVarSymbol varSymbol, BLangExpression lhsExpr) {
        //  File _$_f1 => f = _$_f1;
        // 1) Create the pattern variable
        String patternSuccessCaseVarName = GEN_VAR_PREFIX.value + "t_match";
        BLangSimpleVariable patternSuccessCaseVar =
                ASTBuilderUtil.createVariable(location, patternSuccessCaseVarName, lhsType, null,
                                              new BVarSymbol(0, names.fromString(patternSuccessCaseVarName),
                                                             this.env.scope.owner.pkgID, lhsType,
                                                             this.env.scope.owner, location, VIRTUAL));

        //2) Create the pattern body
        BLangExpression varRefExpr;
        if (isVarDef) {
            varRefExpr = ASTBuilderUtil.createVariableRef(location, varSymbol);
        } else {
            varRefExpr = lhsExpr;
        }

        BLangVariableReference patternSuccessCaseVarRef = ASTBuilderUtil.createVariableRef(location,
                patternSuccessCaseVar.symbol);
        BLangAssignment assignmentStmtSuccessCase = ASTBuilderUtil.createAssignmentStmt(location,
                varRefExpr, patternSuccessCaseVarRef, false);

        BLangBlockStmt patternBlockSuccessCase = ASTBuilderUtil.createBlockStmt(location,
                new ArrayList<BLangStatement>() {{
                    add(assignmentStmtSuccessCase);
                }});
        return ASTBuilderUtil.createMatchStatementPattern(location,
                patternSuccessCaseVar, patternBlockSuccessCase);
    }

    private BLangStatement generateIfElseStmt(BLangMatch matchStmt, BLangSimpleVariable matchExprVar) {
        List<BLangMatchBindingPatternClause> patterns = matchStmt.patternClauses;

        BLangIf parentIfNode = generateIfElseStmt(patterns.get(0), matchExprVar);
        BLangIf currentIfNode = parentIfNode;
        for (int i = 1; i < patterns.size(); i++) {
            BLangMatchBindingPatternClause patternClause = patterns.get(i);
            if (i == patterns.size() - 1 && patternClause.isLastPattern) { // This is the last pattern
                currentIfNode.elseStmt = getMatchPatternElseBody(patternClause, matchExprVar);
            } else {
                currentIfNode.elseStmt = generateIfElseStmt(patternClause, matchExprVar);
                currentIfNode = (BLangIf) currentIfNode.elseStmt;
            }
        }

        // TODO handle json and any
        // only one pattern no if just a block
        // last one just a else block..
        // json handle it specially
        //
        return parentIfNode;
    }


    /**
     * Generate an if-else statement from the given match statement.
     *
     * @param pattern match pattern statement node
     * @param matchExprVar  variable node of the match expression
     * @return if else statement node
     */
    private BLangIf generateIfElseStmt(BLangMatchBindingPatternClause pattern, BLangSimpleVariable matchExprVar) {
        BLangExpression ifCondition = createPatternIfCondition(pattern, matchExprVar.symbol);
        if (NodeKind.MATCH_TYPED_PATTERN_CLAUSE == pattern.getKind()) {
            BLangBlockStmt patternBody = getMatchPatternBody(pattern, matchExprVar);
            return ASTBuilderUtil.createIfElseStmt(pattern.pos, ifCondition, patternBody, null);
        }

        // Cast matched expression into matched type.
        BType expectedType = matchExprVar.type;
        if (pattern.getKind() == NodeKind.MATCH_STRUCTURED_PATTERN_CLAUSE) {
            BLangMatchStructuredBindingPatternClause matchPattern = (BLangMatchStructuredBindingPatternClause) pattern;
            expectedType = getStructuredBindingPatternType(matchPattern.bindingPatternVariable);
        }

        if (NodeKind.MATCH_STRUCTURED_PATTERN_CLAUSE == pattern.getKind()) { // structured match patterns
            BLangMatchStructuredBindingPatternClause structuredPattern =
                    (BLangMatchStructuredBindingPatternClause) pattern;
            BLangSimpleVariableDef varDef = forceCastIfApplicable(matchExprVar.symbol, pattern.pos, expectedType);

            // Create a variable reference for _$$_
            BLangSimpleVarRef matchExprVarRef = ASTBuilderUtil.createVariableRef(pattern.pos, varDef.var.symbol);
            structuredPattern.bindingPatternVariable.expr = matchExprVarRef;

            BLangStatement varDefStmt;
            if (NodeKind.TUPLE_VARIABLE == structuredPattern.bindingPatternVariable.getKind()) {
                varDefStmt = ASTBuilderUtil.createTupleVariableDef(pattern.pos,
                        (BLangTupleVariable) structuredPattern.bindingPatternVariable);
            } else if (NodeKind.RECORD_VARIABLE == structuredPattern.bindingPatternVariable.getKind()) {
                varDefStmt = ASTBuilderUtil.createRecordVariableDef(pattern.pos,
                        (BLangRecordVariable) structuredPattern.bindingPatternVariable);
            } else if (NodeKind.ERROR_VARIABLE == structuredPattern.bindingPatternVariable.getKind()) {
                varDefStmt = ASTBuilderUtil.createErrorVariableDef(pattern.pos,
                        (BLangErrorVariable) structuredPattern.bindingPatternVariable);
            } else {
                varDefStmt = ASTBuilderUtil
                        .createVariableDef(pattern.pos, (BLangSimpleVariable) structuredPattern.bindingPatternVariable);
            }

            if (structuredPattern.typeGuardExpr != null) {
                BLangBlockStmt blockStmt = ASTBuilderUtil.createBlockStmt(structuredPattern.pos);
                blockStmt.addStatement(varDef);
                blockStmt.addStatement(varDefStmt);
                BLangStatementExpression stmtExpr = createStatementExpression(blockStmt,
                                                                              structuredPattern.typeGuardExpr);
                stmtExpr.type = symTable.booleanType;

                ifCondition = ASTBuilderUtil
                        .createBinaryExpr(pattern.pos, ifCondition, stmtExpr, symTable.booleanType, OperatorKind.AND,
                                (BOperatorSymbol) symResolver
                                        .resolveBinaryOperator(OperatorKind.AND, symTable.booleanType,
                                                symTable.booleanType));
            } else {
                structuredPattern.body.stmts.add(0, varDef);
                structuredPattern.body.stmts.add(1, varDefStmt);
            }
        }

        return ASTBuilderUtil.createIfElseStmt(pattern.pos, ifCondition, pattern.body, null);
    }

    private BLangBlockStmt getMatchPatternBody(BLangMatchBindingPatternClause pattern,
                                               BLangSimpleVariable matchExprVar) {

        BLangBlockStmt body;

        BLangMatchTypedBindingPatternClause patternClause = (BLangMatchTypedBindingPatternClause) pattern;
        // Add the variable definition to the body of the pattern` clause
        if (patternClause.variable.name.value.equals(Names.IGNORE.value)) {
            return patternClause.body;
        }

        // create TypeName i = <TypeName> _$$_
        // Create a variable reference for _$$_
        BLangSimpleVarRef matchExprVarRef = ASTBuilderUtil.createVariableRef(patternClause.pos,
                matchExprVar.symbol);
        BLangExpression patternVarExpr = addConversionExprIfRequired(matchExprVarRef, patternClause.variable.type);

        // Add the variable def statement
        BLangSimpleVariable patternVar = ASTBuilderUtil.createVariable(patternClause.pos, "",
                patternClause.variable.type, patternVarExpr, patternClause.variable.symbol);
        BLangSimpleVariableDef patternVarDef = ASTBuilderUtil.createVariableDef(patternVar.pos, patternVar);
        patternClause.body.stmts.add(0, patternVarDef);
        body = patternClause.body;

        return body;
    }

    private BLangBlockStmt getMatchPatternElseBody(BLangMatchBindingPatternClause pattern,
            BLangSimpleVariable matchExprVar) {

        BLangBlockStmt body = pattern.body;

        if (NodeKind.MATCH_STRUCTURED_PATTERN_CLAUSE == pattern.getKind()) { // structured match patterns

            // Create a variable reference for _$$_
            BLangSimpleVarRef matchExprVarRef = ASTBuilderUtil.createVariableRef(pattern.pos, matchExprVar.symbol);

            BLangMatchStructuredBindingPatternClause structuredPattern =
                    (BLangMatchStructuredBindingPatternClause) pattern;

            structuredPattern.bindingPatternVariable.expr = matchExprVarRef;

            BLangStatement varDefStmt;
            if (NodeKind.TUPLE_VARIABLE == structuredPattern.bindingPatternVariable.getKind()) {
                varDefStmt = ASTBuilderUtil.createTupleVariableDef(pattern.pos,
                        (BLangTupleVariable) structuredPattern.bindingPatternVariable);
            } else if (NodeKind.RECORD_VARIABLE == structuredPattern.bindingPatternVariable.getKind()) {
                varDefStmt = ASTBuilderUtil.createRecordVariableDef(pattern.pos,
                        (BLangRecordVariable) structuredPattern.bindingPatternVariable);
            } else if (NodeKind.ERROR_VARIABLE == structuredPattern.bindingPatternVariable.getKind()) {
                varDefStmt = ASTBuilderUtil.createErrorVariableDef(pattern.pos,
                        (BLangErrorVariable) structuredPattern.bindingPatternVariable);
            } else {
                varDefStmt = ASTBuilderUtil
                        .createVariableDef(pattern.pos, (BLangSimpleVariable) structuredPattern.bindingPatternVariable);
            }
            structuredPattern.body.stmts.add(0, varDefStmt);
            body = structuredPattern.body;
        }

        return body;
    }

    BLangExpression addConversionExprIfRequired(BLangExpression expr, BType lhsType) {
        if (lhsType.tag == TypeTags.NONE) {
            return expr;
        }

        BType rhsType = expr.type;
        if (types.isSameType(rhsType, lhsType)) {
            return expr;
        }

        types.setImplicitCastExpr(expr, rhsType, lhsType);
        if (expr.impConversionExpr != null) {
            return expr;
        }

        if (lhsType.tag == TypeTags.JSON && rhsType.tag == TypeTags.NIL) {
            return expr;
        }

        if (lhsType.tag == TypeTags.NIL && rhsType.isNullable()) {
            return expr;
        }

        if (lhsType.tag == TypeTags.ARRAY && rhsType.tag == TypeTags.TUPLE) {
            return expr;
        }

        // Create a type cast expression
        BLangTypeConversionExpr conversionExpr = (BLangTypeConversionExpr)
                TreeBuilder.createTypeConversionNode();
        conversionExpr.expr = expr;
        conversionExpr.targetType = lhsType;
        conversionExpr.type = lhsType;
        conversionExpr.pos = expr.pos;
        conversionExpr.checkTypes = false;
        conversionExpr.internal = true;
        return conversionExpr;
    }

    private BLangExpression createPatternIfCondition(BLangMatchBindingPatternClause patternClause,
                                                     BVarSymbol varSymbol) {
        BType patternType;

        switch (patternClause.getKind()) {
            case MATCH_STATIC_PATTERN_CLAUSE:
                BLangMatchStaticBindingPatternClause staticPattern =
                        (BLangMatchStaticBindingPatternClause) patternClause;
                patternType = staticPattern.literal.type;
                break;
            case MATCH_STRUCTURED_PATTERN_CLAUSE:
                BLangMatchStructuredBindingPatternClause structuredPattern =
                        (BLangMatchStructuredBindingPatternClause) patternClause;
                patternType = getStructuredBindingPatternType(structuredPattern.bindingPatternVariable);
                break;
            default:
                BLangMatchTypedBindingPatternClause simplePattern = (BLangMatchTypedBindingPatternClause) patternClause;
                patternType = simplePattern.variable.type;
                break;
        }

        BLangExpression binaryExpr;
        BType[] memberTypes;
        if (patternType.tag == TypeTags.UNION) {
            BUnionType unionType = (BUnionType) patternType;
            memberTypes = unionType.getMemberTypes().toArray(new BType[0]);
        } else {
            memberTypes = new BType[1];
            memberTypes[0] = patternType;
        }

        if (memberTypes.length == 1) {
            binaryExpr = createPatternMatchBinaryExpr(patternClause, varSymbol, memberTypes[0]);
        } else {
            BLangExpression lhsExpr = createPatternMatchBinaryExpr(patternClause, varSymbol, memberTypes[0]);
            BLangExpression rhsExpr = createPatternMatchBinaryExpr(patternClause, varSymbol, memberTypes[1]);
            binaryExpr = ASTBuilderUtil.createBinaryExpr(patternClause.pos, lhsExpr, rhsExpr,
                    symTable.booleanType, OperatorKind.OR,
                    (BOperatorSymbol) symResolver.resolveBinaryOperator(OperatorKind.OR,
                            lhsExpr.type, rhsExpr.type));
            for (int i = 2; i < memberTypes.length; i++) {
                lhsExpr = createPatternMatchBinaryExpr(patternClause, varSymbol, memberTypes[i]);
                rhsExpr = binaryExpr;
                binaryExpr = ASTBuilderUtil.createBinaryExpr(patternClause.pos, lhsExpr, rhsExpr,
                        symTable.booleanType, OperatorKind.OR,
                        (BOperatorSymbol) symResolver.resolveBinaryOperator(OperatorKind.OR,
                                lhsExpr.type, rhsExpr.type));
            }
        }
        return binaryExpr;
    }

    private BType getStructuredBindingPatternType(BLangVariable bindingPatternVariable) {
        if (NodeKind.TUPLE_VARIABLE == bindingPatternVariable.getKind()) {
            BLangTupleVariable tupleVariable = (BLangTupleVariable) bindingPatternVariable;
            List<BType> memberTypes = new ArrayList<>();
            for (int i = 0; i < tupleVariable.memberVariables.size(); i++) {
                memberTypes.add(getStructuredBindingPatternType(tupleVariable.memberVariables.get(i)));
            }
            BTupleType tupleType = new BTupleType(memberTypes);
            if (tupleVariable.restVariable != null) {
                BArrayType restArrayType = (BArrayType) getStructuredBindingPatternType(tupleVariable.restVariable);
                tupleType.restType = restArrayType.eType;
            }
            return tupleType;
        }

        if (NodeKind.RECORD_VARIABLE == bindingPatternVariable.getKind()) {
            BLangRecordVariable recordVariable = (BLangRecordVariable) bindingPatternVariable;

            BRecordTypeSymbol recordSymbol =
                    Symbols.createRecordSymbol(0, names.fromString("$anonRecordType$" + UNDERSCORE + recordCount++),
                                               env.enclPkg.symbol.pkgID, null, env.scope.owner, recordVariable.pos,
                                               VIRTUAL);
            recordSymbol.initializerFunc = createRecordInitFunc();
            recordSymbol.scope = new Scope(recordSymbol);
            recordSymbol.scope.define(
                    names.fromString(recordSymbol.name.value + "." + recordSymbol.initializerFunc.funcName.value),
                    recordSymbol.initializerFunc.symbol);

            LinkedHashMap<String, BField> fields = new LinkedHashMap<>();
            List<BLangSimpleVariable> typeDefFields = new ArrayList<>();

            for (int i = 0; i < recordVariable.variableList.size(); i++) {
                String fieldNameStr = recordVariable.variableList.get(i).key.value;
                Name fieldName = names.fromString(fieldNameStr);
                BType fieldType = getStructuredBindingPatternType(
                        recordVariable.variableList.get(i).valueBindingPattern);
                BVarSymbol fieldSymbol = new BVarSymbol(Flags.REQUIRED, fieldName, env.enclPkg.symbol.pkgID, fieldType,
                                                        recordSymbol, bindingPatternVariable.pos, VIRTUAL);

                //TODO check below field position
                fields.put(fieldName.value, new BField(fieldName, bindingPatternVariable.pos, fieldSymbol));
                typeDefFields.add(ASTBuilderUtil.createVariable(null, fieldNameStr, fieldType, null, fieldSymbol));
                recordSymbol.scope.define(fieldName, fieldSymbol);
            }

            BRecordType recordVarType = new BRecordType(recordSymbol);
            recordVarType.fields = fields;

            // if rest param is null we treat it as an open record with anydata rest param
            recordVarType.restFieldType = recordVariable.restParam != null ?
                        ((BMapType) ((BLangSimpleVariable) recordVariable.restParam).type).constraint :
                    symTable.anydataType;
            recordSymbol.type = recordVarType;
            recordVarType.tsymbol = recordSymbol;

            BLangRecordTypeNode recordTypeNode = TypeDefBuilderHelper.createRecordTypeNode(typeDefFields,
                                                                                           recordVarType,
                                                                                           bindingPatternVariable.pos);
            recordTypeNode.initFunction =
                    rewrite(TypeDefBuilderHelper.createInitFunctionForRecordType(recordTypeNode, env, names, symTable),
                            env);
            TypeDefBuilderHelper.addTypeDefinition(recordVarType, recordSymbol, recordTypeNode, env);

            return recordVarType;
        }

        if (NodeKind.ERROR_VARIABLE == bindingPatternVariable.getKind()) {
            BLangErrorVariable errorVariable = (BLangErrorVariable) bindingPatternVariable;
            BErrorTypeSymbol errorTypeSymbol = new BErrorTypeSymbol(
                    SymTag.ERROR,
                    Flags.PUBLIC,
                    names.fromString("$anonErrorType$" + UNDERSCORE + errorCount++),
                    env.enclPkg.symbol.pkgID,
                    null, null, errorVariable.pos, VIRTUAL);
            BType detailType;
            if ((errorVariable.detail == null || errorVariable.detail.isEmpty()) && errorVariable.restDetail != null) {
                detailType = symTable.detailType;
            } else {
                detailType = createDetailType(errorVariable.detail, errorVariable.restDetail, errorCount++,
                                              errorVariable.pos);

                BLangRecordTypeNode recordTypeNode = createRecordTypeNode(errorVariable, (BRecordType) detailType);
                recordTypeNode.initFunction = TypeDefBuilderHelper
                        .createInitFunctionForRecordType(recordTypeNode, env, names, symTable);
                TypeDefBuilderHelper.addTypeDefinition(detailType, detailType.tsymbol, recordTypeNode, env);
            }
            BErrorType errorType = new BErrorType(errorTypeSymbol, detailType);
            errorTypeSymbol.type = errorType;

            TypeDefBuilderHelper.addTypeDefinition(errorType, errorTypeSymbol, createErrorTypeNode(errorType), env);
            return errorType;
        }

        return bindingPatternVariable.type;
    }

    private BLangRecordTypeNode createRecordTypeNode(BLangErrorVariable errorVariable, BRecordType detailType) {
        List<BLangSimpleVariable> fieldList = new ArrayList<>();
        for (BLangErrorVariable.BLangErrorDetailEntry field : errorVariable.detail) {
            BVarSymbol symbol = field.valueBindingPattern.symbol;
            if (symbol == null) {
                symbol = new BVarSymbol(Flags.PUBLIC, names.fromString(field.key.value + "$"),
                                        this.env.enclPkg.packageID, symTable.pureType, null,
                                        field.valueBindingPattern.pos, VIRTUAL);
            }
            BLangSimpleVariable fieldVar = ASTBuilderUtil.createVariable(
                    field.valueBindingPattern.pos,
                    symbol.name.value,
                    field.valueBindingPattern.type,
                    field.valueBindingPattern.expr,
                    symbol);
            fieldList.add(fieldVar);
        }
        return TypeDefBuilderHelper.createRecordTypeNode(fieldList, detailType, errorVariable.pos);
    }

    private BType createDetailType(List<BLangErrorVariable.BLangErrorDetailEntry> detail,
                                   BLangSimpleVariable restDetail, int errorNo, Location pos) {
        BRecordTypeSymbol detailRecordTypeSymbol = new BRecordTypeSymbol(
                SymTag.RECORD,
                Flags.PUBLIC,
                names.fromString("$anonErrorType$" + UNDERSCORE + errorNo + "$detailType"),
                env.enclPkg.symbol.pkgID, null, null, pos, VIRTUAL);

        detailRecordTypeSymbol.initializerFunc = createRecordInitFunc();
        detailRecordTypeSymbol.scope = new Scope(detailRecordTypeSymbol);
        detailRecordTypeSymbol.scope.define(
                names.fromString(detailRecordTypeSymbol.name.value + "." +
                        detailRecordTypeSymbol.initializerFunc.funcName.value),
                detailRecordTypeSymbol.initializerFunc.symbol);

        BRecordType detailRecordType = new BRecordType(detailRecordTypeSymbol);
        detailRecordType.restFieldType = symTable.anydataType;

        if (restDetail == null) {
            detailRecordType.sealed = true;
        }

        for (BLangErrorVariable.BLangErrorDetailEntry detailEntry : detail) {
            Name fieldName = names.fromIdNode(detailEntry.key);
            BType fieldType = getStructuredBindingPatternType(detailEntry.valueBindingPattern);
            BVarSymbol fieldSym = new BVarSymbol(Flags.PUBLIC, fieldName, detailRecordTypeSymbol.pkgID, fieldType,
                                                 detailRecordTypeSymbol, detailEntry.key.pos, VIRTUAL);
            detailRecordType.fields.put(fieldName.value, new BField(fieldName, detailEntry.key.pos, fieldSym));
            detailRecordTypeSymbol.scope.define(fieldName, fieldSym);
        }

        return detailRecordType;
    }

    private BAttachedFunction createRecordInitFunc() {
        BInvokableType bInvokableType = new BInvokableType(new ArrayList<>(), symTable.nilType, null);
        BInvokableSymbol initFuncSymbol = Symbols.createFunctionSymbol(
                Flags.PUBLIC, Names.EMPTY, env.enclPkg.symbol.pkgID, bInvokableType, env.scope.owner, false,
                symTable.builtinPos, VIRTUAL);
        initFuncSymbol.retType = symTable.nilType;
        return new BAttachedFunction(Names.INIT_FUNCTION_SUFFIX, initFuncSymbol, bInvokableType, symTable.builtinPos);
    }

    BLangErrorType createErrorTypeNode(BErrorType errorType) {
        BLangErrorType errorTypeNode = (BLangErrorType) TreeBuilder.createErrorTypeNode();
        errorTypeNode.type = errorType;
        return errorTypeNode;
    }

    private BLangExpression createPatternMatchBinaryExpr(BLangMatchBindingPatternClause patternClause,
                                                         BVarSymbol varSymbol, BType patternType) {
        Location pos = patternClause.pos;

        BLangSimpleVarRef varRef = ASTBuilderUtil.createVariableRef(pos, varSymbol);

        if (NodeKind.MATCH_STATIC_PATTERN_CLAUSE == patternClause.getKind()) {
            BLangMatchStaticBindingPatternClause pattern = (BLangMatchStaticBindingPatternClause) patternClause;
            return createBinaryExpression(pos, varRef, pattern.literal);
        }

        if (NodeKind.MATCH_STRUCTURED_PATTERN_CLAUSE == patternClause.getKind()) {
            return createIsLikeExpression(pos, ASTBuilderUtil.createVariableRef(pos, varSymbol), patternType);
        }

        if (patternType == symTable.nilType) {
            BLangLiteral bLangLiteral = ASTBuilderUtil.createLiteral(pos, symTable.nilType, null);
            return ASTBuilderUtil.createBinaryExpr(pos, varRef, bLangLiteral, symTable.booleanType,
                    OperatorKind.EQUAL, (BOperatorSymbol) symResolver.resolveBinaryOperator(OperatorKind.EQUAL,
                            symTable.anyType, symTable.nilType));
        } else {
            return createIsAssignableExpression(pos, varSymbol, patternType);
        }
    }

    private BLangExpression createBinaryExpression(Location pos, BLangSimpleVarRef varRef,
                                                   BLangExpression expression) {

        BLangBinaryExpr binaryExpr;
        if (NodeKind.GROUP_EXPR == expression.getKind()) {
            return createBinaryExpression(pos, varRef, ((BLangGroupExpr) expression).expression);
        }

        if (NodeKind.BINARY_EXPR == expression.getKind()) {
            binaryExpr = (BLangBinaryExpr) expression;
            BLangExpression lhsExpr = createBinaryExpression(pos, varRef, binaryExpr.lhsExpr);
            BLangExpression rhsExpr = createBinaryExpression(pos, varRef, binaryExpr.rhsExpr);

            binaryExpr = ASTBuilderUtil.createBinaryExpr(pos, lhsExpr, rhsExpr, symTable.booleanType, OperatorKind.OR,
                    (BOperatorSymbol) symResolver
                            .resolveBinaryOperator(OperatorKind.OR, symTable.booleanType, symTable.booleanType));
        } else if (expression.getKind() == NodeKind.SIMPLE_VARIABLE_REF
                && ((BLangSimpleVarRef) expression).variableName.value.equals(IGNORE.value)) {
            BLangValueType anyType = (BLangValueType) TreeBuilder.createValueTypeNode();
            anyType.type = symTable.anyType;
            anyType.typeKind = TypeKind.ANY;
            return ASTBuilderUtil.createTypeTestExpr(pos, varRef, anyType);
        } else {
            binaryExpr = ASTBuilderUtil
                    .createBinaryExpr(pos, varRef, expression, symTable.booleanType, OperatorKind.EQUAL, null);

            BSymbol opSymbol = symResolver.resolveBinaryOperator(OperatorKind.EQUAL, varRef.type, expression.type);
            if (opSymbol == symTable.notFoundSymbol) {
                opSymbol = symResolver
                        .getBinaryEqualityForTypeSets(OperatorKind.EQUAL, symTable.anydataType, expression.type,
                                binaryExpr);
            }
            binaryExpr.opSymbol = (BOperatorSymbol) opSymbol;
        }
        return binaryExpr;
    }

    private BLangIsAssignableExpr createIsAssignableExpression(Location pos,
                                                               BVarSymbol varSymbol,
                                                               BType patternType) {
        //  _$$_ isassignable patternType
        // Create a variable reference for _$$_
        BLangSimpleVarRef varRef = ASTBuilderUtil.createVariableRef(pos, varSymbol);

        // Binary operator for equality
        return ASTBuilderUtil.createIsAssignableExpr(pos, varRef, patternType, symTable.booleanType, names,
                                                     symTable.builtinPos);
    }

    private BLangIsLikeExpr createIsLikeExpression(Location pos, BLangExpression expr, BType type) {
        return ASTBuilderUtil.createIsLikeExpr(pos, expr, ASTBuilderUtil.createTypeNode(type), symTable.booleanType);
    }

    private BLangAssignment createAssignmentStmt(BLangSimpleVariable variable) {
        BLangSimpleVarRef varRef = (BLangSimpleVarRef) TreeBuilder.createSimpleVariableReferenceNode();
        varRef.pos = variable.pos;
        varRef.variableName = variable.name;
        varRef.symbol = variable.symbol;
        varRef.type = variable.type;

        BLangAssignment assignmentStmt = (BLangAssignment) TreeBuilder.createAssignmentNode();
        assignmentStmt.expr = variable.expr;
        assignmentStmt.pos = variable.pos;
        assignmentStmt.setVariable(varRef);
        return assignmentStmt;
    }

    private BLangAssignment createStructFieldUpdate(BLangFunction function, BLangSimpleVariable variable,
                                                    BVarSymbol selfSymbol) {
        return createStructFieldUpdate(function, variable.expr, variable.symbol, variable.type, selfSymbol,
                                       variable.name);
    }

    private BLangAssignment createStructFieldUpdate(BLangFunction function, BLangExpression expr,
                                                    BVarSymbol fieldSymbol, BType fieldType, BVarSymbol selfSymbol,
                                                    BLangIdentifier fieldName) {
        BLangSimpleVarRef selfVarRef = ASTBuilderUtil.createVariableRef(function.pos, selfSymbol);
        BLangFieldBasedAccess fieldAccess = ASTBuilderUtil.createFieldAccessExpr(selfVarRef, fieldName);
        fieldAccess.symbol = fieldSymbol;
        fieldAccess.type = fieldType;
        fieldAccess.isStoreOnCreation = true;

        BLangAssignment assignmentStmt = (BLangAssignment) TreeBuilder.createAssignmentNode();
        assignmentStmt.expr = expr;
        assignmentStmt.pos = function.pos;
        assignmentStmt.setVariable(fieldAccess);

        SymbolEnv initFuncEnv = SymbolEnv.createFunctionEnv(function, function.symbol.scope, env);
        return rewrite(assignmentStmt, initFuncEnv);
    }

    private void addMatchExprDefaultCase(BLangMatchExpression bLangMatchExpression) {
        List<BType> exprTypes;
        List<BType> unmatchedTypes = new ArrayList<>();

        if (bLangMatchExpression.expr.type.tag == TypeTags.UNION) {
            BUnionType unionType = (BUnionType) bLangMatchExpression.expr.type;
            exprTypes = new ArrayList<>(unionType.getMemberTypes());
        } else {
            exprTypes = Lists.of(bLangMatchExpression.type);
        }

        // find the types that do not match to any of the patterns.
        for (BType type : exprTypes) {
            boolean assignable = false;
            for (BLangMatchExprPatternClause pattern : bLangMatchExpression.patternClauses) {
                if (this.types.isAssignable(type, pattern.variable.type)) {
                    assignable = true;
                    break;
                }
            }

            if (!assignable) {
                unmatchedTypes.add(type);
            }
        }

        if (unmatchedTypes.isEmpty()) {
            return;
        }

        BType defaultPatternType;
        if (unmatchedTypes.size() == 1) {
            defaultPatternType = unmatchedTypes.get(0);
        } else {
            defaultPatternType = BUnionType.create(null, new LinkedHashSet<>(unmatchedTypes));
        }

        String patternCaseVarName = GEN_VAR_PREFIX.value + "t_match_default";
        BLangSimpleVariable patternMatchCaseVar =
                ASTBuilderUtil.createVariable(bLangMatchExpression.pos, patternCaseVarName, defaultPatternType, null,
                                              new BVarSymbol(0, names.fromString(patternCaseVarName),
                                                             this.env.scope.owner.pkgID, defaultPatternType,
                                                             this.env.scope.owner, bLangMatchExpression.pos, VIRTUAL));

        BLangMatchExprPatternClause defaultPattern =
                (BLangMatchExprPatternClause) TreeBuilder.createMatchExpressionPattern();
        defaultPattern.variable = patternMatchCaseVar;
        defaultPattern.expr = ASTBuilderUtil.createVariableRef(bLangMatchExpression.pos, patternMatchCaseVar.symbol);
        defaultPattern.pos = bLangMatchExpression.pos;
        bLangMatchExpression.patternClauses.add(defaultPattern);
    }

    private boolean safeNavigate(BLangAccessExpression accessExpr) {
        if (accessExpr.lhsVar || accessExpr.expr == null) {
            return false;
        }

        if (accessExpr.errorSafeNavigation || accessExpr.nilSafeNavigation) {
            return true;
        }

        NodeKind kind = accessExpr.expr.getKind();
        if (kind == NodeKind.FIELD_BASED_ACCESS_EXPR ||
                kind == NodeKind.INDEX_BASED_ACCESS_EXPR) {
            return safeNavigate((BLangAccessExpression) accessExpr.expr);
        }

        return false;
    }

    private BLangExpression rewriteSafeNavigationExpr(BLangAccessExpression accessExpr) {
        BType originalExprType = accessExpr.type;
        // Create a temp variable to hold the intermediate result of the acces expression.
        String matchTempResultVarName = GEN_VAR_PREFIX.value + "temp_result";
        BLangSimpleVariable tempResultVar =
                ASTBuilderUtil.createVariable(accessExpr.pos, matchTempResultVarName, accessExpr.type, null,
                                              new BVarSymbol(0, names.fromString(matchTempResultVarName),
                                                             this.env.scope.owner.pkgID, accessExpr.type,
                                                             this.env.scope.owner, accessExpr.pos, VIRTUAL));
        BLangSimpleVariableDef tempResultVarDef = ASTBuilderUtil.createVariableDef(accessExpr.pos, tempResultVar);
        BLangVariableReference tempResultVarRef =
                ASTBuilderUtil.createVariableRef(accessExpr.pos, tempResultVar.symbol);

        // Create a chain of match statements
        handleSafeNavigation(accessExpr, accessExpr.type, tempResultVar);

        // Create a statement-expression including the match statement
        BLangMatch matcEXpr = this.matchStmtStack.firstElement();
        BLangBlockStmt blockStmt =
                ASTBuilderUtil.createBlockStmt(accessExpr.pos, Lists.of(tempResultVarDef, matcEXpr));
        BLangStatementExpression stmtExpression = createStatementExpression(blockStmt, tempResultVarRef);
        stmtExpression.type = originalExprType;

        // Reset the variables
        this.matchStmtStack = new Stack<>();
        this.accessExprStack = new Stack<>();
        this.successPattern = null;
        this.safeNavigationAssignment = null;
        return stmtExpression;
    }

    private void handleSafeNavigation(BLangAccessExpression accessExpr, BType type, BLangSimpleVariable tempResultVar) {
        if (accessExpr.expr == null) {
            return;
        }

        // If the parent of current expr is the root, terminate
        NodeKind kind = accessExpr.expr.getKind();
        if (kind == NodeKind.FIELD_BASED_ACCESS_EXPR ||
                kind == NodeKind.INDEX_BASED_ACCESS_EXPR ||
                kind == NodeKind.INVOCATION) {
            handleSafeNavigation((BLangAccessExpression) accessExpr.expr, type, tempResultVar);
        }

        if (!(accessExpr.errorSafeNavigation || accessExpr.nilSafeNavigation)) {
            BType originalType = accessExpr.originalType;
            if (TypeTags.isXMLTypeTag(originalType.tag)) {
                accessExpr.type = BUnionType.create(null, originalType, symTable.errorType);
            } else {
                accessExpr.type = originalType;
            }
            if (this.safeNavigationAssignment != null) {
                this.safeNavigationAssignment.expr = addConversionExprIfRequired(accessExpr, tempResultVar.type);
            }
            return;
        }

        /*
         * If the field access is a safe navigation, create a match expression.
         * Then chain the current expression as the success-pattern of the parent
         * match expr, if available.
         * eg:
         * x but {              <--- parent match expr
         *   error e => e,
         *   T t => t.y but {   <--- current expr
         *      error e => e,
         *      R r => r.z
         *   }
         * }
         */

        BLangMatch matchStmt = ASTBuilderUtil.createMatchStatement(accessExpr.pos, accessExpr.expr, new ArrayList<>());

        boolean isAllTypesRecords = false;
        LinkedHashSet<BType> memTypes = new LinkedHashSet<>();
        if (accessExpr.expr.type.tag == TypeTags.UNION) {
            memTypes = new LinkedHashSet<>(((BUnionType) accessExpr.expr.type).getMemberTypes());
            isAllTypesRecords = isAllTypesAreRecordsInUnion(memTypes);
        }

        // Add pattern to lift nil
        if (accessExpr.nilSafeNavigation) {
            matchStmt.patternClauses.add(getMatchNullPattern(accessExpr, tempResultVar));
            matchStmt.type = type;
            memTypes.remove(symTable.nilType);
        }

        // Add pattern to lift error, only if the safe navigation is used
        if (accessExpr.errorSafeNavigation) {
            matchStmt.patternClauses.add(getMatchErrorPattern(accessExpr, tempResultVar));
            matchStmt.type = type;
            matchStmt.pos = accessExpr.pos;
            memTypes.remove(symTable.errorType);
        }

        BLangMatchTypedBindingPatternClause successPattern = null;
        Name field = getFieldName(accessExpr);
        if (field == Names.EMPTY) {
            successPattern = getSuccessPattern(accessExpr.expr.type, accessExpr, tempResultVar,
                    accessExpr.errorSafeNavigation);
            matchStmt.patternClauses.add(successPattern);
            pushToMatchStatementStack(matchStmt, accessExpr, successPattern);
            return;
        }

        if (isAllTypesRecords) {
            for (BType memberType : memTypes) {
                if (((BRecordType) memberType).fields.containsKey(field.value)) {
                    successPattern = getSuccessPattern(memberType, accessExpr, tempResultVar,
                            accessExpr.errorSafeNavigation);
                    matchStmt.patternClauses.add(successPattern);
                }
            }
            matchStmt.patternClauses.add(getMatchAllAndNilReturnPattern(accessExpr, tempResultVar));
            pushToMatchStatementStack(matchStmt, accessExpr, successPattern);
            return;
        }

        // Create the pattern for success scenario. i.e: not null and not error (if applicable).
        successPattern =
                getSuccessPattern(accessExpr.expr.type, accessExpr, tempResultVar, accessExpr.errorSafeNavigation);
        matchStmt.patternClauses.add(successPattern);
        pushToMatchStatementStack(matchStmt, accessExpr, successPattern);
    }

    private void pushToMatchStatementStack(BLangMatch matchStmt, BLangAccessExpression accessExpr,
                                           BLangMatchTypedBindingPatternClause successPattern) {
        this.matchStmtStack.push(matchStmt);
        if (this.successPattern != null) {
            this.successPattern.body = ASTBuilderUtil.createBlockStmt(accessExpr.pos, Lists.of(matchStmt));
        }
        this.successPattern = successPattern;
    }

    private Name getFieldName(BLangAccessExpression accessExpr) {
        Name field = Names.EMPTY;
        if (accessExpr.getKind() == NodeKind.FIELD_BASED_ACCESS_EXPR) {
            field = new Name(((BLangFieldBasedAccess) accessExpr).field.value);
        } else if (accessExpr.getKind() == NodeKind.INDEX_BASED_ACCESS_EXPR) {
            BLangExpression indexBasedExpression = ((BLangIndexBasedAccess) accessExpr).indexExpr;
            if (indexBasedExpression.getKind() == NodeKind.LITERAL) {
                field = new Name(((BLangLiteral) indexBasedExpression).value.toString());
            }
        }
        return field;
    }

    private boolean isAllTypesAreRecordsInUnion(LinkedHashSet<BType> memTypes) {
        for (BType memType : memTypes) {
            int typeTag = memType.tag;
            if (typeTag != TypeTags.RECORD && typeTag != TypeTags.ERROR && typeTag != TypeTags.NIL) {
                return false;
            }
        }
        return true;
    }

    private BLangMatchTypedBindingPatternClause getMatchErrorPattern(BLangExpression expr,
                                                                         BLangSimpleVariable tempResultVar) {
        String errorPatternVarName = GEN_VAR_PREFIX.value + "t_match_error";
        BLangSimpleVariable errorPatternVar =
                ASTBuilderUtil.createVariable(expr.pos, errorPatternVarName, symTable.errorType, null,
                                              new BVarSymbol(0, names.fromString(errorPatternVarName),
                                                             this.env.scope.owner.pkgID, symTable.errorType,
                                                             this.env.scope.owner, expr.pos, VIRTUAL));

        // Create assignment to temp result
        BLangSimpleVarRef assignmentRhsExpr = ASTBuilderUtil.createVariableRef(expr.pos, errorPatternVar.symbol);
        BLangVariableReference tempResultVarRef = ASTBuilderUtil.createVariableRef(expr.pos, tempResultVar.symbol);
        BLangAssignment assignmentStmt =
                ASTBuilderUtil.createAssignmentStmt(expr.pos, tempResultVarRef, assignmentRhsExpr, false);
        BLangBlockStmt patternBody = ASTBuilderUtil.createBlockStmt(expr.pos, Lists.of(assignmentStmt));

        // Create the pattern
        // R b => a = b;
        BLangMatchTypedBindingPatternClause errorPattern = ASTBuilderUtil
                .createMatchStatementPattern(expr.pos, errorPatternVar, patternBody);
        return errorPattern;
    }

    private BLangMatchExprPatternClause getMatchNullPatternGivenExpression(Location pos,
                                                                           BLangExpression expr) {
        String nullPatternVarName = IGNORE.toString();
        BLangSimpleVariable errorPatternVar =
                ASTBuilderUtil.createVariable(pos, nullPatternVarName, symTable.nilType, null,
                                              new BVarSymbol(0, names.fromString(nullPatternVarName),
                                                             this.env.scope.owner.pkgID, symTable.nilType,
                                                             this.env.scope.owner, pos, VIRTUAL));

        BLangMatchExprPatternClause nullPattern =
                (BLangMatchExprPatternClause) TreeBuilder.createMatchExpressionPattern();
        nullPattern.variable = errorPatternVar;
        nullPattern.expr = expr;
        nullPattern.pos = pos;
        return nullPattern;
    }

    private BLangMatchTypedBindingPatternClause getMatchNullPattern(BLangExpression expr,
            BLangSimpleVariable tempResultVar) {
        // TODO: optimize following by replacing var with underscore, and assigning null literal
        String nullPatternVarName = GEN_VAR_PREFIX.value + "t_match_null";
        BLangSimpleVariable nullPatternVar =
                ASTBuilderUtil.createVariable(expr.pos, nullPatternVarName, symTable.nilType, null,
                                              new BVarSymbol(0, names.fromString(nullPatternVarName),
                                                             this.env.scope.owner.pkgID, symTable.nilType,
                                                             this.env.scope.owner, expr.pos, VIRTUAL));

        // Create assignment to temp result
        BLangSimpleVarRef assignmentRhsExpr = ASTBuilderUtil.createVariableRef(expr.pos, nullPatternVar.symbol);
        BLangVariableReference tempResultVarRef = ASTBuilderUtil.createVariableRef(expr.pos, tempResultVar.symbol);
        BLangAssignment assignmentStmt =
                ASTBuilderUtil.createAssignmentStmt(expr.pos, tempResultVarRef, assignmentRhsExpr, false);
        BLangBlockStmt patternBody = ASTBuilderUtil.createBlockStmt(expr.pos, Lists.of(assignmentStmt));

        // Create the pattern
        // R b => a = b;
        BLangMatchTypedBindingPatternClause nullPattern = ASTBuilderUtil
                .createMatchStatementPattern(expr.pos, nullPatternVar, patternBody);
        return nullPattern;
    }

    private BLangMatchStaticBindingPatternClause getMatchAllAndNilReturnPattern(BLangExpression expr,
                                                                                BLangSimpleVariable tempResultVar) {

        BLangVariableReference tempResultVarRef = ASTBuilderUtil.createVariableRef(expr.pos, tempResultVar.symbol);
        BLangAssignment assignmentStmt =
                ASTBuilderUtil.createAssignmentStmt(expr.pos, tempResultVarRef, createLiteral(expr.pos,
                        symTable.nilType, Names.NIL_VALUE), false);
        BLangBlockStmt patternBody = ASTBuilderUtil.createBlockStmt(expr.pos, Lists.of(assignmentStmt));

        BLangMatchStaticBindingPatternClause matchAllPattern =
                (BLangMatchStaticBindingPatternClause) TreeBuilder.createMatchStatementStaticBindingPattern();
        String matchAllVarName = "_";
        matchAllPattern.literal =
                ASTBuilderUtil.createVariableRef(expr.pos, new BVarSymbol(0, names.fromString(matchAllVarName),
                                                                          this.env.scope.owner.pkgID, symTable.anyType,
                                                                          this.env.scope.owner, expr.pos, VIRTUAL));
        matchAllPattern.body = patternBody;

        return matchAllPattern;
    }

    private BLangMatchTypedBindingPatternClause getSuccessPattern(BType type, BLangAccessExpression accessExpr,
                                                                  BLangSimpleVariable tempResultVar,
                                                                  boolean liftError) {
        type = types.getSafeType(type, true, liftError);
        String successPatternVarName = GEN_VAR_PREFIX.value + "t_match_success";

        BVarSymbol  successPatternSymbol;
        if (type.tag == TypeTags.INVOKABLE) {
            successPatternSymbol = new BInvokableSymbol(SymTag.VARIABLE, 0, names.fromString(successPatternVarName),
                                                        this.env.scope.owner.pkgID, type, this.env.scope.owner,
                                                        accessExpr.pos, VIRTUAL);
        } else {
            successPatternSymbol = new BVarSymbol(0, names.fromString(successPatternVarName),
                                                  this.env.scope.owner.pkgID, type, this.env.scope.owner,
                                                  accessExpr.pos, VIRTUAL);
        }

        BLangSimpleVariable successPatternVar = ASTBuilderUtil.createVariable(accessExpr.pos, successPatternVarName,
                type, null, successPatternSymbol);

        BLangAccessExpression tempAccessExpr = nodeCloner.clone(accessExpr);
        if (accessExpr.getKind() == NodeKind.INDEX_BASED_ACCESS_EXPR) {
            ((BLangIndexBasedAccess) tempAccessExpr).indexExpr = ((BLangIndexBasedAccess) accessExpr).indexExpr;
        }
        if (accessExpr instanceof BLangFieldBasedAccess.BLangNSPrefixedFieldBasedAccess) {
            ((BLangFieldBasedAccess.BLangNSPrefixedFieldBasedAccess) tempAccessExpr).nsSymbol =
                    ((BLangFieldBasedAccess.BLangNSPrefixedFieldBasedAccess) accessExpr).nsSymbol;
        }

        tempAccessExpr.expr = ASTBuilderUtil.createVariableRef(accessExpr.pos, successPatternVar.symbol);
        tempAccessExpr.errorSafeNavigation = false;
        tempAccessExpr.nilSafeNavigation = false;
        accessExpr.cloneRef = null;

        // Type of the field access expression should be always taken from the child type.
        // Because the type assigned to expression contains the inherited error/nil types,
        // and may not reflect the actual type of the child/field expr.
        if (TypeTags.isXMLTypeTag(tempAccessExpr.expr.type.tag)) {
            // todo: add discription why this is special here
            tempAccessExpr.type = BUnionType.create(null, accessExpr.originalType, symTable.errorType,
                    symTable.nilType);
        } else {
            tempAccessExpr.type = accessExpr.originalType;
        }
        tempAccessExpr.optionalFieldAccess = accessExpr.optionalFieldAccess;

        BLangVariableReference tempResultVarRef =
                ASTBuilderUtil.createVariableRef(accessExpr.pos, tempResultVar.symbol);

        BLangExpression assignmentRhsExpr = addConversionExprIfRequired(tempAccessExpr, tempResultVarRef.type);
        BLangAssignment assignmentStmt =
                ASTBuilderUtil.createAssignmentStmt(accessExpr.pos, tempResultVarRef, assignmentRhsExpr, false);
        BLangBlockStmt patternBody = ASTBuilderUtil.createBlockStmt(accessExpr.pos, Lists.of(assignmentStmt));

        // Create the pattern
        // R b => a = x.foo;
        BLangMatchTypedBindingPatternClause successPattern =
                ASTBuilderUtil.createMatchStatementPattern(accessExpr.pos, successPatternVar, patternBody);
        this.safeNavigationAssignment = assignmentStmt;
        return successPattern;
    }

    private boolean safeNavigateLHS(BLangExpression expr) {
        if (expr.getKind() != NodeKind.FIELD_BASED_ACCESS_EXPR && expr.getKind() != NodeKind.INDEX_BASED_ACCESS_EXPR) {
            return false;
        }

        BLangExpression varRef = ((BLangAccessExpression) expr).expr;
        if (varRef.type.isNullable()) {
            return true;
        }

        return safeNavigateLHS(varRef);
    }

    private BLangStatement rewriteSafeNavigationAssignment(BLangAccessExpression accessExpr, BLangExpression rhsExpr,
                                                           boolean safeAssignment) {
        // --- original code ---
        // A? a = ();
        // a.b = 4;
        // --- desugared code ---
        // A? a = ();
        // if(a is ()) {
        //    panic error("NullReferenceException");
        // }
        // (<A> a).b = 4;
        // This will get chained and will get added more if cases as required,
        // For invocation exprs, this will create a temp var to store that, so it won't get executed
        // multiple times.
        this.accessExprStack = new Stack<>();
        List<BLangStatement> stmts = new ArrayList<>();
        createLHSSafeNavigation(stmts, accessExpr.expr);
        BLangAssignment assignment = ASTBuilderUtil.createAssignmentStmt(accessExpr.pos,
                cloneExpression(accessExpr), rhsExpr);
        stmts.add(assignment);
        return ASTBuilderUtil.createBlockStmt(accessExpr.pos, stmts);
    }

    private void createLHSSafeNavigation(List<BLangStatement> stmts, BLangExpression expr) {
        NodeKind kind = expr.getKind();
        boolean root = false;
        if (kind == NodeKind.FIELD_BASED_ACCESS_EXPR || kind == NodeKind.INDEX_BASED_ACCESS_EXPR ||
                kind == NodeKind.INVOCATION) {
            BLangAccessExpression accessExpr = (BLangAccessExpression) expr;
            createLHSSafeNavigation(stmts, accessExpr.expr);
            accessExpr.expr = accessExprStack.pop();
        } else {
            root = true;
        }

        // If expression is an invocation, then create a temp var to store the invocation value, so that
        // invocation will happen only one time
        if (expr.getKind() == NodeKind.INVOCATION) {
            BLangInvocation invocation = (BLangInvocation) expr;
            BVarSymbol interMediateSymbol = new BVarSymbol(0,
                                                           names.fromString(GEN_VAR_PREFIX.value + "i_intermediate"),
                                                           this.env.scope.owner.pkgID, invocation.type,
                                                           this.env.scope.owner, expr.pos, VIRTUAL);
            BLangSimpleVariable intermediateVariable = ASTBuilderUtil.createVariable(expr.pos,
                                                                                     interMediateSymbol.name.value,
                                                                                     invocation.type, invocation,
                                                                                     interMediateSymbol);
            BLangSimpleVariableDef intermediateVariableDefinition = ASTBuilderUtil.createVariableDef(invocation.pos,
                    intermediateVariable);
            stmts.add(intermediateVariableDefinition);

            expr = ASTBuilderUtil.createVariableRef(invocation.pos, interMediateSymbol);
        }

        if (expr.type.isNullable()) {
            BLangTypeTestExpr isNillTest = ASTBuilderUtil.createTypeTestExpr(expr.pos, expr, getNillTypeNode());
            isNillTest.type = symTable.booleanType;

            BLangBlockStmt thenStmt = ASTBuilderUtil.createBlockStmt(expr.pos);

            //Cloning the expression and set the nil lifted type.
            expr = cloneExpression(expr);
            expr.type = types.getSafeType(expr.type, true, false);

            if (isDefaultableMappingType(expr.type) && !root) { // TODO for records, type should be defaultable as well
                // This will properly get desugered later to a json literal
                BLangRecordLiteral jsonLiteral = (BLangRecordLiteral) TreeBuilder.createRecordLiteralNode();
                jsonLiteral.type = expr.type;
                jsonLiteral.pos = expr.pos;
                BLangAssignment assignment = ASTBuilderUtil.createAssignmentStmt(expr.pos,
                        expr, jsonLiteral);
                thenStmt.addStatement(assignment);
            } else {
                BLangLiteral literal = (BLangLiteral) TreeBuilder.createLiteralExpression();
                literal.value = ERROR_REASON_NULL_REFERENCE_ERROR;
                literal.type = symTable.stringType;

                BLangInvocation errorCtorInvocation = (BLangInvocation) TreeBuilder.createInvocationNode();
                errorCtorInvocation.pos = expr.pos;
                errorCtorInvocation.argExprs.add(literal);
                errorCtorInvocation.requiredArgs.add(literal);
                errorCtorInvocation.type = symTable.errorType;
                errorCtorInvocation.symbol = symTable.errorConstructor;

                BLangPanic panicNode = (BLangPanic) TreeBuilder.createPanicNode();
                panicNode.expr = errorCtorInvocation;
                panicNode.pos = expr.pos;
                thenStmt.addStatement(panicNode);
            }

            BLangIf ifelse = ASTBuilderUtil.createIfElseStmt(expr.pos, isNillTest, thenStmt, null);
            stmts.add(ifelse);
        }

        accessExprStack.push(expr);
    }

    BLangValueType getNillTypeNode() {
        BLangValueType nillTypeNode = (BLangValueType) TreeBuilder.createValueTypeNode();
        nillTypeNode.typeKind = TypeKind.NIL;
        nillTypeNode.type = symTable.nilType;
        return nillTypeNode;
    }

    private BLangVariableReference cloneExpression(BLangExpression expr) {
        switch (expr.getKind()) {
            case SIMPLE_VARIABLE_REF:
                return ASTBuilderUtil.createVariableRef(expr.pos, ((BLangSimpleVarRef) expr).symbol);
            case FIELD_BASED_ACCESS_EXPR:
            case INDEX_BASED_ACCESS_EXPR:
            case INVOCATION:
                return cloneAccessExpr((BLangAccessExpression) expr);
            default:
                throw new IllegalStateException();
        }
    }

    private BLangAccessExpression cloneAccessExpr(BLangAccessExpression originalAccessExpr) {
        if (originalAccessExpr.expr == null) {
            return originalAccessExpr;
        }

        BLangVariableReference varRef;
        NodeKind kind = originalAccessExpr.expr.getKind();
        if (kind == NodeKind.FIELD_BASED_ACCESS_EXPR || kind == NodeKind.INDEX_BASED_ACCESS_EXPR ||
                kind == NodeKind.INVOCATION) {
            varRef = cloneAccessExpr((BLangAccessExpression) originalAccessExpr.expr);
        } else {
            varRef = cloneExpression(originalAccessExpr.expr);
        }
        varRef.type = types.getSafeType(originalAccessExpr.expr.type, true, false);

        BLangAccessExpression accessExpr;
        switch (originalAccessExpr.getKind()) {
            case FIELD_BASED_ACCESS_EXPR:
                accessExpr = ASTBuilderUtil.createFieldAccessExpr(varRef,
                        ((BLangFieldBasedAccess) originalAccessExpr).field);
                break;
            case INDEX_BASED_ACCESS_EXPR:
                accessExpr = ASTBuilderUtil.createIndexAccessExpr(varRef,
                        ((BLangIndexBasedAccess) originalAccessExpr).indexExpr);
                break;
            case INVOCATION:
                // TODO
                accessExpr = null;
                break;
            default:
                throw new IllegalStateException();
        }

        accessExpr.originalType = originalAccessExpr.originalType;
        accessExpr.pos = originalAccessExpr.pos;
        accessExpr.lhsVar = originalAccessExpr.lhsVar;
        accessExpr.symbol = originalAccessExpr.symbol;
        accessExpr.errorSafeNavigation = false;
        accessExpr.nilSafeNavigation = false;

        // Type of the field access expression should be always taken from the child type.
        // Because the type assigned to expression contains the inherited error/nil types,
        // and may not reflect the actual type of the child/field expr.
        accessExpr.type = originalAccessExpr.originalType;
        return accessExpr;
    }

    private BLangBinaryExpr getModifiedIntRangeStartExpr(BLangExpression expr) {
        BLangLiteral constOneLiteral = ASTBuilderUtil.createLiteral(expr.pos, symTable.intType, 1L);
        return ASTBuilderUtil.createBinaryExpr(expr.pos, expr, constOneLiteral, symTable.intType, OperatorKind.ADD,
                (BOperatorSymbol) symResolver.resolveBinaryOperator(OperatorKind.ADD,
                        symTable.intType,
                        symTable.intType));
    }

    private BLangBinaryExpr getModifiedIntRangeEndExpr(BLangExpression expr) {
        BLangLiteral constOneLiteral = ASTBuilderUtil.createLiteral(expr.pos, symTable.intType, 1L);
        return ASTBuilderUtil.createBinaryExpr(expr.pos, expr, constOneLiteral, symTable.intType, OperatorKind.SUB,
                (BOperatorSymbol) symResolver.resolveBinaryOperator(OperatorKind.SUB,
                        symTable.intType,
                        symTable.intType));
    }

    private BLangLiteral getBooleanLiteral(boolean value) {
        BLangLiteral literal = (BLangLiteral) TreeBuilder.createLiteralExpression();
        literal.value = value;
        literal.type = symTable.booleanType;
        literal.pos = symTable.builtinPos;
        return literal;
    }

    private boolean isDefaultableMappingType(BType type) {
        switch (types.getSafeType(type, true, false).tag) {
            case TypeTags.JSON:
            case TypeTags.MAP:
            case TypeTags.RECORD:
                return true;
            default:
                return false;
        }
    }

    private BLangFunction createInitFunctionForClassDefn(BLangClassDefinition classDefinition, SymbolEnv env) {
        BLangFunction initFunction =
                TypeDefBuilderHelper.createInitFunctionForStructureType(classDefinition.pos, classDefinition.symbol,
                        env, names, Names.GENERATED_INIT_SUFFIX, symTable, classDefinition.type);
        BObjectTypeSymbol typeSymbol = ((BObjectTypeSymbol) classDefinition.type.tsymbol);
        typeSymbol.generatedInitializerFunc = new BAttachedFunction(Names.GENERATED_INIT_SUFFIX, initFunction.symbol,
                (BInvokableType) initFunction.type, classDefinition.pos);
        classDefinition.generatedInitFunction = initFunction;
        initFunction.returnTypeNode.type = symTable.nilType;
        return rewrite(initFunction, env);
    }

    private void visitBinaryLogicalExpr(BLangBinaryExpr binaryExpr) {
        /*
         * Desugar (lhsExpr && rhsExpr) to following if-else:
         *
         * logical AND:
         * -------------
         * T $result$;
         * if (lhsExpr) {
         *    $result$ = rhsExpr;
         * } else {
         *    $result$ = false;
         * }
         *
         * logical OR:
         * -------------
         * T $result$;
         * if (lhsExpr) {
         *    $result$ = true;
         * } else {
         *    $result$ = rhsExpr;
         * }
         *
         */
        BLangSimpleVariableDef resultVarDef = createVarDef("$result$", binaryExpr.type, null, symTable.builtinPos);
        BLangBlockStmt thenBody = ASTBuilderUtil.createBlockStmt(binaryExpr.pos);
        BLangBlockStmt elseBody = ASTBuilderUtil.createBlockStmt(binaryExpr.pos);

        // Create then assignment
        BLangSimpleVarRef thenResultVarRef = ASTBuilderUtil.createVariableRef(symTable.builtinPos,
                                                                              resultVarDef.var.symbol);
        BLangExpression thenResult;
        if (binaryExpr.opKind == OperatorKind.AND) {
            thenResult = binaryExpr.rhsExpr;
        } else {
            thenResult = getBooleanLiteral(true);
        }
        BLangAssignment thenAssignment =
                ASTBuilderUtil.createAssignmentStmt(binaryExpr.pos, thenResultVarRef, thenResult);
        thenBody.addStatement(thenAssignment);

        // Create else assignment
        BLangExpression elseResult;
        BLangSimpleVarRef elseResultVarRef = ASTBuilderUtil.createVariableRef(symTable.builtinPos,
                                                                              resultVarDef.var.symbol);
        if (binaryExpr.opKind == OperatorKind.AND) {
            elseResult = getBooleanLiteral(false);
        } else {
            elseResult = binaryExpr.rhsExpr;
        }
        BLangAssignment elseAssignment =
                ASTBuilderUtil.createAssignmentStmt(binaryExpr.pos, elseResultVarRef, elseResult);
        elseBody.addStatement(elseAssignment);

        // Then make it a expression-statement, with expression being the $result$
        BLangSimpleVarRef resultVarRef = ASTBuilderUtil.createVariableRef(binaryExpr.pos, resultVarDef.var.symbol);
        BLangIf ifElse = ASTBuilderUtil.createIfElseStmt(binaryExpr.pos, binaryExpr.lhsExpr, thenBody, elseBody);

        BLangBlockStmt blockStmt = ASTBuilderUtil.createBlockStmt(binaryExpr.pos, Lists.of(resultVarDef, ifElse));
        BLangStatementExpression stmtExpr = createStatementExpression(blockStmt, resultVarRef);
        stmtExpr.type = binaryExpr.type;

        result = rewriteExpr(stmtExpr);
    }

    /**
     * Split packahe init function into several smaller functions.
     *
     * @param packageNode package node
     * @param env symbol environment
     * @return initial init function but trimmed in size
     */
    private BLangFunction splitInitFunction(BLangPackage packageNode, SymbolEnv env) {
        int methodSize = INIT_METHOD_SPLIT_SIZE;
        BLangBlockFunctionBody funcBody = (BLangBlockFunctionBody) packageNode.initFunction.body;
        if (!isJvmTarget) {
            return packageNode.initFunction;
        }
        BLangFunction initFunction = packageNode.initFunction;

        List<BLangFunction> generatedFunctions = new ArrayList<>();
        List<BLangStatement> stmts = new ArrayList<>(funcBody.stmts);
        funcBody.stmts.clear();
        BLangFunction newFunc = initFunction;
        BLangBlockFunctionBody newFuncBody = (BLangBlockFunctionBody) newFunc.body;

        // until we get to a varDef, stmts are independent, divide it based on methodSize
        int varDefIndex = 0;
        for (int i = 0; i < stmts.size(); i++) {
            BLangStatement statement = stmts.get(i);
            if (statement.getKind() == NodeKind.VARIABLE_DEF) {
                break;
            }
            varDefIndex++;
            if (i > 0 && (i % methodSize == 0 || isAssignmentWithInitOrRecordLiteralExpr(statement))) {
                generatedFunctions.add(newFunc);
                newFunc = createIntermediateInitFunction(packageNode, env);
                newFuncBody = (BLangBlockFunctionBody) newFunc.body;
                symTable.rootScope.define(names.fromIdNode(newFunc.name), newFunc.symbol);
            }

            newFuncBody.stmts.add(stmts.get(i));
        }

        // from a varDef to a service constructor, those stmts should be within single method
        List<BLangStatement> chunkStmts = new ArrayList<>();
        for (int i = varDefIndex; i < stmts.size(); i++) {
            BLangStatement stmt = stmts.get(i);
            chunkStmts.add(stmt);
            varDefIndex++;
            if ((stmt.getKind() == NodeKind.ASSIGNMENT) &&
                    (((BLangAssignment) stmt).expr.getKind() == NodeKind.SERVICE_CONSTRUCTOR) &&
                    (newFuncBody.stmts.size() + chunkStmts.size() > methodSize)) {
                // enf of current chunk
                if (newFuncBody.stmts.size() + chunkStmts.size() > methodSize) {
                    generatedFunctions.add(newFunc);
                    newFunc = createIntermediateInitFunction(packageNode, env);
                    newFuncBody = (BLangBlockFunctionBody) newFunc.body;
                    symTable.rootScope.define(names.fromIdNode(newFunc.name), newFunc.symbol);
                }
                newFuncBody.stmts.addAll(chunkStmts);
                chunkStmts.clear();
            } else if ((stmt.getKind() == NodeKind.ASSIGNMENT) &&
                    (((BLangAssignment) stmt).varRef instanceof BLangPackageVarRef) &&
                    Symbols.isFlagOn(((BLangPackageVarRef) ((BLangAssignment) stmt).varRef).varSymbol.flags,
                            Flags.LISTENER)
            ) {
                // this is where listener registrations starts, they are independent stmts
                break;
            }
        }
        newFuncBody.stmts.addAll(chunkStmts);

        // rest of the statements can be split without chunks
        for (int i = varDefIndex; i < stmts.size(); i++) {
            if (i > 0 && i % methodSize == 0) {
                generatedFunctions.add(newFunc);
                newFunc = createIntermediateInitFunction(packageNode, env);
                newFuncBody = (BLangBlockFunctionBody) newFunc.body;
                symTable.rootScope.define(names.fromIdNode(newFunc.name), newFunc.symbol);
            }
            newFuncBody.stmts.add(stmts.get(i));
        }

        generatedFunctions.add(newFunc);

        for (int j = 0; j < generatedFunctions.size() - 1; j++) {
            BLangFunction thisFunction = generatedFunctions.get(j);

            BLangCheckedExpr checkedExpr =
                    ASTBuilderUtil.createCheckExpr(initFunction.pos,
                                                   createInvocationNode(generatedFunctions.get(j + 1).name.value,
                                                                        new ArrayList<>(), symTable.errorOrNilType),
                                                   symTable.nilType);
            checkedExpr.equivalentErrorTypeList.add(symTable.errorType);

            BLangExpressionStmt expressionStmt = ASTBuilderUtil
                    .createExpressionStmt(thisFunction.pos, (BLangBlockFunctionBody) thisFunction.body);
            expressionStmt.expr = checkedExpr;
            expressionStmt.expr.pos = initFunction.pos;

            if (j > 0) { // skip init func
                thisFunction = rewrite(thisFunction, env);
                packageNode.functions.add(thisFunction);
                packageNode.topLevelNodes.add(thisFunction);
            }
        }

        if (generatedFunctions.size() > 1) {
            // add last func
            BLangFunction lastFunc = generatedFunctions.get(generatedFunctions.size() - 1);
            lastFunc = rewrite(lastFunc, env);
            packageNode.functions.add(lastFunc);
            packageNode.topLevelNodes.add(lastFunc);
        }

        return generatedFunctions.get(0);
    }

    private boolean isAssignmentWithInitOrRecordLiteralExpr(BLangStatement statement) {
        if (statement.getKind() == NodeKind.ASSIGNMENT) {
            NodeKind exprKind = ((BLangAssignment) statement).getExpression().getKind();
            return exprKind == NodeKind.TYPE_INIT_EXPR || exprKind == NodeKind.RECORD_LITERAL_EXPR;
        }
        return false;
    }

    /**
     * Create an intermediate package init function.
     *
     * @param pkgNode package node
     * @param env     symbol environment of package
     */
    private BLangFunction createIntermediateInitFunction(BLangPackage pkgNode, SymbolEnv env) {
        String alias = pkgNode.symbol.pkgID.toString();
        BLangFunction initFunction = ASTBuilderUtil
                .createInitFunctionWithErrorOrNilReturn(pkgNode.pos, alias,
                                                        new Name(Names.INIT_FUNCTION_SUFFIX.value
                                                                + this.initFuncIndex++), symTable);
        // Create invokable symbol for init function
        createInvokableSymbol(initFunction, env);
        return initFunction;
    }

    private BType getRestType(BInvokableSymbol invokableSymbol) {
        if (invokableSymbol != null && invokableSymbol.restParam != null) {
            return invokableSymbol.restParam.type;
        }
        return null;
    }

    private BType getRestType(BLangFunction function) {
        if (function != null && function.restParam != null) {
            return function.restParam.type;
        }
        return null;
    }

    private BVarSymbol getRestSymbol(BLangFunction function) {
        if (function != null && function.restParam != null) {
            return function.restParam.symbol;
        }
        return null;
    }

    private boolean isComputedKey(RecordLiteralNode.RecordField field) {
        if (!field.isKeyValueField()) {
            return false;
        }
        return ((BLangRecordLiteral.BLangRecordKeyValueField) field).key.computedKey;
    }

    private BLangRecordLiteral rewriteMappingConstructor(BLangRecordLiteral mappingConstructorExpr) {
        List<RecordLiteralNode.RecordField> fields = mappingConstructorExpr.fields;

        BType type = mappingConstructorExpr.type;
        Location pos = mappingConstructorExpr.pos;

        List<RecordLiteralNode.RecordField> rewrittenFields = new ArrayList<>(fields.size());

        for (RecordLiteralNode.RecordField field : fields) {
            if (field.isKeyValueField()) {
                BLangRecordLiteral.BLangRecordKeyValueField keyValueField =
                        (BLangRecordLiteral.BLangRecordKeyValueField) field;

                BLangRecordLiteral.BLangRecordKey key = keyValueField.key;
                BLangExpression origKey = key.expr;
                BLangExpression keyExpr;
                if (key.computedKey) {
                    keyExpr = origKey;
                } else {
                    keyExpr = origKey.getKind() == NodeKind.SIMPLE_VARIABLE_REF ? createStringLiteral(pos,
                            StringEscapeUtils.unescapeJava(((BLangSimpleVarRef) origKey).variableName.value)) :
                            ((BLangLiteral) origKey);
                }

                BLangRecordLiteral.BLangRecordKeyValueField rewrittenField =
                        ASTBuilderUtil.createBLangRecordKeyValue(rewriteExpr(keyExpr),
                                                                 rewriteExpr(keyValueField.valueExpr));
                rewrittenField.pos = keyValueField.pos;
                rewrittenField.key.pos = key.pos;
                rewrittenFields.add(rewrittenField);
            } else if (field.getKind() == NodeKind.SIMPLE_VARIABLE_REF) {
                BLangSimpleVarRef varRefField = (BLangSimpleVarRef) field;
                rewrittenFields.add(ASTBuilderUtil.createBLangRecordKeyValue(
                        rewriteExpr(createStringLiteral(pos,
                                StringEscapeUtils.unescapeJava(varRefField.variableName.value))),
                        rewriteExpr(varRefField)));
            } else {
                BLangRecordLiteral.BLangRecordSpreadOperatorField spreadOpField =
                        (BLangRecordLiteral.BLangRecordSpreadOperatorField) field;
                spreadOpField.expr = rewriteExpr(spreadOpField.expr);
                rewrittenFields.add(spreadOpField);
            }
        }

        fields.clear();
        return type.tag == TypeTags.RECORD ? new BLangStructLiteral(pos, type, rewrittenFields) :
                new BLangMapLiteral(pos, type, rewrittenFields);
    }

    protected void addTransactionInternalModuleImport() {
        PackageID packageID = new PackageID(Names.BALLERINA_INTERNAL_ORG, Lists.of(Names.TRANSACTION),
                Names.TRANSACTION_INTERNAL_VERSION);
        if (!env.enclPkg.packageID.equals(packageID)) {
            BLangImportPackage importDcl = (BLangImportPackage) TreeBuilder.createImportPackageNode();
            List<BLangIdentifier> pkgNameComps = new ArrayList<>();
            pkgNameComps.add(ASTBuilderUtil.createIdentifier(env.enclPkg.pos, Names.TRANSACTION.value));
            importDcl.pkgNameComps = pkgNameComps;
            importDcl.orgName = ASTBuilderUtil.createIdentifier(env.enclPkg.pos, Names.BALLERINA_INTERNAL_ORG.value);
            importDcl.alias = ASTBuilderUtil.createIdentifier(env.enclPkg.pos, "trx");
            importDcl.version = ASTBuilderUtil.createIdentifier(env.enclPkg.pos, "");
            importDcl.symbol = new BPackageSymbol(packageID, env.enclPkg.symbol.owner,
                    env.enclPkg.symbol.pos, env.enclPkg.symbol.origin);
            env.enclPkg.imports.add(importDcl);
        }
    }
}<|MERGE_RESOLUTION|>--- conflicted
+++ resolved
@@ -6375,8 +6375,6 @@
             } else if (namedArgs.containsKey(param.name.value)) {
                 // Else check if named arg is given.
                 args.add(namedArgs.get(param.name.value));
-            } else if (param.getFlags().contains(Flag.INCLUDED)) {
-                createIncludedRecordLiteral(iExpr, param, namedArgs, args);
             } else if (varargRef == null) {
                 // Else create a dummy expression with an ignore flag.
                 BLangExpression expr = new BLangIgnoreExpr();
@@ -6399,48 +6397,10 @@
         iExpr.requiredArgs = args;
     }
 
-<<<<<<< HEAD
-    private void createIncludedRecordLiteral(BLangInvocation iExpr, BVarSymbol param, Map<String,
-                                                    BLangExpression> namedArgs, List<BLangExpression> args) {
-        BLangRecordLiteral recordLiteral = TreeBuilder.createBLangRecordLiteralNode();
-        recordLiteral.type = param.type;
-        if (param == ((BInvokableSymbol) iExpr.symbol).incRecordParamAllowAdditionalFields) {
-            for (String name : namedArgs.keySet()) {
-                BLangNamedArgsExpression expr = (BLangNamedArgsExpression) namedArgs.get(name);
-                if (!((BRecordType) param.type).fields.containsKey(name)) {
-                    createAndAddRecordFieldForIncludedRecordLiteral(recordLiteral, expr);
-                }
-            }
-        } else {
-            for (String name : namedArgs.keySet()) {
-                BLangNamedArgsExpression expr = (BLangNamedArgsExpression) namedArgs.get(name);
-                LinkedHashMap<String, BField> fields = ((BRecordType) param.type).fields;
-                if (fields.containsKey(name) && ((BInvokableSymbol) iExpr.symbol).includedRecordParams.
-                                                                        contains(fields.get(name).symbol)) {
-                    createAndAddRecordFieldForIncludedRecordLiteral(recordLiteral, expr);
-                }
-            }
-        }
-        args.add(recordLiteral);
-    }
-
-    private void createAndAddRecordFieldForIncludedRecordLiteral(BLangRecordLiteral recordLiteral,
-                                                                 BLangNamedArgsExpression expr) {
-        BLangSimpleVarRef varRef = new BLangSimpleVarRef();
-        varRef.variableName = expr.name;
-        BLangRecordLiteral.BLangRecordKeyValueField recordKeyValueField = ASTBuilderUtil.
-                                                                          createBLangRecordKeyValue(varRef, expr.expr);
-        recordLiteral.fields.add(recordKeyValueField);
-    }
-
-    private BLangMatchTypedBindingPatternClause getSafeAssignErrorPattern(
-            DiagnosticPos pos, BSymbol invokableSymbol, List<BType> equivalentErrorTypes, boolean isCheckPanicExpr) {
-=======
     private BLangMatchTypedBindingPatternClause getSafeAssignErrorPattern(Location location,
                                                                           BSymbol invokableSymbol,
                                                                           List<BType> equivalentErrorTypes,
                                                                           boolean isCheckPanicExpr) {
->>>>>>> 35008e55
         // From here onwards we assume that this function has only one return type
         // Owner of the variable symbol must be an invokable symbol
         BType enclosingFuncReturnType = ((BInvokableType) invokableSymbol.type).retType;
