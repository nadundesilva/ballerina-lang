--- conflicted
+++ resolved
@@ -462,7 +462,7 @@
             return generatedInitFunc;
         }
 
-        return wireUpGeneratedInitFunction(generatedInitFunc, 
+        return wireUpGeneratedInitFunction(generatedInitFunc,
                 (BObjectTypeSymbol) objectTypeNode.symbol, objectTypeNode.initFunction);
     }
 
@@ -4531,17 +4531,11 @@
         BObjectTypeSymbol tSymbol = (BObjectTypeSymbol) objectType.tsymbol;
         Name objectClassName = names.fromString(
                 anonModelHelper.getNextRawTemplateTypeKey(env.enclPkg.packageID, tSymbol.name));
-<<<<<<< HEAD
         tSymbol.flags |= Flags.CLASS;
 
         BObjectTypeSymbol classTSymbol = Symbols.createObjectSymbol(tSymbol.flags, objectClassName,
-                                                                    env.enclPkg.packageID, null, env.enclPkg.symbol);
-=======
-        final int updatedFlags = Flags.unset(tSymbol.flags, Flags.ABSTRACT);
-        BObjectTypeSymbol classTSymbol = Symbols.createObjectSymbol(updatedFlags, objectClassName,
                                                                     env.enclPkg.packageID, null, env.enclPkg.symbol,
                                                                     pos);
->>>>>>> b35c5b5b
 
         // Create a new concrete, class type for the provided abstract object type
         BObjectType objectClassType = new BObjectType(classTSymbol, tSymbol.flags);
@@ -4597,13 +4591,8 @@
                         symTable, classDefn.type);
         BObjectTypeSymbol typeSymbol = ((BObjectTypeSymbol) classDefn.type.tsymbol);
         typeSymbol.initializerFunc = new BAttachedFunction(Names.USER_DEFINED_INIT_SUFFIX, initFunction.symbol,
-<<<<<<< HEAD
-                                                           (BInvokableType) initFunction.type);
+                                                           (BInvokableType) initFunction.type, objectTypeNode.pos);
         classDefn.initFunction = initFunction;
-=======
-                                                           (BInvokableType) initFunction.type, objectTypeNode.pos);
-        objectTypeNode.initFunction = initFunction;
->>>>>>> b35c5b5b
         initFunction.returnTypeNode.type = symTable.nilType;
 
         BLangBlockFunctionBody initFuncBody = (BLangBlockFunctionBody) initFunction.body;
@@ -4614,13 +4603,8 @@
             }
             BVarSymbol fieldSym = field.symbol;
             BVarSymbol paramSym = new BVarSymbol(Flags.FINAL, fieldSym.name, this.env.scope.owner.pkgID, fieldSym.type,
-<<<<<<< HEAD
-                                                 initFunction.symbol);
+                                                 initFunction.symbol, objectTypeNode.pos);
             BLangSimpleVariable param = ASTBuilderUtil.createVariable(classDefn.pos, fieldSym.name.value,
-=======
-                                                 initFunction.symbol, objectTypeNode.pos);
-            BLangSimpleVariable param = ASTBuilderUtil.createVariable(objectTypeNode.pos, fieldSym.name.value,
->>>>>>> b35c5b5b
                                                                       fieldSym.type, null, paramSym);
             param.flagSet.add(Flag.FINAL);
             initFunction.symbol.scope.define(paramSym.name, paramSym);
