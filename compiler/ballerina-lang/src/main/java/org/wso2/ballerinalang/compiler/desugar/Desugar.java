--- conflicted
+++ resolved
@@ -1789,18 +1789,13 @@
                         (BVarSymbol) fieldAccessExpr.symbol);
             } else {
                 targetVarRef = new BLangStructFieldAccessExpr(fieldAccessExpr.pos,
-<<<<<<< HEAD
                         (BLangVariableReference) fieldAccessExpr.expr, stringLit, (BVarSymbol) fieldAccessExpr.symbol,
                         false);
-=======
-                        (BLangVariableReference) fieldAccessExpr.expr, stringLit,
-                        (BVarSymbol) fieldAccessExpr.symbol, false);
 
                 // expr symbol is null when their is a array as the field
                 if (!enclLocks.isEmpty() && (((BLangVariableReference) fieldAccessExpr.expr).symbol != null)) {
                     enclLocks.peek().addFieldVariable((BLangStructFieldAccessExpr) targetVarRef);
                 }
->>>>>>> d332fc69
             }
         } else if (varRefType.tag == TypeTags.RECORD) {
             if (fieldAccessExpr.symbol != null && fieldAccessExpr.symbol.type.tag == TypeTags.INVOKABLE
