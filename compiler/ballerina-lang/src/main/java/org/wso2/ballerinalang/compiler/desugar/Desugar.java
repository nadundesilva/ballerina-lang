--- conflicted
+++ resolved
@@ -4670,45 +4670,7 @@
     }
 
     @Override
-<<<<<<< HEAD
-    public void visit(BLangFailExpr failExpr) {
-        if(onFailFuncBlock != null) {
-            onFailLambdaInvocation.argExprs = Lists.of(rewrite(failExpr.expr, env));
-            onFailLambdaInvocation.requiredArgs = onFailLambdaInvocation.argExprs;
-            BLangStatementExpression expression = ASTBuilderUtil.createStatementExpression(onFailFuncBlock,
-                    ASTBuilderUtil.createLiteral(failExpr.pos, symTable.nilType, Names.NIL_VALUE));
-            BLangExpressionStmt exprStmt = (BLangExpressionStmt) TreeBuilder.createExpressionStatementNode();
-            exprStmt.expr = expression;
-            exprStmt.pos = failExpr.pos;
-            failExpr.exprStmt = exprStmt;
-            result = failExpr;
-        } else {
-            BLangReturn stmt = ASTBuilderUtil.createReturnStmt(failExpr.pos, failExpr.expr);
-=======
     public void visit(BLangFail failNode) {
-//        lambdaFunction.function = func;
-//        func.requiredParams.addAll(lambdaFunctionVariable);
-//        func.setReturnTypeNode(returnType);
-//        func.desugaredReturnType = true;
-//        defineFunction(func, env.enclPkg);
-//        lambdaFunctionVariable = func.requiredParams;
-//
-//        func.body = lambdaBody;
-//        func.desugared = false;
-//        lambdaFunction.pos = pos;
-//        List<BType> paramTypes = new ArrayList<>();
-//        lambdaFunctionVariable.forEach(variable -> paramTypes.add(variable.symbol.type));
-//        BLangSimpleVarRef errrRef = (BLangSimpleVarRef) failExpr.expr;
-//        BLangSimpleVariable errVar = (BLangSimpleVariable) TreeBuilder.createSimpleVariableNode();
-//        errVar.expr = errrRef;
-//        errVar.symbol = (BVarSymbol) errrRef.symbol;
-//        errVar.type = errrRef.type;
-//        errVar.name = errrRef.variableName;
-//        onFailFunc.function.requiredParams.add(errVar);
-//        List<BType> paramTypes = new ArrayList();
-//        onFailFunc.function.requiredParams.forEach(variable -> paramTypes.add(variable.symbol.type));
-//        onFailFunc.type = new BInvokableType(paramTypes, onFailFunc..type.getReturnType(),
-//                null);
         if (onFailFuncBlock != null) {
             onFailLambdaInvocation.argExprs = Lists.of(rewrite(failNode.expr, env));
             onFailLambdaInvocation.requiredArgs = onFailLambdaInvocation.argExprs;
@@ -4721,7 +4683,6 @@
             result = failNode;
         } else {
             BLangReturn stmt = ASTBuilderUtil.createReturnStmt(failNode.pos, failNode.expr);
->>>>>>> 7f18f299
             result = rewrite(stmt, env);
         }
     }
