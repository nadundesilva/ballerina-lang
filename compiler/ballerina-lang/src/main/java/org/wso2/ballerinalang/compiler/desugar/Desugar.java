--- conflicted
+++ resolved
@@ -719,18 +719,12 @@
         BLangRecordVariable varNode = varDefNode.var;
 
         final BLangBlockStmt blockStmt = ASTBuilderUtil.createBlockStmt(varDefNode.pos);
-<<<<<<< HEAD
 
         BType runTimeType = new BMapType(TypeTags.MAP, symTable.anyType, null);
 
         final BLangSimpleVariable mapVariable = ASTBuilderUtil.createVariable(varDefNode.pos, "$map$0", runTimeType,
                 null, new BVarSymbol(0, names.fromString("$map$0"), this.env.scope.owner.pkgID,
                         runTimeType, this.env.scope.owner));
-=======
-        final BLangSimpleVariable mapVariable = ASTBuilderUtil.createVariable(varDefNode.pos, "", 
-                symTable.mapType, null, new BVarSymbol(0, names.fromString("$map$0"), this.env.scope.owner.pkgID,
-                                                       symTable.mapType, this.env.scope.owner));
->>>>>>> f5bf85da
         mapVariable.expr = varDefNode.var.expr;
         final BLangSimpleVariableDef variableDef = ASTBuilderUtil.createVariableDefStmt(varDefNode.pos, blockStmt);
         variableDef.var = mapVariable;
@@ -802,12 +796,7 @@
 
             if (variable.getKind() == NodeKind.RECORD_VARIABLE) {
                 BLangIndexBasedAccess arrayAccessExpr = ASTBuilderUtil.createIndexBasesAccessExpr(
-<<<<<<< HEAD
-                        parentTupleVariable.pos, new BMapType(TypeTags.MAP, symTable.anyType, null),
-                        tupleVarSymbol, indexExpr);
-=======
                         parentTupleVariable.pos, symTable.mapType, tupleVarSymbol, indexExpr);
->>>>>>> f5bf85da
                 if (parentIndexAccessExpr != null) {
                     arrayAccessExpr.expr = parentIndexAccessExpr;
                 }
@@ -882,12 +871,7 @@
 
             if (recordFieldKeyValue.valueBindingPattern.getKind() == NodeKind.RECORD_VARIABLE) {
                 BLangIndexBasedAccess arrayAccessExpr = ASTBuilderUtil.createIndexBasesAccessExpr(
-<<<<<<< HEAD
-                        parentRecordVariable.pos, new BMapType(TypeTags.MAP, symTable.anyType, null),
-                        recordVarSymbol, indexExpr);
-=======
                         parentRecordVariable.pos, symTable.mapType, recordVarSymbol, indexExpr);
->>>>>>> f5bf85da
                 if (parentIndexAccessExpr != null) {
                     arrayAccessExpr.expr = parentIndexAccessExpr;
                 }
@@ -1493,12 +1477,7 @@
                 BLangLiteral indexExpr = ASTBuilderUtil.createLiteral(recordVarRef.pos, symTable.intType,
                                                                       (long) index);
                 BLangIndexBasedAccess arrayAccessExpr = ASTBuilderUtil.createIndexBasesAccessExpr(
-<<<<<<< HEAD
-                        parentTupleVariable.pos, new BMapType(TypeTags.MAP, symTable.anyType, null),
-                        tupleVarSymbol, indexExpr);
-=======
                         parentTupleVariable.pos, symTable.mapType, tupleVarSymbol, indexExpr);
->>>>>>> f5bf85da
                 if (parentIndexAccessExpr != null) {
                     arrayAccessExpr.expr = parentIndexAccessExpr;
                 }
@@ -1513,12 +1492,7 @@
                 BLangLiteral indexExpr = ASTBuilderUtil.createLiteral(errorVarRef.pos, symTable.intType,
                         (long) index);
                 BLangIndexBasedAccess arrayAccessExpr = ASTBuilderUtil.createIndexBasesAccessExpr(
-<<<<<<< HEAD
-                        parentTupleVariable.pos, expression.type,
-                        tupleVarSymbol, indexExpr);
-=======
                         parentTupleVariable.pos, symTable.mapType, tupleVarSymbol, indexExpr);
->>>>>>> f5bf85da
                 if (parentIndexAccessExpr != null) {
                     arrayAccessExpr.expr = parentIndexAccessExpr;
                 }
@@ -1582,7 +1556,6 @@
     public void visit(BLangRecordDestructure recordDestructure) {
 
         final BLangBlockStmt blockStmt = ASTBuilderUtil.createBlockStmt(recordDestructure.pos);
-<<<<<<< HEAD
 
         BType runTimeType = new BMapType(TypeTags.MAP, symTable.anyType, null);
 
@@ -1590,11 +1563,6 @@
         final BLangSimpleVariable mapVariable = ASTBuilderUtil.createVariable(recordDestructure.pos, name, runTimeType,
                 null, new BVarSymbol(0, names.fromString(name), this.env.scope.owner.pkgID,
                         runTimeType, this.env.scope.owner));
-=======
-        final BLangSimpleVariable mapVariable = ASTBuilderUtil.createVariable(recordDestructure.pos, "", 
-                symTable.mapType, null, new BVarSymbol(0, names.fromString("$map$0"), this.env.scope.owner.pkgID,
-                                                       symTable.mapType, this.env.scope.owner));
->>>>>>> f5bf85da
         mapVariable.expr = recordDestructure.expr;
         final BLangSimpleVariableDef variableDef = ASTBuilderUtil.
                 createVariableDefStmt(recordDestructure.pos, blockStmt);
@@ -1642,12 +1610,7 @@
             if (NodeKind.RECORD_VARIABLE_REF == variableReference.getKind()) {
                 BLangRecordVarRef recordVariable = (BLangRecordVarRef) variableReference;
                 BLangIndexBasedAccess arrayAccessExpr = ASTBuilderUtil.createIndexBasesAccessExpr(
-<<<<<<< HEAD
-                        parentRecordVarRef.pos, new BMapType(TypeTags.MAP, symTable.anyType, null),
-                        recordVarSymbol, indexExpr);
-=======
                         parentRecordVarRef.pos, symTable.mapType, recordVarSymbol, indexExpr);
->>>>>>> f5bf85da
                 if (parentIndexAccessExpr != null) {
                     arrayAccessExpr.expr = parentIndexAccessExpr;
                 }
@@ -4629,16 +4592,12 @@
             BRecordTypeSymbol recordSymbol =
                     Symbols.createRecordSymbol(0, names.fromString("$anonRecordType$" + recordCount++),
                                                env.enclPkg.symbol.pkgID, null, env.scope.owner);
-<<<<<<< HEAD
             recordSymbol.initializerFunc = createRecordInitFunc();
             recordSymbol.scope = new Scope(recordSymbol);
             recordSymbol.scope.define(
                     names.fromString(recordSymbol.name.value + "." + recordSymbol.initializerFunc.funcName.value),
                     recordSymbol.initializerFunc.symbol);
 
-=======
-            recordSymbol.scope = new Scope(recordSymbol);
->>>>>>> f5bf85da
             List<BField> fields = new ArrayList<>();
             List<BLangSimpleVariable> typeDefFields = new ArrayList<>();
 
@@ -4651,15 +4610,9 @@
                         env.enclPkg.symbol.pkgID, fieldType, recordSymbol);
 
                 //TODO check below field position
-<<<<<<< HEAD
                 fields.add(new BField(fieldName, bindingPatternVariable.pos, fieldSymbol));
                 typeDefFields.add(ASTBuilderUtil.createVariable(null, fieldNameStr, fieldType, null, fieldSymbol));
                 recordSymbol.scope.define(fieldName, fieldSymbol);
-=======
-                fields.add(new BField(names.fromString(fieldName), bindingPatternVariable.pos, fieldSymbol));
-                typeDefFields.add(ASTBuilderUtil.createVariable(null, fieldName, fieldType, null, fieldSymbol));
-                recordSymbol.scope.define(fieldSymbol.name, fieldSymbol);
->>>>>>> f5bf85da
             }
 
             BRecordType recordVarType = new BRecordType(recordSymbol);
