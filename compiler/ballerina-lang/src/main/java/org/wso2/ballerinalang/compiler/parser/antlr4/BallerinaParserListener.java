// Generated from BallerinaParser.g4 by ANTLR 4.5.3
package org.wso2.ballerinalang.compiler.parser.antlr4;
import org.antlr.v4.runtime.tree.ParseTreeListener;

/**
 * This interface defines a complete listener for a parse tree produced by
 * {@link BallerinaParser}.
 */
public interface BallerinaParserListener extends ParseTreeListener {
	/**
	 * Enter a parse tree produced by {@link BallerinaParser#compilationUnit}.
	 * @param ctx the parse tree
	 */
	void enterCompilationUnit(BallerinaParser.CompilationUnitContext ctx);
	/**
	 * Exit a parse tree produced by {@link BallerinaParser#compilationUnit}.
	 * @param ctx the parse tree
	 */
	void exitCompilationUnit(BallerinaParser.CompilationUnitContext ctx);
	/**
	 * Enter a parse tree produced by {@link BallerinaParser#packageDeclaration}.
	 * @param ctx the parse tree
	 */
	void enterPackageDeclaration(BallerinaParser.PackageDeclarationContext ctx);
	/**
	 * Exit a parse tree produced by {@link BallerinaParser#packageDeclaration}.
	 * @param ctx the parse tree
	 */
	void exitPackageDeclaration(BallerinaParser.PackageDeclarationContext ctx);
	/**
	 * Enter a parse tree produced by {@link BallerinaParser#packageName}.
	 * @param ctx the parse tree
	 */
	void enterPackageName(BallerinaParser.PackageNameContext ctx);
	/**
	 * Exit a parse tree produced by {@link BallerinaParser#packageName}.
	 * @param ctx the parse tree
	 */
	void exitPackageName(BallerinaParser.PackageNameContext ctx);
	/**
	 * Enter a parse tree produced by {@link BallerinaParser#version}.
	 * @param ctx the parse tree
	 */
	void enterVersion(BallerinaParser.VersionContext ctx);
	/**
	 * Exit a parse tree produced by {@link BallerinaParser#version}.
	 * @param ctx the parse tree
	 */
	void exitVersion(BallerinaParser.VersionContext ctx);
	/**
	 * Enter a parse tree produced by {@link BallerinaParser#importDeclaration}.
	 * @param ctx the parse tree
	 */
	void enterImportDeclaration(BallerinaParser.ImportDeclarationContext ctx);
	/**
	 * Exit a parse tree produced by {@link BallerinaParser#importDeclaration}.
	 * @param ctx the parse tree
	 */
	void exitImportDeclaration(BallerinaParser.ImportDeclarationContext ctx);
	/**
	 * Enter a parse tree produced by {@link BallerinaParser#orgName}.
	 * @param ctx the parse tree
	 */
	void enterOrgName(BallerinaParser.OrgNameContext ctx);
	/**
	 * Exit a parse tree produced by {@link BallerinaParser#orgName}.
	 * @param ctx the parse tree
	 */
	void exitOrgName(BallerinaParser.OrgNameContext ctx);
	/**
	 * Enter a parse tree produced by {@link BallerinaParser#definition}.
	 * @param ctx the parse tree
	 */
	void enterDefinition(BallerinaParser.DefinitionContext ctx);
	/**
	 * Exit a parse tree produced by {@link BallerinaParser#definition}.
	 * @param ctx the parse tree
	 */
	void exitDefinition(BallerinaParser.DefinitionContext ctx);
	/**
	 * Enter a parse tree produced by {@link BallerinaParser#serviceDefinition}.
	 * @param ctx the parse tree
	 */
	void enterServiceDefinition(BallerinaParser.ServiceDefinitionContext ctx);
	/**
	 * Exit a parse tree produced by {@link BallerinaParser#serviceDefinition}.
	 * @param ctx the parse tree
	 */
	void exitServiceDefinition(BallerinaParser.ServiceDefinitionContext ctx);
	/**
	 * Enter a parse tree produced by {@link BallerinaParser#serviceEndpointAttachments}.
	 * @param ctx the parse tree
	 */
	void enterServiceEndpointAttachments(BallerinaParser.ServiceEndpointAttachmentsContext ctx);
	/**
	 * Exit a parse tree produced by {@link BallerinaParser#serviceEndpointAttachments}.
	 * @param ctx the parse tree
	 */
	void exitServiceEndpointAttachments(BallerinaParser.ServiceEndpointAttachmentsContext ctx);
	/**
	 * Enter a parse tree produced by {@link BallerinaParser#serviceBody}.
	 * @param ctx the parse tree
	 */
	void enterServiceBody(BallerinaParser.ServiceBodyContext ctx);
	/**
	 * Exit a parse tree produced by {@link BallerinaParser#serviceBody}.
	 * @param ctx the parse tree
	 */
	void exitServiceBody(BallerinaParser.ServiceBodyContext ctx);
	/**
	 * Enter a parse tree produced by {@link BallerinaParser#resourceDefinition}.
	 * @param ctx the parse tree
	 */
	void enterResourceDefinition(BallerinaParser.ResourceDefinitionContext ctx);
	/**
	 * Exit a parse tree produced by {@link BallerinaParser#resourceDefinition}.
	 * @param ctx the parse tree
	 */
	void exitResourceDefinition(BallerinaParser.ResourceDefinitionContext ctx);
	/**
	 * Enter a parse tree produced by {@link BallerinaParser#resourceParameterList}.
	 * @param ctx the parse tree
	 */
	void enterResourceParameterList(BallerinaParser.ResourceParameterListContext ctx);
	/**
	 * Exit a parse tree produced by {@link BallerinaParser#resourceParameterList}.
	 * @param ctx the parse tree
	 */
	void exitResourceParameterList(BallerinaParser.ResourceParameterListContext ctx);
	/**
	 * Enter a parse tree produced by {@link BallerinaParser#callableUnitBody}.
	 * @param ctx the parse tree
	 */
	void enterCallableUnitBody(BallerinaParser.CallableUnitBodyContext ctx);
	/**
	 * Exit a parse tree produced by {@link BallerinaParser#callableUnitBody}.
	 * @param ctx the parse tree
	 */
	void exitCallableUnitBody(BallerinaParser.CallableUnitBodyContext ctx);
	/**
	 * Enter a parse tree produced by {@link BallerinaParser#functionDefinition}.
	 * @param ctx the parse tree
	 */
	void enterFunctionDefinition(BallerinaParser.FunctionDefinitionContext ctx);
	/**
	 * Exit a parse tree produced by {@link BallerinaParser#functionDefinition}.
	 * @param ctx the parse tree
	 */
	void exitFunctionDefinition(BallerinaParser.FunctionDefinitionContext ctx);
	/**
	 * Enter a parse tree produced by {@link BallerinaParser#lambdaFunction}.
	 * @param ctx the parse tree
	 */
	void enterLambdaFunction(BallerinaParser.LambdaFunctionContext ctx);
	/**
	 * Exit a parse tree produced by {@link BallerinaParser#lambdaFunction}.
	 * @param ctx the parse tree
	 */
	void exitLambdaFunction(BallerinaParser.LambdaFunctionContext ctx);
	/**
	 * Enter a parse tree produced by {@link BallerinaParser#callableUnitSignature}.
	 * @param ctx the parse tree
	 */
	void enterCallableUnitSignature(BallerinaParser.CallableUnitSignatureContext ctx);
	/**
	 * Exit a parse tree produced by {@link BallerinaParser#callableUnitSignature}.
	 * @param ctx the parse tree
	 */
	void exitCallableUnitSignature(BallerinaParser.CallableUnitSignatureContext ctx);
	/**
	 * Enter a parse tree produced by {@link BallerinaParser#structDefinition}.
	 * @param ctx the parse tree
	 */
	void enterStructDefinition(BallerinaParser.StructDefinitionContext ctx);
	/**
	 * Exit a parse tree produced by {@link BallerinaParser#structDefinition}.
	 * @param ctx the parse tree
	 */
	void exitStructDefinition(BallerinaParser.StructDefinitionContext ctx);
	/**
	 * Enter a parse tree produced by {@link BallerinaParser#structBody}.
	 * @param ctx the parse tree
	 */
	void enterStructBody(BallerinaParser.StructBodyContext ctx);
	/**
	 * Exit a parse tree produced by {@link BallerinaParser#structBody}.
	 * @param ctx the parse tree
	 */
	void exitStructBody(BallerinaParser.StructBodyContext ctx);
	/**
	 * Enter a parse tree produced by {@link BallerinaParser#privateStructBody}.
	 * @param ctx the parse tree
	 */
	void enterPrivateStructBody(BallerinaParser.PrivateStructBodyContext ctx);
	/**
	 * Exit a parse tree produced by {@link BallerinaParser#privateStructBody}.
	 * @param ctx the parse tree
	 */
	void exitPrivateStructBody(BallerinaParser.PrivateStructBodyContext ctx);
	/**
	 * Enter a parse tree produced by {@link BallerinaParser#objectDefinition}.
	 * @param ctx the parse tree
	 */
	void enterObjectDefinition(BallerinaParser.ObjectDefinitionContext ctx);
	/**
	 * Exit a parse tree produced by {@link BallerinaParser#objectDefinition}.
	 * @param ctx the parse tree
	 */
	void exitObjectDefinition(BallerinaParser.ObjectDefinitionContext ctx);
	/**
	 * Enter a parse tree produced by {@link BallerinaParser#objectBody}.
	 * @param ctx the parse tree
	 */
	void enterObjectBody(BallerinaParser.ObjectBodyContext ctx);
	/**
	 * Exit a parse tree produced by {@link BallerinaParser#objectBody}.
	 * @param ctx the parse tree
	 */
	void exitObjectBody(BallerinaParser.ObjectBodyContext ctx);
	/**
	 * Enter a parse tree produced by {@link BallerinaParser#publicObjectFields}.
	 * @param ctx the parse tree
	 */
	void enterPublicObjectFields(BallerinaParser.PublicObjectFieldsContext ctx);
	/**
	 * Exit a parse tree produced by {@link BallerinaParser#publicObjectFields}.
	 * @param ctx the parse tree
	 */
	void exitPublicObjectFields(BallerinaParser.PublicObjectFieldsContext ctx);
	/**
	 * Enter a parse tree produced by {@link BallerinaParser#privateObjectFields}.
	 * @param ctx the parse tree
	 */
	void enterPrivateObjectFields(BallerinaParser.PrivateObjectFieldsContext ctx);
	/**
	 * Exit a parse tree produced by {@link BallerinaParser#privateObjectFields}.
	 * @param ctx the parse tree
	 */
	void exitPrivateObjectFields(BallerinaParser.PrivateObjectFieldsContext ctx);
	/**
	 * Enter a parse tree produced by {@link BallerinaParser#objectInitializer}.
	 * @param ctx the parse tree
	 */
	void enterObjectInitializer(BallerinaParser.ObjectInitializerContext ctx);
	/**
	 * Exit a parse tree produced by {@link BallerinaParser#objectInitializer}.
	 * @param ctx the parse tree
	 */
	void exitObjectInitializer(BallerinaParser.ObjectInitializerContext ctx);
	/**
	 * Enter a parse tree produced by {@link BallerinaParser#objectInitializerParameterList}.
	 * @param ctx the parse tree
	 */
	void enterObjectInitializerParameterList(BallerinaParser.ObjectInitializerParameterListContext ctx);
	/**
	 * Exit a parse tree produced by {@link BallerinaParser#objectInitializerParameterList}.
	 * @param ctx the parse tree
	 */
	void exitObjectInitializerParameterList(BallerinaParser.ObjectInitializerParameterListContext ctx);
	/**
	 * Enter a parse tree produced by {@link BallerinaParser#objectFunctions}.
	 * @param ctx the parse tree
	 */
	void enterObjectFunctions(BallerinaParser.ObjectFunctionsContext ctx);
	/**
	 * Exit a parse tree produced by {@link BallerinaParser#objectFunctions}.
	 * @param ctx the parse tree
	 */
	void exitObjectFunctions(BallerinaParser.ObjectFunctionsContext ctx);
	/**
<<<<<<< HEAD
	 * Enter a parse tree produced by {@link BallerinaParser#objectFieldDefinition}.
	 * @param ctx the parse tree
	 */
	void enterObjectFieldDefinition(BallerinaParser.ObjectFieldDefinitionContext ctx);
	/**
	 * Exit a parse tree produced by {@link BallerinaParser#objectFieldDefinition}.
	 * @param ctx the parse tree
	 */
	void exitObjectFieldDefinition(BallerinaParser.ObjectFieldDefinitionContext ctx);
	/**
	 * Enter a parse tree produced by {@link BallerinaParser#objectParameterList}.
	 * @param ctx the parse tree
	 */
	void enterObjectParameterList(BallerinaParser.ObjectParameterListContext ctx);
	/**
	 * Exit a parse tree produced by {@link BallerinaParser#objectParameterList}.
	 * @param ctx the parse tree
	 */
	void exitObjectParameterList(BallerinaParser.ObjectParameterListContext ctx);
	/**
	 * Enter a parse tree produced by {@link BallerinaParser#objectParameter}.
	 * @param ctx the parse tree
	 */
	void enterObjectParameter(BallerinaParser.ObjectParameterContext ctx);
	/**
	 * Exit a parse tree produced by {@link BallerinaParser#objectParameter}.
	 * @param ctx the parse tree
	 */
	void exitObjectParameter(BallerinaParser.ObjectParameterContext ctx);
	/**
	 * Enter a parse tree produced by {@link BallerinaParser#objectDefaultableParameter}.
	 * @param ctx the parse tree
	 */
	void enterObjectDefaultableParameter(BallerinaParser.ObjectDefaultableParameterContext ctx);
	/**
	 * Exit a parse tree produced by {@link BallerinaParser#objectDefaultableParameter}.
	 * @param ctx the parse tree
	 */
	void exitObjectDefaultableParameter(BallerinaParser.ObjectDefaultableParameterContext ctx);
	/**
	 * Enter a parse tree produced by {@link BallerinaParser#objectFunctionDefinition}.
	 * @param ctx the parse tree
	 */
	void enterObjectFunctionDefinition(BallerinaParser.ObjectFunctionDefinitionContext ctx);
	/**
	 * Exit a parse tree produced by {@link BallerinaParser#objectFunctionDefinition}.
	 * @param ctx the parse tree
	 */
	void exitObjectFunctionDefinition(BallerinaParser.ObjectFunctionDefinitionContext ctx);
	/**
	 * Enter a parse tree produced by {@link BallerinaParser#objectCallableUnitSignature}.
	 * @param ctx the parse tree
	 */
	void enterObjectCallableUnitSignature(BallerinaParser.ObjectCallableUnitSignatureContext ctx);
	/**
	 * Exit a parse tree produced by {@link BallerinaParser#objectCallableUnitSignature}.
	 * @param ctx the parse tree
	 */
	void exitObjectCallableUnitSignature(BallerinaParser.ObjectCallableUnitSignatureContext ctx);
=======
	 * Enter a parse tree produced by {@link BallerinaParser#identiferList}.
	 * @param ctx the parse tree
	 */
	void enterIdentiferList(BallerinaParser.IdentiferListContext ctx);
	/**
	 * Exit a parse tree produced by {@link BallerinaParser#identiferList}.
	 * @param ctx the parse tree
	 */
	void exitIdentiferList(BallerinaParser.IdentiferListContext ctx);
>>>>>>> ed2017a4
	/**
	 * Enter a parse tree produced by {@link BallerinaParser#annotationDefinition}.
	 * @param ctx the parse tree
	 */
	void enterAnnotationDefinition(BallerinaParser.AnnotationDefinitionContext ctx);
	/**
	 * Exit a parse tree produced by {@link BallerinaParser#annotationDefinition}.
	 * @param ctx the parse tree
	 */
	void exitAnnotationDefinition(BallerinaParser.AnnotationDefinitionContext ctx);
	/**
	 * Enter a parse tree produced by {@link BallerinaParser#enumDefinition}.
	 * @param ctx the parse tree
	 */
	void enterEnumDefinition(BallerinaParser.EnumDefinitionContext ctx);
	/**
	 * Exit a parse tree produced by {@link BallerinaParser#enumDefinition}.
	 * @param ctx the parse tree
	 */
	void exitEnumDefinition(BallerinaParser.EnumDefinitionContext ctx);
	/**
	 * Enter a parse tree produced by {@link BallerinaParser#enumerator}.
	 * @param ctx the parse tree
	 */
	void enterEnumerator(BallerinaParser.EnumeratorContext ctx);
	/**
	 * Exit a parse tree produced by {@link BallerinaParser#enumerator}.
	 * @param ctx the parse tree
	 */
	void exitEnumerator(BallerinaParser.EnumeratorContext ctx);
	/**
	 * Enter a parse tree produced by {@link BallerinaParser#globalVariableDefinition}.
	 * @param ctx the parse tree
	 */
	void enterGlobalVariableDefinition(BallerinaParser.GlobalVariableDefinitionContext ctx);
	/**
	 * Exit a parse tree produced by {@link BallerinaParser#globalVariableDefinition}.
	 * @param ctx the parse tree
	 */
	void exitGlobalVariableDefinition(BallerinaParser.GlobalVariableDefinitionContext ctx);
	/**
	 * Enter a parse tree produced by {@link BallerinaParser#transformerDefinition}.
	 * @param ctx the parse tree
	 */
	void enterTransformerDefinition(BallerinaParser.TransformerDefinitionContext ctx);
	/**
	 * Exit a parse tree produced by {@link BallerinaParser#transformerDefinition}.
	 * @param ctx the parse tree
	 */
	void exitTransformerDefinition(BallerinaParser.TransformerDefinitionContext ctx);
	/**
	 * Enter a parse tree produced by {@link BallerinaParser#attachmentPoint}.
	 * @param ctx the parse tree
	 */
	void enterAttachmentPoint(BallerinaParser.AttachmentPointContext ctx);
	/**
	 * Exit a parse tree produced by {@link BallerinaParser#attachmentPoint}.
	 * @param ctx the parse tree
	 */
	void exitAttachmentPoint(BallerinaParser.AttachmentPointContext ctx);
	/**
	 * Enter a parse tree produced by {@link BallerinaParser#constantDefinition}.
	 * @param ctx the parse tree
	 */
	void enterConstantDefinition(BallerinaParser.ConstantDefinitionContext ctx);
	/**
	 * Exit a parse tree produced by {@link BallerinaParser#constantDefinition}.
	 * @param ctx the parse tree
	 */
	void exitConstantDefinition(BallerinaParser.ConstantDefinitionContext ctx);
	/**
	 * Enter a parse tree produced by {@link BallerinaParser#workerDeclaration}.
	 * @param ctx the parse tree
	 */
	void enterWorkerDeclaration(BallerinaParser.WorkerDeclarationContext ctx);
	/**
	 * Exit a parse tree produced by {@link BallerinaParser#workerDeclaration}.
	 * @param ctx the parse tree
	 */
	void exitWorkerDeclaration(BallerinaParser.WorkerDeclarationContext ctx);
	/**
	 * Enter a parse tree produced by {@link BallerinaParser#workerDefinition}.
	 * @param ctx the parse tree
	 */
	void enterWorkerDefinition(BallerinaParser.WorkerDefinitionContext ctx);
	/**
	 * Exit a parse tree produced by {@link BallerinaParser#workerDefinition}.
	 * @param ctx the parse tree
	 */
	void exitWorkerDefinition(BallerinaParser.WorkerDefinitionContext ctx);
	/**
	 * Enter a parse tree produced by {@link BallerinaParser#globalEndpointDefinition}.
	 * @param ctx the parse tree
	 */
	void enterGlobalEndpointDefinition(BallerinaParser.GlobalEndpointDefinitionContext ctx);
	/**
	 * Exit a parse tree produced by {@link BallerinaParser#globalEndpointDefinition}.
	 * @param ctx the parse tree
	 */
	void exitGlobalEndpointDefinition(BallerinaParser.GlobalEndpointDefinitionContext ctx);
	/**
	 * Enter a parse tree produced by {@link BallerinaParser#endpointDeclaration}.
	 * @param ctx the parse tree
	 */
	void enterEndpointDeclaration(BallerinaParser.EndpointDeclarationContext ctx);
	/**
	 * Exit a parse tree produced by {@link BallerinaParser#endpointDeclaration}.
	 * @param ctx the parse tree
	 */
	void exitEndpointDeclaration(BallerinaParser.EndpointDeclarationContext ctx);
	/**
	 * Enter a parse tree produced by {@link BallerinaParser#endpointType}.
	 * @param ctx the parse tree
	 */
	void enterEndpointType(BallerinaParser.EndpointTypeContext ctx);
	/**
	 * Exit a parse tree produced by {@link BallerinaParser#endpointType}.
	 * @param ctx the parse tree
	 */
	void exitEndpointType(BallerinaParser.EndpointTypeContext ctx);
	/**
	 * Enter a parse tree produced by {@link BallerinaParser#endpointInitlization}.
	 * @param ctx the parse tree
	 */
	void enterEndpointInitlization(BallerinaParser.EndpointInitlizationContext ctx);
	/**
	 * Exit a parse tree produced by {@link BallerinaParser#endpointInitlization}.
	 * @param ctx the parse tree
	 */
	void exitEndpointInitlization(BallerinaParser.EndpointInitlizationContext ctx);
	/**
	 * Enter a parse tree produced by the {@code unionTypeNameLabel}
	 * labeled alternative in {@link BallerinaParser#typeName}.
	 * @param ctx the parse tree
	 */
	void enterUnionTypeNameLabel(BallerinaParser.UnionTypeNameLabelContext ctx);
	/**
	 * Exit a parse tree produced by the {@code unionTypeNameLabel}
	 * labeled alternative in {@link BallerinaParser#typeName}.
	 * @param ctx the parse tree
	 */
	void exitUnionTypeNameLabel(BallerinaParser.UnionTypeNameLabelContext ctx);
	/**
	 * Enter a parse tree produced by the {@code simpleTypeNameLabel}
	 * labeled alternative in {@link BallerinaParser#typeName}.
	 * @param ctx the parse tree
	 */
	void enterSimpleTypeNameLabel(BallerinaParser.SimpleTypeNameLabelContext ctx);
	/**
	 * Exit a parse tree produced by the {@code simpleTypeNameLabel}
	 * labeled alternative in {@link BallerinaParser#typeName}.
	 * @param ctx the parse tree
	 */
	void exitSimpleTypeNameLabel(BallerinaParser.SimpleTypeNameLabelContext ctx);
	/**
	 * Enter a parse tree produced by the {@code nullableTypeNameLabel}
	 * labeled alternative in {@link BallerinaParser#typeName}.
	 * @param ctx the parse tree
	 */
	void enterNullableTypeNameLabel(BallerinaParser.NullableTypeNameLabelContext ctx);
	/**
	 * Exit a parse tree produced by the {@code nullableTypeNameLabel}
	 * labeled alternative in {@link BallerinaParser#typeName}.
	 * @param ctx the parse tree
	 */
	void exitNullableTypeNameLabel(BallerinaParser.NullableTypeNameLabelContext ctx);
	/**
	 * Enter a parse tree produced by the {@code arrayTypeNameLabel}
	 * labeled alternative in {@link BallerinaParser#typeName}.
	 * @param ctx the parse tree
	 */
	void enterArrayTypeNameLabel(BallerinaParser.ArrayTypeNameLabelContext ctx);
	/**
	 * Exit a parse tree produced by the {@code arrayTypeNameLabel}
	 * labeled alternative in {@link BallerinaParser#typeName}.
	 * @param ctx the parse tree
	 */
	void exitArrayTypeNameLabel(BallerinaParser.ArrayTypeNameLabelContext ctx);
	/**
	 * Enter a parse tree produced by the {@code groupTypeNameLabel}
	 * labeled alternative in {@link BallerinaParser#typeName}.
	 * @param ctx the parse tree
	 */
	void enterGroupTypeNameLabel(BallerinaParser.GroupTypeNameLabelContext ctx);
	/**
	 * Exit a parse tree produced by the {@code groupTypeNameLabel}
	 * labeled alternative in {@link BallerinaParser#typeName}.
	 * @param ctx the parse tree
	 */
	void exitGroupTypeNameLabel(BallerinaParser.GroupTypeNameLabelContext ctx);
	/**
	 * Enter a parse tree produced by the {@code tupleTypeName}
	 * labeled alternative in {@link BallerinaParser#typeName}.
	 * @param ctx the parse tree
	 */
	void enterTupleTypeName(BallerinaParser.TupleTypeNameContext ctx);
	/**
	 * Exit a parse tree produced by the {@code tupleTypeName}
	 * labeled alternative in {@link BallerinaParser#typeName}.
	 * @param ctx the parse tree
	 */
	void exitTupleTypeName(BallerinaParser.TupleTypeNameContext ctx);
	/**
	 * Enter a parse tree produced by {@link BallerinaParser#simpleTypeName}.
	 * @param ctx the parse tree
	 */
	void enterSimpleTypeName(BallerinaParser.SimpleTypeNameContext ctx);
	/**
	 * Exit a parse tree produced by {@link BallerinaParser#simpleTypeName}.
	 * @param ctx the parse tree
	 */
	void exitSimpleTypeName(BallerinaParser.SimpleTypeNameContext ctx);
	/**
	 * Enter a parse tree produced by {@link BallerinaParser#builtInTypeName}.
	 * @param ctx the parse tree
	 */
	void enterBuiltInTypeName(BallerinaParser.BuiltInTypeNameContext ctx);
	/**
	 * Exit a parse tree produced by {@link BallerinaParser#builtInTypeName}.
	 * @param ctx the parse tree
	 */
	void exitBuiltInTypeName(BallerinaParser.BuiltInTypeNameContext ctx);
	/**
	 * Enter a parse tree produced by {@link BallerinaParser#referenceTypeName}.
	 * @param ctx the parse tree
	 */
	void enterReferenceTypeName(BallerinaParser.ReferenceTypeNameContext ctx);
	/**
	 * Exit a parse tree produced by {@link BallerinaParser#referenceTypeName}.
	 * @param ctx the parse tree
	 */
	void exitReferenceTypeName(BallerinaParser.ReferenceTypeNameContext ctx);
	/**
	 * Enter a parse tree produced by {@link BallerinaParser#userDefineTypeName}.
	 * @param ctx the parse tree
	 */
	void enterUserDefineTypeName(BallerinaParser.UserDefineTypeNameContext ctx);
	/**
	 * Exit a parse tree produced by {@link BallerinaParser#userDefineTypeName}.
	 * @param ctx the parse tree
	 */
	void exitUserDefineTypeName(BallerinaParser.UserDefineTypeNameContext ctx);
	/**
	 * Enter a parse tree produced by {@link BallerinaParser#anonStructTypeName}.
	 * @param ctx the parse tree
	 */
	void enterAnonStructTypeName(BallerinaParser.AnonStructTypeNameContext ctx);
	/**
	 * Exit a parse tree produced by {@link BallerinaParser#anonStructTypeName}.
	 * @param ctx the parse tree
	 */
	void exitAnonStructTypeName(BallerinaParser.AnonStructTypeNameContext ctx);
	/**
	 * Enter a parse tree produced by {@link BallerinaParser#valueTypeName}.
	 * @param ctx the parse tree
	 */
	void enterValueTypeName(BallerinaParser.ValueTypeNameContext ctx);
	/**
	 * Exit a parse tree produced by {@link BallerinaParser#valueTypeName}.
	 * @param ctx the parse tree
	 */
	void exitValueTypeName(BallerinaParser.ValueTypeNameContext ctx);
	/**
	 * Enter a parse tree produced by {@link BallerinaParser#builtInReferenceTypeName}.
	 * @param ctx the parse tree
	 */
	void enterBuiltInReferenceTypeName(BallerinaParser.BuiltInReferenceTypeNameContext ctx);
	/**
	 * Exit a parse tree produced by {@link BallerinaParser#builtInReferenceTypeName}.
	 * @param ctx the parse tree
	 */
	void exitBuiltInReferenceTypeName(BallerinaParser.BuiltInReferenceTypeNameContext ctx);
	/**
	 * Enter a parse tree produced by {@link BallerinaParser#functionTypeName}.
	 * @param ctx the parse tree
	 */
	void enterFunctionTypeName(BallerinaParser.FunctionTypeNameContext ctx);
	/**
	 * Exit a parse tree produced by {@link BallerinaParser#functionTypeName}.
	 * @param ctx the parse tree
	 */
	void exitFunctionTypeName(BallerinaParser.FunctionTypeNameContext ctx);
	/**
	 * Enter a parse tree produced by {@link BallerinaParser#xmlNamespaceName}.
	 * @param ctx the parse tree
	 */
	void enterXmlNamespaceName(BallerinaParser.XmlNamespaceNameContext ctx);
	/**
	 * Exit a parse tree produced by {@link BallerinaParser#xmlNamespaceName}.
	 * @param ctx the parse tree
	 */
	void exitXmlNamespaceName(BallerinaParser.XmlNamespaceNameContext ctx);
	/**
	 * Enter a parse tree produced by {@link BallerinaParser#xmlLocalName}.
	 * @param ctx the parse tree
	 */
	void enterXmlLocalName(BallerinaParser.XmlLocalNameContext ctx);
	/**
	 * Exit a parse tree produced by {@link BallerinaParser#xmlLocalName}.
	 * @param ctx the parse tree
	 */
	void exitXmlLocalName(BallerinaParser.XmlLocalNameContext ctx);
	/**
	 * Enter a parse tree produced by {@link BallerinaParser#annotationAttachment}.
	 * @param ctx the parse tree
	 */
	void enterAnnotationAttachment(BallerinaParser.AnnotationAttachmentContext ctx);
	/**
	 * Exit a parse tree produced by {@link BallerinaParser#annotationAttachment}.
	 * @param ctx the parse tree
	 */
	void exitAnnotationAttachment(BallerinaParser.AnnotationAttachmentContext ctx);
	/**
	 * Enter a parse tree produced by {@link BallerinaParser#statement}.
	 * @param ctx the parse tree
	 */
	void enterStatement(BallerinaParser.StatementContext ctx);
	/**
	 * Exit a parse tree produced by {@link BallerinaParser#statement}.
	 * @param ctx the parse tree
	 */
	void exitStatement(BallerinaParser.StatementContext ctx);
	/**
	 * Enter a parse tree produced by {@link BallerinaParser#variableDefinitionStatement}.
	 * @param ctx the parse tree
	 */
	void enterVariableDefinitionStatement(BallerinaParser.VariableDefinitionStatementContext ctx);
	/**
	 * Exit a parse tree produced by {@link BallerinaParser#variableDefinitionStatement}.
	 * @param ctx the parse tree
	 */
	void exitVariableDefinitionStatement(BallerinaParser.VariableDefinitionStatementContext ctx);
	/**
	 * Enter a parse tree produced by {@link BallerinaParser#recordLiteral}.
	 * @param ctx the parse tree
	 */
	void enterRecordLiteral(BallerinaParser.RecordLiteralContext ctx);
	/**
	 * Exit a parse tree produced by {@link BallerinaParser#recordLiteral}.
	 * @param ctx the parse tree
	 */
	void exitRecordLiteral(BallerinaParser.RecordLiteralContext ctx);
	/**
	 * Enter a parse tree produced by {@link BallerinaParser#recordKeyValue}.
	 * @param ctx the parse tree
	 */
	void enterRecordKeyValue(BallerinaParser.RecordKeyValueContext ctx);
	/**
	 * Exit a parse tree produced by {@link BallerinaParser#recordKeyValue}.
	 * @param ctx the parse tree
	 */
	void exitRecordKeyValue(BallerinaParser.RecordKeyValueContext ctx);
	/**
	 * Enter a parse tree produced by {@link BallerinaParser#recordKey}.
	 * @param ctx the parse tree
	 */
	void enterRecordKey(BallerinaParser.RecordKeyContext ctx);
	/**
	 * Exit a parse tree produced by {@link BallerinaParser#recordKey}.
	 * @param ctx the parse tree
	 */
	void exitRecordKey(BallerinaParser.RecordKeyContext ctx);
	/**
	 * Enter a parse tree produced by {@link BallerinaParser#arrayLiteral}.
	 * @param ctx the parse tree
	 */
	void enterArrayLiteral(BallerinaParser.ArrayLiteralContext ctx);
	/**
	 * Exit a parse tree produced by {@link BallerinaParser#arrayLiteral}.
	 * @param ctx the parse tree
	 */
	void exitArrayLiteral(BallerinaParser.ArrayLiteralContext ctx);
	/**
	 * Enter a parse tree produced by {@link BallerinaParser#typeInitExpr}.
	 * @param ctx the parse tree
	 */
	void enterTypeInitExpr(BallerinaParser.TypeInitExprContext ctx);
	/**
	 * Exit a parse tree produced by {@link BallerinaParser#typeInitExpr}.
	 * @param ctx the parse tree
	 */
	void exitTypeInitExpr(BallerinaParser.TypeInitExprContext ctx);
	/**
	 * Enter a parse tree produced by {@link BallerinaParser#assignmentStatement}.
	 * @param ctx the parse tree
	 */
	void enterAssignmentStatement(BallerinaParser.AssignmentStatementContext ctx);
	/**
	 * Exit a parse tree produced by {@link BallerinaParser#assignmentStatement}.
	 * @param ctx the parse tree
	 */
	void exitAssignmentStatement(BallerinaParser.AssignmentStatementContext ctx);
	/**
	 * Enter a parse tree produced by {@link BallerinaParser#tupleDestructuringStatement}.
	 * @param ctx the parse tree
	 */
	void enterTupleDestructuringStatement(BallerinaParser.TupleDestructuringStatementContext ctx);
	/**
	 * Exit a parse tree produced by {@link BallerinaParser#tupleDestructuringStatement}.
	 * @param ctx the parse tree
	 */
	void exitTupleDestructuringStatement(BallerinaParser.TupleDestructuringStatementContext ctx);
	/**
	 * Enter a parse tree produced by {@link BallerinaParser#compoundAssignmentStatement}.
	 * @param ctx the parse tree
	 */
	void enterCompoundAssignmentStatement(BallerinaParser.CompoundAssignmentStatementContext ctx);
	/**
	 * Exit a parse tree produced by {@link BallerinaParser#compoundAssignmentStatement}.
	 * @param ctx the parse tree
	 */
	void exitCompoundAssignmentStatement(BallerinaParser.CompoundAssignmentStatementContext ctx);
	/**
	 * Enter a parse tree produced by {@link BallerinaParser#compoundOperator}.
	 * @param ctx the parse tree
	 */
	void enterCompoundOperator(BallerinaParser.CompoundOperatorContext ctx);
	/**
	 * Exit a parse tree produced by {@link BallerinaParser#compoundOperator}.
	 * @param ctx the parse tree
	 */
	void exitCompoundOperator(BallerinaParser.CompoundOperatorContext ctx);
	/**
	 * Enter a parse tree produced by {@link BallerinaParser#postIncrementStatement}.
	 * @param ctx the parse tree
	 */
	void enterPostIncrementStatement(BallerinaParser.PostIncrementStatementContext ctx);
	/**
	 * Exit a parse tree produced by {@link BallerinaParser#postIncrementStatement}.
	 * @param ctx the parse tree
	 */
	void exitPostIncrementStatement(BallerinaParser.PostIncrementStatementContext ctx);
	/**
	 * Enter a parse tree produced by {@link BallerinaParser#postArithmeticOperator}.
	 * @param ctx the parse tree
	 */
	void enterPostArithmeticOperator(BallerinaParser.PostArithmeticOperatorContext ctx);
	/**
	 * Exit a parse tree produced by {@link BallerinaParser#postArithmeticOperator}.
	 * @param ctx the parse tree
	 */
	void exitPostArithmeticOperator(BallerinaParser.PostArithmeticOperatorContext ctx);
	/**
	 * Enter a parse tree produced by {@link BallerinaParser#variableReferenceList}.
	 * @param ctx the parse tree
	 */
	void enterVariableReferenceList(BallerinaParser.VariableReferenceListContext ctx);
	/**
	 * Exit a parse tree produced by {@link BallerinaParser#variableReferenceList}.
	 * @param ctx the parse tree
	 */
	void exitVariableReferenceList(BallerinaParser.VariableReferenceListContext ctx);
	/**
	 * Enter a parse tree produced by {@link BallerinaParser#ifElseStatement}.
	 * @param ctx the parse tree
	 */
	void enterIfElseStatement(BallerinaParser.IfElseStatementContext ctx);
	/**
	 * Exit a parse tree produced by {@link BallerinaParser#ifElseStatement}.
	 * @param ctx the parse tree
	 */
	void exitIfElseStatement(BallerinaParser.IfElseStatementContext ctx);
	/**
	 * Enter a parse tree produced by {@link BallerinaParser#ifClause}.
	 * @param ctx the parse tree
	 */
	void enterIfClause(BallerinaParser.IfClauseContext ctx);
	/**
	 * Exit a parse tree produced by {@link BallerinaParser#ifClause}.
	 * @param ctx the parse tree
	 */
	void exitIfClause(BallerinaParser.IfClauseContext ctx);
	/**
	 * Enter a parse tree produced by {@link BallerinaParser#elseIfClause}.
	 * @param ctx the parse tree
	 */
	void enterElseIfClause(BallerinaParser.ElseIfClauseContext ctx);
	/**
	 * Exit a parse tree produced by {@link BallerinaParser#elseIfClause}.
	 * @param ctx the parse tree
	 */
	void exitElseIfClause(BallerinaParser.ElseIfClauseContext ctx);
	/**
	 * Enter a parse tree produced by {@link BallerinaParser#elseClause}.
	 * @param ctx the parse tree
	 */
	void enterElseClause(BallerinaParser.ElseClauseContext ctx);
	/**
	 * Exit a parse tree produced by {@link BallerinaParser#elseClause}.
	 * @param ctx the parse tree
	 */
	void exitElseClause(BallerinaParser.ElseClauseContext ctx);
	/**
	 * Enter a parse tree produced by {@link BallerinaParser#matchStatement}.
	 * @param ctx the parse tree
	 */
	void enterMatchStatement(BallerinaParser.MatchStatementContext ctx);
	/**
	 * Exit a parse tree produced by {@link BallerinaParser#matchStatement}.
	 * @param ctx the parse tree
	 */
	void exitMatchStatement(BallerinaParser.MatchStatementContext ctx);
	/**
	 * Enter a parse tree produced by {@link BallerinaParser#matchPatternClause}.
	 * @param ctx the parse tree
	 */
	void enterMatchPatternClause(BallerinaParser.MatchPatternClauseContext ctx);
	/**
	 * Exit a parse tree produced by {@link BallerinaParser#matchPatternClause}.
	 * @param ctx the parse tree
	 */
	void exitMatchPatternClause(BallerinaParser.MatchPatternClauseContext ctx);
	/**
	 * Enter a parse tree produced by {@link BallerinaParser#foreachStatement}.
	 * @param ctx the parse tree
	 */
	void enterForeachStatement(BallerinaParser.ForeachStatementContext ctx);
	/**
	 * Exit a parse tree produced by {@link BallerinaParser#foreachStatement}.
	 * @param ctx the parse tree
	 */
	void exitForeachStatement(BallerinaParser.ForeachStatementContext ctx);
	/**
	 * Enter a parse tree produced by {@link BallerinaParser#intRangeExpression}.
	 * @param ctx the parse tree
	 */
	void enterIntRangeExpression(BallerinaParser.IntRangeExpressionContext ctx);
	/**
	 * Exit a parse tree produced by {@link BallerinaParser#intRangeExpression}.
	 * @param ctx the parse tree
	 */
	void exitIntRangeExpression(BallerinaParser.IntRangeExpressionContext ctx);
	/**
	 * Enter a parse tree produced by {@link BallerinaParser#whileStatement}.
	 * @param ctx the parse tree
	 */
	void enterWhileStatement(BallerinaParser.WhileStatementContext ctx);
	/**
	 * Exit a parse tree produced by {@link BallerinaParser#whileStatement}.
	 * @param ctx the parse tree
	 */
	void exitWhileStatement(BallerinaParser.WhileStatementContext ctx);
	/**
	 * Enter a parse tree produced by {@link BallerinaParser#nextStatement}.
	 * @param ctx the parse tree
	 */
	void enterNextStatement(BallerinaParser.NextStatementContext ctx);
	/**
	 * Exit a parse tree produced by {@link BallerinaParser#nextStatement}.
	 * @param ctx the parse tree
	 */
	void exitNextStatement(BallerinaParser.NextStatementContext ctx);
	/**
	 * Enter a parse tree produced by {@link BallerinaParser#breakStatement}.
	 * @param ctx the parse tree
	 */
	void enterBreakStatement(BallerinaParser.BreakStatementContext ctx);
	/**
	 * Exit a parse tree produced by {@link BallerinaParser#breakStatement}.
	 * @param ctx the parse tree
	 */
	void exitBreakStatement(BallerinaParser.BreakStatementContext ctx);
	/**
	 * Enter a parse tree produced by {@link BallerinaParser#forkJoinStatement}.
	 * @param ctx the parse tree
	 */
	void enterForkJoinStatement(BallerinaParser.ForkJoinStatementContext ctx);
	/**
	 * Exit a parse tree produced by {@link BallerinaParser#forkJoinStatement}.
	 * @param ctx the parse tree
	 */
	void exitForkJoinStatement(BallerinaParser.ForkJoinStatementContext ctx);
	/**
	 * Enter a parse tree produced by {@link BallerinaParser#joinClause}.
	 * @param ctx the parse tree
	 */
	void enterJoinClause(BallerinaParser.JoinClauseContext ctx);
	/**
	 * Exit a parse tree produced by {@link BallerinaParser#joinClause}.
	 * @param ctx the parse tree
	 */
	void exitJoinClause(BallerinaParser.JoinClauseContext ctx);
	/**
	 * Enter a parse tree produced by the {@code anyJoinCondition}
	 * labeled alternative in {@link BallerinaParser#joinConditions}.
	 * @param ctx the parse tree
	 */
	void enterAnyJoinCondition(BallerinaParser.AnyJoinConditionContext ctx);
	/**
	 * Exit a parse tree produced by the {@code anyJoinCondition}
	 * labeled alternative in {@link BallerinaParser#joinConditions}.
	 * @param ctx the parse tree
	 */
	void exitAnyJoinCondition(BallerinaParser.AnyJoinConditionContext ctx);
	/**
	 * Enter a parse tree produced by the {@code allJoinCondition}
	 * labeled alternative in {@link BallerinaParser#joinConditions}.
	 * @param ctx the parse tree
	 */
	void enterAllJoinCondition(BallerinaParser.AllJoinConditionContext ctx);
	/**
	 * Exit a parse tree produced by the {@code allJoinCondition}
	 * labeled alternative in {@link BallerinaParser#joinConditions}.
	 * @param ctx the parse tree
	 */
	void exitAllJoinCondition(BallerinaParser.AllJoinConditionContext ctx);
	/**
	 * Enter a parse tree produced by {@link BallerinaParser#timeoutClause}.
	 * @param ctx the parse tree
	 */
	void enterTimeoutClause(BallerinaParser.TimeoutClauseContext ctx);
	/**
	 * Exit a parse tree produced by {@link BallerinaParser#timeoutClause}.
	 * @param ctx the parse tree
	 */
	void exitTimeoutClause(BallerinaParser.TimeoutClauseContext ctx);
	/**
	 * Enter a parse tree produced by {@link BallerinaParser#tryCatchStatement}.
	 * @param ctx the parse tree
	 */
	void enterTryCatchStatement(BallerinaParser.TryCatchStatementContext ctx);
	/**
	 * Exit a parse tree produced by {@link BallerinaParser#tryCatchStatement}.
	 * @param ctx the parse tree
	 */
	void exitTryCatchStatement(BallerinaParser.TryCatchStatementContext ctx);
	/**
	 * Enter a parse tree produced by {@link BallerinaParser#catchClauses}.
	 * @param ctx the parse tree
	 */
	void enterCatchClauses(BallerinaParser.CatchClausesContext ctx);
	/**
	 * Exit a parse tree produced by {@link BallerinaParser#catchClauses}.
	 * @param ctx the parse tree
	 */
	void exitCatchClauses(BallerinaParser.CatchClausesContext ctx);
	/**
	 * Enter a parse tree produced by {@link BallerinaParser#catchClause}.
	 * @param ctx the parse tree
	 */
	void enterCatchClause(BallerinaParser.CatchClauseContext ctx);
	/**
	 * Exit a parse tree produced by {@link BallerinaParser#catchClause}.
	 * @param ctx the parse tree
	 */
	void exitCatchClause(BallerinaParser.CatchClauseContext ctx);
	/**
	 * Enter a parse tree produced by {@link BallerinaParser#finallyClause}.
	 * @param ctx the parse tree
	 */
	void enterFinallyClause(BallerinaParser.FinallyClauseContext ctx);
	/**
	 * Exit a parse tree produced by {@link BallerinaParser#finallyClause}.
	 * @param ctx the parse tree
	 */
	void exitFinallyClause(BallerinaParser.FinallyClauseContext ctx);
	/**
	 * Enter a parse tree produced by {@link BallerinaParser#throwStatement}.
	 * @param ctx the parse tree
	 */
	void enterThrowStatement(BallerinaParser.ThrowStatementContext ctx);
	/**
	 * Exit a parse tree produced by {@link BallerinaParser#throwStatement}.
	 * @param ctx the parse tree
	 */
	void exitThrowStatement(BallerinaParser.ThrowStatementContext ctx);
	/**
	 * Enter a parse tree produced by {@link BallerinaParser#returnStatement}.
	 * @param ctx the parse tree
	 */
	void enterReturnStatement(BallerinaParser.ReturnStatementContext ctx);
	/**
	 * Exit a parse tree produced by {@link BallerinaParser#returnStatement}.
	 * @param ctx the parse tree
	 */
	void exitReturnStatement(BallerinaParser.ReturnStatementContext ctx);
	/**
	 * Enter a parse tree produced by {@link BallerinaParser#workerInteractionStatement}.
	 * @param ctx the parse tree
	 */
	void enterWorkerInteractionStatement(BallerinaParser.WorkerInteractionStatementContext ctx);
	/**
	 * Exit a parse tree produced by {@link BallerinaParser#workerInteractionStatement}.
	 * @param ctx the parse tree
	 */
	void exitWorkerInteractionStatement(BallerinaParser.WorkerInteractionStatementContext ctx);
	/**
	 * Enter a parse tree produced by the {@code invokeWorker}
	 * labeled alternative in {@link BallerinaParser#triggerWorker}.
	 * @param ctx the parse tree
	 */
	void enterInvokeWorker(BallerinaParser.InvokeWorkerContext ctx);
	/**
	 * Exit a parse tree produced by the {@code invokeWorker}
	 * labeled alternative in {@link BallerinaParser#triggerWorker}.
	 * @param ctx the parse tree
	 */
	void exitInvokeWorker(BallerinaParser.InvokeWorkerContext ctx);
	/**
	 * Enter a parse tree produced by the {@code invokeFork}
	 * labeled alternative in {@link BallerinaParser#triggerWorker}.
	 * @param ctx the parse tree
	 */
	void enterInvokeFork(BallerinaParser.InvokeForkContext ctx);
	/**
	 * Exit a parse tree produced by the {@code invokeFork}
	 * labeled alternative in {@link BallerinaParser#triggerWorker}.
	 * @param ctx the parse tree
	 */
	void exitInvokeFork(BallerinaParser.InvokeForkContext ctx);
	/**
	 * Enter a parse tree produced by {@link BallerinaParser#workerReply}.
	 * @param ctx the parse tree
	 */
	void enterWorkerReply(BallerinaParser.WorkerReplyContext ctx);
	/**
	 * Exit a parse tree produced by {@link BallerinaParser#workerReply}.
	 * @param ctx the parse tree
	 */
	void exitWorkerReply(BallerinaParser.WorkerReplyContext ctx);
	/**
	 * Enter a parse tree produced by the {@code xmlAttribVariableReference}
	 * labeled alternative in {@link BallerinaParser#variableReference}.
	 * @param ctx the parse tree
	 */
	void enterXmlAttribVariableReference(BallerinaParser.XmlAttribVariableReferenceContext ctx);
	/**
	 * Exit a parse tree produced by the {@code xmlAttribVariableReference}
	 * labeled alternative in {@link BallerinaParser#variableReference}.
	 * @param ctx the parse tree
	 */
	void exitXmlAttribVariableReference(BallerinaParser.XmlAttribVariableReferenceContext ctx);
	/**
	 * Enter a parse tree produced by the {@code simpleVariableReference}
	 * labeled alternative in {@link BallerinaParser#variableReference}.
	 * @param ctx the parse tree
	 */
	void enterSimpleVariableReference(BallerinaParser.SimpleVariableReferenceContext ctx);
	/**
	 * Exit a parse tree produced by the {@code simpleVariableReference}
	 * labeled alternative in {@link BallerinaParser#variableReference}.
	 * @param ctx the parse tree
	 */
	void exitSimpleVariableReference(BallerinaParser.SimpleVariableReferenceContext ctx);
	/**
	 * Enter a parse tree produced by the {@code invocationReference}
	 * labeled alternative in {@link BallerinaParser#variableReference}.
	 * @param ctx the parse tree
	 */
	void enterInvocationReference(BallerinaParser.InvocationReferenceContext ctx);
	/**
	 * Exit a parse tree produced by the {@code invocationReference}
	 * labeled alternative in {@link BallerinaParser#variableReference}.
	 * @param ctx the parse tree
	 */
	void exitInvocationReference(BallerinaParser.InvocationReferenceContext ctx);
	/**
	 * Enter a parse tree produced by the {@code functionInvocationReference}
	 * labeled alternative in {@link BallerinaParser#variableReference}.
	 * @param ctx the parse tree
	 */
	void enterFunctionInvocationReference(BallerinaParser.FunctionInvocationReferenceContext ctx);
	/**
	 * Exit a parse tree produced by the {@code functionInvocationReference}
	 * labeled alternative in {@link BallerinaParser#variableReference}.
	 * @param ctx the parse tree
	 */
	void exitFunctionInvocationReference(BallerinaParser.FunctionInvocationReferenceContext ctx);
	/**
	 * Enter a parse tree produced by the {@code fieldVariableReference}
	 * labeled alternative in {@link BallerinaParser#variableReference}.
	 * @param ctx the parse tree
	 */
	void enterFieldVariableReference(BallerinaParser.FieldVariableReferenceContext ctx);
	/**
	 * Exit a parse tree produced by the {@code fieldVariableReference}
	 * labeled alternative in {@link BallerinaParser#variableReference}.
	 * @param ctx the parse tree
	 */
	void exitFieldVariableReference(BallerinaParser.FieldVariableReferenceContext ctx);
	/**
	 * Enter a parse tree produced by the {@code mapArrayVariableReference}
	 * labeled alternative in {@link BallerinaParser#variableReference}.
	 * @param ctx the parse tree
	 */
	void enterMapArrayVariableReference(BallerinaParser.MapArrayVariableReferenceContext ctx);
	/**
	 * Exit a parse tree produced by the {@code mapArrayVariableReference}
	 * labeled alternative in {@link BallerinaParser#variableReference}.
	 * @param ctx the parse tree
	 */
	void exitMapArrayVariableReference(BallerinaParser.MapArrayVariableReferenceContext ctx);
	/**
	 * Enter a parse tree produced by {@link BallerinaParser#field}.
	 * @param ctx the parse tree
	 */
	void enterField(BallerinaParser.FieldContext ctx);
	/**
	 * Exit a parse tree produced by {@link BallerinaParser#field}.
	 * @param ctx the parse tree
	 */
	void exitField(BallerinaParser.FieldContext ctx);
	/**
	 * Enter a parse tree produced by {@link BallerinaParser#index}.
	 * @param ctx the parse tree
	 */
	void enterIndex(BallerinaParser.IndexContext ctx);
	/**
	 * Exit a parse tree produced by {@link BallerinaParser#index}.
	 * @param ctx the parse tree
	 */
	void exitIndex(BallerinaParser.IndexContext ctx);
	/**
	 * Enter a parse tree produced by {@link BallerinaParser#xmlAttrib}.
	 * @param ctx the parse tree
	 */
	void enterXmlAttrib(BallerinaParser.XmlAttribContext ctx);
	/**
	 * Exit a parse tree produced by {@link BallerinaParser#xmlAttrib}.
	 * @param ctx the parse tree
	 */
	void exitXmlAttrib(BallerinaParser.XmlAttribContext ctx);
	/**
	 * Enter a parse tree produced by {@link BallerinaParser#functionInvocation}.
	 * @param ctx the parse tree
	 */
	void enterFunctionInvocation(BallerinaParser.FunctionInvocationContext ctx);
	/**
	 * Exit a parse tree produced by {@link BallerinaParser#functionInvocation}.
	 * @param ctx the parse tree
	 */
	void exitFunctionInvocation(BallerinaParser.FunctionInvocationContext ctx);
	/**
	 * Enter a parse tree produced by {@link BallerinaParser#invocation}.
	 * @param ctx the parse tree
	 */
	void enterInvocation(BallerinaParser.InvocationContext ctx);
	/**
	 * Exit a parse tree produced by {@link BallerinaParser#invocation}.
	 * @param ctx the parse tree
	 */
	void exitInvocation(BallerinaParser.InvocationContext ctx);
	/**
	 * Enter a parse tree produced by {@link BallerinaParser#invocationArgList}.
	 * @param ctx the parse tree
	 */
	void enterInvocationArgList(BallerinaParser.InvocationArgListContext ctx);
	/**
	 * Exit a parse tree produced by {@link BallerinaParser#invocationArgList}.
	 * @param ctx the parse tree
	 */
	void exitInvocationArgList(BallerinaParser.InvocationArgListContext ctx);
	/**
	 * Enter a parse tree produced by {@link BallerinaParser#invocationArg}.
	 * @param ctx the parse tree
	 */
	void enterInvocationArg(BallerinaParser.InvocationArgContext ctx);
	/**
	 * Exit a parse tree produced by {@link BallerinaParser#invocationArg}.
	 * @param ctx the parse tree
	 */
	void exitInvocationArg(BallerinaParser.InvocationArgContext ctx);
	/**
	 * Enter a parse tree produced by {@link BallerinaParser#actionInvocation}.
	 * @param ctx the parse tree
	 */
	void enterActionInvocation(BallerinaParser.ActionInvocationContext ctx);
	/**
	 * Exit a parse tree produced by {@link BallerinaParser#actionInvocation}.
	 * @param ctx the parse tree
	 */
	void exitActionInvocation(BallerinaParser.ActionInvocationContext ctx);
	/**
	 * Enter a parse tree produced by {@link BallerinaParser#expressionList}.
	 * @param ctx the parse tree
	 */
	void enterExpressionList(BallerinaParser.ExpressionListContext ctx);
	/**
	 * Exit a parse tree produced by {@link BallerinaParser#expressionList}.
	 * @param ctx the parse tree
	 */
	void exitExpressionList(BallerinaParser.ExpressionListContext ctx);
	/**
	 * Enter a parse tree produced by {@link BallerinaParser#expressionStmt}.
	 * @param ctx the parse tree
	 */
	void enterExpressionStmt(BallerinaParser.ExpressionStmtContext ctx);
	/**
	 * Exit a parse tree produced by {@link BallerinaParser#expressionStmt}.
	 * @param ctx the parse tree
	 */
	void exitExpressionStmt(BallerinaParser.ExpressionStmtContext ctx);
	/**
	 * Enter a parse tree produced by {@link BallerinaParser#transactionStatement}.
	 * @param ctx the parse tree
	 */
	void enterTransactionStatement(BallerinaParser.TransactionStatementContext ctx);
	/**
	 * Exit a parse tree produced by {@link BallerinaParser#transactionStatement}.
	 * @param ctx the parse tree
	 */
	void exitTransactionStatement(BallerinaParser.TransactionStatementContext ctx);
	/**
	 * Enter a parse tree produced by {@link BallerinaParser#transactionClause}.
	 * @param ctx the parse tree
	 */
	void enterTransactionClause(BallerinaParser.TransactionClauseContext ctx);
	/**
	 * Exit a parse tree produced by {@link BallerinaParser#transactionClause}.
	 * @param ctx the parse tree
	 */
	void exitTransactionClause(BallerinaParser.TransactionClauseContext ctx);
	/**
	 * Enter a parse tree produced by {@link BallerinaParser#transactionPropertyInitStatement}.
	 * @param ctx the parse tree
	 */
	void enterTransactionPropertyInitStatement(BallerinaParser.TransactionPropertyInitStatementContext ctx);
	/**
	 * Exit a parse tree produced by {@link BallerinaParser#transactionPropertyInitStatement}.
	 * @param ctx the parse tree
	 */
	void exitTransactionPropertyInitStatement(BallerinaParser.TransactionPropertyInitStatementContext ctx);
	/**
	 * Enter a parse tree produced by {@link BallerinaParser#transactionPropertyInitStatementList}.
	 * @param ctx the parse tree
	 */
	void enterTransactionPropertyInitStatementList(BallerinaParser.TransactionPropertyInitStatementListContext ctx);
	/**
	 * Exit a parse tree produced by {@link BallerinaParser#transactionPropertyInitStatementList}.
	 * @param ctx the parse tree
	 */
	void exitTransactionPropertyInitStatementList(BallerinaParser.TransactionPropertyInitStatementListContext ctx);
	/**
	 * Enter a parse tree produced by {@link BallerinaParser#lockStatement}.
	 * @param ctx the parse tree
	 */
	void enterLockStatement(BallerinaParser.LockStatementContext ctx);
	/**
	 * Exit a parse tree produced by {@link BallerinaParser#lockStatement}.
	 * @param ctx the parse tree
	 */
	void exitLockStatement(BallerinaParser.LockStatementContext ctx);
	/**
	 * Enter a parse tree produced by {@link BallerinaParser#onretryClause}.
	 * @param ctx the parse tree
	 */
	void enterOnretryClause(BallerinaParser.OnretryClauseContext ctx);
	/**
	 * Exit a parse tree produced by {@link BallerinaParser#onretryClause}.
	 * @param ctx the parse tree
	 */
	void exitOnretryClause(BallerinaParser.OnretryClauseContext ctx);
	/**
	 * Enter a parse tree produced by {@link BallerinaParser#abortStatement}.
	 * @param ctx the parse tree
	 */
	void enterAbortStatement(BallerinaParser.AbortStatementContext ctx);
	/**
	 * Exit a parse tree produced by {@link BallerinaParser#abortStatement}.
	 * @param ctx the parse tree
	 */
	void exitAbortStatement(BallerinaParser.AbortStatementContext ctx);
	/**
	 * Enter a parse tree produced by {@link BallerinaParser#retriesStatement}.
	 * @param ctx the parse tree
	 */
	void enterRetriesStatement(BallerinaParser.RetriesStatementContext ctx);
	/**
	 * Exit a parse tree produced by {@link BallerinaParser#retriesStatement}.
	 * @param ctx the parse tree
	 */
	void exitRetriesStatement(BallerinaParser.RetriesStatementContext ctx);
	/**
	 * Enter a parse tree produced by {@link BallerinaParser#oncommitStatement}.
	 * @param ctx the parse tree
	 */
	void enterOncommitStatement(BallerinaParser.OncommitStatementContext ctx);
	/**
	 * Exit a parse tree produced by {@link BallerinaParser#oncommitStatement}.
	 * @param ctx the parse tree
	 */
	void exitOncommitStatement(BallerinaParser.OncommitStatementContext ctx);
	/**
	 * Enter a parse tree produced by {@link BallerinaParser#onabortStatement}.
	 * @param ctx the parse tree
	 */
	void enterOnabortStatement(BallerinaParser.OnabortStatementContext ctx);
	/**
	 * Exit a parse tree produced by {@link BallerinaParser#onabortStatement}.
	 * @param ctx the parse tree
	 */
	void exitOnabortStatement(BallerinaParser.OnabortStatementContext ctx);
	/**
	 * Enter a parse tree produced by {@link BallerinaParser#namespaceDeclarationStatement}.
	 * @param ctx the parse tree
	 */
	void enterNamespaceDeclarationStatement(BallerinaParser.NamespaceDeclarationStatementContext ctx);
	/**
	 * Exit a parse tree produced by {@link BallerinaParser#namespaceDeclarationStatement}.
	 * @param ctx the parse tree
	 */
	void exitNamespaceDeclarationStatement(BallerinaParser.NamespaceDeclarationStatementContext ctx);
	/**
	 * Enter a parse tree produced by {@link BallerinaParser#namespaceDeclaration}.
	 * @param ctx the parse tree
	 */
	void enterNamespaceDeclaration(BallerinaParser.NamespaceDeclarationContext ctx);
	/**
	 * Exit a parse tree produced by {@link BallerinaParser#namespaceDeclaration}.
	 * @param ctx the parse tree
	 */
	void exitNamespaceDeclaration(BallerinaParser.NamespaceDeclarationContext ctx);
	/**
	 * Enter a parse tree produced by the {@code binaryOrExpression}
	 * labeled alternative in {@link BallerinaParser#expression}.
	 * @param ctx the parse tree
	 */
	void enterBinaryOrExpression(BallerinaParser.BinaryOrExpressionContext ctx);
	/**
	 * Exit a parse tree produced by the {@code binaryOrExpression}
	 * labeled alternative in {@link BallerinaParser#expression}.
	 * @param ctx the parse tree
	 */
	void exitBinaryOrExpression(BallerinaParser.BinaryOrExpressionContext ctx);
	/**
	 * Enter a parse tree produced by the {@code xmlLiteralExpression}
	 * labeled alternative in {@link BallerinaParser#expression}.
	 * @param ctx the parse tree
	 */
	void enterXmlLiteralExpression(BallerinaParser.XmlLiteralExpressionContext ctx);
	/**
	 * Exit a parse tree produced by the {@code xmlLiteralExpression}
	 * labeled alternative in {@link BallerinaParser#expression}.
	 * @param ctx the parse tree
	 */
	void exitXmlLiteralExpression(BallerinaParser.XmlLiteralExpressionContext ctx);
	/**
	 * Enter a parse tree produced by the {@code simpleLiteralExpression}
	 * labeled alternative in {@link BallerinaParser#expression}.
	 * @param ctx the parse tree
	 */
	void enterSimpleLiteralExpression(BallerinaParser.SimpleLiteralExpressionContext ctx);
	/**
	 * Exit a parse tree produced by the {@code simpleLiteralExpression}
	 * labeled alternative in {@link BallerinaParser#expression}.
	 * @param ctx the parse tree
	 */
	void exitSimpleLiteralExpression(BallerinaParser.SimpleLiteralExpressionContext ctx);
	/**
	 * Enter a parse tree produced by the {@code stringTemplateLiteralExpression}
	 * labeled alternative in {@link BallerinaParser#expression}.
	 * @param ctx the parse tree
	 */
	void enterStringTemplateLiteralExpression(BallerinaParser.StringTemplateLiteralExpressionContext ctx);
	/**
	 * Exit a parse tree produced by the {@code stringTemplateLiteralExpression}
	 * labeled alternative in {@link BallerinaParser#expression}.
	 * @param ctx the parse tree
	 */
	void exitStringTemplateLiteralExpression(BallerinaParser.StringTemplateLiteralExpressionContext ctx);
	/**
	 * Enter a parse tree produced by the {@code typeAccessExpression}
	 * labeled alternative in {@link BallerinaParser#expression}.
	 * @param ctx the parse tree
	 */
	void enterTypeAccessExpression(BallerinaParser.TypeAccessExpressionContext ctx);
	/**
	 * Exit a parse tree produced by the {@code typeAccessExpression}
	 * labeled alternative in {@link BallerinaParser#expression}.
	 * @param ctx the parse tree
	 */
	void exitTypeAccessExpression(BallerinaParser.TypeAccessExpressionContext ctx);
	/**
	 * Enter a parse tree produced by the {@code binaryAndExpression}
	 * labeled alternative in {@link BallerinaParser#expression}.
	 * @param ctx the parse tree
	 */
	void enterBinaryAndExpression(BallerinaParser.BinaryAndExpressionContext ctx);
	/**
	 * Exit a parse tree produced by the {@code binaryAndExpression}
	 * labeled alternative in {@link BallerinaParser#expression}.
	 * @param ctx the parse tree
	 */
	void exitBinaryAndExpression(BallerinaParser.BinaryAndExpressionContext ctx);
	/**
	 * Enter a parse tree produced by the {@code binaryAddSubExpression}
	 * labeled alternative in {@link BallerinaParser#expression}.
	 * @param ctx the parse tree
	 */
	void enterBinaryAddSubExpression(BallerinaParser.BinaryAddSubExpressionContext ctx);
	/**
	 * Exit a parse tree produced by the {@code binaryAddSubExpression}
	 * labeled alternative in {@link BallerinaParser#expression}.
	 * @param ctx the parse tree
	 */
	void exitBinaryAddSubExpression(BallerinaParser.BinaryAddSubExpressionContext ctx);
	/**
	 * Enter a parse tree produced by the {@code typeConversionExpression}
	 * labeled alternative in {@link BallerinaParser#expression}.
	 * @param ctx the parse tree
	 */
	void enterTypeConversionExpression(BallerinaParser.TypeConversionExpressionContext ctx);
	/**
	 * Exit a parse tree produced by the {@code typeConversionExpression}
	 * labeled alternative in {@link BallerinaParser#expression}.
	 * @param ctx the parse tree
	 */
	void exitTypeConversionExpression(BallerinaParser.TypeConversionExpressionContext ctx);
	/**
	 * Enter a parse tree produced by the {@code unaryExpression}
	 * labeled alternative in {@link BallerinaParser#expression}.
	 * @param ctx the parse tree
	 */
	void enterUnaryExpression(BallerinaParser.UnaryExpressionContext ctx);
	/**
	 * Exit a parse tree produced by the {@code unaryExpression}
	 * labeled alternative in {@link BallerinaParser#expression}.
	 * @param ctx the parse tree
	 */
	void exitUnaryExpression(BallerinaParser.UnaryExpressionContext ctx);
	/**
	 * Enter a parse tree produced by the {@code bracedOrTupleExpression}
	 * labeled alternative in {@link BallerinaParser#expression}.
	 * @param ctx the parse tree
	 */
	void enterBracedOrTupleExpression(BallerinaParser.BracedOrTupleExpressionContext ctx);
	/**
	 * Exit a parse tree produced by the {@code bracedOrTupleExpression}
	 * labeled alternative in {@link BallerinaParser#expression}.
	 * @param ctx the parse tree
	 */
	void exitBracedOrTupleExpression(BallerinaParser.BracedOrTupleExpressionContext ctx);
	/**
	 * Enter a parse tree produced by the {@code binaryDivMulModExpression}
	 * labeled alternative in {@link BallerinaParser#expression}.
	 * @param ctx the parse tree
	 */
	void enterBinaryDivMulModExpression(BallerinaParser.BinaryDivMulModExpressionContext ctx);
	/**
	 * Exit a parse tree produced by the {@code binaryDivMulModExpression}
	 * labeled alternative in {@link BallerinaParser#expression}.
	 * @param ctx the parse tree
	 */
	void exitBinaryDivMulModExpression(BallerinaParser.BinaryDivMulModExpressionContext ctx);
	/**
	 * Enter a parse tree produced by the {@code awaitExpression}
	 * labeled alternative in {@link BallerinaParser#expression}.
	 * @param ctx the parse tree
	 */
	void enterAwaitExpression(BallerinaParser.AwaitExpressionContext ctx);
	/**
	 * Exit a parse tree produced by the {@code awaitExpression}
	 * labeled alternative in {@link BallerinaParser#expression}.
	 * @param ctx the parse tree
	 */
	void exitAwaitExpression(BallerinaParser.AwaitExpressionContext ctx);
	/**
	 * Enter a parse tree produced by the {@code valueTypeTypeExpression}
	 * labeled alternative in {@link BallerinaParser#expression}.
	 * @param ctx the parse tree
	 */
	void enterValueTypeTypeExpression(BallerinaParser.ValueTypeTypeExpressionContext ctx);
	/**
	 * Exit a parse tree produced by the {@code valueTypeTypeExpression}
	 * labeled alternative in {@link BallerinaParser#expression}.
	 * @param ctx the parse tree
	 */
	void exitValueTypeTypeExpression(BallerinaParser.ValueTypeTypeExpressionContext ctx);
	/**
	 * Enter a parse tree produced by the {@code lambdaFunctionExpression}
	 * labeled alternative in {@link BallerinaParser#expression}.
	 * @param ctx the parse tree
	 */
	void enterLambdaFunctionExpression(BallerinaParser.LambdaFunctionExpressionContext ctx);
	/**
	 * Exit a parse tree produced by the {@code lambdaFunctionExpression}
	 * labeled alternative in {@link BallerinaParser#expression}.
	 * @param ctx the parse tree
	 */
	void exitLambdaFunctionExpression(BallerinaParser.LambdaFunctionExpressionContext ctx);
	/**
	 * Enter a parse tree produced by the {@code binaryEqualExpression}
	 * labeled alternative in {@link BallerinaParser#expression}.
	 * @param ctx the parse tree
	 */
	void enterBinaryEqualExpression(BallerinaParser.BinaryEqualExpressionContext ctx);
	/**
	 * Exit a parse tree produced by the {@code binaryEqualExpression}
	 * labeled alternative in {@link BallerinaParser#expression}.
	 * @param ctx the parse tree
	 */
	void exitBinaryEqualExpression(BallerinaParser.BinaryEqualExpressionContext ctx);
	/**
	 * Enter a parse tree produced by the {@code recordLiteralExpression}
	 * labeled alternative in {@link BallerinaParser#expression}.
	 * @param ctx the parse tree
	 */
	void enterRecordLiteralExpression(BallerinaParser.RecordLiteralExpressionContext ctx);
	/**
	 * Exit a parse tree produced by the {@code recordLiteralExpression}
	 * labeled alternative in {@link BallerinaParser#expression}.
	 * @param ctx the parse tree
	 */
	void exitRecordLiteralExpression(BallerinaParser.RecordLiteralExpressionContext ctx);
	/**
	 * Enter a parse tree produced by the {@code arrayLiteralExpression}
	 * labeled alternative in {@link BallerinaParser#expression}.
	 * @param ctx the parse tree
	 */
	void enterArrayLiteralExpression(BallerinaParser.ArrayLiteralExpressionContext ctx);
	/**
	 * Exit a parse tree produced by the {@code arrayLiteralExpression}
	 * labeled alternative in {@link BallerinaParser#expression}.
	 * @param ctx the parse tree
	 */
	void exitArrayLiteralExpression(BallerinaParser.ArrayLiteralExpressionContext ctx);
	/**
	 * Enter a parse tree produced by the {@code variableReferenceExpression}
	 * labeled alternative in {@link BallerinaParser#expression}.
	 * @param ctx the parse tree
	 */
	void enterVariableReferenceExpression(BallerinaParser.VariableReferenceExpressionContext ctx);
	/**
	 * Exit a parse tree produced by the {@code variableReferenceExpression}
	 * labeled alternative in {@link BallerinaParser#expression}.
	 * @param ctx the parse tree
	 */
	void exitVariableReferenceExpression(BallerinaParser.VariableReferenceExpressionContext ctx);
	/**
	 * Enter a parse tree produced by the {@code typeCastingExpression}
	 * labeled alternative in {@link BallerinaParser#expression}.
	 * @param ctx the parse tree
	 */
	void enterTypeCastingExpression(BallerinaParser.TypeCastingExpressionContext ctx);
	/**
	 * Exit a parse tree produced by the {@code typeCastingExpression}
	 * labeled alternative in {@link BallerinaParser#expression}.
	 * @param ctx the parse tree
	 */
	void exitTypeCastingExpression(BallerinaParser.TypeCastingExpressionContext ctx);
	/**
	 * Enter a parse tree produced by the {@code binaryCompareExpression}
	 * labeled alternative in {@link BallerinaParser#expression}.
	 * @param ctx the parse tree
	 */
	void enterBinaryCompareExpression(BallerinaParser.BinaryCompareExpressionContext ctx);
	/**
	 * Exit a parse tree produced by the {@code binaryCompareExpression}
	 * labeled alternative in {@link BallerinaParser#expression}.
	 * @param ctx the parse tree
	 */
	void exitBinaryCompareExpression(BallerinaParser.BinaryCompareExpressionContext ctx);
	/**
	 * Enter a parse tree produced by the {@code builtInReferenceTypeTypeExpression}
	 * labeled alternative in {@link BallerinaParser#expression}.
	 * @param ctx the parse tree
	 */
	void enterBuiltInReferenceTypeTypeExpression(BallerinaParser.BuiltInReferenceTypeTypeExpressionContext ctx);
	/**
	 * Exit a parse tree produced by the {@code builtInReferenceTypeTypeExpression}
	 * labeled alternative in {@link BallerinaParser#expression}.
	 * @param ctx the parse tree
	 */
	void exitBuiltInReferenceTypeTypeExpression(BallerinaParser.BuiltInReferenceTypeTypeExpressionContext ctx);
	/**
	 * Enter a parse tree produced by the {@code tableQueryExpression}
	 * labeled alternative in {@link BallerinaParser#expression}.
	 * @param ctx the parse tree
	 */
	void enterTableQueryExpression(BallerinaParser.TableQueryExpressionContext ctx);
	/**
	 * Exit a parse tree produced by the {@code tableQueryExpression}
	 * labeled alternative in {@link BallerinaParser#expression}.
	 * @param ctx the parse tree
	 */
	void exitTableQueryExpression(BallerinaParser.TableQueryExpressionContext ctx);
	/**
	 * Enter a parse tree produced by the {@code ternaryExpression}
	 * labeled alternative in {@link BallerinaParser#expression}.
	 * @param ctx the parse tree
	 */
	void enterTernaryExpression(BallerinaParser.TernaryExpressionContext ctx);
	/**
	 * Exit a parse tree produced by the {@code ternaryExpression}
	 * labeled alternative in {@link BallerinaParser#expression}.
	 * @param ctx the parse tree
	 */
	void exitTernaryExpression(BallerinaParser.TernaryExpressionContext ctx);
	/**
	 * Enter a parse tree produced by the {@code typeInitExpression}
	 * labeled alternative in {@link BallerinaParser#expression}.
	 * @param ctx the parse tree
	 */
	void enterTypeInitExpression(BallerinaParser.TypeInitExpressionContext ctx);
	/**
	 * Exit a parse tree produced by the {@code typeInitExpression}
	 * labeled alternative in {@link BallerinaParser#expression}.
	 * @param ctx the parse tree
	 */
	void exitTypeInitExpression(BallerinaParser.TypeInitExpressionContext ctx);
	/**
	 * Enter a parse tree produced by the {@code binaryPowExpression}
	 * labeled alternative in {@link BallerinaParser#expression}.
	 * @param ctx the parse tree
	 */
	void enterBinaryPowExpression(BallerinaParser.BinaryPowExpressionContext ctx);
	/**
	 * Exit a parse tree produced by the {@code binaryPowExpression}
	 * labeled alternative in {@link BallerinaParser#expression}.
	 * @param ctx the parse tree
	 */
	void exitBinaryPowExpression(BallerinaParser.BinaryPowExpressionContext ctx);
	/**
	 * Enter a parse tree produced by {@link BallerinaParser#nameReference}.
	 * @param ctx the parse tree
	 */
	void enterNameReference(BallerinaParser.NameReferenceContext ctx);
	/**
	 * Exit a parse tree produced by {@link BallerinaParser#nameReference}.
	 * @param ctx the parse tree
	 */
	void exitNameReference(BallerinaParser.NameReferenceContext ctx);
	/**
	 * Enter a parse tree produced by {@link BallerinaParser#returnParameters}.
	 * @param ctx the parse tree
	 */
	void enterReturnParameters(BallerinaParser.ReturnParametersContext ctx);
	/**
	 * Exit a parse tree produced by {@link BallerinaParser#returnParameters}.
	 * @param ctx the parse tree
	 */
	void exitReturnParameters(BallerinaParser.ReturnParametersContext ctx);
	/**
	 * Enter a parse tree produced by {@link BallerinaParser#parameterTypeNameList}.
	 * @param ctx the parse tree
	 */
	void enterParameterTypeNameList(BallerinaParser.ParameterTypeNameListContext ctx);
	/**
	 * Exit a parse tree produced by {@link BallerinaParser#parameterTypeNameList}.
	 * @param ctx the parse tree
	 */
	void exitParameterTypeNameList(BallerinaParser.ParameterTypeNameListContext ctx);
	/**
	 * Enter a parse tree produced by {@link BallerinaParser#parameterTypeName}.
	 * @param ctx the parse tree
	 */
	void enterParameterTypeName(BallerinaParser.ParameterTypeNameContext ctx);
	/**
	 * Exit a parse tree produced by {@link BallerinaParser#parameterTypeName}.
	 * @param ctx the parse tree
	 */
	void exitParameterTypeName(BallerinaParser.ParameterTypeNameContext ctx);
	/**
	 * Enter a parse tree produced by {@link BallerinaParser#parameterList}.
	 * @param ctx the parse tree
	 */
	void enterParameterList(BallerinaParser.ParameterListContext ctx);
	/**
	 * Exit a parse tree produced by {@link BallerinaParser#parameterList}.
	 * @param ctx the parse tree
	 */
	void exitParameterList(BallerinaParser.ParameterListContext ctx);
	/**
	 * Enter a parse tree produced by the {@code simpleParameter}
	 * labeled alternative in {@link BallerinaParser#parameter}.
	 * @param ctx the parse tree
	 */
	void enterSimpleParameter(BallerinaParser.SimpleParameterContext ctx);
	/**
	 * Exit a parse tree produced by the {@code simpleParameter}
	 * labeled alternative in {@link BallerinaParser#parameter}.
	 * @param ctx the parse tree
	 */
	void exitSimpleParameter(BallerinaParser.SimpleParameterContext ctx);
	/**
	 * Enter a parse tree produced by the {@code tupleParameter}
	 * labeled alternative in {@link BallerinaParser#parameter}.
	 * @param ctx the parse tree
	 */
	void enterTupleParameter(BallerinaParser.TupleParameterContext ctx);
	/**
	 * Exit a parse tree produced by the {@code tupleParameter}
	 * labeled alternative in {@link BallerinaParser#parameter}.
	 * @param ctx the parse tree
	 */
	void exitTupleParameter(BallerinaParser.TupleParameterContext ctx);
	/**
	 * Enter a parse tree produced by {@link BallerinaParser#defaultableParameter}.
	 * @param ctx the parse tree
	 */
	void enterDefaultableParameter(BallerinaParser.DefaultableParameterContext ctx);
	/**
	 * Exit a parse tree produced by {@link BallerinaParser#defaultableParameter}.
	 * @param ctx the parse tree
	 */
	void exitDefaultableParameter(BallerinaParser.DefaultableParameterContext ctx);
	/**
	 * Enter a parse tree produced by {@link BallerinaParser#restParameter}.
	 * @param ctx the parse tree
	 */
	void enterRestParameter(BallerinaParser.RestParameterContext ctx);
	/**
	 * Exit a parse tree produced by {@link BallerinaParser#restParameter}.
	 * @param ctx the parse tree
	 */
	void exitRestParameter(BallerinaParser.RestParameterContext ctx);
	/**
	 * Enter a parse tree produced by {@link BallerinaParser#formalParameterList}.
	 * @param ctx the parse tree
	 */
	void enterFormalParameterList(BallerinaParser.FormalParameterListContext ctx);
	/**
	 * Exit a parse tree produced by {@link BallerinaParser#formalParameterList}.
	 * @param ctx the parse tree
	 */
	void exitFormalParameterList(BallerinaParser.FormalParameterListContext ctx);
	/**
	 * Enter a parse tree produced by {@link BallerinaParser#fieldDefinition}.
	 * @param ctx the parse tree
	 */
	void enterFieldDefinition(BallerinaParser.FieldDefinitionContext ctx);
	/**
	 * Exit a parse tree produced by {@link BallerinaParser#fieldDefinition}.
	 * @param ctx the parse tree
	 */
	void exitFieldDefinition(BallerinaParser.FieldDefinitionContext ctx);
	/**
	 * Enter a parse tree produced by {@link BallerinaParser#simpleLiteral}.
	 * @param ctx the parse tree
	 */
	void enterSimpleLiteral(BallerinaParser.SimpleLiteralContext ctx);
	/**
	 * Exit a parse tree produced by {@link BallerinaParser#simpleLiteral}.
	 * @param ctx the parse tree
	 */
	void exitSimpleLiteral(BallerinaParser.SimpleLiteralContext ctx);
	/**
	 * Enter a parse tree produced by {@link BallerinaParser#integerLiteral}.
	 * @param ctx the parse tree
	 */
	void enterIntegerLiteral(BallerinaParser.IntegerLiteralContext ctx);
	/**
	 * Exit a parse tree produced by {@link BallerinaParser#integerLiteral}.
	 * @param ctx the parse tree
	 */
	void exitIntegerLiteral(BallerinaParser.IntegerLiteralContext ctx);
	/**
	 * Enter a parse tree produced by {@link BallerinaParser#namedArgs}.
	 * @param ctx the parse tree
	 */
	void enterNamedArgs(BallerinaParser.NamedArgsContext ctx);
	/**
	 * Exit a parse tree produced by {@link BallerinaParser#namedArgs}.
	 * @param ctx the parse tree
	 */
	void exitNamedArgs(BallerinaParser.NamedArgsContext ctx);
	/**
	 * Enter a parse tree produced by {@link BallerinaParser#restArgs}.
	 * @param ctx the parse tree
	 */
	void enterRestArgs(BallerinaParser.RestArgsContext ctx);
	/**
	 * Exit a parse tree produced by {@link BallerinaParser#restArgs}.
	 * @param ctx the parse tree
	 */
	void exitRestArgs(BallerinaParser.RestArgsContext ctx);
	/**
	 * Enter a parse tree produced by {@link BallerinaParser#xmlLiteral}.
	 * @param ctx the parse tree
	 */
	void enterXmlLiteral(BallerinaParser.XmlLiteralContext ctx);
	/**
	 * Exit a parse tree produced by {@link BallerinaParser#xmlLiteral}.
	 * @param ctx the parse tree
	 */
	void exitXmlLiteral(BallerinaParser.XmlLiteralContext ctx);
	/**
	 * Enter a parse tree produced by {@link BallerinaParser#xmlItem}.
	 * @param ctx the parse tree
	 */
	void enterXmlItem(BallerinaParser.XmlItemContext ctx);
	/**
	 * Exit a parse tree produced by {@link BallerinaParser#xmlItem}.
	 * @param ctx the parse tree
	 */
	void exitXmlItem(BallerinaParser.XmlItemContext ctx);
	/**
	 * Enter a parse tree produced by {@link BallerinaParser#content}.
	 * @param ctx the parse tree
	 */
	void enterContent(BallerinaParser.ContentContext ctx);
	/**
	 * Exit a parse tree produced by {@link BallerinaParser#content}.
	 * @param ctx the parse tree
	 */
	void exitContent(BallerinaParser.ContentContext ctx);
	/**
	 * Enter a parse tree produced by {@link BallerinaParser#comment}.
	 * @param ctx the parse tree
	 */
	void enterComment(BallerinaParser.CommentContext ctx);
	/**
	 * Exit a parse tree produced by {@link BallerinaParser#comment}.
	 * @param ctx the parse tree
	 */
	void exitComment(BallerinaParser.CommentContext ctx);
	/**
	 * Enter a parse tree produced by {@link BallerinaParser#element}.
	 * @param ctx the parse tree
	 */
	void enterElement(BallerinaParser.ElementContext ctx);
	/**
	 * Exit a parse tree produced by {@link BallerinaParser#element}.
	 * @param ctx the parse tree
	 */
	void exitElement(BallerinaParser.ElementContext ctx);
	/**
	 * Enter a parse tree produced by {@link BallerinaParser#startTag}.
	 * @param ctx the parse tree
	 */
	void enterStartTag(BallerinaParser.StartTagContext ctx);
	/**
	 * Exit a parse tree produced by {@link BallerinaParser#startTag}.
	 * @param ctx the parse tree
	 */
	void exitStartTag(BallerinaParser.StartTagContext ctx);
	/**
	 * Enter a parse tree produced by {@link BallerinaParser#closeTag}.
	 * @param ctx the parse tree
	 */
	void enterCloseTag(BallerinaParser.CloseTagContext ctx);
	/**
	 * Exit a parse tree produced by {@link BallerinaParser#closeTag}.
	 * @param ctx the parse tree
	 */
	void exitCloseTag(BallerinaParser.CloseTagContext ctx);
	/**
	 * Enter a parse tree produced by {@link BallerinaParser#emptyTag}.
	 * @param ctx the parse tree
	 */
	void enterEmptyTag(BallerinaParser.EmptyTagContext ctx);
	/**
	 * Exit a parse tree produced by {@link BallerinaParser#emptyTag}.
	 * @param ctx the parse tree
	 */
	void exitEmptyTag(BallerinaParser.EmptyTagContext ctx);
	/**
	 * Enter a parse tree produced by {@link BallerinaParser#procIns}.
	 * @param ctx the parse tree
	 */
	void enterProcIns(BallerinaParser.ProcInsContext ctx);
	/**
	 * Exit a parse tree produced by {@link BallerinaParser#procIns}.
	 * @param ctx the parse tree
	 */
	void exitProcIns(BallerinaParser.ProcInsContext ctx);
	/**
	 * Enter a parse tree produced by {@link BallerinaParser#attribute}.
	 * @param ctx the parse tree
	 */
	void enterAttribute(BallerinaParser.AttributeContext ctx);
	/**
	 * Exit a parse tree produced by {@link BallerinaParser#attribute}.
	 * @param ctx the parse tree
	 */
	void exitAttribute(BallerinaParser.AttributeContext ctx);
	/**
	 * Enter a parse tree produced by {@link BallerinaParser#text}.
	 * @param ctx the parse tree
	 */
	void enterText(BallerinaParser.TextContext ctx);
	/**
	 * Exit a parse tree produced by {@link BallerinaParser#text}.
	 * @param ctx the parse tree
	 */
	void exitText(BallerinaParser.TextContext ctx);
	/**
	 * Enter a parse tree produced by {@link BallerinaParser#xmlQuotedString}.
	 * @param ctx the parse tree
	 */
	void enterXmlQuotedString(BallerinaParser.XmlQuotedStringContext ctx);
	/**
	 * Exit a parse tree produced by {@link BallerinaParser#xmlQuotedString}.
	 * @param ctx the parse tree
	 */
	void exitXmlQuotedString(BallerinaParser.XmlQuotedStringContext ctx);
	/**
	 * Enter a parse tree produced by {@link BallerinaParser#xmlSingleQuotedString}.
	 * @param ctx the parse tree
	 */
	void enterXmlSingleQuotedString(BallerinaParser.XmlSingleQuotedStringContext ctx);
	/**
	 * Exit a parse tree produced by {@link BallerinaParser#xmlSingleQuotedString}.
	 * @param ctx the parse tree
	 */
	void exitXmlSingleQuotedString(BallerinaParser.XmlSingleQuotedStringContext ctx);
	/**
	 * Enter a parse tree produced by {@link BallerinaParser#xmlDoubleQuotedString}.
	 * @param ctx the parse tree
	 */
	void enterXmlDoubleQuotedString(BallerinaParser.XmlDoubleQuotedStringContext ctx);
	/**
	 * Exit a parse tree produced by {@link BallerinaParser#xmlDoubleQuotedString}.
	 * @param ctx the parse tree
	 */
	void exitXmlDoubleQuotedString(BallerinaParser.XmlDoubleQuotedStringContext ctx);
	/**
	 * Enter a parse tree produced by {@link BallerinaParser#xmlQualifiedName}.
	 * @param ctx the parse tree
	 */
	void enterXmlQualifiedName(BallerinaParser.XmlQualifiedNameContext ctx);
	/**
	 * Exit a parse tree produced by {@link BallerinaParser#xmlQualifiedName}.
	 * @param ctx the parse tree
	 */
	void exitXmlQualifiedName(BallerinaParser.XmlQualifiedNameContext ctx);
	/**
	 * Enter a parse tree produced by {@link BallerinaParser#stringTemplateLiteral}.
	 * @param ctx the parse tree
	 */
	void enterStringTemplateLiteral(BallerinaParser.StringTemplateLiteralContext ctx);
	/**
	 * Exit a parse tree produced by {@link BallerinaParser#stringTemplateLiteral}.
	 * @param ctx the parse tree
	 */
	void exitStringTemplateLiteral(BallerinaParser.StringTemplateLiteralContext ctx);
	/**
	 * Enter a parse tree produced by {@link BallerinaParser#stringTemplateContent}.
	 * @param ctx the parse tree
	 */
	void enterStringTemplateContent(BallerinaParser.StringTemplateContentContext ctx);
	/**
	 * Exit a parse tree produced by {@link BallerinaParser#stringTemplateContent}.
	 * @param ctx the parse tree
	 */
	void exitStringTemplateContent(BallerinaParser.StringTemplateContentContext ctx);
	/**
	 * Enter a parse tree produced by {@link BallerinaParser#anyIdentifierName}.
	 * @param ctx the parse tree
	 */
	void enterAnyIdentifierName(BallerinaParser.AnyIdentifierNameContext ctx);
	/**
	 * Exit a parse tree produced by {@link BallerinaParser#anyIdentifierName}.
	 * @param ctx the parse tree
	 */
	void exitAnyIdentifierName(BallerinaParser.AnyIdentifierNameContext ctx);
	/**
	 * Enter a parse tree produced by {@link BallerinaParser#reservedWord}.
	 * @param ctx the parse tree
	 */
	void enterReservedWord(BallerinaParser.ReservedWordContext ctx);
	/**
	 * Exit a parse tree produced by {@link BallerinaParser#reservedWord}.
	 * @param ctx the parse tree
	 */
	void exitReservedWord(BallerinaParser.ReservedWordContext ctx);
	/**
	 * Enter a parse tree produced by {@link BallerinaParser#tableQuery}.
	 * @param ctx the parse tree
	 */
	void enterTableQuery(BallerinaParser.TableQueryContext ctx);
	/**
	 * Exit a parse tree produced by {@link BallerinaParser#tableQuery}.
	 * @param ctx the parse tree
	 */
	void exitTableQuery(BallerinaParser.TableQueryContext ctx);
	/**
	 * Enter a parse tree produced by {@link BallerinaParser#aggregationQuery}.
	 * @param ctx the parse tree
	 */
	void enterAggregationQuery(BallerinaParser.AggregationQueryContext ctx);
	/**
	 * Exit a parse tree produced by {@link BallerinaParser#aggregationQuery}.
	 * @param ctx the parse tree
	 */
	void exitAggregationQuery(BallerinaParser.AggregationQueryContext ctx);
	/**
	 * Enter a parse tree produced by {@link BallerinaParser#streamletDefinition}.
	 * @param ctx the parse tree
	 */
	void enterStreamletDefinition(BallerinaParser.StreamletDefinitionContext ctx);
	/**
	 * Exit a parse tree produced by {@link BallerinaParser#streamletDefinition}.
	 * @param ctx the parse tree
	 */
	void exitStreamletDefinition(BallerinaParser.StreamletDefinitionContext ctx);
	/**
	 * Enter a parse tree produced by {@link BallerinaParser#streamletBody}.
	 * @param ctx the parse tree
	 */
	void enterStreamletBody(BallerinaParser.StreamletBodyContext ctx);
	/**
	 * Exit a parse tree produced by {@link BallerinaParser#streamletBody}.
	 * @param ctx the parse tree
	 */
	void exitStreamletBody(BallerinaParser.StreamletBodyContext ctx);
	/**
	 * Enter a parse tree produced by {@link BallerinaParser#streamingQueryDeclaration}.
	 * @param ctx the parse tree
	 */
	void enterStreamingQueryDeclaration(BallerinaParser.StreamingQueryDeclarationContext ctx);
	/**
	 * Exit a parse tree produced by {@link BallerinaParser#streamingQueryDeclaration}.
	 * @param ctx the parse tree
	 */
	void exitStreamingQueryDeclaration(BallerinaParser.StreamingQueryDeclarationContext ctx);
	/**
	 * Enter a parse tree produced by {@link BallerinaParser#queryStatement}.
	 * @param ctx the parse tree
	 */
	void enterQueryStatement(BallerinaParser.QueryStatementContext ctx);
	/**
	 * Exit a parse tree produced by {@link BallerinaParser#queryStatement}.
	 * @param ctx the parse tree
	 */
	void exitQueryStatement(BallerinaParser.QueryStatementContext ctx);
	/**
	 * Enter a parse tree produced by {@link BallerinaParser#streamingQueryStatement}.
	 * @param ctx the parse tree
	 */
	void enterStreamingQueryStatement(BallerinaParser.StreamingQueryStatementContext ctx);
	/**
	 * Exit a parse tree produced by {@link BallerinaParser#streamingQueryStatement}.
	 * @param ctx the parse tree
	 */
	void exitStreamingQueryStatement(BallerinaParser.StreamingQueryStatementContext ctx);
	/**
	 * Enter a parse tree produced by {@link BallerinaParser#patternClause}.
	 * @param ctx the parse tree
	 */
	void enterPatternClause(BallerinaParser.PatternClauseContext ctx);
	/**
	 * Exit a parse tree produced by {@link BallerinaParser#patternClause}.
	 * @param ctx the parse tree
	 */
	void exitPatternClause(BallerinaParser.PatternClauseContext ctx);
	/**
	 * Enter a parse tree produced by {@link BallerinaParser#withinClause}.
	 * @param ctx the parse tree
	 */
	void enterWithinClause(BallerinaParser.WithinClauseContext ctx);
	/**
	 * Exit a parse tree produced by {@link BallerinaParser#withinClause}.
	 * @param ctx the parse tree
	 */
	void exitWithinClause(BallerinaParser.WithinClauseContext ctx);
	/**
	 * Enter a parse tree produced by {@link BallerinaParser#orderByClause}.
	 * @param ctx the parse tree
	 */
	void enterOrderByClause(BallerinaParser.OrderByClauseContext ctx);
	/**
	 * Exit a parse tree produced by {@link BallerinaParser#orderByClause}.
	 * @param ctx the parse tree
	 */
	void exitOrderByClause(BallerinaParser.OrderByClauseContext ctx);
	/**
	 * Enter a parse tree produced by {@link BallerinaParser#selectClause}.
	 * @param ctx the parse tree
	 */
	void enterSelectClause(BallerinaParser.SelectClauseContext ctx);
	/**
	 * Exit a parse tree produced by {@link BallerinaParser#selectClause}.
	 * @param ctx the parse tree
	 */
	void exitSelectClause(BallerinaParser.SelectClauseContext ctx);
	/**
	 * Enter a parse tree produced by {@link BallerinaParser#selectExpressionList}.
	 * @param ctx the parse tree
	 */
	void enterSelectExpressionList(BallerinaParser.SelectExpressionListContext ctx);
	/**
	 * Exit a parse tree produced by {@link BallerinaParser#selectExpressionList}.
	 * @param ctx the parse tree
	 */
	void exitSelectExpressionList(BallerinaParser.SelectExpressionListContext ctx);
	/**
	 * Enter a parse tree produced by {@link BallerinaParser#selectExpression}.
	 * @param ctx the parse tree
	 */
	void enterSelectExpression(BallerinaParser.SelectExpressionContext ctx);
	/**
	 * Exit a parse tree produced by {@link BallerinaParser#selectExpression}.
	 * @param ctx the parse tree
	 */
	void exitSelectExpression(BallerinaParser.SelectExpressionContext ctx);
	/**
	 * Enter a parse tree produced by {@link BallerinaParser#groupByClause}.
	 * @param ctx the parse tree
	 */
	void enterGroupByClause(BallerinaParser.GroupByClauseContext ctx);
	/**
	 * Exit a parse tree produced by {@link BallerinaParser#groupByClause}.
	 * @param ctx the parse tree
	 */
	void exitGroupByClause(BallerinaParser.GroupByClauseContext ctx);
	/**
	 * Enter a parse tree produced by {@link BallerinaParser#havingClause}.
	 * @param ctx the parse tree
	 */
	void enterHavingClause(BallerinaParser.HavingClauseContext ctx);
	/**
	 * Exit a parse tree produced by {@link BallerinaParser#havingClause}.
	 * @param ctx the parse tree
	 */
	void exitHavingClause(BallerinaParser.HavingClauseContext ctx);
	/**
	 * Enter a parse tree produced by {@link BallerinaParser#streamingAction}.
	 * @param ctx the parse tree
	 */
	void enterStreamingAction(BallerinaParser.StreamingActionContext ctx);
	/**
	 * Exit a parse tree produced by {@link BallerinaParser#streamingAction}.
	 * @param ctx the parse tree
	 */
	void exitStreamingAction(BallerinaParser.StreamingActionContext ctx);
	/**
	 * Enter a parse tree produced by {@link BallerinaParser#setClause}.
	 * @param ctx the parse tree
	 */
	void enterSetClause(BallerinaParser.SetClauseContext ctx);
	/**
	 * Exit a parse tree produced by {@link BallerinaParser#setClause}.
	 * @param ctx the parse tree
	 */
	void exitSetClause(BallerinaParser.SetClauseContext ctx);
	/**
	 * Enter a parse tree produced by {@link BallerinaParser#setAssignmentClause}.
	 * @param ctx the parse tree
	 */
	void enterSetAssignmentClause(BallerinaParser.SetAssignmentClauseContext ctx);
	/**
	 * Exit a parse tree produced by {@link BallerinaParser#setAssignmentClause}.
	 * @param ctx the parse tree
	 */
	void exitSetAssignmentClause(BallerinaParser.SetAssignmentClauseContext ctx);
	/**
	 * Enter a parse tree produced by {@link BallerinaParser#streamingInput}.
	 * @param ctx the parse tree
	 */
	void enterStreamingInput(BallerinaParser.StreamingInputContext ctx);
	/**
	 * Exit a parse tree produced by {@link BallerinaParser#streamingInput}.
	 * @param ctx the parse tree
	 */
	void exitStreamingInput(BallerinaParser.StreamingInputContext ctx);
	/**
	 * Enter a parse tree produced by {@link BallerinaParser#joinStreamingInput}.
	 * @param ctx the parse tree
	 */
	void enterJoinStreamingInput(BallerinaParser.JoinStreamingInputContext ctx);
	/**
	 * Exit a parse tree produced by {@link BallerinaParser#joinStreamingInput}.
	 * @param ctx the parse tree
	 */
	void exitJoinStreamingInput(BallerinaParser.JoinStreamingInputContext ctx);
	/**
	 * Enter a parse tree produced by {@link BallerinaParser#outputRate}.
	 * @param ctx the parse tree
	 */
	void enterOutputRate(BallerinaParser.OutputRateContext ctx);
	/**
	 * Exit a parse tree produced by {@link BallerinaParser#outputRate}.
	 * @param ctx the parse tree
	 */
	void exitOutputRate(BallerinaParser.OutputRateContext ctx);
	/**
	 * Enter a parse tree produced by {@link BallerinaParser#patternStreamingInput}.
	 * @param ctx the parse tree
	 */
	void enterPatternStreamingInput(BallerinaParser.PatternStreamingInputContext ctx);
	/**
	 * Exit a parse tree produced by {@link BallerinaParser#patternStreamingInput}.
	 * @param ctx the parse tree
	 */
	void exitPatternStreamingInput(BallerinaParser.PatternStreamingInputContext ctx);
	/**
	 * Enter a parse tree produced by {@link BallerinaParser#patternStreamingEdgeInput}.
	 * @param ctx the parse tree
	 */
	void enterPatternStreamingEdgeInput(BallerinaParser.PatternStreamingEdgeInputContext ctx);
	/**
	 * Exit a parse tree produced by {@link BallerinaParser#patternStreamingEdgeInput}.
	 * @param ctx the parse tree
	 */
	void exitPatternStreamingEdgeInput(BallerinaParser.PatternStreamingEdgeInputContext ctx);
	/**
	 * Enter a parse tree produced by {@link BallerinaParser#whereClause}.
	 * @param ctx the parse tree
	 */
	void enterWhereClause(BallerinaParser.WhereClauseContext ctx);
	/**
	 * Exit a parse tree produced by {@link BallerinaParser#whereClause}.
	 * @param ctx the parse tree
	 */
	void exitWhereClause(BallerinaParser.WhereClauseContext ctx);
	/**
	 * Enter a parse tree produced by {@link BallerinaParser#functionClause}.
	 * @param ctx the parse tree
	 */
	void enterFunctionClause(BallerinaParser.FunctionClauseContext ctx);
	/**
	 * Exit a parse tree produced by {@link BallerinaParser#functionClause}.
	 * @param ctx the parse tree
	 */
	void exitFunctionClause(BallerinaParser.FunctionClauseContext ctx);
	/**
	 * Enter a parse tree produced by {@link BallerinaParser#windowClause}.
	 * @param ctx the parse tree
	 */
	void enterWindowClause(BallerinaParser.WindowClauseContext ctx);
	/**
	 * Exit a parse tree produced by {@link BallerinaParser#windowClause}.
	 * @param ctx the parse tree
	 */
	void exitWindowClause(BallerinaParser.WindowClauseContext ctx);
	/**
	 * Enter a parse tree produced by {@link BallerinaParser#outputEventType}.
	 * @param ctx the parse tree
	 */
	void enterOutputEventType(BallerinaParser.OutputEventTypeContext ctx);
	/**
	 * Exit a parse tree produced by {@link BallerinaParser#outputEventType}.
	 * @param ctx the parse tree
	 */
	void exitOutputEventType(BallerinaParser.OutputEventTypeContext ctx);
	/**
	 * Enter a parse tree produced by {@link BallerinaParser#joinType}.
	 * @param ctx the parse tree
	 */
	void enterJoinType(BallerinaParser.JoinTypeContext ctx);
	/**
	 * Exit a parse tree produced by {@link BallerinaParser#joinType}.
	 * @param ctx the parse tree
	 */
	void exitJoinType(BallerinaParser.JoinTypeContext ctx);
	/**
	 * Enter a parse tree produced by {@link BallerinaParser#outputRateType}.
	 * @param ctx the parse tree
	 */
	void enterOutputRateType(BallerinaParser.OutputRateTypeContext ctx);
	/**
	 * Exit a parse tree produced by {@link BallerinaParser#outputRateType}.
	 * @param ctx the parse tree
	 */
	void exitOutputRateType(BallerinaParser.OutputRateTypeContext ctx);
	/**
	 * Enter a parse tree produced by {@link BallerinaParser#deprecatedAttachment}.
	 * @param ctx the parse tree
	 */
	void enterDeprecatedAttachment(BallerinaParser.DeprecatedAttachmentContext ctx);
	/**
	 * Exit a parse tree produced by {@link BallerinaParser#deprecatedAttachment}.
	 * @param ctx the parse tree
	 */
	void exitDeprecatedAttachment(BallerinaParser.DeprecatedAttachmentContext ctx);
	/**
	 * Enter a parse tree produced by {@link BallerinaParser#deprecatedText}.
	 * @param ctx the parse tree
	 */
	void enterDeprecatedText(BallerinaParser.DeprecatedTextContext ctx);
	/**
	 * Exit a parse tree produced by {@link BallerinaParser#deprecatedText}.
	 * @param ctx the parse tree
	 */
	void exitDeprecatedText(BallerinaParser.DeprecatedTextContext ctx);
	/**
	 * Enter a parse tree produced by {@link BallerinaParser#deprecatedTemplateInlineCode}.
	 * @param ctx the parse tree
	 */
	void enterDeprecatedTemplateInlineCode(BallerinaParser.DeprecatedTemplateInlineCodeContext ctx);
	/**
	 * Exit a parse tree produced by {@link BallerinaParser#deprecatedTemplateInlineCode}.
	 * @param ctx the parse tree
	 */
	void exitDeprecatedTemplateInlineCode(BallerinaParser.DeprecatedTemplateInlineCodeContext ctx);
	/**
	 * Enter a parse tree produced by {@link BallerinaParser#singleBackTickDeprecatedInlineCode}.
	 * @param ctx the parse tree
	 */
	void enterSingleBackTickDeprecatedInlineCode(BallerinaParser.SingleBackTickDeprecatedInlineCodeContext ctx);
	/**
	 * Exit a parse tree produced by {@link BallerinaParser#singleBackTickDeprecatedInlineCode}.
	 * @param ctx the parse tree
	 */
	void exitSingleBackTickDeprecatedInlineCode(BallerinaParser.SingleBackTickDeprecatedInlineCodeContext ctx);
	/**
	 * Enter a parse tree produced by {@link BallerinaParser#doubleBackTickDeprecatedInlineCode}.
	 * @param ctx the parse tree
	 */
	void enterDoubleBackTickDeprecatedInlineCode(BallerinaParser.DoubleBackTickDeprecatedInlineCodeContext ctx);
	/**
	 * Exit a parse tree produced by {@link BallerinaParser#doubleBackTickDeprecatedInlineCode}.
	 * @param ctx the parse tree
	 */
	void exitDoubleBackTickDeprecatedInlineCode(BallerinaParser.DoubleBackTickDeprecatedInlineCodeContext ctx);
	/**
	 * Enter a parse tree produced by {@link BallerinaParser#tripleBackTickDeprecatedInlineCode}.
	 * @param ctx the parse tree
	 */
	void enterTripleBackTickDeprecatedInlineCode(BallerinaParser.TripleBackTickDeprecatedInlineCodeContext ctx);
	/**
	 * Exit a parse tree produced by {@link BallerinaParser#tripleBackTickDeprecatedInlineCode}.
	 * @param ctx the parse tree
	 */
	void exitTripleBackTickDeprecatedInlineCode(BallerinaParser.TripleBackTickDeprecatedInlineCodeContext ctx);
	/**
	 * Enter a parse tree produced by {@link BallerinaParser#documentationAttachment}.
	 * @param ctx the parse tree
	 */
	void enterDocumentationAttachment(BallerinaParser.DocumentationAttachmentContext ctx);
	/**
	 * Exit a parse tree produced by {@link BallerinaParser#documentationAttachment}.
	 * @param ctx the parse tree
	 */
	void exitDocumentationAttachment(BallerinaParser.DocumentationAttachmentContext ctx);
	/**
	 * Enter a parse tree produced by {@link BallerinaParser#documentationTemplateContent}.
	 * @param ctx the parse tree
	 */
	void enterDocumentationTemplateContent(BallerinaParser.DocumentationTemplateContentContext ctx);
	/**
	 * Exit a parse tree produced by {@link BallerinaParser#documentationTemplateContent}.
	 * @param ctx the parse tree
	 */
	void exitDocumentationTemplateContent(BallerinaParser.DocumentationTemplateContentContext ctx);
	/**
	 * Enter a parse tree produced by {@link BallerinaParser#documentationTemplateAttributeDescription}.
	 * @param ctx the parse tree
	 */
	void enterDocumentationTemplateAttributeDescription(BallerinaParser.DocumentationTemplateAttributeDescriptionContext ctx);
	/**
	 * Exit a parse tree produced by {@link BallerinaParser#documentationTemplateAttributeDescription}.
	 * @param ctx the parse tree
	 */
	void exitDocumentationTemplateAttributeDescription(BallerinaParser.DocumentationTemplateAttributeDescriptionContext ctx);
	/**
	 * Enter a parse tree produced by {@link BallerinaParser#docText}.
	 * @param ctx the parse tree
	 */
	void enterDocText(BallerinaParser.DocTextContext ctx);
	/**
	 * Exit a parse tree produced by {@link BallerinaParser#docText}.
	 * @param ctx the parse tree
	 */
	void exitDocText(BallerinaParser.DocTextContext ctx);
	/**
	 * Enter a parse tree produced by {@link BallerinaParser#documentationTemplateInlineCode}.
	 * @param ctx the parse tree
	 */
	void enterDocumentationTemplateInlineCode(BallerinaParser.DocumentationTemplateInlineCodeContext ctx);
	/**
	 * Exit a parse tree produced by {@link BallerinaParser#documentationTemplateInlineCode}.
	 * @param ctx the parse tree
	 */
	void exitDocumentationTemplateInlineCode(BallerinaParser.DocumentationTemplateInlineCodeContext ctx);
	/**
	 * Enter a parse tree produced by {@link BallerinaParser#singleBackTickDocInlineCode}.
	 * @param ctx the parse tree
	 */
	void enterSingleBackTickDocInlineCode(BallerinaParser.SingleBackTickDocInlineCodeContext ctx);
	/**
	 * Exit a parse tree produced by {@link BallerinaParser#singleBackTickDocInlineCode}.
	 * @param ctx the parse tree
	 */
	void exitSingleBackTickDocInlineCode(BallerinaParser.SingleBackTickDocInlineCodeContext ctx);
	/**
	 * Enter a parse tree produced by {@link BallerinaParser#doubleBackTickDocInlineCode}.
	 * @param ctx the parse tree
	 */
	void enterDoubleBackTickDocInlineCode(BallerinaParser.DoubleBackTickDocInlineCodeContext ctx);
	/**
	 * Exit a parse tree produced by {@link BallerinaParser#doubleBackTickDocInlineCode}.
	 * @param ctx the parse tree
	 */
	void exitDoubleBackTickDocInlineCode(BallerinaParser.DoubleBackTickDocInlineCodeContext ctx);
	/**
	 * Enter a parse tree produced by {@link BallerinaParser#tripleBackTickDocInlineCode}.
	 * @param ctx the parse tree
	 */
	void enterTripleBackTickDocInlineCode(BallerinaParser.TripleBackTickDocInlineCodeContext ctx);
	/**
	 * Exit a parse tree produced by {@link BallerinaParser#tripleBackTickDocInlineCode}.
	 * @param ctx the parse tree
	 */
	void exitTripleBackTickDocInlineCode(BallerinaParser.TripleBackTickDocInlineCodeContext ctx);
}<|MERGE_RESOLUTION|>--- conflicted
+++ resolved
@@ -268,7 +268,6 @@
 	 */
 	void exitObjectFunctions(BallerinaParser.ObjectFunctionsContext ctx);
 	/**
-<<<<<<< HEAD
 	 * Enter a parse tree produced by {@link BallerinaParser#objectFieldDefinition}.
 	 * @param ctx the parse tree
 	 */
@@ -328,17 +327,6 @@
 	 * @param ctx the parse tree
 	 */
 	void exitObjectCallableUnitSignature(BallerinaParser.ObjectCallableUnitSignatureContext ctx);
-=======
-	 * Enter a parse tree produced by {@link BallerinaParser#identiferList}.
-	 * @param ctx the parse tree
-	 */
-	void enterIdentiferList(BallerinaParser.IdentiferListContext ctx);
-	/**
-	 * Exit a parse tree produced by {@link BallerinaParser#identiferList}.
-	 * @param ctx the parse tree
-	 */
-	void exitIdentiferList(BallerinaParser.IdentiferListContext ctx);
->>>>>>> ed2017a4
 	/**
 	 * Enter a parse tree produced by {@link BallerinaParser#annotationDefinition}.
 	 * @param ctx the parse tree
