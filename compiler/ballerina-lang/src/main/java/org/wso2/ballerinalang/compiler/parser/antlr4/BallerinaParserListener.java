--- conflicted
+++ resolved
@@ -1,4 +1,4 @@
-// Generated from /home/djkevincr/markup_documentaiton/proper/ballerina/compiler/ballerina-lang/src/main/resources/grammar/BallerinaParser.g4 by ANTLR 4.5.3
+// Generated from BallerinaParser.g4 by ANTLR 4.5.3
 package org.wso2.ballerinalang.compiler.parser.antlr4;
 import org.antlr.v4.runtime.tree.ParseTreeListener;
 
@@ -1612,19 +1612,6 @@
 	 */
 	void exitBuiltInReferenceTypeTypeExpression(BallerinaParser.BuiltInReferenceTypeTypeExpressionContext ctx);
 	/**
-<<<<<<< HEAD
-	 * Enter a parse tree produced by the {@code elvisExpression}
-	 * labeled alternative in {@link BallerinaParser#expression}.
-	 * @param ctx the parse tree
-	 */
-	void enterElvisExpression(BallerinaParser.ElvisExpressionContext ctx);
-	/**
-	 * Exit a parse tree produced by the {@code elvisExpression}
-	 * labeled alternative in {@link BallerinaParser#expression}.
-	 * @param ctx the parse tree
-	 */
-	void exitElvisExpression(BallerinaParser.ElvisExpressionContext ctx);
-=======
 	 * Enter a parse tree produced by the {@code unaryExpression}
 	 * labeled alternative in {@link BallerinaParser#expression}.
 	 * @param ctx the parse tree
@@ -1636,7 +1623,6 @@
 	 * @param ctx the parse tree
 	 */
 	void exitUnaryExpression(BallerinaParser.UnaryExpressionContext ctx);
->>>>>>> eb039f4a
 	/**
 	 * Enter a parse tree produced by the {@code tableQueryExpression}
 	 * labeled alternative in {@link BallerinaParser#expression}.
