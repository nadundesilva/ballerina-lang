--- conflicted
+++ resolved
@@ -936,7 +936,6 @@
 	 */
 	void exitErrorBindingPattern(BallerinaParser.ErrorBindingPatternContext ctx);
 	/**
-<<<<<<< HEAD
 	 * Enter a parse tree produced by {@link BallerinaParser#errorMatchPattern}.
 	 * @param ctx the parse tree
 	 */
@@ -997,10 +996,7 @@
 	 */
 	void exitErrorDetailBindingPattern(BallerinaParser.ErrorDetailBindingPatternContext ctx);
 	/**
-	 * Enter a parse tree produced by {@link BallerinaParser#tupleBindingPattern}.
-=======
 	 * Enter a parse tree produced by {@link BallerinaParser#listBindingPattern}.
->>>>>>> 6987a937
 	 * @param ctx the parse tree
 	 */
 	void enterListBindingPattern(BallerinaParser.ListBindingPatternContext ctx);
