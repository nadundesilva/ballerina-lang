/*
*  Copyright (c) 2017, WSO2 Inc. (http://www.wso2.org) All Rights Reserved.
*
*  WSO2 Inc. licenses this file to you under the Apache License,
*  Version 2.0 (the "License"); you may not use this file except
*  in compliance with the License.
*  You may obtain a copy of the License at
*
*    http://www.apache.org/licenses/LICENSE-2.0
*
*  Unless required by applicable law or agreed to in writing,
*  software distributed under the License is distributed on an
*  "AS IS" BASIS, WITHOUT WARRANTIES OR CONDITIONS OF ANY
*  KIND, either express or implied.  See the License for the
*  specific language governing permissions and limitations
*  under the License.
*/
package org.wso2.ballerinalang.compiler.semantics.model.symbols;

import io.ballerina.tools.diagnostics.Location;
import org.ballerinalang.model.elements.PackageID;
import org.ballerinalang.model.symbols.SymbolOrigin;
import org.ballerinalang.model.symbols.VariableSymbol;
import org.wso2.ballerinalang.compiler.semantics.model.types.BType;
import org.wso2.ballerinalang.compiler.util.Name;

import static org.wso2.ballerinalang.compiler.semantics.model.symbols.SymTag.VARIABLE;

/**
 * @since 0.94
 */
public class BVarSymbol extends BSymbol implements VariableSymbol {

    public boolean defaultableParam = false;

    // Only used for type-narrowing. Cache of the original symbol.
    public BVarSymbol originalSymbol;

    /**
     * This indicate the indicated (by programmer) taintedness of a variable.
     */
    public TaintabilityAllowance taintabilityAllowance = TaintabilityAllowance.IGNORED;

<<<<<<< HEAD
    public BVarSymbol(int flags, Name name, PackageID pkgID, BType type, BSymbol owner, DiagnosticPos pos,
=======
    public BVarSymbol(long flags, Name name, PackageID pkgID, BType type, BSymbol owner, Location pos,
>>>>>>> dfa1fba9
                      SymbolOrigin origin) {
        super(VARIABLE, flags, name, pkgID, type, owner, pos, origin);
    }

    @Override
    public Object getConstValue() {
        return null;
    }

    /**
     * Indicate the allowed taintedness marked for a given variable.
     */
    public enum TaintabilityAllowance {
        TAINTED, UNTAINTED, IGNORED
    }
}<|MERGE_RESOLUTION|>--- conflicted
+++ resolved
@@ -41,11 +41,7 @@
      */
     public TaintabilityAllowance taintabilityAllowance = TaintabilityAllowance.IGNORED;
 
-<<<<<<< HEAD
-    public BVarSymbol(int flags, Name name, PackageID pkgID, BType type, BSymbol owner, DiagnosticPos pos,
-=======
     public BVarSymbol(long flags, Name name, PackageID pkgID, BType type, BSymbol owner, Location pos,
->>>>>>> dfa1fba9
                       SymbolOrigin origin) {
         super(VARIABLE, flags, name, pkgID, type, owner, pos, origin);
     }
