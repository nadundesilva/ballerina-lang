/*
 *  Copyright (c) 2020, WSO2 Inc. (http://www.wso2.org) All Rights Reserved.
 *
 *  WSO2 Inc. licenses this file to you under the Apache License,
 *  Version 2.0 (the "License"); you may not use this file except
 *  in compliance with the License.
 *  You may obtain a copy of the License at
 *
 *    http://www.apache.org/licenses/LICENSE-2.0
 *
 *  Unless required by applicable law or agreed to in writing,
 *  software distributed under the License is distributed on an
 *  "AS IS" BASIS, WITHOUT WARRANTIES OR CONDITIONS OF ANY
 *  KIND, either express or implied.  See the License for the
 *  specific language governing permissions and limitations
 *  under the License.
 */
package org.wso2.ballerinalang.compiler.bir.codegen;

import org.ballerinalang.compiler.BLangCompilerException;
import org.ballerinalang.model.elements.PackageID;
import org.objectweb.asm.ClassWriter;
import org.objectweb.asm.FieldVisitor;
import org.objectweb.asm.Label;
import org.objectweb.asm.MethodVisitor;
import org.wso2.ballerinalang.compiler.bir.model.BIRNode;
import org.wso2.ballerinalang.compiler.bir.model.BIRNode.BIRTypeDefinition;
import org.wso2.ballerinalang.compiler.bir.model.BIRNode.BIRVariableDcl;
import org.wso2.ballerinalang.compiler.bir.model.VarKind;
import org.wso2.ballerinalang.compiler.bir.model.VarScope;
import org.wso2.ballerinalang.compiler.semantics.model.symbols.BAttachedFunction;
import org.wso2.ballerinalang.compiler.semantics.model.symbols.BObjectTypeSymbol;
import org.wso2.ballerinalang.compiler.semantics.model.symbols.BTypeSymbol;
import org.wso2.ballerinalang.compiler.semantics.model.symbols.Symbols;
import org.wso2.ballerinalang.compiler.semantics.model.types.BArrayType;
import org.wso2.ballerinalang.compiler.semantics.model.types.BErrorType;
import org.wso2.ballerinalang.compiler.semantics.model.types.BField;
import org.wso2.ballerinalang.compiler.semantics.model.types.BFiniteType;
import org.wso2.ballerinalang.compiler.semantics.model.types.BFutureType;
import org.wso2.ballerinalang.compiler.semantics.model.types.BInvokableType;
import org.wso2.ballerinalang.compiler.semantics.model.types.BMapType;
import org.wso2.ballerinalang.compiler.semantics.model.types.BObjectType;
import org.wso2.ballerinalang.compiler.semantics.model.types.BRecordType;
import org.wso2.ballerinalang.compiler.semantics.model.types.BServiceType;
import org.wso2.ballerinalang.compiler.semantics.model.types.BStreamType;
import org.wso2.ballerinalang.compiler.semantics.model.types.BTableType;
import org.wso2.ballerinalang.compiler.semantics.model.types.BTupleType;
import org.wso2.ballerinalang.compiler.semantics.model.types.BType;
import org.wso2.ballerinalang.compiler.semantics.model.types.BTypedescType;
import org.wso2.ballerinalang.compiler.semantics.model.types.BUnionType;
import org.wso2.ballerinalang.compiler.semantics.model.types.BXMLType;
import org.wso2.ballerinalang.compiler.semantics.model.types.TypeFlags;
import org.wso2.ballerinalang.compiler.tree.expressions.BLangExpression;
import org.wso2.ballerinalang.compiler.tree.expressions.BLangLiteral;
import org.wso2.ballerinalang.compiler.util.Name;
import org.wso2.ballerinalang.compiler.util.TypeTags;
import org.wso2.ballerinalang.util.Flags;

import java.util.ArrayList;
import java.util.List;
import java.util.Objects;
import java.util.Set;

import static org.objectweb.asm.Opcodes.AASTORE;
import static org.objectweb.asm.Opcodes.ACC_PUBLIC;
import static org.objectweb.asm.Opcodes.ACC_STATIC;
import static org.objectweb.asm.Opcodes.ACONST_NULL;
import static org.objectweb.asm.Opcodes.ALOAD;
import static org.objectweb.asm.Opcodes.ANEWARRAY;
import static org.objectweb.asm.Opcodes.ARETURN;
import static org.objectweb.asm.Opcodes.ASTORE;
import static org.objectweb.asm.Opcodes.ATHROW;
import static org.objectweb.asm.Opcodes.CHECKCAST;
import static org.objectweb.asm.Opcodes.DUP;
import static org.objectweb.asm.Opcodes.GETSTATIC;
import static org.objectweb.asm.Opcodes.IFEQ;
import static org.objectweb.asm.Opcodes.INSTANCEOF;
import static org.objectweb.asm.Opcodes.INVOKEINTERFACE;
import static org.objectweb.asm.Opcodes.INVOKESPECIAL;
import static org.objectweb.asm.Opcodes.INVOKESTATIC;
import static org.objectweb.asm.Opcodes.INVOKEVIRTUAL;
import static org.objectweb.asm.Opcodes.L2I;
import static org.objectweb.asm.Opcodes.NEW;
import static org.objectweb.asm.Opcodes.POP;
import static org.objectweb.asm.Opcodes.PUTFIELD;
import static org.objectweb.asm.Opcodes.PUTSTATIC;
import static org.objectweb.asm.Opcodes.RETURN;
import static org.objectweb.asm.Opcodes.SWAP;
import static org.wso2.ballerinalang.compiler.bir.codegen.JvmConstants.ANNOTATION_MAP_NAME;
import static org.wso2.ballerinalang.compiler.bir.codegen.JvmConstants.ARRAY_LIST;
import static org.wso2.ballerinalang.compiler.bir.codegen.JvmConstants.ARRAY_TYPE;
import static org.wso2.ballerinalang.compiler.bir.codegen.JvmConstants.ARRAY_VALUE;
import static org.wso2.ballerinalang.compiler.bir.codegen.JvmConstants.ATTACHED_FUNCTION;
import static org.wso2.ballerinalang.compiler.bir.codegen.JvmConstants.BALLERINA;
import static org.wso2.ballerinalang.compiler.bir.codegen.JvmConstants.BFIELD;
import static org.wso2.ballerinalang.compiler.bir.codegen.JvmConstants.BOOLEAN_VALUE;
import static org.wso2.ballerinalang.compiler.bir.codegen.JvmConstants.BTYPE;
import static org.wso2.ballerinalang.compiler.bir.codegen.JvmConstants.BTYPES;
import static org.wso2.ballerinalang.compiler.bir.codegen.JvmConstants.BUILT_IN_PACKAGE_NAME;
import static org.wso2.ballerinalang.compiler.bir.codegen.JvmConstants.DECIMAL_VALUE;
import static org.wso2.ballerinalang.compiler.bir.codegen.JvmConstants.DOUBLE_VALUE;
import static org.wso2.ballerinalang.compiler.bir.codegen.JvmConstants.ERROR_TYPE;
import static org.wso2.ballerinalang.compiler.bir.codegen.JvmConstants.ERROR_VALUE;
import static org.wso2.ballerinalang.compiler.bir.codegen.JvmConstants.FINITE_TYPE;
import static org.wso2.ballerinalang.compiler.bir.codegen.JvmConstants.FUNCTION_POINTER;
import static org.wso2.ballerinalang.compiler.bir.codegen.JvmConstants.FUNCTION_TYPE;
import static org.wso2.ballerinalang.compiler.bir.codegen.JvmConstants.FUTURE_TYPE;
import static org.wso2.ballerinalang.compiler.bir.codegen.JvmConstants.FUTURE_VALUE;
import static org.wso2.ballerinalang.compiler.bir.codegen.JvmConstants.HANDLE_VALUE;
import static org.wso2.ballerinalang.compiler.bir.codegen.JvmConstants.INT_VALUE;
import static org.wso2.ballerinalang.compiler.bir.codegen.JvmConstants.LINKED_HASH_MAP;
import static org.wso2.ballerinalang.compiler.bir.codegen.JvmConstants.LINKED_HASH_SET;
import static org.wso2.ballerinalang.compiler.bir.codegen.JvmConstants.LIST;
import static org.wso2.ballerinalang.compiler.bir.codegen.JvmConstants.LONG_VALUE;
import static org.wso2.ballerinalang.compiler.bir.codegen.JvmConstants.MAP;
import static org.wso2.ballerinalang.compiler.bir.codegen.JvmConstants.MAP_TYPE;
import static org.wso2.ballerinalang.compiler.bir.codegen.JvmConstants.MAP_VALUE;
import static org.wso2.ballerinalang.compiler.bir.codegen.JvmConstants.MODULE_INIT_CLASS_NAME;
import static org.wso2.ballerinalang.compiler.bir.codegen.JvmConstants.OBJECT;
import static org.wso2.ballerinalang.compiler.bir.codegen.JvmConstants.OBJECT_TYPE;
import static org.wso2.ballerinalang.compiler.bir.codegen.JvmConstants.OBJECT_VALUE;
import static org.wso2.ballerinalang.compiler.bir.codegen.JvmConstants.PACKAGE_TYPE;
import static org.wso2.ballerinalang.compiler.bir.codegen.JvmConstants.RECORD_TYPE;
import static org.wso2.ballerinalang.compiler.bir.codegen.JvmConstants.SCHEDULER;
import static org.wso2.ballerinalang.compiler.bir.codegen.JvmConstants.SERVICE_TYPE;
import static org.wso2.ballerinalang.compiler.bir.codegen.JvmConstants.SET;
import static org.wso2.ballerinalang.compiler.bir.codegen.JvmConstants.SET_DETAIL_TYPE_METHOD;
import static org.wso2.ballerinalang.compiler.bir.codegen.JvmConstants.STRAND;
import static org.wso2.ballerinalang.compiler.bir.codegen.JvmConstants.STREAM_TYPE;
import static org.wso2.ballerinalang.compiler.bir.codegen.JvmConstants.STREAM_VALUE;
import static org.wso2.ballerinalang.compiler.bir.codegen.JvmConstants.STRING_VALUE;
import static org.wso2.ballerinalang.compiler.bir.codegen.JvmConstants.TABLE_TYPE;
import static org.wso2.ballerinalang.compiler.bir.codegen.JvmConstants.TABLE_VALUE;
import static org.wso2.ballerinalang.compiler.bir.codegen.JvmConstants.TUPLE_TYPE;
import static org.wso2.ballerinalang.compiler.bir.codegen.JvmConstants.TYPEDESC_TYPE;
import static org.wso2.ballerinalang.compiler.bir.codegen.JvmConstants.TYPEDESC_VALUE;
import static org.wso2.ballerinalang.compiler.bir.codegen.JvmConstants.TYPES_ERROR;
import static org.wso2.ballerinalang.compiler.bir.codegen.JvmConstants.UNION_TYPE;
import static org.wso2.ballerinalang.compiler.bir.codegen.JvmConstants.XML_TYPE;
import static org.wso2.ballerinalang.compiler.bir.codegen.JvmConstants.XML_VALUE;
import static org.wso2.ballerinalang.compiler.bir.codegen.JvmInstructionGen.B_STRING_VALUE;
import static org.wso2.ballerinalang.compiler.bir.codegen.JvmInstructionGen.isBString;
import static org.wso2.ballerinalang.compiler.bir.codegen.JvmInstructionGen.loadConstantValue;
import static org.wso2.ballerinalang.compiler.bir.codegen.JvmMethodGen.BalToJVMIndexMap;
import static org.wso2.ballerinalang.compiler.bir.codegen.JvmMethodGen.getObjectField;
import static org.wso2.ballerinalang.compiler.bir.codegen.JvmMethodGen.getRecordField;
import static org.wso2.ballerinalang.compiler.bir.codegen.JvmMethodGen.getType;
import static org.wso2.ballerinalang.compiler.bir.codegen.JvmMethodGen.getTypeDef;
import static org.wso2.ballerinalang.compiler.bir.codegen.JvmPackageGen.getModuleLevelClassName;
import static org.wso2.ballerinalang.compiler.bir.codegen.JvmPackageGen.getPackageName;
import static org.wso2.ballerinalang.compiler.bir.codegen.JvmPackageGen.lookupGlobalVarClassName;
import static org.wso2.ballerinalang.compiler.bir.codegen.JvmPackageGen.symbolTable;
import static org.wso2.ballerinalang.compiler.bir.codegen.JvmTerminatorGen.TerminatorGenerator.toNameString;
import static org.wso2.ballerinalang.compiler.bir.codegen.JvmValueGen.NAME_HASH_COMPARATOR;
import static org.wso2.ballerinalang.compiler.bir.codegen.JvmValueGen.createDefaultCase;
import static org.wso2.ballerinalang.compiler.bir.codegen.JvmValueGen.createLabelsForEqualCheck;
import static org.wso2.ballerinalang.compiler.bir.codegen.JvmValueGen.createLabelsForSwitch;
import static org.wso2.ballerinalang.compiler.bir.codegen.JvmValueGen.getTypeValueClassName;

/**
 * BIR types to JVM byte code generation class.
 *
 * @since 1.2.0
 */
class JvmTypeGen {

    //Name of the class to which the types will be added as static fields.
    public static String typeOwnerClass = "";

    /**
     * Create static fields to hold the user defined types.
     *
     * @param cw       class writer
     * @param typeDefs array of type definitions
     */
    static void generateUserDefinedTypeFields(ClassWriter cw, @Nilable List<BIRTypeDefinition> typeDefs) {

        String fieldName;
        // create the type
        for (BIRTypeDefinition optionalTypeDef : typeDefs) {
            BIRTypeDefinition typeDef = getTypeDef(optionalTypeDef);
            fieldName = getTypeFieldName(typeDef.name.value);
            BType bType = typeDef.type;
            if (bType.tag == TypeTags.RECORD || bType.tag == TypeTags.ERROR || bType.tag == TypeTags.OBJECT) {
                FieldVisitor fv = cw.visitField(ACC_STATIC + ACC_PUBLIC, fieldName, String.format("L%s;", BTYPE), null,
                        null);
                fv.visitEnd();
            }
            // do not generate anything for other types (e.g.: finite type, unions, etc.)
        }
    }

    /**
     * Create instances of runtime types. This will create one instance from each
     * runtime type and populate the static fields.
     *
     * @param mv method visitor
     */
    public static void generateUserDefinedTypes(MethodVisitor mv) {

        mv.visitMethodInsn(INVOKESTATIC, typeOwnerClass, "$createTypes", "()V", false);
    }

    static void generateCreateTypesMethod(ClassWriter cw, @Nilable List<BIRTypeDefinition> typeDefs) {

        createTypesInstance(cw, typeDefs);
        List<String> populateTypeFuncNames = populateTypes(cw, typeDefs);

        MethodVisitor mv = cw.visitMethod(ACC_PUBLIC + ACC_STATIC, "$createTypes", "()V", null, null);
        mv.visitCode();

        // Invoke create-type-instances method
        mv.visitMethodInsn(INVOKESTATIC, typeOwnerClass, "$createTypeInstances", "()V", false);

        // Invoke the populate-type functions
        for (String funcName : populateTypeFuncNames) {
            mv.visitMethodInsn(INVOKESTATIC, typeOwnerClass, funcName, "()V", false);
        }

        mv.visitInsn(RETURN);
        mv.visitMaxs(0, 0);
        mv.visitEnd();
    }

    private static void createTypesInstance(ClassWriter cw, @Nilable List<BIRTypeDefinition> typeDefs) {

        MethodVisitor mv = cw.visitMethod(ACC_PUBLIC + ACC_STATIC, "$createTypeInstances", "()V", null, null);
        mv.visitCode();

        // Create the type
        String fieldName;
        for (BIRTypeDefinition optionalTypeDef : typeDefs) {
            BIRTypeDefinition typeDef = getTypeDef(optionalTypeDef);
            fieldName = getTypeFieldName(typeDef.name.value);
            BType bType = typeDef.type;
            if (bType.tag == TypeTags.RECORD) {
                createRecordType(mv, (BRecordType) bType, typeDef);
            } else if (bType.tag == TypeTags.OBJECT) {
                if (bType instanceof BServiceType) {
                    createServiceType(mv, (BServiceType) bType, typeDef.type);
                } else {
                    createObjectType(mv, (BObjectType) bType, typeDef);
                }
            } else if (bType.tag == TypeTags.ERROR) {
                createErrorType(mv, (BErrorType) bType, bType.tsymbol.name.value);
            } else {
                // do not generate anything for other types (e.g.: finite type, unions, etc.)
                continue;
            }

            mv.visitFieldInsn(PUTSTATIC, typeOwnerClass, fieldName, String.format("L%s;", BTYPE));
        }

        mv.visitInsn(RETURN);
        mv.visitMaxs(0, 0);
        mv.visitEnd();
    }

    private static List<String> populateTypes(ClassWriter cw, @Nilable List<BIRTypeDefinition> typeDefs) {

        List<String> funcNames = new ArrayList<>();
        String fieldName;
        for (BIRTypeDefinition optionalTypeDef : typeDefs) {
            BIRTypeDefinition typeDef = getTypeDef(optionalTypeDef);
            BType bType = typeDef.type;
            if (!(bType.tag == TypeTags.RECORD || bType.tag == TypeTags.OBJECT || bType.tag == TypeTags.ERROR)) {
                continue;
            }

            fieldName = getTypeFieldName(typeDef.name.value);
            String methodName = String.format("$populate%s", fieldName);
            funcNames.add(methodName);

            MethodVisitor mv = cw.visitMethod(ACC_PUBLIC + ACC_STATIC, methodName, "()V", null, null);
            mv.visitCode();
            mv.visitFieldInsn(GETSTATIC, typeOwnerClass, fieldName, String.format("L%s;", BTYPE));

            BalToJVMIndexMap indexMap = new BalToJVMIndexMap();
            if (bType.tag == TypeTags.RECORD) {
                BRecordType recordType = (BRecordType) bType;
                mv.visitTypeInsn(CHECKCAST, RECORD_TYPE);
                mv.visitInsn(DUP);
                addRecordFields(mv, recordType.fields);
                addRecordRestField(mv, recordType.restFieldType);
            } else if (bType.tag == TypeTags.OBJECT) {
                if (bType instanceof BServiceType) {
                    BServiceType serviceType = (BServiceType) bType;
                    mv.visitTypeInsn(CHECKCAST, OBJECT_TYPE);
                    mv.visitInsn(DUP);
                    addObjectFields(mv, serviceType.fields);
                    addObjectAttachedFunctions(mv, ((BObjectTypeSymbol) serviceType.tsymbol).attachedFuncs, serviceType,
                            indexMap);
                } else {
                    BObjectType objectType = (BObjectType) bType;
                    mv.visitTypeInsn(CHECKCAST, OBJECT_TYPE);
                    mv.visitInsn(DUP);
                    addObjectFields(mv, objectType.fields);
                    BObjectTypeSymbol objectTypeSymbol = (BObjectTypeSymbol) objectType.tsymbol;
                    addObjectInitFunction(mv, objectTypeSymbol.generatedInitializerFunc, objectType, indexMap,
                            "$__init$", "setGeneratedInitializer");
                    addObjectInitFunction(mv, objectTypeSymbol.initializerFunc, objectType, indexMap, "__init",
                            "setInitializer");
                    addObjectAttachedFunctions(mv, objectTypeSymbol.attachedFuncs, objectType, indexMap);
                }
            } else if (bType.tag == TypeTags.ERROR) {
                // populate detail field
                mv.visitTypeInsn(CHECKCAST, ERROR_TYPE);
                mv.visitInsn(DUP);
                mv.visitInsn(DUP);
                loadType(mv, ((BErrorType) bType).detailType);
                mv.visitMethodInsn(INVOKEVIRTUAL, ERROR_TYPE, SET_DETAIL_TYPE_METHOD, String.format("(L%s;)V", BTYPE),
                        false);
            }

            mv.visitInsn(RETURN);
            mv.visitMaxs(0, 0);
            mv.visitEnd();
        }

        return funcNames;
    }

    // -------------------------------------------------------
    //              Runtime value creation methods
    // -------------------------------------------------------

    static void generateValueCreatorMethods(ClassWriter cw, @Nilable List<BIRTypeDefinition> typeDefs,
                                            BIRNode.BIRPackage moduleId) {

        @Nilable List<BIRTypeDefinition> recordTypeDefs = new ArrayList<>();
        @Nilable List<BIRTypeDefinition> objectTypeDefs = new ArrayList<>();

        int i = 0;
        for (BIRTypeDefinition optionalTypeDef : typeDefs) {
            BIRTypeDefinition typeDef = getTypeDef(optionalTypeDef);
            BType bType = typeDef.type;
            if (bType.tag == TypeTags.RECORD) {
                recordTypeDefs.add(i, typeDef);
                i += 1;
            }
        }

        i = 0;
        for (BIRTypeDefinition optionalTypeDef : typeDefs) {
            BIRTypeDefinition typeDef = getTypeDef(optionalTypeDef);
            BType bType = typeDef.type;
            if (bType.tag == TypeTags.OBJECT &&
                    !Symbols.isFlagOn(((BObjectType) bType).tsymbol.flags, Flags.ABSTRACT)) {
                objectTypeDefs.add(i, typeDef);
                i += 1;
            }
        }

        generateRecordValueCreateMethod(cw, recordTypeDefs, moduleId);
        generateObjectValueCreateMethod(cw, objectTypeDefs, moduleId);
    }

    private static void generateRecordValueCreateMethod(ClassWriter cw, @Nilable List<BIRTypeDefinition> recordTypeDefs,
                                                        BIRNode.BIRPackage moduleId) {

        MethodVisitor mv = cw.visitMethod(ACC_PUBLIC, "createRecordValue",
                String.format("(L%s;)L%s;", STRING_VALUE, MAP_VALUE),
                String.format("(L%s;)L%s<L%s;L%s;>;", STRING_VALUE, MAP_VALUE, STRING_VALUE, OBJECT), null);

        mv.visitCode();

        int fieldNameRegIndex = 1;
        Label defaultCaseLabel = new Label();

        // sort the fields before generating switch case
        recordTypeDefs.sort(NAME_HASH_COMPARATOR);

        List<Label> labels = createLabelsForSwitch(mv, fieldNameRegIndex, recordTypeDefs, defaultCaseLabel);
        List<Label> targetLabels = createLabelsForEqualCheck(mv, fieldNameRegIndex, recordTypeDefs, labels,
                defaultCaseLabel);

        int i = 0;

        for (BIRTypeDefinition optionalTypeDef : recordTypeDefs) {
            BIRTypeDefinition typeDef = getTypeDef(optionalTypeDef);
            String fieldName = getTypeFieldName(typeDef.name.value);
            Label targetLabel = targetLabels.get(i);
            mv.visitLabel(targetLabel);
            mv.visitVarInsn(ALOAD, 0);
            String className = getTypeValueClassName(moduleId, typeDef.name.value);
            mv.visitTypeInsn(NEW, className);
            mv.visitInsn(DUP);
            mv.visitFieldInsn(GETSTATIC, typeOwnerClass, fieldName, String.format("L%s;", BTYPE));
            mv.visitMethodInsn(INVOKESPECIAL, className, "<init>", String.format("(L%s;)V", BTYPE), false);

            mv.visitInsn(DUP);
            mv.visitTypeInsn(NEW, STRAND);
            mv.visitInsn(DUP);
            mv.visitInsn(ACONST_NULL);
            mv.visitMethodInsn(INVOKESPECIAL, STRAND, "<init>", String.format("(L%s;)V", SCHEDULER), false);
            mv.visitInsn(SWAP);
            mv.visitMethodInsn(INVOKESTATIC, className, "$init", String.format("(L%s;L%s;)V", STRAND, MAP_VALUE),
                    false);

            mv.visitInsn(ARETURN);
            i += 1;
        }

        createDefaultCase(mv, defaultCaseLabel, fieldNameRegIndex);
        mv.visitMaxs(recordTypeDefs.size() + 10, recordTypeDefs.size() + 10);
        mv.visitEnd();
    }

    private static void generateObjectValueCreateMethod(ClassWriter cw, @Nilable List<BIRTypeDefinition> objectTypeDefs,
                                                        BIRNode.BIRPackage moduleId) {

        MethodVisitor mv = cw.visitMethod(ACC_PUBLIC, "createObjectValue",
                String.format("(L%s;L%s;L%s;L%s;[L%s;)L%s;", STRING_VALUE, SCHEDULER, STRAND, MAP, OBJECT,
                        OBJECT_VALUE), null, null);

        BalToJVMIndexMap indexMap = new BalToJVMIndexMap();

        BIRVariableDcl selfVar = new BIRVariableDcl(symbolTable.anyType, new Name("self"), VarScope.FUNCTION,
                VarKind.ARG);

        BIRVariableDcl var1 = new BIRVariableDcl(symbolTable.stringType, new Name("var1"), VarScope.FUNCTION,
                VarKind.ARG);

        BIRVariableDcl scheduler = new BIRVariableDcl(symbolTable.anyType, new Name("scheduler"), VarScope.FUNCTION,
                VarKind.ARG);

        BIRVariableDcl parent = new BIRVariableDcl(symbolTable.anyType, new Name("parent"), VarScope.FUNCTION,
                VarKind.ARG);

        BIRVariableDcl properties = new BIRVariableDcl(symbolTable.anyType, new Name("properties"), VarScope.FUNCTION,
                VarKind.ARG);

        BIRVariableDcl args = new BIRVariableDcl(symbolTable.anyType, new Name("args"), VarScope.FUNCTION, VarKind.ARG);

        indexMap.getIndex(selfVar);

        int var1Index = indexMap.getIndex(var1);
        int schedulerIndex = indexMap.getIndex(scheduler);
        int parentIndex = indexMap.getIndex(parent);
        int propertiesIndex = indexMap.getIndex(properties);
        int argsIndex = indexMap.getIndex(args);

        mv.visitCode();

        Label defaultCaseLabel = new Label();

        // sort the fields before generating switch case
        objectTypeDefs.sort(NAME_HASH_COMPARATOR);

        List<Label> labels = createLabelsForSwitch(mv, var1Index, objectTypeDefs, defaultCaseLabel);
        List<Label> targetLabels = createLabelsForEqualCheck(mv, var1Index, objectTypeDefs, labels,
                defaultCaseLabel);

        int i = 0;

        for (BIRTypeDefinition optionalTypeDef : objectTypeDefs) {
            BIRTypeDefinition typeDef = getTypeDef(optionalTypeDef);
            String fieldName = getTypeFieldName(typeDef.name.value);
            Label targetLabel = targetLabels.get(i);
            mv.visitLabel(targetLabel);
            mv.visitVarInsn(ALOAD, 0);
            String className = getTypeValueClassName(moduleId, typeDef.name.value);
            mv.visitTypeInsn(NEW, className);
            mv.visitInsn(DUP);
            mv.visitFieldInsn(GETSTATIC, typeOwnerClass, fieldName, String.format("L%s;", BTYPE));
            mv.visitTypeInsn(CHECKCAST, OBJECT_TYPE);
            mv.visitMethodInsn(INVOKESPECIAL, className, "<init>", String.format("(L%s;)V", OBJECT_TYPE), false);

            BIRVariableDcl tempVar = new BIRVariableDcl(typeDef.type, new Name("tempVar"), VarScope.FUNCTION,
                    VarKind.LOCAL);

            int tempVarIndex = indexMap.getIndex(tempVar);
            mv.visitVarInsn(ASTORE, tempVarIndex);

            mv.visitTypeInsn(NEW, STRAND);
            mv.visitInsn(DUP);
            mv.visitVarInsn(ALOAD, schedulerIndex);
            mv.visitVarInsn(ALOAD, parentIndex);
            mv.visitVarInsn(ALOAD, propertiesIndex);
            mv.visitMethodInsn(INVOKESPECIAL, STRAND, "<init>",
                    String.format("(L%s;L%s;L%s;)V", SCHEDULER, STRAND, MAP), false);
            BIRVariableDcl strandVar = new BIRVariableDcl(symbolTable.anyType, new Name("strandVar"), VarScope.FUNCTION,
                    VarKind.LOCAL);

            int strandVarIndex = indexMap.getIndex(strandVar);
            mv.visitVarInsn(ASTORE, strandVarIndex);

            mv.visitVarInsn(ALOAD, tempVarIndex);
            mv.visitVarInsn(ALOAD, strandVarIndex);

            mv.visitLdcInsn("$__init$");
            mv.visitVarInsn(ALOAD, argsIndex);

            String methodDesc = String.format("(L%s;L%s;[L%s;)L%s;", STRAND, STRING_VALUE, OBJECT, OBJECT);
            mv.visitMethodInsn(INVOKEINTERFACE, OBJECT_VALUE, "call", methodDesc, true);

            BIRVariableDcl tempResult = new BIRVariableDcl(symbolTable.anyType, new Name("tempResult"),
                    VarScope.FUNCTION, VarKind.LOCAL);

            int tempResultIndex = indexMap.getIndex(tempResult);
            mv.visitVarInsn(ASTORE, tempResultIndex);
            mv.visitVarInsn(ALOAD, tempResultIndex);
            mv.visitTypeInsn(INSTANCEOF, ERROR_VALUE);
            Label noErrorLabel = new Label();
            mv.visitJumpInsn(IFEQ, noErrorLabel);
            mv.visitVarInsn(ALOAD, tempResultIndex);
            mv.visitTypeInsn(CHECKCAST, ERROR_VALUE);
            mv.visitInsn(ATHROW);
            mv.visitLabel(noErrorLabel);
            mv.visitVarInsn(ALOAD, tempVarIndex);
            mv.visitInsn(ARETURN);

            i += 1;
        }

        createDefaultCase(mv, defaultCaseLabel, var1Index);
        mv.visitMaxs(objectTypeDefs.size() + 100, objectTypeDefs.size() + 100);
        mv.visitEnd();
    }

    // -------------------------------------------------------
    //              Record type generation methods
    // -------------------------------------------------------

    /**
     * Create a runtime type instance for the record.
     *
     * @param mv         method visitor
     * @param recordType record type
     * @param typeDef    record type definition
     */
    private static void createRecordType(MethodVisitor mv, BRecordType recordType, BIRTypeDefinition typeDef) {
        // Create the record type
        mv.visitTypeInsn(NEW, RECORD_TYPE);
        mv.visitInsn(DUP);

        // Load type name
        BTypeSymbol typeSymbol = recordType.tsymbol;
        String name = typeSymbol.name.getValue();
        mv.visitLdcInsn(name);

        // Load package path
        // TODO: get it from the type
        mv.visitTypeInsn(NEW, PACKAGE_TYPE);
        mv.visitInsn(DUP);

        PackageID packageID = recordType.tsymbol.pkgID;

        mv.visitLdcInsn(packageID.orgName.value);
        mv.visitLdcInsn(packageID.name.value);
        mv.visitLdcInsn(packageID.version.value);
        mv.visitMethodInsn(INVOKESPECIAL, PACKAGE_TYPE, "<init>",
                "(Ljava/lang/String;Ljava/lang/String;Ljava/lang/String;)V", false);

        // Load flags
        mv.visitLdcInsn(recordType.tsymbol.flags);

        // Load 'sealed' flag
        mv.visitLdcInsn(recordType.sealed);

        // Load type flags
        mv.visitLdcInsn(typeFlag(recordType));

        // initialize the record type
        mv.visitMethodInsn(INVOKESPECIAL, RECORD_TYPE, "<init>",
                String.format("(L%s;L%s;IZI)V", STRING_VALUE, PACKAGE_TYPE),
                false);
    }

    /**
     * Add the field type information of a record type. The record type is assumed
     * to be at the top of the stack.
     *
     * @param mv     method visitor
     * @param fields record fields to be added
     */
    private static void addRecordFields(MethodVisitor mv, @Nilable List<BField> fields) {
        // Create the fields map
        mv.visitTypeInsn(NEW, LINKED_HASH_MAP);
        mv.visitInsn(DUP);
        mv.visitMethodInsn(INVOKESPECIAL, LINKED_HASH_MAP, "<init>", "()V", false);

        for (BField optionalField : fields) {
            BField field = getRecordField(optionalField);
            mv.visitInsn(DUP);

            // Load field name
            mv.visitLdcInsn(field.name.value);

            // create and load field type
            createRecordField(mv, field);

            // Add the field to the map
            mv.visitMethodInsn(INVOKEINTERFACE, MAP, "put",
                    String.format("(L%s;L%s;)L%s;", OBJECT, OBJECT, OBJECT),
                    true);

            // emit a pop, since we are not using the return value from the map.put()
            mv.visitInsn(POP);
        }

        // Set the fields of the record
        mv.visitMethodInsn(INVOKEVIRTUAL, RECORD_TYPE, "setFields", String.format("(L%s;)V", MAP), false);
    }

    /**
     * Create a field information for records.
     *
     * @param mv    method visitor
     * @param field field Parameter Description
     */
    private static void createRecordField(MethodVisitor mv, BField field) {

        mv.visitTypeInsn(NEW, BFIELD);
        mv.visitInsn(DUP);

        // Load the field type
        loadType(mv, field.type);

        // Load field name
        mv.visitLdcInsn(field.name.value);

        // Load flags
        mv.visitLdcInsn(field.symbol.flags);

        mv.visitMethodInsn(INVOKESPECIAL, BFIELD, "<init>",
                String.format("(L%s;L%s;I)V", BTYPE, STRING_VALUE),
                false);
    }

    private static int typeFlag(BType type) {

        return TypeFlags.asMask(type.isNullable(), type.isAnydata(), type.isPureType());
    }

    /**
     * Add the rest field to a record type. The record type is assumed
     * to be at the top of the stack.
     *
     * @param mv            method visitor
     * @param restFieldType type of the rest field
     */
    private static void addRecordRestField(MethodVisitor mv, BType restFieldType) {
        // Load the rest field type
        loadType(mv, restFieldType);
        mv.visitFieldInsn(PUTFIELD, RECORD_TYPE, "restFieldType", String.format("L%s;", BTYPE));
    }

    // -------------------------------------------------------
    //              Object type generation methods
    // -------------------------------------------------------

    /**
     * Create a runtime type instance for the object.
     *
     * @param mv         method visitor
     * @param objectType object type
     * @param typeDef    object type definition.
     */
    private static void createObjectType(MethodVisitor mv, BObjectType objectType, BIRTypeDefinition typeDef) {
        // Create the object type
        mv.visitTypeInsn(NEW, OBJECT_TYPE);
        mv.visitInsn(DUP);

        // Load type name
        BTypeSymbol typeSymbol = objectType.tsymbol;
        String name = typeSymbol.name.getValue();
        mv.visitLdcInsn(name);

        // Load package path
        mv.visitTypeInsn(NEW, PACKAGE_TYPE);
        mv.visitInsn(DUP);

        PackageID packageID = objectType.tsymbol.pkgID;

        mv.visitLdcInsn(packageID.orgName.value);
        mv.visitLdcInsn(packageID.name.value);
        mv.visitLdcInsn(packageID.version.value);
        mv.visitMethodInsn(INVOKESPECIAL, PACKAGE_TYPE, "<init>",
                "(Ljava/lang/String;Ljava/lang/String;Ljava/lang/String;)V", false);

        // Load flags
        mv.visitLdcInsn(typeSymbol.flags);

        // initialize the object
        mv.visitMethodInsn(INVOKESPECIAL, OBJECT_TYPE, "<init>",
                String.format("(L%s;L%s;I)V", STRING_VALUE, PACKAGE_TYPE), false);
    }

    /**
     * Create a runtime type instance for the service.
     *
     * @param mv         method visitor
     * @param objectType object type
     * @param typeDef    type definition of the service
     */
    private static void createServiceType(MethodVisitor mv, BObjectType objectType, BType typeDef) {
        // Create the object type
        mv.visitTypeInsn(NEW, SERVICE_TYPE);
        mv.visitInsn(DUP);

        // Load type name
        BTypeSymbol typeSymbol = objectType.tsymbol;
        String name = typeSymbol.name.getValue();
        mv.visitLdcInsn(name);

        // Load package path
        mv.visitTypeInsn(NEW, PACKAGE_TYPE);
        mv.visitInsn(DUP);
        PackageID packageID = objectType.tsymbol.pkgID;

        mv.visitLdcInsn(packageID.orgName.value);
        mv.visitLdcInsn(packageID.name.value);
        mv.visitLdcInsn(packageID.version.value);
        mv.visitMethodInsn(INVOKESPECIAL, PACKAGE_TYPE, "<init>",
                "(Ljava/lang/String;Ljava/lang/String;Ljava/lang/String;)V", false);

        // Load flags
        mv.visitLdcInsn(typeSymbol.flags);

        // initialize the object
        mv.visitMethodInsn(INVOKESPECIAL, SERVICE_TYPE, "<init>",
                String.format("(L%s;L%s;I)V", STRING_VALUE, PACKAGE_TYPE), false);
    }

    static void duplicateServiceTypeWithAnnots(MethodVisitor mv, BObjectType objectType, String pkgName,
                                               int strandIndex) {

        createServiceType(mv, objectType, objectType);
        mv.visitInsn(DUP);

        String pkgClassName = pkgName.equals(".") || pkgName.equals("") ? MODULE_INIT_CLASS_NAME :
                lookupGlobalVarClassName(pkgName, ANNOTATION_MAP_NAME);
        mv.visitFieldInsn(GETSTATIC, pkgClassName, ANNOTATION_MAP_NAME, String.format("L%s;", MAP_VALUE));

        mv.visitVarInsn(ALOAD, strandIndex);

        loadType(mv, objectType);
        mv.visitTypeInsn(CHECKCAST, SERVICE_TYPE);

        BObjectTypeSymbol objectTypeSymbol = (BObjectTypeSymbol) objectType.tsymbol;

        List<BAttachedFunction> attachedFunctions = objectTypeSymbol.attachedFuncs;
        mv.visitLdcInsn((long) attachedFunctions.size());
        mv.visitInsn(L2I);
        mv.visitTypeInsn(ANEWARRAY, ATTACHED_FUNCTION);
        int i = 0;
        for (BAttachedFunction attachedFunc : attachedFunctions) {
            if (attachedFunc == null) {
                continue;
            }
            mv.visitInsn(DUP);
            mv.visitLdcInsn((long) i);
            mv.visitInsn(L2I);
            createObjectAttachedFunction(mv, attachedFunc, objectType);
            mv.visitInsn(AASTORE);
            i += 1;
        }
        String funcName = isBString ? "setAttachedFuncsAndProcessAnnots_bstring" : "setAttachedFuncsAndProcessAnnots";
        mv.visitMethodInsn(INVOKEVIRTUAL, SERVICE_TYPE, funcName, String.format(
                "(L%s;L%s;L%s;[L%s;)V", MAP_VALUE, STRAND, SERVICE_TYPE, ATTACHED_FUNCTION), false);
    }

    /**
     * Add the field type information to an object type. The object type is assumed
     * to be at the top of the stack.
     *
     * @param mv     method visitor
     * @param fields object fields to be added
     */
    private static void addObjectFields(MethodVisitor mv, @Nilable List<BField> fields) {
        // Create the fields map
        mv.visitTypeInsn(NEW, LINKED_HASH_MAP);
        mv.visitInsn(DUP);
        mv.visitMethodInsn(INVOKESPECIAL, LINKED_HASH_MAP, "<init>", "()V", false);

        for (BField optionalField : fields) {
            BField field = getObjectField(optionalField);
            mv.visitInsn(DUP);

            // Load field name
            mv.visitLdcInsn(field.name.value);

            // create and load field type
            createObjectField(mv, field);

            // Add the field to the map
            mv.visitMethodInsn(INVOKEINTERFACE, MAP, "put",
                    String.format("(L%s;L%s;)L%s;", OBJECT, OBJECT, OBJECT),
                    true);

            // emit a pop, since we are not using the return value from the map.put()
            mv.visitInsn(POP);
        }

        // Set the fields of the object
        mv.visitMethodInsn(INVOKEVIRTUAL, OBJECT_TYPE, "setFields", String.format("(L%s;)V", MAP), false);
    }

    /**
     * Create a field information for objects.
     *
     * @param mv    method visitor
     * @param field object field
     */
    private static void createObjectField(MethodVisitor mv, BField field) {

        mv.visitTypeInsn(NEW, BFIELD);
        mv.visitInsn(DUP);

        // Load the field type
        loadType(mv, field.type);

        // Load field name
        mv.visitLdcInsn(field.name.value);

        // Load flags
        mv.visitLdcInsn(field.symbol.flags);

        mv.visitMethodInsn(INVOKESPECIAL, BFIELD, "<init>",
                String.format("(L%s;L%s;I)V", BTYPE, STRING_VALUE),
                false);
    }

    /**
     * Add the attached function information to an object type. The object type is assumed
     * to be at the top of the stack.
     *
     * @param mv                method visitor
     * @param attachedFunctions attached functions to be added
     * @param objType           object type to be used to create attached functions
     * @param indexMap          jvm index generation map for function generation
     */
    private static void addObjectAttachedFunctions(MethodVisitor mv, List<BAttachedFunction> attachedFunctions,
                                                   BObjectType objType, BalToJVMIndexMap indexMap) {
        // Create the attached function array
        mv.visitLdcInsn((long) attachedFunctions.size());
        mv.visitInsn(L2I);
        mv.visitTypeInsn(ANEWARRAY, ATTACHED_FUNCTION);
        int i = 0;
        for (BAttachedFunction attachedFunc : attachedFunctions) {
            if (attachedFunc == null) {
                continue;
            }
            // create and load attached function
            createObjectAttachedFunction(mv, attachedFunc, objType);
            BIRVariableDcl attachedFuncVar = new BIRVariableDcl(symbolTable.anyType,
                    new Name(toNameString(objType) + attachedFunc.funcName.value), VarScope.FUNCTION,
                    VarKind.LOCAL);
            int attachedFunctionVarIndex = indexMap.getIndex(attachedFuncVar);
            mv.visitVarInsn(ASTORE, attachedFunctionVarIndex);

            mv.visitInsn(DUP);
            mv.visitLdcInsn((long) i);
            mv.visitInsn(L2I);

            // Add the member to the array
            mv.visitVarInsn(ALOAD, attachedFunctionVarIndex);
            mv.visitInsn(AASTORE);
            i += 1;
        }

        // Set the fields of the object
        mv.visitMethodInsn(INVOKEVIRTUAL, OBJECT_TYPE, "setAttachedFunctions",
                String.format("([L%s;)V", ATTACHED_FUNCTION), false);
    }

    private static void addObjectInitFunction(MethodVisitor mv, BAttachedFunction initFunction,
                                              BObjectType objType, BalToJVMIndexMap indexMap, String funcName,
                                              String initializerFuncName) {

        if (initFunction == null || !initFunction.funcName.value.contains(funcName)) {
            return;
        }

        mv.visitInsn(DUP);
        createObjectAttachedFunction(mv, initFunction, objType);
        BType anyType = symbolTable.anyType;
        BIRVariableDcl attachedFuncVar = new BIRVariableDcl(anyType,
                new Name(objType.name + initFunction.funcName.value), VarScope.FUNCTION, VarKind.LOCAL);
        int attachedFunctionVarIndex = indexMap.getIndex(attachedFuncVar);
        mv.visitVarInsn(ASTORE, attachedFunctionVarIndex);
        mv.visitVarInsn(ALOAD, attachedFunctionVarIndex);
        mv.visitInsn(DUP);
        mv.visitInsn(POP);
        mv.visitMethodInsn(INVOKEVIRTUAL, OBJECT_TYPE, initializerFuncName,
                String.format("(L%s;)V", ATTACHED_FUNCTION), false);
    }

    /**
     * Create a attached function information for objects.
     *
     * @param mv           method visitor
     * @param attachedFunc object attached function
     * @param objType      object type used for creating the attached function
     */
    private static void createObjectAttachedFunction(MethodVisitor mv, BAttachedFunction attachedFunc,
                                                     BObjectType objType) {

        mv.visitTypeInsn(NEW, ATTACHED_FUNCTION);
        mv.visitInsn(DUP);

        // Load function name
        mv.visitLdcInsn(attachedFunc.funcName.value);

        // Load the parent object type
        loadType(mv, objType);
        mv.visitTypeInsn(CHECKCAST, OBJECT_TYPE);

        // Load the field type
        loadType(mv, attachedFunc.type);

        // Load flags
        mv.visitLdcInsn(attachedFunc.symbol.flags);

        mv.visitMethodInsn(INVOKESPECIAL, ATTACHED_FUNCTION, "<init>",
                String.format("(L%s;L%s;L%s;I)V", STRING_VALUE, OBJECT_TYPE, FUNCTION_TYPE), false);
    }

    // -------------------------------------------------------
    //              Error type generation methods
    // -------------------------------------------------------

    /**
     * Create a runtime type instance for the error.
     *
     * @param mv        method visitor
     * @param errorType error type
     * @param name      name of the error
     */
    private static void createErrorType(MethodVisitor mv, BErrorType errorType, String name) {
        // Create the error type
        mv.visitTypeInsn(NEW, ERROR_TYPE);
        mv.visitInsn(DUP);

        // Load error type name
        mv.visitLdcInsn(name);

        // Load package
        mv.visitTypeInsn(NEW, PACKAGE_TYPE);
        mv.visitInsn(DUP);
        PackageID packageID = errorType.tsymbol.pkgID;
        mv.visitLdcInsn(packageID.orgName.value);
        mv.visitLdcInsn(packageID.name.value);
        mv.visitLdcInsn(packageID.version.value);
        mv.visitMethodInsn(INVOKESPECIAL, PACKAGE_TYPE, "<init>",
                String.format("(L%s;L%s;L%s;)V", STRING_VALUE, STRING_VALUE, STRING_VALUE), false);

        // Load reason and details type
        loadType(mv, errorType.reasonType);

        // initialize the error type
        mv.visitMethodInsn(INVOKESPECIAL, ERROR_TYPE, "<init>",
                String.format("(L%s;L%s;L%s;)V", STRING_VALUE, PACKAGE_TYPE, BTYPE), false);
    }

    private static String typeRefToClassName(PackageID typeRef, String className) {

        return getModuleLevelClassName(typeRef.orgName.value, typeRef.name.value, className);
    }

    // -------------------------------------------------------
    //              Type loading methods
    // -------------------------------------------------------

    static void loadExternalType(MethodVisitor mv, PackageID pkgId, String name) {

        String fieldName = getTypeFieldName(name);
        String externlTypeOwner = typeRefToClassName(pkgId, MODULE_INIT_CLASS_NAME);
        mv.visitFieldInsn(GETSTATIC, externlTypeOwner, fieldName, String.format("L%s;", BTYPE));
    }

    static void loadLocalType(MethodVisitor mv, BIRTypeDefinition typeDefinition) {

        loadType(mv, typeDefinition.type);
    }

    /**
     * Generate code to load an instance of the given type
     * to the top of the stack.
     *
     * @param mv    method visitor
     * @param bType type to load
     */
    static void loadType(MethodVisitor mv, @Nilable BType bType) {

        String typeFieldName = "";
        if (bType == null || bType.tag == TypeTags.NIL) {
            typeFieldName = "typeNull";
        } else if (bType.tag == TypeTags.INT) {
            typeFieldName = "typeInt";
        } else if (bType.tag == TypeTags.SIGNED32_INT) {
            typeFieldName = "typeIntSigned32";
        } else if (bType.tag == TypeTags.SIGNED16_INT) {
            typeFieldName = "typeIntSigned16";
        } else if (bType.tag == TypeTags.SIGNED8_INT) {
            typeFieldName = "typeIntSigned8";
        } else if (bType.tag == TypeTags.UNSIGNED32_INT) {
            typeFieldName = "typeIntUnsigned32";
        } else if (bType.tag == TypeTags.UNSIGNED16_INT) {
            typeFieldName = "typeIntUnsigned16";
        } else if (bType.tag == TypeTags.UNSIGNED8_INT) {
            typeFieldName = "typeIntUnsigned8";
        } else if (bType.tag == TypeTags.FLOAT) {
            typeFieldName = "typeFloat";
        } else if (bType.tag == TypeTags.STRING) {
            typeFieldName = "typeString";
        } else if (bType.tag == TypeTags.CHAR_STRING) {
            typeFieldName = "typeStringChar";
        } else if (bType.tag == TypeTags.DECIMAL) {
            typeFieldName = "typeDecimal";
        } else if (bType.tag == TypeTags.BOOLEAN) {
            typeFieldName = "typeBoolean";
        } else if (bType.tag == TypeTags.BYTE) {
            typeFieldName = "typeByte";
        } else if (bType.tag == TypeTags.ANY) {
            typeFieldName = "typeAny";
        } else if (bType.tag == TypeTags.ANYDATA) {
            typeFieldName = "typeAnydata";
        } else if (bType.tag == TypeTags.JSON) {
            typeFieldName = "typeJSON";
        } else if (bType.tag == TypeTags.XML) {
            loadXmlType(mv, (BXMLType) bType);
            return;
        } else if (bType.tag == TypeTags.XML_ELEMENT) {
            typeFieldName = "typeElement";
        } else if (bType.tag == TypeTags.XML_PI) {
            typeFieldName = "typeProcessingInstruction";
        } else if (bType.tag == TypeTags.XML_COMMENT) {
            typeFieldName = "typeComment";
        } else if (bType.tag == TypeTags.XML_TEXT) {
            typeFieldName = "typeText";
        } else if (bType.tag == TypeTags.TYPEDESC) {
            loadTypedescType(mv, (BTypedescType) bType);
            return;
        } else if (bType.tag == TypeTags.OBJECT) {
            if (bType instanceof BServiceType) {
                if (!Objects.equals(getTypeFieldName(toNameString(bType)), "$type$service")) {
                    loadUserDefinedType(mv, bType);
                    return;
                } else {
                    typeFieldName = "typeAnyService";
                }
            } else if (bType instanceof BObjectType) {
                loadUserDefinedType(mv, bType);
                return;
            }
        } else if (bType.tag == TypeTags.HANDLE) {
            typeFieldName = "typeHandle";
        } else if (bType.tag == TypeTags.ARRAY) {
            loadArrayType(mv, (BArrayType) bType);
            return;
        } else if (bType.tag == TypeTags.MAP) {
            loadMapType(mv, (BMapType) bType);
            return;
        } else if (bType.tag == TypeTags.TABLE) {
            loadTableType(mv, (BTableType) bType);
            return;
        } else if (bType.tag == TypeTags.STREAM) {
            loadStreamType(mv, (BStreamType) bType);
            return;
        } else if (bType.tag == TypeTags.ERROR) {
            loadErrorType(mv, (BErrorType) bType);
            return;
        } else if (bType.tag == TypeTags.UNION) {
            loadUnionType(mv, (BUnionType) bType);
            return;
        } else if (bType.tag == TypeTags.RECORD) {
            loadUserDefinedType(mv, bType);
            return;
        } else if (bType.tag == TypeTags.INVOKABLE) {
            loadInvokableType(mv, (BInvokableType) bType);
            return;
        } else if (bType.tag == TypeTags.NONE) {
            mv.visitInsn(ACONST_NULL);
            return;
        } else if (bType.tag == TypeTags.TUPLE) {
            loadTupleType(mv, (BTupleType) bType);
            return;
        } else if (bType.tag == TypeTags.FINITE) {
            loadFiniteType(mv, (BFiniteType) bType);
            return;
        } else if (bType.tag == TypeTags.FUTURE) {
            loadFutureType(mv, (BFutureType) bType);
            return;
        } else {
            // TODO Fix properly - rajith
            return;
        }

        mv.visitFieldInsn(GETSTATIC, BTYPES, typeFieldName, String.format("L%s;", BTYPE));
    }

    /**
     * Generate code to load an instance of the given array type
     * to the top of the stack.
     *
     * @param mv    method visitor
     * @param bType array type to load
     */
    private static void loadArrayType(MethodVisitor mv, BArrayType bType) {
        // Create an new array type
        mv.visitTypeInsn(NEW, ARRAY_TYPE);
        mv.visitInsn(DUP);

        // Load the element type
        loadType(mv, bType.eType);

        int arraySize = bType.size;
        mv.visitLdcInsn((long) arraySize);
        mv.visitInsn(L2I);

        // invoke the constructor
        mv.visitMethodInsn(INVOKESPECIAL, ARRAY_TYPE, "<init>", String.format("(L%s;I)V", BTYPE), false);
    }

    /**
     * Generate code to load an instance of the given typedesc type
     * to the top of the stack.
     *
     * @param mv    method visitor
     * @param bType typedesc type to load
     */
    private static void loadTypedescType(MethodVisitor mv, BTypedescType bType) {
        // Create an new map type
        mv.visitTypeInsn(NEW, TYPEDESC_TYPE);
        mv.visitInsn(DUP);

        // Load the constraint type
        loadType(mv, bType.constraint);

        // invoke the constructor
        mv.visitMethodInsn(INVOKESPECIAL, TYPEDESC_TYPE, "<init>", String.format("(L%s;)V", BTYPE), false);
    }

    /**
     * Generate code to load an instance of the given map type
     * to the top of the stack.
     *
     * @param mv    method visitor
     * @param bType map type to load
     */
    private static void loadMapType(MethodVisitor mv, BMapType bType) {
        // Create an new map type
        mv.visitTypeInsn(NEW, MAP_TYPE);
        mv.visitInsn(DUP);

        // Load the constraint type
        loadType(mv, bType.constraint);

        // invoke the constructor
        mv.visitMethodInsn(INVOKESPECIAL, MAP_TYPE, "<init>", String.format("(L%s;)V", BTYPE), false);
    }

    /**
<<<<<<< HEAD
     * Generate code to load an instance of the given table type
     * to the top of the stack.
     *
     * @param mv    method visitor
     * @param bType table type to load
     */
    private static void loadTableType(MethodVisitor mv, BTableType bType) {
        // Create an new table type
        mv.visitTypeInsn(NEW, TABLE_TYPE);
        mv.visitInsn(DUP);

        loadType(mv, bType.constraint);
        if (bType.keyTypeConstraint != null) {
            loadType(mv, bType.keyTypeConstraint);
            mv.visitMethodInsn(INVOKESPECIAL, TABLE_TYPE, "<init>", String.format("(L%s;L%s;)V", BTYPE, BTYPE), false);
        } else if (bType.fieldNameList != null) {
            // Create the field names array
            List<String> fieldNames = bType.fieldNameList;
            mv.visitLdcInsn((long) fieldNames.size());
            mv.visitInsn(L2I);
            mv.visitTypeInsn(ANEWARRAY, STRING_VALUE);
            int i = 0;
            for (String fieldName : fieldNames) {

                mv.visitInsn(DUP);
                mv.visitLdcInsn((long) i);
                mv.visitInsn(L2I);
                mv.visitLdcInsn(fieldName);
                mv.visitInsn(AASTORE);
                i += 1;
            }
            mv.visitMethodInsn(INVOKESPECIAL, TABLE_TYPE, "<init>", String.format("(L%s;[L%s;)V", BTYPE, STRING_VALUE), false);
        } else {
            mv.visitMethodInsn(INVOKESPECIAL, TABLE_TYPE, "<init>", String.format("(L%s;)V", BTYPE), false);
        }
=======
     * Generate code to load an instance of the given xml sequence type
     * to the top of the stack.
     *
     * @param mv    method visitor
     * @param bType xml type to load
     */
    private static void loadXmlType(MethodVisitor mv, BXMLType bType) {
        // Create an new xml type
        mv.visitTypeInsn(NEW, XML_TYPE);
        mv.visitInsn(DUP);

        // Load the constraint type
        loadType(mv, bType.constraint);

        // invoke the constructor
        mv.visitMethodInsn(INVOKESPECIAL, XML_TYPE, "<init>", String.format("(L%s;)V", BTYPE), false);
>>>>>>> 17cd36e6
    }

    private static void loadStreamType(MethodVisitor mv, BStreamType bType) {
        // Create an new stream type
        mv.visitTypeInsn(NEW, STREAM_TYPE);
        mv.visitInsn(DUP);

        // Load the constraint type
        loadType(mv, bType.constraint);

        // invoke the constructor
        mv.visitMethodInsn(INVOKESPECIAL, STREAM_TYPE, "<init>", String.format("(L%s;)V", BTYPE), false);
    }

    /**
     * Generate code to load an instance of the given error type
     * to the top of the stack.
     *
     * @param mv        method visitor
     * @param errorType error type to load
     */
    private static void loadErrorType(MethodVisitor mv, BErrorType errorType) {

        PackageID packageID = errorType.tsymbol.pkgID;
        // TODO: Builtin error type will be loaded from BTypes java class. Need to handle this properly.
        if (packageID.orgName.value.equals(BALLERINA) && packageID.name.value.equals(BUILT_IN_PACKAGE_NAME)) {
            mv.visitFieldInsn(GETSTATIC, BTYPES, TYPES_ERROR, String.format("L%s;", ERROR_TYPE));
            return;
        }
        String typeOwner = getPackageName(packageID.orgName.value, packageID.name.value) + MODULE_INIT_CLASS_NAME;
        String fieldName = getTypeFieldName(toNameString(errorType));
        mv.visitFieldInsn(GETSTATIC, typeOwner, fieldName, String.format("L%s;", BTYPE));
    }

    /**
     * Generate code to load an instance of the given union type
     * to the top of the stack.
     *
     * @param mv    method visitor
     * @param bType union type to load
     */
    private static void loadUnionType(MethodVisitor mv, BUnionType bType) {
        // Create the union type
        mv.visitTypeInsn(NEW, UNION_TYPE);
        mv.visitInsn(DUP);

        // Create the members array
        Set<BType> memberTypes = bType.getMemberTypes();
        mv.visitLdcInsn((long) memberTypes.size());
        mv.visitInsn(L2I);
        mv.visitTypeInsn(ANEWARRAY, BTYPE);
        int i = 0;
        for (BType memberType : memberTypes) {
            BType mType = getType(memberType);
            mv.visitInsn(DUP);
            mv.visitLdcInsn((long) i);
            mv.visitInsn(L2I);

            // Load the member type
            loadType(mv, mType);

            // Add the member to the array
            mv.visitInsn(AASTORE);
            i += 1;
        }

        // Load type flags
        mv.visitLdcInsn(typeFlag(bType));

        // initialize the union type using the members array
        mv.visitMethodInsn(INVOKESPECIAL, UNION_TYPE, "<init>", String.format("([L%s;I)V", BTYPE), false);
    }

    /**
     * Load a Tuple type instance to the top of the stack.
     *
     * @param mv    method visitor
     * @param bType tuple type to be loaded
     */
    private static void loadTupleType(MethodVisitor mv, BTupleType bType) {

        mv.visitTypeInsn(NEW, TUPLE_TYPE);
        mv.visitInsn(DUP);
        //new arraylist
        mv.visitTypeInsn(NEW, ARRAY_LIST);
        mv.visitInsn(DUP);
        mv.visitMethodInsn(INVOKESPECIAL, ARRAY_LIST, "<init>", "()V", false);

        @Nilable List<BType> tupleTypes = bType.tupleTypes;
        for (BType tupleType : tupleTypes) {
            BType tType = getType(tupleType);
            mv.visitInsn(DUP);
            loadType(mv, tType);
            mv.visitMethodInsn(INVOKEINTERFACE, LIST, "add", String.format("(L%s;)Z", OBJECT), true);
            mv.visitInsn(POP);
        }

        @Nilable BType restType = bType.restType;
        if (restType == null) {
            mv.visitInsn(ACONST_NULL);
        } else {
            loadType(mv, restType);
        }

        // Load type flags
        mv.visitLdcInsn(typeFlag(bType));

        mv.visitMethodInsn(INVOKESPECIAL, TUPLE_TYPE, "<init>", String.format("(L%s;L%s;I)V", LIST, BTYPE), false);
    }

    /**
     * Load a user defined type instance to the top of the stack.
     *
     * @param mv    method visitor
     * @param bType user defined type
     */
    private static void loadUserDefinedType(MethodVisitor mv, BType bType) {

        PackageID packageID = bType.tsymbol.pkgID;

        String typeOwner = getPackageName(packageID.orgName.value, packageID.name.value) + MODULE_INIT_CLASS_NAME;
        String fieldName = getTypeFieldName(toNameString(bType));

        mv.visitFieldInsn(GETSTATIC, typeOwner, fieldName, String.format("L%s;", BTYPE));
    }

    /**
     * Return the name of the field that holds the instance of a given type.
     *
     * @param typeName type name
     * @return name of the field that holds the type instance
     */
    private static String getTypeFieldName(String typeName) {

        return String.format("$type$%s", typeName);
    }

    private static void loadFutureType(MethodVisitor mv, BFutureType bType) {

        mv.visitTypeInsn(NEW, FUTURE_TYPE);
        mv.visitInsn(DUP);

        loadType(mv, bType.constraint);
        mv.visitMethodInsn(INVOKESPECIAL, FUTURE_TYPE, "<init>", String.format("(L%s;)V", BTYPE), false);
    }

    /**
     * Create and load an invokable type.
     *
     * @param mv    method visitor
     * @param bType invokable type to be created
     */
    private static void loadInvokableType(MethodVisitor mv, BInvokableType bType) {

        mv.visitTypeInsn(NEW, FUNCTION_TYPE);
        mv.visitInsn(DUP);

        // Create param types array
        mv.visitLdcInsn((long) bType.paramTypes.size());
        mv.visitInsn(L2I);
        mv.visitTypeInsn(ANEWARRAY, BTYPE);
        int i = 0;
        for (BType paramType : bType.paramTypes) {
            mv.visitInsn(DUP);
            mv.visitLdcInsn((long) i);
            mv.visitInsn(L2I);

            // load param type
            loadType(mv, paramType);

            // Add the member to the array
            mv.visitInsn(AASTORE);
            i += 1;
        }

        @Nilable BType restType = bType.restType;
        if (restType == null) {
            mv.visitInsn(ACONST_NULL);
        } else {
            loadType(mv, restType);
        }

        // load return type type
        loadType(mv, bType.retType);

        // initialize the function type using the param types array and the return type
        mv.visitMethodInsn(INVOKESPECIAL, FUNCTION_TYPE, "<init>",
                String.format("([L%s;L%s;L%s;)V", BTYPE, BTYPE, BTYPE), false);
    }

    static String getTypeDesc(BType bType) {

        if (TypeTags.isIntegerTypeTag(bType.tag)) {
            return "J";
        } else if (bType.tag == TypeTags.BYTE) {
            return "I";
        } else if (bType.tag == TypeTags.FLOAT) {
            return "D";
        } else if (TypeTags.isStringTypeTag(bType.tag)) {
            return String.format("L%s;", isBString ? B_STRING_VALUE : STRING_VALUE);
        } else if (bType.tag == TypeTags.BOOLEAN) {
            return "Z";
        } else if (bType.tag == TypeTags.NIL) {
            return String.format("L%s;", OBJECT);
        } else if (bType.tag == TypeTags.ARRAY || bType.tag == TypeTags.TUPLE) {
            return String.format("L%s;", ARRAY_VALUE);
        } else if (bType.tag == TypeTags.ERROR) {
            return String.format("L%s;", ERROR_VALUE);
        } else if (bType.tag == TypeTags.FUTURE) {
            return String.format("L%s;", FUTURE_VALUE);
        } else if (bType.tag == TypeTags.MAP || bType.tag == TypeTags.RECORD) {
            return String.format("L%s;", MAP_VALUE);
        } else if (bType.tag == TypeTags.TYPEDESC) {
            return String.format("L%s;", TYPEDESC_VALUE);
        } else if (bType.tag == TypeTags.STREAM) {
            return String.format("L%s;", STREAM_VALUE);
        } else if (bType.tag == TypeTags.TABLE) {
            return String.format("L%s;", TABLE_VALUE);
        } else if (bType.tag == TypeTags.DECIMAL) {
            return String.format("L%s;", DECIMAL_VALUE);
        } else if (bType.tag == TypeTags.OBJECT) {
            return String.format("L%s;", OBJECT_VALUE);
        } else if (TypeTags.isXMLTypeTag(bType.tag)) {
            return String.format("L%s;", XML_VALUE);
        } else if (bType.tag == TypeTags.HANDLE) {
            return String.format("L%s;", HANDLE_VALUE);
        } else if (bType.tag == TypeTags.ANY ||
                bType.tag == TypeTags.ANYDATA ||
                bType.tag == TypeTags.UNION ||
                bType.tag == TypeTags.JSON ||
                bType.tag == TypeTags.FINITE) {
            return String.format("L%s;", OBJECT);
        } else if (bType.tag == TypeTags.INVOKABLE) {
            return String.format("L%s;", FUNCTION_POINTER);
        } else {
            throw new BLangCompilerException("JVM generation is not supported for type " + String.format("%s", bType));
        }
    }

    private static void loadFiniteType(MethodVisitor mv, BFiniteType finiteType) {

        mv.visitTypeInsn(NEW, FINITE_TYPE);
        mv.visitInsn(DUP);

        // Load type name
        String name = toNameString(finiteType);
        mv.visitLdcInsn(name);

        mv.visitTypeInsn(NEW, LINKED_HASH_SET);
        mv.visitInsn(DUP);
        mv.visitMethodInsn(INVOKESPECIAL, LINKED_HASH_SET, "<init>", "()V", false);

        for (BLangExpression valueTypePair : finiteType.getValueSpace()) {
            Object value = ((BLangLiteral) valueTypePair).value;
            BType valueType = valueTypePair.type;
            mv.visitInsn(DUP);

            loadConstantValue(valueType, value, mv);

            if (TypeTags.isIntegerTypeTag(valueType.tag)) {
                mv.visitMethodInsn(INVOKESTATIC, LONG_VALUE, "valueOf", String.format("(J)L%s;", LONG_VALUE), false);
            } else if (valueType.tag == TypeTags.BOOLEAN) {
                mv.visitMethodInsn(INVOKESTATIC, BOOLEAN_VALUE, "valueOf", String.format("(Z)L%s;", BOOLEAN_VALUE),
                        false);
            } else if (valueType.tag == TypeTags.FLOAT) {
                mv.visitMethodInsn(INVOKESTATIC, DOUBLE_VALUE, "valueOf", String.format("(D)L%s;", DOUBLE_VALUE),
                        false);
            } else if (valueType.tag == TypeTags.BYTE) {
                mv.visitMethodInsn(INVOKESTATIC, INT_VALUE, "valueOf", String.format("(I)L%s;", INT_VALUE), false);
            } else if (valueType.tag == TypeTags.DECIMAL) {
                // this is handled within the 'loadConstantValue()' method
            }

            // Add the value to the set
            mv.visitMethodInsn(INVOKEINTERFACE, SET, "add", String.format("(L%s;)Z", OBJECT), true);
            mv.visitInsn(POP);
        }

        // Load type flags
        mv.visitLdcInsn(typeFlag(finiteType));

        // initialize the finite type using the value space
        mv.visitMethodInsn(INVOKESPECIAL, FINITE_TYPE, "<init>", String.format("(L%s;L%s;I)V", STRING_VALUE, SET),
                false);
    }

    static boolean isServiceDefAvailable(@Nilable List<BIRTypeDefinition> typeDefs) {

        for (BIRTypeDefinition optionalTypeDef : typeDefs) {
            BIRTypeDefinition typeDef = getTypeDef(optionalTypeDef);
            BType bType = typeDef.type;
            if (bType instanceof BServiceType) {
                return true;
            }
        }
        return false;
    }
}<|MERGE_RESOLUTION|>--- conflicted
+++ resolved
@@ -1153,7 +1153,25 @@
     }
 
     /**
-<<<<<<< HEAD
+     * Generate code to load an instance of the given xml sequence type
+     * to the top of the stack.
+     *
+     * @param mv    method visitor
+     * @param bType xml type to load
+     */
+    private static void loadXmlType(MethodVisitor mv, BXMLType bType) {
+        // Create an new xml type
+        mv.visitTypeInsn(NEW, XML_TYPE);
+        mv.visitInsn(DUP);
+
+        // Load the constraint type
+        loadType(mv, bType.constraint);
+
+        // invoke the constructor
+        mv.visitMethodInsn(INVOKESPECIAL, XML_TYPE, "<init>", String.format("(L%s;)V", BTYPE), false);
+    }
+
+    /**
      * Generate code to load an instance of the given table type
      * to the top of the stack.
      *
@@ -1189,24 +1207,6 @@
         } else {
             mv.visitMethodInsn(INVOKESPECIAL, TABLE_TYPE, "<init>", String.format("(L%s;)V", BTYPE), false);
         }
-=======
-     * Generate code to load an instance of the given xml sequence type
-     * to the top of the stack.
-     *
-     * @param mv    method visitor
-     * @param bType xml type to load
-     */
-    private static void loadXmlType(MethodVisitor mv, BXMLType bType) {
-        // Create an new xml type
-        mv.visitTypeInsn(NEW, XML_TYPE);
-        mv.visitInsn(DUP);
-
-        // Load the constraint type
-        loadType(mv, bType.constraint);
-
-        // invoke the constructor
-        mv.visitMethodInsn(INVOKESPECIAL, XML_TYPE, "<init>", String.format("(L%s;)V", BTYPE), false);
->>>>>>> 17cd36e6
     }
 
     private static void loadStreamType(MethodVisitor mv, BStreamType bType) {
