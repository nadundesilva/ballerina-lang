/*
 *  Copyright (c) 2020, WSO2 Inc. (http://www.wso2.org) All Rights Reserved.
 *
 *  WSO2 Inc. licenses this file to you under the Apache License,
 *  Version 2.0 (the "License"); you may not use this file except
 *  in compliance with the License.
 *  You may obtain a copy of the License at
 *
 *    http://www.apache.org/licenses/LICENSE-2.0
 *
 *  Unless required by applicable law or agreed to in writing,
 *  software distributed under the License is distributed on an
 *  "AS IS" BASIS, WITHOUT WARRANTIES OR CONDITIONS OF ANY
 *  KIND, either express or implied.  See the License for the
 *  specific language governing permissions and limitations
 *  under the License.
 */
package org.wso2.ballerinalang.compiler.bir.codegen;

import org.ballerinalang.compiler.BLangCompilerException;
import org.ballerinalang.model.elements.PackageID;
import org.ballerinalang.model.types.SelectivelyImmutableReferenceType;
import org.objectweb.asm.ClassWriter;
import org.objectweb.asm.FieldVisitor;
import org.objectweb.asm.Label;
import org.objectweb.asm.MethodVisitor;
import org.wso2.ballerinalang.compiler.bir.codegen.internal.AsyncDataCollector;
import org.wso2.ballerinalang.compiler.bir.codegen.internal.BIRVarToJVMIndexMap;
import org.wso2.ballerinalang.compiler.bir.codegen.internal.ScheduleFunctionInfo;
import org.wso2.ballerinalang.compiler.bir.model.BIRNode;
import org.wso2.ballerinalang.compiler.bir.model.BIRNode.BIRTypeDefinition;
import org.wso2.ballerinalang.compiler.bir.model.BIRNode.BIRVariableDcl;
import org.wso2.ballerinalang.compiler.bir.model.VarKind;
import org.wso2.ballerinalang.compiler.bir.model.VarScope;
import org.wso2.ballerinalang.compiler.semantics.model.SymbolTable;
import org.wso2.ballerinalang.compiler.semantics.model.symbols.BAttachedFunction;
import org.wso2.ballerinalang.compiler.semantics.model.symbols.BObjectTypeSymbol;
import org.wso2.ballerinalang.compiler.semantics.model.symbols.BResourceFunction;
import org.wso2.ballerinalang.compiler.semantics.model.symbols.BTypeSymbol;
import org.wso2.ballerinalang.compiler.semantics.model.symbols.BVarSymbol;
import org.wso2.ballerinalang.compiler.semantics.model.symbols.Symbols;
import org.wso2.ballerinalang.compiler.semantics.model.types.BArrayType;
import org.wso2.ballerinalang.compiler.semantics.model.types.BErrorType;
import org.wso2.ballerinalang.compiler.semantics.model.types.BField;
import org.wso2.ballerinalang.compiler.semantics.model.types.BFiniteType;
import org.wso2.ballerinalang.compiler.semantics.model.types.BFutureType;
import org.wso2.ballerinalang.compiler.semantics.model.types.BIntersectionType;
import org.wso2.ballerinalang.compiler.semantics.model.types.BInvokableType;
import org.wso2.ballerinalang.compiler.semantics.model.types.BMapType;
import org.wso2.ballerinalang.compiler.semantics.model.types.BObjectType;
import org.wso2.ballerinalang.compiler.semantics.model.types.BParameterizedType;
import org.wso2.ballerinalang.compiler.semantics.model.types.BRecordType;
import org.wso2.ballerinalang.compiler.semantics.model.types.BStreamType;
import org.wso2.ballerinalang.compiler.semantics.model.types.BStructureType;
import org.wso2.ballerinalang.compiler.semantics.model.types.BTableType;
import org.wso2.ballerinalang.compiler.semantics.model.types.BTupleType;
import org.wso2.ballerinalang.compiler.semantics.model.types.BType;
import org.wso2.ballerinalang.compiler.semantics.model.types.BTypeIdSet;
import org.wso2.ballerinalang.compiler.semantics.model.types.BTypedescType;
import org.wso2.ballerinalang.compiler.semantics.model.types.BUnionType;
import org.wso2.ballerinalang.compiler.semantics.model.types.BXMLType;
import org.wso2.ballerinalang.compiler.semantics.model.types.NamedNode;
import org.wso2.ballerinalang.compiler.semantics.model.types.TypeFlags;
import org.wso2.ballerinalang.compiler.tree.expressions.BLangExpression;
import org.wso2.ballerinalang.compiler.tree.expressions.BLangLiteral;
import org.wso2.ballerinalang.compiler.util.Name;
import org.wso2.ballerinalang.compiler.util.ResolvedTypeBuilder;
import org.wso2.ballerinalang.compiler.util.TypeTags;
import org.wso2.ballerinalang.util.Flags;

import java.util.ArrayList;
import java.util.List;
import java.util.Map;
import java.util.Set;

import static io.ballerina.runtime.internal.IdentifierUtils.decodeIdentifier;
import static org.objectweb.asm.Opcodes.AASTORE;
import static org.objectweb.asm.Opcodes.ACC_PUBLIC;
import static org.objectweb.asm.Opcodes.ACC_STATIC;
import static org.objectweb.asm.Opcodes.ACONST_NULL;
import static org.objectweb.asm.Opcodes.ALOAD;
import static org.objectweb.asm.Opcodes.ANEWARRAY;
import static org.objectweb.asm.Opcodes.ARETURN;
import static org.objectweb.asm.Opcodes.ASTORE;
import static org.objectweb.asm.Opcodes.ATHROW;
import static org.objectweb.asm.Opcodes.CHECKCAST;
import static org.objectweb.asm.Opcodes.DUP;
import static org.objectweb.asm.Opcodes.GETSTATIC;
import static org.objectweb.asm.Opcodes.GOTO;
import static org.objectweb.asm.Opcodes.ICONST_0;
import static org.objectweb.asm.Opcodes.ICONST_1;
import static org.objectweb.asm.Opcodes.IFEQ;
import static org.objectweb.asm.Opcodes.IFNE;
import static org.objectweb.asm.Opcodes.IFNONNULL;
import static org.objectweb.asm.Opcodes.INSTANCEOF;
import static org.objectweb.asm.Opcodes.INVOKEINTERFACE;
import static org.objectweb.asm.Opcodes.INVOKESPECIAL;
import static org.objectweb.asm.Opcodes.INVOKESTATIC;
import static org.objectweb.asm.Opcodes.INVOKEVIRTUAL;
import static org.objectweb.asm.Opcodes.L2I;
import static org.objectweb.asm.Opcodes.NEW;
import static org.objectweb.asm.Opcodes.POP;
import static org.objectweb.asm.Opcodes.PUTFIELD;
import static org.objectweb.asm.Opcodes.PUTSTATIC;
import static org.objectweb.asm.Opcodes.RETURN;
import static org.objectweb.asm.Opcodes.SWAP;
import static org.wso2.ballerinalang.compiler.bir.codegen.JvmCodeGenUtil.toNameString;
import static org.wso2.ballerinalang.compiler.bir.codegen.JvmConstants.ANYDATA_TYPE;
import static org.wso2.ballerinalang.compiler.bir.codegen.JvmConstants.ANY_TYPE;
import static org.wso2.ballerinalang.compiler.bir.codegen.JvmConstants.ARRAY_LIST;
import static org.wso2.ballerinalang.compiler.bir.codegen.JvmConstants.ARRAY_TYPE_IMPL;
import static org.wso2.ballerinalang.compiler.bir.codegen.JvmConstants.ARRAY_VALUE;
import static org.wso2.ballerinalang.compiler.bir.codegen.JvmConstants.ATTACHED_FUNCTION;
<<<<<<< HEAD
import static org.wso2.ballerinalang.compiler.bir.codegen.JvmConstants.MEMBER_FUNCTION_IMPL;
import static org.wso2.ballerinalang.compiler.bir.codegen.JvmConstants.BALLERINA;
=======
import static org.wso2.ballerinalang.compiler.bir.codegen.JvmConstants.ATTACHED_FUNCTION_IMPL;
>>>>>>> f232428f
import static org.wso2.ballerinalang.compiler.bir.codegen.JvmConstants.BERROR;
import static org.wso2.ballerinalang.compiler.bir.codegen.JvmConstants.BOOLEAN_TYPE;
import static org.wso2.ballerinalang.compiler.bir.codegen.JvmConstants.BOOLEAN_VALUE;
import static org.wso2.ballerinalang.compiler.bir.codegen.JvmConstants.BYTE_TYPE;
import static org.wso2.ballerinalang.compiler.bir.codegen.JvmConstants.B_OBJECT;
import static org.wso2.ballerinalang.compiler.bir.codegen.JvmConstants.B_STRING_VALUE;
import static org.wso2.ballerinalang.compiler.bir.codegen.JvmConstants.CREATE_OBJECT_VALUE;
import static org.wso2.ballerinalang.compiler.bir.codegen.JvmConstants.CREATE_RECORD_VALUE;
import static org.wso2.ballerinalang.compiler.bir.codegen.JvmConstants.CREATE_TYPES_METHOD;
import static org.wso2.ballerinalang.compiler.bir.codegen.JvmConstants.CREATE_TYPE_INSTANCES_METHOD;
import static org.wso2.ballerinalang.compiler.bir.codegen.JvmConstants.DECIMAL_TYPE;
import static org.wso2.ballerinalang.compiler.bir.codegen.JvmConstants.DECIMAL_VALUE;
import static org.wso2.ballerinalang.compiler.bir.codegen.JvmConstants.DOUBLE_VALUE;
import static org.wso2.ballerinalang.compiler.bir.codegen.JvmConstants.ERROR_TYPE;
import static org.wso2.ballerinalang.compiler.bir.codegen.JvmConstants.ERROR_TYPE_IMPL;
import static org.wso2.ballerinalang.compiler.bir.codegen.JvmConstants.ERROR_VALUE;
import static org.wso2.ballerinalang.compiler.bir.codegen.JvmConstants.FIELD_IMPL;
import static org.wso2.ballerinalang.compiler.bir.codegen.JvmConstants.FINITE_TYPE_IMPL;
import static org.wso2.ballerinalang.compiler.bir.codegen.JvmConstants.FLOAT_TYPE;
import static org.wso2.ballerinalang.compiler.bir.codegen.JvmConstants.FUNCTION_POINTER;
import static org.wso2.ballerinalang.compiler.bir.codegen.JvmConstants.FUNCTION_TYPE_IMPL;
import static org.wso2.ballerinalang.compiler.bir.codegen.JvmConstants.FUTURE_TYPE_IMPL;
import static org.wso2.ballerinalang.compiler.bir.codegen.JvmConstants.FUTURE_VALUE;
import static org.wso2.ballerinalang.compiler.bir.codegen.JvmConstants.HANDLE_TYPE;
import static org.wso2.ballerinalang.compiler.bir.codegen.JvmConstants.HANDLE_VALUE;
import static org.wso2.ballerinalang.compiler.bir.codegen.JvmConstants.INTEGER_TYPE;
import static org.wso2.ballerinalang.compiler.bir.codegen.JvmConstants.INTERSECTION_TYPE;
import static org.wso2.ballerinalang.compiler.bir.codegen.JvmConstants.INTERSECTION_TYPE_IMPL;
import static org.wso2.ballerinalang.compiler.bir.codegen.JvmConstants.INT_VALUE;
import static org.wso2.ballerinalang.compiler.bir.codegen.JvmConstants.JSON_TYPE;
import static org.wso2.ballerinalang.compiler.bir.codegen.JvmConstants.JVM_INIT_METHOD;
import static org.wso2.ballerinalang.compiler.bir.codegen.JvmConstants.LINKED_HASH_MAP;
import static org.wso2.ballerinalang.compiler.bir.codegen.JvmConstants.LINKED_HASH_SET;
import static org.wso2.ballerinalang.compiler.bir.codegen.JvmConstants.LIST;
import static org.wso2.ballerinalang.compiler.bir.codegen.JvmConstants.LONG_VALUE;
import static org.wso2.ballerinalang.compiler.bir.codegen.JvmConstants.MAP;
import static org.wso2.ballerinalang.compiler.bir.codegen.JvmConstants.MAP_TYPE_IMPL;
import static org.wso2.ballerinalang.compiler.bir.codegen.JvmConstants.MAP_VALUE;
import static org.wso2.ballerinalang.compiler.bir.codegen.JvmConstants.MODULE;
import static org.wso2.ballerinalang.compiler.bir.codegen.JvmConstants.MODULE_INIT_CLASS_NAME;
import static org.wso2.ballerinalang.compiler.bir.codegen.JvmConstants.NEVER_TYPE;
import static org.wso2.ballerinalang.compiler.bir.codegen.JvmConstants.NULL_TYPE;
import static org.wso2.ballerinalang.compiler.bir.codegen.JvmConstants.OBJECT;
import static org.wso2.ballerinalang.compiler.bir.codegen.JvmConstants.OBJECT_TYPE;
import static org.wso2.ballerinalang.compiler.bir.codegen.JvmConstants.OBJECT_TYPE_IMPL;
import static org.wso2.ballerinalang.compiler.bir.codegen.JvmConstants.PARAMETERIZED_TYPE_IMPL;
import static org.wso2.ballerinalang.compiler.bir.codegen.JvmConstants.PREDEFINED_TYPES;
import static org.wso2.ballerinalang.compiler.bir.codegen.JvmConstants.READONLY_TYPE;
import static org.wso2.ballerinalang.compiler.bir.codegen.JvmConstants.RECORD_TYPE_IMPL;
import static org.wso2.ballerinalang.compiler.bir.codegen.JvmConstants.REMOTE_FUNCTION_IMPL;
import static org.wso2.ballerinalang.compiler.bir.codegen.JvmConstants.RESOURCE_FUNCTION;
import static org.wso2.ballerinalang.compiler.bir.codegen.JvmConstants.RESOURCE_FUNCTION_IMPL;
import static org.wso2.ballerinalang.compiler.bir.codegen.JvmConstants.SCHEDULER;
import static org.wso2.ballerinalang.compiler.bir.codegen.JvmConstants.SERVICE_TYPE;
import static org.wso2.ballerinalang.compiler.bir.codegen.JvmConstants.SERVICE_TYPE_IMPL;
import static org.wso2.ballerinalang.compiler.bir.codegen.JvmConstants.SET;
import static org.wso2.ballerinalang.compiler.bir.codegen.JvmConstants.SET_DETAIL_TYPE_METHOD;
import static org.wso2.ballerinalang.compiler.bir.codegen.JvmConstants.SET_IMMUTABLE_TYPE_METHOD;
import static org.wso2.ballerinalang.compiler.bir.codegen.JvmConstants.SET_TYPEID_SET_METHOD;
import static org.wso2.ballerinalang.compiler.bir.codegen.JvmConstants.STRAND_CLASS;
import static org.wso2.ballerinalang.compiler.bir.codegen.JvmConstants.STRAND_METADATA;
import static org.wso2.ballerinalang.compiler.bir.codegen.JvmConstants.STREAM_TYPE_IMPL;
import static org.wso2.ballerinalang.compiler.bir.codegen.JvmConstants.STREAM_VALUE;
import static org.wso2.ballerinalang.compiler.bir.codegen.JvmConstants.STRING_TYPE;
import static org.wso2.ballerinalang.compiler.bir.codegen.JvmConstants.STRING_VALUE;
import static org.wso2.ballerinalang.compiler.bir.codegen.JvmConstants.TABLE_TYPE_IMPL;
import static org.wso2.ballerinalang.compiler.bir.codegen.JvmConstants.TABLE_VALUE_IMPL;
import static org.wso2.ballerinalang.compiler.bir.codegen.JvmConstants.TUPLE_TYPE_IMPL;
import static org.wso2.ballerinalang.compiler.bir.codegen.JvmConstants.TYPE;
import static org.wso2.ballerinalang.compiler.bir.codegen.JvmConstants.TYPEDESC_TYPE_IMPL;
import static org.wso2.ballerinalang.compiler.bir.codegen.JvmConstants.TYPEDESC_VALUE;
import static org.wso2.ballerinalang.compiler.bir.codegen.JvmConstants.TYPES_ERROR;
import static org.wso2.ballerinalang.compiler.bir.codegen.JvmConstants.TYPE_ID_SET;
import static org.wso2.ballerinalang.compiler.bir.codegen.JvmConstants.UNION_TYPE_IMPL;
import static org.wso2.ballerinalang.compiler.bir.codegen.JvmConstants.VALUE_OF_METHOD;
import static org.wso2.ballerinalang.compiler.bir.codegen.JvmConstants.XML_TYPE;
import static org.wso2.ballerinalang.compiler.bir.codegen.JvmConstants.XML_TYPE_IMPL;
import static org.wso2.ballerinalang.compiler.bir.codegen.JvmConstants.XML_VALUE;
import static org.wso2.ballerinalang.compiler.bir.codegen.JvmInstructionGen.loadConstantValue;
import static org.wso2.ballerinalang.compiler.bir.codegen.JvmValueGen.NAME_HASH_COMPARATOR;
import static org.wso2.ballerinalang.compiler.bir.codegen.JvmValueGen.createDefaultCase;
import static org.wso2.ballerinalang.compiler.bir.codegen.JvmValueGen.getTypeValueClassName;

/**
 * BIR types to JVM byte code generation class.
 *
 * @since 1.2.0
 */
public class JvmTypeGen {

    private static ResolvedTypeBuilder typeBuilder = new ResolvedTypeBuilder();

    /**
     * Create static fields to hold the user defined types.
     *
     * @param cw       class writer
     * @param typeDefs array of type definitions
     */
    static void generateUserDefinedTypeFields(ClassWriter cw, List<BIRTypeDefinition> typeDefs) {

        String fieldName;
        // create the type
        for (BIRTypeDefinition optionalTypeDef : typeDefs) {
            fieldName = getTypeFieldName(optionalTypeDef.name.value);
            BType bType = optionalTypeDef.type;
            if (bType.tag == TypeTags.RECORD || bType.tag == TypeTags.ERROR || bType.tag == TypeTags.OBJECT) {
                FieldVisitor fv = cw.visitField(ACC_STATIC + ACC_PUBLIC, fieldName, String.format("L%s;", TYPE), null,
                                                null);
                fv.visitEnd();
            }
            // do not generate anything for other types (e.g.: finite type, unions, etc.)
        }
    }

    static void generateCreateTypesMethod(ClassWriter cw, List<BIRTypeDefinition> typeDefs, String typeOwnerClass,
                                          SymbolTable symbolTable) {

        createTypesInstance(cw, typeDefs, typeOwnerClass);
        List<String> populateTypeFuncNames = populateTypes(cw, typeDefs, typeOwnerClass, symbolTable);

        MethodVisitor mv = cw.visitMethod(ACC_PUBLIC + ACC_STATIC, CREATE_TYPES_METHOD, "()V", null, null);
        mv.visitCode();

        // Invoke create-type-instances method
        mv.visitMethodInsn(INVOKESTATIC, typeOwnerClass, CREATE_TYPE_INSTANCES_METHOD, "()V", false);

        // Invoke the populate-type functions
        for (String funcName : populateTypeFuncNames) {
            mv.visitMethodInsn(INVOKESTATIC, typeOwnerClass, funcName, "()V", false);
        }

        mv.visitInsn(RETURN);
        mv.visitMaxs(0, 0);
        mv.visitEnd();
    }

    private static void createTypesInstance(ClassWriter cw, List<BIRTypeDefinition> typeDefs, String typeOwnerClass) {

        MethodVisitor mv = cw.visitMethod(ACC_PUBLIC + ACC_STATIC, CREATE_TYPE_INSTANCES_METHOD, "()V", null, null);
        mv.visitCode();

        // Create the type
        String fieldName;
        for (BIRTypeDefinition optionalTypeDef : typeDefs) {
            fieldName = getTypeFieldName(optionalTypeDef.name.value);
            BType bType = optionalTypeDef.type;
            if (bType.tag == TypeTags.RECORD) {
                createRecordType(mv, (BRecordType) bType);
            } else if (bType.tag == TypeTags.OBJECT) {
                createObjectType(mv, (BObjectType) bType);
            } else if (bType.tag == TypeTags.ERROR) {
                createErrorType(mv, (BErrorType) bType, bType.tsymbol.name.value);
            } else {
                // do not generate anything for other types (e.g.: finite type, unions, etc.)
                continue;
            }

            mv.visitFieldInsn(PUTSTATIC, typeOwnerClass, fieldName, String.format("L%s;", TYPE));
        }

        mv.visitInsn(RETURN);
        mv.visitMaxs(0, 0);
        mv.visitEnd();
    }

    private static List<String> populateTypes(ClassWriter cw, List<BIRTypeDefinition> typeDefs, String typeOwnerClass,
                                              SymbolTable symbolTable) {

        List<String> funcNames = new ArrayList<>();
        String fieldName;
        for (BIRTypeDefinition optionalTypeDef : typeDefs) {
            BType bType = optionalTypeDef.type;
            if (!(bType.tag == TypeTags.RECORD || bType.tag == TypeTags.OBJECT || bType.tag == TypeTags.ERROR)) {
                continue;
            }

            fieldName = getTypeFieldName(optionalTypeDef.name.value);
            String methodName = String.format("$populate%s", fieldName);
            funcNames.add(methodName);

            MethodVisitor mv = cw.visitMethod(ACC_PUBLIC + ACC_STATIC, methodName, "()V", null, null);
            mv.visitCode();
            mv.visitFieldInsn(GETSTATIC, typeOwnerClass, fieldName, String.format("L%s;", TYPE));

            BIRVarToJVMIndexMap indexMap = new BIRVarToJVMIndexMap();
            switch (bType.tag) {
                case TypeTags.RECORD:
                    BRecordType recordType = (BRecordType) bType;
                    mv.visitTypeInsn(CHECKCAST, RECORD_TYPE_IMPL);
                    mv.visitInsn(DUP);
                    mv.visitInsn(DUP);
                    addRecordFields(mv, recordType.fields);
                    addRecordRestField(mv, recordType.restFieldType);
                    addImmutableType(mv, recordType);
                    break;
                case TypeTags.OBJECT:
                    BObjectType objectType = (BObjectType) bType;
                    mv.visitTypeInsn(CHECKCAST, OBJECT_TYPE_IMPL);
                    mv.visitInsn(DUP);
                    mv.visitInsn(DUP);
                    addObjectFields(mv, objectType.fields);
                    BObjectTypeSymbol objectTypeSymbol = (BObjectTypeSymbol) objectType.tsymbol;
                    addObjectInitFunction(mv, objectTypeSymbol.generatedInitializerFunc, objectType, indexMap,
                            "$init$", "setGeneratedInitializer", symbolTable);
                    addObjectInitFunction(mv, objectTypeSymbol.initializerFunc, objectType, indexMap, "init",
                            "setInitializer", symbolTable);
                    addObjectAttachedFunctions(mv, objectTypeSymbol.attachedFuncs, objectType, indexMap, symbolTable);
                    addResourceMethods(mv, objectTypeSymbol.attachedFuncs, objectType, indexMap, symbolTable);
                    addImmutableType(mv, objectType);
                    BTypeIdSet objTypeIdSet = ((BObjectType) bType).typeIdSet;
                    if (!objTypeIdSet.isEmpty()) {
                        mv.visitInsn(DUP);
                        loadTypeIdSet(mv, objTypeIdSet);
                        mv.visitMethodInsn(INVOKEVIRTUAL, OBJECT_TYPE_IMPL, SET_TYPEID_SET_METHOD,
                                           String.format("(L%s;)V", TYPE_ID_SET), false);
                    }
                    break;
                case TypeTags.ERROR:
                    // populate detail field
                    mv.visitTypeInsn(CHECKCAST, ERROR_TYPE_IMPL);
                    mv.visitInsn(DUP);
                    mv.visitInsn(DUP);
                    loadType(mv, ((BErrorType) bType).detailType);
                    mv.visitMethodInsn(INVOKEVIRTUAL, ERROR_TYPE_IMPL, SET_DETAIL_TYPE_METHOD,
                                       String.format("(L%s;)V", TYPE), false);
                    BTypeIdSet typeIdSet = ((BErrorType) bType).typeIdSet;
                    if (!typeIdSet.isEmpty()) {
                        mv.visitInsn(DUP);
                        loadTypeIdSet(mv, typeIdSet);
                        mv.visitMethodInsn(INVOKEVIRTUAL, ERROR_TYPE_IMPL, SET_TYPEID_SET_METHOD,
                                           String.format("(L%s;)V", TYPE_ID_SET), false);
                    }
                    break;
            }

            mv.visitInsn(RETURN);
            mv.visitMaxs(0, 0);
            mv.visitEnd();
        }

        return funcNames;
    }

    private static void addImmutableType(MethodVisitor mv, BStructureType structureType) {
        BIntersectionType immutableType = ((SelectivelyImmutableReferenceType) structureType).getImmutableType();
        if (immutableType == null) {
            return;
        }

        mv.visitInsn(DUP);
        loadType(mv, immutableType);
        mv.visitMethodInsn(INVOKEINTERFACE, TYPE, SET_IMMUTABLE_TYPE_METHOD, String.format("(L%s;)V",
                                                                                         INTERSECTION_TYPE), true);
    }

    private static void loadTypeIdSet(MethodVisitor mv, BTypeIdSet typeIdSet) {
        // Create TypeIdSet
        mv.visitTypeInsn(NEW, TYPE_ID_SET);
        mv.visitInsn(DUP);
        mv.visitMethodInsn(INVOKESPECIAL, TYPE_ID_SET, JVM_INIT_METHOD, "()V", false);

        for (BTypeIdSet.BTypeId typeId : typeIdSet.primary) {
            addTypeId(mv, typeId, true);
        }

        for (BTypeIdSet.BTypeId typeId : typeIdSet.secondary) {
            addTypeId(mv, typeId, false);
        }
    }

    private static void addTypeId(MethodVisitor mv, BTypeIdSet.BTypeId typeId, boolean isPrimaryTypeId) {
        mv.visitInsn(DUP);
        // Load package
        mv.visitTypeInsn(NEW, MODULE);
        mv.visitInsn(DUP);
        mv.visitLdcInsn(typeId.packageID.orgName.value);
        mv.visitLdcInsn(typeId.packageID.name.value);
        mv.visitLdcInsn(typeId.packageID.version.value);
        mv.visitMethodInsn(INVOKESPECIAL, MODULE, JVM_INIT_METHOD,
                String.format("(L%s;L%s;L%s;)V", STRING_VALUE, STRING_VALUE, STRING_VALUE), false);

        mv.visitLdcInsn(typeId.name);
        mv.visitInsn(isPrimaryTypeId ? ICONST_1 : ICONST_0);
        // Add to BTypeIdSet
        mv.visitMethodInsn(INVOKEVIRTUAL, TYPE_ID_SET, "add",
                           String.format("(L%s;L%s;Z)V", MODULE, STRING_VALUE), false);
    }

    static List<Label> createLabelsForSwitch(MethodVisitor mv, int nameRegIndex,
                                             List<? extends NamedNode> nodes, Label defaultCaseLabel) {

        mv.visitVarInsn(ALOAD, nameRegIndex);
        mv.visitMethodInsn(INVOKEVIRTUAL, STRING_VALUE, "hashCode", "()I", false);

        // Create labels for the cases
        int i = 0;
        List<Label> labels = new ArrayList<>();
        int[] hashCodes = new int[nodes.size()];
        for (NamedNode node : nodes) {
            if (node != null) {
                labels.add(i, new Label());
                String name = node.getName().value;;
                hashCodes[i] = name.hashCode();
                i += 1;
            }
        }
        mv.visitLookupSwitchInsn(defaultCaseLabel, hashCodes, labels.toArray(new Label[0]));
        return labels;
    }

    static List<Label> createLabelsForEqualCheck(MethodVisitor mv, int nameRegIndex,
                                                 List<? extends NamedNode> nodes,
                                                 List<Label> labels, Label defaultCaseLabel) {

        List<Label> targetLabels = new ArrayList<>();
        int i = 0;
        for (NamedNode node : nodes) {
            if (node == null) {
                continue;
            }
            mv.visitLabel(labels.get(i));
            mv.visitVarInsn(ALOAD, nameRegIndex);
            mv.visitLdcInsn(node.getName().value);
            mv.visitMethodInsn(INVOKEVIRTUAL, STRING_VALUE, "equals",
                    String.format("(L%s;)Z", OBJECT), false);
            Label targetLabel = new Label();
            mv.visitJumpInsn(IFNE, targetLabel);
            mv.visitJumpInsn(GOTO, defaultCaseLabel);
            targetLabels.add(i, targetLabel);
            i += 1;
        }

        return targetLabels;
    }

    // -------------------------------------------------------
    //              Runtime value creation methods
    // -------------------------------------------------------

    static void generateValueCreatorMethods(ClassWriter cw, List<BIRTypeDefinition> typeDefs,
                                            BIRNode.BIRPackage moduleId, String typeOwnerClass,
                                            SymbolTable symbolTable, AsyncDataCollector asyncDataCollector) {

        List<BIRTypeDefinition> recordTypeDefs = new ArrayList<>();
        List<BIRTypeDefinition> objectTypeDefs = new ArrayList<>();

        int i = 0;
        for (BIRTypeDefinition optionalTypeDef : typeDefs) {
            BType bType = optionalTypeDef.type;
            if (bType.tag == TypeTags.RECORD) {
                recordTypeDefs.add(i, optionalTypeDef);
                i += 1;
            }
        }

        i = 0;
        for (BIRTypeDefinition optionalTypeDef : typeDefs) {
            BType bType = optionalTypeDef.type;
            if (bType.tag == TypeTags.OBJECT &&
                    Symbols.isFlagOn(((BObjectType) bType).tsymbol.flags, Flags.CLASS)) {
                objectTypeDefs.add(i, optionalTypeDef);
                i += 1;
            }
        }

        generateRecordValueCreateMethod(cw, recordTypeDefs, moduleId, typeOwnerClass, asyncDataCollector);
        generateObjectValueCreateMethod(cw, objectTypeDefs, moduleId, typeOwnerClass, symbolTable,
                                        asyncDataCollector);
    }

    private static void generateRecordValueCreateMethod(ClassWriter cw, List<BIRTypeDefinition> recordTypeDefs,
                                                        BIRNode.BIRPackage moduleId, String typeOwnerClass,
                                                        AsyncDataCollector asyncDataCollector) {
        MethodVisitor mv = cw.visitMethod(ACC_PUBLIC, CREATE_RECORD_VALUE,
                String.format("(L%s;)L%s;", STRING_VALUE, MAP_VALUE),
                String.format("(L%s;)L%s<L%s;L%s;>;", STRING_VALUE, MAP_VALUE, STRING_VALUE, OBJECT), null);

        mv.visitCode();

        int fieldNameRegIndex = 1;
        Label defaultCaseLabel = new Label();

        // sort the fields before generating switch case
        recordTypeDefs.sort(NAME_HASH_COMPARATOR);

        List<Label> labels = createLabelsForSwitch(mv, fieldNameRegIndex, recordTypeDefs, defaultCaseLabel);
        List<Label> targetLabels = createLabelsForEqualCheck(mv, fieldNameRegIndex, recordTypeDefs, labels,
                defaultCaseLabel);

        int i = 0;

        for (BIRTypeDefinition optionalTypeDef : recordTypeDefs) {
            String fieldName = getTypeFieldName(optionalTypeDef.name.value);
            Label targetLabel = targetLabels.get(i);
            mv.visitLabel(targetLabel);
            mv.visitVarInsn(ALOAD, 0);
            String className = getTypeValueClassName(moduleId, optionalTypeDef.name.value);
            mv.visitTypeInsn(NEW, className);
            mv.visitInsn(DUP);
            mv.visitFieldInsn(GETSTATIC, typeOwnerClass, fieldName, String.format("L%s;", TYPE));
            mv.visitMethodInsn(INVOKESPECIAL, className, JVM_INIT_METHOD, String.format("(L%s;)V", TYPE), false);

            mv.visitInsn(DUP);
            mv.visitTypeInsn(NEW, STRAND_CLASS);
            mv.visitInsn(DUP);
            mv.visitInsn(ACONST_NULL);
            String metaDataVarName = JvmCodeGenUtil.getStrandMetadataVarName(CREATE_RECORD_VALUE);
            asyncDataCollector
                    .getStrandMetadata().putIfAbsent(metaDataVarName, new ScheduleFunctionInfo(CREATE_RECORD_VALUE));
            mv.visitFieldInsn(GETSTATIC, typeOwnerClass, metaDataVarName, String.format("L%s;", STRAND_METADATA));
            mv.visitInsn(ACONST_NULL);
            mv.visitInsn(ACONST_NULL);
            mv.visitInsn(ACONST_NULL);
            mv.visitMethodInsn(INVOKESPECIAL, STRAND_CLASS, JVM_INIT_METHOD,
                               String.format("(L%s;L%s;L%s;L%s;L%s;)V", STRING_VALUE, STRAND_METADATA, SCHEDULER,
                                             STRAND_CLASS, MAP), false);
            mv.visitInsn(SWAP);
            mv.visitMethodInsn(INVOKESTATIC, className, JvmConstants.RECORD_INIT_WRAPPER_NAME,
                    String.format("(L%s;L%s;)V", STRAND_CLASS, MAP_VALUE), false);

            mv.visitInsn(ARETURN);
            i += 1;
        }

        createDefaultCase(mv, defaultCaseLabel, fieldNameRegIndex);
        mv.visitMaxs(recordTypeDefs.size() + 10, recordTypeDefs.size() + 10);
        mv.visitEnd();
    }

    private static void generateObjectValueCreateMethod(ClassWriter cw, List<BIRTypeDefinition> objectTypeDefs,
                                                        BIRNode.BIRPackage moduleId, String typeOwnerClass,
                                                        SymbolTable symbolTable,
                                                        AsyncDataCollector asyncDataCollector) {

        MethodVisitor mv = cw.visitMethod(ACC_PUBLIC, CREATE_OBJECT_VALUE,
                                          String.format("(L%s;L%s;L%s;L%s;[L%s;)L%s;", STRING_VALUE, SCHEDULER,
                                                        STRAND_CLASS, MAP, OBJECT,
                                                        B_OBJECT), null, null);

        BIRVarToJVMIndexMap indexMap = new BIRVarToJVMIndexMap();

        BIRVariableDcl selfVar = new BIRVariableDcl(symbolTable.anyType, new Name("self"), VarScope.FUNCTION,
                VarKind.ARG);

        BIRVariableDcl var1 = new BIRVariableDcl(symbolTable.stringType, new Name("var1"), VarScope.FUNCTION,
                VarKind.ARG);

        BIRVariableDcl scheduler = new BIRVariableDcl(symbolTable.anyType, new Name("scheduler"), VarScope.FUNCTION,
                VarKind.ARG);

        BIRVariableDcl parent = new BIRVariableDcl(symbolTable.anyType, new Name("parent"), VarScope.FUNCTION,
                VarKind.ARG);

        BIRVariableDcl properties = new BIRVariableDcl(symbolTable.anyType, new Name("properties"), VarScope.FUNCTION,
                VarKind.ARG);

        BIRVariableDcl args = new BIRVariableDcl(symbolTable.anyType, new Name("args"), VarScope.FUNCTION, VarKind.ARG);

        indexMap.addToMapIfNotFoundAndGetIndex(selfVar);

        int var1Index = indexMap.addToMapIfNotFoundAndGetIndex(var1);
        int schedulerIndex = indexMap.addToMapIfNotFoundAndGetIndex(scheduler);
        int parentIndex = indexMap.addToMapIfNotFoundAndGetIndex(parent);
        int propertiesIndex = indexMap.addToMapIfNotFoundAndGetIndex(properties);
        int argsIndex = indexMap.addToMapIfNotFoundAndGetIndex(args);

        mv.visitCode();

        Label defaultCaseLabel = new Label();

        // sort the fields before generating switch case
        objectTypeDefs.sort(NAME_HASH_COMPARATOR);

        List<Label> labels = createLabelsForSwitch(mv, var1Index, objectTypeDefs, defaultCaseLabel);
        List<Label> targetLabels = createLabelsForEqualCheck(mv, var1Index, objectTypeDefs, labels,
                defaultCaseLabel);

        int i = 0;

        for (BIRTypeDefinition optionalTypeDef : objectTypeDefs) {
            String fieldName = getTypeFieldName(optionalTypeDef.name.value);
            Label targetLabel = targetLabels.get(i);
            mv.visitLabel(targetLabel);
            mv.visitVarInsn(ALOAD, 0);
            String className = getTypeValueClassName(moduleId, optionalTypeDef.name.value);
            mv.visitTypeInsn(NEW, className);
            mv.visitInsn(DUP);
            mv.visitFieldInsn(GETSTATIC, typeOwnerClass, fieldName, String.format("L%s;", TYPE));
            mv.visitTypeInsn(CHECKCAST, OBJECT_TYPE_IMPL);
            mv.visitMethodInsn(INVOKESPECIAL, className, JVM_INIT_METHOD, String.format("(L%s;)V", OBJECT_TYPE_IMPL),
                               false);

            BIRVariableDcl tempVar = new BIRVariableDcl(optionalTypeDef.type, new Name("tempVar"), VarScope.FUNCTION,
                                                        VarKind.LOCAL);

            int tempVarIndex = indexMap.addToMapIfNotFoundAndGetIndex(tempVar);
            mv.visitVarInsn(ASTORE, tempVarIndex);
            BIRVariableDcl strandVar = new BIRVariableDcl(symbolTable.anyType, new Name("strandVar"), VarScope.FUNCTION,
                    VarKind.LOCAL);
            int strandVarIndex = indexMap.addToMapIfNotFoundAndGetIndex(strandVar);

            mv.visitVarInsn(ALOAD, parentIndex);
            Label parentNonNullLabel = new Label();
            mv.visitJumpInsn(IFNONNULL, parentNonNullLabel);
            Label parentNullLabel = new Label();
            mv.visitLabel(parentNullLabel);
            mv.visitTypeInsn(NEW, STRAND_CLASS);
            mv.visitInsn(DUP);
            mv.visitInsn(ACONST_NULL);
            String metaDataVarName = JvmCodeGenUtil.getStrandMetadataVarName(CREATE_OBJECT_VALUE);
            asyncDataCollector
                    .getStrandMetadata().putIfAbsent(metaDataVarName, new ScheduleFunctionInfo(CREATE_OBJECT_VALUE));
            mv.visitFieldInsn(GETSTATIC, typeOwnerClass, metaDataVarName, String.format("L%s;", STRAND_METADATA));
            mv.visitVarInsn(ALOAD, schedulerIndex);
            mv.visitVarInsn(ALOAD, parentIndex);
            mv.visitVarInsn(ALOAD, propertiesIndex);
            mv.visitMethodInsn(INVOKESPECIAL, STRAND_CLASS, JVM_INIT_METHOD,
                               String.format("(L%s;L%s;L%s;L%s;L%s;)V", STRING_VALUE, STRAND_METADATA, SCHEDULER,
                                             STRAND_CLASS, MAP), false);
            mv.visitVarInsn(ASTORE, strandVarIndex);
            Label endConditionLabel = new Label();
            mv.visitJumpInsn(GOTO, endConditionLabel);
            mv.visitLabel(parentNonNullLabel);
            mv.visitVarInsn(ALOAD, parentIndex);
            mv.visitVarInsn(ASTORE, strandVarIndex);
            mv.visitLabel(endConditionLabel);

            mv.visitVarInsn(ALOAD, tempVarIndex);
            mv.visitVarInsn(ALOAD, strandVarIndex);

            mv.visitLdcInsn("$init$");
            mv.visitVarInsn(ALOAD, argsIndex);

            String methodDesc = String.format("(L%s;L%s;[L%s;)L%s;", STRAND_CLASS, STRING_VALUE, OBJECT, OBJECT);
            mv.visitMethodInsn(INVOKEINTERFACE, B_OBJECT, "call", methodDesc, true);

            BIRVariableDcl tempResult = new BIRVariableDcl(symbolTable.anyType, new Name("tempResult"),
                    VarScope.FUNCTION, VarKind.LOCAL);

            int tempResultIndex = indexMap.addToMapIfNotFoundAndGetIndex(tempResult);
            mv.visitVarInsn(ASTORE, tempResultIndex);
            mv.visitVarInsn(ALOAD, tempResultIndex);
            mv.visitTypeInsn(INSTANCEOF, BERROR);
            Label noErrorLabel = new Label();
            mv.visitJumpInsn(IFEQ, noErrorLabel);
            mv.visitVarInsn(ALOAD, tempResultIndex);
            mv.visitTypeInsn(CHECKCAST, BERROR);
            mv.visitInsn(ATHROW);
            mv.visitLabel(noErrorLabel);
            mv.visitVarInsn(ALOAD, tempVarIndex);
            mv.visitInsn(ARETURN);

            i += 1;
        }

        createDefaultCase(mv, defaultCaseLabel, var1Index);
        mv.visitMaxs(objectTypeDefs.size() + 100, objectTypeDefs.size() + 100);
        mv.visitEnd();
    }

    // -------------------------------------------------------
    //              Record type generation methods
    // -------------------------------------------------------

    /**
     * Create a runtime type instance for the record.
     *
     * @param mv         method visitor
     * @param recordType record type
     */
    private static void createRecordType(MethodVisitor mv, BRecordType recordType) {
        // Create the record type
        mv.visitTypeInsn(NEW, RECORD_TYPE_IMPL);
        mv.visitInsn(DUP);

        // Load type name
        BTypeSymbol typeSymbol = recordType.tsymbol;
        String name = typeSymbol.name.getValue();
        mv.visitLdcInsn(name);

        // Load package path
        // TODO: get it from the type
        mv.visitTypeInsn(NEW, MODULE);
        mv.visitInsn(DUP);

        PackageID packageID = recordType.tsymbol.pkgID;

        mv.visitLdcInsn(packageID.orgName.value);
        mv.visitLdcInsn(packageID.name.value);
        mv.visitLdcInsn(packageID.version.value);
        mv.visitMethodInsn(INVOKESPECIAL, MODULE, JVM_INIT_METHOD,
                           String.format("(L%s;L%s;L%s;)V", STRING_VALUE, STRING_VALUE, STRING_VALUE), false);

        // Load flags
        mv.visitLdcInsn(recordType.tsymbol.flags);

        // Load 'sealed' flag
        mv.visitLdcInsn(recordType.sealed);

        // Load type flags
        mv.visitLdcInsn(typeFlag(recordType));

        // initialize the record type
        mv.visitMethodInsn(INVOKESPECIAL, RECORD_TYPE_IMPL, JVM_INIT_METHOD,
                           String.format("(L%s;L%s;JZI)V", STRING_VALUE, MODULE), false);
    }

    /**
     * Add the field type information of a record type. The record type is assumed
     * to be at the top of the stack.
     *
     * @param mv     method visitor
     * @param fields record fields to be added
     */
    private static void addRecordFields(MethodVisitor mv, Map<String, BField> fields) {
        // Create the fields map
        mv.visitTypeInsn(NEW, LINKED_HASH_MAP);
        mv.visitInsn(DUP);
        mv.visitMethodInsn(INVOKESPECIAL, LINKED_HASH_MAP, JVM_INIT_METHOD, "()V", false);

        for (BField optionalField : fields.values()) {
            mv.visitInsn(DUP);

            // Load field name
            mv.visitLdcInsn(decodeIdentifier(optionalField.name.value));

            // create and load field type
            createRecordField(mv, optionalField);

            // Add the field to the map
            mv.visitMethodInsn(INVOKEINTERFACE, MAP, "put",
                    String.format("(L%s;L%s;)L%s;", OBJECT, OBJECT, OBJECT),
                    true);

            // emit a pop, since we are not using the return value from the map.put()
            mv.visitInsn(POP);
        }

        // Set the fields of the record
        mv.visitMethodInsn(INVOKEVIRTUAL, RECORD_TYPE_IMPL, "setFields", String.format("(L%s;)V", MAP), false);
    }

    /**
     * Create a field information for records.
     *
     * @param mv    method visitor
     * @param field field Parameter Description
     */
    private static void createRecordField(MethodVisitor mv, BField field) {

        mv.visitTypeInsn(NEW, FIELD_IMPL);
        mv.visitInsn(DUP);

        // Load the field type
        loadType(mv, field.type);

        // Load field name
        mv.visitLdcInsn(field.name.value);

        // Load flags
        mv.visitLdcInsn(field.symbol.flags);

        mv.visitMethodInsn(INVOKESPECIAL, FIELD_IMPL, JVM_INIT_METHOD, String.format("(L%s;L%s;J)V", TYPE,
                                                                                     STRING_VALUE), false);
    }

    private static int typeFlag(BType type) {

        return TypeFlags.asMask(type.isNullable(), type.isAnydata(), type.isPureType());
    }

    /**
     * Add the rest field to a record type. The record type is assumed
     * to be at the top of the stack.
     *
     * @param mv            method visitor
     * @param restFieldType type of the rest field
     */
    private static void addRecordRestField(MethodVisitor mv, BType restFieldType) {
        // Load the rest field type
        loadType(mv, restFieldType);
        mv.visitFieldInsn(PUTFIELD, RECORD_TYPE_IMPL, "restFieldType", String.format("L%s;", TYPE));
    }

    // -------------------------------------------------------
    //              Object type generation methods
    // -------------------------------------------------------

    /**
     * Create a runtime type instance for the object.
     *
     * @param mv         method visitor
     * @param objectType object type
     */
    private static void createObjectType(MethodVisitor mv, BObjectType objectType) {
        // Create the object type
        String objectClassName = Symbols.isService(objectType.tsymbol) ? SERVICE_TYPE_IMPL : OBJECT_TYPE_IMPL;

<<<<<<< HEAD
        mv.visitTypeInsn(NEW, objectClassName);
=======
        // Load type name
        BTypeSymbol typeSymbol = objectType.tsymbol;
        mv.visitLdcInsn(decodeIdentifier(typeSymbol.name.getValue()));

        // Load package path
        mv.visitTypeInsn(NEW, MODULE);
        mv.visitInsn(DUP);

        PackageID packageID = objectType.tsymbol.pkgID;

        mv.visitLdcInsn(packageID.orgName.value);
        mv.visitLdcInsn(packageID.name.value);
        mv.visitLdcInsn(packageID.version.value);
        mv.visitMethodInsn(INVOKESPECIAL, MODULE, JVM_INIT_METHOD,
                           String.format("(L%s;L%s;L%s;)V", STRING_VALUE, STRING_VALUE, STRING_VALUE), false);

        // Load flags
        mv.visitLdcInsn(typeSymbol.flags);

        // initialize the object
        mv.visitMethodInsn(INVOKESPECIAL, OBJECT_TYPE_IMPL, JVM_INIT_METHOD,
                           String.format("(L%s;L%s;J)V", STRING_VALUE, MODULE), false);
    }

    /**
     * Create a runtime type instance for the service.
     *
     * @param mv         method visitor
     * @param objectType object type
     */
    private static void createServiceType(MethodVisitor mv, BObjectType objectType) {
        // Create the object type
        mv.visitTypeInsn(NEW, SERVICE_TYPE_IMPL);
>>>>>>> f232428f
        mv.visitInsn(DUP);

        // Load type name
        BTypeSymbol typeSymbol = objectType.tsymbol;
        mv.visitLdcInsn(decodeIdentifier(typeSymbol.name.getValue()));

        // Load package path
        mv.visitTypeInsn(NEW, MODULE);
        mv.visitInsn(DUP);

        PackageID packageID = objectType.tsymbol.pkgID;

        mv.visitLdcInsn(packageID.orgName.value);
        mv.visitLdcInsn(packageID.name.value);
        mv.visitLdcInsn(packageID.version.value);
        mv.visitMethodInsn(INVOKESPECIAL, MODULE, JVM_INIT_METHOD,
                           String.format("(L%s;L%s;L%s;)V", STRING_VALUE, STRING_VALUE, STRING_VALUE), false);

        // Load flags
        mv.visitLdcInsn(typeSymbol.flags);

        // initialize the object
<<<<<<< HEAD
        mv.visitMethodInsn(INVOKESPECIAL, objectClassName, JVM_INIT_METHOD,
                String.format("(L%s;L%s;I)V", STRING_VALUE, MODULE), false);
=======
        mv.visitMethodInsn(INVOKESPECIAL, SERVICE_TYPE_IMPL, JVM_INIT_METHOD,
                           String.format("(L%s;L%s;J)V", STRING_VALUE, MODULE), false);
    }

    static void duplicateServiceTypeWithAnnots(MethodVisitor mv, BObjectType objectType, String pkgClassName,
                                               int strandIndex) {

        createServiceType(mv, objectType);
        mv.visitInsn(DUP);

        mv.visitFieldInsn(GETSTATIC, pkgClassName, ANNOTATION_MAP_NAME, String.format("L%s;", MAP_VALUE));

        mv.visitVarInsn(ALOAD, strandIndex);

        loadType(mv, objectType);
        mv.visitTypeInsn(CHECKCAST, SERVICE_TYPE_IMPL);

        BObjectTypeSymbol objectTypeSymbol = (BObjectTypeSymbol) objectType.tsymbol;

        List<BAttachedFunction> attachedFunctions = objectTypeSymbol.attachedFuncs;
        mv.visitLdcInsn((long) attachedFunctions.size());
        mv.visitInsn(L2I);
        mv.visitTypeInsn(ANEWARRAY, ATTACHED_FUNCTION_IMPL);
        int i = 0;
        for (BAttachedFunction attachedFunc : attachedFunctions) {
            if (attachedFunc == null) {
                continue;
            }
            mv.visitInsn(DUP);
            mv.visitLdcInsn((long) i);
            mv.visitInsn(L2I);
            createObjectAttachedFunction(mv, attachedFunc, objectType);
            mv.visitInsn(AASTORE);
            i += 1;
        }
        mv.visitMethodInsn(INVOKEVIRTUAL, SERVICE_TYPE_IMPL, "setAttachedFuncsAndProcessAnnots", String.format(
                "(L%s;L%s;L%s;[L%s;)V", MAP_VALUE, STRAND_CLASS, SERVICE_TYPE_IMPL, ATTACHED_FUNCTION_IMPL), false);
>>>>>>> f232428f
    }

    /**
     * Add the field type information to an object type. The object type is assumed
     * to be at the top of the stack.
     *
     * @param mv     method visitor
     * @param fields object fields to be added
     */
    private static void addObjectFields(MethodVisitor mv, Map<String, BField> fields) {
        // Create the fields map
        mv.visitTypeInsn(NEW, LINKED_HASH_MAP);
        mv.visitInsn(DUP);
        mv.visitMethodInsn(INVOKESPECIAL, LINKED_HASH_MAP, JVM_INIT_METHOD, "()V", false);

        for (BField optionalField : fields.values()) {
            mv.visitInsn(DUP);

            // Load field name
            mv.visitLdcInsn(decodeIdentifier(optionalField.name.value));

            // create and load field type
            createObjectField(mv, optionalField);

            // Add the field to the map
            mv.visitMethodInsn(INVOKEINTERFACE, MAP, "put",
                    String.format("(L%s;L%s;)L%s;", OBJECT, OBJECT, OBJECT),
                    true);

            // emit a pop, since we are not using the return value from the map.put()
            mv.visitInsn(POP);
        }

        // Set the fields of the object
        mv.visitMethodInsn(INVOKEVIRTUAL, OBJECT_TYPE_IMPL, "setFields", String.format("(L%s;)V", MAP), false);
    }

    /**
     * Create a field information for objects.
     *
     * @param mv    method visitor
     * @param field object field
     */
    private static void createObjectField(MethodVisitor mv, BField field) {

        mv.visitTypeInsn(NEW, FIELD_IMPL);
        mv.visitInsn(DUP);

        // Load the field type
        loadType(mv, field.type);

        // Load field name
        mv.visitLdcInsn(decodeIdentifier(field.name.value));

        // Load flags
        mv.visitLdcInsn(field.symbol.flags);

        mv.visitMethodInsn(INVOKESPECIAL, FIELD_IMPL, JVM_INIT_METHOD, String.format("(L%s;L%s;J)V", TYPE,
                                                                                     STRING_VALUE), false);
    }

    /**
     * Add the attached function information to an object type. The object type is assumed
     * to be at the top of the stack.
     *
     * @param mv                method visitor
     * @param attachedFunctions attached functions to be added
     * @param objType           object type to be used to create attached functions
     * @param indexMap          jvm index generation map for function generation
     */
    private static void addObjectAttachedFunctions(MethodVisitor mv, List<BAttachedFunction> attachedFunctions,
                                                   BObjectType objType, BIRVarToJVMIndexMap indexMap,
                                                   SymbolTable symbolTable) {
        // Create the attached function array
        mv.visitLdcInsn((long) attachedFunctions.size() - resourceFunctionCount(attachedFunctions));
        mv.visitInsn(L2I);
        mv.visitTypeInsn(ANEWARRAY, MEMBER_FUNCTION_IMPL);
        int i = 0;
        for (BAttachedFunction attachedFunc : attachedFunctions) {
            if (attachedFunc == null || attachedFunc instanceof BResourceFunction) {
                continue;
            }
            // create and load attached function
            createObjectMemberFunction(mv, attachedFunc, objType);
            BIRVariableDcl attachedFuncVar = new BIRVariableDcl(symbolTable.anyType,
                    new Name(toNameString(objType) + attachedFunc.funcName.value), VarScope.FUNCTION,
                    VarKind.LOCAL);
            int attachedFunctionVarIndex = indexMap.addToMapIfNotFoundAndGetIndex(attachedFuncVar);
            mv.visitVarInsn(ASTORE, attachedFunctionVarIndex);

            mv.visitInsn(DUP);
            mv.visitLdcInsn((long) i);
            mv.visitInsn(L2I);

            // Add the member to the array
            mv.visitVarInsn(ALOAD, attachedFunctionVarIndex);
            mv.visitInsn(AASTORE);
            i += 1;
        }

        // Set the fields of the object
        mv.visitMethodInsn(INVOKEVIRTUAL, OBJECT_TYPE_IMPL, "setAttachedFunctions",
                           String.format("([L%s;)V", ATTACHED_FUNCTION), false);
    }

    private static void addObjectInitFunction(MethodVisitor mv, BAttachedFunction initFunction,
                                              BObjectType objType, BIRVarToJVMIndexMap indexMap, String funcName,
                                              String initializerFuncName, SymbolTable symbolTable) {

        if (initFunction == null || !initFunction.funcName.value.contains(funcName)) {
            return;
        }

        mv.visitInsn(DUP);
        createObjectMemberFunction(mv, initFunction, objType);
        BType anyType = symbolTable.anyType;
        BIRVariableDcl attachedFuncVar = new BIRVariableDcl(anyType,
                new Name(objType.name + initFunction.funcName.value), VarScope.FUNCTION, VarKind.LOCAL);
        int attachedFunctionVarIndex = indexMap.addToMapIfNotFoundAndGetIndex(attachedFuncVar);
        mv.visitVarInsn(ASTORE, attachedFunctionVarIndex);
        mv.visitVarInsn(ALOAD, attachedFunctionVarIndex);
        mv.visitInsn(DUP);
        mv.visitInsn(POP);
        mv.visitMethodInsn(INVOKEVIRTUAL, OBJECT_TYPE_IMPL, initializerFuncName,
                           String.format("(L%s;)V", MEMBER_FUNCTION_IMPL), false);
    }

    private static void addResourceMethods(MethodVisitor mv, List<BAttachedFunction> attachedFunctions,
                                           BObjectType objType, BIRVarToJVMIndexMap indexMap,
                                           SymbolTable symbolTable) {
        if (!Symbols.isService(objType.tsymbol)) {
            return;
        }
        mv.visitInsn(DUP);
        mv.visitTypeInsn(CHECKCAST, SERVICE_TYPE_IMPL);
        // Create the resource function array
        mv.visitLdcInsn(resourceFunctionCount(attachedFunctions));
        mv.visitInsn(L2I);
        mv.visitTypeInsn(ANEWARRAY, RESOURCE_FUNCTION);
        int i = 0;
        for (BAttachedFunction attachedFunc : attachedFunctions) {
            if (!(attachedFunc instanceof BResourceFunction)) {
                continue;
            }
            BResourceFunction resourceFunction = (BResourceFunction) attachedFunc;
            createResourceFunction(mv, resourceFunction, objType);

            BIRVariableDcl recFuncVar = new BIRVariableDcl(symbolTable.anyType,
                    new Name(toNameString(objType) + resourceFunction.funcName.value + "$r$func"), VarScope.FUNCTION,
                    VarKind.LOCAL);
            int rFuncVarIndex = indexMap.addToMapIfNotFoundAndGetIndex(recFuncVar);
            mv.visitVarInsn(ASTORE, rFuncVarIndex);

            mv.visitInsn(DUP);
            mv.visitLdcInsn((long) i);
            mv.visitInsn(L2I);

            // Add the member to the array
            mv.visitVarInsn(ALOAD, rFuncVarIndex);
            mv.visitInsn(AASTORE);
            i += 1;
        }

        // Set the fields of the object
        mv.visitMethodInsn(INVOKEVIRTUAL, SERVICE_TYPE_IMPL, "setResourceFunctions",
                String.format("([L%s;)V", RESOURCE_FUNCTION), false);
    }

    private static long resourceFunctionCount(List<BAttachedFunction> attachedFunctions) {
        int i = 0;
        for (BAttachedFunction attachedFunction : attachedFunctions) {
            if (attachedFunction instanceof BResourceFunction) {
                i++;
            }
        }
        return i;
    }


    /**
     * Create a attached function information for objects.
     *
     * @param mv           method visitor
     * @param attachedFunc object attached function
     * @param objType      object type used for creating the attached function
     */
    private static void createObjectMemberFunction(MethodVisitor mv, BAttachedFunction attachedFunc,
                                                   BObjectType objType) {

        String implClassName = Symbols.isRemote(attachedFunc.symbol) ? REMOTE_FUNCTION_IMPL : MEMBER_FUNCTION_IMPL;
        mv.visitTypeInsn(NEW, implClassName);

        mv.visitInsn(DUP);

        // Load function name
        mv.visitLdcInsn(decodeIdentifier(attachedFunc.funcName.value));

        // Load the parent object type
        loadType(mv, objType);
        mv.visitTypeInsn(CHECKCAST, OBJECT_TYPE_IMPL);

        // Load the field type
        loadType(mv, attachedFunc.type);

        // Load flags
        mv.visitLdcInsn(attachedFunc.symbol.flags);

<<<<<<< HEAD
        mv.visitMethodInsn(INVOKESPECIAL, implClassName, JVM_INIT_METHOD,
                           String.format("(L%s;L%s;L%s;I)V", STRING_VALUE, OBJECT_TYPE_IMPL, FUNCTION_TYPE_IMPL),
=======
        mv.visitMethodInsn(INVOKESPECIAL, ATTACHED_FUNCTION_IMPL, JVM_INIT_METHOD,
                           String.format("(L%s;L%s;L%s;J)V", STRING_VALUE, OBJECT_TYPE_IMPL, FUNCTION_TYPE_IMPL),
>>>>>>> f232428f
                           false);
    }

    private static void createResourceFunction(MethodVisitor mv, BResourceFunction resourceFunction,
                                               BObjectType objType) {

        mv.visitTypeInsn(NEW, RESOURCE_FUNCTION_IMPL);
        mv.visitInsn(DUP);

        // Load function name
        mv.visitLdcInsn(decodeIdentifier(resourceFunction.funcName.value));

        // Load the parent object type
        loadType(mv, objType);
        mv.visitTypeInsn(CHECKCAST, OBJECT_TYPE_IMPL);

        // Load the field type
        loadType(mv, resourceFunction.type);

        // Load flags
        mv.visitLdcInsn(resourceFunction.symbol.flags);

        // Load accessor
        mv.visitLdcInsn(decodeIdentifier(resourceFunction.accessor.value));

        // Load resource path
        mv.visitLdcInsn((long) resourceFunction.resourcePath.size());
        mv.visitInsn(L2I);
        mv.visitTypeInsn(ANEWARRAY, STRING_VALUE);
        List<Name> resourcePath = resourceFunction.resourcePath;
        for (int i = 0, resourcePathSize = resourcePath.size(); i < resourcePathSize; i++) {
            Name path = resourcePath.get(i);
            mv.visitInsn(DUP);
            mv.visitLdcInsn((long) i);
            mv.visitInsn(L2I);

            // load resource path name
            mv.visitLdcInsn(path.value);

            mv.visitInsn(AASTORE);
        }

        List<BVarSymbol> params = resourceFunction.symbol.params;
        mv.visitLdcInsn((long) params.size());
        mv.visitInsn(L2I);
        mv.visitTypeInsn(ANEWARRAY, STRING_VALUE);
        for (int i = 0; i < params.size(); i++) {
            BVarSymbol paramSymbol = params.get(i);
            mv.visitInsn(DUP);
            mv.visitLdcInsn((long) i);
            mv.visitInsn(L2I);

            mv.visitLdcInsn(paramSymbol.name.value);

            mv.visitInsn(AASTORE);
        }

        mv.visitMethodInsn(INVOKESPECIAL, RESOURCE_FUNCTION_IMPL, JVM_INIT_METHOD,
                String.format("(L%s;L%s;L%s;IL%s;[L%s;[L%s;)V",
                        STRING_VALUE, OBJECT_TYPE_IMPL, FUNCTION_TYPE_IMPL, STRING_VALUE, STRING_VALUE, STRING_VALUE),
                false);
    }

    // -------------------------------------------------------
    //              Error type generation methods
    // -------------------------------------------------------

    /**
     * Create a runtime type instance for the error.
     *
     * @param mv        method visitor
     * @param errorType error type
     * @param name      name of the error
     */
    private static void createErrorType(MethodVisitor mv, BErrorType errorType, String name) {
        // Create the error type
        mv.visitTypeInsn(NEW, ERROR_TYPE_IMPL);
        mv.visitInsn(DUP);

        // Load error type name
        mv.visitLdcInsn(name);

        // Load package
        mv.visitTypeInsn(NEW, MODULE);
        mv.visitInsn(DUP);
        PackageID packageID = errorType.tsymbol.pkgID;
        mv.visitLdcInsn(packageID.orgName.value);
        mv.visitLdcInsn(packageID.name.value);
        mv.visitLdcInsn(packageID.version.value);
        mv.visitMethodInsn(INVOKESPECIAL, MODULE, JVM_INIT_METHOD,
                           String.format("(L%s;L%s;L%s;)V", STRING_VALUE, STRING_VALUE, STRING_VALUE), false);

        // initialize the error type
        mv.visitMethodInsn(INVOKESPECIAL, ERROR_TYPE_IMPL, JVM_INIT_METHOD,
                           String.format("(L%s;L%s;)V", STRING_VALUE, MODULE), false);
    }

    // -------------------------------------------------------
    //              Type loading methods
    // -------------------------------------------------------

    /**
     * Generate code to load an instance of the given type
     * to the top of the stack.
     *
     * @param mv    method visitor
     * @param bType type to load
     */
    public static void loadType(MethodVisitor mv, BType bType) {
        String typeFieldName = "";
        if (bType == null || bType.tag == TypeTags.NIL) {
            typeFieldName = "TYPE_NULL";
        } else {
            switch (bType.tag) {
                case TypeTags.NEVER:
                    typeFieldName = "TYPE_NEVER";
                    break;
                case TypeTags.INT:
                    typeFieldName = "TYPE_INT";
                    break;
                case TypeTags.SIGNED32_INT:
                    typeFieldName = "TYPE_INT_SIGNED_32";
                    break;
                case TypeTags.SIGNED16_INT:
                    typeFieldName = "TYPE_INT_SIGNED_16";
                    break;
                case TypeTags.SIGNED8_INT:
                    typeFieldName = "TYPE_INT_SIGNED_8";
                    break;
                case TypeTags.UNSIGNED32_INT:
                    typeFieldName = "TYPE_INT_UNSIGNED_32";
                    break;
                case TypeTags.UNSIGNED16_INT:
                    typeFieldName = "TYPE_INT_UNSIGNED_16";
                    break;
                case TypeTags.UNSIGNED8_INT:
                    typeFieldName = "TYPE_INT_UNSIGNED_8";
                    break;
                case TypeTags.FLOAT:
                    typeFieldName = "TYPE_FLOAT";
                    break;
                case TypeTags.STRING:
                    typeFieldName = "TYPE_STRING";
                    break;
                case TypeTags.CHAR_STRING:
                    typeFieldName = "TYPE_STRING_CHAR";
                    break;
                case TypeTags.DECIMAL:
                    typeFieldName = "TYPE_DECIMAL";
                    break;
                case TypeTags.BOOLEAN:
                    typeFieldName = "TYPE_BOOLEAN";
                    break;
                case TypeTags.BYTE:
                    typeFieldName = "TYPE_BYTE";
                    break;
                case TypeTags.ANY:
                    typeFieldName = Symbols.isFlagOn(bType.flags, Flags.READONLY) ? "TYPE_READONLY_ANY" : "TYPE_ANY";
                    break;
                case TypeTags.ANYDATA:
                    typeFieldName = Symbols.isFlagOn(bType.flags, Flags.READONLY) ? "TYPE_READONLY_ANYDATA" :
                            "TYPE_ANYDATA";
                    break;
                case TypeTags.JSON:
                    typeFieldName = Symbols.isFlagOn(bType.flags, Flags.READONLY) ? "TYPE_READONLY_JSON" : "TYPE_JSON";
                    break;
                case TypeTags.XML:
                    loadXmlType(mv, (BXMLType) bType);
                    return;
                case TypeTags.XML_ELEMENT:
                    typeFieldName = Symbols.isFlagOn(bType.flags, Flags.READONLY) ? "TYPE_READONLY_ELEMENT" :
                            "TYPE_ELEMENT";
                    break;
                case TypeTags.XML_PI:
                    typeFieldName = Symbols.isFlagOn(bType.flags, Flags.READONLY) ?
                            "TYPE_READONLY_PROCESSING_INSTRUCTION" : "TYPE_PROCESSING_INSTRUCTION";
                    break;
                case TypeTags.XML_COMMENT:
                    typeFieldName = Symbols.isFlagOn(bType.flags, Flags.READONLY) ? "TYPE_READONLY_COMMENT" :
                            "TYPE_COMMENT";
                    break;
                case TypeTags.XML_TEXT:
                    typeFieldName = "TYPE_TEXT";
                    break;
                case TypeTags.TYPEDESC:
                    loadTypedescType(mv, (BTypedescType) bType);
                    return;
                case TypeTags.OBJECT:
                case TypeTags.RECORD:
                    loadUserDefinedType(mv, bType);
                    return;
                case TypeTags.HANDLE:
                    typeFieldName = "TYPE_HANDLE";
                    break;
                case TypeTags.ARRAY:
                    loadArrayType(mv, (BArrayType) bType);
                    return;
                case TypeTags.MAP:
                    loadMapType(mv, (BMapType) bType);
                    return;
                case TypeTags.STREAM:
                    loadStreamType(mv, (BStreamType) bType);
                    return;
                case TypeTags.TABLE:
                    loadTableType(mv, (BTableType) bType);
                    return;
                case TypeTags.ERROR:
                    loadErrorType(mv, (BErrorType) bType);
                    return;
                case TypeTags.UNION:
                    loadUnionType(mv, (BUnionType) bType);
                    return;
                case TypeTags.INTERSECTION:
                    loadIntersectionType(mv, (BIntersectionType) bType);
                    return;
                case TypeTags.INVOKABLE:
                    loadInvokableType(mv, (BInvokableType) bType);
                    return;
                case TypeTags.NONE:
                    mv.visitInsn(ACONST_NULL);
                    return;
                case TypeTags.TUPLE:
                    loadTupleType(mv, (BTupleType) bType);
                    return;
                case TypeTags.FINITE:
                    loadFiniteType(mv, (BFiniteType) bType);
                    return;
                case TypeTags.FUTURE:
                    loadFutureType(mv, (BFutureType) bType);
                    return;
                case TypeTags.READONLY:
                    typeFieldName = "TYPE_READONLY";
                    break;
                case TypeTags.PARAMETERIZED_TYPE:
                    loadParameterizedType(mv, (BParameterizedType) bType);
                    return;
                default:
                    return;
            }
        }

        mv.visitFieldInsn(GETSTATIC, PREDEFINED_TYPES, typeFieldName, String.format("L%s;", loadTypeClass(bType)));
    }

    private static String loadTypeClass(BType bType) {
        if (bType == null || bType.tag == TypeTags.NIL) {
            return NULL_TYPE;
        } else {
            switch (bType.tag) {
                case TypeTags.NEVER:
                    return NEVER_TYPE;
                case TypeTags.INT:
                    return INTEGER_TYPE;
                case TypeTags.SIGNED32_INT:
                    return INTEGER_TYPE;
                case TypeTags.SIGNED16_INT:
                    return INTEGER_TYPE;
                case TypeTags.SIGNED8_INT:
                    return INTEGER_TYPE;
                case TypeTags.UNSIGNED32_INT:
                    return INTEGER_TYPE;
                case TypeTags.UNSIGNED16_INT:
                    return INTEGER_TYPE;
                case TypeTags.UNSIGNED8_INT:
                    return INTEGER_TYPE;
                case TypeTags.FLOAT:
                    return FLOAT_TYPE;
                case TypeTags.STRING:
                    return STRING_TYPE;
                case TypeTags.CHAR_STRING:
                    return STRING_TYPE;
                case TypeTags.DECIMAL:
                    return DECIMAL_TYPE;
                case TypeTags.BOOLEAN:
                    return BOOLEAN_TYPE;
                case TypeTags.BYTE:
                    return BYTE_TYPE;
                case TypeTags.ANY:
                    return ANY_TYPE;
                case TypeTags.ANYDATA:
                    return ANYDATA_TYPE;
                case TypeTags.JSON:
                    return JSON_TYPE;
                case TypeTags.XML:
                    return XML_TYPE;
                case TypeTags.XML_ELEMENT:
                    return Symbols.isFlagOn(bType.flags, Flags.READONLY) ? TYPE : XML_TYPE;
                case TypeTags.XML_PI:
                    return Symbols.isFlagOn(bType.flags, Flags.READONLY) ? TYPE : XML_TYPE;
                case TypeTags.XML_COMMENT:
                    return Symbols.isFlagOn(bType.flags, Flags.READONLY) ? TYPE : XML_TYPE;
                case TypeTags.XML_TEXT:
                    return XML_TYPE;
                case TypeTags.OBJECT:
                    return Symbols.isService(bType.tsymbol) ? SERVICE_TYPE : OBJECT_TYPE;
                case TypeTags.HANDLE:
                    return HANDLE_TYPE;
                case TypeTags.READONLY:
                    return READONLY_TYPE;
                default:
                    return TYPE;
            }
        }
    }

    /**
     * Generate code to load an instance of the given array type
     * to the top of the stack.
     *
     * @param mv    method visitor
     * @param bType array type to load
     */
    private static void loadArrayType(MethodVisitor mv, BArrayType bType) {
        // Create an new array type
        mv.visitTypeInsn(NEW, ARRAY_TYPE_IMPL);
        mv.visitInsn(DUP);

        // Load the element type
        loadType(mv, bType.eType);

        int arraySize = bType.size;
        mv.visitLdcInsn((long) arraySize);
        mv.visitInsn(L2I);

        loadReadonlyFlag(mv, bType);

        // invoke the constructor
        mv.visitMethodInsn(INVOKESPECIAL, ARRAY_TYPE_IMPL, JVM_INIT_METHOD, String.format("(L%s;IZ)V", TYPE), false);
    }

    /**
     * Generate code to load an instance of the given typedesc type
     * to the top of the stack.
     *
     * @param mv    method visitor
     * @param bType typedesc type to load
     */
    private static void loadTypedescType(MethodVisitor mv, BTypedescType bType) {
        // Create an new map type
        mv.visitTypeInsn(NEW, TYPEDESC_TYPE_IMPL);
        mv.visitInsn(DUP);

        // Load the constraint type
        loadType(mv, bType.constraint);

        // invoke the constructor
        mv.visitMethodInsn(INVOKESPECIAL, TYPEDESC_TYPE_IMPL, JVM_INIT_METHOD, String.format("(L%s;)V", TYPE), false);
    }

    /**
     * Generate code to load an instance of the given map type
     * to the top of the stack.
     *
     * @param mv    method visitor
     * @param bType map type to load
     */
    private static void loadMapType(MethodVisitor mv, BMapType bType) {
        // Create an new map type
        mv.visitTypeInsn(NEW, MAP_TYPE_IMPL);
        mv.visitInsn(DUP);

        // Load the constraint type
        loadType(mv, bType.constraint);

        loadReadonlyFlag(mv, bType);

        // invoke the constructor
        mv.visitMethodInsn(INVOKESPECIAL, MAP_TYPE_IMPL, JVM_INIT_METHOD, String.format("(L%s;Z)V", TYPE), false);
    }

    private static void loadReadonlyFlag(MethodVisitor mv, BType bType) {
        if (Symbols.isFlagOn(bType.flags, Flags.READONLY)) {
            mv.visitInsn(ICONST_1);
        } else {
            mv.visitInsn(ICONST_0);
        }
    }

    /**
     * Generate code to load an instance of the given xml sequence type
     * to the top of the stack.
     *
     * @param mv    method visitor
     * @param bType xml type to load
     */
    private static void loadXmlType(MethodVisitor mv, BXMLType bType) {
        // Create an new xml type
        mv.visitTypeInsn(NEW, XML_TYPE_IMPL);
        mv.visitInsn(DUP);

        // Load the constraint type
        loadType(mv, bType.constraint);

        loadReadonlyFlag(mv, bType);

        // invoke the constructor
        mv.visitMethodInsn(INVOKESPECIAL, XML_TYPE_IMPL, JVM_INIT_METHOD, String.format("(L%s;Z)V", TYPE), false);
    }

    /**
     * Generate code to load an instance of the given table type
     * to the top of the stack.
     *
     * @param mv    method visitor
     * @param bType table type to load
     */
    private static void loadTableType(MethodVisitor mv, BTableType bType) {
        // Create an new table type
        mv.visitTypeInsn(NEW, TABLE_TYPE_IMPL);
        mv.visitInsn(DUP);

        loadType(mv, bType.constraint);
        if (bType.fieldNameList != null) {
            // Create the field names array
            List<String> fieldNames = bType.fieldNameList;
            mv.visitLdcInsn((long) fieldNames.size());
            mv.visitInsn(L2I);
            mv.visitTypeInsn(ANEWARRAY, STRING_VALUE);
            int i = 0;
            for (String fieldName : fieldNames) {

                mv.visitInsn(DUP);
                mv.visitLdcInsn((long) i);
                mv.visitInsn(L2I);
                mv.visitLdcInsn(fieldName);
                mv.visitInsn(AASTORE);
                i += 1;
            }

            loadReadonlyFlag(mv, bType);
            mv.visitMethodInsn(INVOKESPECIAL, TABLE_TYPE_IMPL, JVM_INIT_METHOD,
                               String.format("(L%s;[L%s;Z)V", TYPE, STRING_VALUE), false);
        } else if (bType.keyTypeConstraint != null) {
            loadType(mv, bType.keyTypeConstraint);
            loadReadonlyFlag(mv, bType);
            mv.visitMethodInsn(INVOKESPECIAL, TABLE_TYPE_IMPL, JVM_INIT_METHOD,
                               String.format("(L%s;L%s;Z)V", TYPE, TYPE), false);
        } else {
            loadReadonlyFlag(mv, bType);
            mv.visitMethodInsn(INVOKESPECIAL, TABLE_TYPE_IMPL, JVM_INIT_METHOD, String.format("(L%s;Z)V", TYPE), false);
        }
    }

    private static void loadStreamType(MethodVisitor mv, BStreamType bType) {
        // Create an new stream type
        mv.visitTypeInsn(NEW, STREAM_TYPE_IMPL);
        mv.visitInsn(DUP);

        // Load the constraint type
        loadType(mv, bType.constraint);

        // invoke the constructor
        mv.visitMethodInsn(INVOKESPECIAL, STREAM_TYPE_IMPL, JVM_INIT_METHOD, String.format("(L%s;)V", TYPE), false);
    }

    /**
     * Generate code to load an instance of the given error type
     * to the top of the stack.
     *
     * @param mv        method visitor
     * @param errorType error type to load
     */
    private static void loadErrorType(MethodVisitor mv, BErrorType errorType) {

        PackageID packageID = errorType.tsymbol.pkgID;
        // TODO: Builtin error type will be loaded from BTypes java class. Need to handle this properly.
        if (JvmCodeGenUtil.isBuiltInPackage(packageID)) {
            mv.visitFieldInsn(GETSTATIC, PREDEFINED_TYPES, TYPES_ERROR, String.format("L%s;", ERROR_TYPE));
            return;
        }
        String typeOwner =
                JvmCodeGenUtil.getPackageName(packageID) + MODULE_INIT_CLASS_NAME;
        String fieldName = getTypeFieldName(toNameString(errorType));
        mv.visitFieldInsn(GETSTATIC, typeOwner, fieldName, String.format("L%s;", TYPE));
    }

    /**
     * Generate code to load an instance of the given union type
     * to the top of the stack.
     *
     * @param mv    method visitor
     * @param bType union type to load
     */
    private static void loadUnionType(MethodVisitor mv, BUnionType bType) {
        // Create the union type
        mv.visitTypeInsn(NEW, UNION_TYPE_IMPL);
        mv.visitInsn(DUP);

        // Create the members array
        Set<BType> memberTypes = bType.getMemberTypes();
        mv.visitLdcInsn((long) memberTypes.size());
        mv.visitInsn(L2I);
        mv.visitTypeInsn(ANEWARRAY, TYPE);
        int i = 0;
        for (BType memberType : memberTypes) {
            mv.visitInsn(DUP);
            mv.visitLdcInsn((long) i);
            mv.visitInsn(L2I);

            // Load the member type
            loadType(mv, memberType);

            // Add the member to the array
            mv.visitInsn(AASTORE);
            i += 1;
        }

        // Load type flags
        mv.visitLdcInsn(typeFlag(bType));

        loadReadonlyFlag(mv, bType);

        // initialize the union type using the members array
        mv.visitMethodInsn(INVOKESPECIAL, UNION_TYPE_IMPL, JVM_INIT_METHOD, String.format("([L%s;IZ)V", TYPE), false);
    }

    /**
     * Generate code to load an instance of the given intersection type to the top of the stack.
     *
     * @param mv    method visitor
     * @param bType intersection type to load
     */
    private static void loadIntersectionType(MethodVisitor mv, BIntersectionType bType) {
        // Create the intersection type
        mv.visitTypeInsn(NEW, INTERSECTION_TYPE_IMPL);
        mv.visitInsn(DUP);

        mv.visitTypeInsn(NEW, MODULE);
        mv.visitInsn(DUP);

        PackageID packageID = bType.tsymbol.pkgID;

        mv.visitLdcInsn(packageID.orgName.value);
        mv.visitLdcInsn(packageID.name.value);
        mv.visitLdcInsn(packageID.version.value);
        mv.visitMethodInsn(INVOKESPECIAL, MODULE, JVM_INIT_METHOD,
                           String.format("(L%s;L%s;L%s;)V", STRING_VALUE, STRING_VALUE, STRING_VALUE), false);

        // Create the constituent types array.
        Set<BType> constituentTypes = bType.getConstituentTypes();
        mv.visitLdcInsn((long) constituentTypes.size());
        mv.visitInsn(L2I);
        mv.visitTypeInsn(ANEWARRAY, TYPE);
        int i = 0;
        for (BType memberType : constituentTypes) {
            mv.visitInsn(DUP);
            mv.visitLdcInsn((long) i);
            mv.visitInsn(L2I);

            // Load the member type.
            loadType(mv, memberType);

            // Add the member to the array.
            mv.visitInsn(AASTORE);
            i += 1;
        }

        // Load the effective type of the intersection.
        loadType(mv, bType.effectiveType);

        // Load type flags.
        mv.visitLdcInsn(typeFlag(bType));

        loadReadonlyFlag(mv, bType);

        mv.visitMethodInsn(INVOKESPECIAL, INTERSECTION_TYPE_IMPL, JVM_INIT_METHOD,
                           String.format("(L%s;[L%s;L%s;IZ)V", MODULE, TYPE, TYPE), false);
    }

    /**
     * Load a Tuple type instance to the top of the stack.
     *
     * @param mv    method visitor
     * @param bType tuple type to be loaded
     */
    private static void loadTupleType(MethodVisitor mv, BTupleType bType) {

        mv.visitTypeInsn(NEW, TUPLE_TYPE_IMPL);
        mv.visitInsn(DUP);
        //new arraylist
        mv.visitTypeInsn(NEW, ARRAY_LIST);
        mv.visitInsn(DUP);
        mv.visitMethodInsn(INVOKESPECIAL, ARRAY_LIST, JVM_INIT_METHOD, "()V", false);

        List<BType> tupleTypes = bType.tupleTypes;
        for (BType tupleType : tupleTypes) {
            mv.visitInsn(DUP);
            loadType(mv, tupleType);
            mv.visitMethodInsn(INVOKEINTERFACE, LIST, "add", String.format("(L%s;)Z", OBJECT), true);
            mv.visitInsn(POP);
        }

        BType restType = bType.restType;
        if (restType == null) {
            mv.visitInsn(ACONST_NULL);
        } else {
            loadType(mv, restType);
        }

        // Load type flags
        mv.visitLdcInsn(typeFlag(bType));

        loadReadonlyFlag(mv, bType);

        mv.visitMethodInsn(INVOKESPECIAL, TUPLE_TYPE_IMPL, JVM_INIT_METHOD, String.format("(L%s;L%s;IZ)V", LIST, TYPE),
                           false);
    }

    /**
     * Load a user defined type instance to the top of the stack.
     *
     * @param mv    method visitor
     * @param bType user defined type
     */
    private static void loadUserDefinedType(MethodVisitor mv, BType bType) {

        PackageID packageID = bType.tsymbol.pkgID;

        String typeOwner = JvmCodeGenUtil.getPackageName(packageID) + MODULE_INIT_CLASS_NAME;
        String fieldName = getTypeFieldName(toNameString(bType));

        mv.visitFieldInsn(GETSTATIC, typeOwner, fieldName, String.format("L%s;", TYPE));
    }

    /**
     * Return the name of the field that holds the instance of a given type.
     *
     * @param typeName type name
     * @return name of the field that holds the type instance
     */
    private static String getTypeFieldName(String typeName) {

        return String.format("$type$%s", typeName);
    }

    private static void loadFutureType(MethodVisitor mv, BFutureType bType) {

        mv.visitTypeInsn(NEW, FUTURE_TYPE_IMPL);
        mv.visitInsn(DUP);

        loadType(mv, bType.constraint);
        mv.visitMethodInsn(INVOKESPECIAL, FUTURE_TYPE_IMPL, JVM_INIT_METHOD, String.format("(L%s;)V", TYPE), false);
    }

    /**
     * Create and load an invokable type.
     *
     * @param mv    method visitor
     * @param bType invokable type to be created
     */
    private static void loadInvokableType(MethodVisitor mv, BInvokableType bType) {

        mv.visitTypeInsn(NEW, FUNCTION_TYPE_IMPL);
        mv.visitInsn(DUP);

        // Create param types array
        mv.visitLdcInsn((long) bType.paramTypes.size());
        mv.visitInsn(L2I);
        mv.visitTypeInsn(ANEWARRAY, TYPE);
        int i = 0;
        for (BType paramType : bType.paramTypes) {
            mv.visitInsn(DUP);
            mv.visitLdcInsn((long) i);
            mv.visitInsn(L2I);

            // load param type
            loadType(mv, paramType);

            // Add the member to the array
            mv.visitInsn(AASTORE);
            i += 1;
        }

        BType restType = bType.restType;
        if (restType == null) {
            mv.visitInsn(ACONST_NULL);
        } else {
            loadType(mv, restType);
        }

        // load return type type
        loadType(mv, bType.retType);

        mv.visitLdcInsn(bType.flags);

        // initialize the function type using the param types array and the return type
        mv.visitMethodInsn(INVOKESPECIAL, FUNCTION_TYPE_IMPL, JVM_INIT_METHOD,
                           String.format("([L%s;L%s;L%s;J)V", TYPE, TYPE, TYPE), false);
    }

    private static void loadParameterizedType(MethodVisitor mv, BParameterizedType bType) {
        mv.visitTypeInsn(NEW, PARAMETERIZED_TYPE_IMPL);
        mv.visitInsn(DUP);

        loadType(mv, bType.paramValueType);
        mv.visitLdcInsn(bType.paramIndex);

        mv.visitMethodInsn(INVOKESPECIAL, PARAMETERIZED_TYPE_IMPL, JVM_INIT_METHOD, String.format("(L%s;I)V", TYPE),
                           false);
    }

    static String getTypeDesc(BType bType) {

        if (TypeTags.isIntegerTypeTag(bType.tag)) {
            return "J";
        } else if (TypeTags.isStringTypeTag(bType.tag)) {
            return String.format("L%s;", B_STRING_VALUE);
        } else if (TypeTags.isXMLTypeTag(bType.tag)) {
            return String.format("L%s;", XML_VALUE);
        }

        switch (bType.tag) {
            case TypeTags.BYTE:
                return "I";
            case TypeTags.FLOAT:
                return "D";
            case TypeTags.BOOLEAN:
                return "Z";
            case TypeTags.NIL:
            case TypeTags.NEVER:
            case TypeTags.ANY:
            case TypeTags.ANYDATA:
            case TypeTags.UNION:
            case TypeTags.INTERSECTION:
            case TypeTags.JSON:
            case TypeTags.FINITE:
            case TypeTags.READONLY:
                return String.format("L%s;", OBJECT);
            case TypeTags.ARRAY:
            case TypeTags.TUPLE:
                return String.format("L%s;", ARRAY_VALUE);
            case TypeTags.ERROR:
                return String.format("L%s;", ERROR_VALUE);
            case TypeTags.FUTURE:
                return String.format("L%s;", FUTURE_VALUE);
            case TypeTags.MAP:
            case TypeTags.RECORD:
                return String.format("L%s;", MAP_VALUE);
            case TypeTags.TYPEDESC:
                return String.format("L%s;", TYPEDESC_VALUE);
            case TypeTags.STREAM:
                return String.format("L%s;", STREAM_VALUE);
            case TypeTags.TABLE:
                return String.format("L%s;", TABLE_VALUE_IMPL);
            case TypeTags.DECIMAL:
                return String.format("L%s;", DECIMAL_VALUE);
            case TypeTags.OBJECT:
                return String.format("L%s;", B_OBJECT);
            case TypeTags.HANDLE:
                return String.format("L%s;", HANDLE_VALUE);
            case TypeTags.INVOKABLE:
                return String.format("L%s;", FUNCTION_POINTER);
            default:
                throw new BLangCompilerException(JvmConstants.TYPE_NOT_SUPPORTED_MESSAGE + bType);
        }
    }

    private static void loadFiniteType(MethodVisitor mv, BFiniteType finiteType) {

        mv.visitTypeInsn(NEW, FINITE_TYPE_IMPL);
        mv.visitInsn(DUP);

        // Load type name
        String name = toNameString(finiteType);
        mv.visitLdcInsn(name);

        mv.visitTypeInsn(NEW, LINKED_HASH_SET);
        mv.visitInsn(DUP);
        mv.visitMethodInsn(INVOKESPECIAL, LINKED_HASH_SET, JVM_INIT_METHOD, "()V", false);

        for (BLangExpression valueTypePair : finiteType.getValueSpace()) {
            Object value = ((BLangLiteral) valueTypePair).value;
            BType valueType = valueTypePair.type;
            mv.visitInsn(DUP);

            loadConstantValue(valueType, value, mv);

            if (TypeTags.isIntegerTypeTag(valueType.tag)) {
                mv.visitMethodInsn(INVOKESTATIC, LONG_VALUE, VALUE_OF_METHOD, String.format("(J)L%s;", LONG_VALUE),
                        false);
            } else {
                switch (valueType.tag) {
                    case TypeTags.BOOLEAN:
                        mv.visitMethodInsn(INVOKESTATIC, BOOLEAN_VALUE, VALUE_OF_METHOD,
                                String.format("(Z)L%s;", BOOLEAN_VALUE), false);
                        break;
                    case TypeTags.FLOAT:
                        mv.visitMethodInsn(INVOKESTATIC, DOUBLE_VALUE, VALUE_OF_METHOD,
                                String.format("(D)L%s;", DOUBLE_VALUE), false);
                        break;
                    case TypeTags.BYTE:
                        mv.visitMethodInsn(INVOKESTATIC, INT_VALUE, VALUE_OF_METHOD,
                                String.format("(I)L%s;", INT_VALUE), false);
                        break;
                }
            }

            // Add the value to the set
            mv.visitMethodInsn(INVOKEINTERFACE, SET, "add", String.format("(L%s;)Z", OBJECT), true);
            mv.visitInsn(POP);
        }

        // Load type flags
        mv.visitLdcInsn(typeFlag(finiteType));

        // initialize the finite type using the value space
        mv.visitMethodInsn(INVOKESPECIAL, FINITE_TYPE_IMPL, JVM_INIT_METHOD,
                           String.format("(L%s;L%s;I)V", STRING_VALUE, SET), false);
    }

    static boolean isServiceDefAvailable(List<BIRTypeDefinition> typeDefs) {
        for (BIRTypeDefinition optionalTypeDef : typeDefs) {
            BType bType = optionalTypeDef.type;
            if ((bType.flags & Flags.SERVICE) == Flags.SERVICE) {
                return true;
            }
        }
        return false;
    }

    private JvmTypeGen() {
    }
}<|MERGE_RESOLUTION|>--- conflicted
+++ resolved
@@ -111,12 +111,7 @@
 import static org.wso2.ballerinalang.compiler.bir.codegen.JvmConstants.ARRAY_TYPE_IMPL;
 import static org.wso2.ballerinalang.compiler.bir.codegen.JvmConstants.ARRAY_VALUE;
 import static org.wso2.ballerinalang.compiler.bir.codegen.JvmConstants.ATTACHED_FUNCTION;
-<<<<<<< HEAD
 import static org.wso2.ballerinalang.compiler.bir.codegen.JvmConstants.MEMBER_FUNCTION_IMPL;
-import static org.wso2.ballerinalang.compiler.bir.codegen.JvmConstants.BALLERINA;
-=======
-import static org.wso2.ballerinalang.compiler.bir.codegen.JvmConstants.ATTACHED_FUNCTION_IMPL;
->>>>>>> f232428f
 import static org.wso2.ballerinalang.compiler.bir.codegen.JvmConstants.BERROR;
 import static org.wso2.ballerinalang.compiler.bir.codegen.JvmConstants.BOOLEAN_TYPE;
 import static org.wso2.ballerinalang.compiler.bir.codegen.JvmConstants.BOOLEAN_VALUE;
@@ -815,9 +810,9 @@
         // Create the object type
         String objectClassName = Symbols.isService(objectType.tsymbol) ? SERVICE_TYPE_IMPL : OBJECT_TYPE_IMPL;
 
-<<<<<<< HEAD
         mv.visitTypeInsn(NEW, objectClassName);
-=======
+        mv.visitInsn(DUP);
+
         // Load type name
         BTypeSymbol typeSymbol = objectType.tsymbol;
         mv.visitLdcInsn(decodeIdentifier(typeSymbol.name.getValue()));
@@ -838,84 +833,8 @@
         mv.visitLdcInsn(typeSymbol.flags);
 
         // initialize the object
-        mv.visitMethodInsn(INVOKESPECIAL, OBJECT_TYPE_IMPL, JVM_INIT_METHOD,
-                           String.format("(L%s;L%s;J)V", STRING_VALUE, MODULE), false);
-    }
-
-    /**
-     * Create a runtime type instance for the service.
-     *
-     * @param mv         method visitor
-     * @param objectType object type
-     */
-    private static void createServiceType(MethodVisitor mv, BObjectType objectType) {
-        // Create the object type
-        mv.visitTypeInsn(NEW, SERVICE_TYPE_IMPL);
->>>>>>> f232428f
-        mv.visitInsn(DUP);
-
-        // Load type name
-        BTypeSymbol typeSymbol = objectType.tsymbol;
-        mv.visitLdcInsn(decodeIdentifier(typeSymbol.name.getValue()));
-
-        // Load package path
-        mv.visitTypeInsn(NEW, MODULE);
-        mv.visitInsn(DUP);
-
-        PackageID packageID = objectType.tsymbol.pkgID;
-
-        mv.visitLdcInsn(packageID.orgName.value);
-        mv.visitLdcInsn(packageID.name.value);
-        mv.visitLdcInsn(packageID.version.value);
-        mv.visitMethodInsn(INVOKESPECIAL, MODULE, JVM_INIT_METHOD,
-                           String.format("(L%s;L%s;L%s;)V", STRING_VALUE, STRING_VALUE, STRING_VALUE), false);
-
-        // Load flags
-        mv.visitLdcInsn(typeSymbol.flags);
-
-        // initialize the object
-<<<<<<< HEAD
         mv.visitMethodInsn(INVOKESPECIAL, objectClassName, JVM_INIT_METHOD,
-                String.format("(L%s;L%s;I)V", STRING_VALUE, MODULE), false);
-=======
-        mv.visitMethodInsn(INVOKESPECIAL, SERVICE_TYPE_IMPL, JVM_INIT_METHOD,
-                           String.format("(L%s;L%s;J)V", STRING_VALUE, MODULE), false);
-    }
-
-    static void duplicateServiceTypeWithAnnots(MethodVisitor mv, BObjectType objectType, String pkgClassName,
-                                               int strandIndex) {
-
-        createServiceType(mv, objectType);
-        mv.visitInsn(DUP);
-
-        mv.visitFieldInsn(GETSTATIC, pkgClassName, ANNOTATION_MAP_NAME, String.format("L%s;", MAP_VALUE));
-
-        mv.visitVarInsn(ALOAD, strandIndex);
-
-        loadType(mv, objectType);
-        mv.visitTypeInsn(CHECKCAST, SERVICE_TYPE_IMPL);
-
-        BObjectTypeSymbol objectTypeSymbol = (BObjectTypeSymbol) objectType.tsymbol;
-
-        List<BAttachedFunction> attachedFunctions = objectTypeSymbol.attachedFuncs;
-        mv.visitLdcInsn((long) attachedFunctions.size());
-        mv.visitInsn(L2I);
-        mv.visitTypeInsn(ANEWARRAY, ATTACHED_FUNCTION_IMPL);
-        int i = 0;
-        for (BAttachedFunction attachedFunc : attachedFunctions) {
-            if (attachedFunc == null) {
-                continue;
-            }
-            mv.visitInsn(DUP);
-            mv.visitLdcInsn((long) i);
-            mv.visitInsn(L2I);
-            createObjectAttachedFunction(mv, attachedFunc, objectType);
-            mv.visitInsn(AASTORE);
-            i += 1;
-        }
-        mv.visitMethodInsn(INVOKEVIRTUAL, SERVICE_TYPE_IMPL, "setAttachedFuncsAndProcessAnnots", String.format(
-                "(L%s;L%s;L%s;[L%s;)V", MAP_VALUE, STRAND_CLASS, SERVICE_TYPE_IMPL, ATTACHED_FUNCTION_IMPL), false);
->>>>>>> f232428f
+                String.format("(L%s;L%s;J)V", STRING_VALUE, MODULE), false);
     }
 
     /**
@@ -1123,13 +1042,8 @@
         // Load flags
         mv.visitLdcInsn(attachedFunc.symbol.flags);
 
-<<<<<<< HEAD
         mv.visitMethodInsn(INVOKESPECIAL, implClassName, JVM_INIT_METHOD,
-                           String.format("(L%s;L%s;L%s;I)V", STRING_VALUE, OBJECT_TYPE_IMPL, FUNCTION_TYPE_IMPL),
-=======
-        mv.visitMethodInsn(INVOKESPECIAL, ATTACHED_FUNCTION_IMPL, JVM_INIT_METHOD,
                            String.format("(L%s;L%s;L%s;J)V", STRING_VALUE, OBJECT_TYPE_IMPL, FUNCTION_TYPE_IMPL),
->>>>>>> f232428f
                            false);
     }
 
