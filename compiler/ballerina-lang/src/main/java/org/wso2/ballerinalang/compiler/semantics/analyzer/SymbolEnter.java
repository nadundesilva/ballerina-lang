/*
 *  Copyright (c) 2017, WSO2 Inc. (http://www.wso2.org) All Rights Reserved.
 *
 *  WSO2 Inc. licenses this file to you under the Apache License,
 *  Version 2.0 (the "License"); you may not use this file except
 *  in compliance with the License.
 *  You may obtain a copy of the License at
 *
 *    http://www.apache.org/licenses/LICENSE-2.0
 *
 *  Unless required by applicable law or agreed to in writing,
 *  software distributed under the License is distributed on an
 *  "AS IS" BASIS, WITHOUT WARRANTIES OR CONDITIONS OF ANY
 *  KIND, either express or implied.  See the License for the
 *  specific language governing permissions and limitations
 *  under the License.
 */
package org.wso2.ballerinalang.compiler.semantics.analyzer;

import org.ballerinalang.compiler.CompilerPhase;
import org.ballerinalang.model.TreeBuilder;
import org.ballerinalang.model.elements.Flag;
import org.ballerinalang.model.elements.MarkdownDocAttachment;
import org.ballerinalang.model.elements.PackageID;
import org.ballerinalang.model.symbols.SymbolKind;
import org.ballerinalang.model.tree.IdentifierNode;
import org.ballerinalang.model.tree.NodeKind;
import org.ballerinalang.model.tree.TopLevelNode;
import org.ballerinalang.model.tree.TypeDefinition;
import org.ballerinalang.model.tree.statements.StatementNode;
import org.ballerinalang.model.tree.types.TypeNode;
import org.ballerinalang.model.types.SelectivelyImmutableReferenceType;
import org.ballerinalang.model.types.TypeKind;
import org.ballerinalang.util.diagnostic.DiagnosticCode;
import org.wso2.ballerinalang.compiler.PackageLoader;
import org.wso2.ballerinalang.compiler.SourceDirectory;
import org.wso2.ballerinalang.compiler.desugar.ASTBuilderUtil;
import org.wso2.ballerinalang.compiler.parser.BLangAnonymousModelHelper;
import org.wso2.ballerinalang.compiler.parser.BLangMissingNodesHelper;
import org.wso2.ballerinalang.compiler.semantics.model.Scope;
import org.wso2.ballerinalang.compiler.semantics.model.Scope.ScopeEntry;
import org.wso2.ballerinalang.compiler.semantics.model.SymbolEnv;
import org.wso2.ballerinalang.compiler.semantics.model.SymbolTable;
import org.wso2.ballerinalang.compiler.semantics.model.symbols.BAnnotationSymbol;
import org.wso2.ballerinalang.compiler.semantics.model.symbols.BAttachedFunction;
import org.wso2.ballerinalang.compiler.semantics.model.symbols.BConstantSymbol;
import org.wso2.ballerinalang.compiler.semantics.model.symbols.BConstructorSymbol;
import org.wso2.ballerinalang.compiler.semantics.model.symbols.BErrorTypeSymbol;
import org.wso2.ballerinalang.compiler.semantics.model.symbols.BInvokableSymbol;
import org.wso2.ballerinalang.compiler.semantics.model.symbols.BInvokableTypeSymbol;
import org.wso2.ballerinalang.compiler.semantics.model.symbols.BObjectTypeSymbol;
import org.wso2.ballerinalang.compiler.semantics.model.symbols.BPackageSymbol;
import org.wso2.ballerinalang.compiler.semantics.model.symbols.BRecordTypeSymbol;
import org.wso2.ballerinalang.compiler.semantics.model.symbols.BServiceSymbol;
import org.wso2.ballerinalang.compiler.semantics.model.symbols.BSymbol;
import org.wso2.ballerinalang.compiler.semantics.model.symbols.BTypeSymbol;
import org.wso2.ballerinalang.compiler.semantics.model.symbols.BVarSymbol;
import org.wso2.ballerinalang.compiler.semantics.model.symbols.BXMLAttributeSymbol;
import org.wso2.ballerinalang.compiler.semantics.model.symbols.BXMLNSSymbol;
import org.wso2.ballerinalang.compiler.semantics.model.symbols.SymTag;
import org.wso2.ballerinalang.compiler.semantics.model.symbols.Symbols;
import org.wso2.ballerinalang.compiler.semantics.model.types.BAnnotationType;
import org.wso2.ballerinalang.compiler.semantics.model.types.BArrayType;
import org.wso2.ballerinalang.compiler.semantics.model.types.BErrorType;
import org.wso2.ballerinalang.compiler.semantics.model.types.BField;
import org.wso2.ballerinalang.compiler.semantics.model.types.BFutureType;
import org.wso2.ballerinalang.compiler.semantics.model.types.BIntersectionType;
import org.wso2.ballerinalang.compiler.semantics.model.types.BInvokableType;
import org.wso2.ballerinalang.compiler.semantics.model.types.BMapType;
import org.wso2.ballerinalang.compiler.semantics.model.types.BObjectType;
import org.wso2.ballerinalang.compiler.semantics.model.types.BRecordType;
import org.wso2.ballerinalang.compiler.semantics.model.types.BServiceType;
import org.wso2.ballerinalang.compiler.semantics.model.types.BStructureType;
import org.wso2.ballerinalang.compiler.semantics.model.types.BTableType;
import org.wso2.ballerinalang.compiler.semantics.model.types.BTupleType;
import org.wso2.ballerinalang.compiler.semantics.model.types.BType;
import org.wso2.ballerinalang.compiler.semantics.model.types.BTypeIdSet;
import org.wso2.ballerinalang.compiler.semantics.model.types.BUnionType;
import org.wso2.ballerinalang.compiler.tree.BLangAnnotation;
import org.wso2.ballerinalang.compiler.tree.BLangAnnotationAttachment;
import org.wso2.ballerinalang.compiler.tree.BLangClassDefinition;
import org.wso2.ballerinalang.compiler.tree.BLangCompilationUnit;
import org.wso2.ballerinalang.compiler.tree.BLangErrorVariable;
import org.wso2.ballerinalang.compiler.tree.BLangFunction;
import org.wso2.ballerinalang.compiler.tree.BLangIdentifier;
import org.wso2.ballerinalang.compiler.tree.BLangImportPackage;
import org.wso2.ballerinalang.compiler.tree.BLangInvokableNode;
import org.wso2.ballerinalang.compiler.tree.BLangMarkdownDocumentation;
import org.wso2.ballerinalang.compiler.tree.BLangNode;
import org.wso2.ballerinalang.compiler.tree.BLangNodeVisitor;
import org.wso2.ballerinalang.compiler.tree.BLangPackage;
import org.wso2.ballerinalang.compiler.tree.BLangRecordVariable;
import org.wso2.ballerinalang.compiler.tree.BLangResource;
import org.wso2.ballerinalang.compiler.tree.BLangService;
import org.wso2.ballerinalang.compiler.tree.BLangSimpleVariable;
import org.wso2.ballerinalang.compiler.tree.BLangTestablePackage;
import org.wso2.ballerinalang.compiler.tree.BLangTupleVariable;
import org.wso2.ballerinalang.compiler.tree.BLangTypeDefinition;
import org.wso2.ballerinalang.compiler.tree.BLangWorker;
import org.wso2.ballerinalang.compiler.tree.BLangXMLNS;
import org.wso2.ballerinalang.compiler.tree.expressions.BLangConstant;
import org.wso2.ballerinalang.compiler.tree.expressions.BLangExpression;
import org.wso2.ballerinalang.compiler.tree.expressions.BLangLambdaFunction;
import org.wso2.ballerinalang.compiler.tree.expressions.BLangLiteral;
import org.wso2.ballerinalang.compiler.tree.expressions.BLangSimpleVarRef;
import org.wso2.ballerinalang.compiler.tree.expressions.BLangXMLAttribute;
import org.wso2.ballerinalang.compiler.tree.expressions.BLangXMLQName;
import org.wso2.ballerinalang.compiler.tree.statements.BLangAssignment;
import org.wso2.ballerinalang.compiler.tree.statements.BLangXMLNSStatement;
import org.wso2.ballerinalang.compiler.tree.types.BLangArrayType;
import org.wso2.ballerinalang.compiler.tree.types.BLangConstrainedType;
import org.wso2.ballerinalang.compiler.tree.types.BLangErrorType;
import org.wso2.ballerinalang.compiler.tree.types.BLangFiniteTypeNode;
import org.wso2.ballerinalang.compiler.tree.types.BLangIntersectionTypeNode;
import org.wso2.ballerinalang.compiler.tree.types.BLangObjectTypeNode;
import org.wso2.ballerinalang.compiler.tree.types.BLangRecordTypeNode;
import org.wso2.ballerinalang.compiler.tree.types.BLangStructureTypeNode;
import org.wso2.ballerinalang.compiler.tree.types.BLangTableTypeNode;
import org.wso2.ballerinalang.compiler.tree.types.BLangTupleTypeNode;
import org.wso2.ballerinalang.compiler.tree.types.BLangType;
import org.wso2.ballerinalang.compiler.tree.types.BLangUnionTypeNode;
import org.wso2.ballerinalang.compiler.tree.types.BLangUserDefinedType;
import org.wso2.ballerinalang.compiler.util.CompilerContext;
import org.wso2.ballerinalang.compiler.util.ImmutableTypeCloner;
import org.wso2.ballerinalang.compiler.util.Name;
import org.wso2.ballerinalang.compiler.util.Names;
import org.wso2.ballerinalang.compiler.util.TypeTags;
import org.wso2.ballerinalang.compiler.util.diagnotic.BLangDiagnosticLogHelper;
import org.wso2.ballerinalang.compiler.util.diagnotic.DiagnosticPos;
import org.wso2.ballerinalang.util.Flags;

import java.util.ArrayList;
import java.util.Collection;
import java.util.Comparator;
import java.util.EnumSet;
import java.util.HashMap;
import java.util.HashSet;
import java.util.Iterator;
import java.util.LinkedHashMap;
import java.util.List;
import java.util.Map;
import java.util.Objects;
import java.util.Optional;
import java.util.Set;
import java.util.Stack;
import java.util.StringJoiner;
import java.util.function.BinaryOperator;
import java.util.function.Function;
import java.util.stream.Collector;
import java.util.stream.Collectors;
import java.util.stream.Stream;

import javax.xml.XMLConstants;

import static org.ballerinalang.model.elements.PackageID.ARRAY;
import static org.ballerinalang.model.elements.PackageID.BOOLEAN;
import static org.ballerinalang.model.elements.PackageID.DECIMAL;
import static org.ballerinalang.model.elements.PackageID.ERROR;
import static org.ballerinalang.model.elements.PackageID.FLOAT;
import static org.ballerinalang.model.elements.PackageID.FUTURE;
import static org.ballerinalang.model.elements.PackageID.INT;
import static org.ballerinalang.model.elements.PackageID.MAP;
import static org.ballerinalang.model.elements.PackageID.OBJECT;
import static org.ballerinalang.model.elements.PackageID.QUERY;
import static org.ballerinalang.model.elements.PackageID.STREAM;
import static org.ballerinalang.model.elements.PackageID.STRING;
import static org.ballerinalang.model.elements.PackageID.TABLE;
import static org.ballerinalang.model.elements.PackageID.TRANSACTION;
import static org.ballerinalang.model.elements.PackageID.TYPEDESC;
import static org.ballerinalang.model.elements.PackageID.VALUE;
import static org.ballerinalang.model.elements.PackageID.XML;
import static org.ballerinalang.model.tree.NodeKind.IMPORT;
import static org.ballerinalang.util.diagnostic.DiagnosticCode.REQUIRED_PARAM_DEFINED_AFTER_DEFAULTABLE_PARAM;
import static org.wso2.ballerinalang.compiler.semantics.model.Scope.NOT_FOUND_ENTRY;

/**
 * @since 0.94
 */
public class SymbolEnter extends BLangNodeVisitor {

    private static final CompilerContext.Key<SymbolEnter> SYMBOL_ENTER_KEY =
            new CompilerContext.Key<>();

    private final PackageLoader pkgLoader;
    private final SymbolTable symTable;
    private final Names names;
    private final SymbolResolver symResolver;
    private final BLangDiagnosticLogHelper dlog;
    private final Types types;
    private final SourceDirectory sourceDirectory;
    private List<BLangNode> unresolvedTypes;
    private List<BLangClassDefinition> unresolvedClasses;
    private HashSet<LocationData> unknownTypeRefs;
    private List<PackageID> importedPackages;
    private int typePrecedence;
    private final TypeParamAnalyzer typeParamAnalyzer;
    private BLangAnonymousModelHelper anonymousModelHelper;
    private BLangMissingNodesHelper missingNodesHelper;

    private SymbolEnv env;

    private static final String DEPRECATION_ANNOTATION = "deprecated";

    public static SymbolEnter getInstance(CompilerContext context) {
        SymbolEnter symbolEnter = context.get(SYMBOL_ENTER_KEY);
        if (symbolEnter == null) {
            symbolEnter = new SymbolEnter(context);
        }

        return symbolEnter;
    }

    public SymbolEnter(CompilerContext context) {
        context.put(SYMBOL_ENTER_KEY, this);

        this.pkgLoader = PackageLoader.getInstance(context);
        this.symTable = SymbolTable.getInstance(context);
        this.names = Names.getInstance(context);
        this.symResolver = SymbolResolver.getInstance(context);
        this.dlog = BLangDiagnosticLogHelper.getInstance(context);
        this.types = Types.getInstance(context);
        this.typeParamAnalyzer = TypeParamAnalyzer.getInstance(context);
        this.anonymousModelHelper = BLangAnonymousModelHelper.getInstance(context);
        this.sourceDirectory = context.get(SourceDirectory.class);
        this.importedPackages = new ArrayList<>();
        this.unknownTypeRefs = new HashSet<>();
        this.missingNodesHelper = BLangMissingNodesHelper.getInstance(context);
    }

    public BLangPackage definePackage(BLangPackage pkgNode) {
        populatePackageNode(pkgNode);
        defineNode(pkgNode, this.symTable.pkgEnvMap.get(symTable.langAnnotationModuleSymbol));
        return pkgNode;
    }

    public void defineNode(BLangNode node, SymbolEnv env) {
        SymbolEnv prevEnv = this.env;
        this.env = env;
        node.accept(this);
        this.env = prevEnv;
    }

    public BLangPackage defineTestablePackage(BLangTestablePackage pkgNode, SymbolEnv env,
                                              List<BLangImportPackage> enclPkgImports) {
        populatePackageNode(pkgNode, enclPkgImports);
        defineNode(pkgNode, env);
        return pkgNode;
    }

    // Visitor methods

    @Override
    public void visit(BLangPackage pkgNode) {
        if (pkgNode.completedPhases.contains(CompilerPhase.DEFINE)) {
            return;
        }

        // Create PackageSymbol
        BPackageSymbol pkgSymbol;
        if (Symbols.isFlagOn(Flags.asMask(pkgNode.flagSet), Flags.TESTABLE)) {
            pkgSymbol = Symbols.createPackageSymbol(pkgNode.packageID, this.symTable, Flags.asMask(pkgNode.flagSet));
        } else {
            pkgSymbol = Symbols.createPackageSymbol(pkgNode.packageID, this.symTable);
        }
        if (PackageID.isLangLibPackageID(pkgSymbol.pkgID)) {
            populateLangLibInSymTable(pkgSymbol);
        }

        pkgNode.symbol = pkgSymbol;
        SymbolEnv pkgEnv = SymbolEnv.createPkgEnv(pkgNode, pkgSymbol.scope, this.env);
        this.symTable.pkgEnvMap.put(pkgSymbol, pkgEnv);

        // Add the current package node's ID to the imported package list. This is used to identify cyclic module
        // imports.
        importedPackages.add(pkgNode.packageID);

        defineConstructs(pkgNode, pkgEnv);
        pkgNode.getTestablePkgs().forEach(testablePackage -> defineTestablePackage(testablePackage, pkgEnv,
                                                                                   pkgNode.imports));
        pkgNode.completedPhases.add(CompilerPhase.DEFINE);

        // After we have visited a package node, we need to remove it from the imports list.
        importedPackages.remove(pkgNode.packageID);
    }

    private void defineConstructs(BLangPackage pkgNode, SymbolEnv pkgEnv) {
        // visit the package node recursively and define all package level symbols.
        // And maintain a list of created package symbols.
        Map<String, ImportResolveHolder> importPkgHolder = new HashMap<>();
        pkgNode.imports.forEach(importNode -> {
            String qualifiedName = importNode.getQualifiedPackageName();
            if (importPkgHolder.containsKey(qualifiedName)) {
                importPkgHolder.get(qualifiedName).unresolved.add(importNode);
                return;
            }
            defineNode(importNode, pkgEnv);
            if (importNode.symbol != null) {
                importPkgHolder.put(qualifiedName, new ImportResolveHolder(importNode));
            }
        });

        for (ImportResolveHolder importHolder : importPkgHolder.values()) {
            BPackageSymbol pkgSymbol = importHolder.resolved.symbol; // get a copy of the package symbol, add
            // compilation unit info to it,

            for (BLangImportPackage unresolvedPkg : importHolder.unresolved) {
                BPackageSymbol importSymbol = importHolder.resolved.symbol;
                Name resolvedPkgAlias = names.fromIdNode(importHolder.resolved.alias);
                Name unresolvedPkgAlias = names.fromIdNode(unresolvedPkg.alias);

                // check if its the same import or has the same alias.
                if (!Names.IGNORE.equals(unresolvedPkgAlias) && unresolvedPkgAlias.equals(resolvedPkgAlias)
                    && importSymbol.compUnit.equals(names.fromIdNode(unresolvedPkg.compUnit))) {
                    if (isSameImport(unresolvedPkg, importSymbol)) {
                        dlog.error(unresolvedPkg.pos, DiagnosticCode.REDECLARED_IMPORT_MODULE,
                                unresolvedPkg.getQualifiedPackageName());
                    } else {
                        dlog.error(unresolvedPkg.pos, DiagnosticCode.REDECLARED_SYMBOL, unresolvedPkgAlias);
                    }
                    continue;
                }

                unresolvedPkg.symbol = pkgSymbol;
                // and define it in the current package scope
                BPackageSymbol symbol = duplicatePackagSymbol(pkgSymbol);
                symbol.compUnit = names.fromIdNode(unresolvedPkg.compUnit);
                symbol.scope = pkgSymbol.scope;
                unresolvedPkg.symbol = symbol;
                pkgEnv.scope.define(unresolvedPkgAlias, symbol);
            }
        }
        initPredeclaredModules(symTable.predeclaredModules, pkgEnv);
        // Define type definitions.
        this.typePrecedence = 0;

        // Treat constants and type definitions in the same manner, since constants can be used as
        // types. Also, there can be references between constant and type definitions in both ways.
        // Thus visit them according to the precedence.
        List<BLangNode> typDefs = new ArrayList<>();
        pkgNode.constants.forEach(constant -> typDefs.add(constant));
        pkgNode.typeDefinitions.forEach(typDef -> typDefs.add(typDef));
        List<BLangClassDefinition> classDefinitions = getClassDefinitions(pkgNode.topLevelNodes);
        classDefinitions.forEach(classDefn -> typDefs.add(classDefn));
        defineTypeNodes(typDefs, pkgEnv);

        for (BLangSimpleVariable variable : pkgNode.globalVars) {
            if (variable.expr != null && variable.expr.getKind() == NodeKind.LAMBDA && variable.isDeclaredWithVar) {
                resolveAndSetFunctionTypeFromRHSLambda(variable, pkgEnv);
            }
        }

        // Enabled logging errors after type def visit.
        // TODO: Do this in a cleaner way
        pkgEnv.logErrors = true;

        // Sort type definitions with precedence, before defining their members.
        pkgNode.typeDefinitions.sort(Comparator.comparing(t -> t.precedence));
        typDefs.sort(getTypePrecedenceComparator());

        // Define error details
        defineErrorDetails(pkgNode.typeDefinitions, pkgEnv);

        // Define type def fields (if any)
        defineFields(typDefs, pkgEnv);

        // Define type def members (if any)
        defineMembers(typDefs, pkgEnv);

        // Add distinct type information
        defineDistinctClassAndObjectDefinitions(typDefs);

        // Intersection type nodes need to look at the member fields of a structure too.
        // Once all the fields and members of other types are set revisit intersection type definitions to validate
        // them and set the fields and members of the relevant immutable type.
        validateReadOnlyIntersectionTypeDefinitions(pkgNode.typeDefinitions);
        defineUndefinedReadOnlyTypes(pkgNode.typeDefinitions, typDefs, pkgEnv);

        // Define service and resource nodes.
        pkgNode.services.forEach(service -> defineNode(service, pkgEnv));

        // Define function nodes.
        pkgNode.functions.forEach(func -> defineNode(func, pkgEnv));

        // Define annotation nodes.
        pkgNode.annotations.forEach(annot -> defineNode(annot, pkgEnv));

        pkgNode.globalVars.forEach(var -> defineNode(var, pkgEnv));

        // Update globalVar for endpoints.
        pkgNode.globalVars.stream().filter(var -> var.symbol.type.tsymbol != null && Symbols
                .isFlagOn(var.symbol.type.tsymbol.flags, Flags.CLIENT)).map(varNode -> varNode.symbol)
                .forEach(varSymbol -> varSymbol.tag = SymTag.ENDPOINT);
    }

    private void defineDistinctClassAndObjectDefinitions(List<BLangNode> typDefs) {
        for (BLangNode node : typDefs) {
            if (node.getKind() == NodeKind.CLASS_DEFN) {
                populateDistinctTypeIdsFromIncludedTypeReferences((BLangClassDefinition) node);
            } else if (node.getKind() == NodeKind.TYPE_DEFINITION) {
                populateDistinctTypeIdsFromIncludedTypeReferences((BLangTypeDefinition) node);
            }
        }
    }

    private void populateDistinctTypeIdsFromIncludedTypeReferences(BLangTypeDefinition typeDefinition) {
        if (!typeDefinition.typeNode.flagSet.contains(Flag.DISTINCT)) {
            return;
        }

        if (typeDefinition.typeNode.type.tag != TypeTags.OBJECT) {
            return;
        }

        BLangObjectTypeNode objectTypeNode = (BLangObjectTypeNode) typeDefinition.typeNode;
        BTypeIdSet typeIdSet = ((BObjectType) objectTypeNode.type).typeIdSet;

        for (BLangType typeRef : objectTypeNode.typeRefs) {
            if (typeRef.type.tag != TypeTags.OBJECT) {
                continue;
            }
            BObjectType refType = (BObjectType) typeRef.type;

            typeIdSet.primary.addAll(refType.typeIdSet.primary);
            typeIdSet.secondary.addAll(refType.typeIdSet.secondary);
        }
    }

    private void populateDistinctTypeIdsFromIncludedTypeReferences(BLangClassDefinition typeDef) {
        BLangClassDefinition classDefinition = typeDef;
        if (!classDefinition.flagSet.contains(Flag.DISTINCT)) {
            return;
        }

        BTypeIdSet typeIdSet = ((BObjectType) classDefinition.type).typeIdSet;

        for (BLangType typeRef : classDefinition.typeRefs) {
            if (typeRef.type.tag != TypeTags.OBJECT) {
                continue;
            }
            BObjectType refType = (BObjectType) typeRef.type;

            typeIdSet.primary.addAll(refType.typeIdSet.primary);
            typeIdSet.secondary.addAll(refType.typeIdSet.secondary);
        }
    }

    private Comparator<BLangNode> getTypePrecedenceComparator() {
        return new Comparator<BLangNode>() {
            @Override
            public int compare(BLangNode l, BLangNode r) {
                if (l.getKind() == NodeKind.CONSTANT || r.getKind() == NodeKind.CONSTANT) {
                    return 0;
                }
                int lp = l.getKind() == NodeKind.CLASS_DEFN
                        ? ((BLangClassDefinition) l).precedence
                        : ((BLangTypeDefinition) l).precedence;
                int rp = r.getKind() == NodeKind.CLASS_DEFN
                        ? ((BLangClassDefinition) r).precedence
                        : ((BLangTypeDefinition) r).precedence;
                return lp - rp;
            }
        };
    }

    private void defineMembersOfClassDef(SymbolEnv pkgEnv, BLangClassDefinition classDefinition) {
        BObjectType objectType = (BObjectType) classDefinition.symbol.type;

        if (objectType.mutableType != null) {
            // If this is an object type definition defined for an immutable type.
            // We skip defining methods here since they would either be defined already, or would be defined
            // later.
            return;
        }

        SymbolEnv objMethodsEnv =
                SymbolEnv.createClassMethodsEnv(classDefinition, (BObjectTypeSymbol) classDefinition.symbol, pkgEnv);

        // Define the functions defined within the object
        defineClassInitFunction(classDefinition, objMethodsEnv);
        classDefinition.functions.forEach(f -> {
            f.setReceiver(ASTBuilderUtil.createReceiver(classDefinition.pos, objectType));
            defineNode(f, objMethodsEnv);
        });

        Set<String> includedFunctionNames = new HashSet<>();
        // Add the attached functions of the referenced types to this object.
        // Here it is assumed that all the attached functions of the referred type are
        // resolved by the time we reach here. It is achieved by ordering the typeDefs
        // according to the precedence.
        for (BLangType typeRef : classDefinition.typeRefs) {
            BType type = typeRef.type;
            if (type == null || type == symTable.semanticError) {
                return;
            }
            List<BAttachedFunction> functions = ((BObjectTypeSymbol) type.tsymbol).attachedFuncs;
            for (BAttachedFunction function : functions) {
                defineReferencedFunction(classDefinition.pos, classDefinition.flagSet, objMethodsEnv,
                        typeRef, function, includedFunctionNames, classDefinition.symbol, classDefinition.functions);
            }
        }
    }

    private void defineReferencedClassFields(BLangClassDefinition classDefinition, SymbolEnv typeDefEnv,
                                             BObjectType objType) {
        Set<BSymbol> referencedTypes = new HashSet<>();
        List<BLangType> invalidTypeRefs = new ArrayList<>();
        // Get the inherited fields from the type references

        Map<String, BLangSimpleVariable> fieldNames = new HashMap<>();
        for (BLangSimpleVariable fieldVariable : classDefinition.fields) {
            fieldNames.put(fieldVariable.name.value, fieldVariable);
        }

        classDefinition.referencedFields = classDefinition.typeRefs.stream().flatMap(typeRef -> {
            BType referredType = symResolver.resolveTypeNode(typeRef, typeDefEnv);
            if (referredType == symTable.semanticError) {
                return Stream.empty();
            }

            // Check for duplicate type references
            if (!referencedTypes.add(referredType.tsymbol)) {
                dlog.error(typeRef.pos, DiagnosticCode.REDECLARED_TYPE_REFERENCE, typeRef);
                return Stream.empty();
            }

            if (classDefinition.type.tag == TypeTags.OBJECT) {
                if (referredType.tag != TypeTags.OBJECT) {
                    dlog.error(typeRef.pos, DiagnosticCode.INCOMPATIBLE_TYPE_REFERENCE, typeRef);
                    invalidTypeRefs.add(typeRef);
                    return Stream.empty();
                }

                BObjectType objectType = (BObjectType) referredType;
                if (classDefinition.type.tsymbol.owner != referredType.tsymbol.owner) {
                    for (BField field : objectType.fields.values()) {
                        if (!Symbols.isPublic(field.symbol)) {
                            dlog.error(typeRef.pos, DiagnosticCode.INCOMPATIBLE_TYPE_REFERENCE_NON_PUBLIC_MEMBERS,
                                    typeRef);
                            invalidTypeRefs.add(typeRef);
                            return Stream.empty();
                        }
                    }

                    for (BAttachedFunction func : ((BObjectTypeSymbol) objectType.tsymbol).attachedFuncs) {
                        if (!Symbols.isPublic(func.symbol)) {
                            dlog.error(typeRef.pos, DiagnosticCode.INCOMPATIBLE_TYPE_REFERENCE_NON_PUBLIC_MEMBERS,
                                    typeRef);
                            invalidTypeRefs.add(typeRef);
                            return Stream.empty();
                        }
                    }
                }
            }

            if (classDefinition.type.tag == TypeTags.RECORD && referredType.tag != TypeTags.RECORD) {
                dlog.error(typeRef.pos, DiagnosticCode.INCOMPATIBLE_RECORD_TYPE_REFERENCE, typeRef);
                invalidTypeRefs.add(typeRef);
                return Stream.empty();
            }

            // Here it is assumed that all the fields of the referenced types are resolved
            // by the time we reach here. It is achieved by ordering the typeDefs according
            // to the precedence.
            // Default values of fields are not inherited.
            return ((BStructureType) referredType).fields.values().stream().filter(f -> {
                if (fieldNames.containsKey(f.name.value)) {
                    BLangSimpleVariable existingVariable = fieldNames.get(f.name.value);
                    return !types.isAssignable(existingVariable.type, f.type);
                }
                return true;
            }).map(field -> {
                BLangSimpleVariable var = ASTBuilderUtil.createVariable(typeRef.pos, field.name.value, field.type);
                var.flagSet = field.symbol.getFlags();
                return var;
            });
        }).collect(Collectors.toList());
        classDefinition.typeRefs.removeAll(invalidTypeRefs);

        for (BLangSimpleVariable field : classDefinition.referencedFields) {
            defineNode(field, typeDefEnv);
            if (field.symbol.type == symTable.semanticError) {
                continue;
            }
            objType.fields.put(field.name.value, new BField(names.fromIdNode(field.name), field.pos,
                    field.symbol));
        }
    }

    private List<BLangClassDefinition> getClassDefinitions(List<TopLevelNode> topLevelNodes) {
        List<BLangClassDefinition> classDefinitions = new ArrayList<>();
        for (TopLevelNode topLevelNode : topLevelNodes) {
            if (topLevelNode.getKind() == NodeKind.CLASS_DEFN) {
                classDefinitions.add((BLangClassDefinition) topLevelNode);
            }
        }
        return classDefinitions;
    }

    @Override
    public void visit(BLangClassDefinition classDefinition) {
        EnumSet<Flag> flags = EnumSet.copyOf(classDefinition.flagSet);
        boolean isReadOnly = flags.contains(Flag.READONLY);
        boolean isPublicType = flags.contains(Flag.PUBLIC);

        BTypeSymbol tSymbol = Symbols.createClassSymbol(Flags.asMask(flags),
                names.fromIdNode(classDefinition.name),
                env.enclPkg.symbol.pkgID, null, env.scope.owner);
        tSymbol.scope = new Scope(tSymbol);
        tSymbol.markdownDocumentation = getMarkdownDocAttachment(classDefinition.markdownDocumentationAttachment);


        BObjectType objectType;
        if (flags.contains(Flag.SERVICE)) {
            objectType = new BServiceType(tSymbol);
        } else {
            objectType = isReadOnly ? new BObjectType(tSymbol, Flags.READONLY) : new BObjectType(tSymbol);
        }

        if (flags.contains(Flag.DISTINCT)) {
            objectType.typeIdSet = BTypeIdSet.from(env.enclPkg.symbol.pkgID, classDefinition.name.value, isPublicType,
                    BTypeIdSet.emptySet());
        }

        tSymbol.type = objectType;
        classDefinition.type = objectType;
        classDefinition.symbol = tSymbol;

        if (isDeprecated(classDefinition.annAttachments)) {
            tSymbol.flags |= Flags.DEPRECATED;
        }

        // For each referenced type, check whether the types are already resolved.
        // If not, then that type should get a higher precedence.
        for (BLangType typeRef : classDefinition.typeRefs) {
            BType referencedType = symResolver.resolveTypeNode(typeRef, env);
            if (referencedType == symTable.noType && !this.unresolvedTypes.contains(classDefinition)) {
                this.unresolvedTypes.add(classDefinition);
                return;
            }
        }

        classDefinition.precedence = this.typePrecedence++;
        if (symResolver.checkForUniqueSymbol(classDefinition.pos, env, tSymbol)) {
            env.scope.define(tSymbol.name, tSymbol);
        }
        env.scope.define(tSymbol.name, tSymbol);
    }

    public void visit(BLangAnnotation annotationNode) {
        BAnnotationSymbol annotationSymbol = Symbols.createAnnotationSymbol(Flags.asMask(annotationNode.flagSet),
                                                                            annotationNode.getAttachPoints(),
                                                                            names.fromIdNode(annotationNode.name),
                                                                            env.enclPkg.symbol.pkgID, null,
                                                                            env.scope.owner, annotationNode.pos);
        annotationSymbol.markdownDocumentation =
                getMarkdownDocAttachment(annotationNode.markdownDocumentationAttachment);
        if (isDeprecated(annotationNode.annAttachments)) {
            annotationSymbol.flags |= Flags.DEPRECATED;
        }
        annotationSymbol.type = new BAnnotationType(annotationSymbol);
        annotationNode.symbol = annotationSymbol;
        defineSymbol(annotationNode.name.pos, annotationSymbol);
        SymbolEnv annotationEnv = SymbolEnv.createAnnotationEnv(annotationNode, annotationSymbol.scope, env);
        BLangType annotTypeNode = annotationNode.typeNode;
        if (annotTypeNode != null) {
            BType type = this.symResolver.resolveTypeNode(annotTypeNode, annotationEnv);
            annotationSymbol.attachedType = type.tsymbol;
            if (!isValidAnnotationType(type)) {
                dlog.error(annotTypeNode.pos, DiagnosticCode.ANNOTATION_INVALID_TYPE, type);
            }

            if (annotationNode.flagSet.contains(Flag.CONSTANT) && !type.isAnydata()) {
                dlog.error(annotTypeNode.pos, DiagnosticCode.ANNOTATION_INVALID_CONST_TYPE, type);
            }
        }

        if (!annotationNode.flagSet.contains(Flag.CONSTANT) &&
                annotationNode.getAttachPoints().stream().anyMatch(attachPoint -> attachPoint.source)) {
            dlog.error(annotationNode.pos, DiagnosticCode.ANNOTATION_REQUIRES_CONST);
        }
    }

    private boolean isNullOrEmpty(String s) {
        return s == null || s.isEmpty();
    }

    @Override
    public void visit(BLangImportPackage importPkgNode) {
        Name pkgAlias = names.fromIdNode(importPkgNode.alias);
        if (!Names.IGNORE.equals(pkgAlias)) {
            BSymbol importSymbol =
                    symResolver.resolvePrefixSymbol(env, pkgAlias, names.fromIdNode(importPkgNode.compUnit));
            if (importSymbol != symTable.notFoundSymbol) {
                if (isSameImport(importPkgNode, (BPackageSymbol) importSymbol)) {
                    dlog.error(importPkgNode.pos, DiagnosticCode.REDECLARED_IMPORT_MODULE,
                            importPkgNode.getQualifiedPackageName());
                } else {
                    dlog.error(importPkgNode.pos, DiagnosticCode.REDECLARED_SYMBOL, pkgAlias);
                }
                return;
            }
        }

        // TODO Clean this code up. Can we move the this to BLangPackageBuilder class
        // Create import package symbol
        Name orgName;
        Name version;
        PackageID enclPackageID = env.enclPkg.packageID;
        // The pattern of the import statement is 'import [org-name /] module-name [version sem-ver]'
        // Three cases should be considered here.
        // 1. import org-name/module-name version
        // 2. import org-name/module-name
        //      2a. same project
        //      2b. different project
        // 3. import module-name
        if (!isNullOrEmpty(importPkgNode.orgName.value)) {
            orgName = names.fromIdNode(importPkgNode.orgName);
            if (!isNullOrEmpty(importPkgNode.version.value)) {
                version = names.fromIdNode(importPkgNode.version);
            } else {
                String pkgName = importPkgNode.getPackageName().stream()
                        .map(id -> id.value)
                        .collect(Collectors.joining("."));
                if (this.sourceDirectory.getSourcePackageNames().contains(pkgName)
                        && orgName.value.equals(enclPackageID.orgName.value)) {
                    version = enclPackageID.version;
                } else {
                    version = Names.EMPTY;
                }
            }
        } else {
            orgName = enclPackageID.orgName;
            version = (Names.DEFAULT_VERSION.equals(enclPackageID.version)) ? Names.EMPTY : enclPackageID.version;
        }

        List<Name> nameComps = importPkgNode.pkgNameComps.stream()
                .map(identifier -> names.fromIdNode(identifier))
                .collect(Collectors.toList());

        PackageID pkgId = new PackageID(orgName, nameComps, version);

        // Built-in Annotation module is not allowed to import.
        if (pkgId.equals(PackageID.ANNOTATIONS) || pkgId.equals(PackageID.INTERNAL) || pkgId.equals(PackageID.QUERY)) {
            // Only peer lang.* modules able to see these two modules.
            // Spec allows to annotation model to be imported, but implementation not support this.
            if (!(enclPackageID.orgName.equals(Names.BALLERINA_ORG)
                    && enclPackageID.name.value.startsWith(Names.LANG.value))) {
                dlog.error(importPkgNode.pos, DiagnosticCode.MODULE_NOT_FOUND,
                        importPkgNode.getQualifiedPackageName());
                return;
            }
        }

        // Detect cyclic module dependencies. This will not detect cycles which starts with the entry package because
        // entry package has a version. So we check import cycles which starts with the entry package in next step.
        if (importedPackages.contains(pkgId)) {
            int index = importedPackages.indexOf(pkgId);
            // Generate the import cycle.
            StringBuilder stringBuilder = new StringBuilder();
            for (int i = index; i < importedPackages.size(); i++) {
                stringBuilder.append(importedPackages.get(i).toString()).append(" -> ");
            }
            // Append the current package to complete the cycle.
            stringBuilder.append(pkgId);
            dlog.error(importPkgNode.pos, DiagnosticCode.CYCLIC_MODULE_IMPORTS_DETECTED, stringBuilder.toString());
            return;
        }

        boolean samePkg = false;
        // Get the entry package.
        PackageID entryPackage = importedPackages.get(0);
        if (entryPackage.isUnnamed == pkgId.isUnnamed) {
            samePkg = (!entryPackage.isUnnamed) || (entryPackage.sourceFileName.equals(pkgId.sourceFileName));
        }
        // Check whether the package which we have encountered is the same as the entry package. We don't need to
        // check the version here because we cannot import two different versions of the same package at the moment.
        if (samePkg && entryPackage.orgName.equals(pkgId.orgName) && entryPackage.name.equals(pkgId.name)) {
            StringBuilder stringBuilder = new StringBuilder();
            String entryPackageString = importedPackages.get(0).toString();
            // We need to remove the package.
            int packageIndex = entryPackageString.indexOf(":");
            if (packageIndex != -1) {
                entryPackageString = entryPackageString.substring(0, packageIndex);
            }
            // Generate the import cycle.
            stringBuilder.append(entryPackageString).append(" -> ");
            for (int i = 1; i < importedPackages.size(); i++) {
                stringBuilder.append(importedPackages.get(i).toString()).append(" -> ");
            }
            stringBuilder.append(pkgId);
            dlog.error(importPkgNode.pos, DiagnosticCode.CYCLIC_MODULE_IMPORTS_DETECTED, stringBuilder.toString());
            return;
        }

        BPackageSymbol pkgSymbol = pkgLoader.loadPackageSymbol(pkgId, enclPackageID, this.env.enclPkg.repos);
        if (pkgSymbol == null) {
            dlog.error(importPkgNode.pos, DiagnosticCode.MODULE_NOT_FOUND,
                    importPkgNode.getQualifiedPackageName());
            return;
        }

        List<BPackageSymbol> imports = ((BPackageSymbol) this.env.scope.owner).imports;
        if (!imports.contains(pkgSymbol)) {
            imports.add(pkgSymbol);
        }

        // get a copy of the package symbol, add compilation unit info to it,
        // and define it in the current package scope
        BPackageSymbol symbol = duplicatePackagSymbol(pkgSymbol);
        symbol.compUnit = names.fromIdNode(importPkgNode.compUnit);
        symbol.scope = pkgSymbol.scope;
        importPkgNode.symbol = symbol;
        this.env.scope.define(pkgAlias, symbol);
    }

    public void initPredeclaredModules(Map<Name, BPackageSymbol> predeclaredModules, SymbolEnv env) {
        SymbolEnv prevEnv = this.env;
        this.env = env;
        for (Name alias : predeclaredModules.keySet()) {
            ScopeEntry entry = this.env.scope.lookup(alias);
            if (entry == NOT_FOUND_ENTRY) {
                this.env.scope.define(alias, predeclaredModules.get(alias));
            } else {
                while (entry.next != NOT_FOUND_ENTRY) {
                    entry = entry.next;
                }
                entry.next = new ScopeEntry(predeclaredModules.get(alias), NOT_FOUND_ENTRY);
            }
        }
        this.env = prevEnv;
    }

    @Override
    public void visit(BLangXMLNS xmlnsNode) {
        String nsURI;
        if (xmlnsNode.namespaceURI.getKind() == NodeKind.SIMPLE_VARIABLE_REF) {
            BLangSimpleVarRef varRef = (BLangSimpleVarRef) xmlnsNode.namespaceURI;
            if (missingNodesHelper.isMissingNode(varRef.variableName.value)) {
                nsURI = "";
            } else {
                // TODO: handle const-ref (#24911)
                nsURI = "";
            }
        } else {
            nsURI = (String) ((BLangLiteral) xmlnsNode.namespaceURI).value;
            if (!nullOrEmpty(xmlnsNode.prefix.value) && nsURI.isEmpty()) {
                dlog.error(xmlnsNode.pos, DiagnosticCode.INVALID_NAMESPACE_DECLARATION, xmlnsNode.prefix);
            }
        }

        // set the prefix of the default namespace
        if (xmlnsNode.prefix.value == null) {
            xmlnsNode.prefix.value = XMLConstants.DEFAULT_NS_PREFIX;
        }

        BXMLNSSymbol xmlnsSymbol = Symbols.createXMLNSSymbol(names.fromIdNode(xmlnsNode.prefix), nsURI,
                env.enclPkg.symbol.pkgID, env.scope.owner, xmlnsNode.pos);
        xmlnsNode.symbol = xmlnsSymbol;

        // First check for package-imports with the same alias.
        // Here we do not check for owner equality, since package import is always at the package
        // level, but the namespace declaration can be at any level.
        BSymbol foundSym = symResolver.lookupSymbolInPrefixSpace(env, xmlnsSymbol.name);
        if ((foundSym.tag & SymTag.PACKAGE) != SymTag.PACKAGE) {
            foundSym = symTable.notFoundSymbol;
        }
        if (foundSym != symTable.notFoundSymbol) {
            dlog.error(xmlnsNode.pos, DiagnosticCode.REDECLARED_SYMBOL, xmlnsSymbol.name);
            return;
        }

        // Define it in the enclosing scope. Here we check for the owner equality,
        // to support overriding of namespace declarations defined at package level.
        defineSymbol(xmlnsNode.prefix.pos, xmlnsSymbol);
    }

    private boolean nullOrEmpty(String value) {
        return value == null || value.isEmpty();
    }

    public void visit(BLangXMLNSStatement xmlnsStmtNode) {
        defineNode(xmlnsStmtNode.xmlnsDecl, env);
    }

    private void defineTypeNodes(List<BLangNode> typeDefs, SymbolEnv env) {
        if (typeDefs.isEmpty()) {
            return;
        }

        this.unresolvedTypes = new ArrayList<>();
        for (BLangNode typeDef : typeDefs) {
            defineNode(typeDef, env);
        }

        if (typeDefs.size() <= unresolvedTypes.size()) {
            // This situation can occur due to either a cyclic dependency or at least one of member types in type
            // definition node cannot be resolved. So we iterate through each node recursively looking for cyclic
            // dependencies or undefined types in type node.


            for (BLangNode unresolvedType : unresolvedTypes) {
                Stack<String> references = new Stack<>();
                if (unresolvedType.getKind() == NodeKind.TYPE_DEFINITION
                        || unresolvedType.getKind() == NodeKind.CONSTANT) {
                    TypeDefinition def = (TypeDefinition) unresolvedType;
                    // We need to keep track of all visited types to print cyclic dependency.
                    references.push(def.getName().getValue());
                    checkErrors(unresolvedType, (BLangNode) def.getTypeNode(), references);
                } else if (unresolvedType.getKind() == NodeKind.CLASS_DEFN) {
                    BLangClassDefinition classDefinition = (BLangClassDefinition) unresolvedType;
                    references.push(classDefinition.getName().getValue());
                    checkErrors(unresolvedType, classDefinition, references);
                }
            }

            unresolvedTypes.forEach(type -> defineNode(type, env));
            return;
        }
        defineTypeNodes(unresolvedTypes, env);
    }

    private void checkErrors(BLangNode unresolvedType, BLangNode currentTypeOrClassNode, Stack<String> visitedNodes) {
        // Check errors in the type definition.
        List<BLangType> memberTypeNodes;
        switch (currentTypeOrClassNode.getKind()) {
            case ARRAY_TYPE:
                checkErrors(unresolvedType, ((BLangArrayType) currentTypeOrClassNode).elemtype, visitedNodes);
                break;
            case UNION_TYPE_NODE:
                // If the current type node is a union type node, we need to check all member nodes.
                memberTypeNodes = ((BLangUnionTypeNode) currentTypeOrClassNode).memberTypeNodes;
                // Recursively check all members.
                for (BLangType memberTypeNode : memberTypeNodes) {
                    checkErrors(unresolvedType, memberTypeNode, visitedNodes);
                }
                break;
            case INTERSECTION_TYPE_NODE:
                memberTypeNodes = ((BLangIntersectionTypeNode) currentTypeOrClassNode).constituentTypeNodes;
                for (BLangType memberTypeNode : memberTypeNodes) {
                    checkErrors(unresolvedType, memberTypeNode, visitedNodes);
                }
                break;
            case TUPLE_TYPE_NODE:
                memberTypeNodes = ((BLangTupleTypeNode) currentTypeOrClassNode).memberTypeNodes;
                for (BLangType memberTypeNode : memberTypeNodes) {
                    checkErrors(unresolvedType, memberTypeNode, visitedNodes);
                }
                break;
            case CONSTRAINED_TYPE:
                checkErrors(unresolvedType, ((BLangConstrainedType) currentTypeOrClassNode).constraint, visitedNodes);
                break;
            case TABLE_TYPE:
                checkErrors(unresolvedType, ((BLangTableTypeNode) currentTypeOrClassNode).constraint, visitedNodes);
                break;
            case USER_DEFINED_TYPE:
                checkErrorsOfUserDefinedType(unresolvedType, (BLangUserDefinedType) currentTypeOrClassNode,
                        visitedNodes);
                break;
            case BUILT_IN_REF_TYPE:
                // Eg - `xml`. This is not needed to be checked because no types are available in the `xml`.
            case FINITE_TYPE_NODE:
            case FUNCTION_TYPE:
            case VALUE_TYPE:
            case ERROR_TYPE:
                // Do nothing.
                break;
            case RECORD_TYPE:
                for (TypeNode typeNode : ((BLangRecordTypeNode) currentTypeOrClassNode).getTypeReferences()) {
                    checkErrors(unresolvedType, (BLangType) typeNode, visitedNodes);
                }
                break;
            case OBJECT_TYPE:
                for (TypeNode typeNode : ((BLangObjectTypeNode) currentTypeOrClassNode).getTypeReferences()) {
                    checkErrors(unresolvedType, (BLangType) typeNode, visitedNodes);
                }
                break;
            case CLASS_DEFN:
                for (TypeNode typeNode : ((BLangClassDefinition) currentTypeOrClassNode).typeRefs) {
                    checkErrors(unresolvedType, (BLangType) typeNode, visitedNodes);
                }
                break;
            default:
                throw new RuntimeException("unhandled type kind: " + currentTypeOrClassNode.getKind());
        }
    }

    private void checkErrorsOfUserDefinedType(BLangNode unresolvedType, BLangUserDefinedType currentTypeOrClassNode,
                                              Stack<String> visitedNodes) {
        String currentTypeNodeName = currentTypeOrClassNode.typeName.value;
        // Skip all types defined as anonymous types.
        if (currentTypeNodeName.startsWith("$")) {
            return;
        }

        String unresolvedTypeNodeName = getTypeOrClassName(unresolvedType);

        if (unresolvedTypeNodeName.equals(currentTypeNodeName)) {
            // Cyclic dependency detected. We need to add the `unresolvedTypeNodeName` or the
            // `memberTypeNodeName` to the end of the list to complete the cyclic dependency when
            // printing the error.
            visitedNodes.push(currentTypeNodeName);
            dlog.error((DiagnosticPos) unresolvedType.getPosition(), DiagnosticCode.CYCLIC_TYPE_REFERENCE,
                    visitedNodes);
            // We need to remove the last occurrence since we use this list in a recursive call.
            // Otherwise, unwanted types will get printed in the cyclic dependency error.
            visitedNodes.pop();
        } else if (visitedNodes.contains(currentTypeNodeName)) {
            // Cyclic dependency detected. But in here, all the types in the list might not be necessary for the
            // cyclic dependency error message.
            //
            // Eg - A -> B -> C -> B // Last B is what we are currently checking
            //
            // In such case, we create a new list with relevant type names.
            int i = visitedNodes.indexOf(currentTypeNodeName);
            List<String> dependencyList = new ArrayList<>(visitedNodes.size() - i);
            for (; i < visitedNodes.size(); i++) {
                dependencyList.add(visitedNodes.get(i));
            }
            // Add the `currentTypeNodeName` to complete the cycle.
            dependencyList.add(currentTypeNodeName);
            dlog.error((DiagnosticPos) unresolvedType.getPosition(), DiagnosticCode.CYCLIC_TYPE_REFERENCE,
                    dependencyList);
        } else {
            // Check whether the current type node is in the unresolved list. If it is in the list, we need to
            // check it recursively.
            List<BLangNode> typeDefinitions = unresolvedTypes.stream()
                    .filter(node -> getTypeOrClassName(node).equals(currentTypeNodeName))
                    .collect(Collectors.toList());
            if (typeDefinitions.isEmpty()) {
                // If a type is declared, it should either get defined successfully or added to the unresolved
                // types list. If a type is not in either one of them, that means it is an undefined type.
                LocationData locationData = new LocationData(currentTypeNodeName, currentTypeOrClassNode.pos.sLine,
                        currentTypeOrClassNode.pos.sCol);
                if (unknownTypeRefs.add(locationData)) {
                    dlog.error(currentTypeOrClassNode.pos, DiagnosticCode.UNKNOWN_TYPE, currentTypeNodeName);
                }
            } else {
                for (BLangNode typeDefinition : typeDefinitions) {
                    if (typeDefinition.getKind() == NodeKind.TYPE_DEFINITION) {
                        BLangTypeDefinition typeDef = (BLangTypeDefinition) typeDefinition;
                        String typeName = typeDef.getName().getValue();
                        // Add the node name to the list.
                        visitedNodes.push(typeName);
                        // Recursively check for errors.
                        checkErrors(unresolvedType, (BLangType) typeDef.getTypeNode(), visitedNodes);
                        // We need to remove the added type node here since we have finished checking errors.
                        visitedNodes.pop();
                    } else {
                        BLangClassDefinition classDefinition = (BLangClassDefinition) typeDefinition;
                        visitedNodes.push(classDefinition.getName().getValue());
                        checkErrors(unresolvedType, classDefinition, visitedNodes);
                        visitedNodes.pop();
                    }
                }
            }
        }
    }

    private String getTypeOrClassName(BLangNode node) {
        return node instanceof TypeDefinition
                ? ((TypeDefinition) node).getName().getValue()
                : ((BLangClassDefinition) node).getName().getValue();
    }

    public boolean isUnknownTypeRef(BLangUserDefinedType bLangUserDefinedType) {
        LocationData locationData = new LocationData(bLangUserDefinedType.typeName.value,
                                                     bLangUserDefinedType.pos.sLine, bLangUserDefinedType.pos.sCol);
        return unknownTypeRefs.contains(locationData);
    }

    @Override
    public void visit(BLangTypeDefinition typeDefinition) {
        BType definedType = symResolver.resolveTypeNode(typeDefinition.typeNode, env);
        if (definedType == symTable.semanticError) {
            // TODO : Fix this properly. issue #21242
            return;
        }
        if (definedType == symTable.noType) {
            // This is to prevent concurrent modification exception.
            if (!this.unresolvedTypes.contains(typeDefinition)) {
                this.unresolvedTypes.add(typeDefinition);
            }
            return;
        }

        // Check for any circular type references
        if (typeDefinition.typeNode.getKind() == NodeKind.OBJECT_TYPE ||
                typeDefinition.typeNode.getKind() == NodeKind.RECORD_TYPE) {
            BLangStructureTypeNode structureTypeNode = (BLangStructureTypeNode) typeDefinition.typeNode;
            // For each referenced type, check whether the types are already resolved.
            // If not, then that type should get a higher precedence.
            for (BLangType typeRef : structureTypeNode.typeRefs) {
                BType referencedType = symResolver.resolveTypeNode(typeRef, env);
                if (referencedType == symTable.noType) {
                    if (!this.unresolvedTypes.contains(typeDefinition)) {
                        this.unresolvedTypes.add(typeDefinition);
                        return;
                    }
                }
            }
        }

        if (typeDefinition.typeNode.getKind() == NodeKind.FUNCTION_TYPE && definedType.tsymbol == null) {
            definedType.tsymbol = Symbols.createTypeSymbol(SymTag.FUNCTION_TYPE, Flags.asMask(typeDefinition.flagSet),
                                                           Names.EMPTY, env.enclPkg.symbol.pkgID, definedType,
                                                           env.scope.owner, typeDefinition.pos);
        }

        typeDefinition.precedence = this.typePrecedence++;
        BTypeSymbol typeDefSymbol;
        if (definedType.tsymbol.name != Names.EMPTY) {
            typeDefSymbol = definedType.tsymbol.createLabelSymbol();
        } else {
            typeDefSymbol = definedType.tsymbol;
        }
        typeDefSymbol.markdownDocumentation = getMarkdownDocAttachment(typeDefinition.markdownDocumentationAttachment);
        typeDefSymbol.name = names.fromIdNode(typeDefinition.getName());
        typeDefSymbol.pkgID = env.enclPkg.packageID;

        boolean distinctFlagPresent = isDistinctFlagPresent(typeDefinition);

        // todo: need to handle intersections
        if (distinctFlagPresent) {
            if (definedType.getKind() == TypeKind.ERROR) {
                BErrorType distinctType = getDistinctErrorType(typeDefinition, (BErrorType) definedType, typeDefSymbol);
                typeDefinition.typeNode.type = distinctType;
                definedType = distinctType;
            } else if (definedType.getKind() == TypeKind.OBJECT) {
                BObjectType distinctType = getDistinctObjectType(typeDefinition, (BObjectType) definedType,
                        typeDefSymbol);
                typeDefinition.typeNode.type = distinctType;
                definedType = distinctType;
            } else if (definedType.getKind() == TypeKind.UNION) {
                validateUnionForDistinctType((BUnionType) definedType, typeDefinition.pos);
            } else {
                dlog.error(typeDefinition.pos, DiagnosticCode.DISTINCT_TYPING_ONLY_SUPPORT_OBJECTS_AND_ERRORS);
            }
        }

        typeDefSymbol.flags |= Flags.asMask(typeDefinition.flagSet);
        // Reset public flag when set on a non public type.
        typeDefSymbol.flags &= getPublicFlagResetingMask(typeDefinition.flagSet, typeDefinition.typeNode);
        if (isDeprecated(typeDefinition.annAttachments)) {
            typeDefSymbol.flags |= Flags.DEPRECATED;
        }

        if (typeDefinition.annAttachments.stream()
                .anyMatch(attachment -> attachment.annotationName.value.equals(Names.ANNOTATION_TYPE_PARAM.value))) {
            // TODO : Clean this. Not a nice way to handle this.
            //  TypeParam is built-in annotation, and limited only within lang.* modules.
            if (PackageID.isLangLibPackageID(this.env.enclPkg.packageID)) {
                typeDefSymbol.type = typeParamAnalyzer.createTypeParam(typeDefSymbol.type, typeDefSymbol.name);
                typeDefSymbol.flags |= Flags.TYPE_PARAM;
                if (typeDefinition.typeNode.getKind() == NodeKind.ERROR_TYPE) {
                    typeDefSymbol.isLabel = false;
                }
            } else {
                dlog.error(typeDefinition.pos, DiagnosticCode.TYPE_PARAM_OUTSIDE_LANG_MODULE);
            }
        }
        definedType.flags |= typeDefSymbol.flags;

        typeDefinition.symbol = typeDefSymbol;
        boolean isLanglibModule = PackageID.isLangLibPackageID(this.env.enclPkg.packageID);
        if (isLanglibModule) {
            handleLangLibTypes(typeDefinition);
            return;
        }

        defineSymbol(typeDefinition.name.pos, typeDefSymbol);

        if (typeDefinition.typeNode.type.tag == TypeTags.ERROR) {
            // constructors are only defined for named types.
            defineErrorConstructorSymbol(typeDefinition.name.pos, typeDefSymbol);
        }
    }

    private BObjectType getDistinctObjectType(BLangTypeDefinition typeDefinition, BObjectType definedType,
                                              BTypeSymbol typeDefSymbol) {
        BObjectType definedObjType = definedType;
        // Create a new type for distinct type definition such as `type FooErr distinct BarErr;`
        // `typeDefSymbol` is different to `definedObjType.tsymbol` in a type definition statement that use
        // already defined type as the base type.
        if (definedObjType.tsymbol != typeDefSymbol) {
            BObjectType objType = new BObjectType(typeDefSymbol);
            typeDefSymbol.type = objType;
            definedObjType = objType;
        }
        boolean isPublicType = typeDefinition.flagSet.contains(Flag.PUBLIC);
        definedObjType.typeIdSet = calculateTypeIdSet(typeDefinition, isPublicType, definedType.typeIdSet);
        return definedObjType;
    }

    private void validateUnionForDistinctType(BUnionType definedType, DiagnosticPos pos) {
        Set<BType> memberTypes = definedType.getMemberTypes();
        TypeKind firstTypeKind = null;
        for (BType type : memberTypes) {
            TypeKind typeKind = type.getKind();
            if (firstTypeKind == null && (typeKind == TypeKind.ERROR || typeKind == TypeKind.OBJECT)) {
                firstTypeKind = typeKind;

            }
            if (typeKind != firstTypeKind) {
                dlog.error(pos, DiagnosticCode.DISTINCT_TYPING_ONLY_SUPPORT_OBJECTS_AND_ERRORS);
            }
        }
    }

    private BErrorType getDistinctErrorType(BLangTypeDefinition typeDefinition, BErrorType definedType,
                                            BTypeSymbol typeDefSymbol) {
        BErrorType definedErrorType = definedType;
        // Create a new type for distinct type definition such as `type FooErr distinct BarErr;`
        // `typeDefSymbol` is different to `definedErrorType.tsymbol` in a type definition statement that use
        // already defined type as the base type.
        if (definedErrorType.tsymbol != typeDefSymbol) {
            BErrorType bErrorType = new BErrorType(typeDefSymbol);
            bErrorType.detailType = definedErrorType.detailType;
            typeDefSymbol.type = bErrorType;
            definedErrorType = bErrorType;
        }
        boolean isPublicType = typeDefinition.flagSet.contains(Flag.PUBLIC);
        definedErrorType.typeIdSet = calculateTypeIdSet(typeDefinition, isPublicType, definedType.typeIdSet);
        return definedErrorType;
    }

    private BTypeIdSet calculateTypeIdSet(BLangTypeDefinition typeDefinition, boolean isPublicType,
                                          BTypeIdSet secondary) {
        String name = typeDefinition.flagSet.contains(Flag.ANONYMOUS)
                ? anonymousModelHelper.getNextDistinctErrorId(env.enclPkg.packageID)
                : typeDefinition.getName().value;

        return BTypeIdSet.from(env.enclPkg.packageID, name, isPublicType, secondary);
    }

    private boolean isDistinctFlagPresent(BLangTypeDefinition typeDefinition) {
        return typeDefinition.typeNode.flagSet.contains(Flag.DISTINCT);
    }

    private void handleLangLibTypes(BLangTypeDefinition typeDefinition) {

        // As per spec 2020R3 built-in types are limited only within lang.* modules.
        for (BLangAnnotationAttachment attachment : typeDefinition.annAttachments) {
            if (attachment.annotationName.value.equals(Names.ANNOTATION_TYPE_PARAM.value)) {
                BTypeSymbol typeDefSymbol = typeDefinition.symbol;
                typeDefSymbol.type = typeParamAnalyzer.createTypeParam(typeDefSymbol.type, typeDefSymbol.name);
                typeDefSymbol.flags |= Flags.TYPE_PARAM;
                break;
            } else if (attachment.annotationName.value.equals(Names.ANNOTATION_BUILTIN_SUBTYPE.value)) {
                // Type is pre-defined in symbol Table.
                BType type = symTable.getLangLibSubType(typeDefinition.name.value);
                typeDefinition.symbol = type.tsymbol;
                typeDefinition.type = type;
                typeDefinition.typeNode.type = type;
                typeDefinition.isBuiltinTypeDef = true;
                break;
            }
            throw new IllegalStateException("Not supported annotation attachment at:" + attachment.pos);
        }
        defineSymbol(typeDefinition.name.pos, typeDefinition.symbol);
        if (typeDefinition.typeNode.type.tag == TypeTags.ERROR) {
            // constructors are only defined for named types.
            defineErrorConstructorSymbol(typeDefinition.name.pos, typeDefinition.symbol);
        }
    }

    // If this type is defined to a public type or this is a anonymous type, return int with all bits set to 1,
    // so that we can bitwise and it with any flag and the original flag will not change.
    // If the type is not a public type then return a mask where public flag is set to zero and all others are set
    // to 1 so that we can perform bitwise and operation to remove the public flag from given flag.
    private int getPublicFlagResetingMask(Set<Flag> flagSet, BLangType typeNode) {
        boolean isAnonType =
                typeNode instanceof BLangStructureTypeNode && ((BLangStructureTypeNode) typeNode).isAnonymous;
        if (flagSet.contains(Flag.PUBLIC) || isAnonType) {
            return Integer.MAX_VALUE;
        } else {
            return ~Flags.PUBLIC;
        }
    }

    private void defineErrorConstructorSymbol(DiagnosticPos pos, BTypeSymbol typeDefSymbol) {
        BErrorType errorType = (BErrorType) typeDefSymbol.type;
        BConstructorSymbol symbol = new BConstructorSymbol(typeDefSymbol.flags, typeDefSymbol.name,
                                                           typeDefSymbol.pkgID, errorType, typeDefSymbol.owner, pos);
        symbol.kind = SymbolKind.ERROR_CONSTRUCTOR;
        symbol.scope = new Scope(symbol);
        symbol.retType = errorType;
        if (symResolver.checkForUniqueSymbol(pos, env, symbol)) {
            env.scope.define(symbol.name, symbol);
        }

        ((BErrorTypeSymbol) typeDefSymbol).ctorSymbol = symbol;
    }

    @Override
    public void visit(BLangWorker workerNode) {
        BInvokableSymbol workerSymbol = Symbols.createWorkerSymbol(Flags.asMask(workerNode.flagSet),
                                                                   names.fromIdNode(workerNode.name),
                                                                   env.enclPkg.symbol.pkgID, null, env.scope.owner,
                                                                   workerNode.pos);
        workerSymbol.markdownDocumentation = getMarkdownDocAttachment(workerNode.markdownDocumentationAttachment);
        workerNode.symbol = workerSymbol;
        defineSymbolWithCurrentEnvOwner(workerNode.pos, workerSymbol);
    }

    @Override
    public void visit(BLangService serviceNode) {
        BServiceSymbol serviceSymbol = Symbols.createServiceSymbol(Flags.asMask(serviceNode.flagSet),
                                                                   names.fromIdNode(serviceNode.name),
                                                                   env.enclPkg.symbol.pkgID, serviceNode.type,
                                                                   env.scope.owner, serviceNode.name.pos);
        serviceSymbol.markdownDocumentation = getMarkdownDocAttachment(serviceNode.markdownDocumentationAttachment);

        BType serviceObjectType = serviceNode.serviceClass.symbol.type;
        serviceNode.symbol = serviceSymbol;
        serviceNode.symbol.type = new BServiceType(serviceObjectType.tsymbol);
        serviceSymbol.scope = new Scope(serviceSymbol);

        // Caching values future validation.
        serviceNode.serviceClass.functions.stream().filter(func -> func.flagSet.contains(Flag.RESOURCE))
                .forEach(func -> serviceNode.resourceFunctions.add(func));
    }

    @Override
    public void visit(BLangFunction funcNode) {
        boolean validAttachedFunc = validateFuncReceiver(funcNode);
        boolean remoteFlagSetOnNode = Symbols.isFlagOn(Flags.asMask(funcNode.flagSet), Flags.REMOTE);

        if (!funcNode.attachedFunction && Symbols.isFlagOn(Flags.asMask(funcNode.flagSet), Flags.PRIVATE)) {
            dlog.error(funcNode.pos, DiagnosticCode.PRIVATE_FUNCTION_VISIBILITY, funcNode.name);
        }

        if (funcNode.receiver == null && !funcNode.attachedFunction && remoteFlagSetOnNode) {
            dlog.error(funcNode.pos, DiagnosticCode.REMOTE_IN_NON_OBJECT_FUNCTION, funcNode.name.value);
        }

        if (PackageID.isLangLibPackageID(env.enclPkg.symbol.pkgID)) {
            funcNode.flagSet.add(Flag.LANG_LIB);
        }

        BInvokableSymbol funcSymbol = Symbols.createFunctionSymbol(Flags.asMask(funcNode.flagSet),
                                                                   getFuncSymbolName(funcNode),
                                                                   env.enclPkg.symbol.pkgID, null, env.scope.owner,
                                                                   funcNode.hasBody(), funcNode.pos);
        funcSymbol.source = funcNode.pos.src.cUnitName;
        funcSymbol.markdownDocumentation = getMarkdownDocAttachment(funcNode.markdownDocumentationAttachment);
        SymbolEnv invokableEnv = SymbolEnv.createFunctionEnv(funcNode, funcSymbol.scope, env);
        defineInvokableSymbol(funcNode, funcSymbol, invokableEnv);
        funcNode.type = funcSymbol.type;

        if (isDeprecated(funcNode.annAttachments)) {
            funcSymbol.flags |= Flags.DEPRECATED;
        }
        // Define function receiver if any.
        if (funcNode.receiver != null) {
            defineAttachedFunctions(funcNode, funcSymbol, invokableEnv, validAttachedFunc);
        }
    }

    private boolean isDeprecated(List<BLangAnnotationAttachment> annAttachments) {
        for (BLangAnnotationAttachment annotationAttachment : annAttachments) {
            if (annotationAttachment.annotationName.getValue().equals(DEPRECATION_ANNOTATION)) {
                return true;
            }
        }
        return false;
    }

    @Override
    public void visit(BLangResource resourceNode) {
    }

    @Override
    public void visit(BLangConstant constant) {
        BType staticType;
        if (constant.typeNode != null) {
            staticType = symResolver.resolveTypeNode(constant.typeNode, env);
            if (staticType == symTable.noType) {
                constant.symbol = getConstantSymbol(constant);
                // This is to prevent concurrent modification exception.
                if (!this.unresolvedTypes.contains(constant)) {
                    this.unresolvedTypes.add(constant);
                }
                return;
            }
        } else {
            staticType = symTable.semanticError;
        }
        BConstantSymbol constantSymbol = getConstantSymbol(constant);
        constant.symbol = constantSymbol;

        NodeKind nodeKind = constant.expr.getKind();
        if (nodeKind == NodeKind.LITERAL || nodeKind == NodeKind.NUMERIC_LITERAL) {
            if (constant.typeNode != null) {
                if (types.isValidLiteral((BLangLiteral) constant.expr, staticType)) {
                    // A literal type constant is defined with correct type.
                    // Update the type of the finiteType node to the static type.
                    // This is done to make the type inferring work.
                    // eg: const decimal d = 5.0;
                    BLangFiniteTypeNode finiteType = (BLangFiniteTypeNode) constant.associatedTypeDefinition.typeNode;
                    BLangExpression valueSpaceExpr = finiteType.valueSpace.iterator().next();
                    valueSpaceExpr.type = staticType;
                    defineNode(constant.associatedTypeDefinition, env);

                    constantSymbol.type = constant.associatedTypeDefinition.symbol.type;
                    constantSymbol.literalType = staticType;
                } else {
                    // A literal type constant is defined with some incorrect type. Set the original
                    // types and continue the flow and let it fail at semantic analyzer.
                    defineNode(constant.associatedTypeDefinition, env);
                    constantSymbol.type = staticType;
                    constantSymbol.literalType = constant.expr.type;
                }
            } else {
                // A literal type constant is defined without the type.
                // Then the type of the symbol is the finite type.
                defineNode(constant.associatedTypeDefinition, env);
                constantSymbol.type = constant.associatedTypeDefinition.symbol.type;
                constantSymbol.literalType = constant.expr.type;
            }
        } else if (constant.typeNode != null) {
            constantSymbol.type = constantSymbol.literalType = staticType;
        }

        constantSymbol.markdownDocumentation = getMarkdownDocAttachment(constant.markdownDocumentationAttachment);
        if (isDeprecated(constant.annAttachments)) {
            constantSymbol.flags |= Flags.DEPRECATED;
        }
        // Add the symbol to the enclosing scope.
        if (!symResolver.checkForUniqueSymbol(constant.name.pos, env, constantSymbol)) {
            return;
        }

        if (constant.symbol.name == Names.IGNORE) {
            // Avoid symbol definition for constants with name '_'
            return;
        }
        // Add the symbol to the enclosing scope.
        env.scope.define(constantSymbol.name, constantSymbol);
    }

    private BConstantSymbol getConstantSymbol(BLangConstant constant) {
        // Create a new constant symbol.
        Name name = names.fromIdNode(constant.name);
        PackageID pkgID = env.enclPkg.symbol.pkgID;
        return new BConstantSymbol(Flags.asMask(constant.flagSet), name, pkgID,
                                   symTable.semanticError, symTable.noType, env.scope.owner, constant.pos);
    }

    @Override
    public void visit(BLangSimpleVariable varNode) {
        // assign the type to var type node
        if (varNode.type == null) {
            if (varNode.typeNode != null) {
                varNode.type = symResolver.resolveTypeNode(varNode.typeNode, env);
            } else {
                varNode.type = symTable.noType;
            }
        }

        Name varName = names.fromIdNode(varNode.name);
        if (varName == Names.EMPTY || varName == Names.IGNORE) {
            // This is a variable created for a return type
            // e.g. function foo() (int);
            return;
        }

        BVarSymbol varSymbol = defineVarSymbol(varNode.name.pos, varNode.flagSet, varNode.type, varName, env);
        if (isDeprecated(varNode.annAttachments)) {
            varSymbol.flags |= Flags.DEPRECATED;
        }
        varSymbol.markdownDocumentation = getMarkdownDocAttachment(varNode.markdownDocumentationAttachment);
        varNode.symbol = varSymbol;
        if (varNode.symbol.type.tsymbol != null && Symbols.isFlagOn(varNode.symbol.type.tsymbol.flags, Flags.CLIENT)) {
            varSymbol.tag = SymTag.ENDPOINT;
        }

        if (varSymbol.type.tag == TypeTags.FUTURE && ((BFutureType) varSymbol.type).workerDerivative) {
            Iterator<BLangLambdaFunction> lambdaFunctions = env.enclPkg.lambdaFunctions.iterator();
            while (lambdaFunctions.hasNext()) {
                BLangLambdaFunction lambdaFunction = lambdaFunctions.next();
                // let's inject future symbol to all the lambdas
                // last lambda needs to be skipped to avoid self reference
                // lambda's form others functions also need to be skiped
                BLangInvokableNode enclInvokable = lambdaFunction.capturedClosureEnv.enclInvokable;
                if (lambdaFunctions.hasNext() && enclInvokable != null && varSymbol.owner == enclInvokable.symbol) {
                    lambdaFunction.capturedClosureEnv.scope.define(varSymbol.name, varSymbol);
                }
            }
        }

        if (varSymbol.type.tag == TypeTags.INVOKABLE) {
            BInvokableSymbol symbol = (BInvokableSymbol) varSymbol;
            BInvokableTypeSymbol tsymbol = (BInvokableTypeSymbol) symbol.type.tsymbol;
            symbol.params = tsymbol.params;
            symbol.restParam = tsymbol.restParam;
            symbol.retType = tsymbol.returnType;
        }

        if (varSymbol.type.tag == TypeTags.NEVER && ((env.scope.owner.tag & SymTag.RECORD) != SymTag.RECORD)) {
            // check if the variable is defined as a 'never' type (except inside a record type)
            // if so, log an error
            dlog.error(varNode.pos, DiagnosticCode.NEVER_TYPED_VAR_DEF_NOT_ALLOWED, varSymbol.name);
        }
    }

    @Override
    public void visit(BLangTupleVariable varNode) {
        // assign the type to var type node
        if (varNode.type == null) {
            varNode.type = symResolver.resolveTypeNode(varNode.typeNode, env);
        }
    }

    @Override
    public void visit(BLangRecordVariable varNode) {
        if (varNode.type == null) {
            varNode.type = symResolver.resolveTypeNode(varNode.typeNode, env);
        }
    }

    @Override
    public void visit(BLangErrorVariable varNode) {
        if (varNode.type == null) {
            varNode.type = symResolver.resolveTypeNode(varNode.typeNode, env);
        }
    }

    public void visit(BLangXMLAttribute bLangXMLAttribute) {
        if (!(bLangXMLAttribute.name.getKind() == NodeKind.XML_QNAME)) {
            return;
        }

        BLangXMLQName qname = (BLangXMLQName) bLangXMLAttribute.name;

        // If the attribute is not an in-line namespace declaration, check for duplicate attributes.
        // If no duplicates, then define this attribute symbol.
        if (!bLangXMLAttribute.isNamespaceDeclr) {
            BXMLAttributeSymbol attrSymbol = new BXMLAttributeSymbol(qname.localname.value, qname.namespaceURI,
                                                                     env.enclPkg.symbol.pkgID, env.scope.owner,
                                                                     bLangXMLAttribute.pos);
            if (symResolver.checkForUniqueMemberSymbol(bLangXMLAttribute.pos, env, attrSymbol)) {
                env.scope.define(attrSymbol.name, attrSymbol);
                bLangXMLAttribute.symbol = attrSymbol;
            }
            return;
        }

        List<BLangExpression> exprs = bLangXMLAttribute.value.textFragments;
        String nsURI = null;

        // We reach here if the attribute is an in-line namesapce declaration.
        // Get the namespace URI, only if it is statically defined. Then define the namespace symbol.
        // This namespace URI is later used by the attributes, when they lookup for duplicate attributes.
        // TODO: find a better way to get the statically defined URI.
        NodeKind nodeKind = exprs.get(0).getKind();
        if (exprs.size() == 1 && (nodeKind == NodeKind.LITERAL || nodeKind == NodeKind.NUMERIC_LITERAL)) {
            nsURI = (String) ((BLangLiteral) exprs.get(0)).value;
        }

        String symbolName = qname.localname.value;
        if (symbolName.equals(XMLConstants.XMLNS_ATTRIBUTE)) {
            symbolName = XMLConstants.DEFAULT_NS_PREFIX;
        }
        BXMLNSSymbol xmlnsSymbol =
                new BXMLNSSymbol(names.fromString(symbolName), nsURI, env.enclPkg.symbol.pkgID, env.scope.owner,
                                 qname.localname.pos);
        if (symResolver.checkForUniqueMemberSymbol(bLangXMLAttribute.pos, env, xmlnsSymbol)) {
            env.scope.define(xmlnsSymbol.name, xmlnsSymbol);
            bLangXMLAttribute.symbol = xmlnsSymbol;
        }
    }

    @Override
    public void visit(BLangRecordTypeNode recordTypeNode) {
        SymbolEnv typeDefEnv = SymbolEnv.createTypeEnv(recordTypeNode, recordTypeNode.symbol.scope, env);
        defineRecordTypeNode(recordTypeNode, typeDefEnv);
    }

    private void defineRecordTypeNode(BLangRecordTypeNode recordTypeNode, SymbolEnv env) {
        BRecordType recordType = (BRecordType) recordTypeNode.symbol.type;
        recordTypeNode.type = recordType;

        // Define all the fields
        resolveFields(recordType, recordTypeNode, env);

        recordType.sealed = recordTypeNode.sealed;
        if (recordTypeNode.sealed && recordTypeNode.restFieldType != null) {
            dlog.error(recordTypeNode.restFieldType.pos, DiagnosticCode.REST_FIELD_NOT_ALLOWED_IN_SEALED_RECORDS);
            return;
        }

        List<BType> fieldTypes = new ArrayList<>(recordType.fields.size());
        for (BField field : recordType.fields.values()) {
            BType type = field.type;
            fieldTypes.add(type);
        }

        if (recordTypeNode.restFieldType == null) {
            symResolver.markParameterizedType(recordType, fieldTypes);
            if (recordTypeNode.sealed) {
                recordType.restFieldType = symTable.noType;
                return;
            }
            recordType.restFieldType = symTable.anydataType;
            return;
        }

        recordType.restFieldType = symResolver.resolveTypeNode(recordTypeNode.restFieldType, env);
        fieldTypes.add(recordType.restFieldType);
        symResolver.markParameterizedType(recordType, fieldTypes);
    }

    private Collector<BField, ?, LinkedHashMap<String, BField>> getFieldCollector() {
        BinaryOperator<BField> mergeFunc = (u, v) -> {
            throw new IllegalStateException(String.format("Duplicate key %s", u));
        };
        return Collectors.toMap(field -> field.name.value, Function.identity(), mergeFunc, LinkedHashMap::new);
    }

    // Private methods

    private void populateLangLibInSymTable(BPackageSymbol packageSymbol) {

        PackageID langLib = packageSymbol.pkgID;
        if (langLib.equals(ARRAY)) {
            symTable.langArrayModuleSymbol = packageSymbol;
            return;
        }
        if (langLib.equals(DECIMAL)) {
            symTable.langDecimalModuleSymbol = packageSymbol;
            return;
        }
        if (langLib.equals(ERROR)) {
            symTable.langErrorModuleSymbol = packageSymbol;
            return;
        }
        if (langLib.equals(FLOAT)) {
            symTable.langFloatModuleSymbol = packageSymbol;
            return;
        }
        if (langLib.equals(FUTURE)) {
            symTable.langFutureModuleSymbol = packageSymbol;
            return;
        }
        if (langLib.equals(INT)) {
            symTable.langIntModuleSymbol = packageSymbol;
            return;
        }
        if (langLib.equals(MAP)) {
            symTable.langMapModuleSymbol = packageSymbol;
            return;
        }
        if (langLib.equals(OBJECT)) {
            symTable.langObjectModuleSymbol = packageSymbol;
            return;
        }
        if (langLib.equals(STREAM)) {
            symTable.langStreamModuleSymbol = packageSymbol;
            return;
        }
        if (langLib.equals(STRING)) {
            symTable.langStringModuleSymbol = packageSymbol;
            return;
        }
        if (langLib.equals(TABLE)) {
            symTable.langTableModuleSymbol = packageSymbol;
            return;
        }
        if (langLib.equals(TYPEDESC)) {
            symTable.langTypedescModuleSymbol = packageSymbol;
            return;
        }
        if (langLib.equals(VALUE)) {
            symTable.langValueModuleSymbol = packageSymbol;
            return;
        }
        if (langLib.equals(XML)) {
            symTable.langXmlModuleSymbol = packageSymbol;
            return;
        }
        if (langLib.equals(BOOLEAN)) {
            symTable.langBooleanModuleSymbol = packageSymbol;
            return;
        }
        if (langLib.equals(QUERY)) {
            symTable.langQueryModuleSymbol = packageSymbol;
            return;
        }

        if (langLib.equals(TRANSACTION)) {
            symTable.langTransactionModuleSymbol = packageSymbol;
            return;
        }
    }

    private boolean isValidAnnotationType(BType type) {
        if (type == symTable.semanticError) {
            return false;
        }

        switch (type.tag) {
            case TypeTags.MAP:
                BType constraintType = ((BMapType) type).constraint;
                return isAnyDataOrReadOnlyTypeSkippingObjectType(constraintType);
            case TypeTags.RECORD:
                BRecordType recordType = (BRecordType) type;
                for (BField field : recordType.fields.values()) {
                    if (!isAnyDataOrReadOnlyTypeSkippingObjectType(field.type)) {
                        return false;
                    }
                }

                BType recordRestType = recordType.restFieldType;
                if (recordRestType == null || recordRestType == symTable.noType) {
                    return true;
                }

                return isAnyDataOrReadOnlyTypeSkippingObjectType(recordRestType);
            case TypeTags.ARRAY:
                BType elementType = ((BArrayType) type).eType;
                if ((elementType.tag == TypeTags.MAP) || (elementType.tag == TypeTags.RECORD)) {
                    return isValidAnnotationType(elementType);
                }
                return false;
        }

        return types.isAssignable(type, symTable.trueType);
    }

    private boolean isAnyDataOrReadOnlyTypeSkippingObjectType(BType type) {
        if (type == symTable.semanticError) {
            return false;
        }
        switch (type.tag) {
            case TypeTags.OBJECT:
                return true;
            case TypeTags.RECORD:
                BRecordType recordType = (BRecordType) type;
                for (BField field : recordType.fields.values()) {
                    if (!isAnyDataOrReadOnlyTypeSkippingObjectType(field.type)) {
                        return false;
                    }
                }
                BType recordRestType = recordType.restFieldType;
                if (recordRestType == null || recordRestType == symTable.noType) {
                    return true;
                }
                return isAnyDataOrReadOnlyTypeSkippingObjectType(recordRestType);
            case TypeTags.MAP:
                BType constraintType = ((BMapType) type).constraint;
                return isAnyDataOrReadOnlyTypeSkippingObjectType(constraintType);
            case TypeTags.UNION:
                for (BType memberType : ((BUnionType) type).getMemberTypes()) {
                    if (!isAnyDataOrReadOnlyTypeSkippingObjectType(memberType)) {
                        return false;
                    }
                }
                return true;
            case TypeTags.TUPLE:
                BTupleType tupleType = (BTupleType) type;
                for (BType tupMemType : tupleType.getTupleTypes()) {
                    if (!isAnyDataOrReadOnlyTypeSkippingObjectType(tupMemType)) {
                        return false;
                    }
                }
                BType tupRestType = tupleType.restType;
                if (tupRestType == null) {
                    return true;
                }
                return isAnyDataOrReadOnlyTypeSkippingObjectType(tupRestType);
            case TypeTags.TABLE:
                return isAnyDataOrReadOnlyTypeSkippingObjectType(((BTableType) type).constraint);
            case TypeTags.ARRAY:
                return isAnyDataOrReadOnlyTypeSkippingObjectType(((BArrayType) type).getElementType());
        }

        return types.isAssignable(type, symTable.anydataOrReadOnlyType);
    }


    /**
     * Visit each compilation unit (.bal file) and add each top-level node
     * in the compilation unit to the package node.
     *
     * @param pkgNode current package node
     */
    private void populatePackageNode(BLangPackage pkgNode) {
        List<BLangCompilationUnit> compUnits = pkgNode.getCompilationUnits();
        compUnits.forEach(compUnit -> populateCompilationUnit(pkgNode, compUnit));
    }

    /**
     * Visit each compilation unit (.bal file) and add each top-level node in the compilation unit to the
     * testable package node.
     *
     * @param pkgNode current package node
     * @param enclPkgImports imports of the enclosed package
     */
    private void populatePackageNode(BLangTestablePackage pkgNode, List<BLangImportPackage> enclPkgImports) {
        populatePackageNode(pkgNode);
    }

    /**
     * Visit each top-level node and add it to the package node.
     *
     * @param pkgNode  current package node
     * @param compUnit current compilation unit
     */
    private void populateCompilationUnit(BLangPackage pkgNode, BLangCompilationUnit compUnit) {
        compUnit.getTopLevelNodes().forEach(node -> addTopLevelNode(pkgNode, node));
    }

    private void addTopLevelNode(BLangPackage pkgNode, TopLevelNode node) {
        NodeKind kind = node.getKind();

        // Here we keep all the top-level nodes of a compilation unit (aka file) in exact same
        // order as they appear in the compilation unit. This list contains all the top-level
        // nodes of all the compilation units grouped by the compilation unit.
        // This allows other compiler phases to visit top-level nodes in the exact same order
        // as they appear in compilation units. This is required for error reporting.
        if (kind != NodeKind.PACKAGE_DECLARATION && kind != IMPORT) {
            pkgNode.topLevelNodes.add(node);
        }

        switch (kind) {
            case IMPORT:
                // TODO Verify the rules..
                // TODO Check whether the same package alias (if any) has been used for the same import
                // TODO The version of an import package can be specified only once for a package
                pkgNode.imports.add((BLangImportPackage) node);
                break;
            case FUNCTION:
                pkgNode.functions.add((BLangFunction) node);
                break;
            case TYPE_DEFINITION:
                pkgNode.typeDefinitions.add((BLangTypeDefinition) node);
                break;
            case SERVICE:
                pkgNode.services.add((BLangService) node);
                break;
            case VARIABLE:
                pkgNode.globalVars.add((BLangSimpleVariable) node);
                // TODO There are two kinds of package level variables, constant and regular variables.
                break;
            case ANNOTATION:
                // TODO
                pkgNode.annotations.add((BLangAnnotation) node);
                break;
            case XMLNS:
                pkgNode.xmlnsList.add((BLangXMLNS) node);
                break;
            case CONSTANT:
                pkgNode.constants.add((BLangConstant) node);
                break;
            case CLASS_DEFN:
                pkgNode.classDefinitions.add((BLangClassDefinition) node);
        }
    }

    private void defineErrorDetails(List<BLangTypeDefinition> typeDefNodes, SymbolEnv pkgEnv) {
        for (BLangTypeDefinition typeDef : typeDefNodes) {
            if (typeDef.typeNode.getKind() != NodeKind.ERROR_TYPE) {
                continue;
            }

            BLangErrorType errorTypeNode = (BLangErrorType) typeDef.typeNode;
            SymbolEnv typeDefEnv = SymbolEnv.createTypeEnv(errorTypeNode, typeDef.symbol.scope, pkgEnv);

            BType detailType = Optional.ofNullable(errorTypeNode.detailType)
                                        .map(bLangType -> symResolver.resolveTypeNode(bLangType, typeDefEnv))
                                        .orElse(symTable.detailType);

            BErrorType errorType = (BErrorType) typeDef.symbol.type;
            errorType.detailType = detailType;
        }
    }

    private void defineFields(List<BLangNode> typeDefNodes, SymbolEnv pkgEnv) {
        for (BLangNode typeDef : typeDefNodes) {
            if (typeDef.getKind() == NodeKind.CLASS_DEFN) {
                defineFieldsOfClassDef((BLangClassDefinition) typeDef, pkgEnv);
            } else if (typeDef.getKind() == NodeKind.TYPE_DEFINITION) {
                defineFieldsOfObjectOrRecordTypeDef((BLangTypeDefinition) typeDef, pkgEnv);
            }
        }
    }

    private void defineFieldsOfClassDef(BLangClassDefinition classDefinition, SymbolEnv env) {
        SymbolEnv typeDefEnv = SymbolEnv.createClassEnv(classDefinition, classDefinition.symbol.scope, env);
        BObjectTypeSymbol tSymbol = (BObjectTypeSymbol) classDefinition.symbol;
        BObjectType objType = (BObjectType) tSymbol.type;

        for (BLangSimpleVariable field : classDefinition.fields) {
            defineNode(field, typeDefEnv);
            if (field.symbol.type == symTable.semanticError) {
                continue;
            }
            objType.fields.put(field.name.value, new BField(names.fromIdNode(field.name), field.pos, field.symbol));
        }

        // todo: check for class fields and object fields
        defineReferencedClassFields(classDefinition, typeDefEnv, objType);
    }

    private void defineFieldsOfObjectOrRecordTypeDef(BLangTypeDefinition typeDef, SymbolEnv pkgEnv) {
        NodeKind nodeKind = typeDef.typeNode.getKind();
        if (nodeKind != NodeKind.OBJECT_TYPE && nodeKind != NodeKind.RECORD_TYPE) {
            return;
        }

        // Create typeDef type
        BStructureType structureType = (BStructureType) typeDef.symbol.type;
        BLangStructureTypeNode structureTypeNode = (BLangStructureTypeNode) typeDef.typeNode;
        SymbolEnv typeDefEnv = SymbolEnv.createTypeEnv(structureTypeNode, typeDef.symbol.scope, pkgEnv);

        // Define all the fields
        resolveFields(structureType, structureTypeNode, typeDefEnv);

        if (typeDef.symbol.kind != SymbolKind.RECORD) {
            return;
        }

        BLangRecordTypeNode recordTypeNode = (BLangRecordTypeNode) structureTypeNode;
        BRecordType recordType = (BRecordType) structureType;
        recordType.sealed = recordTypeNode.sealed;
        if (recordTypeNode.sealed && recordTypeNode.restFieldType != null) {
            dlog.error(recordTypeNode.restFieldType.pos, DiagnosticCode.REST_FIELD_NOT_ALLOWED_IN_SEALED_RECORDS);
            return;
        }

        if (recordTypeNode.restFieldType == null) {
            if (recordTypeNode.sealed) {
                recordType.restFieldType = symTable.noType;
                return;
            }
            recordType.restFieldType = symTable.anydataType;
            return;
        }

        recordType.restFieldType = symResolver.resolveTypeNode(recordTypeNode.restFieldType, typeDefEnv);
    }

    private void resolveFields(BStructureType structureType, BLangStructureTypeNode structureTypeNode,
                               SymbolEnv typeDefEnv) {
        structureType.fields = structureTypeNode.fields.stream()
                .peek(field -> defineNode(field, typeDefEnv))
                .filter(field -> field.symbol.type != symTable.semanticError) // filter out erroneous fields
                .map(field -> new BField(names.fromIdNode(field.name), field.pos, field.symbol))
                .collect(getFieldCollector());

        // Resolve and add the fields of the referenced types to this object.
        resolveReferencedFields(structureTypeNode, typeDefEnv);

        for (BLangSimpleVariable field : structureTypeNode.referencedFields) {
            defineNode(field, typeDefEnv);
            if (field.symbol.type == symTable.semanticError) {
                continue;
            }
            structureType.fields.put(field.name.value, new BField(names.fromIdNode(field.name), field.pos,
                                                                  field.symbol));
        }
    }

    private void defineMembers(List<BLangNode> typeDefNodes, SymbolEnv pkgEnv) {
        for (BLangNode node : typeDefNodes) {
            if (node.getKind() == NodeKind.CLASS_DEFN) {
                defineMembersOfClassDef(pkgEnv, (BLangClassDefinition) node);
            } else if (node.getKind() == NodeKind.TYPE_DEFINITION) {
                defineMemberOfObjectOrRecordDef(pkgEnv, (BLangTypeDefinition) node);
            }
        }
    }

    private void defineMemberOfObjectOrRecordDef(SymbolEnv pkgEnv, BLangTypeDefinition node) {
        BLangTypeDefinition typeDef = node;
        if (typeDef.typeNode.getKind() == NodeKind.USER_DEFINED_TYPE) {
            return;
        }
        if (typeDef.typeNode.getKind() == NodeKind.OBJECT_TYPE) {
            BObjectType objectType = (BObjectType) typeDef.symbol.type;

            if (objectType.mutableType != null) {
                // If this is an object type definition defined for an immutable type.
                // We skip defining methods here since they would either be defined already, or would be defined
                // later.
                return;
            }

            BLangObjectTypeNode objTypeNode = (BLangObjectTypeNode) typeDef.typeNode;
            SymbolEnv objMethodsEnv =
                    SymbolEnv.createObjectMethodsEnv(objTypeNode, (BObjectTypeSymbol) objTypeNode.symbol, pkgEnv);

            // Define the functions defined within the object
            defineObjectInitFunction(objTypeNode, objMethodsEnv);
            objTypeNode.functions.forEach(f -> {
                f.setReceiver(ASTBuilderUtil.createReceiver(typeDef.pos, objectType));
                defineNode(f, objMethodsEnv);
            });

            Set<String> includedFunctionNames = new HashSet<>();
            // Add the attached functions of the referenced types to this object.
            // Here it is assumed that all the attached functions of the referred type are
            // resolved by the time we reach here. It is achieved by ordering the typeDefs
            // according to the precedence.
            for (BLangType typeRef : objTypeNode.typeRefs) {
                if (typeRef.type.tsymbol == null || typeRef.type.tsymbol.kind != SymbolKind.OBJECT) {
                    continue;
                }

                List<BAttachedFunction> functions = ((BObjectTypeSymbol) typeRef.type.tsymbol).attachedFuncs;
                for (BAttachedFunction function : functions) {
                    defineReferencedFunction(typeDef.pos, typeDef.flagSet, objMethodsEnv,
                            typeRef, function, includedFunctionNames, typeDef.symbol,
                            ((BLangObjectTypeNode) typeDef.typeNode).functions);
                }
            }
        }
    }

    private void validateReadOnlyIntersectionTypeDefinitions(List<BLangTypeDefinition> typeDefNodes) {
        Set<BType> loggedTypes = new HashSet<>();

        for (BLangTypeDefinition typeDefNode : typeDefNodes) {
            BLangType typeNode = typeDefNode.typeNode;
            NodeKind kind = typeNode.getKind();
            if (kind == NodeKind.INTERSECTION_TYPE_NODE) {
                BType currentType = typeNode.type;

                if (currentType.tag != TypeTags.INTERSECTION) {
                    continue;
                }

                BIntersectionType intersectionType = (BIntersectionType) currentType;

                BType effectiveType = intersectionType.effectiveType;
                if (!loggedTypes.add(effectiveType)) {
                    continue;
                }

                boolean hasNonReadOnlyElement = false;
                for (BType constituentType : intersectionType.getConstituentTypes()) {
                    if (constituentType == symTable.readonlyType) {
                        continue;
                    }

                    if (!types.isSelectivelyImmutableType(constituentType, true, true)) {
                        hasNonReadOnlyElement = true;
                        break;
                    }
                }

                if (hasNonReadOnlyElement) {
                    dlog.error(typeDefNode.typeNode.pos, DiagnosticCode.INVALID_INTERSECTION_TYPE, typeNode);
                    typeNode.type = symTable.semanticError;
                }

                continue;
            }

            BStructureType immutableType;
            BStructureType mutableType;

            if (kind == NodeKind.OBJECT_TYPE) {
                BObjectType currentType = (BObjectType) typeNode.type;
                mutableType = currentType.mutableType;
                if (mutableType == null) {
                    continue;
                }
                immutableType = currentType;
            } else if (kind == NodeKind.RECORD_TYPE) {
                BRecordType currentType = (BRecordType) typeNode.type;
                mutableType = currentType.mutableType;
                if (mutableType == null) {
                    continue;
                }
                immutableType = currentType;
            } else {
                continue;
            }

            if (!loggedTypes.add(immutableType)) {
                continue;
            }

            if (!types.isSelectivelyImmutableType(mutableType, false, true)) {
                dlog.error(typeDefNode.typeNode.pos, DiagnosticCode.INVALID_INTERSECTION_TYPE, immutableType);
                typeNode.type = symTable.semanticError;
            }
        }
    }

    private void defineUndefinedReadOnlyTypes(List<BLangTypeDefinition> typeDefNodes, List<BLangNode> typDefs,
                                              SymbolEnv pkgEnv) {
        // Any newly added typedefs are due to `T & readonly` typed fields. Once the fields are set for all
        // type-definitions we can revisit the newly added type-definitions and define the fields and members for them.
        populateImmutableTypeFieldsAndMembers(typeDefNodes, pkgEnv);

        // If all the fields of a structure are readonly, mark the structure type itself as readonly.
        // If the type is a `readonly object` validate if all fields are compatible.
        validateFieldsAndSetReadOnlyType(typDefs, pkgEnv);
    }

    private void populateImmutableTypeFieldsAndMembers(List<BLangTypeDefinition> typeDefNodes, SymbolEnv pkgEnv) {
        int size = typeDefNodes.size();
        for (int i = 0; i < size; i++) {
            BLangTypeDefinition typeDef = typeDefNodes.get(i);
            NodeKind nodeKind = typeDef.typeNode.getKind();
            if (nodeKind == NodeKind.OBJECT_TYPE) {
                if (((BObjectType) typeDef.symbol.type).mutableType == null) {
                    continue;
                }
            } else if (nodeKind == NodeKind.RECORD_TYPE) {
                if (((BRecordType) typeDef.symbol.type).mutableType == null) {
                    continue;
                }
            } else {
                continue;
            }

            SymbolEnv typeDefEnv = SymbolEnv.createTypeEnv(typeDef.typeNode, typeDef.symbol.scope, pkgEnv);
            ImmutableTypeCloner.defineUndefinedImmutableFields(typeDef, types, typeDefEnv, symTable,
                                                               anonymousModelHelper, names);

            if (nodeKind != NodeKind.OBJECT_TYPE) {
                continue;
            }

            BObjectType immutableObjectType = (BObjectType) typeDef.symbol.type;
            BObjectType mutableObjectType = immutableObjectType.mutableType;

            ImmutableTypeCloner.defineObjectFunctions((BObjectTypeSymbol) immutableObjectType.tsymbol,
                                                      (BObjectTypeSymbol) mutableObjectType.tsymbol, names, symTable);
        }
    }

    private void validateFieldsAndSetReadOnlyType(List<BLangNode> typeDefNodes, SymbolEnv pkgEnv) {
        int origSize = typeDefNodes.size();
        for (int i = 0; i < origSize; i++) {
            BLangNode typeDefOrClass = typeDefNodes.get(i);
            if (typeDefOrClass.getKind() == NodeKind.CLASS_DEFN) {
                setReadOnlynessOfClassDef((BLangClassDefinition) typeDefOrClass, pkgEnv);
                continue;
            } else if (typeDefOrClass.getKind() != NodeKind.TYPE_DEFINITION) {
                continue;
            }

            BLangTypeDefinition typeDef = (BLangTypeDefinition) typeDefOrClass;
            BLangType typeNode = typeDef.typeNode;
            NodeKind nodeKind = typeNode.getKind();
            if (nodeKind != NodeKind.OBJECT_TYPE && nodeKind != NodeKind.RECORD_TYPE) {
                continue;
            }

            BTypeSymbol symbol = typeDef.symbol;
            BStructureType structureType = (BStructureType) symbol.type;

            if (Symbols.isFlagOn(structureType.flags, Flags.READONLY)) {
                if (structureType.tag != TypeTags.OBJECT || structureType instanceof BServiceType) {
                    continue;
                }

                BObjectType objectType = (BObjectType) structureType;
                if (objectType.mutableType != null) {
                    // This is an object defined due to `T & readonly` like usage, thus validation has been done
                    // already.
                    continue;
                }

                DiagnosticPos pos = typeDef.pos;
                // We reach here for `readonly object`s.
                // We now validate if it is a valid `readonly object` - i.e., all the fields are compatible readonly
                // types.
                if (!types.isSelectivelyImmutableType(objectType, new HashSet<>())) {
                    dlog.error(pos, DiagnosticCode.INVALID_READONLY_OBJECT_TYPE, objectType);
                    return;
                }

                SymbolEnv typeDefEnv = SymbolEnv.createTypeEnv(typeNode, symbol.scope, pkgEnv);
                for (BField field : objectType.fields.values()) {
                    BType type = field.type;

                    Set<Flag> flagSet;
                    if (typeNode.getKind() == NodeKind.OBJECT_TYPE) {
                        flagSet = ((BLangObjectTypeNode) typeNode).flagSet;
                    } else if (typeNode.getKind() == NodeKind.USER_DEFINED_TYPE) {
                        flagSet = ((BLangUserDefinedType) typeNode).flagSet;
                    } else {
                        flagSet = new HashSet<>();
                    }

                    if (!types.isInherentlyImmutableType(type)) {
                        field.type = field.symbol.type = ImmutableTypeCloner.getImmutableIntersectionType(
                                pos, types, (SelectivelyImmutableReferenceType) type, typeDefEnv, symTable,
                                anonymousModelHelper, names, flagSet);

                    }

                    field.symbol.flags |= Flags.READONLY;
                }
                continue;
            }

            if (nodeKind == NodeKind.RECORD_TYPE && !(((BRecordType) structureType).sealed)) {
                continue;
            }

            boolean allReadOnlyFields = true;

            Collection<BField> fields = structureType.fields.values();

            if (fields.isEmpty()) {
                continue;
            }

            for (BField field : fields) {
                if (!Symbols.isFlagOn(field.symbol.flags, Flags.READONLY)) {
                    allReadOnlyFields = false;
                    break;
                }
            }

            if (allReadOnlyFields) {
                structureType.tsymbol.flags |= Flags.READONLY;
                structureType.flags |= Flags.READONLY;
            }
        }
    }

    private void setReadOnlynessOfClassDef(BLangClassDefinition classDef, SymbolEnv pkgEnv) {
        BObjectType objectType = (BObjectType) classDef.type;
        DiagnosticPos pos = classDef.pos;

        if (objectType instanceof BServiceType) {
            return;
        }

        if (Symbols.isFlagOn(classDef.type.flags, Flags.READONLY)) {
            if (!types.isSelectivelyImmutableType(objectType, new HashSet<>())) {
                dlog.error(pos, DiagnosticCode.INVALID_READONLY_OBJECT_TYPE, objectType);
                return;
            }

            SymbolEnv typeDefEnv = SymbolEnv.createClassEnv(classDef, objectType.tsymbol.scope, pkgEnv);
            for (BField field : objectType.fields.values()) {
                BType type = field.type;

                if (!types.isInherentlyImmutableType(type)) {
                    field.type = field.symbol.type = ImmutableTypeCloner.getImmutableIntersectionType(
                            pos, types, (SelectivelyImmutableReferenceType) type, typeDefEnv, symTable,
                            anonymousModelHelper, names, classDef.flagSet);

                }

                field.symbol.flags |= Flags.READONLY;
            }
        } else {
            Collection<BField> fields = objectType.fields.values();
            if (fields.isEmpty()) {
                return;
            }

            for (BField field : fields) {
                if (!Symbols.isFlagOn(field.symbol.flags, Flags.READONLY)) {
                    return;
                }
            }

            classDef.type.tsymbol.flags |= Flags.READONLY;
            classDef.type.flags |= Flags.READONLY;
        }
    }

    private void defineInvokableSymbol(BLangInvokableNode invokableNode, BInvokableSymbol funcSymbol,
                                       SymbolEnv invokableEnv) {
        invokableNode.symbol = funcSymbol;
        defineSymbol(invokableNode.name.pos, funcSymbol);
        invokableEnv.scope = funcSymbol.scope;
        defineInvokableSymbolParams(invokableNode, funcSymbol, invokableEnv);
    }

    private void defineInvokableSymbolParams(BLangInvokableNode invokableNode, BInvokableSymbol invokableSymbol,
                                             SymbolEnv invokableEnv) {
        boolean foundDefaultableParam = false;
        List<BVarSymbol> paramSymbols = new ArrayList<>();
        invokableNode.clonedEnv = invokableEnv.shallowClone();
        for (BLangSimpleVariable varNode : invokableNode.requiredParams) {
            defineNode(varNode, invokableEnv);
            if (varNode.expr != null) {
                foundDefaultableParam = true;
            }
            if (varNode.expr == null && foundDefaultableParam) {
                dlog.error(varNode.pos, REQUIRED_PARAM_DEFINED_AFTER_DEFAULTABLE_PARAM);
            }
            BVarSymbol symbol = varNode.symbol;
            if (varNode.flagSet.contains(Flag.PUBLIC)) {
                symbol.flags |= Flags.PUBLIC;
            }
            if (varNode.expr != null) {
                symbol.flags |= Flags.OPTIONAL;
                symbol.defaultableParam = true;
            }
            paramSymbols.add(symbol);
        }

        if (!invokableNode.desugaredReturnType) {
            symResolver.resolveTypeNode(invokableNode.returnTypeNode, invokableEnv);
        }
        invokableSymbol.params = paramSymbols;
        invokableSymbol.retType = invokableNode.returnTypeNode.type;

        // Create function type
        List<BType> paramTypes = paramSymbols.stream()
                .map(paramSym -> paramSym.type)
                .collect(Collectors.toList());

        BInvokableTypeSymbol functionTypeSymbol = Symbols.createInvokableTypeSymbol(SymTag.FUNCTION_TYPE,
                                                                                    invokableSymbol.flags,
                                                                                    env.enclPkg.symbol.pkgID,
                                                                                    invokableSymbol.type,
                                                                                    env.scope.owner, invokableNode.pos);
        functionTypeSymbol.params = invokableSymbol.params;
        functionTypeSymbol.returnType = invokableSymbol.retType;

        BType restType = null;
        if (invokableNode.restParam != null) {
            defineNode(invokableNode.restParam, invokableEnv);
            invokableSymbol.restParam = invokableNode.restParam.symbol;
            functionTypeSymbol.restParam = invokableSymbol.restParam;
            restType = invokableSymbol.restParam.type;
        }
        invokableSymbol.type = new BInvokableType(paramTypes, restType, invokableNode.returnTypeNode.type, null);
        invokableSymbol.type.tsymbol = functionTypeSymbol;
    }

    private void defineSymbol(DiagnosticPos pos, BSymbol symbol) {
        symbol.scope = new Scope(symbol);
        if (symResolver.checkForUniqueSymbol(pos, env, symbol)) {
            env.scope.define(symbol.name, symbol);
        }
    }

    public void defineSymbol(DiagnosticPos pos, BSymbol symbol, SymbolEnv env) {
        symbol.scope = new Scope(symbol);
        if (symResolver.checkForUniqueSymbol(pos, env, symbol)) {
            env.scope.define(symbol.name, symbol);
        }
    }

    /**
     * Define a symbol that is unique only for the current scope.
     *
     * @param pos Line number information of the source file
     * @param symbol Symbol to be defines
     * @param env Environment to define the symbol
     */
    public void defineShadowedSymbol(DiagnosticPos pos, BSymbol symbol, SymbolEnv env) {
        symbol.scope = new Scope(symbol);
        if (symResolver.checkForUniqueSymbolInCurrentScope(pos, env, symbol, symbol.tag)) {
            env.scope.define(symbol.name, symbol);
        }
    }

    public void defineTypeNarrowedSymbol(DiagnosticPos pos, SymbolEnv targetEnv, BVarSymbol symbol, BType type) {
        if (symbol.owner.tag == SymTag.PACKAGE) {
            // Avoid defining shadowed symbol for global vars, since the type is not narrowed.
            return;
        }

        BVarSymbol varSymbol = createVarSymbol(symbol.flags, type, symbol.name, targetEnv, pos);
        if (type.tag == TypeTags.INVOKABLE && type.tsymbol != null) {
            BInvokableTypeSymbol tsymbol = (BInvokableTypeSymbol) type.tsymbol;
            BInvokableSymbol invokableSymbol = (BInvokableSymbol) varSymbol;
            invokableSymbol.params = tsymbol.params;
            invokableSymbol.restParam = tsymbol.restParam;
            invokableSymbol.retType = tsymbol.returnType;
            invokableSymbol.flags = tsymbol.flags;
        }
        varSymbol.owner = symbol.owner;
        varSymbol.originalSymbol = symbol;
        defineShadowedSymbol(pos, varSymbol, targetEnv);
    }

    private void defineSymbolWithCurrentEnvOwner(DiagnosticPos pos, BSymbol symbol) {
        symbol.scope = new Scope(env.scope.owner);
        if (symResolver.checkForUniqueSymbol(pos, env, symbol)) {
            env.scope.define(symbol.name, symbol);
        }
    }

    public BVarSymbol defineVarSymbol(DiagnosticPos pos, Set<Flag> flagSet, BType varType, Name varName,
                                      SymbolEnv env) {
        // Create variable symbol
        Scope enclScope = env.scope;
        BVarSymbol varSymbol = createVarSymbol(flagSet, varType, varName, env, pos);

        // Add it to the enclosing scope
        if (!symResolver.checkForUniqueSymbol(pos, env, varSymbol)) {
            varSymbol.type = symTable.semanticError;
        }
        enclScope.define(varSymbol.name, varSymbol);
        return varSymbol;
    }

    public void defineExistingVarSymbolInEnv(BVarSymbol varSymbol, SymbolEnv env) {
        if (!symResolver.checkForUniqueSymbol(env, varSymbol)) {
            varSymbol.type = symTable.semanticError;
        }
        env.scope.define(varSymbol.name, varSymbol);
    }

    public BVarSymbol createVarSymbol(Set<Flag> flagSet, BType varType, Name varName, SymbolEnv env,
                                      DiagnosticPos pos) {
        return createVarSymbol(Flags.asMask(flagSet), varType, varName, env, pos);
    }

    public BVarSymbol createVarSymbol(int flags, BType varType, Name varName, SymbolEnv env, DiagnosticPos pos) {
        BType safeType = types.getSafeType(varType, true, false);
        BVarSymbol varSymbol;
        if (safeType.tag == TypeTags.INVOKABLE) {
            varSymbol = new BInvokableSymbol(SymTag.VARIABLE, flags, varName, env.enclPkg.symbol.pkgID, varType,
                                             env.scope.owner, pos);
            varSymbol.kind = SymbolKind.FUNCTION;
        } else {
            varSymbol = new BVarSymbol(flags, varName, env.enclPkg.symbol.pkgID, varType, env.scope.owner, pos);
            if (varType.tsymbol != null && Symbols.isFlagOn(varType.tsymbol.flags, Flags.CLIENT)) {
                varSymbol.tag = SymTag.ENDPOINT;
            }
        }
        return varSymbol;
    }

    private void defineObjectInitFunction(BLangObjectTypeNode object, SymbolEnv conEnv) {
        BLangFunction initFunction = object.initFunction;
        if (initFunction == null) {
            return;
        }

        //Set cached receiver to the init function
        initFunction.receiver = ASTBuilderUtil.createReceiver(object.pos, object.type);

        initFunction.attachedFunction = true;
        initFunction.flagSet.add(Flag.ATTACHED);
        defineNode(initFunction, conEnv);
    }

    private void defineClassInitFunction(BLangClassDefinition classDefinition, SymbolEnv conEnv) {
        BLangFunction initFunction = classDefinition.initFunction;
        if (initFunction == null) {
            return;
        }

        //Set cached receiver to the init function
        initFunction.receiver = ASTBuilderUtil.createReceiver(classDefinition.pos, classDefinition.type);

        initFunction.attachedFunction = true;
        initFunction.flagSet.add(Flag.ATTACHED);
        defineNode(initFunction, conEnv);
    }

    private void defineAttachedFunctions(BLangFunction funcNode, BInvokableSymbol funcSymbol,
                                         SymbolEnv invokableEnv, boolean isValidAttachedFunc) {
        BTypeSymbol typeSymbol = funcNode.receiver.type.tsymbol;

        // Check whether there exists a struct field with the same name as the function name.
        if (isValidAttachedFunc) {
            if (typeSymbol.tag == SymTag.OBJECT) {
                validateFunctionsAttachedToObject(funcNode, funcSymbol);
            } else if (typeSymbol.tag == SymTag.RECORD) {
                validateFunctionsAttachedToRecords(funcNode, funcSymbol);
            }
        }

        defineNode(funcNode.receiver, invokableEnv);
        funcSymbol.receiverSymbol = funcNode.receiver.symbol;
    }

    private void validateFunctionsAttachedToRecords(BLangFunction funcNode, BInvokableSymbol funcSymbol) {
        BInvokableType funcType = (BInvokableType) funcSymbol.type;
        BRecordTypeSymbol recordSymbol = (BRecordTypeSymbol) funcNode.receiver.type.tsymbol;

        recordSymbol.initializerFunc = new BAttachedFunction(
                names.fromIdNode(funcNode.name), funcSymbol, funcType, funcNode.pos);
    }

    private void validateFunctionsAttachedToObject(BLangFunction funcNode, BInvokableSymbol funcSymbol) {

        BInvokableType funcType = (BInvokableType) funcSymbol.type;
        BObjectTypeSymbol objectSymbol = (BObjectTypeSymbol) funcNode.receiver.type.tsymbol;
        BAttachedFunction attachedFunc = new BAttachedFunction(names.fromIdNode(funcNode.name), funcSymbol, funcType,
                                                               funcNode.pos);

        validateRemoteFunctionAttachedToObject(funcNode, objectSymbol);
        validateResourceFunctionAttachedToObject(funcNode, objectSymbol);

        // Check whether this attached function is a object initializer.
        if (!funcNode.objInitFunction) {
            objectSymbol.attachedFuncs.add(attachedFunc);
            return;
        }

        types.validateErrorOrNilReturn(funcNode, DiagnosticCode.INVALID_OBJECT_CONSTRUCTOR);
        objectSymbol.initializerFunc = attachedFunc;
    }

    private void validateRemoteFunctionAttachedToObject(BLangFunction funcNode, BObjectTypeSymbol objectSymbol) {
        if (!Symbols.isFlagOn(Flags.asMask(funcNode.flagSet), Flags.REMOTE)) {
            return;
        }
        funcNode.symbol.flags |= Flags.REMOTE;

        if (!Symbols.isFlagOn(objectSymbol.flags, Flags.CLIENT)) {
            this.dlog.error(funcNode.pos, DiagnosticCode.REMOTE_FUNCTION_IN_NON_CLIENT_OBJECT);
        }
    }

    private void validateResourceFunctionAttachedToObject(BLangFunction funcNode, BObjectTypeSymbol objectSymbol) {
        if (Symbols.isFlagOn(objectSymbol.flags, Flags.SERVICE)
                && (Symbols.isFlagOn(Flags.asMask(funcNode.flagSet), Flags.PUBLIC)
                || Symbols.isFlagOn(Flags.asMask(funcNode.flagSet), Flags.PRIVATE))) {
            this.dlog.error(funcNode.pos, DiagnosticCode.SERVICE_FUNCTION_INVALID_MODIFIER);
        }
        if (!Symbols.isFlagOn(Flags.asMask(funcNode.flagSet), Flags.RESOURCE)) {
            return;
        }
        funcNode.symbol.flags |= Flags.RESOURCE;

        if (!Symbols.isFlagOn(objectSymbol.flags, Flags.SERVICE)) {
            this.dlog.error(funcNode.pos, DiagnosticCode.RESOURCE_FUNCTION_IN_NON_SERVICE_OBJECT);
        }

        types.validateErrorOrNilReturn(funcNode, DiagnosticCode.RESOURCE_FUNCTION_INVALID_RETURN_TYPE);
    }

    private StatementNode createAssignmentStmt(BLangSimpleVariable variable, BVarSymbol varSym, BSymbol fieldVar) {
        //Create LHS reference variable
        BLangSimpleVarRef varRef = (BLangSimpleVarRef) TreeBuilder.createSimpleVariableReferenceNode();
        varRef.pos = variable.pos;
        varRef.variableName = (BLangIdentifier) createIdentifier(fieldVar.name.getValue());
        varRef.pkgAlias = (BLangIdentifier) TreeBuilder.createIdentifierNode();
        varRef.symbol = fieldVar;
        varRef.type = fieldVar.type;

        //Create RHS variable reference
        BLangSimpleVarRef exprVar = (BLangSimpleVarRef) TreeBuilder.createSimpleVariableReferenceNode();
        exprVar.pos = variable.pos;
        exprVar.variableName = (BLangIdentifier) createIdentifier(varSym.name.getValue());
        exprVar.pkgAlias = (BLangIdentifier) TreeBuilder.createIdentifierNode();
        exprVar.symbol = varSym;
        exprVar.type = varSym.type;

        //Create assignment statement
        BLangAssignment assignmentStmt = (BLangAssignment) TreeBuilder.createAssignmentNode();
        assignmentStmt.expr = exprVar;
        assignmentStmt.pos = variable.pos;
        assignmentStmt.setVariable(varRef);
        return assignmentStmt;
    }

    private IdentifierNode createIdentifier(String value) {
        IdentifierNode node = TreeBuilder.createIdentifierNode();
        if (value != null) {
            node.setValue(value);
        }
        return node;
    }

    private boolean validateFuncReceiver(BLangFunction funcNode) {
        if (funcNode.receiver == null) {
            return true;
        }

        if (funcNode.receiver.type == null) {
            funcNode.receiver.type = symResolver.resolveTypeNode(funcNode.receiver.typeNode, env);
        }
        if (funcNode.receiver.type.tag == TypeTags.SEMANTIC_ERROR) {
            return true;
        }

        if (funcNode.receiver.type.tag == TypeTags.OBJECT
                && !this.env.enclPkg.symbol.pkgID.equals(funcNode.receiver.type.tsymbol.pkgID)) {
            dlog.error(funcNode.receiver.pos, DiagnosticCode.FUNC_DEFINED_ON_NON_LOCAL_TYPE,
                    funcNode.name.value, funcNode.receiver.type.toString());
            return false;
        }
        return true;
    }

    private Name getFuncSymbolName(BLangFunction funcNode) {
        if (funcNode.receiver != null) {
            return names.fromString(Symbols.getAttachedFuncSymbolName(
                    funcNode.receiver.type.tsymbol.name.value, funcNode.name.value));
        }
        return names.fromIdNode(funcNode.name);
    }

    private Name getFieldSymbolName(BLangSimpleVariable receiver, BLangSimpleVariable variable) {
        return names.fromString(Symbols.getAttachedFuncSymbolName(
                receiver.type.tsymbol.name.value, variable.name.value));
    }

    private MarkdownDocAttachment getMarkdownDocAttachment(BLangMarkdownDocumentation docNode) {
        if (docNode == null) {
            return new MarkdownDocAttachment();
        }
        MarkdownDocAttachment docAttachment = new MarkdownDocAttachment();
        docAttachment.description = docNode.getDocumentation();

        docNode.getParameters().forEach(p ->
                docAttachment.parameters.add(new MarkdownDocAttachment.Parameter(p.parameterName.value,
                        p.getParameterDocumentation())));

        docAttachment.returnValueDescription = docNode.getReturnParameterDocumentation();
        return docAttachment;
    }

    private void resolveReferencedFields(BLangStructureTypeNode structureTypeNode, SymbolEnv typeDefEnv) {
        Set<BSymbol> referencedTypes = new HashSet<>();
        List<BLangType> invalidTypeRefs = new ArrayList<>();
        // Get the inherited fields from the type references

        Map<String, BLangSimpleVariable> fieldNames = new HashMap<>();
        for (BLangSimpleVariable fieldVariable : structureTypeNode.fields) {
            fieldNames.put(fieldVariable.name.value, fieldVariable);
        }

        structureTypeNode.referencedFields = structureTypeNode.typeRefs.stream().flatMap(typeRef -> {
            BType referredType = symResolver.resolveTypeNode(typeRef, typeDefEnv);
            if (referredType == symTable.semanticError) {
                return Stream.empty();
            }

            // Check for duplicate type references
            if (!referencedTypes.add(referredType.tsymbol)) {
                dlog.error(typeRef.pos, DiagnosticCode.REDECLARED_TYPE_REFERENCE, typeRef);
                return Stream.empty();
            }

            if (structureTypeNode.type.tag == TypeTags.OBJECT) {
                if (referredType.tag != TypeTags.OBJECT) {
                    dlog.error(typeRef.pos, DiagnosticCode.INCOMPATIBLE_TYPE_REFERENCE, typeRef);
                    invalidTypeRefs.add(typeRef);
                    return Stream.empty();
                }

                BObjectType objectType = (BObjectType) referredType;
                if (structureTypeNode.type.tsymbol.owner != referredType.tsymbol.owner) {
                    for (BField field : objectType.fields.values()) {
                        if (!Symbols.isPublic(field.symbol)) {
                            dlog.error(typeRef.pos, DiagnosticCode.INCOMPATIBLE_TYPE_REFERENCE_NON_PUBLIC_MEMBERS,
                                       typeRef);
                            invalidTypeRefs.add(typeRef);
                            return Stream.empty();
                        }
                    }

                    for (BAttachedFunction func : ((BObjectTypeSymbol) objectType.tsymbol).attachedFuncs) {
                        if (!Symbols.isPublic(func.symbol)) {
                            dlog.error(typeRef.pos, DiagnosticCode.INCOMPATIBLE_TYPE_REFERENCE_NON_PUBLIC_MEMBERS,
                                       typeRef);
                            invalidTypeRefs.add(typeRef);
                            return Stream.empty();
                        }
                    }
                }
            }

            if (structureTypeNode.type.tag == TypeTags.RECORD && referredType.tag != TypeTags.RECORD) {
                dlog.error(typeRef.pos, DiagnosticCode.INCOMPATIBLE_RECORD_TYPE_REFERENCE, typeRef);
                invalidTypeRefs.add(typeRef);
                return Stream.empty();
            }

            // Here it is assumed that all the fields of the referenced types are resolved
            // by the time we reach here. It is achieved by ordering the typeDefs according
            // to the precedence.
            // Default values of fields are not inherited.
            return ((BStructureType) referredType).fields.values().stream().filter(f -> {
                if (fieldNames.containsKey(f.name.value)) {
                    BLangSimpleVariable existingVariable = fieldNames.get(f.name.value);
                    return !types.isAssignable(existingVariable.type, f.type);
                }
                return true;
            }).map(field -> {
                BLangSimpleVariable var = ASTBuilderUtil.createVariable(typeRef.pos, field.name.value, field.type);
                var.flagSet = field.symbol.getFlags();
                return var;
            });
        }).collect(Collectors.toList());
        structureTypeNode.typeRefs.removeAll(invalidTypeRefs);
    }

    private void defineReferencedFunction(DiagnosticPos pos, Set<Flag> flagSet, SymbolEnv objEnv, BLangType typeRef,
                                          BAttachedFunction referencedFunc, Set<String> includedFunctionNames,
                                          BTypeSymbol typeDefSymbol, List<BLangFunction> declaredFunctions) {
        String referencedFuncName = referencedFunc.funcName.value;
        Name funcName = names.fromString(
                Symbols.getAttachedFuncSymbolName(typeDefSymbol.name.value, referencedFuncName));
        BSymbol matchingObjFuncSym = symResolver.lookupSymbolInMainSpace(objEnv, funcName);

        if (matchingObjFuncSym != symTable.notFoundSymbol) {
            if (!includedFunctionNames.add(referencedFuncName)) {
                dlog.error(typeRef.pos, DiagnosticCode.REDECLARED_SYMBOL, referencedFuncName);
                return;
            }

            if (Symbols.isFunctionDeclaration(matchingObjFuncSym) && Symbols.isFunctionDeclaration(
                    referencedFunc.symbol)) {
                BLangFunction matchingFunc = findFunctionBySymbol(declaredFunctions, matchingObjFuncSym);
                DiagnosticPos methodPos = matchingFunc != null ? matchingFunc.pos : typeRef.pos;
                dlog.error(methodPos, DiagnosticCode.REDECLARED_FUNCTION_FROM_TYPE_REFERENCE,
                           referencedFunc.funcName, typeRef);
            }

            if (!hasSameFunctionSignature((BInvokableSymbol) matchingObjFuncSym, referencedFunc.symbol)) {
                BLangFunction matchingFunc = findFunctionBySymbol(declaredFunctions, matchingObjFuncSym);
                DiagnosticPos methodPos = matchingFunc != null ? matchingFunc.pos : typeRef.pos;
                dlog.error(methodPos, DiagnosticCode.REFERRED_FUNCTION_SIGNATURE_MISMATCH,
                           getCompleteFunctionSignature(referencedFunc.symbol),
                           getCompleteFunctionSignature((BInvokableSymbol) matchingObjFuncSym));
            }
            return;
        }

        if (Symbols.isPrivate(referencedFunc.symbol)) {
            // we should not copy private functions.
            return;
        }

        // If not, define the function symbol within the object.
        // Take a copy of the symbol, with the new name, and the package ID same as the object type.
        BInvokableSymbol funcSymbol = ASTBuilderUtil.duplicateFunctionDeclarationSymbol(referencedFunc.symbol,
<<<<<<< HEAD
                typeDefSymbol, funcName, typeDefSymbol.pkgID);
=======
                                                                                        typeDef.symbol, funcName,
                                                                                        typeDef.symbol.pkgID,
                                                                                        typeRef.pos);
>>>>>>> b35c5b5b
        defineSymbol(typeRef.pos, funcSymbol, objEnv);

        // Create and define the parameters and receiver. This should be done after defining the function symbol.
        SymbolEnv funcEnv = SymbolEnv.createFunctionEnv(null, funcSymbol.scope, objEnv);
        funcSymbol.params.forEach(param -> defineSymbol(typeRef.pos, param, funcEnv));
        if (funcSymbol.restParam != null) {
            defineSymbol(typeRef.pos, funcSymbol.restParam, funcEnv);
        }
        funcSymbol.receiverSymbol =
                defineVarSymbol(pos, flagSet, typeDefSymbol.type, Names.SELF, funcEnv);

        // Cache the function symbol.
        BAttachedFunction attachedFunc =
<<<<<<< HEAD
                new BAttachedFunction(referencedFunc.funcName, funcSymbol, (BInvokableType) funcSymbol.type);
        ((BObjectTypeSymbol) typeDefSymbol).attachedFuncs.add(attachedFunc);
        ((BObjectTypeSymbol) typeDefSymbol).referencedFunctions.add(attachedFunc);
    }

    private BLangFunction findFunctionBySymbol(List<BLangFunction> declaredFunctions, BSymbol symbol) {
        for (BLangFunction fn : declaredFunctions) {
            if (fn.symbol == symbol) {
                return fn;
            }
        }
        return null;
=======
                new BAttachedFunction(referencedFunc.funcName, funcSymbol, (BInvokableType) funcSymbol.type,
                                      referencedFunc.pos);
        ((BObjectTypeSymbol) typeDef.symbol).attachedFuncs.add(attachedFunc);
        ((BObjectTypeSymbol) typeDef.symbol).referencedFunctions.add(attachedFunc);
>>>>>>> b35c5b5b
    }

    private boolean hasSameFunctionSignature(BInvokableSymbol attachedFuncSym, BInvokableSymbol referencedFuncSym) {
        if (!hasSameVisibilityModifier(referencedFuncSym.flags, attachedFuncSym.flags)) {
            return false;
        }

        if (!types.isAssignable(attachedFuncSym.type, referencedFuncSym.type)) {
            return false;
        }

        List<BVarSymbol> params = referencedFuncSym.params;
        for (int i = 0; i < params.size(); i++) {
            BVarSymbol referencedFuncParam = params.get(i);
            BVarSymbol attachedFuncParam = attachedFuncSym.params.get(i);
            if (!referencedFuncParam.name.value.equals(attachedFuncParam.name.value) ||
                    !hasSameVisibilityModifier(referencedFuncParam.flags, attachedFuncParam.flags)) {
                return false;
            }
        }

        if (referencedFuncSym.restParam != null && attachedFuncSym.restParam != null) {
            return referencedFuncSym.restParam.name.value.equals(attachedFuncSym.restParam.name.value);
        }

        return referencedFuncSym.restParam == null && attachedFuncSym.restParam == null;
    }

    private boolean hasSameVisibilityModifier(int flags1, int flags2) {
        int xorOfFlags = flags1 ^ flags2;
        return ((xorOfFlags & Flags.PUBLIC) != Flags.PUBLIC) && ((xorOfFlags & Flags.PRIVATE) != Flags.PRIVATE);
    }

    private String getCompleteFunctionSignature(BInvokableSymbol funcSymbol) {
        StringBuilder signatureBuilder = new StringBuilder();
        StringJoiner paramListBuilder = new StringJoiner(", ", "(", ")");

        String visibilityModifier = "";
        if (Symbols.isPublic(funcSymbol)) {
            visibilityModifier = "public ";
        } else if (Symbols.isPrivate(funcSymbol)) {
            visibilityModifier = "private ";
        }

        signatureBuilder.append(visibilityModifier).append("function ")
                .append(funcSymbol.name.value.split("\\.")[1]);

        funcSymbol.params.forEach(param -> paramListBuilder.add(
                (Symbols.isPublic(param) ? "public " : "") + param.type.toString() + " " + param.name.value));

        if (funcSymbol.restParam != null) {
            paramListBuilder.add(((BArrayType) funcSymbol.restParam.type).eType.toString() + "... " +
                                         funcSymbol.restParam.name.value);
        }

        signatureBuilder.append(paramListBuilder.toString());

        if (funcSymbol.retType != symTable.nilType) {
            signatureBuilder.append(" returns ").append(funcSymbol.retType.toString());
        }

        return signatureBuilder.toString();
    }

    private BPackageSymbol duplicatePackagSymbol(BPackageSymbol originalSymbol) {
        BPackageSymbol copy = new BPackageSymbol(originalSymbol.pkgID, originalSymbol.owner, originalSymbol.flags,
                                                 originalSymbol.pos);
        copy.initFunctionSymbol = originalSymbol.initFunctionSymbol;
        copy.startFunctionSymbol = originalSymbol.startFunctionSymbol;
        copy.stopFunctionSymbol = originalSymbol.stopFunctionSymbol;
        copy.testInitFunctionSymbol = originalSymbol.testInitFunctionSymbol;
        copy.testStartFunctionSymbol = originalSymbol.testStartFunctionSymbol;
        copy.testStopFunctionSymbol = originalSymbol.testStopFunctionSymbol;
        copy.packageFile = originalSymbol.packageFile;
        copy.compiledPackage = originalSymbol.compiledPackage;
        copy.entryPointExists = originalSymbol.entryPointExists;
        copy.scope = originalSymbol.scope;
        copy.owner = originalSymbol.owner;
        return copy;
    }

    private boolean isSameImport(BLangImportPackage importPkgNode, BPackageSymbol importSymbol) {
        if (!importPkgNode.orgName.value.equals(importSymbol.pkgID.orgName.value)) {
            return false;
        }

        BLangIdentifier pkgName = importPkgNode.pkgNameComps.get(importPkgNode.pkgNameComps.size() - 1);
        return pkgName.value.equals(importSymbol.pkgID.name.value);
    }

    private void resolveAndSetFunctionTypeFromRHSLambda(BLangSimpleVariable variable, SymbolEnv env) {
        BLangFunction function = ((BLangLambdaFunction) variable.expr).function;
        variable.type = symResolver.createInvokableType(function.getParameters(),
                                                        function.restParam, function.returnTypeNode,
                                                        Flags.asMask(variable.flagSet), env, function.pos);
    }

    /**
     * Holds imports that are resolved and unresolved.
     */
    public static class ImportResolveHolder {
        public BLangImportPackage resolved;
        public List<BLangImportPackage> unresolved;

        public ImportResolveHolder() {
            this.unresolved = new ArrayList<>();
        }

        public ImportResolveHolder(BLangImportPackage resolved) {
            this.resolved = resolved;
            this.unresolved = new ArrayList<>();
        }
    }

    /**
     * Used to store location data for encountered unknown types in `checkErrors` method.
     *
     * @since 0.985.0
     */
    class LocationData {

        private String name;
        private int row;
        private int column;

        LocationData(String name, int row, int column) {
            this.name = name;
            this.row = row;
            this.column = column;
        }

        @Override
        public boolean equals(Object o) {
            if (this == o) {
                return true;
            }
            if (o == null || getClass() != o.getClass()) {
                return false;
            }
            LocationData that = (LocationData) o;
            return row == that.row &&
                    column == that.column &&
                    name.equals(that.name);
        }

        @Override
        public int hashCode() {
            return Objects.hash(name, row, column);
        }
    }
}<|MERGE_RESOLUTION|>--- conflicted
+++ resolved
@@ -2729,13 +2729,8 @@
         // If not, define the function symbol within the object.
         // Take a copy of the symbol, with the new name, and the package ID same as the object type.
         BInvokableSymbol funcSymbol = ASTBuilderUtil.duplicateFunctionDeclarationSymbol(referencedFunc.symbol,
-<<<<<<< HEAD
-                typeDefSymbol, funcName, typeDefSymbol.pkgID);
-=======
-                                                                                        typeDef.symbol, funcName,
-                                                                                        typeDef.symbol.pkgID,
+                typeDefSymbol, funcName, typeDefSymbol.pkgID,
                                                                                         typeRef.pos);
->>>>>>> b35c5b5b
         defineSymbol(typeRef.pos, funcSymbol, objEnv);
 
         // Create and define the parameters and receiver. This should be done after defining the function symbol.
@@ -2749,8 +2744,8 @@
 
         // Cache the function symbol.
         BAttachedFunction attachedFunc =
-<<<<<<< HEAD
-                new BAttachedFunction(referencedFunc.funcName, funcSymbol, (BInvokableType) funcSymbol.type);
+                new BAttachedFunction(referencedFunc.funcName, funcSymbol, (BInvokableType) funcSymbol.type,
+                                      referencedFunc.pos);
         ((BObjectTypeSymbol) typeDefSymbol).attachedFuncs.add(attachedFunc);
         ((BObjectTypeSymbol) typeDefSymbol).referencedFunctions.add(attachedFunc);
     }
@@ -2762,12 +2757,6 @@
             }
         }
         return null;
-=======
-                new BAttachedFunction(referencedFunc.funcName, funcSymbol, (BInvokableType) funcSymbol.type,
-                                      referencedFunc.pos);
-        ((BObjectTypeSymbol) typeDef.symbol).attachedFuncs.add(attachedFunc);
-        ((BObjectTypeSymbol) typeDef.symbol).referencedFunctions.add(attachedFunc);
->>>>>>> b35c5b5b
     }
 
     private boolean hasSameFunctionSignature(BInvokableSymbol attachedFuncSym, BInvokableSymbol referencedFuncSym) {
