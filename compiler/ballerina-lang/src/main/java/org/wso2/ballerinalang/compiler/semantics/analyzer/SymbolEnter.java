--- conflicted
+++ resolved
@@ -133,10 +133,6 @@
 import org.wso2.ballerinalang.compiler.util.Name;
 import org.wso2.ballerinalang.compiler.util.Names;
 import org.wso2.ballerinalang.compiler.util.TypeTags;
-<<<<<<< HEAD
-import org.wso2.ballerinalang.compiler.util.diagnotic.DiagnosticPos;
-=======
->>>>>>> dfa1fba9
 import org.wso2.ballerinalang.util.Flags;
 
 import java.util.ArrayList;
@@ -422,15 +418,7 @@
     }
 
     private void populateDistinctTypeIdsFromIncludedTypeReferences(BLangTypeDefinition typeDefinition) {
-<<<<<<< HEAD
-        if (!typeDefinition.typeNode.flagSet.contains(Flag.DISTINCT)) {
-            return;
-        }
-
-        if (typeDefinition.typeNode.type.tag != TypeTags.OBJECT) {
-=======
         if (typeDefinition.typeNode.getKind() != NodeKind.OBJECT_TYPE) {
->>>>>>> dfa1fba9
             return;
         }
 
@@ -443,29 +431,17 @@
             }
             BObjectType refType = (BObjectType) typeRef.type;
 
-<<<<<<< HEAD
-            typeIdSet.primary.addAll(refType.typeIdSet.primary);
-            typeIdSet.secondary.addAll(refType.typeIdSet.secondary);
-=======
             if (!refType.typeIdSet.primary.isEmpty()) {
                 typeIdSet.primary.addAll(refType.typeIdSet.primary);
             }
             if (!refType.typeIdSet.secondary.isEmpty()) {
                 typeIdSet.secondary.addAll(refType.typeIdSet.secondary);
             }
->>>>>>> dfa1fba9
         }
     }
 
     private void populateDistinctTypeIdsFromIncludedTypeReferences(BLangClassDefinition typeDef) {
         BLangClassDefinition classDefinition = typeDef;
-<<<<<<< HEAD
-        if (!classDefinition.flagSet.contains(Flag.DISTINCT)) {
-            return;
-        }
-
-=======
->>>>>>> dfa1fba9
         BTypeIdSet typeIdSet = ((BObjectType) classDefinition.type).typeIdSet;
 
         for (BLangType typeRef : classDefinition.typeRefs) {
@@ -474,17 +450,12 @@
             }
             BObjectType refType = (BObjectType) typeRef.type;
 
-<<<<<<< HEAD
-            typeIdSet.primary.addAll(refType.typeIdSet.primary);
-            typeIdSet.secondary.addAll(refType.typeIdSet.secondary);
-=======
             if (!refType.typeIdSet.primary.isEmpty()) {
                 typeIdSet.primary.addAll(refType.typeIdSet.primary);
             }
             if (!refType.typeIdSet.secondary.isEmpty()) {
                 typeIdSet.secondary.addAll(refType.typeIdSet.secondary);
             }
->>>>>>> dfa1fba9
         }
     }
 
@@ -559,21 +530,13 @@
 
             // Check for duplicate type references
             if (!referencedTypes.add(referredType.tsymbol)) {
-<<<<<<< HEAD
-                dlog.error(typeRef.pos, DiagnosticCode.REDECLARED_TYPE_REFERENCE, typeRef);
-=======
                 dlog.error(typeRef.pos, DiagnosticErrorCode.REDECLARED_TYPE_REFERENCE, typeRef);
->>>>>>> dfa1fba9
                 return Stream.empty();
             }
 
             if (classDefinition.type.tag == TypeTags.OBJECT) {
                 if (referredType.tag != TypeTags.OBJECT) {
-<<<<<<< HEAD
-                    dlog.error(typeRef.pos, DiagnosticCode.INCOMPATIBLE_TYPE_REFERENCE, typeRef);
-=======
                     dlog.error(typeRef.pos, DiagnosticErrorCode.INCOMPATIBLE_TYPE_REFERENCE, typeRef);
->>>>>>> dfa1fba9
                     invalidTypeRefs.add(typeRef);
                     return Stream.empty();
                 }
@@ -582,11 +545,7 @@
                 if (classDefinition.type.tsymbol.owner != referredType.tsymbol.owner) {
                     for (BField field : objectType.fields.values()) {
                         if (!Symbols.isPublic(field.symbol)) {
-<<<<<<< HEAD
-                            dlog.error(typeRef.pos, DiagnosticCode.INCOMPATIBLE_TYPE_REFERENCE_NON_PUBLIC_MEMBERS,
-=======
                             dlog.error(typeRef.pos, DiagnosticErrorCode.INCOMPATIBLE_TYPE_REFERENCE_NON_PUBLIC_MEMBERS,
->>>>>>> dfa1fba9
                                     typeRef);
                             invalidTypeRefs.add(typeRef);
                             return Stream.empty();
@@ -595,11 +554,7 @@
 
                     for (BAttachedFunction func : ((BObjectTypeSymbol) objectType.tsymbol).attachedFuncs) {
                         if (!Symbols.isPublic(func.symbol)) {
-<<<<<<< HEAD
-                            dlog.error(typeRef.pos, DiagnosticCode.INCOMPATIBLE_TYPE_REFERENCE_NON_PUBLIC_MEMBERS,
-=======
                             dlog.error(typeRef.pos, DiagnosticErrorCode.INCOMPATIBLE_TYPE_REFERENCE_NON_PUBLIC_MEMBERS,
->>>>>>> dfa1fba9
                                     typeRef);
                             invalidTypeRefs.add(typeRef);
                             return Stream.empty();
@@ -654,11 +609,7 @@
 
         BTypeSymbol tSymbol = Symbols.createClassSymbol(Flags.asMask(flags), className, env.enclPkg.symbol.pkgID, null,
                                                         env.scope.owner, classDefinition.name.pos,
-<<<<<<< HEAD
-                                                        getOrigin(className));
-=======
                                                         getOrigin(className, flags));
->>>>>>> dfa1fba9
         tSymbol.scope = new Scope(tSymbol);
         tSymbol.markdownDocumentation = getMarkdownDocAttachment(classDefinition.markdownDocumentationAttachment);
 
@@ -681,16 +632,11 @@
         }
 
         if (flags.contains(Flag.DISTINCT)) {
-<<<<<<< HEAD
-            objectType.typeIdSet = BTypeIdSet.from(env.enclPkg.symbol.pkgID, classDefinition.name.value, isPublicType,
-                    BTypeIdSet.emptySet());
-=======
             objectType.typeIdSet = BTypeIdSet.from(env.enclPkg.symbol.pkgID, classDefinition.name.value, isPublicType);
         }
 
         if (flags.contains(Flag.CLIENT)) {
             objectType.flags |= Flags.CLIENT;
->>>>>>> dfa1fba9
         }
 
         tSymbol.type = objectType;
@@ -1109,11 +1055,7 @@
             // `memberTypeNodeName` to the end of the list to complete the cyclic dependency when
             // printing the error.
             visitedNodes.push(currentTypeNodeName);
-<<<<<<< HEAD
-            dlog.error((DiagnosticPos) unresolvedType.getPosition(), DiagnosticCode.CYCLIC_TYPE_REFERENCE,
-=======
             dlog.error((Location) unresolvedType.getPosition(), DiagnosticErrorCode.CYCLIC_TYPE_REFERENCE,
->>>>>>> dfa1fba9
                     visitedNodes);
             // We need to remove the last occurrence since we use this list in a recursive call.
             // Otherwise, unwanted types will get printed in the cyclic dependency error.
@@ -1132,11 +1074,7 @@
             }
             // Add the `currentTypeNodeName` to complete the cycle.
             dependencyList.add(currentTypeNodeName);
-<<<<<<< HEAD
-            dlog.error((DiagnosticPos) unresolvedType.getPosition(), DiagnosticCode.CYCLIC_TYPE_REFERENCE,
-=======
             dlog.error((Location) unresolvedType.getPosition(), DiagnosticErrorCode.CYCLIC_TYPE_REFERENCE,
->>>>>>> dfa1fba9
                     dependencyList);
         } else {
             // Check whether the current type node is in the unresolved list. If it is in the list, we need to
@@ -1147,18 +1085,11 @@
             if (typeDefinitions.isEmpty()) {
                 // If a type is declared, it should either get defined successfully or added to the unresolved
                 // types list. If a type is not in either one of them, that means it is an undefined type.
-<<<<<<< HEAD
-                LocationData locationData = new LocationData(currentTypeNodeName, currentTypeOrClassNode.pos.sLine,
-                        currentTypeOrClassNode.pos.sCol);
-                if (unknownTypeRefs.add(locationData)) {
-                    dlog.error(currentTypeOrClassNode.pos, DiagnosticCode.UNKNOWN_TYPE, currentTypeNodeName);
-=======
                 LocationData locationData = new LocationData(
                         currentTypeNodeName, currentTypeOrClassNode.pos.lineRange().startLine().line(),
                         currentTypeOrClassNode.pos.lineRange().startLine().offset());
                 if (unknownTypeRefs.add(locationData)) {
                     dlog.error(currentTypeOrClassNode.pos, DiagnosticErrorCode.UNKNOWN_TYPE, currentTypeNodeName);
->>>>>>> dfa1fba9
                 }
             } else {
                 for (BLangNode typeDefinition : typeDefinitions) {
@@ -1327,11 +1258,7 @@
         return definedObjType;
     }
 
-<<<<<<< HEAD
-    private void validateUnionForDistinctType(BUnionType definedType, DiagnosticPos pos) {
-=======
     private void validateUnionForDistinctType(BUnionType definedType, Location pos) {
->>>>>>> dfa1fba9
         Set<BType> memberTypes = definedType.getMemberTypes();
         TypeKind firstTypeKind = null;
         for (BType type : memberTypes) {
@@ -1479,22 +1406,14 @@
             funcNode.flagSet.add(Flag.LANG_LIB);
         }
 
-<<<<<<< HEAD
-        DiagnosticPos symbolPos = funcNode.flagSet.contains(Flag.LAMBDA) ? symTable.builtinPos : funcNode.name.pos;
-=======
         Location symbolPos = funcNode.flagSet.contains(Flag.LAMBDA) ?
                                                         symTable.builtinPos : funcNode.name.pos;
->>>>>>> dfa1fba9
         BInvokableSymbol funcSymbol = Symbols.createFunctionSymbol(Flags.asMask(funcNode.flagSet),
                                                                    getFuncSymbolName(funcNode),
                                                                    env.enclPkg.symbol.pkgID, null, env.scope.owner,
                                                                    funcNode.hasBody(), symbolPos,
                                                                    getOrigin(funcNode.name.value));
-<<<<<<< HEAD
-        funcSymbol.source = funcNode.pos.src.cUnitName;
-=======
         funcSymbol.source = funcNode.pos.lineRange().filePath();
->>>>>>> dfa1fba9
         funcSymbol.markdownDocumentation = getMarkdownDocAttachment(funcNode.markdownDocumentationAttachment);
         SymbolEnv invokableEnv = SymbolEnv.createFunctionEnv(funcNode, funcSymbol.scope, env);
         defineInvokableSymbol(funcNode, funcSymbol, invokableEnv);
@@ -2057,48 +1976,6 @@
             }
             objType.fields.put(field.name.value, new BField(names.fromIdNode(field.name), field.pos, field.symbol));
         }
-<<<<<<< HEAD
-
-        // todo: check for class fields and object fields
-        defineReferencedClassFields(classDefinition, typeDefEnv, objType);
-    }
-
-    private void defineFieldsOfObjectOrRecordTypeDef(BLangTypeDefinition typeDef, SymbolEnv pkgEnv) {
-        NodeKind nodeKind = typeDef.typeNode.getKind();
-        if (nodeKind != NodeKind.OBJECT_TYPE && nodeKind != NodeKind.RECORD_TYPE) {
-            return;
-        }
-
-        // Create typeDef type
-        BStructureType structureType = (BStructureType) typeDef.symbol.type;
-        BLangStructureTypeNode structureTypeNode = (BLangStructureTypeNode) typeDef.typeNode;
-        SymbolEnv typeDefEnv = SymbolEnv.createTypeEnv(structureTypeNode, typeDef.symbol.scope, pkgEnv);
-
-        // Define all the fields
-        resolveFields(structureType, structureTypeNode, typeDefEnv);
-
-        if (typeDef.symbol.kind != SymbolKind.RECORD) {
-            return;
-        }
-
-        BLangRecordTypeNode recordTypeNode = (BLangRecordTypeNode) structureTypeNode;
-        BRecordType recordType = (BRecordType) structureType;
-        recordType.sealed = recordTypeNode.sealed;
-        if (recordTypeNode.sealed && recordTypeNode.restFieldType != null) {
-            dlog.error(recordTypeNode.restFieldType.pos, DiagnosticCode.REST_FIELD_NOT_ALLOWED_IN_SEALED_RECORDS);
-            return;
-        }
-
-        if (recordTypeNode.restFieldType == null) {
-            if (recordTypeNode.sealed) {
-                recordType.restFieldType = symTable.noType;
-                return;
-            }
-            recordType.restFieldType = symTable.anydataType;
-            return;
-        }
-
-=======
 
         // todo: check for class fields and object fields
         defineReferencedClassFields(classDefinition, typeDefEnv, objType);
@@ -2139,7 +2016,6 @@
             return;
         }
 
->>>>>>> dfa1fba9
         recordType.restFieldType = symResolver.resolveTypeNode(recordTypeNode.restFieldType, typeDefEnv);
     }
 
@@ -2436,11 +2312,7 @@
 
     private void setReadOnlynessOfClassDef(BLangClassDefinition classDef, SymbolEnv pkgEnv) {
         BObjectType objectType = (BObjectType) classDef.type;
-<<<<<<< HEAD
-        DiagnosticPos pos = classDef.pos;
-=======
         Location pos = classDef.pos;
->>>>>>> dfa1fba9
 
         if (objectType instanceof BServiceType) {
             return;
@@ -2448,32 +2320,12 @@
 
         if (Symbols.isFlagOn(classDef.type.flags, Flags.READONLY)) {
             if (!types.isSelectivelyImmutableType(objectType, new HashSet<>())) {
-<<<<<<< HEAD
-                dlog.error(pos, DiagnosticCode.INVALID_READONLY_OBJECT_TYPE, objectType);
-                return;
-            }
-
-            SymbolEnv typeDefEnv = SymbolEnv.createClassEnv(classDef, objectType.tsymbol.scope, pkgEnv);
-            for (BField field : objectType.fields.values()) {
-                BType type = field.type;
-
-                if (!types.isInherentlyImmutableType(type)) {
-                    field.type = field.symbol.type = ImmutableTypeCloner.getImmutableIntersectionType(
-                            pos, types, (SelectivelyImmutableReferenceType) type, typeDefEnv, symTable,
-                            anonymousModelHelper, names, classDef.flagSet);
-
-                }
-
-                field.symbol.flags |= Flags.FINAL;
-            }
-=======
                 dlog.error(pos, DiagnosticErrorCode.INVALID_READONLY_OBJECT_TYPE, objectType);
                 return;
             }
 
             ImmutableTypeCloner.markFieldsAsImmutable(classDef, pkgEnv, objectType, types, anonymousModelHelper,
                                                       symTable, names, pos);
->>>>>>> dfa1fba9
         } else {
             Collection<BField> fields = objectType.fields.values();
             if (fields.isEmpty()) {
@@ -2584,13 +2436,8 @@
         }
     }
 
-<<<<<<< HEAD
-    public void defineTypeNarrowedSymbol(DiagnosticPos pos, SymbolEnv targetEnv, BVarSymbol symbol, BType type,
-                                         boolean isInternal) {
-=======
     public void defineTypeNarrowedSymbol(Location location, SymbolEnv targetEnv, BVarSymbol symbol,
                                          BType type, boolean isInternal) {
->>>>>>> dfa1fba9
         if (symbol.owner.tag == SymTag.PACKAGE) {
             // Avoid defining shadowed symbol for global vars, since the type is not narrowed.
             return;
@@ -2617,11 +2464,7 @@
         }
     }
 
-<<<<<<< HEAD
-    public BVarSymbol defineVarSymbol(DiagnosticPos pos, Set<Flag> flagSet, BType varType, Name varName,
-=======
     public BVarSymbol defineVarSymbol(Location pos, Set<Flag> flagSet, BType varType, Name varName,
->>>>>>> dfa1fba9
                                       SymbolEnv env, boolean isInternal) {
         // Create variable symbol
         Scope enclScope = env.scope;
@@ -2643,39 +2486,20 @@
     }
 
     public BVarSymbol createVarSymbol(Set<Flag> flagSet, BType varType, Name varName, SymbolEnv env,
-<<<<<<< HEAD
-                                      DiagnosticPos pos, boolean isInternal) {
-        return createVarSymbol(Flags.asMask(flagSet), varType, varName, env, pos, isInternal);
-    }
-
-    public BVarSymbol createVarSymbol(int flags, BType varType, Name varName, SymbolEnv env, DiagnosticPos pos,
-                                      boolean isInternal) {
-=======
                                       Location pos, boolean isInternal) {
         return createVarSymbol(Flags.asMask(flagSet), varType, varName, env, pos, isInternal);
     }
 
     public BVarSymbol createVarSymbol(long flags, BType varType, Name varName, SymbolEnv env,
                                       Location location, boolean isInternal) {
->>>>>>> dfa1fba9
         BType safeType = types.getSafeType(varType, true, false);
         BVarSymbol varSymbol;
         if (safeType.tag == TypeTags.INVOKABLE) {
             varSymbol = new BInvokableSymbol(SymTag.VARIABLE, flags, varName, env.enclPkg.symbol.pkgID, varType,
-<<<<<<< HEAD
-                                             env.scope.owner, pos, isInternal ? VIRTUAL : getOrigin(varName));
-            if (Symbols.isFlagOn(safeType.flags, Flags.ISOLATED)) {
-                varSymbol.flags |= Flags.ISOLATED;
-            }
-            varSymbol.kind = SymbolKind.FUNCTION;
-        } else {
-            varSymbol = new BVarSymbol(flags, varName, env.enclPkg.symbol.pkgID, varType, env.scope.owner, pos,
-=======
                                              env.scope.owner, location, isInternal ? VIRTUAL : getOrigin(varName));
             varSymbol.kind = SymbolKind.FUNCTION;
         } else {
             varSymbol = new BVarSymbol(flags, varName, env.enclPkg.symbol.pkgID, varType, env.scope.owner, location,
->>>>>>> dfa1fba9
                                        isInternal ? VIRTUAL : getOrigin(varName));
             if (varType.tsymbol != null && Symbols.isFlagOn(varType.tsymbol.flags, Flags.CLIENT)) {
                 varSymbol.tag = SymTag.ENDPOINT;
@@ -2944,17 +2768,10 @@
         structureTypeNode.typeRefs.removeAll(invalidTypeRefs);
     }
 
-<<<<<<< HEAD
-    private void defineReferencedFunction(DiagnosticPos pos, Set<Flag> flagSet, SymbolEnv objEnv, BLangType typeRef,
-                                          BAttachedFunction referencedFunc, Set<String> includedFunctionNames,
-                                          BTypeSymbol typeDefSymbol, List<BLangFunction> declaredFunctions,
-                                          boolean isInternal) {
-=======
     private void defineReferencedFunction(Location location, Set<Flag> flagSet, SymbolEnv objEnv,
                                           BLangType typeRef, BAttachedFunction referencedFunc,
                                           Set<String> includedFunctionNames, BTypeSymbol typeDefSymbol,
                                           List<BLangFunction> declaredFunctions, boolean isInternal) {
->>>>>>> dfa1fba9
         String referencedFuncName = referencedFunc.funcName.value;
         Name funcName = names.fromString(
                 Symbols.getAttachedFuncSymbolName(typeDefSymbol.name.value, referencedFuncName));
@@ -2969,25 +2786,15 @@
             if (Symbols.isFunctionDeclaration(matchingObjFuncSym) && Symbols.isFunctionDeclaration(
                     referencedFunc.symbol)) {
                 BLangFunction matchingFunc = findFunctionBySymbol(declaredFunctions, matchingObjFuncSym);
-<<<<<<< HEAD
-                DiagnosticPos methodPos = matchingFunc != null ? matchingFunc.pos : typeRef.pos;
-                dlog.error(methodPos, DiagnosticCode.REDECLARED_FUNCTION_FROM_TYPE_REFERENCE,
-=======
                 Location methodPos = matchingFunc != null ? matchingFunc.pos : typeRef.pos;
                 dlog.error(methodPos, DiagnosticErrorCode.REDECLARED_FUNCTION_FROM_TYPE_REFERENCE,
->>>>>>> dfa1fba9
                            referencedFunc.funcName, typeRef);
             }
 
             if (!hasSameFunctionSignature((BInvokableSymbol) matchingObjFuncSym, referencedFunc.symbol)) {
                 BLangFunction matchingFunc = findFunctionBySymbol(declaredFunctions, matchingObjFuncSym);
-<<<<<<< HEAD
-                DiagnosticPos methodPos = matchingFunc != null ? matchingFunc.pos : typeRef.pos;
-                dlog.error(methodPos, DiagnosticCode.REFERRED_FUNCTION_SIGNATURE_MISMATCH,
-=======
                 Location methodPos = matchingFunc != null ? matchingFunc.pos : typeRef.pos;
                 dlog.error(methodPos, DiagnosticErrorCode.REFERRED_FUNCTION_SIGNATURE_MISMATCH,
->>>>>>> dfa1fba9
                            getCompleteFunctionSignature(referencedFunc.symbol),
                            getCompleteFunctionSignature((BInvokableSymbol) matchingObjFuncSym));
             }
@@ -3013,11 +2820,7 @@
             defineSymbol(typeRef.pos, funcSymbol.restParam, funcEnv);
         }
         funcSymbol.receiverSymbol =
-<<<<<<< HEAD
-                defineVarSymbol(pos, flagSet, typeDefSymbol.type, Names.SELF, funcEnv, isInternal);
-=======
                 defineVarSymbol(location, flagSet, typeDefSymbol.type, Names.SELF, funcEnv, isInternal);
->>>>>>> dfa1fba9
 
         // Cache the function symbol.
         BAttachedFunction attachedFunc =
@@ -3142,8 +2945,6 @@
         variable.type = invokableType;
     }
 
-<<<<<<< HEAD
-=======
     private SymbolOrigin getOrigin(Name name, Set<Flag> flags) {
         if (flags.contains(Flag.SERVICE) || missingNodesHelper.isMissingNode(name)) {
             return VIRTUAL;
@@ -3151,7 +2952,6 @@
         return SOURCE;
     }
 
->>>>>>> dfa1fba9
     private SymbolOrigin getOrigin(Name name) {
         return getOrigin(name.value);
     }
