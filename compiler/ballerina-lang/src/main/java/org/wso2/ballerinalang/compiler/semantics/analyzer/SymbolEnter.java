--- conflicted
+++ resolved
@@ -51,7 +51,9 @@
 import org.wso2.ballerinalang.compiler.semantics.model.symbols.BAttachedFunction;
 import org.wso2.ballerinalang.compiler.semantics.model.symbols.BClassSymbol;
 import org.wso2.ballerinalang.compiler.semantics.model.symbols.BConstantSymbol;
+import org.wso2.ballerinalang.compiler.semantics.model.symbols.BConstructorSymbol;
 import org.wso2.ballerinalang.compiler.semantics.model.symbols.BEnumSymbol;
+import org.wso2.ballerinalang.compiler.semantics.model.symbols.BErrorTypeSymbol;
 import org.wso2.ballerinalang.compiler.semantics.model.symbols.BInvokableSymbol;
 import org.wso2.ballerinalang.compiler.semantics.model.symbols.BInvokableTypeSymbol;
 import org.wso2.ballerinalang.compiler.semantics.model.symbols.BObjectTypeSymbol;
@@ -439,9 +441,7 @@
 
         SymbolEnv prevEnv = this.env;
         this.env = pkgEnv;
-        defineErrorConstructorSymbol(pos, errorTSymbol);
         this.env = prevEnv;
-
     }
 
     private void defineDistinctClassAndObjectDefinitions(List<BLangNode> typDefs) {
@@ -1295,18 +1295,9 @@
             return;
         }
 
-<<<<<<< HEAD
-        if (!isErrorIntersection) {
+        if (!isErrorIntersection) { // We have already defined for IntersectionTtypeDef
             defineSymbol(typeDefinition.name.pos, typeDefSymbol);
         }
-
-        if (typeDefinition.typeNode.type.tag == TypeTags.ERROR) {
-            // constructors are only defined for named types.
-            defineErrorConstructorSymbol(typeDefinition.name.pos, typeDefSymbol);
-        }
-=======
-        defineSymbol(typeDefinition.name.pos, typeDefSymbol);
->>>>>>> 8cc217b1
     }
 
     private void populateTypeIds(BErrorType effectiveType, BLangIntersectionTypeNode typeNode, String name) {
