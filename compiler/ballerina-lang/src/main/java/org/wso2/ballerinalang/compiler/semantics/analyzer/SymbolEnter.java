--- conflicted
+++ resolved
@@ -741,23 +741,6 @@
         typeDefSymbol.flags &= getPublicFlagResetingMask(typeDefinition.flagSet, typeDefinition.typeNode);
         definedType.flags = typeDefSymbol.flags;
 
-<<<<<<< HEAD
-=======
-        if (typeDefinition.annAttachments.stream()
-                .anyMatch(attachment -> attachment.annotationName.value.equals(Names.ANNOTATION_TYPE_PARAM.value))) {
-            // TODO : Clean this. Not a nice way to handle this.
-            //  TypeParam is built-in annotation, and limited only within lang.* modules.
-            if (PackageID.isLangLibPackageID(this.env.enclPkg.packageID)) {
-                typeDefSymbol.type = typeParamAnalyzer.createTypeParam(typeDefSymbol.type, typeDefSymbol.name);
-                typeDefSymbol.flags |= Flags.TYPE_PARAM;
-                if (typeDefinition.typeNode.getKind() == NodeKind.ERROR_TYPE) {
-                    typeDefSymbol.isLabel = false;
-                }
-            } else {
-                dlog.error(typeDefinition.pos, DiagnosticCode.TYPE_PARAM_OUTSIDE_LANG_MODULE);
-            }
-        }
->>>>>>> 4833d18e
         typeDefinition.symbol = typeDefSymbol;
         boolean isLanglibModule = PackageID.isLangLibPackageID(this.env.enclPkg.packageID);
         if (isLanglibModule) {
@@ -781,6 +764,9 @@
                 BTypeSymbol typeDefSymbol = typeDefinition.symbol;
                 typeDefSymbol.type = typeParamAnalyzer.createTypeParam(typeDefSymbol.type, typeDefSymbol.name);
                 typeDefSymbol.flags |= Flags.TYPE_PARAM;
+                if (typeDefinition.typeNode.getKind() == NodeKind.ERROR_TYPE) {
+                    typeDefSymbol.isLabel = false;
+                }
                 break;
             } else if (attachment.annotationName.value.equals(Names.ANNOTATION_BUILTIN_SUBTYPE.value)) {
                 // Type is pre-defined in symbol Table.
