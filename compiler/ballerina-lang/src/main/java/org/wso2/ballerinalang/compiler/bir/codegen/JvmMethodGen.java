--- conflicted
+++ resolved
@@ -1351,11 +1351,7 @@
                 bType.tag == TypeTags.ANY ||
                 bType.tag == TypeTags.ANYDATA ||
                 bType.tag == TypeTags.OBJECT ||
-<<<<<<< HEAD
-=======
-                bType.tag == TypeTags.SERVICE ||
                 bType.tag == TypeTags.CHAR_STRING ||
->>>>>>> fc9b680e
                 bType.tag == TypeTags.DECIMAL ||
                 bType.tag == TypeTags.UNION ||
                 bType.tag == TypeTags.RECORD ||
@@ -2042,49 +2038,6 @@
         mv.visitEnd();
     }
 
-<<<<<<< HEAD
-=======
-    //# Generate cast instruction from String to target type
-//#
-//# + targetType - target type to be casted
-//# + mv - method visitor
-    static void castFromString(BType targetType, MethodVisitor mv) {
-
-        mv.visitTypeInsn(CHECKCAST, STRING_VALUE);
-        if (TypeTags.isIntegerTypeTag(targetType.tag)) {
-            mv.visitMethodInsn(INVOKESTATIC, LONG_VALUE, "parseLong", String.format("(L%s;)J", STRING_VALUE), false);
-        } else if (targetType.tag == TypeTags.BYTE) {
-            mv.visitMethodInsn(INVOKESTATIC, INT_VALUE, "parseInt", String.format("(L%s;)I", STRING_VALUE), false);
-        } else if (targetType.tag == TypeTags.FLOAT) {
-            mv.visitMethodInsn(INVOKESTATIC, DOUBLE_VALUE, "parseDouble", String.format("(L%s;)D", STRING_VALUE),
-                    false);
-        } else if (targetType.tag == TypeTags.BOOLEAN) {
-            mv.visitMethodInsn(INVOKESTATIC, BOOLEAN_VALUE, "parseBoolean", String.format("(L%s;)Z", STRING_VALUE),
-                    false);
-        } else if (targetType.tag == TypeTags.DECIMAL) {
-            mv.visitMethodInsn(INVOKESPECIAL, DECIMAL_VALUE, "<init>", String.format("(L%s;)V", STRING_VALUE), false);
-        } else if (targetType.tag == TypeTags.ARRAY) {
-            mv.visitTypeInsn(CHECKCAST, ARRAY_VALUE);
-        } else if (targetType.tag == TypeTags.MAP) {
-            mv.visitTypeInsn(CHECKCAST, MAP_VALUE);
-        } else if (targetType.tag == TypeTags.TABLE) {
-            mv.visitTypeInsn(CHECKCAST, TABLE_VALUE);
-        } else if (targetType.tag == TypeTags.STREAM) {
-            mv.visitTypeInsn(CHECKCAST, STREAM_VALUE);
-        } else if (targetType.tag == TypeTags.ANY ||
-                targetType.tag == TypeTags.ANYDATA ||
-                targetType.tag == TypeTags.NIL ||
-                targetType.tag == TypeTags.UNION ||
-                TypeTags.isStringTypeTag(targetType.tag)) {
-            // do nothing
-            return;
-        } else {
-            throw new BLangCompilerException("JVM generation is not supported for type " +
-                    String.format("%s", targetType));
-        }
-    }
-
->>>>>>> fc9b680e
     private static boolean hasInitFunction(BIRPackage pkg) {
 
         for (BIRFunction func : pkg.functions) {
