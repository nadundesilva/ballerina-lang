/*
 *  Copyright (c) 2018, WSO2 Inc. (http://www.wso2.org) All Rights Reserved.
 *
 *  WSO2 Inc. licenses this file to you under the Apache License,
 *  Version 2.0 (the "License"); you may not use this file except
 *  in compliance with the License.
 *  You may obtain a copy of the License at
 *
 *    http://www.apache.org/licenses/LICENSE-2.0
 *
 *  Unless required by applicable law or agreed to in writing,
 *  software distributed under the License is distributed on an
 *  "AS IS" BASIS, WITHOUT WARRANTIES OR CONDITIONS OF ANY
 *  KIND, either express or implied.  See the License for the
 *  specific language governing permissions and limitations
 *  under the License.
 */
package org.wso2.ballerinalang.compiler.bir.codegen;

import org.ballerinalang.compiler.BLangCompilerException;
import org.ballerinalang.model.elements.PackageID;
import org.objectweb.asm.ClassWriter;
import org.objectweb.asm.FieldVisitor;
import org.objectweb.asm.Label;
import org.objectweb.asm.MethodVisitor;
import org.wso2.ballerinalang.compiler.bir.codegen.internal.AsyncDataCollector;
import org.wso2.ballerinalang.compiler.bir.codegen.internal.BIRVarToJVMIndexMap;
import org.wso2.ballerinalang.compiler.bir.codegen.internal.FunctionParamComparator;
import org.wso2.ballerinalang.compiler.bir.codegen.internal.JavaClass;
import org.wso2.ballerinalang.compiler.bir.codegen.internal.LabelGenerator;
import org.wso2.ballerinalang.compiler.bir.codegen.internal.ScheduleFunctionInfo;
import org.wso2.ballerinalang.compiler.bir.codegen.interop.BIRFunctionWrapper;
import org.wso2.ballerinalang.compiler.bir.codegen.interop.JInstruction;
import org.wso2.ballerinalang.compiler.bir.codegen.interop.JType;
import org.wso2.ballerinalang.compiler.bir.codegen.interop.JTypeTags;
import org.wso2.ballerinalang.compiler.bir.model.BIRInstruction;
import org.wso2.ballerinalang.compiler.bir.model.BIRNode;
import org.wso2.ballerinalang.compiler.bir.model.BIRNode.BIRAnnotationArrayValue;
import org.wso2.ballerinalang.compiler.bir.model.BIRNode.BIRAnnotationAttachment;
import org.wso2.ballerinalang.compiler.bir.model.BIRNode.BIRAnnotationLiteralValue;
import org.wso2.ballerinalang.compiler.bir.model.BIRNode.BIRAnnotationRecordValue;
import org.wso2.ballerinalang.compiler.bir.model.BIRNode.BIRAnnotationValue;
import org.wso2.ballerinalang.compiler.bir.model.BIRNode.BIRBasicBlock;
import org.wso2.ballerinalang.compiler.bir.model.BIRNode.BIRFunction;
import org.wso2.ballerinalang.compiler.bir.model.BIRNode.BIRFunctionParameter;
import org.wso2.ballerinalang.compiler.bir.model.BIRNode.BIRPackage;
import org.wso2.ballerinalang.compiler.bir.model.BIRNode.BIRTypeDefinition;
import org.wso2.ballerinalang.compiler.bir.model.BIRNode.BIRVariableDcl;
import org.wso2.ballerinalang.compiler.bir.model.BIRNonTerminator.BinaryOp;
import org.wso2.ballerinalang.compiler.bir.model.BIROperand;
import org.wso2.ballerinalang.compiler.bir.model.BIRTerminator;
import org.wso2.ballerinalang.compiler.bir.model.BIRTerminator.AsyncCall;
import org.wso2.ballerinalang.compiler.bir.model.BIRTerminator.GOTO;
import org.wso2.ballerinalang.compiler.bir.model.InstructionKind;
import org.wso2.ballerinalang.compiler.bir.model.VarKind;
import org.wso2.ballerinalang.compiler.bir.model.VarScope;
import org.wso2.ballerinalang.compiler.semantics.model.SymbolTable;
import org.wso2.ballerinalang.compiler.semantics.model.symbols.BInvokableSymbol;
import org.wso2.ballerinalang.compiler.semantics.model.symbols.BPackageSymbol;
import org.wso2.ballerinalang.compiler.semantics.model.symbols.Symbols;
import org.wso2.ballerinalang.compiler.semantics.model.types.BField;
import org.wso2.ballerinalang.compiler.semantics.model.types.BFutureType;
import org.wso2.ballerinalang.compiler.semantics.model.types.BInvokableType;
import org.wso2.ballerinalang.compiler.semantics.model.types.BNilType;
import org.wso2.ballerinalang.compiler.semantics.model.types.BServiceType;
import org.wso2.ballerinalang.compiler.semantics.model.types.BType;
import org.wso2.ballerinalang.compiler.semantics.model.types.BUnionType;
import org.wso2.ballerinalang.compiler.util.Name;
import org.wso2.ballerinalang.compiler.util.ResolvedTypeBuilder;
import org.wso2.ballerinalang.compiler.util.TypeTags;
import org.wso2.ballerinalang.compiler.util.diagnotic.DiagnosticPos;
import org.wso2.ballerinalang.util.Flags;

import java.util.ArrayList;
import java.util.Arrays;
import java.util.Collections;
import java.util.List;
import java.util.Map;

import static org.objectweb.asm.ClassWriter.COMPUTE_FRAMES;
import static org.objectweb.asm.Opcodes.AALOAD;
import static org.objectweb.asm.Opcodes.AASTORE;
import static org.objectweb.asm.Opcodes.ACC_PUBLIC;
import static org.objectweb.asm.Opcodes.ACC_STATIC;
import static org.objectweb.asm.Opcodes.ACC_SUPER;
import static org.objectweb.asm.Opcodes.ACONST_NULL;
import static org.objectweb.asm.Opcodes.ALOAD;
import static org.objectweb.asm.Opcodes.ANEWARRAY;
import static org.objectweb.asm.Opcodes.ARETURN;
import static org.objectweb.asm.Opcodes.ASTORE;
import static org.objectweb.asm.Opcodes.ATHROW;
import static org.objectweb.asm.Opcodes.BIPUSH;
import static org.objectweb.asm.Opcodes.CHECKCAST;
import static org.objectweb.asm.Opcodes.DCONST_0;
import static org.objectweb.asm.Opcodes.DLOAD;
import static org.objectweb.asm.Opcodes.DSTORE;
import static org.objectweb.asm.Opcodes.DUP;
import static org.objectweb.asm.Opcodes.DUP_X1;
import static org.objectweb.asm.Opcodes.FCONST_0;
import static org.objectweb.asm.Opcodes.FLOAD;
import static org.objectweb.asm.Opcodes.FSTORE;
import static org.objectweb.asm.Opcodes.GETFIELD;
import static org.objectweb.asm.Opcodes.GETSTATIC;
import static org.objectweb.asm.Opcodes.GOTO;
import static org.objectweb.asm.Opcodes.IADD;
import static org.objectweb.asm.Opcodes.ICONST_0;
import static org.objectweb.asm.Opcodes.ICONST_1;
import static org.objectweb.asm.Opcodes.IFEQ;
import static org.objectweb.asm.Opcodes.IFGT;
import static org.objectweb.asm.Opcodes.IFNE;
import static org.objectweb.asm.Opcodes.IFNULL;
import static org.objectweb.asm.Opcodes.ILOAD;
import static org.objectweb.asm.Opcodes.INVOKEINTERFACE;
import static org.objectweb.asm.Opcodes.INVOKESPECIAL;
import static org.objectweb.asm.Opcodes.INVOKESTATIC;
import static org.objectweb.asm.Opcodes.INVOKEVIRTUAL;
import static org.objectweb.asm.Opcodes.ISTORE;
import static org.objectweb.asm.Opcodes.ISUB;
import static org.objectweb.asm.Opcodes.LCONST_0;
import static org.objectweb.asm.Opcodes.LLOAD;
import static org.objectweb.asm.Opcodes.LSTORE;
import static org.objectweb.asm.Opcodes.NEW;
import static org.objectweb.asm.Opcodes.POP;
import static org.objectweb.asm.Opcodes.PUTFIELD;
import static org.objectweb.asm.Opcodes.PUTSTATIC;
import static org.objectweb.asm.Opcodes.RETURN;
import static org.objectweb.asm.Opcodes.SIPUSH;
import static org.objectweb.asm.Opcodes.V1_8;
import static org.wso2.ballerinalang.compiler.bir.codegen.JvmConstants.ANNOTATION_MAP_NAME;
import static org.wso2.ballerinalang.compiler.bir.codegen.JvmConstants.ANNOTATION_UTILS;
import static org.wso2.ballerinalang.compiler.bir.codegen.JvmConstants.ARGUMENT_PARSER;
import static org.wso2.ballerinalang.compiler.bir.codegen.JvmConstants.ARRAY_VALUE;
import static org.wso2.ballerinalang.compiler.bir.codegen.JvmConstants.BALLERINA;
import static org.wso2.ballerinalang.compiler.bir.codegen.JvmConstants.BAL_ERRORS;
import static org.wso2.ballerinalang.compiler.bir.codegen.JvmConstants.BAL_EXTENSION;
import static org.wso2.ballerinalang.compiler.bir.codegen.JvmConstants.BLOCKED_ON_EXTERN_FIELD;
import static org.wso2.ballerinalang.compiler.bir.codegen.JvmConstants.BTYPE;
import static org.wso2.ballerinalang.compiler.bir.codegen.JvmConstants.BUILT_IN_PACKAGE_NAME;
import static org.wso2.ballerinalang.compiler.bir.codegen.JvmConstants.B_ERROR;
import static org.wso2.ballerinalang.compiler.bir.codegen.JvmConstants.B_STRING_VALUE;
import static org.wso2.ballerinalang.compiler.bir.codegen.JvmConstants.CHANNEL_DETAILS;
import static org.wso2.ballerinalang.compiler.bir.codegen.JvmConstants.COMPATIBILITY_CHECKER;
<<<<<<< HEAD
import static org.wso2.ballerinalang.compiler.bir.codegen.JvmConstants.CREATE_TYPES_METHOD;
=======
import static org.wso2.ballerinalang.compiler.bir.codegen.JvmConstants.CONSTRUCTOR_INIT_METHOD;
>>>>>>> df61c5cf
import static org.wso2.ballerinalang.compiler.bir.codegen.JvmConstants.CURRENT_MODULE_INIT;
import static org.wso2.ballerinalang.compiler.bir.codegen.JvmConstants.DECIMAL_VALUE;
import static org.wso2.ballerinalang.compiler.bir.codegen.JvmConstants.DEFAULTABLE_ARGS_ANOT_FIELD;
import static org.wso2.ballerinalang.compiler.bir.codegen.JvmConstants.DEFAULTABLE_ARGS_ANOT_NAME;
import static org.wso2.ballerinalang.compiler.bir.codegen.JvmConstants.ERROR_VALUE;
import static org.wso2.ballerinalang.compiler.bir.codegen.JvmConstants.FUNCTION;
import static org.wso2.ballerinalang.compiler.bir.codegen.JvmConstants.FUNCTION_POINTER;
import static org.wso2.ballerinalang.compiler.bir.codegen.JvmConstants.FUTURE_VALUE;
import static org.wso2.ballerinalang.compiler.bir.codegen.JvmConstants.HANDLE_RETURNED_ERROR_METHOD;
import static org.wso2.ballerinalang.compiler.bir.codegen.JvmConstants.HANDLE_STOP_PANIC_METHOD;
import static org.wso2.ballerinalang.compiler.bir.codegen.JvmConstants.HANDLE_THROWABLE_METHOD;
import static org.wso2.ballerinalang.compiler.bir.codegen.JvmConstants.HANDLE_VALUE;
import static org.wso2.ballerinalang.compiler.bir.codegen.JvmConstants.IS_BLOCKED_ON_EXTERN_FIELD;
import static org.wso2.ballerinalang.compiler.bir.codegen.JvmConstants.JAVA_PACKAGE_SEPERATOR;
import static org.wso2.ballerinalang.compiler.bir.codegen.JvmConstants.JAVA_RUNTIME;
import static org.wso2.ballerinalang.compiler.bir.codegen.JvmConstants.JAVA_THREAD;
import static org.wso2.ballerinalang.compiler.bir.codegen.JvmConstants.JVM_INIT_METHOD;
import static org.wso2.ballerinalang.compiler.bir.codegen.JvmConstants.LAUNCH_UTILS;
import static org.wso2.ballerinalang.compiler.bir.codegen.JvmConstants.MAP_VALUE;
import static org.wso2.ballerinalang.compiler.bir.codegen.JvmConstants.MODULE_INIT;
import static org.wso2.ballerinalang.compiler.bir.codegen.JvmConstants.MODULE_INIT_CLASS_NAME;
import static org.wso2.ballerinalang.compiler.bir.codegen.JvmConstants.MODULE_START;
import static org.wso2.ballerinalang.compiler.bir.codegen.JvmConstants.MODULE_STARTED;
import static org.wso2.ballerinalang.compiler.bir.codegen.JvmConstants.MODULE_START_ATTEMPTED;
import static org.wso2.ballerinalang.compiler.bir.codegen.JvmConstants.MODULE_STOP;
import static org.wso2.ballerinalang.compiler.bir.codegen.JvmConstants.OBJECT;
import static org.wso2.ballerinalang.compiler.bir.codegen.JvmConstants.OBJECT_VALUE;
import static org.wso2.ballerinalang.compiler.bir.codegen.JvmConstants.PANIC_FIELD;
import static org.wso2.ballerinalang.compiler.bir.codegen.JvmConstants.RUNTIME_UTILS;
import static org.wso2.ballerinalang.compiler.bir.codegen.JvmConstants.SCHEDULER;
import static org.wso2.ballerinalang.compiler.bir.codegen.JvmConstants.SCHEDULER_START_METHOD;
import static org.wso2.ballerinalang.compiler.bir.codegen.JvmConstants.SCHEDULE_FUNCTION_METHOD;
import static org.wso2.ballerinalang.compiler.bir.codegen.JvmConstants.START_FUNCTION_SUFFIX;
import static org.wso2.ballerinalang.compiler.bir.codegen.JvmConstants.STOP_FUNCTION_SUFFIX;
import static org.wso2.ballerinalang.compiler.bir.codegen.JvmConstants.STRAND;
import static org.wso2.ballerinalang.compiler.bir.codegen.JvmConstants.STRAND_METADATA;
import static org.wso2.ballerinalang.compiler.bir.codegen.JvmConstants.STRAND_METADATA_VAR_PREFIX;
import static org.wso2.ballerinalang.compiler.bir.codegen.JvmConstants.STREAM_VALUE;
import static org.wso2.ballerinalang.compiler.bir.codegen.JvmConstants.STRING_VALUE;
import static org.wso2.ballerinalang.compiler.bir.codegen.JvmConstants.TABLE_VALUE_IMPL;
import static org.wso2.ballerinalang.compiler.bir.codegen.JvmConstants.THROWABLE;
import static org.wso2.ballerinalang.compiler.bir.codegen.JvmConstants.TYPEDESC_VALUE;
import static org.wso2.ballerinalang.compiler.bir.codegen.JvmConstants.VALUE_CREATOR;
import static org.wso2.ballerinalang.compiler.bir.codegen.JvmConstants.WINDOWS_PATH_SEPERATOR;
import static org.wso2.ballerinalang.compiler.bir.codegen.JvmConstants.XML_VALUE;
import static org.wso2.ballerinalang.compiler.bir.codegen.JvmInstructionGen.visitInvokeDyn;
import static org.wso2.ballerinalang.compiler.bir.codegen.JvmPackageGen.getModuleLevelClassName;
import static org.wso2.ballerinalang.compiler.bir.codegen.JvmPackageGen.getPackageName;
import static org.wso2.ballerinalang.compiler.bir.codegen.JvmPackageGen.packageToModuleId;
import static org.wso2.ballerinalang.compiler.bir.codegen.JvmTerminatorGen.cleanupObjectTypeName;
import static org.wso2.ballerinalang.compiler.bir.codegen.JvmTerminatorGen.loadChannelDetails;
import static org.wso2.ballerinalang.compiler.bir.codegen.JvmTerminatorGen.toNameString;
import static org.wso2.ballerinalang.compiler.bir.codegen.JvmTypeGen.loadLocalType;
import static org.wso2.ballerinalang.compiler.bir.codegen.JvmTypeGen.loadType;
import static org.wso2.ballerinalang.compiler.bir.codegen.interop.ExternalMethodGen.genJMethodForBExternalFunc;
import static org.wso2.ballerinalang.compiler.bir.codegen.interop.ExternalMethodGen.isBallerinaBuiltinModule;
import static org.wso2.ballerinalang.compiler.bir.codegen.interop.InteropMethodGen.getJTypeSignature;
import static org.wso2.ballerinalang.compiler.bir.codegen.interop.InteropMethodGen.getSignatureForJType;
import static org.wso2.ballerinalang.compiler.bir.model.BIRNonTerminator.ConstantLoad;
import static org.wso2.ballerinalang.compiler.bir.model.BIRNonTerminator.FPLoad;
import static org.wso2.ballerinalang.compiler.bir.model.BIRNonTerminator.FieldAccess;
import static org.wso2.ballerinalang.compiler.bir.model.BIRNonTerminator.IsLike;
import static org.wso2.ballerinalang.compiler.bir.model.BIRNonTerminator.Move;
import static org.wso2.ballerinalang.compiler.bir.model.BIRNonTerminator.NewArray;
import static org.wso2.ballerinalang.compiler.bir.model.BIRNonTerminator.NewError;
import static org.wso2.ballerinalang.compiler.bir.model.BIRNonTerminator.NewInstance;
import static org.wso2.ballerinalang.compiler.bir.model.BIRNonTerminator.NewStringXMLQName;
import static org.wso2.ballerinalang.compiler.bir.model.BIRNonTerminator.NewStructure;
import static org.wso2.ballerinalang.compiler.bir.model.BIRNonTerminator.NewTable;
import static org.wso2.ballerinalang.compiler.bir.model.BIRNonTerminator.NewTypeDesc;
import static org.wso2.ballerinalang.compiler.bir.model.BIRNonTerminator.NewXMLComment;
import static org.wso2.ballerinalang.compiler.bir.model.BIRNonTerminator.NewXMLElement;
import static org.wso2.ballerinalang.compiler.bir.model.BIRNonTerminator.NewXMLProcIns;
import static org.wso2.ballerinalang.compiler.bir.model.BIRNonTerminator.NewXMLQName;
import static org.wso2.ballerinalang.compiler.bir.model.BIRNonTerminator.NewXMLText;
import static org.wso2.ballerinalang.compiler.bir.model.BIRNonTerminator.TypeCast;
import static org.wso2.ballerinalang.compiler.bir.model.BIRNonTerminator.TypeTest;
import static org.wso2.ballerinalang.compiler.bir.model.BIRNonTerminator.UnaryOP;
import static org.wso2.ballerinalang.compiler.bir.model.BIRNonTerminator.XMLAccess;
import static org.wso2.ballerinalang.compiler.bir.model.BIRTerminator.Branch;
import static org.wso2.ballerinalang.compiler.bir.model.BIRTerminator.Call;
import static org.wso2.ballerinalang.compiler.bir.model.BIRTerminator.Return;

/**
 * BIR function to JVM byte code generation class.
 *
 * @since 1.2.0
 */
public class JvmMethodGen {

    private static final FunctionParamComparator FUNCTION_PARAM_COMPARATOR = new FunctionParamComparator();
    private static ResolvedTypeBuilder typeBuilder = new ResolvedTypeBuilder();
    private int nextId = -1;
    private int nextVarId = -1;
    private JvmPackageGen jvmPackageGen;
    private SymbolTable symbolTable;
    private BUnionType errorOrNilType;

    JvmMethodGen(JvmPackageGen jvmPackageGen) {

        this.jvmPackageGen = jvmPackageGen;
        this.symbolTable = jvmPackageGen.symbolTable;
        this.errorOrNilType = BUnionType.create(null, symbolTable.errorType, symbolTable.nilType);
    }

    private static int[] toIntArray(List<Integer> states) {

        int[] ints = new int[states.size()];
        for (int i = 0; i < states.size(); i++) {
            ints[i] = states.get(i);
        }
        return ints;
    }

    private static void generateFrameClassFieldLoad(List<BIRVariableDcl> localVars, MethodVisitor mv,
                                                    BIRVarToJVMIndexMap indexMap, String frameName) {

        int k = 0;
        while (k < localVars.size()) {
            BIRVariableDcl localVar = getVariableDcl(localVars.get(k));
            int index = indexMap.getIndex(localVar);
            BType bType = localVar.type;
            mv.visitInsn(DUP);

            if (TypeTags.isIntegerTypeTag(bType.tag)) {
                mv.visitFieldInsn(GETFIELD, frameName, localVar.name.value.replace("%", "_"), "J");
                mv.visitVarInsn(LSTORE, index);
            } else if (TypeTags.isStringTypeTag(bType.tag)) {
                mv.visitFieldInsn(GETFIELD, frameName, localVar.name.value.replace("%", "_"),
                        String.format("L%s;", JvmConstants.B_STRING_VALUE));
                mv.visitVarInsn(ASTORE, index);
            } else if (TypeTags.isXMLTypeTag(bType.tag)) {
                mv.visitFieldInsn(GETFIELD, frameName, localVar.name.value.replace("%", "_"),
                        String.format("L%s;", XML_VALUE));
                mv.visitVarInsn(ASTORE, index);
            } else {
                switch (bType.tag) {
                    case TypeTags.BYTE:
                        mv.visitFieldInsn(GETFIELD, frameName, localVar.name.value.replace("%", "_"), "I");
                        mv.visitVarInsn(ISTORE, index);
                        break;
                    case TypeTags.FLOAT:
                        mv.visitFieldInsn(GETFIELD, frameName, localVar.name.value.replace("%", "_"), "D");
                        mv.visitVarInsn(DSTORE, index);
                        break;
                    case TypeTags.DECIMAL:
                        mv.visitFieldInsn(GETFIELD, frameName, localVar.name.value.replace("%", "_"),
                                String.format("L%s;", DECIMAL_VALUE));
                        mv.visitVarInsn(ASTORE, index);
                        break;
                    case TypeTags.BOOLEAN:
                        mv.visitFieldInsn(GETFIELD, frameName, localVar.name.value.replace("%", "_"), "Z");
                        mv.visitVarInsn(ISTORE, index);
                        break;
                    case TypeTags.MAP:
                    case TypeTags.RECORD:
                        mv.visitFieldInsn(GETFIELD, frameName, localVar.name.value.replace("%", "_"),
                                String.format("L%s;", MAP_VALUE));
                        mv.visitVarInsn(ASTORE, index);
                        break;
                    case TypeTags.STREAM:
                        mv.visitFieldInsn(GETFIELD, frameName, localVar.name.value.replace("%", "_"),
                                String.format("L%s;", STREAM_VALUE));
                        mv.visitVarInsn(ASTORE, index);
                        break;
                    case TypeTags.TABLE:
                        mv.visitFieldInsn(GETFIELD, frameName, localVar.name.value.replace("%", "_"),
                                String.format("L%s;", TABLE_VALUE_IMPL));
                        mv.visitVarInsn(ASTORE, index);
                        break;
                    case TypeTags.ARRAY:
                    case TypeTags.TUPLE:
                        mv.visitFieldInsn(GETFIELD, frameName, localVar.name.value.replace("%", "_"),
                                String.format("L%s;", ARRAY_VALUE));
                        mv.visitVarInsn(ASTORE, index);
                        break;
                    case TypeTags.OBJECT:
                        mv.visitFieldInsn(GETFIELD, frameName, localVar.name.value.replace("%", "_"),
                                String.format("L%s;", OBJECT_VALUE));
                        mv.visitVarInsn(ASTORE, index);
                        break;
                    case TypeTags.ERROR:
                        mv.visitFieldInsn(GETFIELD, frameName, localVar.name.value.replace("%", "_"),
                                String.format("L%s;", ERROR_VALUE));
                        mv.visitVarInsn(ASTORE, index);
                        break;
                    case TypeTags.FUTURE:
                        mv.visitFieldInsn(GETFIELD, frameName, localVar.name.value.replace("%", "_"),
                                String.format("L%s;", FUTURE_VALUE));
                        mv.visitVarInsn(ASTORE, index);
                        break;
                    case TypeTags.INVOKABLE:
                        mv.visitFieldInsn(GETFIELD, frameName, localVar.name.value.replace("%", "_"),
                                String.format("L%s;", FUNCTION_POINTER));
                        mv.visitVarInsn(ASTORE, index);
                        break;
                    case TypeTags.TYPEDESC:
                        mv.visitFieldInsn(GETFIELD, frameName, localVar.name.value.replace("%", "_"),
                                String.format("L%s;", TYPEDESC_VALUE));
                        mv.visitVarInsn(ASTORE, index);
                        break;
                    case TypeTags.NIL:
                    case TypeTags.NEVER:
                    case TypeTags.ANY:
                    case TypeTags.ANYDATA:
                    case TypeTags.UNION:
                    case TypeTags.INTERSECTION:
                    case TypeTags.JSON:
                    case TypeTags.FINITE:
                    case TypeTags.READONLY:
                        mv.visitFieldInsn(GETFIELD, frameName, localVar.name.value.replace("%", "_"),
                                String.format("L%s;", OBJECT));
                        mv.visitVarInsn(ASTORE, index);
                        break;
                    case TypeTags.HANDLE:
                        mv.visitFieldInsn(GETFIELD, frameName, localVar.name.value.replace("%", "_"),
                                String.format("L%s;", HANDLE_VALUE));
                        mv.visitVarInsn(ASTORE, index);
                        break;
                    case JTypeTags.JTYPE:
                        generateFrameClassJFieldLoad(localVar, mv, index, frameName);
                        break;
                    default:
                        throw new BLangCompilerException("JVM generation is not supported for type " +
                                String.format("%s", bType));
                }
            }
            k = k + 1;
        }

    }

    private static void generateFrameClassJFieldLoad(BIRVariableDcl localVar, MethodVisitor mv,
                                                     int index, String frameName) {

        JType jType = (JType) localVar.type;

        switch (jType.jTag) {
            case JTypeTags.JBYTE:
                mv.visitFieldInsn(GETFIELD, frameName, localVar.name.value.replace("%", "_"), "I");
                mv.visitVarInsn(ISTORE, index);
                break;
            case JTypeTags.JCHAR:
                mv.visitFieldInsn(GETFIELD, frameName, localVar.name.value.replace("%", "_"), "I");
                mv.visitVarInsn(ISTORE, index);
                break;
            case JTypeTags.JSHORT:
                mv.visitFieldInsn(GETFIELD, frameName, localVar.name.value.replace("%", "_"), "I");
                mv.visitVarInsn(ISTORE, index);
                break;
            case JTypeTags.JINT:
                mv.visitFieldInsn(GETFIELD, frameName, localVar.name.value.replace("%", "_"), "I");
                mv.visitVarInsn(ISTORE, index);
                break;
            case JTypeTags.JLONG:
                mv.visitFieldInsn(GETFIELD, frameName, localVar.name.value.replace("%", "_"), "J");
                mv.visitVarInsn(LSTORE, index);
                break;
            case JTypeTags.JFLOAT:
                mv.visitFieldInsn(GETFIELD, frameName, localVar.name.value.replace("%", "_"), "F");
                mv.visitVarInsn(FSTORE, index);
                break;
            case JTypeTags.JDOUBLE:
                mv.visitFieldInsn(GETFIELD, frameName, localVar.name.value.replace("%", "_"), "D");
                mv.visitVarInsn(DSTORE, index);
                break;
            case JTypeTags.JBOOLEAN:
                mv.visitFieldInsn(GETFIELD, frameName, localVar.name.value.replace("%", "_"), "Z");
                mv.visitVarInsn(ISTORE, index);
                break;
            case JTypeTags.JARRAY:
            case JTypeTags.JREF:
                mv.visitFieldInsn(GETFIELD, frameName, localVar.name.value.replace("%", "_"), getJTypeSignature(jType));
                mv.visitVarInsn(ASTORE, index);
                break;
            default:
                throw new BLangCompilerException("JVM generation is not supported for type " +
                        String.format("%s", jType));
        }
    }

    private static void generateFrameClassFieldUpdate(List<BIRVariableDcl> localVars, MethodVisitor mv,
                                                      BIRVarToJVMIndexMap indexMap, String frameName) {

        int k = 0;
        while (k < localVars.size()) {
            BIRVariableDcl localVar = getVariableDcl(localVars.get(k));
            int index = indexMap.getIndex(localVar);
            mv.visitInsn(DUP);

            BType bType = localVar.type;
            if (TypeTags.isIntegerTypeTag(bType.tag)) {
                mv.visitVarInsn(LLOAD, index);
                mv.visitFieldInsn(PUTFIELD, frameName, localVar.name.value.replace("%", "_"), "J");
            } else if (TypeTags.isStringTypeTag(bType.tag)) {
                mv.visitVarInsn(ALOAD, index);
                mv.visitFieldInsn(PUTFIELD, frameName, localVar.name.value.replace("%", "_"),
                        String.format("L%s;", JvmConstants.B_STRING_VALUE));
            } else if (TypeTags.isXMLTypeTag(bType.tag)) {
                mv.visitVarInsn(ALOAD, index);
                mv.visitFieldInsn(PUTFIELD, frameName, localVar.name.value.replace("%", "_"),
                        String.format("L%s;", XML_VALUE));
            } else {
                switch (bType.tag) {
                    case TypeTags.BYTE:
                        mv.visitVarInsn(ILOAD, index);
                        mv.visitFieldInsn(PUTFIELD, frameName, localVar.name.value.replace("%", "_"), "I");
                        break;
                    case TypeTags.FLOAT:
                        mv.visitVarInsn(DLOAD, index);
                        mv.visitFieldInsn(PUTFIELD, frameName, localVar.name.value.replace("%", "_"), "D");
                        break;
                    case TypeTags.DECIMAL:
                        mv.visitVarInsn(ALOAD, index);
                        mv.visitFieldInsn(PUTFIELD, frameName, localVar.name.value.replace("%", "_"),
                                String.format("L%s;", DECIMAL_VALUE));
                        break;
                    case TypeTags.BOOLEAN:
                        mv.visitVarInsn(ILOAD, index);
                        mv.visitFieldInsn(PUTFIELD, frameName, localVar.name.value.replace("%", "_"), "Z");
                        break;
                    case TypeTags.MAP:
                    case TypeTags.RECORD:
                        mv.visitVarInsn(ALOAD, index);
                        mv.visitFieldInsn(PUTFIELD, frameName, localVar.name.value.replace("%", "_"),
                                String.format("L%s;", MAP_VALUE));
                        break;
                    case TypeTags.STREAM:
                        mv.visitVarInsn(ALOAD, index);
                        mv.visitFieldInsn(PUTFIELD, frameName, localVar.name.value.replace("%", "_"),
                                String.format("L%s;", STREAM_VALUE));
                        break;
                    case TypeTags.TABLE:
                        mv.visitVarInsn(ALOAD, index);
                        mv.visitFieldInsn(PUTFIELD, frameName, localVar.name.value.replace("%", "_"),
                                String.format("L%s;", TABLE_VALUE_IMPL));
                        break;
                    case TypeTags.ARRAY:
                    case TypeTags.TUPLE:
                        mv.visitVarInsn(ALOAD, index);
                        mv.visitFieldInsn(PUTFIELD, frameName, localVar.name.value.replace("%", "_"),
                                String.format("L%s;", ARRAY_VALUE));
                        break;
                    case TypeTags.ERROR:
                        mv.visitVarInsn(ALOAD, index);
                        mv.visitFieldInsn(PUTFIELD, frameName, localVar.name.value.replace("%", "_"),
                                String.format("L%s;", ERROR_VALUE));
                        break;
                    case TypeTags.FUTURE:
                        mv.visitVarInsn(ALOAD, index);
                        mv.visitFieldInsn(PUTFIELD, frameName, localVar.name.value.replace("%", "_"),
                                String.format("L%s;", FUTURE_VALUE));
                        break;
                    case TypeTags.TYPEDESC:
                        mv.visitVarInsn(ALOAD, index);
                        mv.visitTypeInsn(CHECKCAST, TYPEDESC_VALUE);
                        mv.visitFieldInsn(PUTFIELD, frameName, localVar.name.value.replace("%", "_"),
                                String.format("L%s;", TYPEDESC_VALUE));
                        break;
                    case TypeTags.OBJECT:
                        mv.visitVarInsn(ALOAD, index);
                        mv.visitFieldInsn(PUTFIELD, frameName, localVar.name.value.replace("%", "_"),
                                String.format("L%s;", OBJECT_VALUE));
                        break;
                    case TypeTags.INVOKABLE:
                        mv.visitVarInsn(ALOAD, index);
                        mv.visitFieldInsn(PUTFIELD, frameName, localVar.name.value.replace("%", "_"),
                                String.format("L%s;", FUNCTION_POINTER));
                        break;
                    case TypeTags.NIL:
                    case TypeTags.NEVER:
                    case TypeTags.ANY:
                    case TypeTags.ANYDATA:
                    case TypeTags.UNION:
                    case TypeTags.INTERSECTION:
                    case TypeTags.JSON:
                    case TypeTags.FINITE:
                    case TypeTags.READONLY:
                        mv.visitVarInsn(ALOAD, index);
                        mv.visitFieldInsn(PUTFIELD, frameName, localVar.name.value.replace("%", "_"),
                                String.format("L%s;", OBJECT));
                        break;
                    case TypeTags.HANDLE:
                        mv.visitVarInsn(ALOAD, index);
                        mv.visitFieldInsn(PUTFIELD, frameName, localVar.name.value.replace("%", "_"),
                                String.format("L%s;", HANDLE_VALUE));
                        break;
                    case JTypeTags.JTYPE:
                        generateFrameClassJFieldUpdate(localVar, mv, index, frameName);
                        break;
                    default:
                        throw new BLangCompilerException("JVM generation is not supported for type " +
                                String.format("%s", bType));
                }
            }
            k = k + 1;
        }
    }

    private static void generateFrameClassJFieldUpdate(BIRVariableDcl localVar, MethodVisitor mv,
                                                       int index, String frameName) {

        JType jType = (JType) localVar.type;
        switch (jType.jTag) {
            case JTypeTags.JBYTE:
                mv.visitVarInsn(ILOAD, index);
                mv.visitFieldInsn(PUTFIELD, frameName, localVar.name.value.replace("%", "_"), "B");
                break;
            case JTypeTags.JCHAR:
                mv.visitVarInsn(ILOAD, index);
                mv.visitFieldInsn(PUTFIELD, frameName, localVar.name.value.replace("%", "_"), "C");
                break;
            case JTypeTags.JSHORT:
                mv.visitVarInsn(ILOAD, index);
                mv.visitFieldInsn(PUTFIELD, frameName, localVar.name.value.replace("%", "_"), "S");
                break;
            case JTypeTags.JINT:
                mv.visitVarInsn(ILOAD, index);
                mv.visitFieldInsn(PUTFIELD, frameName, localVar.name.value.replace("%", "_"), "I");
                break;
            case JTypeTags.JLONG:
                mv.visitVarInsn(LLOAD, index);
                mv.visitFieldInsn(PUTFIELD, frameName, localVar.name.value.replace("%", "_"), "J");
                break;
            case JTypeTags.JFLOAT:
                mv.visitVarInsn(FLOAD, index);
                mv.visitFieldInsn(PUTFIELD, frameName, localVar.name.value.replace("%", "_"), "F");
                break;
            case JTypeTags.JDOUBLE:
                mv.visitVarInsn(DLOAD, index);
                mv.visitFieldInsn(PUTFIELD, frameName, localVar.name.value.replace("%", "_"), "D");
                break;
            case JTypeTags.JBOOLEAN:
                mv.visitVarInsn(ILOAD, index);
                mv.visitFieldInsn(PUTFIELD, frameName, localVar.name.value.replace("%", "_"), "Z");
                break;
            case JTypeTags.JARRAY:
            case JTypeTags.JREF:
                String classSig = getJTypeSignature(jType);
                String className = getSignatureForJType(jType);
                mv.visitVarInsn(ALOAD, index);
                mv.visitTypeInsn(CHECKCAST, className);
                mv.visitFieldInsn(PUTFIELD, frameName, localVar.name.value.replace("%", "_"), classSig);
                break;
            default:
                throw new BLangCompilerException("JVM generation is not supported for type " +
                        String.format("%s", jType));
        }
    }

    private static String getJVMTypeSign(BType bType) {

        if (TypeTags.isIntegerTypeTag(bType.tag)) {
            return "J";
        } else if (TypeTags.isStringTypeTag(bType.tag)) {
            return String.format("L%s;", STRING_VALUE);
        } else if (TypeTags.isXMLTypeTag(bType.tag)) {
            return String.format("L%s;", XML_VALUE);
        }

        String jvmType;
        switch (bType.tag) {
            case TypeTags.BYTE:
                jvmType = "I";
                break;
            case TypeTags.FLOAT:
                jvmType = "D";
                break;
            case TypeTags.BOOLEAN:
                jvmType = "Z";
                break;
            case TypeTags.DECIMAL:
                jvmType = String.format("L%s;", DECIMAL_VALUE);
                break;
            case TypeTags.MAP:
            case TypeTags.RECORD:
                jvmType = String.format("L%s;", MAP_VALUE);
                break;
            case TypeTags.STREAM:
                jvmType = String.format("L%s;", STREAM_VALUE);
                break;
            case TypeTags.TABLE:
                jvmType = String.format("L%s;", TABLE_VALUE_IMPL);
                break;
            case TypeTags.ARRAY:
            case TypeTags.TUPLE:
                jvmType = String.format("L%s;", ARRAY_VALUE);
                break;
            case TypeTags.OBJECT:
                jvmType = String.format("L%s;", OBJECT_VALUE);
                break;
            case TypeTags.ERROR:
                jvmType = String.format("L%s;", ERROR_VALUE);
                break;
            case TypeTags.FUTURE:
                jvmType = String.format("L%s;", FUTURE_VALUE);
                break;
            case TypeTags.INVOKABLE:
                jvmType = String.format("L%s;", FUNCTION_POINTER);
                break;
            case TypeTags.HANDLE:
                jvmType = String.format("L%s;", HANDLE_VALUE);
                break;
            case TypeTags.TYPEDESC:
                jvmType = String.format("L%s;", TYPEDESC_VALUE);
                break;
            case TypeTags.NIL:
            case TypeTags.NEVER:
            case TypeTags.ANY:
            case TypeTags.ANYDATA:
            case TypeTags.UNION:
            case TypeTags.INTERSECTION:
            case TypeTags.JSON:
            case TypeTags.FINITE:
            case TypeTags.READONLY:
                jvmType = String.format("L%s;", OBJECT);
                break;
            case JTypeTags.JTYPE:
                jvmType = getJTypeSignature((JType) bType);
                break;
            default:
                throw new BLangCompilerException("JVM code generation is not supported for type " +
                        String.format("%s", bType));
        }

        return jvmType;
    }

    private static void genYieldCheck(MethodVisitor mv, LabelGenerator labelGen, BIRBasicBlock thenBB, String funcName,
                                      int localVarOffset) {

        mv.visitVarInsn(ALOAD, localVarOffset);
        mv.visitMethodInsn(INVOKEVIRTUAL, STRAND, "isYielded", "()Z", false);
        Label yieldLabel = labelGen.getLabel(funcName + "yield");
        mv.visitJumpInsn(IFNE, yieldLabel);

        // goto thenBB
        Label gotoLabel = labelGen.getLabel(funcName + thenBB.id.value);
        mv.visitJumpInsn(GOTO, gotoLabel);
    }

    private static void generateObjectArgs(MethodVisitor mv, int paramIndex) {

        mv.visitInsn(DUP);
        mv.visitIntInsn(BIPUSH, paramIndex - 2);
        mv.visitVarInsn(ALOAD, 0);
        mv.visitIntInsn(BIPUSH, paramIndex + 1);
        mv.visitInsn(AALOAD);
        mv.visitInsn(AASTORE);
    }

    private static void handleErrorFromFutureValue(MethodVisitor mv) {

        mv.visitInsn(DUP);
        mv.visitInsn(DUP);
        mv.visitFieldInsn(GETFIELD, FUTURE_VALUE, "strand", String.format("L%s;", STRAND));
        mv.visitFieldInsn(GETFIELD, STRAND, "scheduler", String.format("L%s;", SCHEDULER));
        mv.visitMethodInsn(INVOKEVIRTUAL, SCHEDULER, SCHEDULER_START_METHOD, "()V", false);
        mv.visitFieldInsn(GETFIELD, FUTURE_VALUE, PANIC_FIELD, String.format("L%s;", THROWABLE));

        // handle any runtime errors
        Label labelIf = new Label();
        mv.visitJumpInsn(IFNULL, labelIf);
        mv.visitFieldInsn(GETFIELD, FUTURE_VALUE, PANIC_FIELD, String.format("L%s;", THROWABLE));
        mv.visitMethodInsn(INVOKESTATIC, RUNTIME_UTILS, HANDLE_THROWABLE_METHOD,
                String.format("(L%s;)V", THROWABLE), false);
        mv.visitInsn(RETURN);
        mv.visitLabel(labelIf);
    }

    private static void initConfigurations(MethodVisitor mv) {

        mv.visitVarInsn(ALOAD, 0);
        mv.visitMethodInsn(INVOKESTATIC, LAUNCH_UTILS,
                "initConfigurations", String.format("([L%s;)[L%s;", STRING_VALUE, STRING_VALUE), false);
        mv.visitVarInsn(ASTORE, 0);
    }

    private static void startListeners(MethodVisitor mv, boolean isServiceEPAvailable) {

        mv.visitLdcInsn(isServiceEPAvailable);
        mv.visitMethodInsn(INVOKESTATIC, LAUNCH_UTILS, "startListeners", "(Z)V", false);
    }

    private static void stopListeners(MethodVisitor mv, boolean isServiceEPAvailable) {

        mv.visitLdcInsn(isServiceEPAvailable);
        mv.visitMethodInsn(INVOKESTATIC, LAUNCH_UTILS, "stopListeners", "(Z)V", false);
    }

    private static void registerShutdownListener(MethodVisitor mv, String initClass) {

        String shutdownClassName = initClass + "$SignalListener";
        mv.visitMethodInsn(INVOKESTATIC, JAVA_RUNTIME, "getRuntime", String.format("()L%s;", JAVA_RUNTIME), false);
        mv.visitTypeInsn(NEW, shutdownClassName);
        mv.visitInsn(DUP);
        mv.visitMethodInsn(INVOKESPECIAL, shutdownClassName, JVM_INIT_METHOD, "()V", false);
        mv.visitMethodInsn(INVOKEVIRTUAL, JAVA_RUNTIME, "addShutdownHook", String.format("(L%s;)V", JAVA_THREAD),
                false);
    }

    private static void loadCLIArgsForMain(MethodVisitor mv, List<BIRFunctionParameter> params,
                                           boolean hasRestParam,
                                           List<BIRAnnotationAttachment> annotAttachments) {

        // get defaultable arg names from function annotation
        List<String> defaultableNames = new ArrayList<>();
        int defaultableIndex = 0;
        for (BIRAnnotationAttachment attachment : annotAttachments) {
            if (attachment == null || !attachment.annotTagRef.value.equals(DEFAULTABLE_ARGS_ANOT_NAME)) {
                continue;
            }
            BIRAnnotationRecordValue annotRecValue = (BIRAnnotationRecordValue) attachment.annotValues.get(0);
            Map<String, BIRAnnotationValue> annotFieldMap = annotRecValue.annotValueEntryMap;
            BIRAnnotationArrayValue annotArrayValue =
                    (BIRAnnotationArrayValue) annotFieldMap.get(DEFAULTABLE_ARGS_ANOT_FIELD);
            for (BIRAnnotationValue entryOptional : annotArrayValue.annotArrayValue) {
                BIRAnnotationLiteralValue argValue = (BIRAnnotationLiteralValue) entryOptional;
                defaultableNames.add(defaultableIndex, (String) argValue.value);
                defaultableIndex += 1;
            }
            break;
        }
        // create function info array
        mv.visitIntInsn(BIPUSH, params.size());
        mv.visitTypeInsn(ANEWARRAY, String.format("%s$ParamInfo", RUNTIME_UTILS));
        int index = 0;
        defaultableIndex = 0;
        for (BIRFunctionParameter param : params) {
            mv.visitInsn(DUP);
            mv.visitIntInsn(BIPUSH, index);
            index += 1;
            mv.visitTypeInsn(NEW, String.format("%s$ParamInfo", RUNTIME_UTILS));
            mv.visitInsn(DUP);
            if (param != null) {
                if (param.hasDefaultExpr) {
                    mv.visitInsn(ICONST_1);
                } else {
                    mv.visitInsn(ICONST_0);
                }
                mv.visitLdcInsn(defaultableNames.get(defaultableIndex));
                defaultableIndex += 1;
                // var varIndex = indexMap.getIndex(param);
                loadType(mv, param.type);
            }
            mv.visitMethodInsn(INVOKESPECIAL, String.format("%s$ParamInfo", RUNTIME_UTILS), JVM_INIT_METHOD,
                    String.format("(ZL%s;L%s;)V", STRING_VALUE, BTYPE), false);
            mv.visitInsn(AASTORE);
        }

        // load string[] that got parsed into to java main
        mv.visitVarInsn(ALOAD, 0);
        if (hasRestParam) {
            mv.visitInsn(ICONST_1);
        } else {
            mv.visitInsn(ICONST_0);
        }

        // invoke ArgumentParser.extractEntryFuncArgs()
        mv.visitMethodInsn(INVOKESTATIC, ARGUMENT_PARSER, "extractEntryFuncArgs",
                String.format("([L%s$ParamInfo;[L%s;Z)[L%s;", RUNTIME_UTILS, STRING_VALUE, OBJECT), false);
    }

    private static void generateLambdaForDepModStopFunc(ClassWriter cw, String funcName, String initClass) {

        MethodVisitor mv;
        mv = cw.visitMethod(ACC_PUBLIC + ACC_STATIC,
                String.format("$lambda$%s", funcName),
                String.format("([L%s;)L%s;", OBJECT, OBJECT), null, null);
        mv.visitCode();

        //load strand as first arg
        mv.visitVarInsn(ALOAD, 0);
        mv.visitInsn(ICONST_0);
        mv.visitInsn(AALOAD);
        mv.visitTypeInsn(CHECKCAST, STRAND);

        mv.visitMethodInsn(INVOKESTATIC, initClass, funcName, String.format("(L%s;)L%s;", STRAND, OBJECT), false);
        mv.visitInsn(ARETURN);
        mv.visitMaxs(0, 0);
        mv.visitEnd();
    }

    private static boolean hasInitFunction(BIRPackage pkg) {

        for (BIRFunction func : pkg.functions) {
            if (func != null && isModuleInitFunction(pkg, func)) {
                return true;
            }
        }
        return false;
    }

    private static boolean isModuleInitFunction(BIRPackage module, BIRFunction func) {

        return func.name.value.equals(calculateModuleInitFuncName(packageToModuleId(module)));
    }

    private static boolean isModuleTestInitFunction(BIRPackage module, BIRFunction func) {

        return func.name.value.equals(calculateModuleSpecialFuncName(packageToModuleId(module), "<testinit>"));
    }
    private static String calculateModuleInitFuncName(PackageID id) {

        return calculateModuleSpecialFuncName(id, JVM_INIT_METHOD);
    }

    private static String calculateModuleSpecialFuncName(PackageID id, String funcSuffix) {

        String orgName = id.orgName.value;
        String moduleName = id.name.value;
        String version = id.version.value;

        String funcName;
        if (moduleName.equals(".")) {
            funcName = ".." + funcSuffix;
        } else if (version.equals("")) {
            funcName = moduleName + "." + funcSuffix;
        } else {
            funcName = moduleName + ":" + version + "." + funcSuffix;
        }

        if (!orgName.equalsIgnoreCase("$anon")) {
            funcName = orgName + "/" + funcName;
        }

        return funcName;
    }

    private static void scheduleStopMethod(MethodVisitor mv, String initClass, String stopFuncName,
                                           int schedulerIndex, int futureIndex, String moduleClass,
                                           AsyncDataCollector asyncDataCollector) {

        String lambdaFuncName = "$lambda$" + stopFuncName;
        // Create a schedular. A new schedular is used here, to make the stop function to not to
        // depend/wait on whatever is being running on the background. eg: a busy loop in the main.

        mv.visitFieldInsn(GETSTATIC, moduleClass, MODULE_START_ATTEMPTED, "Z");
        Label labelIf = new Label();
        mv.visitJumpInsn(IFEQ, labelIf);
        mv.visitVarInsn(ALOAD, schedulerIndex);

        mv.visitIntInsn(BIPUSH, 1);
        mv.visitTypeInsn(ANEWARRAY, OBJECT);

        // create FP value
        createFunctionPointer(mv, initClass, lambdaFuncName, 0);

        // no parent strand
        mv.visitInsn(ACONST_NULL);
        loadType(mv, new BNilType());
        submitToScheduler(mv, initClass, "stop", asyncDataCollector);
        mv.visitVarInsn(ASTORE, futureIndex);

        mv.visitVarInsn(ALOAD, futureIndex);

        mv.visitFieldInsn(GETFIELD, FUTURE_VALUE, "strand", String.format("L%s;", STRAND));
        mv.visitIntInsn(BIPUSH, 100);
        mv.visitTypeInsn(ANEWARRAY, OBJECT);
        mv.visitFieldInsn(PUTFIELD, STRAND, "frames", String.format("[L%s;", OBJECT));

        mv.visitVarInsn(ALOAD, futureIndex);
        mv.visitFieldInsn(GETFIELD, FUTURE_VALUE, "strand", String.format("L%s;", STRAND));
        mv.visitFieldInsn(GETFIELD, STRAND, "scheduler", String.format("L%s;", SCHEDULER));
        mv.visitMethodInsn(INVOKEVIRTUAL, SCHEDULER, SCHEDULER_START_METHOD, "()V", false);

        mv.visitVarInsn(ALOAD, futureIndex);
        mv.visitFieldInsn(GETFIELD, FUTURE_VALUE, PANIC_FIELD, String.format("L%s;", THROWABLE));

        // handle any runtime errors
        mv.visitJumpInsn(IFNULL, labelIf);
        mv.visitFieldInsn(GETSTATIC, moduleClass, MODULE_STARTED, "Z");
        mv.visitJumpInsn(IFEQ, labelIf);

        mv.visitVarInsn(ALOAD, futureIndex);
        mv.visitFieldInsn(GETFIELD, FUTURE_VALUE, PANIC_FIELD, String.format("L%s;", THROWABLE));
        mv.visitMethodInsn(INVOKESTATIC, RUNTIME_UTILS, HANDLE_STOP_PANIC_METHOD, String.format("(L%s;)V", THROWABLE),
                false);
        mv.visitLabel(labelIf);
    }

    private static void generateJavaCompatibilityCheck(MethodVisitor mv) {

        mv.visitLdcInsn(getJavaVersion());
        mv.visitMethodInsn(INVOKESTATIC, COMPATIBILITY_CHECKER, "verifyJavaCompatibility",
                String.format("(L%s;)V", STRING_VALUE), false);
    }

    private static String getJavaVersion() {

        String versionProperty = "java.version";
        String javaVersion = System.getProperty(versionProperty);
        if (javaVersion != null) {
            return javaVersion;
        } else {
            return "";
        }
    }

    private static void genDefaultValue(MethodVisitor mv, BType bType, int index) {

        if (TypeTags.isIntegerTypeTag(bType.tag)) {
            mv.visitInsn(LCONST_0);
            mv.visitVarInsn(LSTORE, index);
            return;
        } else if (TypeTags.isStringTypeTag(bType.tag)) {
            mv.visitInsn(ACONST_NULL);
            mv.visitVarInsn(ASTORE, index);
            return;
        } else if (TypeTags.isXMLTypeTag(bType.tag)) {
            mv.visitInsn(ACONST_NULL);
            mv.visitVarInsn(ASTORE, index);
            return;
        }

        switch (bType.tag) {
            case TypeTags.BYTE:
                mv.visitInsn(ICONST_0);
                mv.visitVarInsn(ISTORE, index);
                break;
            case TypeTags.FLOAT:
                mv.visitInsn(DCONST_0);
                mv.visitVarInsn(DSTORE, index);
                break;
            case TypeTags.BOOLEAN:
                mv.visitInsn(ICONST_0);
                mv.visitVarInsn(ISTORE, index);
                break;
            case TypeTags.MAP:
            case TypeTags.ARRAY:
            case TypeTags.STREAM:
            case TypeTags.TABLE:
            case TypeTags.ERROR:
            case TypeTags.NIL:
            case TypeTags.NEVER:
            case TypeTags.ANY:
            case TypeTags.ANYDATA:
            case TypeTags.OBJECT:
            case TypeTags.CHAR_STRING:
            case TypeTags.DECIMAL:
            case TypeTags.UNION:
            case TypeTags.INTERSECTION:
            case TypeTags.RECORD:
            case TypeTags.TUPLE:
            case TypeTags.FUTURE:
            case TypeTags.JSON:
            case TypeTags.INVOKABLE:
            case TypeTags.FINITE:
            case TypeTags.HANDLE:
            case TypeTags.TYPEDESC:
            case TypeTags.READONLY:
                mv.visitInsn(ACONST_NULL);
                mv.visitVarInsn(ASTORE, index);
                break;
            case JTypeTags.JTYPE:
                genJDefaultValue(mv, (JType) bType, index);
                break;
            default:
                throw new BLangCompilerException("JVM generation is not supported for type " +
                        String.format("%s", bType));
        }
    }

    private static void genJDefaultValue(MethodVisitor mv, JType jType, int index) {

        switch (jType.jTag) {
            case JTypeTags.JBYTE:
                mv.visitInsn(ICONST_0);
                mv.visitVarInsn(ISTORE, index);
                break;
            case JTypeTags.JCHAR:
                mv.visitInsn(ICONST_0);
                mv.visitVarInsn(ISTORE, index);
                break;
            case JTypeTags.JSHORT:
                mv.visitInsn(ICONST_0);
                mv.visitVarInsn(ISTORE, index);
                break;
            case JTypeTags.JINT:
                mv.visitInsn(ICONST_0);
                mv.visitVarInsn(ISTORE, index);
                break;
            case JTypeTags.JLONG:
                mv.visitInsn(LCONST_0);
                mv.visitVarInsn(LSTORE, index);
                break;
            case JTypeTags.JFLOAT:
                mv.visitInsn(FCONST_0);
                mv.visitVarInsn(FSTORE, index);
                break;
            case JTypeTags.JDOUBLE:
                mv.visitInsn(DCONST_0);
                mv.visitVarInsn(DSTORE, index);
                break;
            case JTypeTags.JBOOLEAN:
                mv.visitInsn(ICONST_0);
                mv.visitVarInsn(ISTORE, index);
                break;
            case JTypeTags.JARRAY:
            case JTypeTags.JREF:
                mv.visitInsn(ACONST_NULL);
                mv.visitVarInsn(ASTORE, index);
                break;
            default:
                throw new BLangCompilerException("JVM generation is not supported for type " +
                        String.format("%s", jType));
        }
    }

    static void loadDefaultValue(MethodVisitor mv, BType bType) {

        if (TypeTags.isIntegerTypeTag(bType.tag) || bType.tag == TypeTags.BYTE) {
            mv.visitInsn(LCONST_0);
            return;
        } else if (TypeTags.isStringTypeTag(bType.tag) || TypeTags.isXMLTypeTag(bType.tag)) {
            mv.visitInsn(ACONST_NULL);
            return;
        }

        switch (bType.tag) {
            case TypeTags.FLOAT:
                mv.visitInsn(DCONST_0);
                break;
            case TypeTags.BOOLEAN:
                mv.visitInsn(ICONST_0);
                break;
            case TypeTags.MAP:
            case TypeTags.ARRAY:
            case TypeTags.ERROR:
            case TypeTags.NIL:
            case TypeTags.NEVER:
            case TypeTags.ANY:
            case TypeTags.ANYDATA:
            case TypeTags.OBJECT:
            case TypeTags.UNION:
            case TypeTags.INTERSECTION:
            case TypeTags.RECORD:
            case TypeTags.TUPLE:
            case TypeTags.FUTURE:
            case TypeTags.JSON:
            case TypeTags.INVOKABLE:
            case TypeTags.FINITE:
            case TypeTags.HANDLE:
            case TypeTags.TYPEDESC:
            case TypeTags.READONLY:
                mv.visitInsn(ACONST_NULL);
                break;
            case JTypeTags.JTYPE:
                loadDefaultJValue(mv, (JType) bType);
                break;
            default:
                throw new BLangCompilerException("JVM generation is not supported for type " +
                        String.format("%s", bType));
        }
    }

    private static void loadDefaultJValue(MethodVisitor mv, JType jType) {

        switch (jType.jTag) {
            case JTypeTags.JBYTE:
                mv.visitInsn(ICONST_0);
                break;
            case JTypeTags.JCHAR:
                mv.visitInsn(ICONST_0);
                break;
            case JTypeTags.JSHORT:
                mv.visitInsn(ICONST_0);
                break;
            case JTypeTags.JINT:
                mv.visitInsn(ICONST_0);
                break;
            case JTypeTags.JLONG:
                mv.visitInsn(LCONST_0);
                break;
            case JTypeTags.JFLOAT:
                mv.visitInsn(FCONST_0);
                break;
            case JTypeTags.JDOUBLE:
                mv.visitInsn(DCONST_0);
                break;
            case JTypeTags.JBOOLEAN:
                mv.visitInsn(ICONST_0);
                break;
            case JTypeTags.JARRAY:
            case JTypeTags.JREF:
                mv.visitInsn(ACONST_NULL);
                break;
            default:
                throw new BLangCompilerException("JVM generation is not supported for type " +
                        String.format("%s", jType));
        }
    }

    public static String getMethodDesc(List<BType> paramTypes, BType retType, BType attachedType, boolean isExtern) {

        StringBuilder desc = new StringBuilder("(Lorg/ballerinalang/jvm/scheduling/Strand;");

        if (attachedType != null) {
            desc.append(getArgTypeSignature(attachedType));
        }

        int i = 0;
        while (i < paramTypes.size()) {
            BType paramType = getType(paramTypes.get(i));
            desc.append(getArgTypeSignature(paramType));
            i += 1;
        }
        String returnType = generateReturnType(retType, isExtern);
        desc.append(returnType);

        return desc.toString();
    }

    private static String getLambdaMethodDesc(List<BType> paramTypes, BType retType, int closureMapsCount) {

        StringBuilder desc = new StringBuilder("(Lorg/ballerinalang/jvm/scheduling/Strand;");
        int j = 0;
        while (j < closureMapsCount) {
            j += 1;
            desc.append("L").append(MAP_VALUE).append(";").append("Z");
        }

        int i = 0;
        while (i < paramTypes.size()) {
            BType paramType = getType(paramTypes.get(i));
            desc.append(getArgTypeSignature(paramType));
            i += 1;
        }
        String returnType = generateReturnType(retType, false);
        desc.append(returnType);

        return desc.toString();
    }

    private static String getArgTypeSignature(BType bType) {

        if (TypeTags.isIntegerTypeTag(bType.tag)) {
            return "J";
        } else if (TypeTags.isStringTypeTag(bType.tag)) {
            return String.format("L%s;", B_STRING_VALUE);
        } else if (TypeTags.isXMLTypeTag(bType.tag)) {
            return String.format("L%s;", XML_VALUE);
        }

        switch (bType.tag) {
            case TypeTags.BYTE:
                return "I";
            case TypeTags.FLOAT:
                return "D";
            case TypeTags.DECIMAL:
                return String.format("L%s;", DECIMAL_VALUE);
            case TypeTags.BOOLEAN:
                return "Z";
            case TypeTags.NIL:
            case TypeTags.NEVER:
                return String.format("L%s;", OBJECT);
            case TypeTags.ARRAY:
            case TypeTags.TUPLE:
                return String.format("L%s;", ARRAY_VALUE);
            case TypeTags.ERROR:
                return String.format("L%s;", ERROR_VALUE);
            case TypeTags.ANYDATA:
            case TypeTags.UNION:
            case TypeTags.INTERSECTION:
            case TypeTags.JSON:
            case TypeTags.FINITE:
            case TypeTags.ANY:
            case TypeTags.READONLY:
                return String.format("L%s;", OBJECT);
            case TypeTags.MAP:
            case TypeTags.RECORD:
                return String.format("L%s;", MAP_VALUE);
            case TypeTags.FUTURE:
                return String.format("L%s;", FUTURE_VALUE);
            case TypeTags.STREAM:
                return String.format("L%s;", STREAM_VALUE);
            case TypeTags.TABLE:
                return String.format("L%s;", TABLE_VALUE_IMPL);
            case TypeTags.INVOKABLE:
                return String.format("L%s;", FUNCTION_POINTER);
            case TypeTags.TYPEDESC:
                return String.format("L%s;", TYPEDESC_VALUE);
            case TypeTags.OBJECT:
                return String.format("L%s;", OBJECT_VALUE);
            case TypeTags.HANDLE:
                return String.format("L%s;", HANDLE_VALUE);
            default:
                throw new BLangCompilerException("JVM generation is not supported for type " +
                        String.format("%s", bType));
        }
    }

    private static String generateReturnType(BType bType, boolean isExtern) {
        bType = typeBuilder.build(bType);

        if (bType == null || bType.tag == TypeTags.NIL || bType.tag == TypeTags.NEVER) {
            if (isExtern) {
                return ")V";
            }
            return String.format(")L%s;", OBJECT);
        } else if (TypeTags.isIntegerTypeTag(bType.tag)) {
            return ")J";
        } else if (TypeTags.isStringTypeTag(bType.tag)) {
            return String.format(")L%s;", B_STRING_VALUE);
        } else if (TypeTags.isXMLTypeTag(bType.tag)) {
            return String.format(")L%s;", XML_VALUE);
        }

        switch (bType.tag) {
            case TypeTags.BYTE:
                return ")I";
            case TypeTags.FLOAT:
                return ")D";
            case TypeTags.DECIMAL:
                return String.format(")L%s;", DECIMAL_VALUE);
            case TypeTags.BOOLEAN:
                return ")Z";
            case TypeTags.ARRAY:
            case TypeTags.TUPLE:
                return String.format(")L%s;", ARRAY_VALUE);
            case TypeTags.MAP:
            case TypeTags.RECORD:
                return String.format(")L%s;", MAP_VALUE);
            case TypeTags.ERROR:
                return String.format(")L%s;", ERROR_VALUE);
            case TypeTags.STREAM:
                return String.format(")L%s;", STREAM_VALUE);
            case TypeTags.TABLE:
                return String.format(")L%s;", TABLE_VALUE_IMPL);
            case TypeTags.FUTURE:
                return String.format(")L%s;", FUTURE_VALUE);
            case TypeTags.TYPEDESC:
                return String.format(")L%s;", TYPEDESC_VALUE);
            case TypeTags.ANY:
            case TypeTags.ANYDATA:
            case TypeTags.UNION:
            case TypeTags.INTERSECTION:
            case TypeTags.JSON:
            case TypeTags.FINITE:
            case TypeTags.READONLY:
                return String.format(")L%s;", OBJECT);
            case TypeTags.OBJECT:
                return String.format(")L%s;", OBJECT_VALUE);
            case TypeTags.INVOKABLE:
                return String.format(")L%s;", FUNCTION_POINTER);
            case TypeTags.HANDLE:
                return String.format(")L%s;", HANDLE_VALUE);
            default:
                throw new BLangCompilerException("JVM generation is not supported for type " +
                        String.format("%s", bType));
        }
    }

    static BIRFunction getMainFunc(List<BIRFunction> funcs) {

        BIRFunction userMainFunc = null;
        for (BIRFunction func : funcs) {
            if (func != null && func.name.value.equals("main")) {
                userMainFunc = func;
                break;
            }
        }

        return userMainFunc;
    }

    static void createFunctionPointer(MethodVisitor mv, String klass, String lambdaName, int closureMapCount) {

        mv.visitTypeInsn(NEW, FUNCTION_POINTER);
        mv.visitInsn(DUP);
        visitInvokeDyn(mv, klass, cleanupFunctionName(lambdaName), closureMapCount);

        // load null here for type, since these are fp's created for internal usages.
        mv.visitInsn(ACONST_NULL);
        mv.visitInsn(ACONST_NULL);
        mv.visitInsn(ICONST_0); // mark as not-concurrent ie: 'parent'
<<<<<<< HEAD
        mv.visitMethodInsn(INVOKESPECIAL, FUNCTION_POINTER, JVM_INIT_METHOD,
                String.format("(L%s;L%s;Z)V", FUNCTION, BTYPE), false);
=======
        mv.visitMethodInsn(INVOKESPECIAL, FUNCTION_POINTER, "<init>",
                           String.format("(L%s;L%s;L%s;Z)V", FUNCTION, BTYPE, STRING_VALUE), false);
>>>>>>> df61c5cf
    }

    private static String getFrameClassName(String pkgName, String funcName, BType attachedType) {

        String frameClassName = pkgName;
        if (attachedType != null) {
            if (attachedType.tag == TypeTags.OBJECT) {
                frameClassName += cleanupTypeName(toNameString(attachedType)) + "_";
            } else if (attachedType instanceof BServiceType) {
                frameClassName += cleanupTypeName(toNameString(attachedType)) + "_";
            } else if (attachedType.tag == TypeTags.RECORD) {
                frameClassName += cleanupTypeName(toNameString(attachedType)) + "_";
            }
        }

        return frameClassName + cleanupFunctionName(funcName) + "Frame";
    }

    /**
     * Cleanup type name by replacing '$' with '_'.
     *
     * @param name name to be replaced and cleaned
     * @return cleaned name
     */
    static String cleanupTypeName(String name) {
        return name.replaceAll("[/$ .]", "_");
    }

    static String cleanupBalExt(String name) {

        return name.replace(BAL_EXTENSION, "");
    }

    static String cleanupPathSeperators(String name) {
        //TODO: should use file_path:getPathSeparator();
        return name.replace(WINDOWS_PATH_SEPERATOR, JAVA_PACKAGE_SEPERATOR);
    }

    static void generateField(ClassWriter cw, BType bType, String fieldName, boolean isPackage) {

        String typeSig;
        if (TypeTags.isIntegerTypeTag(bType.tag)) {
            typeSig = "J";
        } else if (TypeTags.isStringTypeTag(bType.tag)) {
            typeSig = String.format("L%s;", B_STRING_VALUE);
        } else if (TypeTags.isXMLTypeTag(bType.tag)) {
            typeSig = String.format("L%s;", XML_VALUE);
        } else {
            switch (bType.tag) {
                case TypeTags.BYTE:
                    typeSig = "I";
                    break;
                case TypeTags.FLOAT:
                    typeSig = "D";
                    break;
                case TypeTags.DECIMAL:
                    typeSig = String.format("L%s;", DECIMAL_VALUE);
                    break;
                case TypeTags.BOOLEAN:
                    typeSig = "Z";
                    break;
                case TypeTags.NIL:
                case TypeTags.NEVER:
                    typeSig = String.format("L%s;", OBJECT);
                    break;
                case TypeTags.MAP:
                    typeSig = String.format("L%s;", MAP_VALUE);
                    break;
                case TypeTags.STREAM:
                    typeSig = String.format("L%s;", STREAM_VALUE);
                    break;
                case TypeTags.TABLE:
                    typeSig = String.format("L%s;", TABLE_VALUE_IMPL);
                    break;
                case TypeTags.RECORD:
                    typeSig = String.format("L%s;", MAP_VALUE);
                    break;
                case TypeTags.ARRAY:
                case TypeTags.TUPLE:
                    typeSig = String.format("L%s;", ARRAY_VALUE);
                    break;
                case TypeTags.ERROR:
                    typeSig = String.format("L%s;", ERROR_VALUE);
                    break;
                case TypeTags.FUTURE:
                    typeSig = String.format("L%s;", FUTURE_VALUE);
                    break;
                case TypeTags.OBJECT:
                    typeSig = String.format("L%s;", OBJECT_VALUE);
                    break;
                case TypeTags.TYPEDESC:
                    typeSig = String.format("L%s;", TYPEDESC_VALUE);
                    break;
                case TypeTags.ANY:
                case TypeTags.ANYDATA:
                case TypeTags.UNION:
                case TypeTags.INTERSECTION:
                case TypeTags.JSON:
                case TypeTags.FINITE:
                case TypeTags.READONLY:
                    typeSig = String.format("L%s;", OBJECT);
                    break;
                case TypeTags.INVOKABLE:
                    typeSig = String.format("L%s;", FUNCTION_POINTER);
                    break;
                case TypeTags.HANDLE:
                    typeSig = String.format("L%s;", HANDLE_VALUE);
                    break;
                case JTypeTags.JTYPE:
                    typeSig = getJTypeSignature((JType) bType);
                    break;
                default:
                    throw new BLangCompilerException("JVM generation is not supported for type " +
                            String.format("%s", bType));
            }
        }

        FieldVisitor fv;
        if (isPackage) {
            fv = cw.visitField(ACC_PUBLIC + ACC_STATIC, fieldName, typeSig, null, null);
        } else {
            fv = cw.visitField(ACC_PUBLIC, fieldName, typeSig, null, null);
        }
        fv.visitEnd();
    }

    static void generateDefaultConstructor(ClassWriter cw, String ownerClass) {

        MethodVisitor mv = cw.visitMethod(ACC_PUBLIC, JVM_INIT_METHOD, "()V", null, null);
        mv.visitCode();
        mv.visitVarInsn(ALOAD, 0);
        mv.visitMethodInsn(INVOKESPECIAL, ownerClass, JVM_INIT_METHOD, "()V", false);
        mv.visitInsn(RETURN);
        mv.visitMaxs(1, 1);
        mv.visitEnd();
    }

    private static void generateDiagnosticPos(DiagnosticPos pos, MethodVisitor mv) {

        if (pos != null && pos.sLine != 0x80000000) {
            Label label = new Label();
            mv.visitLabel(label);
            mv.visitLineNumber(pos.sLine, label);
        }
    }

    static void generateStrandMetadata(MethodVisitor mv, String moduleClass,
                                       BIRPackage module, AsyncDataCollector asyncDataCollector) {

        asyncDataCollector.getStrandMetadata().forEach((varName, metaData) -> {
            genStrandMetadataField(mv, moduleClass, module, varName, metaData);
        });
    }

    static void genStrandMetadataField(MethodVisitor mv, String moduleClass, BIRPackage module,
                                               String varName, ScheduleFunctionInfo metaData) {

        mv.visitTypeInsn(NEW, STRAND_METADATA);
        mv.visitInsn(DUP);
        mv.visitLdcInsn(module.org.value);
        mv.visitLdcInsn(module.name.value);
        mv.visitLdcInsn(module.version.value);
        if (metaData.typeName == null) {
            mv.visitInsn(ACONST_NULL);
        } else {
            mv.visitLdcInsn(metaData.typeName);
        }
        mv.visitLdcInsn(metaData.parentFunctionName);
        mv.visitMethodInsn(INVOKESPECIAL, STRAND_METADATA,
                           CONSTRUCTOR_INIT_METHOD, String.format("(L%s;L%s;L%s;L%s;L%s;)V", STRING_VALUE, STRING_VALUE,
                                                                  STRING_VALUE, STRING_VALUE, STRING_VALUE), false);
        mv.visitFieldInsn(PUTSTATIC, moduleClass, varName, String.format("L%s;", STRAND_METADATA));
    }

    static void visitStrandMetadataField(ClassWriter cw, AsyncDataCollector asyncDataCollector) {
        asyncDataCollector.getStrandMetadata().keySet().forEach(varName -> {
            visitStrandMetadataField(cw, varName);
        });

    }

    static void visitStrandMetadataField(ClassWriter cw, String varName) {
        FieldVisitor fv = cw.visitField(ACC_STATIC, varName, String.format("L%s;", STRAND_METADATA), null, null);
        fv.visitEnd();
    }

    static String getStrandMetadataVarName(String parentFunction) {
        return STRAND_METADATA_VAR_PREFIX + parentFunction + "$";
    }

    static String getStrandMetadataVarName(String typeName, String parentFunction) {
        return STRAND_METADATA_VAR_PREFIX + cleanupTypeName(typeName) + "$" + parentFunction + "$";
    }

    static String cleanupFunctionName(String functionName) {

        return functionName.replaceAll("[\\.:/<>]", "_");
    }

    public static BIRVariableDcl getVariableDcl(BIRVariableDcl localVar) {

        if (localVar == null) {
            throw new BLangCompilerException("Invalid variable declaration");
        }

        return localVar;
    }

    static BIRFunctionParameter getFunctionParam(BIRFunctionParameter localVar) {

        if (localVar == null) {
            throw new BLangCompilerException("Invalid function parameter");
        }

        return localVar;
    }

    static BIRBasicBlock getBasicBlock(BIRBasicBlock bb) {

        if (bb == null) {
            throw new BLangCompilerException("Invalid basic block");
        }

        return bb;
    }

    static BIRFunction getFunction(BIRFunction bfunction) {

        if (bfunction == null) {
            throw new BLangCompilerException("Invalid function");
        }

        return bfunction;
    }

    static BIRTypeDefinition getTypeDef(BIRTypeDefinition typeDef) {

        if (typeDef == null) {
            throw new BLangCompilerException("Invalid type definition");
        }

        return typeDef;
    }

    static BField getObjectField(BField objectField) {

        if (objectField == null) {
            throw new BLangCompilerException("Invalid object field");
        }

        return objectField;
    }

    static BField getRecordField(BField recordField) {

        if (recordField != null) {
            return recordField;
        } else {
            throw new BLangCompilerException("Invalid record field");
        }
    }

    static boolean isExternFunc(BIRFunction func) {

        return (func.flags & Flags.NATIVE) == Flags.NATIVE;
    }

    private static BIROperand getVarRef(BIROperand varRef) {

        if (varRef == null) {
            throw new BLangCompilerException("Invalid variable reference");
        } else {
            return varRef;
        }
    }

    static BType getType(BType bType) {

        if (bType == null) {
            throw new BLangCompilerException("Invalid type");
        } else {
            return bType;
        }
    }

    private static String getMapValueDesc(int count) {

        int i = count;
        StringBuilder desc = new StringBuilder();
        while (i > 0) {
            desc.append("L").append(MAP_VALUE).append(";");
            i -= 1;
        }

        return desc.toString();
    }

    static List<BIRFunction> getFunctions(List<BIRFunction> functions) {

        if (functions == null) {
            throw new BLangCompilerException(String.format("Invalid functions: %s", functions));
        } else {
            return functions;
        }
    }

    private static void checkStrandCancelled(MethodVisitor mv, int localVarOffset) {

        mv.visitVarInsn(ALOAD, localVarOffset);
        mv.visitFieldInsn(GETFIELD, STRAND, "cancel", "Z");
        Label notCancelledLabel = new Label();
        mv.visitJumpInsn(IFEQ, notCancelledLabel);
        mv.visitMethodInsn(INVOKESTATIC, BAL_ERRORS, "createCancelledFutureError",
                String.format("()L%s;", ERROR_VALUE), false);
        mv.visitInsn(ATHROW);

        mv.visitLabel(notCancelledLabel);
    }

    public void resetIds() {

        nextId = -1;
        nextVarId = -1;
    }

    int incrementAndGetNextId() {

        return nextId++;
    }

    void generateMethod(BIRFunction birFunc, ClassWriter cw, BIRPackage birModule, BType attachedType,
                        String moduleClassName, String serviceName, AsyncDataCollector asyncDataCollector) {

        if (isExternFunc(birFunc)) {
            genJMethodForBExternalFunc(birFunc, cw, birModule, attachedType, this, jvmPackageGen,
                                       moduleClassName, serviceName, asyncDataCollector);
        } else {
            genJMethodForBFunc(birFunc, cw, birModule, moduleClassName, attachedType,
                               asyncDataCollector);
        }
    }

    public void genJMethodForBFunc(BIRFunction func,
                                   ClassWriter cw,
                                   BIRPackage module,
                                   String moduleClassName,
                                   BType attachedType,
                                   AsyncDataCollector asyncDataCollector) {

        String currentPackageName = getPackageName(module.org.value, module.name.value, module.version.value);
        BIRVarToJVMIndexMap indexMap = new BIRVarToJVMIndexMap();
        String funcName = cleanupFunctionName(func.name.value);
        int returnVarRefIndex = -1;

        BIRVariableDcl strandVar = new BIRVariableDcl(symbolTable.stringType, new Name("strand"),
                VarScope.FUNCTION, VarKind.ARG);
        int ignoreStrandVarIndex = indexMap.getIndex(strandVar);

        // generate method desc
        BType retType = func.type.retType;
        if (isExternFunc(func) && Symbols.isFlagOn(retType.flags, Flags.PARAMETERIZED)) {
            retType = typeBuilder.build(func.type.retType);
        }

        String desc = getMethodDesc(func.type.paramTypes, retType, null, false);
        int access = ACC_PUBLIC;
        int localVarOffset;
        if (attachedType != null) {
            localVarOffset = 1;

            // add the self as the first local var
            // TODO: find a better way
            BIRVariableDcl selfVar = new BIRVariableDcl(symbolTable.anyType, new Name("self"),
                    VarScope.FUNCTION, VarKind.ARG);
            int ignoreSelfVarIndex = indexMap.getIndex(selfVar);
        } else {
            localVarOffset = 0;
            access += ACC_STATIC;
        }

        MethodVisitor mv = cw.visitMethod(access, funcName, desc, null, null);
        JvmInstructionGen instGen = new JvmInstructionGen(mv, indexMap, module, jvmPackageGen);
        JvmErrorGen errorGen = new JvmErrorGen(mv, indexMap, currentPackageName, instGen);
        LabelGenerator labelGen = new LabelGenerator();

        mv.visitCode();
        if (isModuleStartFunction(module, funcName)) {
            mv.visitInsn(ICONST_1);
            mv.visitFieldInsn(PUTSTATIC, getModuleLevelClassName(module.org.value, module.name.value,
                    module.version.value, MODULE_INIT_CLASS_NAME), MODULE_START_ATTEMPTED, "Z");
        }

        Label methodStartLabel = new Label();
        mv.visitLabel(methodStartLabel);

        // generate method body
        int k = 1;

        // set channel details to strand.
        // these channel info is required to notify datachannels, when there is a panic
        // we cannot set this during strand creation, because function call do not have this info.
        if (func.workerChannels.length > 0) {
            mv.visitVarInsn(ALOAD, localVarOffset);
            loadChannelDetails(mv, Arrays.asList(func.workerChannels));
            mv.visitMethodInsn(INVOKEVIRTUAL, STRAND, "updateChannelDetails",
                    String.format("([L%s;)V", CHANNEL_DETAILS), false);
        }

        // panic if this strand is cancelled
        checkStrandCancelled(mv, localVarOffset);

        func.localVars.sort(FUNCTION_PARAM_COMPARATOR);

        List<BIRVariableDcl> localVars = func.localVars;
        while (k < localVars.size()) {
            BIRVariableDcl localVar = getVariableDcl(localVars.get(k));
            int index = indexMap.getIndex(localVar);
            if (localVar.kind != VarKind.ARG) {
                BType bType = localVar.type;
                genDefaultValue(mv, bType, index);
            }
            k += 1;
        }

        BIRVariableDcl varDcl = getVariableDcl(localVars.get(0));
        returnVarRefIndex = indexMap.getIndex(varDcl);
        genDefaultValue(mv, retType, returnVarRefIndex);

        BIRVariableDcl stateVar = new BIRVariableDcl(symbolTable.stringType, //should  be javaInt
                new Name("state"), null, VarKind.TEMP);
        int stateVarIndex = indexMap.getIndex(stateVar);
        mv.visitInsn(ICONST_0);
        mv.visitVarInsn(ISTORE, stateVarIndex);

        mv.visitVarInsn(ALOAD, localVarOffset);
        mv.visitFieldInsn(GETFIELD, "org/ballerinalang/jvm/scheduling/Strand", "resumeIndex", "I");
        Label resumeLable = labelGen.getLabel(funcName + "resume");
        mv.visitJumpInsn(IFGT, resumeLable);

        Label varinitLable = labelGen.getLabel(funcName + "varinit");
        mv.visitLabel(varinitLable);

        // uncomment to test yield
        // mv.visitFieldInsn(GETSTATIC, className, "i", "I");
        // mv.visitInsn(ICONST_1);
        // mv.visitInsn(IADD);
        // mv.visitFieldInsn(PUTSTATIC, className, "i", "I");

        // process basic blocks
        List<BIRBasicBlock> basicBlocks = func.basicBlocks;

        List<Label> lables = new ArrayList<>();
        List<Integer> states = new ArrayList<>();

        int i = 0;
        int caseIndex = 0;
        while (i < basicBlocks.size()) {
            BIRBasicBlock bb = getBasicBlock(basicBlocks.get(i));
            if (i == 0) {
                lables.add(caseIndex, labelGen.getLabel(funcName + bb.id.value));
                states.add(caseIndex, caseIndex);
                caseIndex += 1;
            }
            lables.add(caseIndex, labelGen.getLabel(funcName + bb.id.value + "beforeTerm"));
            states.add(caseIndex, caseIndex);
            caseIndex += 1;
            i = i + 1;
        }

        JvmTerminatorGen termGen = new JvmTerminatorGen(mv, indexMap, labelGen, errorGen, module, instGen,
                jvmPackageGen);

        // uncomment to test yield
        // mv.visitFieldInsn(GETSTATIC, className, "i", "I");
        // mv.visitIntInsn(BIPUSH, 100);
        // jvm:Label l0 = labelGen.getLabel(funcName + "l0");
        // mv.visitJumpInsn(IF_ICMPNE, l0);
        // mv.visitVarInsn(ALOAD, 0);
        // mv.visitInsn(ICONST_1);
        // mv.visitFieldInsn(PUTFIELD, "org/ballerinalang/jvm/scheduling/Strand", "yield", "Z");
        // termGen.genReturnTerm({kind:"RETURN"}, returnVarRefIndex, func);
        // mv.visitLabel(l0);

        mv.visitVarInsn(ILOAD, stateVarIndex);
        Label yieldLable = labelGen.getLabel(funcName + "yield");
        mv.visitLookupSwitchInsn(yieldLable, toIntArray(states), lables.toArray(new Label[0]));

        generateBasicBlocks(mv, basicBlocks, labelGen, errorGen, instGen, termGen, func, returnVarRefIndex,
                            stateVarIndex, localVarOffset, false, module, attachedType,
                            moduleClassName, asyncDataCollector);

        String frameName = getFrameClassName(currentPackageName, funcName, attachedType);
        mv.visitLabel(resumeLable);
        mv.visitVarInsn(ALOAD, localVarOffset);
        mv.visitFieldInsn(GETFIELD, "org/ballerinalang/jvm/scheduling/Strand", "frames", "[Ljava/lang/Object;");
        mv.visitVarInsn(ALOAD, localVarOffset);
        mv.visitInsn(DUP);
        mv.visitFieldInsn(GETFIELD, "org/ballerinalang/jvm/scheduling/Strand", "resumeIndex", "I");
        mv.visitInsn(ICONST_1);
        mv.visitInsn(ISUB);
        mv.visitInsn(DUP_X1);
        mv.visitFieldInsn(PUTFIELD, "org/ballerinalang/jvm/scheduling/Strand", "resumeIndex", "I");
        mv.visitInsn(AALOAD);
        mv.visitTypeInsn(CHECKCAST, frameName);

        generateFrameClassFieldLoad(localVars, mv, indexMap, frameName);
        mv.visitFieldInsn(GETFIELD, frameName, "state", "I");
        mv.visitVarInsn(ISTORE, stateVarIndex);
        mv.visitJumpInsn(GOTO, varinitLable);

        mv.visitLabel(yieldLable);
        mv.visitTypeInsn(NEW, frameName);
        mv.visitInsn(DUP);
        mv.visitMethodInsn(INVOKESPECIAL, frameName, JVM_INIT_METHOD, "()V", false);

        generateFrameClassFieldUpdate(localVars, mv, indexMap, frameName);

        mv.visitInsn(DUP);
        mv.visitVarInsn(ILOAD, stateVarIndex);
        mv.visitFieldInsn(PUTFIELD, frameName, "state", "I");

        BIRVariableDcl frameVar = new BIRVariableDcl(symbolTable.stringType, new Name("frame"), null, VarKind.TEMP);
        int frameVarIndex = indexMap.getIndex(frameVar);
        mv.visitVarInsn(ASTORE, frameVarIndex);

        mv.visitVarInsn(ALOAD, localVarOffset);
        mv.visitFieldInsn(GETFIELD, "org/ballerinalang/jvm/scheduling/Strand", "frames", "[Ljava/lang/Object;");
        mv.visitVarInsn(ALOAD, localVarOffset);
        mv.visitInsn(DUP);
        mv.visitFieldInsn(GETFIELD, "org/ballerinalang/jvm/scheduling/Strand", "resumeIndex", "I");
        mv.visitInsn(DUP_X1);
        mv.visitInsn(ICONST_1);
        mv.visitInsn(IADD);
        mv.visitFieldInsn(PUTFIELD, "org/ballerinalang/jvm/scheduling/Strand", "resumeIndex", "I");
        mv.visitVarInsn(ALOAD, frameVarIndex);
        mv.visitInsn(AASTORE);

        Label methodEndLabel = new Label();
        mv.visitLabel(methodEndLabel);
        termGen.genReturnTerm(new Return(null), returnVarRefIndex, func);

        // Create Local Variable Table
        k = localVarOffset;
        // Add strand variable to LVT
        mv.visitLocalVariable("__strand", String.format("L%s;", STRAND), null, methodStartLabel, methodEndLabel,
                localVarOffset);
        while (k < localVars.size()) {
            BIRVariableDcl localVar = getVariableDcl(localVars.get(k));
            Label startLabel = methodStartLabel;
            Label endLabel = methodEndLabel;
            boolean tmpBoolParam = localVar.type.tag == TypeTags.BOOLEAN && localVar.name.value.startsWith("%syn");
            if (!tmpBoolParam && (localVar.kind == VarKind.LOCAL || localVar.kind == VarKind.ARG)) {
                // local vars have visible range information
                if (localVar.kind == VarKind.LOCAL) {
                    int insOffset = localVar.insOffset;
                    if (localVar.startBB != null) {
                        startLabel = labelGen.getLabel(funcName + localVar.startBB.id.value + "ins" + insOffset);
                    }
                    if (localVar.endBB != null) {
                        endLabel = labelGen.getLabel(funcName + localVar.endBB.id.value + "beforeTerm");
                    }
                }
                String metaVarName = localVar.metaVarName;
                if (metaVarName != null && !"".equals(metaVarName) &&
                        // filter out compiler added vars
                        !((metaVarName.startsWith("$") && metaVarName.endsWith("$"))
                                || (metaVarName.startsWith("$$") && metaVarName.endsWith("$$"))
                                || metaVarName.startsWith("_$$_"))) {
                    mv.visitLocalVariable(metaVarName, getJVMTypeSign(localVar.type), null,
                            startLabel, endLabel, indexMap.getIndex(localVar));
                }
            }
            k = k + 1;
        }

        mv.visitMaxs(0, 0);
        mv.visitEnd();
    }

    private static boolean isModuleStartFunction(BIRPackage module, String functionName) {
        return functionName.equals(cleanupFunctionName(calculateModuleSpecialFuncName(packageToModuleId(module),
                START_FUNCTION_SUFFIX)));
    }

    public void generateBasicBlocks(MethodVisitor mv, List<BIRBasicBlock> basicBlocks,
                                    LabelGenerator labelGen, JvmErrorGen errorGen,
                                    JvmInstructionGen instGen, JvmTerminatorGen termGen,
                                    BIRFunction func, int returnVarRefIndex, int stateVarIndex,
                                    int localVarOffset, boolean isArg, BIRPackage module, BType attachedType,
                                    String moduleClassName, AsyncDataCollector asyncDataCollector) {

        int j = 0;
        String funcName = cleanupFunctionName(func.name.value);

        int caseIndex = 0;

        while (j < basicBlocks.size()) {
            BIRBasicBlock bb = getBasicBlock(basicBlocks.get(j));
            String currentBBName = String.format("%s", bb.id.value);

            // create jvm label
            Label bbLabel = labelGen.getLabel(funcName + bb.id.value);
            mv.visitLabel(bbLabel);
            if (j == 0 && !isArg) {
                // SIPUSH range is (-32768 to 32767) so if the state index goes beyond that, need to use visitLdcInsn
                mv.visitIntInsn(SIPUSH, caseIndex);
                mv.visitVarInsn(ISTORE, stateVarIndex);
                caseIndex += 1;
            }

            // generate instructions
            int m = 0;
            int insCount = bb.instructions.size();

            InstructionKind insKind;
            while (m < insCount) {
                Label insLabel = labelGen.getLabel(funcName + bb.id.value + "ins" + m);
                mv.visitLabel(insLabel);
                BIRInstruction inst = bb.instructions.get(m);
                if (inst == null) {
                    continue;
                } else {
                    insKind = inst.getKind();
                    generateDiagnosticPos(((BIRNode) inst).pos, mv);
                }

<<<<<<< HEAD
                generateInstructions(instGen, localVarOffset, lambdaMetadata, insKind, inst);
=======
                if (inst instanceof BinaryOp) {
                    instGen.generateBinaryOpIns((BinaryOp) inst);
                } else {
                    switch (insKind) {
                        case MOVE:
                            instGen.generateMoveIns((Move) inst);
                            break;
                        case CONST_LOAD:
                            instGen.generateConstantLoadIns((ConstantLoad) inst);
                            break;
                        case NEW_STRUCTURE:
                            instGen.generateMapNewIns((NewStructure) inst, localVarOffset);
                            break;
                        case NEW_INSTANCE:
                            instGen.generateObjectNewIns((NewInstance) inst, localVarOffset);
                            break;
                        case MAP_STORE:
                            instGen.generateMapStoreIns((FieldAccess) inst);
                            break;
                        case NEW_TABLE:
                            instGen.generateTableNewIns((NewTable) inst);
                            break;
                        case TABLE_STORE:
                            instGen.generateTableStoreIns((FieldAccess) inst);
                            break;
                        case TABLE_LOAD:
                            instGen.generateTableLoadIns((FieldAccess) inst);
                            break;
                        case NEW_ARRAY:
                            instGen.generateArrayNewIns((NewArray) inst);
                            break;
                        case ARRAY_STORE:
                            instGen.generateArrayStoreIns((FieldAccess) inst);
                            break;
                        case MAP_LOAD:
                            instGen.generateMapLoadIns((FieldAccess) inst);
                            break;
                        case ARRAY_LOAD:
                            instGen.generateArrayValueLoad((FieldAccess) inst);
                            break;
                        case NEW_ERROR:
                            instGen.generateNewErrorIns((NewError) inst);
                            break;
                        case TYPE_CAST:
                            instGen.generateCastIns((TypeCast) inst);
                            break;
                        case IS_LIKE:
                            instGen.generateIsLikeIns((IsLike) inst);
                            break;
                        case TYPE_TEST:
                            instGen.generateTypeTestIns((TypeTest) inst);
                            break;
                        case OBJECT_STORE:
                            instGen.generateObjectStoreIns((FieldAccess) inst);
                            break;
                        case OBJECT_LOAD:
                            instGen.generateObjectLoadIns((FieldAccess) inst);
                            break;
                        case NEW_XML_ELEMENT:
                            instGen.generateNewXMLElementIns((NewXMLElement) inst);
                            break;
                        case NEW_XML_TEXT:
                            instGen.generateNewXMLTextIns((NewXMLText) inst);
                            break;
                        case NEW_XML_COMMENT:
                            instGen.generateNewXMLCommentIns((NewXMLComment) inst);
                            break;
                        case NEW_XML_PI:
                            instGen.generateNewXMLProcIns((NewXMLProcIns) inst);
                            break;
                        case NEW_XML_QNAME:
                            instGen.generateNewXMLQNameIns((NewXMLQName) inst);
                            break;
                        case NEW_STRING_XML_QNAME:
                            instGen.generateNewStringXMLQNameIns((NewStringXMLQName) inst);
                            break;
                        case XML_SEQ_STORE:
                            instGen.generateXMLStoreIns((XMLAccess) inst);
                            break;
                        case XML_SEQ_LOAD:
                            instGen.generateXMLLoadIns((FieldAccess) inst);
                            break;
                        case XML_LOAD:
                            instGen.generateXMLLoadIns((FieldAccess) inst);
                            break;
                        case XML_LOAD_ALL:
                            instGen.generateXMLLoadAllIns((XMLAccess) inst);
                            break;
                        case XML_ATTRIBUTE_STORE:
                            instGen.generateXMLAttrStoreIns((FieldAccess) inst);
                            break;
                        case XML_ATTRIBUTE_LOAD:
                            instGen.generateXMLAttrLoadIns((FieldAccess) inst);
                            break;
                        case FP_LOAD:
                            instGen.generateFPLoadIns((FPLoad) inst, asyncDataCollector);
                            break;
                        case STRING_LOAD:
                            instGen.generateStringLoadIns((FieldAccess) inst);
                            break;
                        case TYPEOF:
                            instGen.generateTypeofIns((UnaryOP) inst);
                            break;
                        case NOT:
                            instGen.generateNotIns((UnaryOP) inst);
                            break;
                        case NEW_TYPEDESC:
                            instGen.generateNewTypedescIns((NewTypeDesc) inst);
                            break;
                        case NEGATE:
                            instGen.generateNegateIns((UnaryOP) inst);
                            break;
                        case PLATFORM:
                            instGen.generatePlatformIns((JInstruction) inst);
                            break;
                        default:
                            throw new BLangCompilerException("JVM generation is not supported for operation " +
                                    String.format("%s", inst));
                    }
                }
>>>>>>> df61c5cf
                m += 1;
            }

            Label bbEndLable = labelGen.getLabel(funcName + bb.id.value + "beforeTerm");
            mv.visitLabel(bbEndLable);

            BIRTerminator terminator = bb.terminator;
            if (!isArg) {
                // SIPUSH range is (-32768 to 32767) so if the state index goes beyond that, need to use visitLdcInsn
                mv.visitIntInsn(SIPUSH, caseIndex);
                mv.visitVarInsn(ISTORE, stateVarIndex);
                caseIndex += 1;
            }

            // process terminator
            if (!isArg || (!(terminator instanceof Return))) {
                generateDiagnosticPos(terminator.pos, mv);
                if ((isModuleInitFunction(module, func) || isModuleTestInitFunction(module, func)) &&
                        terminator instanceof Return) {
                    generateAnnotLoad(mv, module.typeDefs, getPackageName(module.org.value, module.name.value,
                                                                          module.version.value));
                }
                //set module start success to true for ___init class
                if (isModuleStartFunction(module, funcName) && terminator.kind == InstructionKind.RETURN) {
                    mv.visitInsn(ICONST_1);
                    mv.visitFieldInsn(PUTSTATIC, getModuleLevelClassName(module.org.value, module.name.value,
                            module.version.value, MODULE_INIT_CLASS_NAME), MODULE_STARTED, "Z");
                }
                termGen.genTerminator(terminator, moduleClassName, func, funcName, localVarOffset, returnVarRefIndex,
                                      attachedType, asyncDataCollector);
            }

            errorGen.generateTryCatch(func, funcName, bb, termGen, labelGen);

            BIRBasicBlock thenBB = terminator.thenBB;
            if (thenBB != null) {
                genYieldCheck(mv, termGen.getLabelGenerator(), thenBB, funcName, localVarOffset);
            }
            j += 1;
        }
    }

    private void generateInstructions(JvmInstructionGen instGen, int localVarOffset, LambdaMetadata lambdaMetadata,
                                      InstructionKind insKind, BIRInstruction inst) {

        if (inst instanceof BinaryOp) {
            instGen.generateBinaryOpIns((BinaryOp) inst);
        } else {
            switch (insKind) {
                case MOVE:
                    instGen.generateMoveIns((Move) inst);
                    break;
                case CONST_LOAD:
                    instGen.generateConstantLoadIns((ConstantLoad) inst);
                    break;
                case NEW_STRUCTURE:
                    instGen.generateMapNewIns((NewStructure) inst, localVarOffset);
                    break;
                case NEW_INSTANCE:
                    instGen.generateObjectNewIns((NewInstance) inst, localVarOffset);
                    break;
                case MAP_STORE:
                    instGen.generateMapStoreIns((FieldAccess) inst);
                    break;
                case NEW_TABLE:
                    instGen.generateTableNewIns((NewTable) inst);
                    break;
                case TABLE_STORE:
                    instGen.generateTableStoreIns((FieldAccess) inst);
                    break;
                case TABLE_LOAD:
                    instGen.generateTableLoadIns((FieldAccess) inst);
                    break;
                case NEW_ARRAY:
                    instGen.generateArrayNewIns((NewArray) inst);
                    break;
                case ARRAY_STORE:
                    instGen.generateArrayStoreIns((FieldAccess) inst);
                    break;
                case MAP_LOAD:
                    instGen.generateMapLoadIns((FieldAccess) inst);
                    break;
                case ARRAY_LOAD:
                    instGen.generateArrayValueLoad((FieldAccess) inst);
                    break;
                case NEW_ERROR:
                    instGen.generateNewErrorIns((NewError) inst);
                    break;
                case TYPE_CAST:
                    instGen.generateCastIns((TypeCast) inst);
                    break;
                case IS_LIKE:
                    instGen.generateIsLikeIns((IsLike) inst);
                    break;
                case TYPE_TEST:
                    instGen.generateTypeTestIns((TypeTest) inst);
                    break;
                case OBJECT_STORE:
                    instGen.generateObjectStoreIns((FieldAccess) inst);
                    break;
                case OBJECT_LOAD:
                    instGen.generateObjectLoadIns((FieldAccess) inst);
                    break;
                case NEW_XML_ELEMENT:
                    instGen.generateNewXMLElementIns((NewXMLElement) inst);
                    break;
                case NEW_XML_TEXT:
                    instGen.generateNewXMLTextIns((NewXMLText) inst);
                    break;
                case NEW_XML_COMMENT:
                    instGen.generateNewXMLCommentIns((NewXMLComment) inst);
                    break;
                case NEW_XML_PI:
                    instGen.generateNewXMLProcIns((NewXMLProcIns) inst);
                    break;
                case NEW_XML_QNAME:
                    instGen.generateNewXMLQNameIns((NewXMLQName) inst);
                    break;
                case NEW_STRING_XML_QNAME:
                    instGen.generateNewStringXMLQNameIns((NewStringXMLQName) inst);
                    break;
                case XML_SEQ_STORE:
                    instGen.generateXMLStoreIns((XMLAccess) inst);
                    break;
                case XML_SEQ_LOAD:
                    instGen.generateXMLLoadIns((FieldAccess) inst);
                    break;
                case XML_LOAD:
                    instGen.generateXMLLoadIns((FieldAccess) inst);
                    break;
                case XML_LOAD_ALL:
                    instGen.generateXMLLoadAllIns((XMLAccess) inst);
                    break;
                case XML_ATTRIBUTE_STORE:
                    instGen.generateXMLAttrStoreIns((FieldAccess) inst);
                    break;
                case XML_ATTRIBUTE_LOAD:
                    instGen.generateXMLAttrLoadIns((FieldAccess) inst);
                    break;
                case FP_LOAD:
                    instGen.generateFPLoadIns((FPLoad) inst, lambdaMetadata);
                    break;
                case STRING_LOAD:
                    instGen.generateStringLoadIns((FieldAccess) inst);
                    break;
                case TYPEOF:
                    instGen.generateTypeofIns((UnaryOP) inst);
                    break;
                case NOT:
                    instGen.generateNotIns((UnaryOP) inst);
                    break;
                case NEW_TYPEDESC:
                    instGen.generateNewTypedescIns((NewTypeDesc) inst);
                    break;
                case NEGATE:
                    instGen.generateNegateIns((UnaryOP) inst);
                    break;
                case PLATFORM:
                    instGen.generatePlatformIns((JInstruction) inst);
                    break;
                default:
                    throw new BLangCompilerException("JVM generation is not supported for operation " +
                            String.format("%s", inst));
            }
        }
    }

    void generateLambdaMethod(BIRInstruction ins, ClassWriter cw, String lambdaName) {

        BType lhsType;
        String orgName;
        String moduleName;
        String version;
        String funcName;
        int paramIndex = 1;
        boolean isVirtual = false;
        InstructionKind kind = ins.getKind();
        if (kind == InstructionKind.ASYNC_CALL) {
            AsyncCall asyncIns = (AsyncCall) ins;
            isVirtual = asyncIns.isVirtual;
            lhsType = asyncIns.lhsOp != null ? asyncIns.lhsOp.variableDcl.type : null;
            orgName = asyncIns.calleePkg.orgName.value;
            moduleName = asyncIns.calleePkg.name.value;
            version = asyncIns.calleePkg.version.value;
            funcName = asyncIns.name.getValue();
        } else if (kind == InstructionKind.FP_LOAD) {
            FPLoad fpIns = (FPLoad) ins;
            lhsType = fpIns.lhsOp.variableDcl.type;
            orgName = fpIns.pkgId.orgName.value;
            moduleName = fpIns.pkgId.name.value;
            version = fpIns.pkgId.version.value;
            funcName = fpIns.funcName.getValue();
        } else {
            throw new BLangCompilerException("JVM lambda method generation is not supported for instruction " +
                    String.format("%s", ins));
        }

        boolean isExternFunction = isExternStaticFunctionCall(ins);
        boolean isBuiltinModule = isBallerinaBuiltinModule(orgName, moduleName);

        BType returnType;
        if (lhsType.tag == TypeTags.FUTURE) {
            returnType = ((BFutureType) lhsType).constraint;
        } else if (ins instanceof FPLoad) {
            returnType = ((FPLoad) ins).retType;
            if (returnType.tag == TypeTags.INVOKABLE) {
                returnType = ((BInvokableType) returnType).retType;
            }
        } else {
            throw new BLangCompilerException("JVM generation is not supported for async return type " +
                    String.format("%s", lhsType));
        }

        int closureMapsCount = 0;
        if (kind == InstructionKind.FP_LOAD) {
            closureMapsCount = ((FPLoad) ins).closureMaps.size();
        }
        String closureMapsDesc = getMapValueDesc(closureMapsCount);

        MethodVisitor mv;
        mv = cw.visitMethod(ACC_PUBLIC + ACC_STATIC, cleanupFunctionName(lambdaName),
                String.format("(%s[L%s;)L%s;", closureMapsDesc, OBJECT, OBJECT), null, null);

        mv.visitCode();
        // load strand as first arg
        // strand and other args are in a object[] param. This param comes after closure maps.
        // hence the closureMapsCount is equal to the array's param index.
        mv.visitVarInsn(ALOAD, closureMapsCount);
        mv.visitInsn(ICONST_0);
        mv.visitInsn(AALOAD);
        mv.visitTypeInsn(CHECKCAST, STRAND);

        if (isExternFunction) {
            generateBlockedOnExtern(closureMapsCount, mv);
        }
        List<BType> paramBTypes = new ArrayList<>();

        if (kind == InstructionKind.ASYNC_CALL) {
            AsyncCall asyncIns = (AsyncCall) ins;
            List<BIROperand> paramTypes = asyncIns.args;
            if (isVirtual) {
                genLoadDataForObjectAttachedLambdas(asyncIns, mv, closureMapsCount, paramTypes, isBuiltinModule);
                int paramTypeIndex = 1;
                paramIndex = 2;
                while (paramTypeIndex < paramTypes.size()) {
                    generateObjectArgs(mv, paramIndex);
                    paramTypeIndex += 1;
                    paramIndex += 1;
                    if (!isBuiltinModule) {
                        generateObjectArgs(mv, paramIndex);
                        paramIndex += 1;
                    }
                }
            } else {
                // load and cast param values
                int argIndex = 1;
                for (BIROperand paramType : paramTypes) {
                    BIROperand ref = getVarRef(paramType);
                    mv.visitVarInsn(ALOAD, 0);
                    mv.visitIntInsn(BIPUSH, argIndex);
                    mv.visitInsn(AALOAD);
                    JvmInstructionGen.addUnboxInsn(mv, ref.variableDcl.type);
                    paramBTypes.add(paramIndex - 1, paramType.variableDcl.type);
                    paramIndex += 1;

                    argIndex += 1;
                    if (!isBuiltinModule) {
                        addBooleanTypeToLambdaParamTypes(mv, 0, argIndex);
                        paramBTypes.add(paramIndex - 1, symbolTable.booleanType);
                        paramIndex += 1;
                    }
                    argIndex += 1;
                }
            }
        } else {
            //load closureMaps
            int i = 0;
            while (i < closureMapsCount) {
                mv.visitVarInsn(ALOAD, i);
                mv.visitInsn(ICONST_1);
                i += 1;
            }

            List<BIRVariableDcl> paramTypes = ((FPLoad) ins).params;
            // load and cast param values

            int argIndex = 1;
            for (BIRVariableDcl paramType : paramTypes) {
                BIRVariableDcl dcl = getVariableDcl(paramType);
                mv.visitVarInsn(ALOAD, closureMapsCount);
                mv.visitIntInsn(BIPUSH, argIndex);
                mv.visitInsn(AALOAD);
                JvmInstructionGen.addUnboxInsn(mv, dcl.type);
                paramBTypes.add(paramIndex - 1, dcl.type);
                paramIndex += 1;
                i += 1;
                argIndex += 1;

                if (!isBuiltinModule) {
                    addBooleanTypeToLambdaParamTypes(mv, closureMapsCount, argIndex);
                    paramBTypes.add(paramIndex - 1, symbolTable.booleanType);
                    paramIndex += 1;
                }
                argIndex += 1;
            }
        }

        if (isVirtual) {
            String methodDesc = String.format("(L%s;L%s;[L%s;)L%s;", STRAND, STRING_VALUE, OBJECT, OBJECT);
            mv.visitMethodInsn(INVOKEINTERFACE, OBJECT_VALUE, "call", methodDesc, true);
        } else {
            String jvmClass;
            String lookupKey = getPackageName(orgName, moduleName, version) + funcName;
            BIRFunctionWrapper functionWrapper = jvmPackageGen.lookupBIRFunctionWrapper(lookupKey);
            String methodDesc = getLambdaMethodDesc(paramBTypes, returnType, closureMapsCount);
            if (functionWrapper != null) {
                jvmClass = functionWrapper.fullQualifiedClassName;
            } else {
                BPackageSymbol symbol = jvmPackageGen.packageCache.getSymbol(orgName + "/" + moduleName);
                BInvokableSymbol funcSymbol = (BInvokableSymbol) symbol.scope.lookup(new Name(funcName)).symbol;
                BInvokableType type = (BInvokableType) funcSymbol.type;
                ArrayList<BType> params = new ArrayList<>(type.paramTypes);
                if (type.restType != null) {
                    params.add(type.restType);
                }
                for (int j = params.size() - 1; j >= 0; j--) {
                    params.add(j + 1, symbolTable.booleanType);
                }
                String balFileName = funcSymbol.source;

                if (balFileName == null || !balFileName.endsWith(BAL_EXTENSION)) {
                    balFileName = MODULE_INIT_CLASS_NAME;
                }

                jvmClass = getModuleLevelClassName(orgName, moduleName, version,
                        cleanupPathSeperators(cleanupBalExt(balFileName)));
            }

            mv.visitMethodInsn(INVOKESTATIC, jvmClass, funcName, methodDesc, false);
        }

        if (!isVirtual) {
            JvmInstructionGen.addBoxInsn(mv, returnType);
        }
        mv.visitInsn(ARETURN);
        mv.visitMaxs(0, 0);
        mv.visitEnd();
    }

    private void generateBlockedOnExtern(int closureMapsCount, MethodVisitor mv) {

        Label blockedOnExternLabel = new Label();

        mv.visitInsn(DUP);

        mv.visitMethodInsn(INVOKEVIRTUAL, STRAND, IS_BLOCKED_ON_EXTERN_FIELD, "()Z", false);
        mv.visitJumpInsn(IFEQ, blockedOnExternLabel);

        mv.visitInsn(DUP);
        mv.visitInsn(ICONST_0);
        mv.visitFieldInsn(PUTFIELD, STRAND, BLOCKED_ON_EXTERN_FIELD, "Z");

        mv.visitInsn(DUP);
        mv.visitFieldInsn(GETFIELD, STRAND, PANIC_FIELD, String.format("L%s;", B_ERROR));
        Label panicLabel = new Label();
        mv.visitJumpInsn(IFNULL, panicLabel);
        mv.visitInsn(DUP);
        mv.visitFieldInsn(GETFIELD, STRAND, PANIC_FIELD, String.format("L%s;", B_ERROR));
        mv.visitVarInsn(ASTORE, closureMapsCount + 1);
        mv.visitInsn(ACONST_NULL);
        mv.visitFieldInsn(PUTFIELD, STRAND, PANIC_FIELD, String.format("L%s;", B_ERROR));
        mv.visitVarInsn(ALOAD, closureMapsCount + 1);
        mv.visitInsn(ATHROW);
        mv.visitLabel(panicLabel);

        mv.visitInsn(DUP);
        mv.visitFieldInsn(GETFIELD, STRAND, "returnValue", "Ljava/lang/Object;");
        mv.visitInsn(ARETURN);

        mv.visitLabel(blockedOnExternLabel);
    }

    private void genLoadDataForObjectAttachedLambdas(AsyncCall ins, MethodVisitor mv, int closureMapsCount,
                                                     List<BIROperand> paramTypes,
                                                     boolean isBuiltinModule) {

        mv.visitInsn(POP);
        mv.visitVarInsn(ALOAD, closureMapsCount);
        mv.visitInsn(ICONST_1);
        BIROperand ref = getVarRef(ins.args.get(0));
        mv.visitInsn(AALOAD);
        JvmInstructionGen.addUnboxInsn(mv, ref.variableDcl.type);
        mv.visitVarInsn(ALOAD, closureMapsCount);
        mv.visitInsn(ICONST_0);
        mv.visitInsn(AALOAD);
        mv.visitTypeInsn(CHECKCAST, STRAND);

        mv.visitLdcInsn(cleanupObjectTypeName(ins.name.value));
        int objectArrayLength = paramTypes.size() - 1;
        if (!isBuiltinModule) {
            mv.visitIntInsn(BIPUSH, objectArrayLength * 2);
        } else {
            mv.visitIntInsn(BIPUSH, objectArrayLength);
        }
        mv.visitTypeInsn(ANEWARRAY, OBJECT);
    }

    private boolean isExternStaticFunctionCall(BIRInstruction callIns) {

        String methodName;
        InstructionKind kind = callIns.getKind();

        PackageID packageID;

        switch (kind) {
            case CALL:
                Call call = (Call) callIns;
                if (call.isVirtual) {
                    return false;
                }
                methodName = call.name.value;
                packageID = call.calleePkg;
                break;
            case ASYNC_CALL:
                AsyncCall asyncCall = (AsyncCall) callIns;
                methodName = asyncCall.name.value;
                packageID = asyncCall.calleePkg;
                break;
            case FP_LOAD:
                FPLoad fpLoad = (FPLoad) callIns;
                methodName = fpLoad.funcName.value;
                packageID = fpLoad.pkgId;
                break;
            default:
                throw new BLangCompilerException("JVM static function call generation is not supported for " +
                        "instruction " + String.format("%s", callIns));
        }

        String key = getPackageName(packageID.orgName.value, packageID.name.value,
                                    packageID.version.value) + methodName;

        BIRFunctionWrapper functionWrapper = jvmPackageGen.lookupBIRFunctionWrapper(key);
        return functionWrapper != null && isExternFunc(functionWrapper.func);
    }

    private void addBooleanTypeToLambdaParamTypes(MethodVisitor mv, int arrayIndex, int paramIndex) {

        mv.visitVarInsn(ALOAD, arrayIndex);
        mv.visitIntInsn(BIPUSH, paramIndex);
        mv.visitInsn(AALOAD);
        JvmInstructionGen.addUnboxInsn(mv, symbolTable.booleanType);
    }

    void generateMainMethod(BIRFunction userMainFunc, ClassWriter cw, BIRPackage pkg,
                            String initClass, boolean serviceEPAvailable, AsyncDataCollector asyncDataCollector) {

        MethodVisitor mv = cw.visitMethod(ACC_PUBLIC + ACC_STATIC, "main", "([Ljava/lang/String;)V", null, null);
        mv.visitCode();
        Label tryCatchStart = new Label();
        Label tryCatchEnd = new Label();
        Label tryCatchHandle = new Label();
        mv.visitTryCatchBlock(tryCatchStart, tryCatchEnd, tryCatchHandle, THROWABLE);
        mv.visitLabel(tryCatchStart);

        // check for java compatibility
        generateJavaCompatibilityCheck(mv);

        // set system properties
        initConfigurations(mv);
        // start all listeners
        startListeners(mv, serviceEPAvailable);

        // register a shutdown hook to call package stop() method.
        registerShutdownListener(mv, initClass);

        BIRVarToJVMIndexMap indexMap = new BIRVarToJVMIndexMap();
        // add main string[] args param first
        BIRVariableDcl argsVar = new BIRVariableDcl(symbolTable.anyType, new Name("argsdummy"), VarScope.FUNCTION,
                VarKind.ARG);
        int ignoreArgsVarIndex = indexMap.getIndex(argsVar);
        boolean isVoidFunction = userMainFunc != null && userMainFunc.type.retType.tag == TypeTags.NIL;

        mv.visitTypeInsn(NEW, SCHEDULER);
        mv.visitInsn(DUP);
        mv.visitInsn(ICONST_0);
        mv.visitMethodInsn(INVOKESPECIAL, SCHEDULER, JVM_INIT_METHOD, "(Z)V", false);
        BIRVariableDcl schedulerVar = new BIRVariableDcl(symbolTable.anyType, new Name("schedulerdummy"),
                VarScope.FUNCTION, VarKind.ARG);
        int schedulerVarIndex = indexMap.getIndex(schedulerVar);
        mv.visitVarInsn(ASTORE, schedulerVarIndex);

        if (hasInitFunction(pkg)) {
            mv.visitVarInsn(ALOAD, schedulerVarIndex);
            mv.visitIntInsn(BIPUSH, 1);
            mv.visitTypeInsn(ANEWARRAY, OBJECT);

            // schedule the init method
            String lambdaName = String.format("$lambda$%s$", MODULE_INIT);

            // create FP value
            createFunctionPointer(mv, initClass, lambdaName, 0);

            // no parent strand
            mv.visitInsn(ACONST_NULL);
            BType anyType = symbolTable.anyType;
            loadType(mv, anyType);
            // submit to scheduler
            submitToScheduler(mv, initClass, "<init>", asyncDataCollector);
            mv.visitInsn(DUP);
            mv.visitInsn(DUP);
            mv.visitFieldInsn(GETFIELD, FUTURE_VALUE, "strand", String.format("L%s;", STRAND));
            mv.visitIntInsn(BIPUSH, 100);
            mv.visitTypeInsn(ANEWARRAY, OBJECT);
            mv.visitFieldInsn(PUTFIELD, STRAND, "frames", String.format("[L%s;", OBJECT));
            handleErrorFromFutureValue(mv);

            BIRVariableDcl futureVar = new BIRVariableDcl(symbolTable.anyType, new Name("initdummy"),
                    VarScope.FUNCTION, VarKind.ARG);
            int futureVarIndex = indexMap.getIndex(futureVar);
            mv.visitVarInsn(ASTORE, futureVarIndex);
            mv.visitVarInsn(ALOAD, futureVarIndex);
            mv.visitFieldInsn(GETFIELD, FUTURE_VALUE, "result", String.format("L%s;", OBJECT));

            mv.visitMethodInsn(INVOKESTATIC, RUNTIME_UTILS, HANDLE_RETURNED_ERROR_METHOD,
                    String.format("(L%s;)V", OBJECT), false);
        }

        if (userMainFunc != null) {
            mv.visitVarInsn(ALOAD, schedulerVarIndex);
            loadCLIArgsForMain(mv, new ArrayList<>(userMainFunc.parameters.keySet()), userMainFunc.restParam != null,
                    userMainFunc.annotAttachments);

            // invoke the user's main method
            String lambdaName = "$lambda$main$";
            createFunctionPointer(mv, initClass, lambdaName, 0);

            // no parent strand
            mv.visitInsn(ACONST_NULL);

            //submit to the scheduler
            BType anyType = symbolTable.anyType;
            loadType(mv, anyType);
            submitToScheduler(mv, initClass, "main", asyncDataCollector);
            mv.visitInsn(DUP);

            mv.visitInsn(DUP);
            mv.visitFieldInsn(GETFIELD, FUTURE_VALUE, "strand", String.format("L%s;", STRAND));
            mv.visitIntInsn(BIPUSH, 100);
            mv.visitTypeInsn(ANEWARRAY, OBJECT);
            mv.visitFieldInsn(PUTFIELD, STRAND, "frames", String.format("[L%s;", OBJECT));
            handleErrorFromFutureValue(mv);

            // At this point we are done executing all the functions including asyncs
            if (!isVoidFunction) {
                // store future value
                BIRVariableDcl futureVar = new BIRVariableDcl(symbolTable.anyType, new Name("dummy"),
                        VarScope.FUNCTION, VarKind.ARG);
                int futureVarIndex = indexMap.getIndex(futureVar);
                mv.visitVarInsn(ASTORE, futureVarIndex);
                mv.visitVarInsn(ALOAD, futureVarIndex);
                mv.visitFieldInsn(GETFIELD, FUTURE_VALUE, "result", String.format("L%s;", OBJECT));

                mv.visitMethodInsn(INVOKESTATIC, RUNTIME_UTILS, HANDLE_RETURNED_ERROR_METHOD,
                        String.format("(L%s;)V", OBJECT), false);
            }
        }

        if (hasInitFunction(pkg)) {
            scheduleStartMethod(mv, initClass, serviceEPAvailable, indexMap, schedulerVarIndex,
                                asyncDataCollector);
        }

        // stop all listeners
        stopListeners(mv, serviceEPAvailable);
        if (!serviceEPAvailable) {
            mv.visitMethodInsn(INVOKESTATIC, JAVA_RUNTIME, "getRuntime", String.format("()L%s;", JAVA_RUNTIME), false);
            mv.visitInsn(ICONST_0);
            mv.visitMethodInsn(INVOKEVIRTUAL, JAVA_RUNTIME, "exit", "(I)V", false);
        }

        mv.visitLabel(tryCatchEnd);
        mv.visitInsn(RETURN);
        mv.visitLabel(tryCatchHandle);
        mv.visitMethodInsn(INVOKESTATIC, RUNTIME_UTILS, HANDLE_THROWABLE_METHOD,
                String.format("(L%s;)V", THROWABLE), false);
        mv.visitInsn(RETURN);
        mv.visitMaxs(0, 0);
        mv.visitEnd();
    }

    private void scheduleStartMethod(MethodVisitor mv, String initClass, boolean serviceEPAvailable,
                                     BIRVarToJVMIndexMap indexMap, int schedulerVarIndex,
                                     AsyncDataCollector asyncDataCollector) {

        mv.visitVarInsn(ALOAD, schedulerVarIndex);
        // schedule the start method
        String startLambdaName = String.format("$lambda$%s$", MODULE_START);

        mv.visitIntInsn(BIPUSH, 1);
        mv.visitTypeInsn(ANEWARRAY, OBJECT);

        // create FP value
        createFunctionPointer(mv, initClass, startLambdaName, 0);

        // no parent strand
        mv.visitInsn(ACONST_NULL);
        BType anyType = symbolTable.anyType;
        loadType(mv, anyType);
        submitToScheduler(mv, initClass, "start", asyncDataCollector);

        mv.visitInsn(DUP);
        mv.visitInsn(DUP);
        mv.visitFieldInsn(GETFIELD, FUTURE_VALUE, "strand", String.format("L%s;", STRAND));
        mv.visitIntInsn(BIPUSH, 100);
        mv.visitTypeInsn(ANEWARRAY, OBJECT);
        mv.visitFieldInsn(PUTFIELD, STRAND, "frames", String.format("[L%s;", OBJECT));
        handleErrorFromFutureValue(mv);

        BIRVariableDcl futureVar = new BIRVariableDcl(symbolTable.anyType, new Name("startdummy"), VarScope.FUNCTION,
                VarKind.ARG);
        int futureVarIndex = indexMap.getIndex(futureVar);
        mv.visitVarInsn(ASTORE, futureVarIndex);
        mv.visitVarInsn(ALOAD, futureVarIndex);
        mv.visitFieldInsn(GETFIELD, FUTURE_VALUE, "result", String.format("L%s;", OBJECT));

        mv.visitMethodInsn(INVOKESTATIC, RUNTIME_UTILS, HANDLE_RETURNED_ERROR_METHOD, String.format("(L%s;)V", OBJECT),
                false);
        // need to set immortal=true and start the scheduler again
        if (serviceEPAvailable) {
            mv.visitVarInsn(ALOAD, schedulerVarIndex);
            mv.visitInsn(DUP);
            mv.visitInsn(ICONST_1);
            mv.visitFieldInsn(PUTFIELD, SCHEDULER, "immortal", "Z");

            mv.visitMethodInsn(INVOKEVIRTUAL, SCHEDULER, SCHEDULER_START_METHOD, "()V", false);
        }
    }

    /**
     * Generate a lambda function to invoke ballerina main.
     *
     * @param userMainFunc ballerina main function
     * @param cw           class visitor
     * @param mainClass    main class that contains the user main
     */
    void generateLambdaForMain(BIRFunction userMainFunc, ClassWriter cw, String mainClass) {

        BType returnType = userMainFunc.type.retType;

        MethodVisitor mv = cw.visitMethod(ACC_PUBLIC + ACC_STATIC, "$lambda$main$",
                String.format("([L%s;)L%s;", OBJECT, OBJECT), null, null);
        mv.visitCode();

        //load strand as first arg
        mv.visitVarInsn(ALOAD, 0);
        mv.visitInsn(ICONST_0);
        mv.visitInsn(AALOAD);
        mv.visitTypeInsn(CHECKCAST, STRAND);

        // load and cast param values
        List<BType> paramTypes = userMainFunc.type.paramTypes;

        int paramIndex = 1;
        for (BType paramType : paramTypes) {
            BType pType = getType(paramType);
            mv.visitVarInsn(ALOAD, 0);
            mv.visitIntInsn(BIPUSH, paramIndex);
            mv.visitInsn(AALOAD);
            JvmInstructionGen.addUnboxInsn(mv, pType);
            paramIndex += 1;
        }

        mv.visitMethodInsn(INVOKESTATIC, mainClass, userMainFunc.name.value,
                getMethodDesc(paramTypes, returnType, null, false), false);
        JvmInstructionGen.addBoxInsn(mv, returnType);
        mv.visitInsn(ARETURN);
        mv.visitMaxs(0, 0);
        mv.visitEnd();
    }

    /**
     * Generate a lambda function to invoke ballerina main.
     *
     * @param cw        class visitor
     * @param pkg       bir package
     * @param initClass module init class
     * @param depMods   dependent module list
     */
    void generateLambdaForPackageInits(ClassWriter cw, BIRPackage pkg, String initClass, List<PackageID> depMods) {
        //need to generate lambda for package Init as well, if exist
        if (!hasInitFunction(pkg)) {
            return;
        }
        generateLambdaForModuleFunction(cw, MODULE_INIT, initClass);

        // generate another lambda for start function as well
        generateLambdaForModuleFunction(cw, MODULE_START, initClass);

        PackageID currentModId = packageToModuleId(pkg);
        String fullFuncName = calculateModuleSpecialFuncName(currentModId, STOP_FUNCTION_SUFFIX);

        generateLambdaForDepModStopFunc(cw, cleanupFunctionName(fullFuncName), initClass);

        for (PackageID id : depMods) {
            fullFuncName = calculateModuleSpecialFuncName(id, STOP_FUNCTION_SUFFIX);
            // String lookupKey = getPackageName(id.orgName, id.name, id.version) + fullFuncName;

            // String jvmClass = lookupFullQualifiedClassName(lookupKey);
            String jvmClass = getPackageName(id.orgName, id.name, id.version) + MODULE_INIT_CLASS_NAME;
            generateLambdaForDepModStopFunc(cw, cleanupFunctionName(fullFuncName), jvmClass);
        }
    }

    private void generateLambdaForModuleFunction(ClassWriter cw, String funcName, String initClass) {

        MethodVisitor mv = cw.visitMethod(ACC_PUBLIC + ACC_STATIC,
                String.format("$lambda$%s$", funcName),
                String.format("([L%s;)L%s;", OBJECT, OBJECT), null, null);
        mv.visitCode();

        //load strand as first arg
        mv.visitVarInsn(ALOAD, 0);
        mv.visitInsn(ICONST_0);
        mv.visitInsn(AALOAD);
        mv.visitTypeInsn(CHECKCAST, STRAND);

        mv.visitMethodInsn(INVOKESTATIC, initClass, funcName, String.format("(L%s;)L%s;", STRAND, OBJECT), false);
        JvmInstructionGen.addBoxInsn(mv, errorOrNilType);
        mv.visitInsn(ARETURN);
        mv.visitMaxs(0, 0);
        mv.visitEnd();
    }

    void addInitAndTypeInitInstructions(BIRPackage pkg, BIRFunction func) {

        List<BIRBasicBlock> basicBlocks = new ArrayList<>();
        nextId = -1;
        BIRBasicBlock nextBB = new BIRBasicBlock(getNextBBId());
        basicBlocks.add(nextBB);

        PackageID modID = packageToModuleId(pkg);

        BIRBasicBlock typeOwnerCreateBB = new BIRBasicBlock(getNextBBId());
        basicBlocks.add(typeOwnerCreateBB);

        nextBB.terminator = new Call(null, InstructionKind.CALL, false, modID, new Name(CURRENT_MODULE_INIT),
                new ArrayList<>(), null, typeOwnerCreateBB, Collections.emptyList(), Collections.emptySet());

        if (func.basicBlocks.size() == 0) {
            typeOwnerCreateBB.terminator = new Return(func.pos);
            func.basicBlocks = basicBlocks;
            return;
        }

        typeOwnerCreateBB.terminator = new GOTO(null, func.basicBlocks.get(0));

        basicBlocks.addAll(func.basicBlocks);
        func.basicBlocks = basicBlocks;
    }

    void enrichPkgWithInitializers(Map<String, JavaClass> jvmClassMap, String typeOwnerClass,
                                   BIRPackage pkg, List<PackageID> moduleImports) {

        JavaClass javaClass = jvmClassMap.get(typeOwnerClass);
        BIRFunction initFunc = generateDepModInit(moduleImports, pkg, MODULE_INIT, JVM_INIT_METHOD);
        javaClass.functions.add(initFunc);
        pkg.functions.add(initFunc);

        BIRFunction startFunc = generateDepModInit(moduleImports, pkg, MODULE_START, START_FUNCTION_SUFFIX);
        javaClass.functions.add(startFunc);
        pkg.functions.add(startFunc);

    }

    private BIRFunction generateDepModInit(List<PackageID> imprtMods, BIRPackage pkg, String funcName,
                                           String initName) {

        nextId = -1;
        nextVarId = -1;

        BIRVariableDcl retVar = new BIRVariableDcl(null, errorOrNilType, new Name("%ret"),
                VarScope.FUNCTION, VarKind.RETURN, "");
        BIROperand retVarRef = new BIROperand(retVar);

        BIRFunction modInitFunc = new BIRFunction(null, new Name(funcName), 0,
                new BInvokableType(Collections.emptyList(), null, errorOrNilType, null), null, 0, null);
        modInitFunc.localVars.add(retVar);
        BIRBasicBlock ignoreNextBB = addAndGetNextBasicBlock(modInitFunc);

        BIRVariableDcl boolVal = addAndGetNextVar(modInitFunc, symbolTable.booleanType);
        BIROperand boolRef = new BIROperand(boolVal);

        for (PackageID id : imprtMods) {
            String initFuncName = calculateModuleSpecialFuncName(id, initName);
            BIRBasicBlock ignoreBB = addCheckedInvocation(modInitFunc, id, initFuncName, retVarRef, boolRef);
        }

        PackageID currentModId = packageToModuleId(pkg);
        String currentInitFuncName = calculateModuleSpecialFuncName(currentModId, initName);
        BIRBasicBlock lastBB = addCheckedInvocation(modInitFunc, currentModId, currentInitFuncName, retVarRef, boolRef);

        lastBB.terminator = new Return(null);

        return modInitFunc;
    }

    private Name getNextBBId() {

        String bbIdPrefix = "genBB";
        nextId += 1;
        return new Name(bbIdPrefix + nextId);
    }

    private Name getNextVarId() {

        String varIdPrefix = "%";
        nextVarId += 1;
        return new Name(varIdPrefix + nextVarId);
    }

    private BIRBasicBlock addCheckedInvocation(BIRFunction func, PackageID modId, String initFuncName,
                                               BIROperand retVar, BIROperand boolRef) {

        BIRBasicBlock lastBB = func.basicBlocks.get(func.basicBlocks.size() - 1);
        BIRBasicBlock nextBB = addAndGetNextBasicBlock(func);
        // TODO remove once lang.annotation is fixed
        if (modId.orgName.value.equals(BALLERINA) && modId.name.value.equals(BUILT_IN_PACKAGE_NAME)) {
            lastBB.terminator = new Call(null, InstructionKind.CALL, false, modId,
                    new Name(initFuncName), Collections.emptyList(), null, nextBB, Collections.emptyList(),
                    Collections.emptySet());
            return nextBB;
        }
        lastBB.terminator = new Call(null, InstructionKind.CALL, false, modId, new Name(initFuncName),
                Collections.emptyList(), retVar, nextBB, Collections.emptyList(), Collections.emptySet());

        TypeTest typeTest = new TypeTest(null, symbolTable.errorType, boolRef, retVar);
        nextBB.instructions.add(typeTest);

        BIRBasicBlock trueBB = addAndGetNextBasicBlock(func);
        BIRBasicBlock retBB = addAndGetNextBasicBlock(func);
        retBB.terminator = new Return(null);
        trueBB.terminator = new GOTO(null, retBB);

        BIRBasicBlock falseBB = addAndGetNextBasicBlock(func);
        nextBB.terminator = new Branch(null, boolRef, trueBB, falseBB);
        return falseBB;
    }

    private BIRBasicBlock addAndGetNextBasicBlock(BIRFunction func) {

        BIRBasicBlock nextbb = new BIRBasicBlock(getNextBBId());
        func.basicBlocks.add(nextbb);
        return nextbb;
    }

    private BIRVariableDcl addAndGetNextVar(BIRFunction func, BType typeVal) {

        BIRVariableDcl nextLocalVar = new BIRVariableDcl(typeVal, getNextVarId(), VarScope.FUNCTION, VarKind.LOCAL);
        func.localVars.add(nextLocalVar);
        return nextLocalVar;
    }

    private void generateAnnotLoad(MethodVisitor mv, List<BIRTypeDefinition> typeDefs, String pkgName) {

        String typePkgName = ".";
        if (!"".equals(pkgName)) {
            typePkgName = pkgName;
        }

        for (BIRTypeDefinition optionalTypeDef : typeDefs) {
            if (optionalTypeDef.isBuiltin) {
                continue;
            }
            BIRTypeDefinition typeDef = getTypeDef(optionalTypeDef);
            BType bType = typeDef.type;

            if (bType.tag == TypeTags.FINITE || bType instanceof BServiceType) {
                continue;
            }

            loadAnnots(mv, typePkgName, typeDef);
        }
    }

    private void loadAnnots(MethodVisitor mv, String pkgName, BIRTypeDefinition typeDef) {

        String pkgClassName = pkgName.equals(".") || pkgName.equals("") ? MODULE_INIT_CLASS_NAME :
                jvmPackageGen.lookupGlobalVarClassName(pkgName, ANNOTATION_MAP_NAME);
        mv.visitFieldInsn(GETSTATIC, pkgClassName, ANNOTATION_MAP_NAME, String.format("L%s;", MAP_VALUE));
        loadLocalType(mv, typeDef);
        mv.visitMethodInsn(INVOKESTATIC, String.format("%s", ANNOTATION_UTILS), "processAnnotations",
                String.format("(L%s;L%s;)V", MAP_VALUE, BTYPE), false);
    }

    void generateFrameClasses(BIRPackage pkg, Map<String, byte[]> pkgEntries) {

        pkg.functions.parallelStream().forEach(func -> generateFrameClassForFunction(pkg, func, pkgEntries, null));

        for (BIRTypeDefinition typeDef : pkg.typeDefs) {
            List<BIRFunction> attachedFuncs = typeDef.attachedFuncs;
            if (attachedFuncs == null || attachedFuncs.size() == 0) {
                continue;
            }

            BType attachedType;
            if (typeDef.type.tag == TypeTags.RECORD) {
                // Only attach function of records is the record init. That should be
                // generated as a static function.
                attachedType = null;
            } else {
                attachedType = typeDef.type;
            }
            attachedFuncs.parallelStream().forEach(func ->
                    generateFrameClassForFunction(pkg, func, pkgEntries, attachedType));
        }
    }

    private void generateFrameClassForFunction(BIRPackage pkg, BIRFunction func,
                                               Map<String, byte[]> pkgEntries,
                                               BType attachedType) {

        String pkgName = getPackageName(pkg.org.value, pkg.name.value, pkg.version.value);
        BIRFunction currentFunc = getFunction(func);
        String frameClassName = getFrameClassName(pkgName, currentFunc.name.value, attachedType);
        ClassWriter cw = new BallerinaClassWriter(COMPUTE_FRAMES);
        if (currentFunc.pos != null && currentFunc.pos.src != null) {
            cw.visitSource(currentFunc.pos.src.cUnitName, null);
        }
        cw.visit(V1_8, ACC_PUBLIC + ACC_SUPER, frameClassName, null, OBJECT, null);
        generateDefaultConstructor(cw, OBJECT);

        int k = 0;
        List<BIRVariableDcl> localVars = currentFunc.localVars;
        while (k < localVars.size()) {
            BIRVariableDcl localVar = getVariableDcl(localVars.get(k));
            BType bType = localVar.type;
            String fieldName = localVar.name.value.replace("%", "_");
            generateField(cw, bType, fieldName, false);
            k = k + 1;
        }

        FieldVisitor fv = cw.visitField(ACC_PUBLIC, "state", "I", null, null);
        fv.visitEnd();

        cw.visitEnd();

        // panic if there are errors in the frame class. These cannot be logged, since
        // frame classes are internal implementation details.
        pkgEntries.put(frameClassName + ".class", cw.toByteArray());
    }

    void generateModuleInitializer(ClassWriter cw, BIRPackage module, String typeOwnerClass) {

        String orgName = module.org.value;
        String moduleName = module.name.value;
        String version = module.version.value;
        String pkgName = getPackageName(orgName, moduleName, version);

        // Using object return type since this is similar to a ballerina function without a return.
        // A ballerina function with no returns is equivalent to a function with nil-return.
        MethodVisitor mv = cw.visitMethod(ACC_PUBLIC + ACC_STATIC, CURRENT_MODULE_INIT,
                String.format("(L%s;)L%s;", STRAND, OBJECT), null, null);
        mv.visitCode();

        mv.visitMethodInsn(INVOKESTATIC, typeOwnerClass, CREATE_TYPES_METHOD, "()V", false);
        mv.visitTypeInsn(NEW, typeOwnerClass);
        mv.visitInsn(DUP);
        mv.visitMethodInsn(INVOKESPECIAL, typeOwnerClass, JVM_INIT_METHOD, "()V", false);
        mv.visitVarInsn(ASTORE, 1);
        mv.visitLdcInsn(orgName);
        mv.visitLdcInsn(moduleName);
        mv.visitLdcInsn(version);
        mv.visitVarInsn(ALOAD, 1);
        mv.visitMethodInsn(INVOKESTATIC, String.format("%s", VALUE_CREATOR), "addValueCreator",
                String.format("(L%s;L%s;L%s;L%s;)V", STRING_VALUE, STRING_VALUE, STRING_VALUE, VALUE_CREATOR),
                false);

        // Add a nil-return
        mv.visitInsn(ACONST_NULL);
        mv.visitInsn(ARETURN);
        mv.visitMaxs(0, 0);
        mv.visitEnd();
    }

    void generateExecutionStopMethod(ClassWriter cw, String initClass, BIRPackage module, List<PackageID> imprtMods,
                                     AsyncDataCollector asyncDataCollector) {

        String orgName = module.org.value;
        String moduleName = module.name.value;
        String version = module.version.value;
        String pkgName = getPackageName(orgName, moduleName, version);
        MethodVisitor mv = cw.visitMethod(ACC_PUBLIC + ACC_STATIC, MODULE_STOP, "()V", null, null);
        mv.visitCode();

        BIRVarToJVMIndexMap indexMap = new BIRVarToJVMIndexMap();

        BIRVariableDcl argsVar = new BIRVariableDcl(symbolTable.anyType, new Name("schedulerVar"),
                VarScope.FUNCTION, VarKind.ARG);
        int schedulerIndex = indexMap.getIndex(argsVar);
        BIRVariableDcl futureVar = new BIRVariableDcl(symbolTable.anyType, new Name("futureVar"),
                VarScope.FUNCTION, VarKind.ARG);
        int futureIndex = indexMap.getIndex(futureVar);

        mv.visitTypeInsn(NEW, SCHEDULER);
        mv.visitInsn(DUP);
        mv.visitInsn(ICONST_1);
        mv.visitInsn(ICONST_0);
        mv.visitMethodInsn(INVOKESPECIAL, SCHEDULER, JVM_INIT_METHOD, "(IZ)V", false);

        mv.visitVarInsn(ASTORE, schedulerIndex);


        PackageID currentModId = packageToModuleId(module);
        String moduleInitClass = getModuleLevelClassName(currentModId.orgName.value, currentModId.name.value,
                currentModId.version.value, MODULE_INIT_CLASS_NAME);
        String fullFuncName = calculateModuleSpecialFuncName(currentModId, STOP_FUNCTION_SUFFIX);

        scheduleStopMethod(mv, initClass, cleanupFunctionName(fullFuncName), schedulerIndex, futureIndex,
                           moduleInitClass, asyncDataCollector);
        int i = imprtMods.size() - 1;
        while (i >= 0) {
            PackageID id = imprtMods.get(i);
            i -= 1;
            fullFuncName = calculateModuleSpecialFuncName(id, STOP_FUNCTION_SUFFIX);
            moduleInitClass = getModuleLevelClassName(id.orgName.value, id.name.value, id.version.value,
                    MODULE_INIT_CLASS_NAME);
            scheduleStopMethod(mv, initClass, cleanupFunctionName(fullFuncName), schedulerIndex,
                               futureIndex, moduleInitClass, asyncDataCollector);
        }
        mv.visitInsn(RETURN);
        mv.visitMaxs(0, 0);
        mv.visitEnd();
    }

    private static void submitToScheduler(MethodVisitor mv, String moduleClassName,
                                          String workerName, AsyncDataCollector asyncDataCollector) {
        String metaDataVarName = getStrandMetadataVarName("main");
        asyncDataCollector.getStrandMetadata().putIfAbsent(metaDataVarName, new ScheduleFunctionInfo("main"));
        mv.visitLdcInsn(workerName);
        mv.visitFieldInsn(GETSTATIC, moduleClassName, metaDataVarName, String.format("L%s;", STRAND_METADATA));
        mv.visitMethodInsn(INVOKEVIRTUAL, SCHEDULER, SCHEDULE_FUNCTION_METHOD,
                           String.format("([L%s;L%s;L%s;L%s;L%s;L%s;)L%s;", OBJECT, FUNCTION_POINTER, STRAND, BTYPE,
                                         STRING_VALUE, STRAND_METADATA, FUTURE_VALUE), false);
    }
}<|MERGE_RESOLUTION|>--- conflicted
+++ resolved
@@ -140,11 +140,8 @@
 import static org.wso2.ballerinalang.compiler.bir.codegen.JvmConstants.B_STRING_VALUE;
 import static org.wso2.ballerinalang.compiler.bir.codegen.JvmConstants.CHANNEL_DETAILS;
 import static org.wso2.ballerinalang.compiler.bir.codegen.JvmConstants.COMPATIBILITY_CHECKER;
-<<<<<<< HEAD
+import static org.wso2.ballerinalang.compiler.bir.codegen.JvmConstants.CONSTRUCTOR_INIT_METHOD;
 import static org.wso2.ballerinalang.compiler.bir.codegen.JvmConstants.CREATE_TYPES_METHOD;
-=======
-import static org.wso2.ballerinalang.compiler.bir.codegen.JvmConstants.CONSTRUCTOR_INIT_METHOD;
->>>>>>> df61c5cf
 import static org.wso2.ballerinalang.compiler.bir.codegen.JvmConstants.CURRENT_MODULE_INIT;
 import static org.wso2.ballerinalang.compiler.bir.codegen.JvmConstants.DECIMAL_VALUE;
 import static org.wso2.ballerinalang.compiler.bir.codegen.JvmConstants.DEFAULTABLE_ARGS_ANOT_FIELD;
@@ -1321,13 +1318,8 @@
         mv.visitInsn(ACONST_NULL);
         mv.visitInsn(ACONST_NULL);
         mv.visitInsn(ICONST_0); // mark as not-concurrent ie: 'parent'
-<<<<<<< HEAD
         mv.visitMethodInsn(INVOKESPECIAL, FUNCTION_POINTER, JVM_INIT_METHOD,
-                String.format("(L%s;L%s;Z)V", FUNCTION, BTYPE), false);
-=======
-        mv.visitMethodInsn(INVOKESPECIAL, FUNCTION_POINTER, "<init>",
                            String.format("(L%s;L%s;L%s;Z)V", FUNCTION, BTYPE, STRING_VALUE), false);
->>>>>>> df61c5cf
     }
 
     private static String getFrameClassName(String pkgName, String funcName, BType attachedType) {
@@ -1954,130 +1946,7 @@
                     generateDiagnosticPos(((BIRNode) inst).pos, mv);
                 }
 
-<<<<<<< HEAD
-                generateInstructions(instGen, localVarOffset, lambdaMetadata, insKind, inst);
-=======
-                if (inst instanceof BinaryOp) {
-                    instGen.generateBinaryOpIns((BinaryOp) inst);
-                } else {
-                    switch (insKind) {
-                        case MOVE:
-                            instGen.generateMoveIns((Move) inst);
-                            break;
-                        case CONST_LOAD:
-                            instGen.generateConstantLoadIns((ConstantLoad) inst);
-                            break;
-                        case NEW_STRUCTURE:
-                            instGen.generateMapNewIns((NewStructure) inst, localVarOffset);
-                            break;
-                        case NEW_INSTANCE:
-                            instGen.generateObjectNewIns((NewInstance) inst, localVarOffset);
-                            break;
-                        case MAP_STORE:
-                            instGen.generateMapStoreIns((FieldAccess) inst);
-                            break;
-                        case NEW_TABLE:
-                            instGen.generateTableNewIns((NewTable) inst);
-                            break;
-                        case TABLE_STORE:
-                            instGen.generateTableStoreIns((FieldAccess) inst);
-                            break;
-                        case TABLE_LOAD:
-                            instGen.generateTableLoadIns((FieldAccess) inst);
-                            break;
-                        case NEW_ARRAY:
-                            instGen.generateArrayNewIns((NewArray) inst);
-                            break;
-                        case ARRAY_STORE:
-                            instGen.generateArrayStoreIns((FieldAccess) inst);
-                            break;
-                        case MAP_LOAD:
-                            instGen.generateMapLoadIns((FieldAccess) inst);
-                            break;
-                        case ARRAY_LOAD:
-                            instGen.generateArrayValueLoad((FieldAccess) inst);
-                            break;
-                        case NEW_ERROR:
-                            instGen.generateNewErrorIns((NewError) inst);
-                            break;
-                        case TYPE_CAST:
-                            instGen.generateCastIns((TypeCast) inst);
-                            break;
-                        case IS_LIKE:
-                            instGen.generateIsLikeIns((IsLike) inst);
-                            break;
-                        case TYPE_TEST:
-                            instGen.generateTypeTestIns((TypeTest) inst);
-                            break;
-                        case OBJECT_STORE:
-                            instGen.generateObjectStoreIns((FieldAccess) inst);
-                            break;
-                        case OBJECT_LOAD:
-                            instGen.generateObjectLoadIns((FieldAccess) inst);
-                            break;
-                        case NEW_XML_ELEMENT:
-                            instGen.generateNewXMLElementIns((NewXMLElement) inst);
-                            break;
-                        case NEW_XML_TEXT:
-                            instGen.generateNewXMLTextIns((NewXMLText) inst);
-                            break;
-                        case NEW_XML_COMMENT:
-                            instGen.generateNewXMLCommentIns((NewXMLComment) inst);
-                            break;
-                        case NEW_XML_PI:
-                            instGen.generateNewXMLProcIns((NewXMLProcIns) inst);
-                            break;
-                        case NEW_XML_QNAME:
-                            instGen.generateNewXMLQNameIns((NewXMLQName) inst);
-                            break;
-                        case NEW_STRING_XML_QNAME:
-                            instGen.generateNewStringXMLQNameIns((NewStringXMLQName) inst);
-                            break;
-                        case XML_SEQ_STORE:
-                            instGen.generateXMLStoreIns((XMLAccess) inst);
-                            break;
-                        case XML_SEQ_LOAD:
-                            instGen.generateXMLLoadIns((FieldAccess) inst);
-                            break;
-                        case XML_LOAD:
-                            instGen.generateXMLLoadIns((FieldAccess) inst);
-                            break;
-                        case XML_LOAD_ALL:
-                            instGen.generateXMLLoadAllIns((XMLAccess) inst);
-                            break;
-                        case XML_ATTRIBUTE_STORE:
-                            instGen.generateXMLAttrStoreIns((FieldAccess) inst);
-                            break;
-                        case XML_ATTRIBUTE_LOAD:
-                            instGen.generateXMLAttrLoadIns((FieldAccess) inst);
-                            break;
-                        case FP_LOAD:
-                            instGen.generateFPLoadIns((FPLoad) inst, asyncDataCollector);
-                            break;
-                        case STRING_LOAD:
-                            instGen.generateStringLoadIns((FieldAccess) inst);
-                            break;
-                        case TYPEOF:
-                            instGen.generateTypeofIns((UnaryOP) inst);
-                            break;
-                        case NOT:
-                            instGen.generateNotIns((UnaryOP) inst);
-                            break;
-                        case NEW_TYPEDESC:
-                            instGen.generateNewTypedescIns((NewTypeDesc) inst);
-                            break;
-                        case NEGATE:
-                            instGen.generateNegateIns((UnaryOP) inst);
-                            break;
-                        case PLATFORM:
-                            instGen.generatePlatformIns((JInstruction) inst);
-                            break;
-                        default:
-                            throw new BLangCompilerException("JVM generation is not supported for operation " +
-                                    String.format("%s", inst));
-                    }
-                }
->>>>>>> df61c5cf
+                generateInstructions(instGen, localVarOffset, asyncDataCollector, insKind, inst);
                 m += 1;
             }
 
@@ -2107,7 +1976,7 @@
                             module.version.value, MODULE_INIT_CLASS_NAME), MODULE_STARTED, "Z");
                 }
                 termGen.genTerminator(terminator, moduleClassName, func, funcName, localVarOffset, returnVarRefIndex,
-                                      attachedType, asyncDataCollector);
+                        attachedType, asyncDataCollector);
             }
 
             errorGen.generateTryCatch(func, funcName, bb, termGen, labelGen);
@@ -2120,8 +1989,9 @@
         }
     }
 
-    private void generateInstructions(JvmInstructionGen instGen, int localVarOffset, LambdaMetadata lambdaMetadata,
-                                      InstructionKind insKind, BIRInstruction inst) {
+    private void generateInstructions(JvmInstructionGen instGen, int localVarOffset,
+                                      AsyncDataCollector asyncDataCollector, InstructionKind insKind,
+                                      BIRInstruction inst) {
 
         if (inst instanceof BinaryOp) {
             instGen.generateBinaryOpIns((BinaryOp) inst);
@@ -2218,7 +2088,7 @@
                     instGen.generateXMLAttrLoadIns((FieldAccess) inst);
                     break;
                 case FP_LOAD:
-                    instGen.generateFPLoadIns((FPLoad) inst, lambdaMetadata);
+                    instGen.generateFPLoadIns((FPLoad) inst, asyncDataCollector);
                     break;
                 case STRING_LOAD:
                     instGen.generateStringLoadIns((FieldAccess) inst);
