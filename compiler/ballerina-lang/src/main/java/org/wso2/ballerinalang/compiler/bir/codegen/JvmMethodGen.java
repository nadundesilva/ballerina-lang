/*
 *  Copyright (c) 2018, WSO2 Inc. (http://www.wso2.org) All Rights Reserved.
 *
 *  WSO2 Inc. licenses this file to you under the Apache License,
 *  Version 2.0 (the "License"); you may not use this file except
 *  in compliance with the License.
 *  You may obtain a copy of the License at
 *
 *    http://www.apache.org/licenses/LICENSE-2.0
 *
 *  Unless required by applicable law or agreed to in writing,
 *  software distributed under the License is distributed on an
 *  "AS IS" BASIS, WITHOUT WARRANTIES OR CONDITIONS OF ANY
 *  KIND, either express or implied.  See the License for the
 *  specific language governing permissions and limitations
 *  under the License.
 */
package org.wso2.ballerinalang.compiler.bir.codegen;

import org.ballerinalang.compiler.BLangCompilerException;
import org.ballerinalang.model.elements.PackageID;
import org.objectweb.asm.ClassWriter;
import org.objectweb.asm.FieldVisitor;
import org.objectweb.asm.Label;
import org.objectweb.asm.MethodVisitor;
import org.wso2.ballerinalang.compiler.bir.codegen.internal.BIRVarToJVMIndexMap;
import org.wso2.ballerinalang.compiler.bir.codegen.internal.FunctionParamComparator;
import org.wso2.ballerinalang.compiler.bir.codegen.internal.JavaClass;
import org.wso2.ballerinalang.compiler.bir.codegen.internal.LabelGenerator;
import org.wso2.ballerinalang.compiler.bir.codegen.internal.LambdaMetadata;
import org.wso2.ballerinalang.compiler.bir.codegen.internal.StrandMetaData;
import org.wso2.ballerinalang.compiler.bir.codegen.interop.BIRFunctionWrapper;
import org.wso2.ballerinalang.compiler.bir.codegen.interop.JInstruction;
import org.wso2.ballerinalang.compiler.bir.codegen.interop.JType;
import org.wso2.ballerinalang.compiler.bir.codegen.interop.JTypeTags;
import org.wso2.ballerinalang.compiler.bir.model.BIRInstruction;
import org.wso2.ballerinalang.compiler.bir.model.BIRNode;
import org.wso2.ballerinalang.compiler.bir.model.BIRNode.BIRAnnotationArrayValue;
import org.wso2.ballerinalang.compiler.bir.model.BIRNode.BIRAnnotationAttachment;
import org.wso2.ballerinalang.compiler.bir.model.BIRNode.BIRAnnotationLiteralValue;
import org.wso2.ballerinalang.compiler.bir.model.BIRNode.BIRAnnotationRecordValue;
import org.wso2.ballerinalang.compiler.bir.model.BIRNode.BIRAnnotationValue;
import org.wso2.ballerinalang.compiler.bir.model.BIRNode.BIRBasicBlock;
import org.wso2.ballerinalang.compiler.bir.model.BIRNode.BIRFunction;
import org.wso2.ballerinalang.compiler.bir.model.BIRNode.BIRFunctionParameter;
import org.wso2.ballerinalang.compiler.bir.model.BIRNode.BIRPackage;
import org.wso2.ballerinalang.compiler.bir.model.BIRNode.BIRTypeDefinition;
import org.wso2.ballerinalang.compiler.bir.model.BIRNode.BIRVariableDcl;
import org.wso2.ballerinalang.compiler.bir.model.BIRNonTerminator;
import org.wso2.ballerinalang.compiler.bir.model.BIRNonTerminator.BinaryOp;
import org.wso2.ballerinalang.compiler.bir.model.BIROperand;
import org.wso2.ballerinalang.compiler.bir.model.BIRTerminator;
import org.wso2.ballerinalang.compiler.bir.model.BIRTerminator.AsyncCall;
import org.wso2.ballerinalang.compiler.bir.model.BIRTerminator.GOTO;
import org.wso2.ballerinalang.compiler.bir.model.InstructionKind;
import org.wso2.ballerinalang.compiler.bir.model.VarKind;
import org.wso2.ballerinalang.compiler.bir.model.VarScope;
import org.wso2.ballerinalang.compiler.semantics.model.SymbolTable;
import org.wso2.ballerinalang.compiler.semantics.model.symbols.BInvokableSymbol;
import org.wso2.ballerinalang.compiler.semantics.model.symbols.BPackageSymbol;
import org.wso2.ballerinalang.compiler.semantics.model.types.BField;
import org.wso2.ballerinalang.compiler.semantics.model.types.BFutureType;
import org.wso2.ballerinalang.compiler.semantics.model.types.BInvokableType;
import org.wso2.ballerinalang.compiler.semantics.model.types.BNilType;
import org.wso2.ballerinalang.compiler.semantics.model.types.BObjectType;
import org.wso2.ballerinalang.compiler.semantics.model.types.BServiceType;
import org.wso2.ballerinalang.compiler.semantics.model.types.BType;
import org.wso2.ballerinalang.compiler.semantics.model.types.BUnionType;
import org.wso2.ballerinalang.compiler.util.Name;
import org.wso2.ballerinalang.compiler.util.TypeTags;
import org.wso2.ballerinalang.compiler.util.diagnotic.DiagnosticPos;
import org.wso2.ballerinalang.util.Flags;

import java.util.ArrayList;
import java.util.Arrays;
import java.util.Collections;
import java.util.List;
import java.util.Map;

import static org.objectweb.asm.ClassWriter.COMPUTE_FRAMES;
import static org.objectweb.asm.Opcodes.AALOAD;
import static org.objectweb.asm.Opcodes.AASTORE;
import static org.objectweb.asm.Opcodes.ACC_PUBLIC;
import static org.objectweb.asm.Opcodes.ACC_STATIC;
import static org.objectweb.asm.Opcodes.ACC_SUPER;
import static org.objectweb.asm.Opcodes.ACONST_NULL;
import static org.objectweb.asm.Opcodes.ALOAD;
import static org.objectweb.asm.Opcodes.ANEWARRAY;
import static org.objectweb.asm.Opcodes.ARETURN;
import static org.objectweb.asm.Opcodes.ASTORE;
import static org.objectweb.asm.Opcodes.ATHROW;
import static org.objectweb.asm.Opcodes.BIPUSH;
import static org.objectweb.asm.Opcodes.CHECKCAST;
import static org.objectweb.asm.Opcodes.DCONST_0;
import static org.objectweb.asm.Opcodes.DLOAD;
import static org.objectweb.asm.Opcodes.DSTORE;
import static org.objectweb.asm.Opcodes.DUP;
import static org.objectweb.asm.Opcodes.DUP_X1;
import static org.objectweb.asm.Opcodes.FCONST_0;
import static org.objectweb.asm.Opcodes.FLOAD;
import static org.objectweb.asm.Opcodes.FSTORE;
import static org.objectweb.asm.Opcodes.GETFIELD;
import static org.objectweb.asm.Opcodes.GETSTATIC;
import static org.objectweb.asm.Opcodes.GOTO;
import static org.objectweb.asm.Opcodes.IADD;
import static org.objectweb.asm.Opcodes.ICONST_0;
import static org.objectweb.asm.Opcodes.ICONST_1;
import static org.objectweb.asm.Opcodes.IFEQ;
import static org.objectweb.asm.Opcodes.IFGT;
import static org.objectweb.asm.Opcodes.IFNE;
import static org.objectweb.asm.Opcodes.IFNULL;
import static org.objectweb.asm.Opcodes.ILOAD;
import static org.objectweb.asm.Opcodes.INVOKEINTERFACE;
import static org.objectweb.asm.Opcodes.INVOKESPECIAL;
import static org.objectweb.asm.Opcodes.INVOKESTATIC;
import static org.objectweb.asm.Opcodes.INVOKEVIRTUAL;
import static org.objectweb.asm.Opcodes.ISTORE;
import static org.objectweb.asm.Opcodes.ISUB;
import static org.objectweb.asm.Opcodes.LCONST_0;
import static org.objectweb.asm.Opcodes.LLOAD;
import static org.objectweb.asm.Opcodes.LSTORE;
import static org.objectweb.asm.Opcodes.NEW;
import static org.objectweb.asm.Opcodes.POP;
import static org.objectweb.asm.Opcodes.PUTFIELD;
import static org.objectweb.asm.Opcodes.PUTSTATIC;
import static org.objectweb.asm.Opcodes.RETURN;
import static org.objectweb.asm.Opcodes.SIPUSH;
import static org.objectweb.asm.Opcodes.V1_8;
import static org.wso2.ballerinalang.compiler.bir.codegen.JvmConstants.ANNOTATION_MAP_NAME;
import static org.wso2.ballerinalang.compiler.bir.codegen.JvmConstants.ANNOTATION_UTILS;
import static org.wso2.ballerinalang.compiler.bir.codegen.JvmConstants.ARGUMENT_PARSER;
import static org.wso2.ballerinalang.compiler.bir.codegen.JvmConstants.ARRAY_VALUE;
import static org.wso2.ballerinalang.compiler.bir.codegen.JvmConstants.BALLERINA;
import static org.wso2.ballerinalang.compiler.bir.codegen.JvmConstants.BAL_ERRORS;
import static org.wso2.ballerinalang.compiler.bir.codegen.JvmConstants.BAL_EXTENSION;
import static org.wso2.ballerinalang.compiler.bir.codegen.JvmConstants.BTYPE;
import static org.wso2.ballerinalang.compiler.bir.codegen.JvmConstants.BUILT_IN_PACKAGE_NAME;
import static org.wso2.ballerinalang.compiler.bir.codegen.JvmConstants.B_STRING_VALUE;
import static org.wso2.ballerinalang.compiler.bir.codegen.JvmConstants.CHANNEL_DETAILS;
import static org.wso2.ballerinalang.compiler.bir.codegen.JvmConstants.COMPATIBILITY_CHECKER;
import static org.wso2.ballerinalang.compiler.bir.codegen.JvmConstants.CONSTRUCTOR_INIT_METHOD;
import static org.wso2.ballerinalang.compiler.bir.codegen.JvmConstants.CURRENT_MODULE_INIT;
import static org.wso2.ballerinalang.compiler.bir.codegen.JvmConstants.DECIMAL_VALUE;
import static org.wso2.ballerinalang.compiler.bir.codegen.JvmConstants.DEFAULTABLE_ARGS_ANOT_FIELD;
import static org.wso2.ballerinalang.compiler.bir.codegen.JvmConstants.DEFAULTABLE_ARGS_ANOT_NAME;
import static org.wso2.ballerinalang.compiler.bir.codegen.JvmConstants.ERROR_VALUE;
import static org.wso2.ballerinalang.compiler.bir.codegen.JvmConstants.FUNCTION;
import static org.wso2.ballerinalang.compiler.bir.codegen.JvmConstants.FUNCTION_POINTER;
import static org.wso2.ballerinalang.compiler.bir.codegen.JvmConstants.FUTURE_VALUE;
import static org.wso2.ballerinalang.compiler.bir.codegen.JvmConstants.HANDLE_RETURNED_ERROR_METHOD;
import static org.wso2.ballerinalang.compiler.bir.codegen.JvmConstants.HANDLE_STOP_PANIC_METHOD;
import static org.wso2.ballerinalang.compiler.bir.codegen.JvmConstants.HANDLE_THROWABLE_METHOD;
import static org.wso2.ballerinalang.compiler.bir.codegen.JvmConstants.HANDLE_VALUE;
import static org.wso2.ballerinalang.compiler.bir.codegen.JvmConstants.JAVA_PACKAGE_SEPERATOR;
import static org.wso2.ballerinalang.compiler.bir.codegen.JvmConstants.JAVA_RUNTIME;
import static org.wso2.ballerinalang.compiler.bir.codegen.JvmConstants.JAVA_THREAD;
import static org.wso2.ballerinalang.compiler.bir.codegen.JvmConstants.LAUNCH_UTILS;
import static org.wso2.ballerinalang.compiler.bir.codegen.JvmConstants.MAP_VALUE;
import static org.wso2.ballerinalang.compiler.bir.codegen.JvmConstants.MODULE_INIT;
import static org.wso2.ballerinalang.compiler.bir.codegen.JvmConstants.MODULE_INIT_CLASS_NAME;
import static org.wso2.ballerinalang.compiler.bir.codegen.JvmConstants.MODULE_START;
import static org.wso2.ballerinalang.compiler.bir.codegen.JvmConstants.MODULE_STARTED;
import static org.wso2.ballerinalang.compiler.bir.codegen.JvmConstants.MODULE_START_ATTEMPTED;
import static org.wso2.ballerinalang.compiler.bir.codegen.JvmConstants.MODULE_STOP;
import static org.wso2.ballerinalang.compiler.bir.codegen.JvmConstants.OBJECT;
import static org.wso2.ballerinalang.compiler.bir.codegen.JvmConstants.OBJECT_VALUE;
import static org.wso2.ballerinalang.compiler.bir.codegen.JvmConstants.PANIC_FIELD;
import static org.wso2.ballerinalang.compiler.bir.codegen.JvmConstants.RUNTIME_UTILS;
import static org.wso2.ballerinalang.compiler.bir.codegen.JvmConstants.SCHEDULER;
import static org.wso2.ballerinalang.compiler.bir.codegen.JvmConstants.SCHEDULER_START_METHOD;
import static org.wso2.ballerinalang.compiler.bir.codegen.JvmConstants.SCHEDULE_FUNCTION_METHOD;
import static org.wso2.ballerinalang.compiler.bir.codegen.JvmConstants.START_FUNCTION_SUFFIX;
import static org.wso2.ballerinalang.compiler.bir.codegen.JvmConstants.STOP_FUNCTION_SUFFIX;
import static org.wso2.ballerinalang.compiler.bir.codegen.JvmConstants.STRAND;
import static org.wso2.ballerinalang.compiler.bir.codegen.JvmConstants.STRAND_METADATA;
import static org.wso2.ballerinalang.compiler.bir.codegen.JvmConstants.STRAND_META_DATA_VAR_PREFIX;
import static org.wso2.ballerinalang.compiler.bir.codegen.JvmConstants.STREAM_VALUE;
import static org.wso2.ballerinalang.compiler.bir.codegen.JvmConstants.STRING_VALUE;
import static org.wso2.ballerinalang.compiler.bir.codegen.JvmConstants.TABLE_VALUE_IMPL;
import static org.wso2.ballerinalang.compiler.bir.codegen.JvmConstants.THROWABLE;
import static org.wso2.ballerinalang.compiler.bir.codegen.JvmConstants.TYPEDESC_VALUE;
import static org.wso2.ballerinalang.compiler.bir.codegen.JvmConstants.VALUE_CREATOR;
import static org.wso2.ballerinalang.compiler.bir.codegen.JvmConstants.WINDOWS_PATH_SEPERATOR;
import static org.wso2.ballerinalang.compiler.bir.codegen.JvmConstants.XML_VALUE;
import static org.wso2.ballerinalang.compiler.bir.codegen.JvmInstructionGen.visitInvokeDyn;
import static org.wso2.ballerinalang.compiler.bir.codegen.JvmObservabilityGen.emitReportErrorInvocation;
import static org.wso2.ballerinalang.compiler.bir.codegen.JvmObservabilityGen.emitStartObservationInvocation;
import static org.wso2.ballerinalang.compiler.bir.codegen.JvmObservabilityGen.emitStopObservationInvocation;
import static org.wso2.ballerinalang.compiler.bir.codegen.JvmObservabilityGen.getFullQualifiedRemoteFunctionName;
import static org.wso2.ballerinalang.compiler.bir.codegen.JvmPackageGen.getModuleLevelClassName;
import static org.wso2.ballerinalang.compiler.bir.codegen.JvmPackageGen.getPackageName;
import static org.wso2.ballerinalang.compiler.bir.codegen.JvmPackageGen.packageToModuleId;
import static org.wso2.ballerinalang.compiler.bir.codegen.JvmTerminatorGen.cleanupObjectTypeName;
import static org.wso2.ballerinalang.compiler.bir.codegen.JvmTerminatorGen.loadChannelDetails;
import static org.wso2.ballerinalang.compiler.bir.codegen.JvmTerminatorGen.toNameString;
import static org.wso2.ballerinalang.compiler.bir.codegen.JvmTypeGen.loadLocalType;
import static org.wso2.ballerinalang.compiler.bir.codegen.JvmTypeGen.loadType;
import static org.wso2.ballerinalang.compiler.bir.codegen.interop.ExternalMethodGen.genJMethodForBExternalFunc;
import static org.wso2.ballerinalang.compiler.bir.codegen.interop.ExternalMethodGen.isBallerinaBuiltinModule;
import static org.wso2.ballerinalang.compiler.bir.codegen.interop.InteropMethodGen.getJTypeSignature;
import static org.wso2.ballerinalang.compiler.bir.codegen.interop.InteropMethodGen.getSignatureForJType;
import static org.wso2.ballerinalang.compiler.bir.model.BIRNonTerminator.ConstantLoad;
import static org.wso2.ballerinalang.compiler.bir.model.BIRNonTerminator.FPLoad;
import static org.wso2.ballerinalang.compiler.bir.model.BIRNonTerminator.FieldAccess;
import static org.wso2.ballerinalang.compiler.bir.model.BIRNonTerminator.IsLike;
import static org.wso2.ballerinalang.compiler.bir.model.BIRNonTerminator.Move;
import static org.wso2.ballerinalang.compiler.bir.model.BIRNonTerminator.NewArray;
import static org.wso2.ballerinalang.compiler.bir.model.BIRNonTerminator.NewError;
import static org.wso2.ballerinalang.compiler.bir.model.BIRNonTerminator.NewInstance;
import static org.wso2.ballerinalang.compiler.bir.model.BIRNonTerminator.NewStringXMLQName;
import static org.wso2.ballerinalang.compiler.bir.model.BIRNonTerminator.NewStructure;
import static org.wso2.ballerinalang.compiler.bir.model.BIRNonTerminator.NewTable;
import static org.wso2.ballerinalang.compiler.bir.model.BIRNonTerminator.NewTypeDesc;
import static org.wso2.ballerinalang.compiler.bir.model.BIRNonTerminator.NewXMLComment;
import static org.wso2.ballerinalang.compiler.bir.model.BIRNonTerminator.NewXMLElement;
import static org.wso2.ballerinalang.compiler.bir.model.BIRNonTerminator.NewXMLProcIns;
import static org.wso2.ballerinalang.compiler.bir.model.BIRNonTerminator.NewXMLQName;
import static org.wso2.ballerinalang.compiler.bir.model.BIRNonTerminator.NewXMLText;
import static org.wso2.ballerinalang.compiler.bir.model.BIRNonTerminator.TypeCast;
import static org.wso2.ballerinalang.compiler.bir.model.BIRNonTerminator.TypeTest;
import static org.wso2.ballerinalang.compiler.bir.model.BIRNonTerminator.UnaryOP;
import static org.wso2.ballerinalang.compiler.bir.model.BIRNonTerminator.XMLAccess;
import static org.wso2.ballerinalang.compiler.bir.model.BIRTerminator.Branch;
import static org.wso2.ballerinalang.compiler.bir.model.BIRTerminator.Call;
import static org.wso2.ballerinalang.compiler.bir.model.BIRTerminator.Return;
import static org.wso2.ballerinalang.compiler.bir.model.InstructionKind.ASYNC_CALL;
import static org.wso2.ballerinalang.compiler.bir.model.InstructionKind.CALL;
import static org.wso2.ballerinalang.compiler.bir.model.InstructionKind.FP_LOAD;

/**
 * BIR function to JVM byte code generation class.
 *
 * @since 1.2.0
 */
public class JvmMethodGen {

    private static final FunctionParamComparator FUNCTION_PARAM_COMPARATOR = new FunctionParamComparator();
    private int nextId = -1;
    private int nextVarId = -1;
    private JvmPackageGen jvmPackageGen;
    private SymbolTable symbolTable;
    private BUnionType errorOrNilType;

    public JvmMethodGen(JvmPackageGen jvmPackageGen) {

        this.jvmPackageGen = jvmPackageGen;
        this.symbolTable = jvmPackageGen.symbolTable;
        this.errorOrNilType = BUnionType.create(null, symbolTable.errorType, symbolTable.nilType);
    }

    private static int[] toIntArray(List<Integer> states) {

        int[] ints = new int[states.size()];
        for (int i = 0; i < states.size(); i++) {
            ints[i] = states.get(i);
        }
        return ints;
    }

    private static void generateFrameClassFieldLoad(List<BIRVariableDcl> localVars, MethodVisitor mv,
                                                    BIRVarToJVMIndexMap indexMap, String frameName) {

        int k = 0;
        while (k < localVars.size()) {
            BIRVariableDcl localVar = getVariableDcl(localVars.get(k));
            int index = indexMap.getIndex(localVar);
            BType bType = localVar.type;
            mv.visitInsn(DUP);

            if (TypeTags.isIntegerTypeTag(bType.tag)) {
                mv.visitFieldInsn(GETFIELD, frameName, localVar.name.value.replace("%", "_"), "J");
                mv.visitVarInsn(LSTORE, index);
            } else if (bType.tag == TypeTags.BYTE) {
                mv.visitFieldInsn(GETFIELD, frameName, localVar.name.value.replace("%", "_"), "I");
                mv.visitVarInsn(ISTORE, index);
            } else if (bType.tag == TypeTags.FLOAT) {
                mv.visitFieldInsn(GETFIELD, frameName, localVar.name.value.replace("%", "_"), "D");
                mv.visitVarInsn(DSTORE, index);
            } else if (TypeTags.isStringTypeTag(bType.tag)) {
                mv.visitFieldInsn(GETFIELD, frameName, localVar.name.value.replace("%", "_"),
                                  String.format("L%s;", JvmConstants.B_STRING_VALUE));
                mv.visitVarInsn(ASTORE, index);
            } else if (bType.tag == TypeTags.DECIMAL) {
                mv.visitFieldInsn(GETFIELD, frameName, localVar.name.value.replace("%", "_"),
                        String.format("L%s;", DECIMAL_VALUE));
                mv.visitVarInsn(ASTORE, index);
            } else if (bType.tag == TypeTags.BOOLEAN) {
                mv.visitFieldInsn(GETFIELD, frameName, localVar.name.value.replace("%", "_"), "Z");
                mv.visitVarInsn(ISTORE, index);
            } else if (bType.tag == TypeTags.MAP || bType.tag == TypeTags.RECORD) {
                mv.visitFieldInsn(GETFIELD, frameName, localVar.name.value.replace("%", "_"),
                        String.format("L%s;", MAP_VALUE));
                mv.visitVarInsn(ASTORE, index);
            } else if (bType.tag == TypeTags.STREAM) {
                mv.visitFieldInsn(GETFIELD, frameName, localVar.name.value.replace("%", "_"),
                        String.format("L%s;", STREAM_VALUE));
                mv.visitVarInsn(ASTORE, index);
            } else if (bType.tag == TypeTags.TABLE) {
                mv.visitFieldInsn(GETFIELD, frameName, localVar.name.value.replace("%", "_"),
                        String.format("L%s;", TABLE_VALUE_IMPL));
                mv.visitVarInsn(ASTORE, index);
            } else if (bType.tag == TypeTags.ARRAY ||
                    bType.tag == TypeTags.TUPLE) {
                mv.visitFieldInsn(GETFIELD, frameName, localVar.name.value.replace("%", "_"),
                        String.format("L%s;", ARRAY_VALUE));
                mv.visitVarInsn(ASTORE, index);
            } else if (bType.tag == TypeTags.OBJECT) {
                mv.visitFieldInsn(GETFIELD, frameName, localVar.name.value.replace("%", "_"),
                        String.format("L%s;", OBJECT_VALUE));
                mv.visitVarInsn(ASTORE, index);
            } else if (bType.tag == TypeTags.ERROR) {
                mv.visitFieldInsn(GETFIELD, frameName, localVar.name.value.replace("%", "_"),
                        String.format("L%s;", ERROR_VALUE));
                mv.visitVarInsn(ASTORE, index);
            } else if (bType.tag == TypeTags.FUTURE) {
                mv.visitFieldInsn(GETFIELD, frameName, localVar.name.value.replace("%", "_"),
                        String.format("L%s;", FUTURE_VALUE));
                mv.visitVarInsn(ASTORE, index);
            } else if (bType.tag == TypeTags.TABLE) {
                mv.visitFieldInsn(GETFIELD, frameName, localVar.name.value.replace("%", "_"),
                        String.format("L%s;", TABLE_VALUE_IMPL));
                mv.visitVarInsn(ASTORE, index);
            } else if (bType.tag == TypeTags.INVOKABLE) {
                mv.visitFieldInsn(GETFIELD, frameName, localVar.name.value.replace("%", "_"),
                        String.format("L%s;", FUNCTION_POINTER));
                mv.visitVarInsn(ASTORE, index);
            } else if (bType.tag == TypeTags.TYPEDESC) {
                mv.visitFieldInsn(GETFIELD, frameName, localVar.name.value.replace("%", "_"),
                        String.format("L%s;", TYPEDESC_VALUE));
                mv.visitVarInsn(ASTORE, index);
            } else if (bType.tag == TypeTags.NIL ||
                    bType.tag == TypeTags.NEVER ||
                    bType.tag == TypeTags.ANY ||
                    bType.tag == TypeTags.ANYDATA ||
                    bType.tag == TypeTags.UNION ||
                    bType.tag == TypeTags.INTERSECTION ||
                    bType.tag == TypeTags.JSON ||
                    bType.tag == TypeTags.FINITE ||
                    bType.tag == TypeTags.READONLY) {
                mv.visitFieldInsn(GETFIELD, frameName, localVar.name.value.replace("%", "_"),
                        String.format("L%s;", OBJECT));
                mv.visitVarInsn(ASTORE, index);
            } else if (TypeTags.isXMLTypeTag(bType.tag)) {
                mv.visitFieldInsn(GETFIELD, frameName, localVar.name.value.replace("%", "_"),
                        String.format("L%s;", XML_VALUE));
                mv.visitVarInsn(ASTORE, index);
            } else if (bType.tag == TypeTags.HANDLE) {
                mv.visitFieldInsn(GETFIELD, frameName, localVar.name.value.replace("%", "_"),
                        String.format("L%s;", HANDLE_VALUE));
                mv.visitVarInsn(ASTORE, index);
            } else if (bType.tag == JTypeTags.JTYPE) {
                generateFrameClassJFieldLoad(localVar, mv, index, frameName);
            } else {
                throw new BLangCompilerException("JVM generation is not supported for type " +
                        String.format("%s", bType));
            }
            k = k + 1;
        }

    }

    private static void generateFrameClassJFieldLoad(BIRVariableDcl localVar, MethodVisitor mv,
                                                     int index, String frameName) {

        JType jType = (JType) localVar.type;

        if (jType.jTag == JTypeTags.JBYTE) {
            mv.visitFieldInsn(GETFIELD, frameName, localVar.name.value.replace("%", "_"), "I");
            mv.visitVarInsn(ISTORE, index);
        } else if (jType.jTag == JTypeTags.JCHAR) {
            mv.visitFieldInsn(GETFIELD, frameName, localVar.name.value.replace("%", "_"), "I");
            mv.visitVarInsn(ISTORE, index);
        } else if (jType.jTag == JTypeTags.JSHORT) {
            mv.visitFieldInsn(GETFIELD, frameName, localVar.name.value.replace("%", "_"), "I");
            mv.visitVarInsn(ISTORE, index);
        } else if (jType.jTag == JTypeTags.JINT) {
            mv.visitFieldInsn(GETFIELD, frameName, localVar.name.value.replace("%", "_"), "I");
            mv.visitVarInsn(ISTORE, index);
        } else if (jType.jTag == JTypeTags.JLONG) {
            mv.visitFieldInsn(GETFIELD, frameName, localVar.name.value.replace("%", "_"), "J");
            mv.visitVarInsn(LSTORE, index);
        } else if (jType.jTag == JTypeTags.JFLOAT) {
            mv.visitFieldInsn(GETFIELD, frameName, localVar.name.value.replace("%", "_"), "F");
            mv.visitVarInsn(FSTORE, index);
        } else if (jType.jTag == JTypeTags.JDOUBLE) {
            mv.visitFieldInsn(GETFIELD, frameName, localVar.name.value.replace("%", "_"), "D");
            mv.visitVarInsn(DSTORE, index);
        } else if (jType.jTag == JTypeTags.JBOOLEAN) {
            mv.visitFieldInsn(GETFIELD, frameName, localVar.name.value.replace("%", "_"), "Z");
            mv.visitVarInsn(ISTORE, index);
        } else if (jType.jTag == JTypeTags.JARRAY ||
                jType.jTag == JTypeTags.JREF) {
            mv.visitFieldInsn(GETFIELD, frameName, localVar.name.value.replace("%", "_"), getJTypeSignature(jType));
            mv.visitVarInsn(ASTORE, index);
        } else {
            throw new BLangCompilerException("JVM generation is not supported for type " + String.format("%s", jType));
        }
    }

    private static void generateFrameClassFieldUpdate(List<BIRVariableDcl> localVars, MethodVisitor mv,
                                                      BIRVarToJVMIndexMap indexMap, String frameName) {

        int k = 0;
        while (k < localVars.size()) {
            BIRVariableDcl localVar = getVariableDcl(localVars.get(k));
            int index = indexMap.getIndex(localVar);
            mv.visitInsn(DUP);

            BType bType = localVar.type;
            if (TypeTags.isIntegerTypeTag(bType.tag)) {
                mv.visitVarInsn(LLOAD, index);
                mv.visitFieldInsn(PUTFIELD, frameName, localVar.name.value.replace("%", "_"), "J");
            } else if (bType.tag == TypeTags.BYTE) {
                mv.visitVarInsn(ILOAD, index);
                mv.visitFieldInsn(PUTFIELD, frameName, localVar.name.value.replace("%", "_"), "I");
            } else if (bType.tag == TypeTags.FLOAT) {
                mv.visitVarInsn(DLOAD, index);
                mv.visitFieldInsn(PUTFIELD, frameName, localVar.name.value.replace("%", "_"), "D");
            } else if (TypeTags.isStringTypeTag(bType.tag)) {
                mv.visitVarInsn(ALOAD, index);
                mv.visitFieldInsn(PUTFIELD, frameName, localVar.name.value.replace("%", "_"),
                                  String.format("L%s;", JvmConstants.B_STRING_VALUE));
            } else if (bType.tag == TypeTags.DECIMAL) {
                mv.visitVarInsn(ALOAD, index);
                mv.visitFieldInsn(PUTFIELD, frameName, localVar.name.value.replace("%", "_"),
                        String.format("L%s;", DECIMAL_VALUE));
            } else if (bType.tag == TypeTags.BOOLEAN) {
                mv.visitVarInsn(ILOAD, index);
                mv.visitFieldInsn(PUTFIELD, frameName, localVar.name.value.replace("%", "_"), "Z");
            } else if (bType.tag == TypeTags.MAP ||
                    bType.tag == TypeTags.RECORD) {
                mv.visitVarInsn(ALOAD, index);
                mv.visitFieldInsn(PUTFIELD, frameName, localVar.name.value.replace("%", "_"),
                        String.format("L%s;", MAP_VALUE));
            } else if (bType.tag == TypeTags.STREAM) {
                mv.visitVarInsn(ALOAD, index);
                mv.visitFieldInsn(PUTFIELD, frameName, localVar.name.value.replace("%", "_"),
                        String.format("L%s;", STREAM_VALUE));
            } else if (bType.tag == TypeTags.TABLE) {
                mv.visitVarInsn(ALOAD, index);
                mv.visitFieldInsn(PUTFIELD, frameName, localVar.name.value.replace("%", "_"),
                        String.format("L%s;", TABLE_VALUE_IMPL));
            } else if (bType.tag == TypeTags.ARRAY ||
                    bType.tag == TypeTags.TUPLE) {
                mv.visitVarInsn(ALOAD, index);
                mv.visitFieldInsn(PUTFIELD, frameName, localVar.name.value.replace("%", "_"),
                        String.format("L%s;", ARRAY_VALUE));
            } else if (bType.tag == TypeTags.ERROR) {
                mv.visitVarInsn(ALOAD, index);
                mv.visitFieldInsn(PUTFIELD, frameName, localVar.name.value.replace("%", "_"),
                        String.format("L%s;", ERROR_VALUE));
            } else if (bType.tag == TypeTags.FUTURE) {
                mv.visitVarInsn(ALOAD, index);
                mv.visitFieldInsn(PUTFIELD, frameName, localVar.name.value.replace("%", "_"),
                        String.format("L%s;", FUTURE_VALUE));
            } else if (bType.tag == TypeTags.TYPEDESC) {
                mv.visitVarInsn(ALOAD, index);
                mv.visitTypeInsn(CHECKCAST, TYPEDESC_VALUE);
                mv.visitFieldInsn(PUTFIELD, frameName, localVar.name.value.replace("%", "_"),
                        String.format("L%s;", TYPEDESC_VALUE));
            } else if (bType.tag == TypeTags.OBJECT) {
                mv.visitVarInsn(ALOAD, index);
                mv.visitFieldInsn(PUTFIELD, frameName, localVar.name.value.replace("%", "_"),
                        String.format("L%s;", OBJECT_VALUE));
            } else if (bType.tag == TypeTags.INVOKABLE) {
                mv.visitVarInsn(ALOAD, index);
                mv.visitFieldInsn(PUTFIELD, frameName, localVar.name.value.replace("%", "_"),
                        String.format("L%s;", FUNCTION_POINTER));
            } else if (bType.tag == TypeTags.NIL ||
                    bType.tag == TypeTags.NEVER ||
                    bType.tag == TypeTags.ANY ||
                    bType.tag == TypeTags.ANYDATA ||
                    bType.tag == TypeTags.UNION ||
                    bType.tag == TypeTags.INTERSECTION ||
                    bType.tag == TypeTags.JSON ||
                    bType.tag == TypeTags.FINITE ||
                    bType.tag == TypeTags.READONLY) {
                mv.visitVarInsn(ALOAD, index);
                mv.visitFieldInsn(PUTFIELD, frameName, localVar.name.value.replace("%", "_"),
                        String.format("L%s;", OBJECT));
            } else if (TypeTags.isXMLTypeTag(bType.tag)) {
                mv.visitVarInsn(ALOAD, index);
                mv.visitFieldInsn(PUTFIELD, frameName, localVar.name.value.replace("%", "_"),
                        String.format("L%s;", XML_VALUE));
            } else if (bType.tag == TypeTags.HANDLE) {
                mv.visitVarInsn(ALOAD, index);
                mv.visitFieldInsn(PUTFIELD, frameName, localVar.name.value.replace("%", "_"),
                        String.format("L%s;", HANDLE_VALUE));
            } else if (bType.tag == JTypeTags.JTYPE) {
                generateFrameClassJFieldUpdate(localVar, mv, index, frameName);
            } else {
                throw new BLangCompilerException("JVM generation is not supported for type " +
                        String.format("%s", bType));
            }
            k = k + 1;
        }
    }

    private static void generateFrameClassJFieldUpdate(BIRVariableDcl localVar, MethodVisitor mv,
                                                       int index, String frameName) {

        JType jType = (JType) localVar.type;
        if (jType.jTag == JTypeTags.JBYTE) {
            mv.visitVarInsn(ILOAD, index);
            mv.visitFieldInsn(PUTFIELD, frameName, localVar.name.value.replace("%", "_"), "B");
        } else if (jType.jTag == JTypeTags.JCHAR) {
            mv.visitVarInsn(ILOAD, index);
            mv.visitFieldInsn(PUTFIELD, frameName, localVar.name.value.replace("%", "_"), "C");
        } else if (jType.jTag == JTypeTags.JSHORT) {
            mv.visitVarInsn(ILOAD, index);
            mv.visitFieldInsn(PUTFIELD, frameName, localVar.name.value.replace("%", "_"), "S");
        } else if (jType.jTag == JTypeTags.JINT) {
            mv.visitVarInsn(ILOAD, index);
            mv.visitFieldInsn(PUTFIELD, frameName, localVar.name.value.replace("%", "_"), "I");
        } else if (jType.jTag == JTypeTags.JLONG) {
            mv.visitVarInsn(LLOAD, index);
            mv.visitFieldInsn(PUTFIELD, frameName, localVar.name.value.replace("%", "_"), "J");
        } else if (jType.jTag == JTypeTags.JFLOAT) {
            mv.visitVarInsn(FLOAD, index);
            mv.visitFieldInsn(PUTFIELD, frameName, localVar.name.value.replace("%", "_"), "F");
        } else if (jType.jTag == JTypeTags.JDOUBLE) {
            mv.visitVarInsn(DLOAD, index);
            mv.visitFieldInsn(PUTFIELD, frameName, localVar.name.value.replace("%", "_"), "D");
        } else if (jType.jTag == JTypeTags.JBOOLEAN) {
            mv.visitVarInsn(ILOAD, index);
            mv.visitFieldInsn(PUTFIELD, frameName, localVar.name.value.replace("%", "_"), "Z");
        } else if (jType.jTag == JTypeTags.JARRAY || jType.jTag == JTypeTags.JREF) {
            String classSig = getJTypeSignature(jType);
            String className = getSignatureForJType(jType);
            mv.visitVarInsn(ALOAD, index);
            mv.visitTypeInsn(CHECKCAST, className);
            mv.visitFieldInsn(PUTFIELD, frameName, localVar.name.value.replace("%", "_"), classSig);
        } else {
            throw new BLangCompilerException("JVM generation is not supported for type " + String.format("%s", jType));
        }
    }

    private static String getJVMTypeSign(BType bType) {

        String jvmType = "";
        if (TypeTags.isIntegerTypeTag(bType.tag)) {
            jvmType = "J";
        } else if (bType.tag == TypeTags.BYTE) {
            jvmType = "I";
        } else if (bType.tag == TypeTags.FLOAT) {
            jvmType = "D";
        } else if (bType.tag == TypeTags.BOOLEAN) {
            jvmType = "Z";
        } else if (TypeTags.isStringTypeTag(bType.tag)) {
            jvmType = String.format("L%s;", STRING_VALUE);
        } else if (bType.tag == TypeTags.DECIMAL) {
            jvmType = String.format("L%s;", DECIMAL_VALUE);
        } else if (bType.tag == TypeTags.MAP || bType.tag == TypeTags.RECORD) {
            jvmType = String.format("L%s;", MAP_VALUE);
        } else if (bType.tag == TypeTags.STREAM) {
            jvmType = String.format("L%s;", STREAM_VALUE);
        } else if (bType.tag == TypeTags.TABLE) {
            jvmType = String.format("L%s;", TABLE_VALUE_IMPL);
        } else if (bType.tag == TypeTags.ARRAY ||
                bType.tag == TypeTags.TUPLE) {
            jvmType = String.format("L%s;", ARRAY_VALUE);
        } else if (bType.tag == TypeTags.OBJECT) {
            jvmType = String.format("L%s;", OBJECT_VALUE);
        } else if (bType.tag == TypeTags.ERROR) {
            jvmType = String.format("L%s;", ERROR_VALUE);
        } else if (bType.tag == TypeTags.FUTURE) {
            jvmType = String.format("L%s;", FUTURE_VALUE);
        } else if (bType.tag == TypeTags.INVOKABLE) {
            jvmType = String.format("L%s;", FUNCTION_POINTER);
        } else if (bType.tag == TypeTags.HANDLE) {
            jvmType = String.format("L%s;", HANDLE_VALUE);
        } else if (bType.tag == TypeTags.TYPEDESC) {
            jvmType = String.format("L%s;", TYPEDESC_VALUE);
        } else if (bType.tag == TypeTags.NIL
                || bType.tag == TypeTags.NEVER
                || bType.tag == TypeTags.ANY
                || bType.tag == TypeTags.ANYDATA
                || bType.tag == TypeTags.UNION
                || bType.tag == TypeTags.INTERSECTION
                || bType.tag == TypeTags.JSON
                || bType.tag == TypeTags.FINITE
                || bType.tag == TypeTags.READONLY) {
            jvmType = String.format("L%s;", OBJECT);
        } else if (bType.tag == JTypeTags.JTYPE) {
            jvmType = getJTypeSignature((JType) bType);
        } else if (TypeTags.isXMLTypeTag(bType.tag)) {
            jvmType = String.format("L%s;", XML_VALUE);
        } else {
            throw new BLangCompilerException("JVM code generation is not supported for type " +
                    String.format("%s", bType));
        }
        return jvmType;
    }

    private static void genYieldCheck(MethodVisitor mv, LabelGenerator labelGen, BIRBasicBlock thenBB, String funcName,
                                      int localVarOffset) {

        mv.visitVarInsn(ALOAD, localVarOffset);
        mv.visitMethodInsn(INVOKEVIRTUAL, STRAND, "isYielded", "()Z", false);
        Label yieldLabel = labelGen.getLabel(funcName + "yield");
        mv.visitJumpInsn(IFNE, yieldLabel);

        // goto thenBB
        Label gotoLabel = labelGen.getLabel(funcName + thenBB.id.value);
        mv.visitJumpInsn(GOTO, gotoLabel);
    }

    private static void generateObjectArgs(MethodVisitor mv, int paramIndex) {

        mv.visitInsn(DUP);
        mv.visitIntInsn(BIPUSH, paramIndex - 2);
        mv.visitVarInsn(ALOAD, 0);
        mv.visitIntInsn(BIPUSH, paramIndex + 1);
        mv.visitInsn(AALOAD);
        mv.visitInsn(AASTORE);
    }

    private static void handleErrorFromFutureValue(MethodVisitor mv) {

        mv.visitInsn(DUP);
        mv.visitInsn(DUP);
        mv.visitFieldInsn(GETFIELD, FUTURE_VALUE, "strand", String.format("L%s;", STRAND));
        mv.visitFieldInsn(GETFIELD, STRAND, "scheduler", String.format("L%s;", SCHEDULER));
        mv.visitMethodInsn(INVOKEVIRTUAL, SCHEDULER, SCHEDULER_START_METHOD, "()V", false);
        mv.visitFieldInsn(GETFIELD, FUTURE_VALUE, PANIC_FIELD, String.format("L%s;", THROWABLE));

        // handle any runtime errors
        Label labelIf = new Label();
        mv.visitJumpInsn(IFNULL, labelIf);
        mv.visitFieldInsn(GETFIELD, FUTURE_VALUE, PANIC_FIELD, String.format("L%s;", THROWABLE));
        mv.visitMethodInsn(INVOKESTATIC, RUNTIME_UTILS, HANDLE_THROWABLE_METHOD,
                String.format("(L%s;)V", THROWABLE), false);
        mv.visitInsn(RETURN);
        mv.visitLabel(labelIf);
    }

    private static void initConfigurations(MethodVisitor mv) {

        mv.visitVarInsn(ALOAD, 0);
        mv.visitMethodInsn(INVOKESTATIC, LAUNCH_UTILS,
                "initConfigurations", String.format("([L%s;)[L%s;", STRING_VALUE, STRING_VALUE), false);
        mv.visitVarInsn(ASTORE, 0);
    }

    private static void startListeners(MethodVisitor mv, boolean isServiceEPAvailable) {

        mv.visitLdcInsn(isServiceEPAvailable);
        mv.visitMethodInsn(INVOKESTATIC, LAUNCH_UTILS, "startListeners", "(Z)V", false);
    }

    private static void stopListeners(MethodVisitor mv, boolean isServiceEPAvailable) {

        mv.visitLdcInsn(isServiceEPAvailable);
        mv.visitMethodInsn(INVOKESTATIC, LAUNCH_UTILS, "stopListeners", "(Z)V", false);
    }

    private static void registerShutdownListener(MethodVisitor mv, String initClass) {

        String shutdownClassName = initClass + "$SignalListener";
        mv.visitMethodInsn(INVOKESTATIC, JAVA_RUNTIME, "getRuntime", String.format("()L%s;", JAVA_RUNTIME), false);
        mv.visitTypeInsn(NEW, shutdownClassName);
        mv.visitInsn(DUP);
        mv.visitMethodInsn(INVOKESPECIAL, shutdownClassName, "<init>", "()V", false);
        mv.visitMethodInsn(INVOKEVIRTUAL, JAVA_RUNTIME, "addShutdownHook", String.format("(L%s;)V", JAVA_THREAD),
                false);
    }

    private static void loadCLIArgsForMain(MethodVisitor mv, List<BIRFunctionParameter> params,
                                           boolean hasRestParam,
                                           List<BIRAnnotationAttachment> annotAttachments) {

        // get defaultable arg names from function annotation
        List<String> defaultableNames = new ArrayList<>();
        int defaultableIndex = 0;
        for (BIRAnnotationAttachment attachment : annotAttachments) {
            if (attachment == null || !attachment.annotTagRef.value.equals(DEFAULTABLE_ARGS_ANOT_NAME)) {
                continue;
            }
            BIRAnnotationRecordValue annotRecValue = (BIRAnnotationRecordValue) attachment.annotValues.get(0);
            Map<String, BIRAnnotationValue> annotFieldMap = annotRecValue.annotValueEntryMap;
            BIRAnnotationArrayValue annotArrayValue =
                    (BIRAnnotationArrayValue) annotFieldMap.get(DEFAULTABLE_ARGS_ANOT_FIELD);
            for (BIRAnnotationValue entryOptional : annotArrayValue.annotArrayValue) {
                BIRAnnotationLiteralValue argValue = (BIRAnnotationLiteralValue) entryOptional;
                defaultableNames.add(defaultableIndex, (String) argValue.value);
                defaultableIndex += 1;
            }
            break;
        }
        // create function info array
        mv.visitIntInsn(BIPUSH, params.size());
        mv.visitTypeInsn(ANEWARRAY, String.format("%s$ParamInfo", RUNTIME_UTILS));
        int index = 0;
        defaultableIndex = 0;
        for (BIRFunctionParameter param : params) {
            mv.visitInsn(DUP);
            mv.visitIntInsn(BIPUSH, index);
            index += 1;
            mv.visitTypeInsn(NEW, String.format("%s$ParamInfo", RUNTIME_UTILS));
            mv.visitInsn(DUP);
            if (param != null) {
                if (param.hasDefaultExpr) {
                    mv.visitInsn(ICONST_1);
                } else {
                    mv.visitInsn(ICONST_0);
                }
                mv.visitLdcInsn(defaultableNames.get(defaultableIndex));
                defaultableIndex += 1;
                // var varIndex = indexMap.getIndex(param);
                loadType(mv, param.type);
            }
            mv.visitMethodInsn(INVOKESPECIAL, String.format("%s$ParamInfo", RUNTIME_UTILS), "<init>",
                    String.format("(ZL%s;L%s;)V", STRING_VALUE, BTYPE), false);
            mv.visitInsn(AASTORE);
        }

        // load string[] that got parsed into to java main
        mv.visitVarInsn(ALOAD, 0);
        if (hasRestParam) {
            mv.visitInsn(ICONST_1);
        } else {
            mv.visitInsn(ICONST_0);
        }

        // invoke ArgumentParser.extractEntryFuncArgs()
        mv.visitMethodInsn(INVOKESTATIC, ARGUMENT_PARSER, "extractEntryFuncArgs",
                String.format("([L%s$ParamInfo;[L%s;Z)[L%s;", RUNTIME_UTILS, STRING_VALUE, OBJECT), false);
    }

    private static void generateLambdaForDepModStopFunc(ClassWriter cw, String funcName, String initClass) {

        MethodVisitor mv;
        mv = cw.visitMethod(ACC_PUBLIC + ACC_STATIC,
                String.format("$lambda$%s", funcName),
                String.format("([L%s;)L%s;", OBJECT, OBJECT), null, null);
        mv.visitCode();

        //load strand as first arg
        mv.visitVarInsn(ALOAD, 0);
        mv.visitInsn(ICONST_0);
        mv.visitInsn(AALOAD);
        mv.visitTypeInsn(CHECKCAST, STRAND);

        mv.visitMethodInsn(INVOKESTATIC, initClass, funcName, String.format("(L%s;)L%s;", STRAND, OBJECT), false);
        mv.visitInsn(ARETURN);
        mv.visitMaxs(0, 0);
        mv.visitEnd();
    }

    private static boolean hasInitFunction(BIRPackage pkg) {

        for (BIRFunction func : pkg.functions) {
            if (func != null && isModuleInitFunction(pkg, func)) {
                return true;
            }
        }
        return false;
    }

    private static boolean isModuleInitFunction(BIRPackage module, BIRFunction func) {

        return func.name.value.equals(calculateModuleInitFuncName(packageToModuleId(module)));
    }

    private static boolean isModuleTestInitFunction(BIRPackage module, BIRFunction func) {

        return func.name.value.equals(calculateModuleSpecialFuncName(packageToModuleId(module), "<testinit>"));
    }
    private static String calculateModuleInitFuncName(PackageID id) {

        return calculateModuleSpecialFuncName(id, "<init>");
    }

    private static String calculateModuleSpecialFuncName(PackageID id, String funcSuffix) {

        String orgName = id.orgName.value;
        String moduleName = id.name.value;
        String version = id.version.value;

        String funcName;
        if (moduleName.equals(".")) {
            funcName = ".." + funcSuffix;
        } else if (version.equals("")) {
            funcName = moduleName + "." + funcSuffix;
        } else {
            funcName = moduleName + ":" + version + "." + funcSuffix;
        }

        if (!orgName.equalsIgnoreCase("$anon")) {
            funcName = orgName + "/" + funcName;
        }

        return funcName;
    }

    private static void scheduleStopMethod(MethodVisitor mv, String initClass, String stopFuncName,
<<<<<<< HEAD
                                           int schedulerIndex, int futureIndex, LambdaMetadata lambdaMetadata) {
=======
                                           int schedulerIndex, int futureIndex, String moduleClass) {
>>>>>>> 18ad711f

        String lambdaFuncName = "$lambda$" + stopFuncName;
        // Create a schedular. A new schedular is used here, to make the stop function to not to
        // depend/wait on whatever is being running on the background. eg: a busy loop in the main.

        mv.visitFieldInsn(GETSTATIC, moduleClass, MODULE_START_ATTEMPTED, "Z");
        Label labelIf = new Label();
        mv.visitJumpInsn(IFEQ, labelIf);
        mv.visitVarInsn(ALOAD, schedulerIndex);

        mv.visitIntInsn(BIPUSH, 1);
        mv.visitTypeInsn(ANEWARRAY, OBJECT);

        // create FP value
        createFunctionPointer(mv, initClass, lambdaFuncName, 0);

        // no parent strand
        mv.visitInsn(ACONST_NULL);
        loadType(mv, new BNilType());
        submitToScheduler(mv, initClass, "stop", lambdaMetadata);
        mv.visitVarInsn(ASTORE, futureIndex);

        mv.visitVarInsn(ALOAD, futureIndex);

        mv.visitFieldInsn(GETFIELD, FUTURE_VALUE, "strand", String.format("L%s;", STRAND));
        mv.visitIntInsn(BIPUSH, 100);
        mv.visitTypeInsn(ANEWARRAY, OBJECT);
        mv.visitFieldInsn(PUTFIELD, STRAND, "frames", String.format("[L%s;", OBJECT));

        mv.visitVarInsn(ALOAD, futureIndex);
        mv.visitFieldInsn(GETFIELD, FUTURE_VALUE, "strand", String.format("L%s;", STRAND));
        mv.visitFieldInsn(GETFIELD, STRAND, "scheduler", String.format("L%s;", SCHEDULER));
        mv.visitMethodInsn(INVOKEVIRTUAL, SCHEDULER, SCHEDULER_START_METHOD, "()V", false);

        mv.visitVarInsn(ALOAD, futureIndex);
        mv.visitFieldInsn(GETFIELD, FUTURE_VALUE, PANIC_FIELD, String.format("L%s;", THROWABLE));

        // handle any runtime errors
        mv.visitJumpInsn(IFNULL, labelIf);
        mv.visitFieldInsn(GETSTATIC, moduleClass, MODULE_STARTED, "Z");
        mv.visitJumpInsn(IFEQ, labelIf);

        mv.visitVarInsn(ALOAD, futureIndex);
        mv.visitFieldInsn(GETFIELD, FUTURE_VALUE, PANIC_FIELD, String.format("L%s;", THROWABLE));
        mv.visitMethodInsn(INVOKESTATIC, RUNTIME_UTILS, HANDLE_STOP_PANIC_METHOD, String.format("(L%s;)V", THROWABLE),
                false);
        mv.visitLabel(labelIf);
    }

    private static void generateJavaCompatibilityCheck(MethodVisitor mv) {

        mv.visitLdcInsn(getJavaVersion());
        mv.visitMethodInsn(INVOKESTATIC, COMPATIBILITY_CHECKER, "verifyJavaCompatibility",
                String.format("(L%s;)V", STRING_VALUE), false);
    }

    private static String getJavaVersion() {

        String versionProperty = "java.version";
        String javaVersion = System.getProperty(versionProperty);
        if (javaVersion != null) {
            return javaVersion;
        } else {
            return "";
        }
    }

    private static void genDefaultValue(MethodVisitor mv, BType bType, int index) {

        if (TypeTags.isIntegerTypeTag(bType.tag)) {
            mv.visitInsn(LCONST_0);
            mv.visitVarInsn(LSTORE, index);
        } else if (bType.tag == TypeTags.BYTE) {
            mv.visitInsn(ICONST_0);
            mv.visitVarInsn(ISTORE, index);
        } else if (bType.tag == TypeTags.FLOAT) {
            mv.visitInsn(DCONST_0);
            mv.visitVarInsn(DSTORE, index);
        } else if (TypeTags.isStringTypeTag(bType.tag)) {
            mv.visitInsn(ACONST_NULL);
            mv.visitVarInsn(ASTORE, index);
        } else if (bType.tag == TypeTags.BOOLEAN) {
            mv.visitInsn(ICONST_0);
            mv.visitVarInsn(ISTORE, index);
        } else if (bType.tag == TypeTags.MAP ||
                bType.tag == TypeTags.ARRAY ||
                bType.tag == TypeTags.STREAM ||
                bType.tag == TypeTags.TABLE ||
                bType.tag == TypeTags.ERROR ||
                bType.tag == TypeTags.NIL ||
                bType.tag == TypeTags.NEVER ||
                bType.tag == TypeTags.ANY ||
                bType.tag == TypeTags.ANYDATA ||
                bType.tag == TypeTags.OBJECT ||
                bType.tag == TypeTags.CHAR_STRING ||
                bType.tag == TypeTags.DECIMAL ||
                bType.tag == TypeTags.UNION ||
                bType.tag == TypeTags.INTERSECTION ||
                bType.tag == TypeTags.RECORD ||
                bType.tag == TypeTags.TUPLE ||
                bType.tag == TypeTags.FUTURE ||
                bType.tag == TypeTags.JSON ||
                TypeTags.isXMLTypeTag(bType.tag) ||
                bType.tag == TypeTags.INVOKABLE ||
                bType.tag == TypeTags.FINITE ||
                bType.tag == TypeTags.HANDLE ||
                bType.tag == TypeTags.TYPEDESC ||
                bType.tag == TypeTags.READONLY) {
            mv.visitInsn(ACONST_NULL);
            mv.visitVarInsn(ASTORE, index);
        } else if (bType.tag == JTypeTags.JTYPE) {
            genJDefaultValue(mv, (JType) bType, index);
        } else {
            throw new BLangCompilerException("JVM generation is not supported for type " + String.format("%s", bType));
        }
    }

    private static void genJDefaultValue(MethodVisitor mv, JType jType, int index) {

        if (jType.jTag == JTypeTags.JBYTE) {
            mv.visitInsn(ICONST_0);
            mv.visitVarInsn(ISTORE, index);
        } else if (jType.jTag == JTypeTags.JCHAR) {
            mv.visitInsn(ICONST_0);
            mv.visitVarInsn(ISTORE, index);
        } else if (jType.jTag == JTypeTags.JSHORT) {
            mv.visitInsn(ICONST_0);
            mv.visitVarInsn(ISTORE, index);
        } else if (jType.jTag == JTypeTags.JINT) {
            mv.visitInsn(ICONST_0);
            mv.visitVarInsn(ISTORE, index);
        } else if (jType.jTag == JTypeTags.JLONG) {
            mv.visitInsn(LCONST_0);
            mv.visitVarInsn(LSTORE, index);
        } else if (jType.jTag == JTypeTags.JFLOAT) {
            mv.visitInsn(FCONST_0);
            mv.visitVarInsn(FSTORE, index);
        } else if (jType.jTag == JTypeTags.JDOUBLE) {
            mv.visitInsn(DCONST_0);
            mv.visitVarInsn(DSTORE, index);
        } else if (jType.jTag == JTypeTags.JBOOLEAN) {
            mv.visitInsn(ICONST_0);
            mv.visitVarInsn(ISTORE, index);
        } else if (jType.jTag == JTypeTags.JARRAY ||
                jType.jTag == JTypeTags.JREF) {
            mv.visitInsn(ACONST_NULL);
            mv.visitVarInsn(ASTORE, index);
        } else {
            throw new BLangCompilerException("JVM generation is not supported for type " + String.format("%s", jType));
        }
    }

    static void loadDefaultValue(MethodVisitor mv, BType bType) {

        if (TypeTags.isIntegerTypeTag(bType.tag) || bType.tag == TypeTags.BYTE) {
            mv.visitInsn(LCONST_0);
        } else if (bType.tag == TypeTags.FLOAT) {
            mv.visitInsn(DCONST_0);
        } else if (bType.tag == TypeTags.BOOLEAN) {
            mv.visitInsn(ICONST_0);
        } else if (TypeTags.isStringTypeTag(bType.tag) ||
                bType.tag == TypeTags.MAP ||
                bType.tag == TypeTags.ARRAY ||
                bType.tag == TypeTags.ERROR ||
                bType.tag == TypeTags.NIL ||
                bType.tag == TypeTags.NEVER ||
                bType.tag == TypeTags.ANY ||
                bType.tag == TypeTags.ANYDATA ||
                bType.tag == TypeTags.OBJECT ||
                bType.tag == TypeTags.UNION ||
                bType.tag == TypeTags.INTERSECTION ||
                bType.tag == TypeTags.RECORD ||
                bType.tag == TypeTags.TUPLE ||
                bType.tag == TypeTags.FUTURE ||
                bType.tag == TypeTags.JSON ||
                TypeTags.isXMLTypeTag(bType.tag) ||
                bType.tag == TypeTags.INVOKABLE ||
                bType.tag == TypeTags.FINITE ||
                bType.tag == TypeTags.HANDLE ||
                bType.tag == TypeTags.TYPEDESC ||
                bType.tag == TypeTags.READONLY) {
            mv.visitInsn(ACONST_NULL);
        } else if (bType.tag == JTypeTags.JTYPE) {
            loadDefaultJValue(mv, (JType) bType);
        } else {
            throw new BLangCompilerException("JVM generation is not supported for type " + String.format("%s", bType));
        }
    }

    private static void loadDefaultJValue(MethodVisitor mv, JType jType) {

        if (jType.jTag == JTypeTags.JBYTE) {
            mv.visitInsn(ICONST_0);
        } else if (jType.jTag == JTypeTags.JCHAR) {
            mv.visitInsn(ICONST_0);
        } else if (jType.jTag == JTypeTags.JSHORT) {
            mv.visitInsn(ICONST_0);
        } else if (jType.jTag == JTypeTags.JINT) {
            mv.visitInsn(ICONST_0);
        } else if (jType.jTag == JTypeTags.JLONG) {
            mv.visitInsn(LCONST_0);
        } else if (jType.jTag == JTypeTags.JFLOAT) {
            mv.visitInsn(FCONST_0);
        } else if (jType.jTag == JTypeTags.JDOUBLE) {
            mv.visitInsn(DCONST_0);
        } else if (jType.jTag == JTypeTags.JBOOLEAN) {
            mv.visitInsn(ICONST_0);
        } else if (jType.jTag == JTypeTags.JARRAY ||
                jType.jTag == JTypeTags.JREF) {
            mv.visitInsn(ACONST_NULL);
        } else {
            throw new BLangCompilerException("JVM generation is not supported for type " + String.format("%s", jType));
        }
    }

    public static String getMethodDesc(List<BType> paramTypes, BType retType, BType attachedType, boolean isExtern) {

        StringBuilder desc = new StringBuilder("(Lorg/ballerinalang/jvm/scheduling/Strand;");

        if (attachedType != null) {
            desc.append(getArgTypeSignature(attachedType));
        }

        int i = 0;
        while (i < paramTypes.size()) {
            BType paramType = getType(paramTypes.get(i));
            desc.append(getArgTypeSignature(paramType));
            i += 1;
        }
        String returnType = generateReturnType(retType, isExtern);
        desc.append(returnType);

        return desc.toString();
    }

    private static String getLambdaMethodDesc(List<BType> paramTypes, BType retType, int closureMapsCount) {

        StringBuilder desc = new StringBuilder("(Lorg/ballerinalang/jvm/scheduling/Strand;");
        int j = 0;
        while (j < closureMapsCount) {
            j += 1;
            desc.append("L").append(MAP_VALUE).append(";").append("Z");
        }

        int i = 0;
        while (i < paramTypes.size()) {
            BType paramType = getType(paramTypes.get(i));
            desc.append(getArgTypeSignature(paramType));
            i += 1;
        }
        String returnType = generateReturnType(retType, false);
        desc.append(returnType);

        return desc.toString();
    }

    private static String getArgTypeSignature(BType bType) {

        if (TypeTags.isIntegerTypeTag(bType.tag)) {
            return "J";
        } else if (bType.tag == TypeTags.BYTE) {
            return "I";
        } else if (bType.tag == TypeTags.FLOAT) {
            return "D";
        } else if (TypeTags.isStringTypeTag(bType.tag)) {
            return String.format("L%s;", B_STRING_VALUE);
        } else if (bType.tag == TypeTags.DECIMAL) {
            return String.format("L%s;", DECIMAL_VALUE);
        } else if (bType.tag == TypeTags.BOOLEAN) {
            return "Z";
        } else if (bType.tag == TypeTags.NIL || bType.tag == TypeTags.NEVER) {
            return String.format("L%s;", OBJECT);
        } else if (bType.tag == TypeTags.ARRAY || bType.tag == TypeTags.TUPLE) {
            return String.format("L%s;", ARRAY_VALUE);
        } else if (bType.tag == TypeTags.ERROR) {
            return String.format("L%s;", ERROR_VALUE);
        } else if (bType.tag == TypeTags.ANYDATA ||
                bType.tag == TypeTags.UNION ||
                bType.tag == TypeTags.INTERSECTION ||
                bType.tag == TypeTags.JSON ||
                bType.tag == TypeTags.FINITE ||
                bType.tag == TypeTags.ANY ||
                bType.tag == TypeTags.READONLY) {
            return String.format("L%s;", OBJECT);
        } else if (bType.tag == TypeTags.MAP || bType.tag == TypeTags.RECORD) {
            return String.format("L%s;", MAP_VALUE);
        } else if (bType.tag == TypeTags.FUTURE) {
            return String.format("L%s;", FUTURE_VALUE);
        } else if (bType.tag == TypeTags.STREAM) {
            return String.format("L%s;", STREAM_VALUE);
        } else if (bType.tag == TypeTags.TABLE) {
            return String.format("L%s;", TABLE_VALUE_IMPL);
        } else if (bType.tag == TypeTags.INVOKABLE) {
            return String.format("L%s;", FUNCTION_POINTER);
        } else if (bType.tag == TypeTags.TYPEDESC) {
            return String.format("L%s;", TYPEDESC_VALUE);
        } else if (bType.tag == TypeTags.OBJECT) {
            return String.format("L%s;", OBJECT_VALUE);
        } else if (TypeTags.isXMLTypeTag(bType.tag)) {
            return String.format("L%s;", XML_VALUE);
        } else if (bType.tag == TypeTags.HANDLE) {
            return String.format("L%s;", HANDLE_VALUE);
        } else {
            throw new BLangCompilerException("JVM generation is not supported for type " + String.format("%s", bType));
        }
    }

    private static String generateReturnType(BType bType, boolean isExtern /* = false */) {

        if (bType == null || bType.tag == TypeTags.NIL || bType.tag == TypeTags.NEVER) {
            if (isExtern) {
                return ")V";
            }
            return String.format(")L%s;", OBJECT);
        } else if (TypeTags.isIntegerTypeTag(bType.tag)) {
            return ")J";
        } else if (bType.tag == TypeTags.BYTE) {
            return ")I";
        } else if (bType.tag == TypeTags.FLOAT) {
            return ")D";
        } else if (TypeTags.isStringTypeTag(bType.tag)) {
            return String.format(")L%s;", B_STRING_VALUE);
        } else if (bType.tag == TypeTags.DECIMAL) {
            return String.format(")L%s;", DECIMAL_VALUE);
        } else if (bType.tag == TypeTags.BOOLEAN) {
            return ")Z";
        } else if (bType.tag == TypeTags.ARRAY ||
                bType.tag == TypeTags.TUPLE) {
            return String.format(")L%s;", ARRAY_VALUE);
        } else if (bType.tag == TypeTags.MAP ||
                bType.tag == TypeTags.RECORD) {
            return String.format(")L%s;", MAP_VALUE);
        } else if (bType.tag == TypeTags.ERROR) {
            return String.format(")L%s;", ERROR_VALUE);
        } else if (bType.tag == TypeTags.STREAM) {
            return String.format(")L%s;", STREAM_VALUE);
        } else if (bType.tag == TypeTags.TABLE) {
            return String.format(")L%s;", TABLE_VALUE_IMPL);
        } else if (bType.tag == TypeTags.FUTURE) {
            return String.format(")L%s;", FUTURE_VALUE);
        } else if (bType.tag == TypeTags.TYPEDESC) {
            return String.format(")L%s;", TYPEDESC_VALUE);
        } else if (bType.tag == TypeTags.ANY ||
                bType.tag == TypeTags.ANYDATA ||
                bType.tag == TypeTags.UNION ||
                bType.tag == TypeTags.INTERSECTION ||
                bType.tag == TypeTags.JSON ||
                bType.tag == TypeTags.FINITE ||
                bType.tag == TypeTags.READONLY) {
            return String.format(")L%s;", OBJECT);
        } else if (bType.tag == TypeTags.OBJECT) {
            return String.format(")L%s;", OBJECT_VALUE);
        } else if (bType.tag == TypeTags.INVOKABLE) {
            return String.format(")L%s;", FUNCTION_POINTER);
        } else if (TypeTags.isXMLTypeTag(bType.tag)) {
            return String.format(")L%s;", XML_VALUE);
        } else if (bType.tag == TypeTags.HANDLE) {
            return String.format(")L%s;", HANDLE_VALUE);
        } else {
            throw new BLangCompilerException("JVM generation is not supported for type " +
                    String.format("%s", bType));
        }
    }

    static BIRFunction getMainFunc(List<BIRFunction> funcs) {

        BIRFunction userMainFunc = null;
        for (BIRFunction func : funcs) {
            if (func != null && func.name.value.equals("main")) {
                userMainFunc = func;
                break;
            }
        }

        return userMainFunc;
    }

    static void createFunctionPointer(MethodVisitor mv, String klass, String lambdaName, int closureMapCount) {

        mv.visitTypeInsn(NEW, FUNCTION_POINTER);
        mv.visitInsn(DUP);
        visitInvokeDyn(mv, klass, cleanupFunctionName(lambdaName), closureMapCount);

        // load null here for type, since these are fp's created for internal usages.
        mv.visitInsn(ACONST_NULL);
        mv.visitInsn(ACONST_NULL);
        mv.visitInsn(ICONST_0); // mark as not-concurrent ie: 'parent'
        mv.visitMethodInsn(INVOKESPECIAL, FUNCTION_POINTER, "<init>",
                           String.format("(L%s;L%s;L%s;Z)V", FUNCTION, BTYPE, STRING_VALUE), false);
    }

    private static String getFrameClassName(String pkgName, String funcName, BType attachedType) {

        String frameClassName = pkgName;
        if (attachedType != null) {
            if (attachedType.tag == TypeTags.OBJECT) {
                frameClassName += cleanupTypeName(toNameString(attachedType)) + "_";
            } else if (attachedType instanceof BServiceType) {
                frameClassName += cleanupTypeName(toNameString(attachedType)) + "_";
            } else if (attachedType.tag == TypeTags.RECORD) {
                frameClassName += cleanupTypeName(toNameString(attachedType)) + "_";
            }
        }

        return frameClassName + cleanupFunctionName(funcName) + "Frame";
    }

    /**
     * Cleanup type name by replacing '$' with '_'.
     *
     * @param name name to be replaced and cleaned
     * @return cleaned name
     */
    static String cleanupTypeName(String name) {

        return name.replace("$", "_");
    }

    static String cleanupBalExt(String name) {

        return name.replace(BAL_EXTENSION, "");
    }

    static String cleanupPathSeperators(String name) {
        //TODO: should use file_path:getPathSeparator();
        return name.replace(WINDOWS_PATH_SEPERATOR, JAVA_PACKAGE_SEPERATOR);
    }

    static void generateField(ClassWriter cw, BType bType, String fieldName, boolean isPackage) {

        String typeSig;
        if (TypeTags.isIntegerTypeTag(bType.tag)) {
            typeSig = "J";
        } else if (bType.tag == TypeTags.BYTE) {
            typeSig = "I";
        } else if (bType.tag == TypeTags.FLOAT) {
            typeSig = "D";
        } else if (TypeTags.isStringTypeTag(bType.tag)) {
            typeSig = String.format("L%s;", B_STRING_VALUE);
        } else if (bType.tag == TypeTags.DECIMAL) {
            typeSig = String.format("L%s;", DECIMAL_VALUE);
        } else if (bType.tag == TypeTags.BOOLEAN) {
            typeSig = "Z";
        } else if (bType.tag == TypeTags.NIL || bType.tag == TypeTags.NEVER) {
            typeSig = String.format("L%s;", OBJECT);
        } else if (bType.tag == TypeTags.MAP) {
            typeSig = String.format("L%s;", MAP_VALUE);
        } else if (bType.tag == TypeTags.STREAM) {
            typeSig = String.format("L%s;", STREAM_VALUE);
        } else if (bType.tag == TypeTags.TABLE) {
            typeSig = String.format("L%s;", TABLE_VALUE_IMPL);
        } else if (bType.tag == TypeTags.RECORD) {
            typeSig = String.format("L%s;", MAP_VALUE);
        } else if (bType.tag == TypeTags.ARRAY ||
                bType.tag == TypeTags.TUPLE) {
            typeSig = String.format("L%s;", ARRAY_VALUE);
        } else if (bType.tag == TypeTags.ERROR) {
            typeSig = String.format("L%s;", ERROR_VALUE);
        } else if (bType.tag == TypeTags.FUTURE) {
            typeSig = String.format("L%s;", FUTURE_VALUE);
        } else if (bType.tag == TypeTags.OBJECT) {
            typeSig = String.format("L%s;", OBJECT_VALUE);
        } else if (TypeTags.isXMLTypeTag(bType.tag)) {
            typeSig = String.format("L%s;", XML_VALUE);
        } else if (bType.tag == TypeTags.TYPEDESC) {
            typeSig = String.format("L%s;", TYPEDESC_VALUE);
        } else if (bType.tag == TypeTags.ANY ||
                bType.tag == TypeTags.ANYDATA ||
                bType.tag == TypeTags.UNION ||
                bType.tag == TypeTags.INTERSECTION ||
                bType.tag == TypeTags.JSON ||
                bType.tag == TypeTags.FINITE ||
                bType.tag == TypeTags.READONLY) {
            typeSig = String.format("L%s;", OBJECT);
        } else if (bType.tag == TypeTags.INVOKABLE) {
            typeSig = String.format("L%s;", FUNCTION_POINTER);
        } else if (bType.tag == TypeTags.HANDLE) {
            typeSig = String.format("L%s;", HANDLE_VALUE);
        } else if (bType.tag == JTypeTags.JTYPE) {
            typeSig = getJTypeSignature((JType) bType);
        } else {
            throw new BLangCompilerException("JVM generation is not supported for type " + String.format("%s", bType));
        }

        FieldVisitor fv;
        if (isPackage) {
            fv = cw.visitField(ACC_PUBLIC + ACC_STATIC, fieldName, typeSig, null, null);
        } else {
            fv = cw.visitField(ACC_PUBLIC, fieldName, typeSig, null, null);
        }
        fv.visitEnd();
    }

    static void generateDefaultConstructor(ClassWriter cw, String ownerClass) {

        MethodVisitor mv = cw.visitMethod(ACC_PUBLIC, "<init>", "()V", null, null);
        mv.visitCode();
        mv.visitVarInsn(ALOAD, 0);
        mv.visitMethodInsn(INVOKESPECIAL, ownerClass, "<init>", "()V", false);
        mv.visitInsn(RETURN);
        mv.visitMaxs(1, 1);
        mv.visitEnd();
    }

    private static void generateDiagnosticPos(DiagnosticPos pos, MethodVisitor mv) {

        if (pos != null && pos.sLine != 0x80000000) {
            Label label = new Label();
            mv.visitLabel(label);
            mv.visitLineNumber(pos.sLine, label);
        }
    }

    static void generateStrandMetadata(MethodVisitor mv, String moduleClass,
                                       BIRPackage module, LambdaMetadata lambdaMetadata) {
        lambdaMetadata.getStrandMetaData().forEach((varName, metaData) -> {
            genStrandMetaDataField(mv, moduleClass, module, varName, metaData);
        });
    }


    static void genStrandMetaDataField(MethodVisitor mv, String moduleClass, BIRPackage module,
                                               String varName, StrandMetaData metaData) {
        mv.visitTypeInsn(NEW, STRAND_METADATA);
        mv.visitInsn(DUP);
        mv.visitLdcInsn(module.org.value);
        mv.visitLdcInsn(module.name.value);
        mv.visitLdcInsn(module.version.value);
        if (metaData.typeName == null) {
            mv.visitInsn(ACONST_NULL);
        } else {
            mv.visitLdcInsn(metaData.typeName);
        }
        mv.visitLdcInsn(metaData.parentFunctionName);
        mv.visitMethodInsn(INVOKESPECIAL, STRAND_METADATA,
                           CONSTRUCTOR_INIT_METHOD, String.format("(L%s;L%s;L%s;L%s;L%s;)V", STRING_VALUE, STRING_VALUE,
                                                                  STRING_VALUE, STRING_VALUE, STRING_VALUE), false);
        mv.visitFieldInsn(PUTSTATIC, moduleClass, varName, String.format("L%s;", STRAND_METADATA));
    }

    static void visitStrandMetaDataField(ClassWriter cw, LambdaMetadata lambdaMetadata) {
        lambdaMetadata.getStrandMetaData().keySet().forEach(varName -> {
            visitStrandMetaDataField(cw, varName);
        });

    }

    static void visitStrandMetaDataField(ClassWriter cw, String varName) {
        FieldVisitor fv = cw.visitField(ACC_STATIC, varName, String.format("L%s;", STRAND_METADATA), null, null);
        fv.visitEnd();
    }

    static String getStrandMetaDataVarName(String parentFunction) {
        return STRAND_META_DATA_VAR_PREFIX + parentFunction + "$";
    }

    static String getStrandMetaDataVarName(String typeName, String parentFunction) {
        return STRAND_META_DATA_VAR_PREFIX + typeName + "$" + parentFunction + "$";
    }

    static String cleanupFunctionName(String functionName) {

        return functionName.replaceAll("[\\.:/<>]", "_");
    }

    public static BIRVariableDcl getVariableDcl(BIRVariableDcl localVar) {

        if (localVar == null) {
            throw new BLangCompilerException("Invalid variable declarion");
        }

        return localVar;
    }

    static BIRFunctionParameter getFunctionParam(BIRFunctionParameter localVar) {

        if (localVar == null) {
            throw new BLangCompilerException("Invalid function parameter");
        }

        return localVar;
    }

    static BIRBasicBlock getBasicBlock(BIRBasicBlock bb) {

        if (bb == null) {
            throw new BLangCompilerException("Invalid basic block");
        }

        return bb;
    }

    static BIRFunction getFunction(BIRFunction bfunction) {

        if (bfunction == null) {
            throw new BLangCompilerException("Invalid function");
        }

        return bfunction;
    }

    static BIRTypeDefinition getTypeDef(BIRTypeDefinition typeDef) {

        if (typeDef == null) {
            throw new BLangCompilerException("Invalid type definition");
        }

        return typeDef;
    }

    static BField getObjectField(BField objectField) {

        if (objectField == null) {
            throw new BLangCompilerException("Invalid object field");
        }

        return objectField;
    }

    static BField getRecordField(BField recordField) {

        if (recordField != null) {
            return recordField;
        } else {
            throw new BLangCompilerException("Invalid record field");
        }
    }

    static boolean isExternFunc(BIRFunction func) {

        return (func.flags & Flags.NATIVE) == Flags.NATIVE;
    }

    private static BIROperand getVarRef(BIROperand varRef) {

        if (varRef == null) {
            throw new BLangCompilerException("Invalid variable reference");
        } else {
            return varRef;
        }
    }

    static BType getType(BType bType) {

        if (bType == null) {
            throw new BLangCompilerException("Invalid type");
        } else {
            return bType;
        }
    }

    private static String getMapValueDesc(int count) {

        int i = count;
        StringBuilder desc = new StringBuilder();
        while (i > 0) {
            desc.append("L").append(MAP_VALUE).append(";");
            i -= 1;
        }

        return desc.toString();
    }

    static List<BIRFunction> getFunctions(List<BIRFunction> functions) {

        if (functions == null) {
            throw new BLangCompilerException(String.format("Invalid functions: %s", functions));
        } else {
            return functions;
        }
    }

    private static void checkStrandCancelled(MethodVisitor mv, int localVarOffset) {

        mv.visitVarInsn(ALOAD, localVarOffset);
        mv.visitFieldInsn(GETFIELD, STRAND, "cancel", "Z");
        Label notCancelledLabel = new Label();
        mv.visitJumpInsn(IFEQ, notCancelledLabel);
        mv.visitMethodInsn(INVOKESTATIC, BAL_ERRORS, "createCancelledFutureError",
                String.format("()L%s;", ERROR_VALUE), false);
        mv.visitInsn(ATHROW);

        mv.visitLabel(notCancelledLabel);
    }

    public void resetIds() {

        nextId = -1;
        nextVarId = -1;
    }

    int incrementAndGetNextId() {

        return nextId++;
    }

    void generateMethod(BIRFunction birFunc, ClassWriter cw, BIRPackage birModule, BType attachedType,
                        boolean isService, String moduleClassName, String serviceName, LambdaMetadata lambdaMetadata) {

        if (isExternFunc(birFunc)) {
            genJMethodForBExternalFunc(birFunc, cw, birModule, attachedType, this, jvmPackageGen,
                                       moduleClassName, serviceName, lambdaMetadata);
        } else {
            genJMethodForBFunc(birFunc, cw, birModule, isService, moduleClassName, serviceName, attachedType,
                               lambdaMetadata);
        }
    }

    public void genJMethodForBFunc(BIRFunction func,
                                   ClassWriter cw,
                                   BIRPackage module,
                                   boolean isService,
                                   String moduleClassName,
                                   String serviceName,
                                   BType attachedType,
                                   LambdaMetadata lambdaMetadata) {

        String currentPackageName = getPackageName(module.org.value, module.name.value, module.version.value);
        BIRVarToJVMIndexMap indexMap = new BIRVarToJVMIndexMap();
        String funcName = cleanupFunctionName(func.name.value);
        int returnVarRefIndex = -1;

        BIRVariableDcl strandVar = new BIRVariableDcl(symbolTable.stringType, new Name("strand"),
                VarScope.FUNCTION, VarKind.ARG);
        int ignoreStrandVarIndex = indexMap.getIndex(strandVar);

        // generate method desc
        String desc = getMethodDesc(func.type.paramTypes, func.type.retType, null, false);
        int access = ACC_PUBLIC;
        int localVarOffset;
        if (attachedType != null) {
            localVarOffset = 1;

            // add the self as the first local var
            // TODO: find a better way
            BIRVariableDcl selfVar = new BIRVariableDcl(symbolTable.anyType, new Name("self"),
                    VarScope.FUNCTION, VarKind.ARG);
            int ignoreSelfVarIndex = indexMap.getIndex(selfVar);
        } else {
            localVarOffset = 0;
            access += ACC_STATIC;
        }

        MethodVisitor mv = cw.visitMethod(access, funcName, desc, null, null);
        JvmInstructionGen instGen = new JvmInstructionGen(mv, indexMap, module, jvmPackageGen);
        JvmErrorGen errorGen = new JvmErrorGen(mv, indexMap, currentPackageName, instGen);
        LabelGenerator labelGen = new LabelGenerator();

        mv.visitCode();
        if (isModuleStartFunction(module, funcName)) {
            mv.visitInsn(ICONST_1);
            mv.visitFieldInsn(PUTSTATIC, getModuleLevelClassName(module.org.value, module.name.value,
                    module.version.value, MODULE_INIT_CLASS_NAME), MODULE_START_ATTEMPTED, "Z");
        }

        Label tryStart = null;
        boolean isObserved = false;
        boolean isWorker = (func.flags & Flags.WORKER) == Flags.WORKER;
        boolean isRemote = (func.flags & Flags.REMOTE) == Flags.REMOTE;
        if ((isService || isRemote || isWorker) && !"__init".equals(funcName) && !"$__init$".equals(funcName)) {
            // create try catch block to start and stop observability.
            isObserved = true;
            tryStart = labelGen.getLabel("try-start");
            mv.visitLabel(tryStart);
        }

        Label methodStartLabel = new Label();
        mv.visitLabel(methodStartLabel);

        // generate method body
        int k = 1;

        // set channel details to strand.
        // these channel info is required to notify datachannels, when there is a panic
        // we cannot set this during strand creation, because function call do not have this info.
        if (func.workerChannels.length > 0) {
            mv.visitVarInsn(ALOAD, localVarOffset);
            loadChannelDetails(mv, Arrays.asList(func.workerChannels));
            mv.visitMethodInsn(INVOKEVIRTUAL, STRAND, "updateChannelDetails",
                    String.format("([L%s;)V", CHANNEL_DETAILS), false);
        }

        // panic if this strand is cancelled
        checkStrandCancelled(mv, localVarOffset);

        func.localVars.sort(FUNCTION_PARAM_COMPARATOR);

        List<BIRVariableDcl> localVars = func.localVars;
        while (k < localVars.size()) {
            BIRVariableDcl localVar = getVariableDcl(localVars.get(k));
            int index = indexMap.getIndex(localVar);
            if (localVar.kind != VarKind.ARG) {
                BType bType = localVar.type;
                genDefaultValue(mv, bType, index);
            }
            k += 1;
        }

        BIRVariableDcl varDcl = getVariableDcl(localVars.get(0));
        returnVarRefIndex = indexMap.getIndex(varDcl);
        BType returnType = func.type.retType;
        genDefaultValue(mv, returnType, returnVarRefIndex);

        BIRVariableDcl stateVar = new BIRVariableDcl(symbolTable.stringType, //should  be javaInt
                new Name("state"), null, VarKind.TEMP);
        int stateVarIndex = indexMap.getIndex(stateVar);
        mv.visitInsn(ICONST_0);
        mv.visitVarInsn(ISTORE, stateVarIndex);

        mv.visitVarInsn(ALOAD, localVarOffset);
        mv.visitFieldInsn(GETFIELD, "org/ballerinalang/jvm/scheduling/Strand", "resumeIndex", "I");
        Label resumeLable = labelGen.getLabel(funcName + "resume");
        mv.visitJumpInsn(IFGT, resumeLable);

        Label varinitLable = labelGen.getLabel(funcName + "varinit");
        mv.visitLabel(varinitLable);

        // uncomment to test yield
        // mv.visitFieldInsn(GETSTATIC, className, "i", "I");
        // mv.visitInsn(ICONST_1);
        // mv.visitInsn(IADD);
        // mv.visitFieldInsn(PUTSTATIC, className, "i", "I");

        // process basic blocks
        List<BIRBasicBlock> basicBlocks = func.basicBlocks;

        List<Label> lables = new ArrayList<>();
        List<Integer> states = new ArrayList<>();

        int i = 0;
        int caseIndex = 0;
        while (i < basicBlocks.size()) {
            BIRBasicBlock bb = getBasicBlock(basicBlocks.get(i));
            if (i == 0) {
                lables.add(caseIndex, labelGen.getLabel(funcName + bb.id.value));
                states.add(caseIndex, caseIndex);
                caseIndex += 1;
            }
            lables.add(caseIndex, labelGen.getLabel(funcName + bb.id.value + "beforeTerm"));
            states.add(caseIndex, caseIndex);
            caseIndex += 1;
            i = i + 1;
        }

        JvmTerminatorGen termGen = new JvmTerminatorGen(mv, indexMap, labelGen, errorGen, module, instGen,
                jvmPackageGen);

        // uncomment to test yield
        // mv.visitFieldInsn(GETSTATIC, className, "i", "I");
        // mv.visitIntInsn(BIPUSH, 100);
        // jvm:Label l0 = labelGen.getLabel(funcName + "l0");
        // mv.visitJumpInsn(IF_ICMPNE, l0);
        // mv.visitVarInsn(ALOAD, 0);
        // mv.visitInsn(ICONST_1);
        // mv.visitFieldInsn(PUTFIELD, "org/ballerinalang/jvm/scheduling/Strand", "yield", "Z");
        // termGen.genReturnTerm({kind:"RETURN"}, returnVarRefIndex, func);
        // mv.visitLabel(l0);

        mv.visitVarInsn(ILOAD, stateVarIndex);
        Label yieldLable = labelGen.getLabel(funcName + "yield");
        mv.visitLookupSwitchInsn(yieldLable, toIntArray(states), lables.toArray(new Label[0]));

        generateBasicBlocks(mv, basicBlocks, labelGen, errorGen, instGen, termGen, func, returnVarRefIndex,
                stateVarIndex, localVarOffset, false, module, attachedType, isObserved, isService, moduleClassName,
                serviceName, lambdaMetadata);

        String frameName = getFrameClassName(currentPackageName, funcName, attachedType);
        mv.visitLabel(resumeLable);
        mv.visitVarInsn(ALOAD, localVarOffset);
        mv.visitFieldInsn(GETFIELD, "org/ballerinalang/jvm/scheduling/Strand", "frames", "[Ljava/lang/Object;");
        mv.visitVarInsn(ALOAD, localVarOffset);
        mv.visitInsn(DUP);
        mv.visitFieldInsn(GETFIELD, "org/ballerinalang/jvm/scheduling/Strand", "resumeIndex", "I");
        mv.visitInsn(ICONST_1);
        mv.visitInsn(ISUB);
        mv.visitInsn(DUP_X1);
        mv.visitFieldInsn(PUTFIELD, "org/ballerinalang/jvm/scheduling/Strand", "resumeIndex", "I");
        mv.visitInsn(AALOAD);
        mv.visitTypeInsn(CHECKCAST, frameName);

        generateFrameClassFieldLoad(localVars, mv, indexMap, frameName);
        mv.visitFieldInsn(GETFIELD, frameName, "state", "I");
        mv.visitVarInsn(ISTORE, stateVarIndex);
        mv.visitJumpInsn(GOTO, varinitLable);

        mv.visitLabel(yieldLable);
        mv.visitTypeInsn(NEW, frameName);
        mv.visitInsn(DUP);
        mv.visitMethodInsn(INVOKESPECIAL, frameName, "<init>", "()V", false);

        generateFrameClassFieldUpdate(localVars, mv, indexMap, frameName);

        mv.visitInsn(DUP);
        mv.visitVarInsn(ILOAD, stateVarIndex);
        mv.visitFieldInsn(PUTFIELD, frameName, "state", "I");

        BIRVariableDcl frameVar = new BIRVariableDcl(symbolTable.stringType, new Name("frame"), null, VarKind.TEMP);
        int frameVarIndex = indexMap.getIndex(frameVar);
        mv.visitVarInsn(ASTORE, frameVarIndex);

        mv.visitVarInsn(ALOAD, localVarOffset);
        mv.visitFieldInsn(GETFIELD, "org/ballerinalang/jvm/scheduling/Strand", "frames", "[Ljava/lang/Object;");
        mv.visitVarInsn(ALOAD, localVarOffset);
        mv.visitInsn(DUP);
        mv.visitFieldInsn(GETFIELD, "org/ballerinalang/jvm/scheduling/Strand", "resumeIndex", "I");
        mv.visitInsn(DUP_X1);
        mv.visitInsn(ICONST_1);
        mv.visitInsn(IADD);
        mv.visitFieldInsn(PUTFIELD, "org/ballerinalang/jvm/scheduling/Strand", "resumeIndex", "I");
        mv.visitVarInsn(ALOAD, frameVarIndex);
        mv.visitInsn(AASTORE);

        Label methodEndLabel = new Label();
        // generate the try catch finally to stop observing if an error occurs.
        if (isObserved) {
            Label tryEnd = labelGen.getLabel("try-end");
            Label tryCatch = labelGen.getLabel("try-handler");
            // visitTryCatchBlock visited at the end since order of the error table matters.
            mv.visitTryCatchBlock((Label) tryStart, tryEnd, tryCatch, ERROR_VALUE);
            Label tryFinally = labelGen.getLabel("try-finally");
            mv.visitTryCatchBlock((Label) tryStart, tryEnd, tryFinally, null);
            Label tryCatchFinally = labelGen.getLabel("try-catch-finally");
            mv.visitTryCatchBlock(tryCatch, tryCatchFinally, tryFinally, null);

            BIRVariableDcl catchVarDcl = new BIRVariableDcl(symbolTable.anyType, new Name("$_catch_$"),
                    VarScope.FUNCTION, VarKind.ARG);
            int catchVarIndex = indexMap.getIndex(catchVarDcl);
            BIRVariableDcl throwableVarDcl = new BIRVariableDcl(symbolTable.anyType, new Name("$_throwable_$"),
                    VarScope.FUNCTION, VarKind.ARG);
            int throwableVarIndex = indexMap.getIndex(throwableVarDcl);

            // Try-To-Finally
            mv.visitLabel(tryEnd);
            // emitStopObservationInvocation(mv, localVarOffset);
            Label tryBlock1 = labelGen.getLabel("try-block-1");
            mv.visitLabel(tryBlock1);
            mv.visitJumpInsn(GOTO, methodEndLabel);

            // Catch Block
            mv.visitLabel(tryCatch);
            mv.visitVarInsn(ASTORE, catchVarIndex);
            Label tryBlock2 = labelGen.getLabel("try-block-2");
            mv.visitLabel(tryBlock2);
            emitReportErrorInvocation(mv, localVarOffset, catchVarIndex);
            mv.visitLabel(tryCatchFinally);
            emitStopObservationInvocation(mv, localVarOffset);
            Label tryBlock3 = labelGen.getLabel("try-block-3");
            mv.visitLabel(tryBlock3);
            // re-throw caught error value
            mv.visitVarInsn(ALOAD, catchVarIndex);
            mv.visitInsn(ATHROW);

            // Finally Block
            mv.visitLabel(tryFinally);
            mv.visitVarInsn(ASTORE, throwableVarIndex);
            emitStopObservationInvocation(mv, localVarOffset);
            Label tryBlock4 = labelGen.getLabel("try-block-4");
            mv.visitLabel(tryBlock4);
            mv.visitVarInsn(ALOAD, throwableVarIndex);
            mv.visitInsn(ATHROW);
        }
        mv.visitLabel(methodEndLabel);
        termGen.genReturnTerm(new Return(null), returnVarRefIndex, func, false, -1);

        // Create Local Variable Table
        k = localVarOffset;
        // Add strand variable to LVT
        mv.visitLocalVariable("__strand", String.format("L%s;", STRAND), null, methodStartLabel, methodEndLabel,
                localVarOffset);
        while (k < localVars.size()) {
            BIRVariableDcl localVar = getVariableDcl(localVars.get(k));
            Label startLabel = methodStartLabel;
            Label endLabel = methodEndLabel;
            boolean tmpBoolParam = localVar.type.tag == TypeTags.BOOLEAN && localVar.name.value.startsWith("%syn");
            if (!tmpBoolParam && (localVar.kind == VarKind.LOCAL || localVar.kind == VarKind.ARG)) {
                // local vars have visible range information
                if (localVar.kind == VarKind.LOCAL) {
                    int insOffset = localVar.insOffset;
                    if (localVar.startBB != null) {
                        startLabel = labelGen.getLabel(funcName + localVar.startBB.id.value + "ins" + insOffset);
                    }
                    if (localVar.endBB != null) {
                        endLabel = labelGen.getLabel(funcName + localVar.endBB.id.value + "beforeTerm");
                    }
                }
                String metaVarName = localVar.metaVarName;
                if (metaVarName != null && !"".equals(metaVarName) &&
                        // filter out compiler added vars
                        !((metaVarName.startsWith("$") && metaVarName.endsWith("$"))
                                || (metaVarName.startsWith("$$") && metaVarName.endsWith("$$"))
                                || metaVarName.startsWith("_$$_"))) {
                    mv.visitLocalVariable(metaVarName, getJVMTypeSign(localVar.type), null,
                            startLabel, endLabel, indexMap.getIndex(localVar));
                }
            }
            k = k + 1;
        }

        mv.visitMaxs(0, 0);
        mv.visitEnd();
    }

    private static boolean isModuleStartFunction(BIRPackage module, String functionName) {
        return functionName.equals(cleanupFunctionName(calculateModuleSpecialFuncName(packageToModuleId(module),
                START_FUNCTION_SUFFIX)));
    }

    public void generateBasicBlocks(MethodVisitor mv, List<BIRBasicBlock> basicBlocks,
                                    LabelGenerator labelGen, JvmErrorGen errorGen,
                                    JvmInstructionGen instGen, JvmTerminatorGen termGen,
                                    BIRFunction func, int returnVarRefIndex, int stateVarIndex,
                                    int localVarOffset, boolean isArg, BIRPackage module, BType attachedType,
                                    boolean isObserved, boolean isService, String moduleClassName, String serviceName,
                                    LambdaMetadata lambdaMetadata) {

        int j = 0;
        String funcName = cleanupFunctionName(func.name.value);

        int caseIndex = 0;

        while (j < basicBlocks.size()) {
            BIRBasicBlock bb = getBasicBlock(basicBlocks.get(j));
            String currentBBName = String.format("%s", bb.id.value);

            // create jvm label
            Label bbLabel = labelGen.getLabel(funcName + bb.id.value);
            mv.visitLabel(bbLabel);
            if (j == 0 && !isArg) {
                // SIPUSH range is (-32768 to 32767) so if the state index goes beyond that, need to use visitLdcInsn
                mv.visitIntInsn(SIPUSH, caseIndex);
                mv.visitVarInsn(ISTORE, stateVarIndex);
                caseIndex += 1;
            }

            String serviceOrConnectorName = serviceName;
            if (isObserved && j == 0) {
                String observationStartMethod = isService ? "startResourceObservation" : "startCallableObservation";
                if (!isService && attachedType != null && attachedType.tag == TypeTags.OBJECT) {
                    // add module org and module name to remote spans.
                    BObjectType attachedTypeObj = (BObjectType) attachedType;
                    serviceOrConnectorName = getFullQualifiedRemoteFunctionName(
                            attachedTypeObj.tsymbol.pkgID.orgName.value,
                            attachedTypeObj.tsymbol.pkgID.name.value, serviceName);
                }
                emitStartObservationInvocation(mv, localVarOffset, serviceOrConnectorName, funcName,
                        observationStartMethod);
            }

            // generate instructions
            int m = 0;
            int insCount = bb.instructions.size();

            InstructionKind insKind;
            while (m < insCount) {
                Label insLabel = labelGen.getLabel(funcName + bb.id.value + "ins" + m);
                mv.visitLabel(insLabel);
                BIRInstruction inst = bb.instructions.get(m);
                if (inst == null) {
                    continue;
                } else {
                    insKind = inst.getKind();
                    generateDiagnosticPos(((BIRNode) inst).pos, mv);
                }

                if (inst instanceof BinaryOp) {
                    instGen.generateBinaryOpIns((BinaryOp) inst);
                } else {
                    switch (insKind) {
                        case MOVE:
                            instGen.generateMoveIns((Move) inst);
                            break;
                        case CONST_LOAD:
                            instGen.generateConstantLoadIns((ConstantLoad) inst);
                            break;
                        case NEW_STRUCTURE:
                            instGen.generateMapNewIns((NewStructure) inst, localVarOffset);
                            break;
                        case NEW_INSTANCE:
                            instGen.generateObjectNewIns((NewInstance) inst, localVarOffset);
                            break;
                        case MAP_STORE:
                            instGen.generateMapStoreIns((FieldAccess) inst);
                            break;
                        case NEW_TABLE:
                            instGen.generateTableNewIns((NewTable) inst);
                            break;
                        case TABLE_STORE:
                            instGen.generateTableStoreIns((FieldAccess) inst);
                            break;
                        case TABLE_LOAD:
                            instGen.generateTableLoadIns((FieldAccess) inst);
                            break;
                        case NEW_ARRAY:
                            instGen.generateArrayNewIns((NewArray) inst);
                            break;
                        case ARRAY_STORE:
                            instGen.generateArrayStoreIns((FieldAccess) inst);
                            break;
                        case MAP_LOAD:
                            instGen.generateMapLoadIns((FieldAccess) inst);
                            break;
                        case ARRAY_LOAD:
                            instGen.generateArrayValueLoad((FieldAccess) inst);
                            break;
                        case NEW_ERROR:
                            instGen.generateNewErrorIns((NewError) inst);
                            break;
                        case TYPE_CAST:
                            instGen.generateCastIns((TypeCast) inst);
                            break;
                        case IS_LIKE:
                            instGen.generateIsLikeIns((IsLike) inst);
                            break;
                        case TYPE_TEST:
                            instGen.generateTypeTestIns((TypeTest) inst);
                            break;
                        case OBJECT_STORE:
                            instGen.generateObjectStoreIns((FieldAccess) inst);
                            break;
                        case OBJECT_LOAD:
                            instGen.generateObjectLoadIns((FieldAccess) inst);
                            break;
                        case NEW_XML_ELEMENT:
                            instGen.generateNewXMLElementIns((NewXMLElement) inst);
                            break;
                        case NEW_XML_TEXT:
                            instGen.generateNewXMLTextIns((NewXMLText) inst);
                            break;
                        case NEW_XML_COMMENT:
                            instGen.generateNewXMLCommentIns((NewXMLComment) inst);
                            break;
                        case NEW_XML_PI:
                            instGen.generateNewXMLProcIns((NewXMLProcIns) inst);
                            break;
                        case NEW_XML_QNAME:
                            instGen.generateNewXMLQNameIns((NewXMLQName) inst);
                            break;
                        case NEW_STRING_XML_QNAME:
                            instGen.generateNewStringXMLQNameIns((NewStringXMLQName) inst);
                            break;
                        case XML_SEQ_STORE:
                            instGen.generateXMLStoreIns((XMLAccess) inst);
                            break;
                        case XML_SEQ_LOAD:
                            instGen.generateXMLLoadIns((FieldAccess) inst);
                            break;
                        case XML_LOAD:
                            instGen.generateXMLLoadIns((FieldAccess) inst);
                            break;
                        case XML_LOAD_ALL:
                            instGen.generateXMLLoadAllIns((XMLAccess) inst);
                            break;
                        case XML_ATTRIBUTE_STORE:
                            instGen.generateXMLAttrStoreIns((FieldAccess) inst);
                            break;
                        case XML_ATTRIBUTE_LOAD:
                            instGen.generateXMLAttrLoadIns((FieldAccess) inst);
                            break;
                        case FP_LOAD:
                            instGen.generateFPLoadIns((FPLoad) inst, lambdaMetadata);
                            break;
                        case STRING_LOAD:
                            instGen.generateStringLoadIns((FieldAccess) inst);
                            break;
                        case TYPEOF:
                            instGen.generateTypeofIns((UnaryOP) inst);
                            break;
                        case NOT:
                            instGen.generateNotIns((UnaryOP) inst);
                            break;
                        case NEW_TYPEDESC:
                            instGen.generateNewTypedescIns((NewTypeDesc) inst);
                            break;
                        case NEGATE:
                            instGen.generateNegateIns((UnaryOP) inst);
                            break;
                        case PLATFORM:
                            instGen.generatePlatformIns((JInstruction) inst);
                            break;
                        default:
                            throw new BLangCompilerException("JVM generation is not supported for operation " +
                                    String.format("%s", inst));
                    }
                }
                m += 1;
            }

            Label bbEndLable = labelGen.getLabel(funcName + bb.id.value + "beforeTerm");
            mv.visitLabel(bbEndLable);

            BIRTerminator terminator = bb.terminator;
            if (!isArg) {
                // SIPUSH range is (-32768 to 32767) so if the state index goes beyond that, need to use visitLdcInsn
                mv.visitIntInsn(SIPUSH, caseIndex);
                mv.visitVarInsn(ISTORE, stateVarIndex);
                caseIndex += 1;
            }

            // process terminator
            if (!isArg || (!(terminator instanceof Return))) {
                generateDiagnosticPos(terminator.pos, mv);
                if ((isModuleInitFunction(module, func) || isModuleTestInitFunction(module, func)) &&
                        terminator instanceof Return) {
                    generateAnnotLoad(mv, module.typeDefs, getPackageName(module.org.value, module.name.value,
                                                                          module.version.value));
                }
<<<<<<< HEAD
                termGen.genTerminator(terminator, moduleClassName, func, funcName,
                                      localVarOffset, returnVarRefIndex, attachedType, isObserved, lambdaMetadata);
=======
                //set module start success to true for ___init class
                if (isModuleStartFunction(module, funcName) && terminator.kind == InstructionKind.RETURN) {
                    mv.visitInsn(ICONST_1);
                    mv.visitFieldInsn(PUTSTATIC, getModuleLevelClassName(module.org.value, module.name.value,
                            module.version.value, MODULE_INIT_CLASS_NAME), MODULE_STARTED, "Z");
                }
                termGen.genTerminator(terminator, func, funcName, localVarOffset, returnVarRefIndex, attachedType,
                        isObserved, lambdaMetadata);
>>>>>>> 18ad711f
            }

            errorGen.generateTryCatch(func, funcName, bb, termGen, labelGen);

            BIRBasicBlock thenBB = terminator.thenBB;
            if (thenBB != null) {
                genYieldCheck(mv, termGen.getLabelGenerator(), thenBB, funcName, localVarOffset);
            }
            j += 1;
        }
    }

    void generateLambdaMethod(BIRInstruction ins, ClassWriter cw, String lambdaName) {

        BType lhsType;
        String orgName;
        String moduleName;
        String version;
        String funcName;
        int paramIndex = 1;
        boolean isVirtual = false;
        InstructionKind kind = ins.getKind();
        if (kind == InstructionKind.ASYNC_CALL) {
            AsyncCall asyncIns = (AsyncCall) ins;
            isVirtual = asyncIns.isVirtual;
            lhsType = asyncIns.lhsOp != null ? asyncIns.lhsOp.variableDcl.type : null;
            orgName = asyncIns.calleePkg.orgName.value;
            moduleName = asyncIns.calleePkg.name.value;
            version = asyncIns.calleePkg.version.value;
            funcName = asyncIns.name.getValue();
        } else if (kind == InstructionKind.FP_LOAD) {
            FPLoad fpIns = (FPLoad) ins;
            lhsType = fpIns.lhsOp.variableDcl.type;
            orgName = fpIns.pkgId.orgName.value;
            moduleName = fpIns.pkgId.name.value;
            version = fpIns.pkgId.version.value;
            funcName = fpIns.funcName.getValue();
        } else {
            throw new BLangCompilerException("JVM lambda method generation is not supported for instruction " +
                    String.format("%s", ins));
        }

        boolean isExternFunction = isExternStaticFunctionCall(ins);
        boolean isBuiltinModule = isBallerinaBuiltinModule(orgName, moduleName);

        BType returnType;
        if (lhsType.tag == TypeTags.FUTURE) {
            returnType = ((BFutureType) lhsType).constraint;
        } else if (ins instanceof FPLoad) {
            returnType = ((FPLoad) ins).retType;
            if (returnType.tag == TypeTags.INVOKABLE) {
                returnType = ((BInvokableType) returnType).retType;
            }
        } else {
            throw new BLangCompilerException("JVM generation is not supported for async return type " +
                    String.format("%s", lhsType));
        }

        int closureMapsCount = 0;
        if (kind == InstructionKind.FP_LOAD) {
            closureMapsCount = ((FPLoad) ins).closureMaps.size();
        }
        String closureMapsDesc = getMapValueDesc(closureMapsCount);

        MethodVisitor mv;
        mv = cw.visitMethod(ACC_PUBLIC + ACC_STATIC, cleanupFunctionName(lambdaName),
                String.format("(%s[L%s;)L%s;", closureMapsDesc, OBJECT, OBJECT), null, null);

        mv.visitCode();
        // load strand as first arg
        // strand and other args are in a object[] param. This param comes after closure maps.
        // hence the closureMapsCount is equal to the array's param index.
        mv.visitVarInsn(ALOAD, closureMapsCount);
        mv.visitInsn(ICONST_0);
        mv.visitInsn(AALOAD);
        mv.visitTypeInsn(CHECKCAST, STRAND);

        if (isExternFunction) {
            Label blockedOnExternLabel = new Label();

            mv.visitInsn(DUP);

            mv.visitMethodInsn(INVOKEVIRTUAL, STRAND, "isBlockedOnExtern", "()Z", false);
            mv.visitJumpInsn(IFEQ, blockedOnExternLabel);

            mv.visitInsn(DUP);
            mv.visitInsn(ICONST_0);
            mv.visitFieldInsn(PUTFIELD, STRAND, "blockedOnExtern", "Z");

            mv.visitInsn(DUP);
            mv.visitFieldInsn(GETFIELD, STRAND, "returnValue", "Ljava/lang/Object;");
            mv.visitInsn(ARETURN);

            mv.visitLabel(blockedOnExternLabel);
        }
        List<BType> paramBTypes = new ArrayList<>();

        if (kind == InstructionKind.ASYNC_CALL) {
            AsyncCall asyncIns = (AsyncCall) ins;
            List<BIROperand> paramTypes = asyncIns.args;
            if (isVirtual) {
                genLoadDataForObjectAttachedLambdas(asyncIns, mv, closureMapsCount, paramTypes, isBuiltinModule);
                int paramTypeIndex = 1;
                paramIndex = 2;
                while (paramTypeIndex < paramTypes.size()) {
                    generateObjectArgs(mv, paramIndex);
                    paramTypeIndex += 1;
                    paramIndex += 1;
                    if (!isBuiltinModule) {
                        generateObjectArgs(mv, paramIndex);
                        paramIndex += 1;
                    }
                }
            } else {
                // load and cast param values
                int argIndex = 1;
                for (BIROperand paramType : paramTypes) {
                    BIROperand ref = getVarRef(paramType);
                    mv.visitVarInsn(ALOAD, 0);
                    mv.visitIntInsn(BIPUSH, argIndex);
                    mv.visitInsn(AALOAD);
                    JvmInstructionGen.addUnboxInsn(mv, ref.variableDcl.type);
                    paramBTypes.add(paramIndex - 1, paramType.variableDcl.type);
                    paramIndex += 1;

                    argIndex += 1;
                    if (!isBuiltinModule) {
                        addBooleanTypeToLambdaParamTypes(mv, 0, argIndex);
                        paramBTypes.add(paramIndex - 1, symbolTable.booleanType);
                        paramIndex += 1;
                    }
                    argIndex += 1;
                }
            }
        } else {
            //load closureMaps
            int i = 0;
            while (i < closureMapsCount) {
                mv.visitVarInsn(ALOAD, i);
                mv.visitInsn(ICONST_1);
                i += 1;
            }

            List<BIRVariableDcl> paramTypes = ((FPLoad) ins).params;
            // load and cast param values

            int argIndex = 1;
            for (BIRVariableDcl paramType : paramTypes) {
                BIRVariableDcl dcl = getVariableDcl(paramType);
                mv.visitVarInsn(ALOAD, closureMapsCount);
                mv.visitIntInsn(BIPUSH, argIndex);
                mv.visitInsn(AALOAD);
                JvmInstructionGen.addUnboxInsn(mv, dcl.type);
                paramBTypes.add(paramIndex - 1, dcl.type);
                paramIndex += 1;
                i += 1;
                argIndex += 1;

                if (!isBuiltinModule) {
                    addBooleanTypeToLambdaParamTypes(mv, closureMapsCount, argIndex);
                    paramBTypes.add(paramIndex - 1, symbolTable.booleanType);
                    paramIndex += 1;
                }
                argIndex += 1;
            }
        }

        if (isVirtual) {
            String methodDesc = String.format("(L%s;L%s;[L%s;)L%s;", STRAND, STRING_VALUE, OBJECT, OBJECT);
            mv.visitMethodInsn(INVOKEINTERFACE, OBJECT_VALUE, "call", methodDesc, true);
        } else {
            String jvmClass;
            String lookupKey = getPackageName(orgName, moduleName, version) + funcName;
            BIRFunctionWrapper functionWrapper = jvmPackageGen.lookupBIRFunctionWrapper(lookupKey);
            String methodDesc = getLambdaMethodDesc(paramBTypes, returnType, closureMapsCount);
            if (functionWrapper != null) {
                jvmClass = functionWrapper.fullQualifiedClassName;
            } else {
                BPackageSymbol symbol = jvmPackageGen.packageCache.getSymbol(orgName + "/" + moduleName);
                BInvokableSymbol funcSymbol = (BInvokableSymbol) symbol.scope.lookup(new Name(funcName)).symbol;
                BInvokableType type = (BInvokableType) funcSymbol.type;
                ArrayList<BType> params = new ArrayList<>(type.paramTypes);
                if (type.restType != null) {
                    params.add(type.restType);
                }
                for (int j = params.size() - 1; j >= 0; j--) {
                    params.add(j + 1, symbolTable.booleanType);
                }
                String balFileName = funcSymbol.source;

                if (balFileName == null || !balFileName.endsWith(BAL_EXTENSION)) {
                    balFileName = MODULE_INIT_CLASS_NAME;
                }

                jvmClass = getModuleLevelClassName(orgName, moduleName, version,
                        cleanupPathSeperators(cleanupBalExt(balFileName)));
            }

            mv.visitMethodInsn(INVOKESTATIC, jvmClass, funcName, methodDesc, false);
        }

        if (!isVirtual) {
            JvmInstructionGen.addBoxInsn(mv, returnType);
        }
        mv.visitInsn(ARETURN);
        mv.visitMaxs(0, 0);
        mv.visitEnd();
    }

    private void genLoadDataForObjectAttachedLambdas(AsyncCall ins, MethodVisitor mv, int closureMapsCount,
                                                     List<BIROperand> paramTypes,
                                                     boolean isBuiltinModule) {

        mv.visitInsn(POP);
        mv.visitVarInsn(ALOAD, closureMapsCount);
        mv.visitInsn(ICONST_1);
        BIROperand ref = getVarRef(ins.args.get(0));
        mv.visitInsn(AALOAD);
        JvmInstructionGen.addUnboxInsn(mv, ref.variableDcl.type);
        mv.visitVarInsn(ALOAD, closureMapsCount);
        mv.visitInsn(ICONST_0);
        mv.visitInsn(AALOAD);
        mv.visitTypeInsn(CHECKCAST, STRAND);

        mv.visitLdcInsn(cleanupObjectTypeName(ins.name.value));
        int objectArrayLength = paramTypes.size() - 1;
        if (!isBuiltinModule) {
            mv.visitIntInsn(BIPUSH, objectArrayLength * 2);
        } else {
            mv.visitIntInsn(BIPUSH, objectArrayLength);
        }
        mv.visitTypeInsn(ANEWARRAY, OBJECT);
    }

    private boolean isExternStaticFunctionCall(BIRInstruction callIns) {

        String methodName;
        InstructionKind kind = callIns.getKind();

        PackageID packageID;

        if (kind == CALL) {
            BIRTerminator.Call call = (BIRTerminator.Call) callIns;
            if (call.isVirtual) {
                return false;
            }
            methodName = call.name.value;
            packageID = call.calleePkg;
        } else if (kind == ASYNC_CALL) {
            BIRTerminator.AsyncCall asyncCall = (BIRTerminator.AsyncCall) callIns;
            methodName = asyncCall.name.value;
            packageID = asyncCall.calleePkg;
        } else if (kind == FP_LOAD) {
            BIRNonTerminator.FPLoad fpLoad = (BIRNonTerminator.FPLoad) callIns;
            methodName = fpLoad.funcName.value;
            packageID = fpLoad.pkgId;
        } else {
            throw new BLangCompilerException("JVM static function call generation is not supported for instruction " +
                    String.format("%s", callIns));
        }

        String key = getPackageName(packageID.orgName.value, packageID.name.value,
                                    packageID.version.value) + methodName;

        BIRFunctionWrapper functionWrapper = jvmPackageGen.lookupBIRFunctionWrapper(key);
        return functionWrapper != null && isExternFunc(functionWrapper.func);
    }

    private void addBooleanTypeToLambdaParamTypes(MethodVisitor mv, int arrayIndex, int paramIndex) {

        mv.visitVarInsn(ALOAD, arrayIndex);
        mv.visitIntInsn(BIPUSH, paramIndex);
        mv.visitInsn(AALOAD);
        JvmInstructionGen.addUnboxInsn(mv, symbolTable.booleanType);
    }

    void generateMainMethod(BIRFunction userMainFunc, ClassWriter cw, BIRPackage pkg,
                            String initClass, boolean serviceEPAvailable, LambdaMetadata lambdaMetadata) {

        MethodVisitor mv = cw.visitMethod(ACC_PUBLIC + ACC_STATIC, "main", "([Ljava/lang/String;)V", null, null);
        mv.visitCode();
        Label tryCatchStart = new Label();
        Label tryCatchEnd = new Label();
        Label tryCatchHandle = new Label();
        mv.visitTryCatchBlock(tryCatchStart, tryCatchEnd, tryCatchHandle, THROWABLE);
        mv.visitLabel(tryCatchStart);

        // check for java compatibility
        generateJavaCompatibilityCheck(mv);

        // set system properties
        initConfigurations(mv);
        // start all listeners
        startListeners(mv, serviceEPAvailable);

        // register a shutdown hook to call package stop() method.
        registerShutdownListener(mv, initClass);

        BIRVarToJVMIndexMap indexMap = new BIRVarToJVMIndexMap();
        // add main string[] args param first
        BIRVariableDcl argsVar = new BIRVariableDcl(symbolTable.anyType, new Name("argsdummy"), VarScope.FUNCTION,
                VarKind.ARG);
        int ignoreArgsVarIndex = indexMap.getIndex(argsVar);
        boolean isVoidFunction = userMainFunc != null && userMainFunc.type.retType.tag == TypeTags.NIL;

        mv.visitTypeInsn(NEW, SCHEDULER);
        mv.visitInsn(DUP);
        mv.visitInsn(ICONST_0);
        mv.visitMethodInsn(INVOKESPECIAL, SCHEDULER, "<init>", "(Z)V", false);
        BIRVariableDcl schedulerVar = new BIRVariableDcl(symbolTable.anyType, new Name("schedulerdummy"),
                VarScope.FUNCTION, VarKind.ARG);
        int schedulerVarIndex = indexMap.getIndex(schedulerVar);
        mv.visitVarInsn(ASTORE, schedulerVarIndex);

        if (hasInitFunction(pkg)) {
            mv.visitVarInsn(ALOAD, schedulerVarIndex);
            mv.visitIntInsn(BIPUSH, 1);
            mv.visitTypeInsn(ANEWARRAY, OBJECT);

            // schedule the init method
            String lambdaName = String.format("$lambda$%s$", MODULE_INIT);

            // create FP value
            createFunctionPointer(mv, initClass, lambdaName, 0);

            // no parent strand
            mv.visitInsn(ACONST_NULL);
            BType anyType = symbolTable.anyType;
            loadType(mv, anyType);
            // submit to scheduler
            submitToScheduler(mv, initClass, "<init>", lambdaMetadata);
            mv.visitInsn(DUP);
            mv.visitInsn(DUP);
            mv.visitFieldInsn(GETFIELD, FUTURE_VALUE, "strand", String.format("L%s;", STRAND));
            mv.visitIntInsn(BIPUSH, 100);
            mv.visitTypeInsn(ANEWARRAY, OBJECT);
            mv.visitFieldInsn(PUTFIELD, STRAND, "frames", String.format("[L%s;", OBJECT));
            handleErrorFromFutureValue(mv);

            BIRVariableDcl futureVar = new BIRVariableDcl(symbolTable.anyType, new Name("initdummy"),
                    VarScope.FUNCTION, VarKind.ARG);
            int futureVarIndex = indexMap.getIndex(futureVar);
            mv.visitVarInsn(ASTORE, futureVarIndex);
            mv.visitVarInsn(ALOAD, futureVarIndex);
            mv.visitFieldInsn(GETFIELD, FUTURE_VALUE, "result", String.format("L%s;", OBJECT));

            mv.visitMethodInsn(INVOKESTATIC, RUNTIME_UTILS, HANDLE_RETURNED_ERROR_METHOD,
                    String.format("(L%s;)V", OBJECT), false);
        }

        if (userMainFunc != null) {
            mv.visitVarInsn(ALOAD, schedulerVarIndex);
            loadCLIArgsForMain(mv, new ArrayList<>(userMainFunc.parameters.keySet()), userMainFunc.restParam != null,
                    userMainFunc.annotAttachments);

            // invoke the user's main method
            String lambdaName = "$lambda$main$";
            createFunctionPointer(mv, initClass, lambdaName, 0);

            // no parent strand
            mv.visitInsn(ACONST_NULL);

            //submit to the scheduler
            BType anyType = symbolTable.anyType;
            loadType(mv, anyType);
            submitToScheduler(mv, initClass, "main", lambdaMetadata);
            mv.visitInsn(DUP);

            mv.visitInsn(DUP);
            mv.visitFieldInsn(GETFIELD, FUTURE_VALUE, "strand", String.format("L%s;", STRAND));
            mv.visitIntInsn(BIPUSH, 100);
            mv.visitTypeInsn(ANEWARRAY, OBJECT);
            mv.visitFieldInsn(PUTFIELD, STRAND, "frames", String.format("[L%s;", OBJECT));
            handleErrorFromFutureValue(mv);

            // At this point we are done executing all the functions including asyncs
            if (!isVoidFunction) {
                // store future value
                BIRVariableDcl futureVar = new BIRVariableDcl(symbolTable.anyType, new Name("dummy"),
                        VarScope.FUNCTION, VarKind.ARG);
                int futureVarIndex = indexMap.getIndex(futureVar);
                mv.visitVarInsn(ASTORE, futureVarIndex);
                mv.visitVarInsn(ALOAD, futureVarIndex);
                mv.visitFieldInsn(GETFIELD, FUTURE_VALUE, "result", String.format("L%s;", OBJECT));

                mv.visitMethodInsn(INVOKESTATIC, RUNTIME_UTILS, HANDLE_RETURNED_ERROR_METHOD,
                        String.format("(L%s;)V", OBJECT), false);
            }
        }

        if (hasInitFunction(pkg)) {
            scheduleStartMethod(mv, initClass, serviceEPAvailable, indexMap, schedulerVarIndex, lambdaMetadata);
        }

        // stop all listeners
        stopListeners(mv, serviceEPAvailable);
        if (!serviceEPAvailable) {
            mv.visitMethodInsn(INVOKESTATIC, JAVA_RUNTIME, "getRuntime", String.format("()L%s;", JAVA_RUNTIME), false);
            mv.visitInsn(ICONST_0);
            mv.visitMethodInsn(INVOKEVIRTUAL, JAVA_RUNTIME, "exit", "(I)V", false);
        }

        mv.visitLabel(tryCatchEnd);
        mv.visitInsn(RETURN);
        mv.visitLabel(tryCatchHandle);
        mv.visitMethodInsn(INVOKESTATIC, RUNTIME_UTILS, HANDLE_THROWABLE_METHOD,
                String.format("(L%s;)V", THROWABLE), false);
        mv.visitInsn(RETURN);
        mv.visitMaxs(0, 0);
        mv.visitEnd();
    }

    private void scheduleStartMethod(MethodVisitor mv, String initClass, boolean serviceEPAvailable,
                                     BIRVarToJVMIndexMap indexMap, int schedulerVarIndex,
                                     LambdaMetadata lambdaMetadata) {

        mv.visitVarInsn(ALOAD, schedulerVarIndex);
        // schedule the start method
        String startLambdaName = String.format("$lambda$%s$", MODULE_START);

        mv.visitIntInsn(BIPUSH, 1);
        mv.visitTypeInsn(ANEWARRAY, OBJECT);

        // create FP value
        createFunctionPointer(mv, initClass, startLambdaName, 0);

        // no parent strand
        mv.visitInsn(ACONST_NULL);
        BType anyType = symbolTable.anyType;
        loadType(mv, anyType);
        submitToScheduler(mv, initClass, "start", lambdaMetadata);

        mv.visitInsn(DUP);
        mv.visitInsn(DUP);
        mv.visitFieldInsn(GETFIELD, FUTURE_VALUE, "strand", String.format("L%s;", STRAND));
        mv.visitIntInsn(BIPUSH, 100);
        mv.visitTypeInsn(ANEWARRAY, OBJECT);
        mv.visitFieldInsn(PUTFIELD, STRAND, "frames", String.format("[L%s;", OBJECT));
        handleErrorFromFutureValue(mv);

        BIRVariableDcl futureVar = new BIRVariableDcl(symbolTable.anyType, new Name("startdummy"), VarScope.FUNCTION,
                VarKind.ARG);
        int futureVarIndex = indexMap.getIndex(futureVar);
        mv.visitVarInsn(ASTORE, futureVarIndex);
        mv.visitVarInsn(ALOAD, futureVarIndex);
        mv.visitFieldInsn(GETFIELD, FUTURE_VALUE, "result", String.format("L%s;", OBJECT));

        mv.visitMethodInsn(INVOKESTATIC, RUNTIME_UTILS, HANDLE_RETURNED_ERROR_METHOD, String.format("(L%s;)V", OBJECT),
                false);
        // need to set immortal=true and start the scheduler again
        if (serviceEPAvailable) {
            mv.visitVarInsn(ALOAD, schedulerVarIndex);
            mv.visitInsn(DUP);
            mv.visitInsn(ICONST_1);
            mv.visitFieldInsn(PUTFIELD, SCHEDULER, "immortal", "Z");

            mv.visitMethodInsn(INVOKEVIRTUAL, SCHEDULER, SCHEDULER_START_METHOD, "()V", false);
        }
    }

    /**
     * Generate a lambda function to invoke ballerina main.
     *
     * @param userMainFunc ballerina main function
     * @param cw           class visitor
     * @param pkg          bir package instance
     * @param mainClass    main class that contains the user main
     * @param initClass    module init class
     */
    void generateLambdaForMain(BIRFunction userMainFunc, ClassWriter cw, BIRPackage pkg,
                               String mainClass, String initClass) {

        BType returnType = userMainFunc.type.retType;

        MethodVisitor mv = cw.visitMethod(ACC_PUBLIC + ACC_STATIC, "$lambda$main$",
                String.format("([L%s;)L%s;", OBJECT, OBJECT), null, null);
        mv.visitCode();

        //load strand as first arg
        mv.visitVarInsn(ALOAD, 0);
        mv.visitInsn(ICONST_0);
        mv.visitInsn(AALOAD);
        mv.visitTypeInsn(CHECKCAST, STRAND);

        // load and cast param values
        List<BType> paramTypes = userMainFunc.type.paramTypes;

        int paramIndex = 1;
        for (BType paramType : paramTypes) {
            BType pType = getType(paramType);
            mv.visitVarInsn(ALOAD, 0);
            mv.visitIntInsn(BIPUSH, paramIndex);
            mv.visitInsn(AALOAD);
            JvmInstructionGen.addUnboxInsn(mv, pType);
            paramIndex += 1;
        }

        mv.visitMethodInsn(INVOKESTATIC, mainClass, userMainFunc.name.value,
                getMethodDesc(paramTypes, returnType, null, false), false);
        JvmInstructionGen.addBoxInsn(mv, returnType);
        mv.visitInsn(ARETURN);
        mv.visitMaxs(0, 0);
        mv.visitEnd();
    }

    /**
     * Generate a lambda function to invoke ballerina main.
     *
     * @param cw        class visitor
     * @param pkg       bir package
     * @param mainClass mains class that conatins the user main
     * @param initClass module init class
     * @param depMods   dependent module list
     */
    void generateLambdaForPackageInits(ClassWriter cw, BIRPackage pkg, String mainClass, String initClass,
                                       List<PackageID> depMods) {
        //need to generate lambda for package Init as well, if exist
        if (!hasInitFunction(pkg)) {
            return;
        }
        generateLambdaForModuleFunction(cw, MODULE_INIT, initClass, false);

        // generate another lambda for start function as well
        generateLambdaForModuleFunction(cw, MODULE_START, initClass, false);

        PackageID currentModId = packageToModuleId(pkg);
        String fullFuncName = calculateModuleSpecialFuncName(currentModId, STOP_FUNCTION_SUFFIX);

        generateLambdaForDepModStopFunc(cw, cleanupFunctionName(fullFuncName), initClass);

        for (PackageID id : depMods) {
            fullFuncName = calculateModuleSpecialFuncName(id, STOP_FUNCTION_SUFFIX);
            // String lookupKey = getPackageName(id.orgName, id.name, id.version) + fullFuncName;

            // String jvmClass = lookupFullQualifiedClassName(lookupKey);
            String jvmClass = getPackageName(id.orgName, id.name, id.version) + MODULE_INIT_CLASS_NAME;
            generateLambdaForDepModStopFunc(cw, cleanupFunctionName(fullFuncName), jvmClass);
        }
    }

    private void generateLambdaForModuleFunction(ClassWriter cw, String funcName, String initClass,
                                                 boolean voidReturn /* = true */) {

        MethodVisitor mv = cw.visitMethod(ACC_PUBLIC + ACC_STATIC,
                String.format("$lambda$%s$", funcName),
                String.format("([L%s;)L%s;", OBJECT, OBJECT), null, null);
        mv.visitCode();

        //load strand as first arg
        mv.visitVarInsn(ALOAD, 0);
        mv.visitInsn(ICONST_0);
        mv.visitInsn(AALOAD);
        mv.visitTypeInsn(CHECKCAST, STRAND);

        mv.visitMethodInsn(INVOKESTATIC, initClass, funcName, String.format("(L%s;)L%s;", STRAND, OBJECT), false);
        JvmInstructionGen.addBoxInsn(mv, errorOrNilType);
        mv.visitInsn(ARETURN);
        mv.visitMaxs(0, 0);
        mv.visitEnd();
    }

    void addInitAndTypeInitInstructions(BIRPackage pkg, BIRFunction func) {

        List<BIRBasicBlock> basicBlocks = new ArrayList<>();
        nextId = -1;
        BIRBasicBlock nextBB = new BIRBasicBlock(getNextBBId());
        basicBlocks.add(nextBB);

        PackageID modID = packageToModuleId(pkg);

        BIRBasicBlock typeOwnerCreateBB = new BIRBasicBlock(getNextBBId());
        basicBlocks.add(typeOwnerCreateBB);

        nextBB.terminator = new Call(null, InstructionKind.CALL, false, modID, new Name(CURRENT_MODULE_INIT),
                new ArrayList<>(), null, typeOwnerCreateBB);

        if (func.basicBlocks.size() == 0) {
            typeOwnerCreateBB.terminator = new Return(func.pos);
            func.basicBlocks = basicBlocks;
            return;
        }

        typeOwnerCreateBB.terminator = new GOTO(null, func.basicBlocks.get(0));

        basicBlocks.addAll(func.basicBlocks);
        func.basicBlocks = basicBlocks;
    }

    void enrichPkgWithInitializers(Map<String, JavaClass> jvmClassMap, String typeOwnerClass,
                                   BIRPackage pkg, List<PackageID> moduleImports) {

        JavaClass javaClass = jvmClassMap.get(typeOwnerClass);
        BIRFunction initFunc = generateDepModInit(moduleImports, pkg, MODULE_INIT, "<init>");
        javaClass.functions.add(initFunc);
        pkg.functions.add(initFunc);

        BIRFunction startFunc = generateDepModInit(moduleImports, pkg, MODULE_START, START_FUNCTION_SUFFIX);
        javaClass.functions.add(startFunc);
        pkg.functions.add(startFunc);

    }

    private BIRFunction generateDepModInit(List<PackageID> imprtMods, BIRPackage pkg, String funcName,
                                           String initName) {

        nextId = -1;
        nextVarId = -1;

        BIRVariableDcl retVar = new BIRVariableDcl(null, errorOrNilType, new Name("%ret"),
                VarScope.FUNCTION, VarKind.RETURN, "");
        BIROperand retVarRef = new BIROperand(retVar);

        BIRFunction modInitFunc = new BIRFunction(null, new Name(funcName), 0,
                new BInvokableType(Collections.emptyList(), null, errorOrNilType, null), null, 0, null);
        modInitFunc.localVars.add(retVar);
        BIRBasicBlock ignoreNextBB = addAndGetNextBasicBlock(modInitFunc);

        BIRVariableDcl boolVal = addAndGetNextVar(modInitFunc, symbolTable.booleanType);
        BIROperand boolRef = new BIROperand(boolVal);

        for (PackageID id : imprtMods) {
            String initFuncName = calculateModuleSpecialFuncName(id, initName);
            BIRBasicBlock ignoreBB = addCheckedInvocation(modInitFunc, id, initFuncName, retVarRef, boolRef);
        }

        PackageID currentModId = packageToModuleId(pkg);
        String currentInitFuncName = calculateModuleSpecialFuncName(currentModId, initName);
        BIRBasicBlock lastBB = addCheckedInvocation(modInitFunc, currentModId, currentInitFuncName, retVarRef, boolRef);

        lastBB.terminator = new Return(null);

        return modInitFunc;
    }

    private Name getNextBBId() {

        String bbIdPrefix = "genBB";
        nextId += 1;
        return new Name(bbIdPrefix + nextId);
    }

    private Name getNextVarId() {

        String varIdPrefix = "%";
        nextVarId += 1;
        return new Name(varIdPrefix + nextVarId);
    }

    private BIRBasicBlock addCheckedInvocation(BIRFunction func, PackageID modId, String initFuncName,
                                               BIROperand retVar, BIROperand boolRef) {

        BIRBasicBlock lastBB = func.basicBlocks.get(func.basicBlocks.size() - 1);
        BIRBasicBlock nextBB = addAndGetNextBasicBlock(func);
        // TODO remove once lang.annotation is fixed
        if (modId.orgName.value.equals(BALLERINA) && modId.name.value.equals(BUILT_IN_PACKAGE_NAME)) {
            lastBB.terminator = new Call(null, InstructionKind.CALL, false, modId,
                    new Name(initFuncName), Collections.emptyList(), null, nextBB);
            return nextBB;
        }
        lastBB.terminator = new Call(null, InstructionKind.CALL, false, modId, new Name(initFuncName),
                Collections.emptyList(), retVar, nextBB);

        TypeTest typeTest = new TypeTest(null, symbolTable.errorType, boolRef, retVar);
        nextBB.instructions.add(typeTest);

        BIRBasicBlock trueBB = addAndGetNextBasicBlock(func);
        BIRBasicBlock retBB = addAndGetNextBasicBlock(func);
        retBB.terminator = new Return(null);
        trueBB.terminator = new GOTO(null, retBB);

        BIRBasicBlock falseBB = addAndGetNextBasicBlock(func);
        nextBB.terminator = new Branch(null, boolRef, trueBB, falseBB);
        return falseBB;
    }

    private BIRBasicBlock addAndGetNextBasicBlock(BIRFunction func) {

        BIRBasicBlock nextbb = new BIRBasicBlock(getNextBBId());
        func.basicBlocks.add(nextbb);
        return nextbb;
    }

    private BIRVariableDcl addAndGetNextVar(BIRFunction func, BType typeVal) {

        BIRVariableDcl nextLocalVar = new BIRVariableDcl(typeVal, getNextVarId(), VarScope.FUNCTION, VarKind.LOCAL);
        func.localVars.add(nextLocalVar);
        return nextLocalVar;
    }

    private void generateAnnotLoad(MethodVisitor mv, List<BIRTypeDefinition> typeDefs, String pkgName) {

        String typePkgName = ".";
        if (!"".equals(pkgName)) {
            typePkgName = pkgName;
        }

        for (BIRTypeDefinition optionalTypeDef : typeDefs) {
            if (optionalTypeDef.isBuiltin) {
                continue;
            }
            BIRTypeDefinition typeDef = getTypeDef(optionalTypeDef);
            BType bType = typeDef.type;

            if (bType.tag == TypeTags.FINITE || bType instanceof BServiceType) {
                continue;
            }

            loadAnnots(mv, typePkgName, typeDef);
        }
    }

    private void loadAnnots(MethodVisitor mv, String pkgName, BIRTypeDefinition typeDef) {

        String pkgClassName = pkgName.equals(".") || pkgName.equals("") ? MODULE_INIT_CLASS_NAME :
                jvmPackageGen.lookupGlobalVarClassName(pkgName, ANNOTATION_MAP_NAME);
        mv.visitFieldInsn(GETSTATIC, pkgClassName, ANNOTATION_MAP_NAME, String.format("L%s;", MAP_VALUE));
        loadLocalType(mv, typeDef);
        mv.visitMethodInsn(INVOKESTATIC, String.format("%s", ANNOTATION_UTILS), "processAnnotations",
                String.format("(L%s;L%s;)V", MAP_VALUE, BTYPE), false);
    }

    void generateFrameClasses(BIRPackage pkg, Map<String, byte[]> pkgEntries) {

        pkg.functions.parallelStream().forEach(func -> {
            generateFrameClassForFunction(pkg, func, pkgEntries, null);
        });

        for (BIRTypeDefinition typeDef : pkg.typeDefs) {
            List<BIRFunction> attachedFuncs = typeDef.attachedFuncs;
            if (attachedFuncs != null) {
                BType attachedType;
                if (typeDef.type.tag == TypeTags.RECORD) {
                    // Only attach function of records is the record init. That should be
                    // generated as a static function.
                    attachedType = null;
                } else {
                    attachedType = typeDef.type;
                }
                attachedFuncs.parallelStream().forEach(func -> {
                    generateFrameClassForFunction(pkg, func, pkgEntries, attachedType);
                });
            }
        }
    }

    private void generateFrameClassForFunction(BIRPackage pkg, BIRFunction func,
                                               Map<String, byte[]> pkgEntries,
                                               BType attachedType) {

        String pkgName = getPackageName(pkg.org.value, pkg.name.value, pkg.version.value);
        BIRFunction currentFunc = getFunction(func);
        String frameClassName = getFrameClassName(pkgName, currentFunc.name.value, attachedType);
        ClassWriter cw = new BallerinaClassWriter(COMPUTE_FRAMES);
        if (currentFunc.pos != null && currentFunc.pos.src != null) {
            cw.visitSource(currentFunc.pos.src.cUnitName, null);
        }
        cw.visit(V1_8, ACC_PUBLIC + ACC_SUPER, frameClassName, null, OBJECT, null);
        generateDefaultConstructor(cw, OBJECT);

        int k = 0;
        List<BIRVariableDcl> localVars = currentFunc.localVars;
        while (k < localVars.size()) {
            BIRVariableDcl localVar = getVariableDcl(localVars.get(k));
            BType bType = localVar.type;
            String fieldName = localVar.name.value.replace("%", "_");
            generateField(cw, bType, fieldName, false);
            k = k + 1;
        }

        FieldVisitor fv = cw.visitField(ACC_PUBLIC, "state", "I", null, null);
        fv.visitEnd();

        cw.visitEnd();

        // panic if there are errors in the frame class. These cannot be logged, since
        // frame classes are internal implementation details.
        pkgEntries.put(frameClassName + ".class", cw.toByteArray());
    }

    void generateModuleInitializer(ClassWriter cw, BIRPackage module, String typeOwnerClass) {

        String orgName = module.org.value;
        String moduleName = module.name.value;
        String version = module.version.value;
        String pkgName = getPackageName(orgName, moduleName, version);

        // Using object return type since this is similar to a ballerina function without a return.
        // A ballerina function with no returns is equivalent to a function with nil-return.
        MethodVisitor mv = cw.visitMethod(ACC_PUBLIC + ACC_STATIC, CURRENT_MODULE_INIT,
                String.format("(L%s;)L%s;", STRAND, OBJECT), null, null);
        mv.visitCode();

        mv.visitMethodInsn(INVOKESTATIC, typeOwnerClass, "$createTypes", "()V", false);
        mv.visitTypeInsn(NEW, typeOwnerClass);
        mv.visitInsn(DUP);
        mv.visitMethodInsn(INVOKESPECIAL, typeOwnerClass, "<init>", "()V", false);
        mv.visitVarInsn(ASTORE, 1);
        mv.visitLdcInsn(orgName);
        mv.visitLdcInsn(moduleName);
        mv.visitLdcInsn(version);
        mv.visitVarInsn(ALOAD, 1);
        mv.visitMethodInsn(INVOKESTATIC, String.format("%s", VALUE_CREATOR), "addValueCreator",
                String.format("(L%s;L%s;L%s;L%s;)V", STRING_VALUE, STRING_VALUE, STRING_VALUE, VALUE_CREATOR),
                false);

        // Add a nil-return
        mv.visitInsn(ACONST_NULL);
        mv.visitInsn(ARETURN);
        mv.visitMaxs(0, 0);
        mv.visitEnd();
    }

    void generateExecutionStopMethod(ClassWriter cw, String initClass, BIRPackage module, List<PackageID> imprtMods,
                                     LambdaMetadata lambdaMetadata) {

        String orgName = module.org.value;
        String moduleName = module.name.value;
        String version = module.version.value;
        String pkgName = getPackageName(orgName, moduleName, version);
        MethodVisitor mv = cw.visitMethod(ACC_PUBLIC + ACC_STATIC, MODULE_STOP, "()V", null, null);
        mv.visitCode();

        BIRVarToJVMIndexMap indexMap = new BIRVarToJVMIndexMap();

        BIRVariableDcl argsVar = new BIRVariableDcl(symbolTable.anyType, new Name("schedulerVar"),
                VarScope.FUNCTION, VarKind.ARG);
        int schedulerIndex = indexMap.getIndex(argsVar);
        BIRVariableDcl futureVar = new BIRVariableDcl(symbolTable.anyType, new Name("futureVar"),
                VarScope.FUNCTION, VarKind.ARG);
        int futureIndex = indexMap.getIndex(futureVar);

        mv.visitTypeInsn(NEW, SCHEDULER);
        mv.visitInsn(DUP);
        mv.visitInsn(ICONST_1);
        mv.visitInsn(ICONST_0);
        mv.visitMethodInsn(INVOKESPECIAL, SCHEDULER, "<init>", "(IZ)V", false);

        mv.visitVarInsn(ASTORE, schedulerIndex);


        PackageID currentModId = packageToModuleId(module);
        String moduleInitClass = getModuleLevelClassName(currentModId.orgName.value, currentModId.name.value,
                currentModId.version.value, MODULE_INIT_CLASS_NAME);
        String fullFuncName = calculateModuleSpecialFuncName(currentModId, STOP_FUNCTION_SUFFIX);

        scheduleStopMethod(mv, initClass, cleanupFunctionName(fullFuncName), schedulerIndex, futureIndex,
<<<<<<< HEAD
                           lambdaMetadata);
=======
                moduleInitClass);
>>>>>>> 18ad711f

        int i = imprtMods.size() - 1;
        while (i >= 0) {
            PackageID id = imprtMods.get(i);
            i -= 1;
<<<<<<< HEAD
            fullFuncName = calculateModuleSpecialFuncName(id, stopFuncName);

            scheduleStopMethod(mv, initClass, cleanupFunctionName(fullFuncName),  schedulerIndex, futureIndex,
                               lambdaMetadata);
=======
            fullFuncName = calculateModuleSpecialFuncName(id, STOP_FUNCTION_SUFFIX);
            moduleInitClass = getModuleLevelClassName(id.orgName.value, id.name.value, id.version.value,
                    MODULE_INIT_CLASS_NAME);
            scheduleStopMethod(mv, initClass, cleanupFunctionName(fullFuncName), schedulerIndex,
                    futureIndex, moduleInitClass);
>>>>>>> 18ad711f
        }
        mv.visitInsn(RETURN);
        mv.visitMaxs(0, 0);
        mv.visitEnd();
    }

    private static void submitToScheduler(MethodVisitor mv, String moduleClassName,
                                          String workerName, LambdaMetadata lambdaMetadata) {
        String metaDataVarName = getStrandMetaDataVarName("main");
        lambdaMetadata.getStrandMetaData().putIfAbsent(metaDataVarName, new StrandMetaData("main"));
        mv.visitLdcInsn(workerName);
        mv.visitFieldInsn(GETSTATIC, moduleClassName, metaDataVarName, String.format("L%s;", STRAND_METADATA));
        mv.visitMethodInsn(INVOKEVIRTUAL, SCHEDULER, SCHEDULE_FUNCTION_METHOD,
                           String.format("([L%s;L%s;L%s;L%s;L%s;L%s;)L%s;", OBJECT, FUNCTION_POINTER, STRAND, BTYPE,
                                         STRING_VALUE, STRAND_METADATA, FUTURE_VALUE), false);
    }
}<|MERGE_RESOLUTION|>--- conflicted
+++ resolved
@@ -794,11 +794,8 @@
     }
 
     private static void scheduleStopMethod(MethodVisitor mv, String initClass, String stopFuncName,
-<<<<<<< HEAD
-                                           int schedulerIndex, int futureIndex, LambdaMetadata lambdaMetadata) {
-=======
-                                           int schedulerIndex, int futureIndex, String moduleClass) {
->>>>>>> 18ad711f
+                                           int schedulerIndex, int futureIndex, String moduleClass,
+                                           LambdaMetadata lambdaMetadata) {
 
         String lambdaFuncName = "$lambda$" + stopFuncName;
         // Create a schedular. A new schedular is used here, to make the stop function to not to
@@ -2005,19 +2002,14 @@
                     generateAnnotLoad(mv, module.typeDefs, getPackageName(module.org.value, module.name.value,
                                                                           module.version.value));
                 }
-<<<<<<< HEAD
-                termGen.genTerminator(terminator, moduleClassName, func, funcName,
-                                      localVarOffset, returnVarRefIndex, attachedType, isObserved, lambdaMetadata);
-=======
                 //set module start success to true for ___init class
                 if (isModuleStartFunction(module, funcName) && terminator.kind == InstructionKind.RETURN) {
                     mv.visitInsn(ICONST_1);
                     mv.visitFieldInsn(PUTSTATIC, getModuleLevelClassName(module.org.value, module.name.value,
                             module.version.value, MODULE_INIT_CLASS_NAME), MODULE_STARTED, "Z");
                 }
-                termGen.genTerminator(terminator, func, funcName, localVarOffset, returnVarRefIndex, attachedType,
-                        isObserved, lambdaMetadata);
->>>>>>> 18ad711f
+                termGen.genTerminator(terminator, moduleClassName, func, funcName, localVarOffset, returnVarRefIndex,
+                                      attachedType, isObserved, lambdaMetadata);
             }
 
             errorGen.generateTryCatch(func, funcName, bb, termGen, labelGen);
@@ -2864,28 +2856,16 @@
         String fullFuncName = calculateModuleSpecialFuncName(currentModId, STOP_FUNCTION_SUFFIX);
 
         scheduleStopMethod(mv, initClass, cleanupFunctionName(fullFuncName), schedulerIndex, futureIndex,
-<<<<<<< HEAD
-                           lambdaMetadata);
-=======
-                moduleInitClass);
->>>>>>> 18ad711f
-
+                           moduleInitClass, lambdaMetadata);
         int i = imprtMods.size() - 1;
         while (i >= 0) {
             PackageID id = imprtMods.get(i);
             i -= 1;
-<<<<<<< HEAD
-            fullFuncName = calculateModuleSpecialFuncName(id, stopFuncName);
-
-            scheduleStopMethod(mv, initClass, cleanupFunctionName(fullFuncName),  schedulerIndex, futureIndex,
-                               lambdaMetadata);
-=======
             fullFuncName = calculateModuleSpecialFuncName(id, STOP_FUNCTION_SUFFIX);
             moduleInitClass = getModuleLevelClassName(id.orgName.value, id.name.value, id.version.value,
                     MODULE_INIT_CLASS_NAME);
             scheduleStopMethod(mv, initClass, cleanupFunctionName(fullFuncName), schedulerIndex,
-                    futureIndex, moduleInitClass);
->>>>>>> 18ad711f
+                    futureIndex, moduleInitClass, lambdaMetadata);
         }
         mv.visitInsn(RETURN);
         mv.visitMaxs(0, 0);
