--- conflicted
+++ resolved
@@ -256,36 +256,37 @@
         return this.testablePkgs.size() > 0;
     }
 
-<<<<<<< HEAD
+    public void addClassDefinition(BLangClassDefinition classDefNode) {
+        this.topLevelNodes.add(classDefNode);
+        this.classDefinitions.add(classDefNode);
+    }
+
+    /**
+     * Add a diagnostic to this package.
+     * 
+     * @param diagnostic Diagnostic to be added
+     */
     public void addDiagnostic(BallerinaDiagnostic diagnostic) {
         this.diagnostics.add(diagnostic);
         if (diagnostic.diagnosticInfo().severity() == DiagnosticSeverity.ERROR) {
             this.errorCount++;
-=======
-    public void addClassDefinition(BLangClassDefinition classDefNode) {
-        this.topLevelNodes.add(classDefNode);
-        this.classDefinitions.add(classDefNode);
-    }
-
-    /**
-     * This class collect diagnostics.
-     *
-     * @since 0.970.0
-     */
-    public static class BDiagnosticCollector {
-        private int errorCount;
-        private List<BDiagnostic> diagnostics;
-
-        public BDiagnosticCollector() {
-            this.diagnostics = new ArrayList<>();
->>>>>>> 4babdbae
         }
     }
 
+    /**
+     * Get all the diagnostics of this package.
+     * 
+     * @return List of diagnostics in this package
+     */
     public List<Diagnostic> getDiagnostics() {
         return this.diagnostics;
     }
 
+    /**
+     * Check whether this package has any errors.
+     * 
+     * @return <code>true</code> if this package has any errors. <code>false</code> otherwise
+     */
     public boolean hasErrors() {
         return this.errorCount > 0;
     }
