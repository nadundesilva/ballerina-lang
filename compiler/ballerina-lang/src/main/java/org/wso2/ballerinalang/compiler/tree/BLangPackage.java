--- conflicted
+++ resolved
@@ -305,63 +305,4 @@
     public boolean hasErrors() {
         return this.errorCount > 0;
     }
-<<<<<<< HEAD
-
-    /**
-     * A comparator for sorting diagnostics. Diagnostics are sorted by:
-     * 1) File name
-     * 2) Line number
-     * 3) Column number
-     * 4) Message
-     * 5) By the hash code - to allow duplicates
-     * This comparator does not use the package ID info for sorting, since the diagnostics
-     * are collected per package.
-     *
-     * @since 2.0.0
-     */
-    private static class DiagnosticComparator implements Comparator<Diagnostic> {
-
-        @Override
-        public int compare(Diagnostic d1, Diagnostic d2) {
-            Location l1 = d1.location();
-            Location l2 = d2.location();
-            LineRange lineRange1 = l1.lineRange();
-            LineRange lineRange2 = l2.lineRange();
-
-            // Compare file name
-            // TODO: handle if one is null and other is not
-            String file1 = lineRange1.filePath();
-            String file2 = lineRange2.filePath();
-            if (file1 != null && file2 != null) {
-                int fileComparison = file1.compareTo(file2);
-                if (fileComparison != 0) {
-                    return fileComparison;
-                }
-            }
-
-            // Compare line number
-            int lineComparison = lineRange1.startLine().line() - lineRange2.startLine().line();
-            if (lineComparison != 0) {
-                return lineComparison;
-            }
-
-            // Compare column number
-            int columnComparison = l1.textRange().startOffset() - l2.textRange().startOffset();
-            if (columnComparison != 0) {
-                return columnComparison;
-            }
-
-            // Compare message
-            int msgComparison = d1.message().compareTo(d2.message());
-            if (msgComparison != 0) {
-                return msgComparison;
-            }
-
-            // If everything is identical, check the instance equality (hash code), so that we can
-            // allow duplicates in the diagnostics.
-            return d1.hashCode() - d2.hashCode();
-        }
-    }
-=======
->>>>>>> bd89cf09
 }