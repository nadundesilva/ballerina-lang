/*
 * Copyright (c) 2020, WSO2 Inc. (http://www.wso2.org) All Rights Reserved.
 *
 * WSO2 Inc. licenses this file to you under the Apache License,
 * Version 2.0 (the "License"); you may not use this file except
 * in compliance with the License.
 * You may obtain a copy of the License at
 *
 *    http://www.apache.org/licenses/LICENSE-2.0
 *
 * Unless required by applicable law or agreed to in writing,
 * software distributed under the License is distributed on an
 * "AS IS" BASIS, WITHOUT WARRANTIES OR CONDITIONS OF ANY
 * KIND, either express or implied.  See the License for the
 * specific language governing permissions and limitations
 * under the License.
 */
package org.wso2.ballerinalang.compiler.bir.codegen;

import org.ballerinalang.compiler.BLangCompilerException;
import org.ballerinalang.model.elements.PackageID;
import org.objectweb.asm.Label;
import org.objectweb.asm.MethodVisitor;
import org.wso2.ballerinalang.compiler.PackageCache;
import org.wso2.ballerinalang.compiler.bir.codegen.internal.BIRVarToJVMIndexMap;
import org.wso2.ballerinalang.compiler.bir.codegen.internal.LabelGenerator;
import org.wso2.ballerinalang.compiler.bir.codegen.internal.LambdaMetadata;
import org.wso2.ballerinalang.compiler.bir.codegen.interop.BIRFunctionWrapper;
import org.wso2.ballerinalang.compiler.bir.codegen.interop.JIConstructorCall;
import org.wso2.ballerinalang.compiler.bir.codegen.interop.JIMethodCall;
import org.wso2.ballerinalang.compiler.bir.codegen.interop.JType;
import org.wso2.ballerinalang.compiler.bir.codegen.interop.JavaMethodCall;
import org.wso2.ballerinalang.compiler.bir.model.BIRNode;
import org.wso2.ballerinalang.compiler.bir.model.BIROperand;
import org.wso2.ballerinalang.compiler.bir.model.BIRTerminator;
import org.wso2.ballerinalang.compiler.bir.model.VarKind;
import org.wso2.ballerinalang.compiler.bir.model.VarScope;
import org.wso2.ballerinalang.compiler.semantics.model.SymbolTable;
import org.wso2.ballerinalang.compiler.semantics.model.symbols.BInvokableSymbol;
import org.wso2.ballerinalang.compiler.semantics.model.symbols.BPackageSymbol;
import org.wso2.ballerinalang.compiler.semantics.model.types.BFutureType;
import org.wso2.ballerinalang.compiler.semantics.model.types.BInvokableType;
import org.wso2.ballerinalang.compiler.semantics.model.types.BType;
import org.wso2.ballerinalang.compiler.semantics.model.types.BUnionType;
import org.wso2.ballerinalang.compiler.util.Name;
import org.wso2.ballerinalang.compiler.util.TypeTags;

import java.util.ArrayList;
import java.util.Arrays;
import java.util.List;

import static org.objectweb.asm.Opcodes.AASTORE;
import static org.objectweb.asm.Opcodes.ALOAD;
import static org.objectweb.asm.Opcodes.ANEWARRAY;
import static org.objectweb.asm.Opcodes.ARETURN;
import static org.objectweb.asm.Opcodes.ASTORE;
import static org.objectweb.asm.Opcodes.ATHROW;
import static org.objectweb.asm.Opcodes.BIPUSH;
import static org.objectweb.asm.Opcodes.CHECKCAST;
import static org.objectweb.asm.Opcodes.DLOAD;
import static org.objectweb.asm.Opcodes.DRETURN;
import static org.objectweb.asm.Opcodes.DUP;
import static org.objectweb.asm.Opcodes.GETFIELD;
import static org.objectweb.asm.Opcodes.GETSTATIC;
import static org.objectweb.asm.Opcodes.GOTO;
import static org.objectweb.asm.Opcodes.ICONST_0;
import static org.objectweb.asm.Opcodes.ICONST_1;
import static org.objectweb.asm.Opcodes.IFEQ;
import static org.objectweb.asm.Opcodes.IFGT;
import static org.objectweb.asm.Opcodes.IFNE;
import static org.objectweb.asm.Opcodes.IFNONNULL;
import static org.objectweb.asm.Opcodes.IFNULL;
import static org.objectweb.asm.Opcodes.ILOAD;
import static org.objectweb.asm.Opcodes.INVOKEINTERFACE;
import static org.objectweb.asm.Opcodes.INVOKESPECIAL;
import static org.objectweb.asm.Opcodes.INVOKESTATIC;
import static org.objectweb.asm.Opcodes.INVOKEVIRTUAL;
import static org.objectweb.asm.Opcodes.IRETURN;
import static org.objectweb.asm.Opcodes.L2I;
import static org.objectweb.asm.Opcodes.LLOAD;
import static org.objectweb.asm.Opcodes.LRETURN;
import static org.objectweb.asm.Opcodes.NEW;
import static org.objectweb.asm.Opcodes.POP;
import static org.objectweb.asm.Opcodes.PUTFIELD;
import static org.wso2.ballerinalang.compiler.bir.codegen.JvmConstants.ANNOTATION_UTILS;
import static org.wso2.ballerinalang.compiler.bir.codegen.JvmConstants.ARRAY_LIST;
import static org.wso2.ballerinalang.compiler.bir.codegen.JvmConstants.BALLERINA;
import static org.wso2.ballerinalang.compiler.bir.codegen.JvmConstants.BAL_ERROR_REASONS;
import static org.wso2.ballerinalang.compiler.bir.codegen.JvmConstants.BAL_EXTENSION;
import static org.wso2.ballerinalang.compiler.bir.codegen.JvmConstants.BLANG_EXCEPTION_HELPER;
import static org.wso2.ballerinalang.compiler.bir.codegen.JvmConstants.BTYPE;
import static org.wso2.ballerinalang.compiler.bir.codegen.JvmConstants.BUILT_IN_PACKAGE_NAME;
import static org.wso2.ballerinalang.compiler.bir.codegen.JvmConstants.CHANNEL_DETAILS;
import static org.wso2.ballerinalang.compiler.bir.codegen.JvmConstants.DEFAULT_STRAND_DISPATCHER;
import static org.wso2.ballerinalang.compiler.bir.codegen.JvmConstants.ERROR_VALUE;
import static org.wso2.ballerinalang.compiler.bir.codegen.JvmConstants.FUNCTION;
import static org.wso2.ballerinalang.compiler.bir.codegen.JvmConstants.FUNCTION_POINTER;
import static org.wso2.ballerinalang.compiler.bir.codegen.JvmConstants.FUTURE_VALUE;
import static org.wso2.ballerinalang.compiler.bir.codegen.JvmConstants.GLOBAL_LOCK_NAME;
import static org.wso2.ballerinalang.compiler.bir.codegen.JvmConstants.HANDLE_VALUE;
import static org.wso2.ballerinalang.compiler.bir.codegen.JvmConstants.LIST;
import static org.wso2.ballerinalang.compiler.bir.codegen.JvmConstants.LOCK_STORE;
import static org.wso2.ballerinalang.compiler.bir.codegen.JvmConstants.LOCK_VALUE;
import static org.wso2.ballerinalang.compiler.bir.codegen.JvmConstants.MAP;
import static org.wso2.ballerinalang.compiler.bir.codegen.JvmConstants.MAP_VALUE;
import static org.wso2.ballerinalang.compiler.bir.codegen.JvmConstants.MODULE_INIT_CLASS_NAME;
import static org.wso2.ballerinalang.compiler.bir.codegen.JvmConstants.OBJECT;
import static org.wso2.ballerinalang.compiler.bir.codegen.JvmConstants.OBJECT_VALUE;
import static org.wso2.ballerinalang.compiler.bir.codegen.JvmConstants.REF_VALUE;
import static org.wso2.ballerinalang.compiler.bir.codegen.JvmConstants.RUNTIME_ERRORS;
import static org.wso2.ballerinalang.compiler.bir.codegen.JvmConstants.SCHEDULER;
import static org.wso2.ballerinalang.compiler.bir.codegen.JvmConstants.SCHEDULE_FUNCTION_METHOD;
import static org.wso2.ballerinalang.compiler.bir.codegen.JvmConstants.SCHEDULE_LOCAL_METHOD;
import static org.wso2.ballerinalang.compiler.bir.codegen.JvmConstants.STRAND;
import static org.wso2.ballerinalang.compiler.bir.codegen.JvmConstants.STRAND_ANNOTATION;
import static org.wso2.ballerinalang.compiler.bir.codegen.JvmConstants.STRAND_DATA_NAME;
import static org.wso2.ballerinalang.compiler.bir.codegen.JvmConstants.STRAND_THREAD;
import static org.wso2.ballerinalang.compiler.bir.codegen.JvmConstants.STRAND_VALUE_ANY;
import static org.wso2.ballerinalang.compiler.bir.codegen.JvmConstants.STRING_VALUE;
import static org.wso2.ballerinalang.compiler.bir.codegen.JvmConstants.WD_CHANNELS;
import static org.wso2.ballerinalang.compiler.bir.codegen.JvmConstants.WORKER_DATA_CHANNEL;
import static org.wso2.ballerinalang.compiler.bir.codegen.JvmConstants.WORKER_UTILS;
import static org.wso2.ballerinalang.compiler.bir.codegen.JvmInstructionGen.addJUnboxInsn;
<<<<<<< HEAD
import static org.wso2.ballerinalang.compiler.bir.codegen.JvmInstructionGen.addUnboxInsn;
import static org.wso2.ballerinalang.compiler.bir.codegen.JvmInstructionGen.generateVarLoad;
import static org.wso2.ballerinalang.compiler.bir.codegen.JvmInstructionGen.generateVarStore;
import static org.wso2.ballerinalang.compiler.bir.codegen.JvmLabelGen.LabelGenerator;
import static org.wso2.ballerinalang.compiler.bir.codegen.JvmMethodGen.BalToJVMIndexMap;
=======
>>>>>>> d421b799
import static org.wso2.ballerinalang.compiler.bir.codegen.JvmMethodGen.cleanupBalExt;
import static org.wso2.ballerinalang.compiler.bir.codegen.JvmMethodGen.cleanupFunctionName;
import static org.wso2.ballerinalang.compiler.bir.codegen.JvmMethodGen.cleanupPathSeperators;
import static org.wso2.ballerinalang.compiler.bir.codegen.JvmMethodGen.createFunctionPointer;
import static org.wso2.ballerinalang.compiler.bir.codegen.JvmMethodGen.getMethodDesc;
import static org.wso2.ballerinalang.compiler.bir.codegen.JvmMethodGen.getVariableDcl;
import static org.wso2.ballerinalang.compiler.bir.codegen.JvmMethodGen.loadDefaultValue;
import static org.wso2.ballerinalang.compiler.bir.codegen.JvmObservabilityGen.emitStopObservationInvocation;
import static org.wso2.ballerinalang.compiler.bir.codegen.JvmPackageGen.IS_BSTRING;
import static org.wso2.ballerinalang.compiler.bir.codegen.JvmPackageGen.getModuleLevelClassName;
import static org.wso2.ballerinalang.compiler.bir.codegen.JvmPackageGen.getPackageName;
import static org.wso2.ballerinalang.compiler.bir.codegen.JvmTypeGen.loadType;
import static org.wso2.ballerinalang.compiler.bir.codegen.interop.ExternalMethodGen.isBallerinaBuiltinModule;
import static org.wso2.ballerinalang.compiler.bir.codegen.interop.InteropMethodGen.genVarArg;

/**
 * BIR terminator instruction generator class to keep track of method visitor and index map.
 *
 * @since 1.2.0
 */
public class JvmTerminatorGen {

    private MethodVisitor mv;
    private BIRVarToJVMIndexMap indexMap;
    private LabelGenerator labelGen;
    private JvmErrorGen errorGen;
    private String currentPackageName;
    private JvmPackageGen jvmPackageGen;
    private JvmInstructionGen jvmInstructionGen;
    private PackageCache packageCache;
    private SymbolTable symbolTable;

    public JvmTerminatorGen(MethodVisitor mv, BIRVarToJVMIndexMap indexMap, LabelGenerator labelGen,
                            JvmErrorGen errorGen, BIRNode.BIRPackage module, JvmInstructionGen jvmInstructionGen,
                            JvmPackageGen jvmPackageGen) {

        this.mv = mv;
        this.indexMap = indexMap;
        this.labelGen = labelGen;
        this.errorGen = errorGen;
        this.jvmPackageGen = jvmPackageGen;
        this.packageCache = jvmPackageGen.packageCache;
        this.jvmInstructionGen = jvmInstructionGen;
        this.symbolTable = jvmPackageGen.symbolTable;
        this.currentPackageName = getPackageName(module.org.value, module.name.value);
    }

    private static void genYieldCheckForLock(MethodVisitor mv, LabelGenerator labelGen, String funcName,
                                             int localVarOffset) {

        mv.visitVarInsn(ALOAD, localVarOffset);
        mv.visitMethodInsn(INVOKEVIRTUAL, STRAND, "isYielded", "()Z", false);
        Label yieldLabel = labelGen.getLabel(funcName + "yield");
        mv.visitJumpInsn(IFNE, yieldLabel);
    }

    static void loadChannelDetails(MethodVisitor mv, List<BIRNode.ChannelDetails> channels) {

        mv.visitIntInsn(BIPUSH, channels.size());
        mv.visitTypeInsn(ANEWARRAY, CHANNEL_DETAILS);
        int index = 0;
        for (BIRNode.ChannelDetails ch : channels) {
            mv.visitInsn(DUP);
            mv.visitIntInsn(BIPUSH, index);
            index += 1;

            mv.visitTypeInsn(NEW, CHANNEL_DETAILS);
            mv.visitInsn(DUP);
            mv.visitLdcInsn(ch.name);

            if (ch.channelInSameStrand) {
                mv.visitInsn(ICONST_1);
            } else {
                mv.visitInsn(ICONST_0);
            }

            if (ch.send) {
                mv.visitInsn(ICONST_1);
            } else {
                mv.visitInsn(ICONST_0);
            }

            mv.visitMethodInsn(INVOKESPECIAL, CHANNEL_DETAILS, "<init>", String.format("(L%s;ZZ)V", STRING_VALUE),
                    false);
            mv.visitInsn(AASTORE);
        }
    }

    static String cleanupObjectTypeName(String typeName) {

        int index = typeName.lastIndexOf(".");
        if (index > 0) {
            return typeName.substring(index + 1);
        } else {
            return typeName;
        }
    }

    public static String toNameString(BType t) {

        return t.tsymbol.name.value;
    }

    void genTerminator(BIRTerminator terminator, BIRNode.BIRFunction func, String funcName,
                       int localVarOffset, int returnVarRefIndex, BType attachedType,
                       boolean isObserved, LambdaMetadata lambdaMetadata) {

        switch (terminator.kind) {
            case LOCK:
                this.genLockTerm((BIRTerminator.Lock) terminator, funcName, localVarOffset);
                return;
            case UNLOCK:
                this.genUnlockTerm((BIRTerminator.Unlock) terminator, funcName, attachedType);
                return;
            case GOTO:
                this.genGoToTerm((BIRTerminator.GOTO) terminator, funcName);
                return;
            case CALL:
                this.genCallTerm((BIRTerminator.Call) terminator, funcName, localVarOffset);
                return;
            case ASYNC_CALL:
                this.genAsyncCallTerm((BIRTerminator.AsyncCall) terminator, localVarOffset, lambdaMetadata);
                return;
            case BRANCH:
                this.genBranchTerm((BIRTerminator.Branch) terminator, funcName);
                return;
            case RETURN:
                this.genReturnTerm((BIRTerminator.Return) terminator, returnVarRefIndex, func, isObserved,
                        localVarOffset);
                return;
            case PANIC:
                this.errorGen.genPanic((BIRTerminator.Panic) terminator);
                return;
            case WAIT:
                this.generateWaitIns((BIRTerminator.Wait) terminator, funcName, localVarOffset);
                return;
            case WAIT_ALL:
                this.genWaitAllIns((BIRTerminator.WaitAll) terminator, funcName, localVarOffset);
                return;
            case FP_CALL:
                this.genFPCallIns((BIRTerminator.FPCall) terminator, funcName, localVarOffset);
                return;
            case WK_SEND:
                this.genWorkerSendIns((BIRTerminator.WorkerSend) terminator, funcName, localVarOffset);
                return;
            case WK_RECEIVE:
                this.genWorkerReceiveIns((BIRTerminator.WorkerReceive) terminator, funcName, localVarOffset);
                return;
            case FLUSH:
                this.genFlushIns((BIRTerminator.Flush) terminator, funcName, localVarOffset);
                return;
            case PLATFORM:
                if (terminator instanceof JavaMethodCall) {
                    this.genJCallTerm((JavaMethodCall) terminator, funcName, attachedType, localVarOffset);
                    return;
                } else if (terminator instanceof JIMethodCall) {
                    this.genJICallTerm((JIMethodCall) terminator, funcName, attachedType, localVarOffset);
                    return;
                } else if (terminator instanceof JIConstructorCall) {
                    this.genJIConstructorTerm((JIConstructorCall) terminator, funcName, attachedType,
                            localVarOffset);
                    return;
                }
        }
        throw new BLangCompilerException("JVM generation is not supported for terminator instruction " +
                String.format("%s", terminator));

    }

    private void genGoToTerm(BIRTerminator.GOTO gotoIns, String funcName) {

        Label gotoLabel = this.labelGen.getLabel(funcName + gotoIns.targetBB.id.value);
        this.mv.visitJumpInsn(GOTO, gotoLabel);
    }

    private void genLockTerm(BIRTerminator.Lock lockIns, String funcName, int localVarOffset) {

        Label gotoLabel = this.labelGen.getLabel(funcName + lockIns.lockedBB.id.value);
        String lockStore = "L" + LOCK_STORE + ";";
        String initClassName = jvmPackageGen.lookupGlobalVarClassName(this.currentPackageName, "LOCK_STORE");
        String lockName = GLOBAL_LOCK_NAME + lockIns.lockId;
        this.mv.visitFieldInsn(GETSTATIC, initClassName, "LOCK_STORE", lockStore);
        this.mv.visitLdcInsn(lockName);
        this.mv.visitMethodInsn(INVOKEVIRTUAL, LOCK_STORE, "getLockFromMap",
                String.format("(L%s;)L%s;", STRING_VALUE, LOCK_VALUE), false);
        this.mv.visitVarInsn(ALOAD, localVarOffset);
        this.mv.visitMethodInsn(INVOKEVIRTUAL, LOCK_VALUE, "lock", String.format("(L%s;)Z", STRAND), false);
        this.mv.visitInsn(POP);
        genYieldCheckForLock(this.mv, this.labelGen, funcName, localVarOffset);
        this.mv.visitJumpInsn(GOTO, gotoLabel);
    }

    private void genUnlockTerm(BIRTerminator.Unlock unlockIns, String funcName, BType attachedType) {

        Label gotoLabel = this.labelGen.getLabel(funcName + unlockIns.unlockBB.id.value);

        // unlocked in the same order https://yarchive.net/comp/linux/lock_ordering.html
        String lockStore = "L" + LOCK_STORE + ";";
        String lockName = GLOBAL_LOCK_NAME + unlockIns.relatedLock.lockId;
        String initClassName = jvmPackageGen.lookupGlobalVarClassName(this.currentPackageName, "LOCK_STORE");
        this.mv.visitFieldInsn(GETSTATIC, initClassName, "LOCK_STORE", lockStore);
        this.mv.visitLdcInsn(lockName);
        this.mv.visitMethodInsn(INVOKEVIRTUAL, LOCK_STORE, "getLockFromMap", String.format("(L%s;)L%s;",
                STRING_VALUE, LOCK_VALUE), false);
        this.mv.visitMethodInsn(INVOKEVIRTUAL, LOCK_VALUE, "unlock", "()V", false);

        this.mv.visitJumpInsn(GOTO, gotoLabel);
    }

    private void handleErrorRetInUnion(int returnVarRefIndex, List<BIRNode.ChannelDetails> channels, BUnionType bType) {

        if (channels.size() == 0) {
            return;
        }

        boolean errorIncluded = false;
        for (BType member : bType.getMemberTypes()) {
            if (member.tag == TypeTags.ERROR) {
                errorIncluded = true;
                break;
            }
        }

        if (errorIncluded) {
            this.mv.visitVarInsn(ALOAD, returnVarRefIndex);
            this.mv.visitVarInsn(ALOAD, 0);
            loadChannelDetails(this.mv, channels);
            this.mv.visitMethodInsn(INVOKESTATIC, WORKER_UTILS, "handleWorkerError",
                    String.format("(L%s;L%s;[L%s;)V", REF_VALUE, STRAND, CHANNEL_DETAILS), false);
        }
    }

    private void notifyChannels(List<BIRNode.ChannelDetails> channels, int retIndex) {

        if (channels.size() == 0) {
            return;
        }

        this.mv.visitVarInsn(ALOAD, 0);
        loadChannelDetails(this.mv, channels);
        this.mv.visitVarInsn(ALOAD, retIndex);
        this.mv.visitMethodInsn(INVOKEVIRTUAL, STRAND, "handleChannelError", String.format("([L%s;L%s;)V",
                CHANNEL_DETAILS, ERROR_VALUE), false);
    }

    private void genBranchTerm(BIRTerminator.Branch branchIns, String funcName) {

        String trueBBId = branchIns.trueBB.id.value;
        String falseBBId = branchIns.falseBB.id.value;

        this.loadVar(branchIns.op.variableDcl);

        Label trueBBLabel = this.labelGen.getLabel(funcName + trueBBId);
        this.mv.visitJumpInsn(IFGT, trueBBLabel);

        Label falseBBLabel = this.labelGen.getLabel(funcName + falseBBId);
        this.mv.visitJumpInsn(GOTO, falseBBLabel);
    }

    private void genCallTerm(BIRTerminator.Call callIns, String funcName, int localVarOffset) {

        PackageID calleePkgId = callIns.calleePkg;

        String orgName = calleePkgId.orgName.value;
        String moduleName = calleePkgId.name.value;
        // invoke the function
        this.genCall(callIns, orgName, moduleName, localVarOffset);

        // store return
        this.storeReturnFromCallIns(callIns.lhsOp != null ? callIns.lhsOp.variableDcl : null);
    }

    private void genJCallTerm(JavaMethodCall callIns, String funcName, BType attachedType, int localVarOffset) {
        // Load function parameters of the target Java method to the stack..
        Label blockedOnExternLabel = new Label();
        Label notBlockedOnExternLabel = new Label();

        this.mv.visitVarInsn(ALOAD, localVarOffset);
        this.mv.visitMethodInsn(INVOKEVIRTUAL, STRAND, "isBlockedOnExtern", "()Z", false);
        this.mv.visitJumpInsn(IFEQ, blockedOnExternLabel);

        this.mv.visitVarInsn(ALOAD, localVarOffset);
        this.mv.visitInsn(ICONST_0);
        this.mv.visitFieldInsn(PUTFIELD, "org/ballerinalang/jvm/scheduling/Strand", "blockedOnExtern", "Z");

        if (callIns.lhsOp != null && callIns.lhsOp.variableDcl != null) {
            this.mv.visitVarInsn(ALOAD, localVarOffset);
            this.mv.visitFieldInsn(GETFIELD, "org/ballerinalang/jvm/scheduling/Strand", "returnValue",
                    "Ljava/lang/Object;");
            BIRNode.BIRVariableDcl lhsOpVarDcl = callIns.lhsOp.variableDcl;
            if (lhsOpVarDcl != null) {
                JvmInstructionGen.addUnboxInsn(this.mv, callIns.lhsOp.variableDcl.type); // store return
                this.storeToVar(lhsOpVarDcl);
            }
        }

        this.mv.visitJumpInsn(GOTO, notBlockedOnExternLabel);

        this.mv.visitLabel(blockedOnExternLabel);

        int argIndex = 0;
        if (attachedType == null) {
            this.mv.visitVarInsn(ALOAD, localVarOffset);
        } else {
            // Below codes are not needed (as normal external funcs doesn't support attached invocations)
            // check whether function params already include the self
            this.mv.visitVarInsn(ALOAD, localVarOffset);
            BIRNode.BIRVariableDcl selfArg = getVariableDcl(callIns.args.get(0).variableDcl);
            this.loadVar(selfArg);
            this.mv.visitTypeInsn(CHECKCAST, OBJECT_VALUE);
            argIndex += 1;
        }

        int argsCount = callIns.args.size();
        while (argIndex < argsCount) {
            BIROperand arg = callIns.args.get(argIndex);
            this.visitArg(arg);
            argIndex += 1;
        }

        String jClassName = callIns.jClassName;
        String jMethodName = callIns.name + (IS_BSTRING ? "_bstring" : "");
        String jMethodVMSig = IS_BSTRING ? callIns.jMethodVMSigBString : callIns.jMethodVMSig;
        this.mv.visitMethodInsn(INVOKESTATIC, jClassName, jMethodName, jMethodVMSig, false);

        if (callIns.lhsOp != null && callIns.lhsOp.variableDcl != null) {
            this.storeToVar(callIns.lhsOp.variableDcl);
        }

        this.mv.visitLabel(notBlockedOnExternLabel);
    }

    private void genJICallTerm(JIMethodCall callIns, String funcName, BType attachedType, int localVarOffset) {
        // Load function parameters of the target Java method to the stack..
        Label blockedOnExternLabel = new Label();
        Label notBlockedOnExternLabel = new Label();

        this.mv.visitVarInsn(ALOAD, localVarOffset);
        this.mv.visitMethodInsn(INVOKEVIRTUAL, STRAND, "isBlockedOnExtern", "()Z", false);
        this.mv.visitJumpInsn(IFEQ, blockedOnExternLabel);

        this.mv.visitVarInsn(ALOAD, localVarOffset);
        this.mv.visitInsn(ICONST_0);
        this.mv.visitFieldInsn(PUTFIELD, "org/ballerinalang/jvm/scheduling/Strand", "blockedOnExtern", "Z");

        if (callIns.lhsOp != null) {
            this.mv.visitVarInsn(ALOAD, localVarOffset);
            this.mv.visitFieldInsn(GETFIELD, "org/ballerinalang/jvm/scheduling/Strand", "returnValue",
                    "Ljava/lang/Object;");
            // store return
            BIROperand lhsOpVarDcl = callIns.lhsOp;
            addJUnboxInsn(this.mv, ((JType) lhsOpVarDcl.variableDcl.type));
            this.storeToVar(lhsOpVarDcl.variableDcl);
        }

        this.mv.visitJumpInsn(GOTO, notBlockedOnExternLabel);

        this.mv.visitLabel(blockedOnExternLabel);
        boolean isInterface = callIns.invocationType == INVOKEINTERFACE;

        int argIndex = 0;
        if (callIns.invocationType == INVOKEVIRTUAL || isInterface) {
            // check whether function params already include the self
            BIRNode.BIRVariableDcl selfArg = getVariableDcl(callIns.args.get(0).variableDcl);
            this.loadVar(selfArg);
            this.mv.visitMethodInsn(INVOKEVIRTUAL, HANDLE_VALUE, "getValue", "()Ljava/lang/Object;", false);
            this.mv.visitTypeInsn(CHECKCAST, callIns.jClassName);

            Label ifNonNullLabel = this.labelGen.getLabel("receiver_null_check");
            this.mv.visitLabel(ifNonNullLabel);
            this.mv.visitInsn(DUP);

            Label elseBlockLabel = this.labelGen.getLabel("receiver_null_check_else");
            this.mv.visitJumpInsn(IFNONNULL, elseBlockLabel);
            Label thenBlockLabel = this.labelGen.getLabel("receiver_null_check_then");
            this.mv.visitLabel(thenBlockLabel);
            this.mv.visitFieldInsn(GETSTATIC, BAL_ERROR_REASONS, "JAVA_NULL_REFERENCE_ERROR",
                    "L" + STRING_VALUE + ";");
            this.mv.visitFieldInsn(GETSTATIC, RUNTIME_ERRORS, "JAVA_NULL_REFERENCE", "L" + RUNTIME_ERRORS + ";");
            this.mv.visitInsn(ICONST_0);
            this.mv.visitTypeInsn(ANEWARRAY, OBJECT);
            this.mv.visitMethodInsn(INVOKESTATIC, BLANG_EXCEPTION_HELPER, "getRuntimeException",
                    "(L" + STRING_VALUE + ";L" + RUNTIME_ERRORS + ";[L" + OBJECT + ";)L" + ERROR_VALUE + ";",
                    false);
            this.mv.visitInsn(ATHROW);
            this.mv.visitLabel(elseBlockLabel);
            argIndex += 1;
        }

        int argsCount = callIns.varArgExist ? callIns.args.size() - 1 : callIns.args.size();
        while (argIndex < argsCount) {
            BIROperand arg = callIns.args.get(argIndex);
            this.visitArg(arg);
            argIndex += 1;
        }
        if (callIns.varArgExist) {
            BIROperand arg = callIns.args.get(argIndex);
            int localVarIndex = this.indexMap.getIndex(arg.variableDcl);
            genVarArg(this.mv, this.indexMap, arg.variableDcl.type, callIns.varArgType, localVarIndex, symbolTable);
        }

        String jClassName = callIns.jClassName;
        String jMethodName = callIns.name;
        String jMethodVMSig = callIns.jMethodVMSig;
        this.mv.visitMethodInsn(callIns.invocationType, jClassName, jMethodName, jMethodVMSig, isInterface);

<<<<<<< HEAD
            String jClassName = callIns.jClassName;
            this.mv.visitMethodInsn(INVOKESTATIC, jClassName, callIns.name, callIns.jMethodVMSig, false);
=======
        if (callIns.lhsOp != null && callIns.lhsOp.variableDcl != null) {
            this.storeToVar(callIns.lhsOp.variableDcl);
        }
>>>>>>> d421b799

        this.mv.visitLabel(notBlockedOnExternLabel);
    }

    private void genJIConstructorTerm(JIConstructorCall callIns, String funcName, BType attachedType,
                                      int localVarOffset) {
        // Load function parameters of the target Java method to the stack..
        Label blockedOnExternLabel = new Label();
        Label notBlockedOnExternLabel = new Label();

        this.mv.visitVarInsn(ALOAD, localVarOffset);
        this.mv.visitMethodInsn(INVOKEVIRTUAL, STRAND, "isBlockedOnExtern", "()Z", false);
        this.mv.visitJumpInsn(IFEQ, blockedOnExternLabel);

        this.mv.visitVarInsn(ALOAD, localVarOffset);
        this.mv.visitInsn(ICONST_0);
        this.mv.visitFieldInsn(PUTFIELD, "org/ballerinalang/jvm/scheduling/Strand", "blockedOnExtern", "Z");

        if (callIns.lhsOp.variableDcl != null) {
            this.mv.visitVarInsn(ALOAD, localVarOffset);
            this.mv.visitFieldInsn(GETFIELD, "org/ballerinalang/jvm/scheduling/Strand", "returnValue",
                    "Ljava/lang/Object;");
            JvmInstructionGen.addUnboxInsn(this.mv, callIns.lhsOp.variableDcl.type);
            // store return
            BIRNode.BIRVariableDcl lhsOpVarDcl = callIns.lhsOp.variableDcl;
            this.storeToVar(lhsOpVarDcl);
        }

        this.mv.visitJumpInsn(GOTO, notBlockedOnExternLabel);

        this.mv.visitLabel(blockedOnExternLabel);

        this.mv.visitTypeInsn(NEW, callIns.jClassName);
        this.mv.visitInsn(DUP);

        int argIndex = 0;

        int argsCount = callIns.args.size();
        while (argIndex < argsCount) {
            BIROperand arg = callIns.args.get(argIndex);
            this.visitArg(arg);
            argIndex += 1;
        }

        String jClassName = callIns.jClassName;
        String jMethodName = callIns.name;
        String jMethodVMSig = callIns.jMethodVMSig;
        this.mv.visitMethodInsn(INVOKESPECIAL, jClassName, jMethodName, jMethodVMSig, false);

        BIRNode.BIRVariableDcl lhsOpVarDcl = callIns.lhsOp.variableDcl;

        if (lhsOpVarDcl != null) {
            this.storeToVar(lhsOpVarDcl);
        }

        this.mv.visitLabel(notBlockedOnExternLabel);
    }

    private void storeReturnFromCallIns(BIRNode.BIRVariableDcl lhsOpVarDcl) {

        if (lhsOpVarDcl != null) {
            this.storeToVar(lhsOpVarDcl);
        } else {
            this.mv.visitInsn(POP);
        }
    }

    private void genCall(BIRTerminator.Call callIns, String orgName, String moduleName, int localVarOffset) {

        if (!callIns.isVirtual) {
            this.genFuncCall(callIns, orgName, moduleName, localVarOffset);
            return;
        }

        BIRNode.BIRVariableDcl selfArg = getVariableDcl(callIns.args.get(0).variableDcl);
        if (selfArg.type.tag == TypeTags.OBJECT) {
            this.genVirtualCall(callIns, orgName, moduleName, localVarOffset);
        } else {
            // then this is a function attached to a built-in type
            this.genBuiltinTypeAttachedFuncCall(callIns, orgName, moduleName, localVarOffset);
        }
    }

    private void genFuncCall(BIRTerminator.Call callIns, String orgName, String moduleName, int localVarOffset) {

        String methodName = callIns.name.value;
        this.genStaticCall(callIns, orgName, moduleName, localVarOffset, methodName, methodName);
    }

    private void genBuiltinTypeAttachedFuncCall(BIRTerminator.Call callIns, String orgName, String moduleName,
                                                int localVarOffset) {

        String methodLookupName = callIns.name.value;
        int optionalIndex = methodLookupName.indexOf(".");
        int index = optionalIndex != -1 ? optionalIndex + 1 : 0;
        String methodName = methodLookupName.substring(index);
        this.genStaticCall(callIns, orgName, moduleName, localVarOffset, methodName, methodLookupName);
    }

    private void genStaticCall(BIRTerminator.Call callIns, String orgName, String moduleName, int localVarOffset,
                               String methodName, String methodLookupName) {
        // load strand
        this.mv.visitVarInsn(ALOAD, localVarOffset);

        String lookupKey = getPackageName(orgName, moduleName) + methodLookupName;

        int argsCount = callIns.args.size();
        int i = 0;
        while (i < argsCount) {
            BIROperand arg = callIns.args.get(i);
            boolean userProvidedArg = this.visitArg(arg);
            this.loadBooleanArgToIndicateUserProvidedArg(orgName, moduleName, userProvidedArg);
            i += 1;
        }
        String cleanMethodName = cleanupFunctionName(methodName);
        BIRFunctionWrapper functionWrapper = jvmPackageGen.lookupBIRFunctionWrapper(lookupKey);
        String methodDesc;
        String jvmClass;
        if (functionWrapper != null) {
            jvmClass = functionWrapper.fullQualifiedClassName;
            methodDesc = IS_BSTRING ? functionWrapper.jvmMethodDescriptionBString :
                    functionWrapper.jvmMethodDescription;
        } else {
            BPackageSymbol symbol = packageCache.getSymbol(orgName + "/" + moduleName);
            BInvokableSymbol funcSymbol = (BInvokableSymbol) symbol.scope.lookup(new Name(methodName)).symbol;
            BInvokableType type = (BInvokableType) funcSymbol.type;
            ArrayList<BType> params = new ArrayList<>(type.paramTypes);
            if (type.restType != null) {
                params.add(type.restType);
            }
            for (int j = params.size() - 1; j >= 0; j--) {
                params.add(j + 1, symbolTable.booleanType);
            }
            String balFileName = funcSymbol.source;

            if (balFileName == null || !balFileName.endsWith(BAL_EXTENSION)) {
                balFileName = MODULE_INIT_CLASS_NAME;
            }

            jvmClass = getModuleLevelClassName(orgName, moduleName, cleanupPathSeperators(cleanupBalExt(balFileName)));
            //TODO: add receiver:  BType attachedType = type.r != null ? receiver.type : null;
            methodDesc = getMethodDesc(params, type.retType, null, false);
        }
        this.mv.visitMethodInsn(INVOKESTATIC, jvmClass, cleanMethodName, methodDesc, false);
    }

    private void genVirtualCall(BIRTerminator.Call callIns, String orgName, String moduleName, int localVarOffset) {
        // load self
        BIRNode.BIRVariableDcl selfArg = getVariableDcl(callIns.args.get(0).variableDcl);
        this.loadVar(selfArg);
        this.mv.visitTypeInsn(CHECKCAST, OBJECT_VALUE);

        // load the strand
        this.mv.visitVarInsn(ALOAD, localVarOffset);

        // load the function name as the second argument
        this.mv.visitLdcInsn(cleanupObjectTypeName(callIns.name.value));

<<<<<<< HEAD
            int argsCount = callIns.args.size();
            int i = 0;
            while (i < argsCount) {
                @Nilable BIROperand arg = callIns.args.get(i);
                boolean userProvidedArg = this.visitArg(arg);
                this.loadBooleanArgToIndicateUserProvidedArg(orgName, moduleName, userProvidedArg);
                i += 1;
            }
            String cleanMethodName = cleanupFunctionName(methodName);
            BIRFunctionWrapper functionWrapper = birFunctionMap.get(lookupKey);
            String methodDesc;
            String jvmClass;
            if (functionWrapper != null) {
                jvmClass = functionWrapper.fullQualifiedClassName;
                methodDesc = functionWrapper.jvmMethodDescription;
            } else {
                BPackageSymbol symbol = CodeGenerator.packageCache.getSymbol(orgName + "/" + moduleName);
                BInvokableSymbol funcSymbol = (BInvokableSymbol) symbol.scope.lookup(new Name(methodName)).symbol;
                BInvokableType type = (BInvokableType) funcSymbol.type;
                ArrayList<BType> params = new ArrayList<>(type.paramTypes);
                if (type.restType != null) {
                    params.add(type.restType);
                }
                for (int j = params.size() - 1; j >= 0; j--) {
                    params.add(j + 1, symbolTable.booleanType);
                }
                String balFileName = funcSymbol.source;
=======
        // create an Object[] for the rest params
        int argsCount = callIns.args.size() - 1;
        // arg count doubled and 'isExist' boolean variables added for each arg.
        this.mv.visitLdcInsn((long) (argsCount * 2));
        this.mv.visitInsn(L2I);
        this.mv.visitTypeInsn(ANEWARRAY, OBJECT);
>>>>>>> d421b799

        int i = 0;
        int j = 0;
        while (i < argsCount) {
            this.mv.visitInsn(DUP);
            this.mv.visitLdcInsn((long) j);
            this.mv.visitInsn(L2I);
            j += 1;
            // i + 1 is used since we skip the first argument (self)
            BIROperand arg = callIns.args.get(i + 1);
            boolean userProvidedArg = this.visitArg(arg);

            // Add the to the rest params array
            JvmInstructionGen.addBoxInsn(this.mv, arg.variableDcl.type);
            this.mv.visitInsn(AASTORE);

            this.mv.visitInsn(DUP);
            this.mv.visitLdcInsn((long) j);
            this.mv.visitInsn(L2I);
            j += 1;

            this.loadBooleanArgToIndicateUserProvidedArg(orgName, moduleName, userProvidedArg);
            JvmInstructionGen.addBoxInsn(this.mv, symbolTable.booleanType);
            this.mv.visitInsn(AASTORE);

            i += 1;
        }

        // call method
        String methodDesc = String.format("(L%s;L%s;[L%s;)L%s;", STRAND, STRING_VALUE, OBJECT, OBJECT);
        this.mv.visitMethodInsn(INVOKEINTERFACE, OBJECT_VALUE, "call", methodDesc, true);

        BType returnType = callIns.lhsOp.variableDcl.type;
        JvmInstructionGen.addUnboxInsn(this.mv, returnType);
    }

    private void loadBooleanArgToIndicateUserProvidedArg(String orgName, String moduleName, boolean userProvided) {

        if (isBallerinaBuiltinModule(orgName, moduleName)) {
            return;
        }
        // Extra boolean is not gen for extern functions for now until the wrapper function is implemented.
        // We need to refactor this method. I am not sure whether userProvided flag make sense
        if (userProvided) {
            this.mv.visitInsn(ICONST_1);
        } else {
            this.mv.visitInsn(ICONST_0);
        }
    }

    private boolean visitArg(BIROperand arg) {

        BIRNode.BIRVariableDcl varDcl = getVariableDcl(arg.variableDcl);
        if (varDcl.name.value.startsWith("_")) {
            loadDefaultValue(this.mv, varDcl.type);
            return false;
        }

        this.loadVar(varDcl);
        return true;
    }

    private void genAsyncCallTerm(BIRTerminator.AsyncCall callIns, int localVarOffset,
                                  LambdaMetadata lambdaMetadata) {

        PackageID calleePkgId = callIns.calleePkg;

        String orgName = calleePkgId.orgName.value;
        String moduleName = calleePkgId.name.value;

        // Check if already locked before submitting to scheduler.
        String lockStore = "L" + LOCK_STORE + ";";
        String initClassName = jvmPackageGen.lookupGlobalVarClassName(this.currentPackageName, "LOCK_STORE");
        this.mv.visitFieldInsn(GETSTATIC, initClassName, "LOCK_STORE", lockStore);
        this.mv.visitLdcInsn(GLOBAL_LOCK_NAME);
        this.mv.visitVarInsn(ALOAD, localVarOffset);
        this.mv.visitMethodInsn(INVOKEVIRTUAL, LOCK_STORE, "panicIfInLock",
                String.format("(L%s;L%s;)V", STRING_VALUE, STRAND), false);

        // Load the scheduler from strand
        this.mv.visitVarInsn(ALOAD, localVarOffset);
        this.mv.visitFieldInsn(GETFIELD, STRAND, "scheduler", String.format("L%s;", SCHEDULER));

        // create an Object[] for the rest params
        int argsCount = callIns.args.size();
        //create an object array of args
        this.mv.visitLdcInsn((long) (argsCount * 2 + 1));
        this.mv.visitInsn(L2I);
        this.mv.visitTypeInsn(ANEWARRAY, OBJECT);

        int paramIndex = 1;
        for (BIROperand arg : callIns.args) {
            this.mv.visitInsn(DUP);
            this.mv.visitLdcInsn((long) paramIndex);
            this.mv.visitInsn(L2I);

            boolean userProvidedArg = this.visitArg(arg);
            // Add the to the rest params array
            JvmInstructionGen.addBoxInsn(this.mv, arg.variableDcl.type);
            this.mv.visitInsn(AASTORE);
            paramIndex += 1;

            this.mv.visitInsn(DUP);
            this.mv.visitLdcInsn((long) paramIndex);
            this.mv.visitInsn(L2I);

            this.loadBooleanArgToIndicateUserProvidedArg(orgName, moduleName, userProvidedArg);
            JvmInstructionGen.addBoxInsn(this.mv, symbolTable.booleanType);
            this.mv.visitInsn(AASTORE);
            paramIndex += 1;
        }
        String funcName = callIns.name.value;
        String lambdaName = "$" + funcName + "$lambda$" + lambdaMetadata.getLambdaIndex() + "$";

        createFunctionPointer(this.mv, lambdaMetadata.getEnclosingClass(), lambdaName, 0);
        lambdaMetadata.add(lambdaName, callIns);
        lambdaMetadata.incrementLambdaIndex();

        boolean concurrent = false;
        // check for concurrent annotation
        if (callIns.annotAttachments.size() > 0) {
            for (BIRNode.BIRAnnotationAttachment annotationAttachment : callIns.annotAttachments) {
                if (annotationAttachment == null ||
                        !STRAND_ANNOTATION.equals(annotationAttachment.annotTagRef.value) ||
                        !BALLERINA.equals(annotationAttachment.packageID.orgName.value) ||
                        !BUILT_IN_PACKAGE_NAME.equals(annotationAttachment.packageID.name.value)) {
                    continue;
                }

                if (annotationAttachment.annotValues.size() == 0) {
                    break;
                }

                BIRNode.BIRAnnotationValue strandAnnot = annotationAttachment.annotValues.get(0);
                if (strandAnnot instanceof BIRNode.BIRAnnotationRecordValue) {
                    BIRNode.BIRAnnotationRecordValue recordValue = (BIRNode.BIRAnnotationRecordValue) strandAnnot;
                    if (recordValue.annotValueEntryMap.containsKey(STRAND_THREAD)) {
                        BIRNode.BIRAnnotationValue mapVal = recordValue.annotValueEntryMap.get(STRAND_THREAD);
                        if (mapVal instanceof BIRNode.BIRAnnotationLiteralValue &&
                                STRAND_VALUE_ANY.equals(((BIRNode.BIRAnnotationLiteralValue) mapVal).value)) {
                            concurrent = true;
                        }
                    }

                    if (recordValue.annotValueEntryMap.containsKey(STRAND_DATA_NAME)) {
                        BIRNode.BIRAnnotationValue mapVal = recordValue.annotValueEntryMap.get(STRAND_DATA_NAME);
                        if (mapVal instanceof BIRNode.BIRAnnotationLiteralValue &&
                                !DEFAULT_STRAND_DISPATCHER.equals(((BIRNode.BIRAnnotationLiteralValue) mapVal).value)) {
                            throw new BLangCompilerException("Unsupported policy. Only 'DEFAULT' policy is " +
                                    "supported by jBallerina runtime.");
                        }
                    }
                }
                break;
            }
        }

        this.submitToScheduler(callIns.lhsOp, localVarOffset, concurrent);
    }

    private void generateWaitIns(BIRTerminator.Wait waitInst, String funcName, int localVarOffset) {

        this.mv.visitVarInsn(ALOAD, localVarOffset);
        this.mv.visitTypeInsn(NEW, ARRAY_LIST);
        this.mv.visitInsn(DUP);
        this.mv.visitMethodInsn(INVOKESPECIAL, ARRAY_LIST, "<init>", "()V", false);

        int i = 0;
        while (i < waitInst.exprList.size()) {
            this.mv.visitInsn(DUP);
            BIROperand futureVal = waitInst.exprList.get(i);
            if (futureVal != null) {
                this.loadVar(futureVal.variableDcl);
            }
            this.mv.visitMethodInsn(INVOKEINTERFACE, LIST, "add", String.format("(L%s;)Z", OBJECT), true);
            this.mv.visitInsn(POP);
            i += 1;
        }

        this.mv.visitMethodInsn(INVOKEVIRTUAL, STRAND, "handleWaitAny",
                String.format("(L%s;)L%s$WaitResult;", LIST, STRAND), false);
        BIRNode.BIRVariableDcl tempVar = new BIRNode.BIRVariableDcl(symbolTable.anyType, new Name("waitResult"),
                VarScope.FUNCTION, VarKind.ARG);
        int resultIndex = this.getJVMIndexOfVarRef(tempVar);
        this.mv.visitVarInsn(ASTORE, resultIndex);

        // assign result if result available
        Label afterIf = new Label();
        this.mv.visitVarInsn(ALOAD, resultIndex);
        this.mv.visitFieldInsn(GETFIELD, String.format("%s$WaitResult", STRAND), "done", "Z");
        this.mv.visitJumpInsn(IFEQ, afterIf);
        Label withinIf = new Label();
        this.mv.visitLabel(withinIf);
        this.mv.visitVarInsn(ALOAD, resultIndex);
        this.mv.visitFieldInsn(GETFIELD, String.format("%s$WaitResult", STRAND), "result",
                String.format("L%s;", OBJECT));
        JvmInstructionGen.addUnboxInsn(this.mv, waitInst.lhsOp.variableDcl.type);
        this.storeToVar(waitInst.lhsOp.variableDcl);
        this.mv.visitLabel(afterIf);
    }

    private void genWaitAllIns(BIRTerminator.WaitAll waitAll, String funcName, int localVarOffset) {

        this.mv.visitVarInsn(ALOAD, localVarOffset);
        this.mv.visitTypeInsn(NEW, "java/util/HashMap");
        this.mv.visitInsn(DUP);
        this.mv.visitMethodInsn(INVOKESPECIAL, "java/util/HashMap", "<init>", "()V", false);
        int i = 0;
        while (i < waitAll.keys.size()) {
            this.mv.visitInsn(DUP);
            this.mv.visitLdcInsn(waitAll.keys.get(i));
            BIROperand futureRef = waitAll.valueExprs.get(i);
            if (futureRef != null) {
                this.loadVar(futureRef.variableDcl);
            }
            this.mv.visitMethodInsn(INVOKEINTERFACE, "java/util/Map", "put", String.format("(L%s;L%s;)L%s;",
                    OBJECT, OBJECT, OBJECT), true);
            this.mv.visitInsn(POP);
            i += 1;
        }

        this.loadVar(waitAll.lhsOp.variableDcl);
        this.mv.visitMethodInsn(INVOKEVIRTUAL, STRAND, "handleWaitMultiple", String.format("(L%s;L%s;)V",
                MAP, MAP_VALUE), false);
    }

    private void genFPCallIns(BIRTerminator.FPCall fpCall, String funcName, int localVarOffset) {

        if (fpCall.isAsync) {
            // Check if already locked before submitting to scheduler.
            String lockStore = "L" + LOCK_STORE + ";";
            String initClassName = jvmPackageGen.lookupGlobalVarClassName(this.currentPackageName, "LOCK_STORE");
            this.mv.visitFieldInsn(GETSTATIC, initClassName, "LOCK_STORE", lockStore);
            this.mv.visitLdcInsn(GLOBAL_LOCK_NAME);
            this.mv.visitVarInsn(ALOAD, localVarOffset);
            this.mv.visitMethodInsn(INVOKEVIRTUAL, LOCK_STORE, "panicIfInLock",
                    String.format("(L%s;L%s;)V", STRING_VALUE, STRAND), false);

            // Load the scheduler from strand
            this.mv.visitVarInsn(ALOAD, localVarOffset);
            this.mv.visitFieldInsn(GETFIELD, STRAND, "scheduler", String.format("L%s;", SCHEDULER));
        } else {
            // load function ref, going to directly call the fp
            this.loadVar(fpCall.fp.variableDcl);
            this.mv.visitMethodInsn(INVOKEVIRTUAL, FUNCTION_POINTER, "getFunction",
                    String.format("()L%s;", FUNCTION), false);
        }

        // create an object array of args
        this.mv.visitIntInsn(BIPUSH, fpCall.args.size() * 2 + 1);
        this.mv.visitTypeInsn(ANEWARRAY, OBJECT);

        // load strand
        this.mv.visitInsn(DUP);

        // 0th index
        this.mv.visitIntInsn(BIPUSH, 0);

        this.mv.visitVarInsn(ALOAD, localVarOffset);
        this.mv.visitInsn(AASTORE);

        // load args
        int paramIndex = 1;
        for (BIROperand arg : fpCall.args) {
            this.mv.visitInsn(DUP);
            this.mv.visitIntInsn(BIPUSH, paramIndex);
            this.loadVar(getVariableDcl(arg.variableDcl));
            BType bType = arg.variableDcl.type;
            JvmInstructionGen.addBoxInsn(this.mv, bType);
            this.mv.visitInsn(AASTORE);
            paramIndex += 1;

            this.loadTrueValueAsArg(paramIndex);
            paramIndex += 1;
        }

        // if async, we submit this to sceduler (worker scenario)

        if (fpCall.isAsync) {
            // load function ref now
            this.loadVar(fpCall.fp.variableDcl);
            this.mv.visitMethodInsn(INVOKESTATIC, ANNOTATION_UTILS, "isConcurrent", String.format("(L%s;)Z",
                    FUNCTION_POINTER), false);
            Label notConcurrent = new Label();
            this.mv.visitJumpInsn(IFEQ, notConcurrent);
            Label concurrent = new Label();
            this.mv.visitLabel(concurrent);
            this.loadVar(fpCall.fp.variableDcl);
            this.submitToScheduler(fpCall.lhsOp, localVarOffset, true);
            Label afterSubmit = new Label();
            this.mv.visitJumpInsn(GOTO, afterSubmit);
            this.mv.visitLabel(notConcurrent);
            this.loadVar(fpCall.fp.variableDcl);
            this.submitToScheduler(fpCall.lhsOp, localVarOffset, false);
            this.mv.visitLabel(afterSubmit);
        } else {
            this.mv.visitMethodInsn(INVOKEINTERFACE, FUNCTION, "apply",
                    String.format("(L%s;)L%s;", OBJECT, OBJECT), true);
            // store result
            BType lhsType = fpCall.lhsOp.variableDcl.type;
            if (lhsType != null) {
                JvmInstructionGen.addUnboxInsn(this.mv, lhsType);
            }

            BIRNode.BIRVariableDcl lhsVar = fpCall.lhsOp.variableDcl;
            if (lhsVar != null) {
                this.storeToVar(lhsVar);
            } else {
                this.mv.visitInsn(POP);
            }
        }
    }

    private void loadTrueValueAsArg(int paramIndex) {

        this.mv.visitInsn(DUP);
        this.mv.visitIntInsn(BIPUSH, paramIndex);
        this.mv.visitInsn(ICONST_1);
        JvmInstructionGen.addBoxInsn(this.mv, symbolTable.booleanType);
        this.mv.visitInsn(AASTORE);
    }

    private void genWorkerSendIns(BIRTerminator.WorkerSend ins, String funcName, int localVarOffset) {

        this.mv.visitVarInsn(ALOAD, localVarOffset);
        if (!ins.isSameStrand) {
            this.mv.visitFieldInsn(GETFIELD, STRAND, "parent", String.format("L%s;", STRAND));
        }
        this.mv.visitFieldInsn(GETFIELD, STRAND, "wdChannels", String.format("L%s;", WD_CHANNELS));
        this.mv.visitLdcInsn(ins.channel.value);
        this.mv.visitMethodInsn(INVOKEVIRTUAL, WD_CHANNELS, "getWorkerDataChannel", String.format("(L%s;)L%s;",
                STRING_VALUE, WORKER_DATA_CHANNEL), false);
        this.loadVar(ins.data.variableDcl);
        JvmInstructionGen.addBoxInsn(this.mv, ins.data.variableDcl.type);
        this.mv.visitVarInsn(ALOAD, localVarOffset);

        if (!ins.isSync) {
            this.mv.visitMethodInsn(INVOKEVIRTUAL, WORKER_DATA_CHANNEL, "sendData", String.format("(L%s;L%s;)V",
                    OBJECT, STRAND), false);
        } else {
            this.mv.visitMethodInsn(INVOKEVIRTUAL, WORKER_DATA_CHANNEL, "syncSendData",
                    String.format("(L%s;L%s;)L%s;", OBJECT, STRAND, OBJECT), false);
            BIROperand lhsOp = ins.lhsOp;
            if (lhsOp != null) {
                this.storeToVar(lhsOp.variableDcl);
            }
        }
    }

    private void genWorkerReceiveIns(BIRTerminator.WorkerReceive ins, String funcName, int localVarOffset) {

        this.mv.visitVarInsn(ALOAD, localVarOffset);
        if (!ins.isSameStrand) {
            this.mv.visitFieldInsn(GETFIELD, STRAND, "parent", String.format("L%s;", STRAND));
        }
        this.mv.visitFieldInsn(GETFIELD, STRAND, "wdChannels", String.format("L%s;", WD_CHANNELS));
        this.mv.visitLdcInsn(ins.workerName.value);
        this.mv.visitMethodInsn(INVOKEVIRTUAL, WD_CHANNELS, "getWorkerDataChannel", String.format("(L%s;)L%s;",
                STRING_VALUE, WORKER_DATA_CHANNEL), false);

        this.mv.visitVarInsn(ALOAD, localVarOffset);
        this.mv.visitMethodInsn(INVOKEVIRTUAL, WORKER_DATA_CHANNEL, "tryTakeData", String.format("(L%s;)L%s;",
                STRAND, OBJECT), false);

        BIRNode.BIRVariableDcl tempVar = new BIRNode.BIRVariableDcl(symbolTable.anyType, new Name("wrkMsg"),
                VarScope.FUNCTION, VarKind.ARG);
        int wrkResultIndex = this.getJVMIndexOfVarRef(tempVar);
        this.mv.visitVarInsn(ASTORE, wrkResultIndex);

        Label jumpAfterReceive = new Label();
        this.mv.visitVarInsn(ALOAD, wrkResultIndex);
        this.mv.visitJumpInsn(IFNULL, jumpAfterReceive);

        Label withinReceiveSuccess = new Label();
        this.mv.visitLabel(withinReceiveSuccess);
        this.mv.visitVarInsn(ALOAD, wrkResultIndex);
        JvmInstructionGen.addUnboxInsn(this.mv, ins.lhsOp.variableDcl.type);
        this.storeToVar(ins.lhsOp.variableDcl);

        this.mv.visitLabel(jumpAfterReceive);
    }

    private void genFlushIns(BIRTerminator.Flush ins, String funcName, int localVarOffset) {

        this.mv.visitVarInsn(ALOAD, localVarOffset);
        loadChannelDetails(this.mv, Arrays.asList(ins.channels));
        this.mv.visitMethodInsn(INVOKEVIRTUAL, STRAND, "handleFlush",
                String.format("([L%s;)L%s;", CHANNEL_DETAILS, ERROR_VALUE), false);
        this.storeToVar(ins.lhsOp.variableDcl);
    }

    private void submitToScheduler(BIROperand lhsOp, int localVarOffset, boolean concurrent) {

        BType futureType = lhsOp.variableDcl.type;
        BType returnType = symbolTable.anyType;
        if (futureType.tag == TypeTags.FUTURE) {
            returnType = ((BFutureType) futureType).constraint;
        }

        // load strand
        this.mv.visitVarInsn(ALOAD, localVarOffset);
        loadType(this.mv, returnType);
        if (concurrent) {
            this.mv.visitMethodInsn(INVOKEVIRTUAL, SCHEDULER, SCHEDULE_FUNCTION_METHOD,
                    String.format("([L%s;L%s;L%s;L%s;)L%s;", OBJECT, FUNCTION_POINTER, STRAND, BTYPE, FUTURE_VALUE),
                    false);
        } else {
            this.mv.visitMethodInsn(INVOKEVIRTUAL, SCHEDULER, SCHEDULE_LOCAL_METHOD,
                    String.format("([L%s;L%s;L%s;L%s;)L%s;", OBJECT, FUNCTION_POINTER, STRAND, BTYPE, FUTURE_VALUE),
                    false);
        }

        // store return
        if (lhsOp.variableDcl != null) {
            BIRNode.BIRVariableDcl lhsOpVarDcl = lhsOp.variableDcl;
            // store the returned strand as the future
            this.storeToVar(getVariableDcl(lhsOpVarDcl));
        }
    }

    private int getJVMIndexOfVarRef(BIRNode.BIRVariableDcl varDcl) {

        return this.indexMap.getIndex(varDcl);
    }

    private void loadVar(BIRNode.BIRVariableDcl varDcl) {

        jvmInstructionGen.generateVarLoad(this.mv, varDcl, this.currentPackageName, this.getJVMIndexOfVarRef(varDcl));
    }

    private void storeToVar(BIRNode.BIRVariableDcl varDcl) {

        jvmInstructionGen.generateVarStore(this.mv, varDcl, this.currentPackageName, this.getJVMIndexOfVarRef(varDcl));
    }

    public void genReturnTerm(BIRTerminator.Return returnIns, int returnVarRefIndex, BIRNode.BIRFunction func,
                              boolean isObserved /* = false */, int localVarOffset /* = -1 */) {

        if (isObserved) {
            emitStopObservationInvocation(this.mv, localVarOffset);
        }
        BType bType = func.type.retType;
        if (bType.tag == TypeTags.NIL) {
            this.mv.visitVarInsn(ALOAD, returnVarRefIndex);
            this.mv.visitInsn(ARETURN);
        } else if (TypeTags.isIntegerTypeTag(bType.tag)) {
            this.mv.visitVarInsn(LLOAD, returnVarRefIndex);
            this.mv.visitInsn(LRETURN);
        } else if (bType.tag == TypeTags.BYTE) {
            this.mv.visitVarInsn(ILOAD, returnVarRefIndex);
            this.mv.visitInsn(IRETURN);
        } else if (bType.tag == TypeTags.FLOAT) {
            this.mv.visitVarInsn(DLOAD, returnVarRefIndex);
            this.mv.visitInsn(DRETURN);
        } else if (TypeTags.isStringTypeTag(bType.tag)) {
            this.mv.visitVarInsn(ALOAD, returnVarRefIndex);
            this.mv.visitInsn(ARETURN);
        } else if (bType.tag == TypeTags.BOOLEAN) {
            this.mv.visitVarInsn(ILOAD, returnVarRefIndex);
            this.mv.visitInsn(IRETURN);
        } else if (bType.tag == TypeTags.MAP ||
                bType.tag == TypeTags.ARRAY ||
                bType.tag == TypeTags.ANY ||
                bType.tag == TypeTags.STREAM ||
                bType.tag == TypeTags.TABLE ||
                bType.tag == TypeTags.ANYDATA ||
                bType.tag == TypeTags.OBJECT ||
                bType.tag == TypeTags.DECIMAL ||
                bType.tag == TypeTags.RECORD ||
                bType.tag == TypeTags.TUPLE ||
                bType.tag == TypeTags.JSON ||
                bType.tag == TypeTags.FUTURE ||
                TypeTags.isXMLTypeTag(bType.tag) ||
                bType.tag == TypeTags.INVOKABLE ||
                bType.tag == TypeTags.HANDLE ||
                bType.tag == TypeTags.FINITE ||
                bType.tag == TypeTags.TYPEDESC ||
                bType.tag == TypeTags.READONLY) {
            this.mv.visitVarInsn(ALOAD, returnVarRefIndex);
            this.mv.visitInsn(ARETURN);
        } else if (bType.tag == TypeTags.UNION) {
            this.handleErrorRetInUnion(returnVarRefIndex, Arrays.asList(func.workerChannels), (BUnionType) bType);
            this.mv.visitVarInsn(ALOAD, returnVarRefIndex);
            this.mv.visitInsn(ARETURN);
        } else if (bType.tag == TypeTags.ERROR) {
            this.notifyChannels(Arrays.asList(func.workerChannels), returnVarRefIndex);
            this.mv.visitVarInsn(ALOAD, returnVarRefIndex);
            this.mv.visitInsn(ARETURN);
        } else {
            throw new BLangCompilerException("JVM generation is not supported for type " +
                    String.format("%s", func.type.retType));
        }
    }

    LabelGenerator getLabelGenerator() {

        return this.labelGen;
    }
}<|MERGE_RESOLUTION|>--- conflicted
+++ resolved
@@ -121,14 +121,6 @@
 import static org.wso2.ballerinalang.compiler.bir.codegen.JvmConstants.WORKER_DATA_CHANNEL;
 import static org.wso2.ballerinalang.compiler.bir.codegen.JvmConstants.WORKER_UTILS;
 import static org.wso2.ballerinalang.compiler.bir.codegen.JvmInstructionGen.addJUnboxInsn;
-<<<<<<< HEAD
-import static org.wso2.ballerinalang.compiler.bir.codegen.JvmInstructionGen.addUnboxInsn;
-import static org.wso2.ballerinalang.compiler.bir.codegen.JvmInstructionGen.generateVarLoad;
-import static org.wso2.ballerinalang.compiler.bir.codegen.JvmInstructionGen.generateVarStore;
-import static org.wso2.ballerinalang.compiler.bir.codegen.JvmLabelGen.LabelGenerator;
-import static org.wso2.ballerinalang.compiler.bir.codegen.JvmMethodGen.BalToJVMIndexMap;
-=======
->>>>>>> d421b799
 import static org.wso2.ballerinalang.compiler.bir.codegen.JvmMethodGen.cleanupBalExt;
 import static org.wso2.ballerinalang.compiler.bir.codegen.JvmMethodGen.cleanupFunctionName;
 import static org.wso2.ballerinalang.compiler.bir.codegen.JvmMethodGen.cleanupPathSeperators;
@@ -450,9 +442,7 @@
         }
 
         String jClassName = callIns.jClassName;
-        String jMethodName = callIns.name + (IS_BSTRING ? "_bstring" : "");
-        String jMethodVMSig = IS_BSTRING ? callIns.jMethodVMSigBString : callIns.jMethodVMSig;
-        this.mv.visitMethodInsn(INVOKESTATIC, jClassName, jMethodName, jMethodVMSig, false);
+            this.mv.visitMethodInsn(INVOKESTATIC, jClassName, callIns.name, callIns.jMethodVMSig, false);
 
         if (callIns.lhsOp != null && callIns.lhsOp.variableDcl != null) {
             this.storeToVar(callIns.lhsOp.variableDcl);
@@ -535,14 +525,9 @@
         String jMethodVMSig = callIns.jMethodVMSig;
         this.mv.visitMethodInsn(callIns.invocationType, jClassName, jMethodName, jMethodVMSig, isInterface);
 
-<<<<<<< HEAD
-            String jClassName = callIns.jClassName;
-            this.mv.visitMethodInsn(INVOKESTATIC, jClassName, callIns.name, callIns.jMethodVMSig, false);
-=======
         if (callIns.lhsOp != null && callIns.lhsOp.variableDcl != null) {
             this.storeToVar(callIns.lhsOp.variableDcl);
         }
->>>>>>> d421b799
 
         this.mv.visitLabel(notBlockedOnExternLabel);
     }
@@ -663,8 +648,7 @@
         String jvmClass;
         if (functionWrapper != null) {
             jvmClass = functionWrapper.fullQualifiedClassName;
-            methodDesc = IS_BSTRING ? functionWrapper.jvmMethodDescriptionBString :
-                    functionWrapper.jvmMethodDescription;
+                methodDesc = functionWrapper.jvmMethodDescription;
         } else {
             BPackageSymbol symbol = packageCache.getSymbol(orgName + "/" + moduleName);
             BInvokableSymbol funcSymbol = (BInvokableSymbol) symbol.scope.lookup(new Name(methodName)).symbol;
@@ -701,42 +685,12 @@
         // load the function name as the second argument
         this.mv.visitLdcInsn(cleanupObjectTypeName(callIns.name.value));
 
-<<<<<<< HEAD
-            int argsCount = callIns.args.size();
-            int i = 0;
-            while (i < argsCount) {
-                @Nilable BIROperand arg = callIns.args.get(i);
-                boolean userProvidedArg = this.visitArg(arg);
-                this.loadBooleanArgToIndicateUserProvidedArg(orgName, moduleName, userProvidedArg);
-                i += 1;
-            }
-            String cleanMethodName = cleanupFunctionName(methodName);
-            BIRFunctionWrapper functionWrapper = birFunctionMap.get(lookupKey);
-            String methodDesc;
-            String jvmClass;
-            if (functionWrapper != null) {
-                jvmClass = functionWrapper.fullQualifiedClassName;
-                methodDesc = functionWrapper.jvmMethodDescription;
-            } else {
-                BPackageSymbol symbol = CodeGenerator.packageCache.getSymbol(orgName + "/" + moduleName);
-                BInvokableSymbol funcSymbol = (BInvokableSymbol) symbol.scope.lookup(new Name(methodName)).symbol;
-                BInvokableType type = (BInvokableType) funcSymbol.type;
-                ArrayList<BType> params = new ArrayList<>(type.paramTypes);
-                if (type.restType != null) {
-                    params.add(type.restType);
-                }
-                for (int j = params.size() - 1; j >= 0; j--) {
-                    params.add(j + 1, symbolTable.booleanType);
-                }
-                String balFileName = funcSymbol.source;
-=======
         // create an Object[] for the rest params
         int argsCount = callIns.args.size() - 1;
         // arg count doubled and 'isExist' boolean variables added for each arg.
         this.mv.visitLdcInsn((long) (argsCount * 2));
         this.mv.visitInsn(L2I);
         this.mv.visitTypeInsn(ANEWARRAY, OBJECT);
->>>>>>> d421b799
 
         int i = 0;
         int j = 0;
