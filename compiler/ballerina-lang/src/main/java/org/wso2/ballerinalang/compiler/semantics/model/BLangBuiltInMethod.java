/*
 *  Copyright (c) 2018, WSO2 Inc. (http://www.wso2.org) All Rights Reserved.
 *
 *  WSO2 Inc. licenses this file to you under the Apache License,
 *  Version 2.0 (the "License"); you may not use this file except
 *  in compliance with the License.
 *  You may obtain a copy of the License at
 *
 *    http://www.apache.org/licenses/LICENSE-2.0
 *
 * Unless required by applicable law or agreed to in writing,
 * software distributed under the License is distributed on an
 * "AS IS" BASIS, WITHOUT WARRANTIES OR CONDITIONS OF ANY
 * KIND, either express or implied.  See the License for the
 * specific language governing permissions and limitations
 * under the License.
 */
package org.wso2.ballerinalang.compiler.semantics.model;

/**
 * Ballerina Built-in function list.
 *
 * @since 0.983.0
 */
public enum BLangBuiltInMethod {

    IS_NAN("isNaN", true),

    IS_INFINITE("isInfinite", true),

    IS_FINITE("isFinite", true),

    LENGTH("length", true),

    REASON("reason", true),

    DETAIL("detail", true),

    STACKTRACE("stackTrace", true),

    FREEZE("freeze", true),

    IS_FROZEN("isFrozen", true),

    CLONE("clone", true),

    STAMP("stamp", true),

<<<<<<< HEAD
    CONVERT("convert"),
    
    CALL("call"),
=======
    CREATE("create", true),
>>>>>>> 6b18176c

    CALL("call", true),

    ITERATE("iterate", false),

    NEXT("next", false),

    UNDEFINED("$undefined", true);

    private String name;
    private boolean isExternal;

    BLangBuiltInMethod(String name, boolean isExternal) {
        this.name = name;
        this.isExternal = isExternal;
    }

    public String getName() {
        return name;
    }

    public boolean isExternal() {
        return isExternal;
    }

    @Override
    public String toString() {
        return name;
    }

    public static BLangBuiltInMethod getFromString(String name) {
        for (BLangBuiltInMethod function : BLangBuiltInMethod.values()) {
            if (function.name.equals(name)) {
                return function;
            }
        }
        return BLangBuiltInMethod.UNDEFINED;
    }
}<|MERGE_RESOLUTION|>--- conflicted
+++ resolved
@@ -46,14 +46,8 @@
 
     STAMP("stamp", true),
 
-<<<<<<< HEAD
-    CONVERT("convert"),
+    CONVERT("convert", true),
     
-    CALL("call"),
-=======
-    CREATE("create", true),
->>>>>>> 6b18176c
-
     CALL("call", true),
 
     ITERATE("iterate", false),
