/*
 *  Copyright (c) 2018, WSO2 Inc. (http://www.wso2.org) All Rights Reserved.
 *
 *  WSO2 Inc. licenses this file to you under the Apache License,
 *  Version 2.0 (the "License"); you may not use this file except
 *  in compliance with the License.
 *  You may obtain a copy of the License at
 *
 *    http://www.apache.org/licenses/LICENSE-2.0
 *
 *  Unless required by applicable law or agreed to in writing,
 *  software distributed under the License is distributed on an
 *  "AS IS" BASIS, WITHOUT WARRANTIES OR CONDITIONS OF ANY
 *  KIND, either express or implied.  See the License for the
 *  specific language governing permissions and limitations
 *  under the License.
 */
package org.wso2.ballerinalang.compiler.bir;

import org.ballerinalang.model.TreeBuilder;
import org.ballerinalang.model.elements.Flag;
import org.ballerinalang.model.tree.NodeKind;
import org.ballerinalang.model.tree.OperatorKind;
import org.wso2.ballerinalang.compiler.bir.model.BIRInstruction;
import org.wso2.ballerinalang.compiler.bir.model.BIRNode;
import org.wso2.ballerinalang.compiler.bir.model.BIRNode.BIRAnnotation;
import org.wso2.ballerinalang.compiler.bir.model.BIRNode.BIRBasicBlock;
import org.wso2.ballerinalang.compiler.bir.model.BIRNode.BIRConstant;
import org.wso2.ballerinalang.compiler.bir.model.BIRNode.BIRFunction;
import org.wso2.ballerinalang.compiler.bir.model.BIRNode.BIRFunctionParameter;
import org.wso2.ballerinalang.compiler.bir.model.BIRNode.BIRGlobalVariableDcl;
import org.wso2.ballerinalang.compiler.bir.model.BIRNode.BIRPackage;
import org.wso2.ballerinalang.compiler.bir.model.BIRNode.BIRParameter;
import org.wso2.ballerinalang.compiler.bir.model.BIRNode.BIRTypeDefinition;
import org.wso2.ballerinalang.compiler.bir.model.BIRNode.BIRVariableDcl;
import org.wso2.ballerinalang.compiler.bir.model.BIRNode.ConstValue;
import org.wso2.ballerinalang.compiler.bir.model.BIRNode.TaintTable;
import org.wso2.ballerinalang.compiler.bir.model.BIRNonTerminator;
import org.wso2.ballerinalang.compiler.bir.model.BIRNonTerminator.BinaryOp;
import org.wso2.ballerinalang.compiler.bir.model.BIRNonTerminator.FieldAccess;
import org.wso2.ballerinalang.compiler.bir.model.BIRNonTerminator.Move;
import org.wso2.ballerinalang.compiler.bir.model.BIRNonTerminator.UnaryOP;
import org.wso2.ballerinalang.compiler.bir.model.BIROperand;
import org.wso2.ballerinalang.compiler.bir.model.BIRTerminator;
import org.wso2.ballerinalang.compiler.bir.model.InstructionKind;
import org.wso2.ballerinalang.compiler.bir.model.VarKind;
import org.wso2.ballerinalang.compiler.bir.model.VarScope;
import org.wso2.ballerinalang.compiler.bir.model.Visibility;
import org.wso2.ballerinalang.compiler.bir.writer.BIRBinaryWriter;
import org.wso2.ballerinalang.compiler.semantics.model.SymbolTable;
import org.wso2.ballerinalang.compiler.semantics.model.symbols.BAnnotationSymbol;
import org.wso2.ballerinalang.compiler.semantics.model.symbols.BConstantSymbol;
import org.wso2.ballerinalang.compiler.semantics.model.symbols.BInvokableSymbol;
import org.wso2.ballerinalang.compiler.semantics.model.symbols.BObjectTypeSymbol;
import org.wso2.ballerinalang.compiler.semantics.model.symbols.BRecordTypeSymbol;
import org.wso2.ballerinalang.compiler.semantics.model.symbols.BSymbol;
import org.wso2.ballerinalang.compiler.semantics.model.symbols.BTypeSymbol;
import org.wso2.ballerinalang.compiler.semantics.model.symbols.BVarSymbol;
import org.wso2.ballerinalang.compiler.semantics.model.symbols.BXMLNSSymbol;
import org.wso2.ballerinalang.compiler.semantics.model.symbols.SymTag;
import org.wso2.ballerinalang.compiler.semantics.model.symbols.Symbols;
import org.wso2.ballerinalang.compiler.semantics.model.symbols.TaintRecord;
import org.wso2.ballerinalang.compiler.semantics.model.types.BArrayType;
import org.wso2.ballerinalang.compiler.semantics.model.types.BInvokableType;
import org.wso2.ballerinalang.compiler.semantics.model.types.BType;
import org.wso2.ballerinalang.compiler.semantics.model.types.BUnionType;
import org.wso2.ballerinalang.compiler.tree.BLangAnnotation;
import org.wso2.ballerinalang.compiler.tree.BLangFunction;
import org.wso2.ballerinalang.compiler.tree.BLangIdentifier;
import org.wso2.ballerinalang.compiler.tree.BLangImportPackage;
import org.wso2.ballerinalang.compiler.tree.BLangNodeVisitor;
import org.wso2.ballerinalang.compiler.tree.BLangPackage;
import org.wso2.ballerinalang.compiler.tree.BLangSimpleVariable;
import org.wso2.ballerinalang.compiler.tree.BLangTypeDefinition;
import org.wso2.ballerinalang.compiler.tree.BLangVariable;
import org.wso2.ballerinalang.compiler.tree.BLangXMLNS;
import org.wso2.ballerinalang.compiler.tree.BLangXMLNS.BLangLocalXMLNS;
import org.wso2.ballerinalang.compiler.tree.BLangXMLNS.BLangPackageXMLNS;
import org.wso2.ballerinalang.compiler.tree.expressions.BLangBinaryExpr;
import org.wso2.ballerinalang.compiler.tree.expressions.BLangConstant;
import org.wso2.ballerinalang.compiler.tree.expressions.BLangErrorConstructorExpr;
import org.wso2.ballerinalang.compiler.tree.expressions.BLangExpression;
import org.wso2.ballerinalang.compiler.tree.expressions.BLangFieldBasedAccess.BLangStructFunctionVarRef;
import org.wso2.ballerinalang.compiler.tree.expressions.BLangGroupExpr;
import org.wso2.ballerinalang.compiler.tree.expressions.BLangIndexBasedAccess;
import org.wso2.ballerinalang.compiler.tree.expressions.BLangIndexBasedAccess.BLangArrayAccessExpr;
import org.wso2.ballerinalang.compiler.tree.expressions.BLangIndexBasedAccess.BLangJSONAccessExpr;
import org.wso2.ballerinalang.compiler.tree.expressions.BLangIndexBasedAccess.BLangMapAccessExpr;
import org.wso2.ballerinalang.compiler.tree.expressions.BLangIndexBasedAccess.BLangStructFieldAccessExpr;
import org.wso2.ballerinalang.compiler.tree.expressions.BLangIndexBasedAccess.BLangXMLAccessExpr;
import org.wso2.ballerinalang.compiler.tree.expressions.BLangInvocation;
import org.wso2.ballerinalang.compiler.tree.expressions.BLangIsAssignableExpr;
import org.wso2.ballerinalang.compiler.tree.expressions.BLangIsLikeExpr;
import org.wso2.ballerinalang.compiler.tree.expressions.BLangLambdaFunction;
import org.wso2.ballerinalang.compiler.tree.expressions.BLangListConstructorExpr.BLangArrayLiteral;
import org.wso2.ballerinalang.compiler.tree.expressions.BLangListConstructorExpr.BLangJSONArrayLiteral;
import org.wso2.ballerinalang.compiler.tree.expressions.BLangListConstructorExpr.BLangTupleLiteral;
import org.wso2.ballerinalang.compiler.tree.expressions.BLangLiteral;
import org.wso2.ballerinalang.compiler.tree.expressions.BLangRecordLiteral;
import org.wso2.ballerinalang.compiler.tree.expressions.BLangRecordLiteral.BLangJSONLiteral;
import org.wso2.ballerinalang.compiler.tree.expressions.BLangRecordLiteral.BLangMapLiteral;
import org.wso2.ballerinalang.compiler.tree.expressions.BLangRecordLiteral.BLangRecordKey;
import org.wso2.ballerinalang.compiler.tree.expressions.BLangRecordLiteral.BLangRecordKeyValue;
import org.wso2.ballerinalang.compiler.tree.expressions.BLangRecordLiteral.BLangStreamLiteral;
import org.wso2.ballerinalang.compiler.tree.expressions.BLangRecordLiteral.BLangStructLiteral;
import org.wso2.ballerinalang.compiler.tree.expressions.BLangSimpleVarRef;
import org.wso2.ballerinalang.compiler.tree.expressions.BLangSimpleVarRef.BLangConstRef;
import org.wso2.ballerinalang.compiler.tree.expressions.BLangSimpleVarRef.BLangFunctionVarRef;
import org.wso2.ballerinalang.compiler.tree.expressions.BLangSimpleVarRef.BLangLocalVarRef;
import org.wso2.ballerinalang.compiler.tree.expressions.BLangSimpleVarRef.BLangPackageVarRef;
import org.wso2.ballerinalang.compiler.tree.expressions.BLangStatementExpression;
import org.wso2.ballerinalang.compiler.tree.expressions.BLangTableLiteral;
import org.wso2.ballerinalang.compiler.tree.expressions.BLangTrapExpr;
import org.wso2.ballerinalang.compiler.tree.expressions.BLangTypeConversionExpr;
import org.wso2.ballerinalang.compiler.tree.expressions.BLangTypeInit;
import org.wso2.ballerinalang.compiler.tree.expressions.BLangTypeTestExpr;
import org.wso2.ballerinalang.compiler.tree.expressions.BLangTypedescExpr;
import org.wso2.ballerinalang.compiler.tree.expressions.BLangUnaryExpr;
import org.wso2.ballerinalang.compiler.tree.expressions.BLangWaitExpr;
import org.wso2.ballerinalang.compiler.tree.expressions.BLangWaitForAllExpr;
import org.wso2.ballerinalang.compiler.tree.expressions.BLangWorkerFlushExpr;
import org.wso2.ballerinalang.compiler.tree.expressions.BLangWorkerReceive;
import org.wso2.ballerinalang.compiler.tree.expressions.BLangWorkerSyncSendExpr;
import org.wso2.ballerinalang.compiler.tree.expressions.BLangXMLAttribute;
import org.wso2.ballerinalang.compiler.tree.expressions.BLangXMLAttributeAccess;
import org.wso2.ballerinalang.compiler.tree.expressions.BLangXMLCommentLiteral;
import org.wso2.ballerinalang.compiler.tree.expressions.BLangXMLElementLiteral;
import org.wso2.ballerinalang.compiler.tree.expressions.BLangXMLProcInsLiteral;
import org.wso2.ballerinalang.compiler.tree.expressions.BLangXMLQName;
import org.wso2.ballerinalang.compiler.tree.expressions.BLangXMLQuotedString;
import org.wso2.ballerinalang.compiler.tree.expressions.BLangXMLTextLiteral;
import org.wso2.ballerinalang.compiler.tree.statements.BLangAssignment;
import org.wso2.ballerinalang.compiler.tree.statements.BLangBlockStmt;
import org.wso2.ballerinalang.compiler.tree.statements.BLangBreak;
import org.wso2.ballerinalang.compiler.tree.statements.BLangContinue;
import org.wso2.ballerinalang.compiler.tree.statements.BLangExpressionStmt;
import org.wso2.ballerinalang.compiler.tree.statements.BLangForkJoin;
import org.wso2.ballerinalang.compiler.tree.statements.BLangIf;
import org.wso2.ballerinalang.compiler.tree.statements.BLangLock;
import org.wso2.ballerinalang.compiler.tree.statements.BLangPanic;
import org.wso2.ballerinalang.compiler.tree.statements.BLangReturn;
import org.wso2.ballerinalang.compiler.tree.statements.BLangSimpleVariableDef;
import org.wso2.ballerinalang.compiler.tree.statements.BLangStatement;
import org.wso2.ballerinalang.compiler.tree.statements.BLangWhile;
import org.wso2.ballerinalang.compiler.tree.statements.BLangWorkerSend;
import org.wso2.ballerinalang.compiler.tree.statements.BLangXMLNSStatement;
import org.wso2.ballerinalang.compiler.util.BArrayState;
import org.wso2.ballerinalang.compiler.util.CompilerContext;
import org.wso2.ballerinalang.compiler.util.CompilerUtils;
import org.wso2.ballerinalang.compiler.util.FieldKind;
import org.wso2.ballerinalang.compiler.util.Name;
import org.wso2.ballerinalang.compiler.util.Names;
import org.wso2.ballerinalang.compiler.util.TypeTags;
import org.wso2.ballerinalang.compiler.util.diagnotic.DiagnosticPos;
import org.wso2.ballerinalang.programfile.CompiledBinaryFile.BIRPackageFile;
import org.wso2.ballerinalang.util.Flags;

import java.util.ArrayList;
import java.util.Comparator;
import java.util.LinkedHashMap;
import java.util.List;
import java.util.Map;
import java.util.Set;
import java.util.TreeSet;
import java.util.function.Supplier;
import java.util.stream.Collectors;
import javax.xml.XMLConstants;

/**
 * Lower the AST to BIR.
 *
 * @since 0.980.0
 */
public class BIRGen extends BLangNodeVisitor {

    private static final CompilerContext.Key<BIRGen> BIR_GEN =
            new CompilerContext.Key<>();

    public static final String DEFAULT_WORKER_NAME = "default";
    private BIRGenEnv env;
    private Names names;
    private final SymbolTable symTable;

    // Required variables to generate code for assignment statements
    private boolean varAssignment = false;
    private Map<BTypeSymbol, BIRTypeDefinition> typeDefs = new LinkedHashMap<>();

    public static BIRGen getInstance(CompilerContext context) {
        BIRGen birGen = context.get(BIR_GEN);
        if (birGen == null) {
            birGen = new BIRGen(context);
        }

        return birGen;
    }

    private BIRGen(CompilerContext context) {
        context.put(BIR_GEN, this);

        this.names = Names.getInstance(context);
        this.symTable = SymbolTable.getInstance(context);
    }

    public BLangPackage genBIR(BLangPackage astPkg) {
        astPkg.accept(this);
        setEntryPoints(astPkg);
        return astPkg;
    }

    private void setEntryPoints(BLangPackage pkgNode) {
        BLangFunction mainFunc = getMainFunction(pkgNode);
        if (mainFunc != null) {
            pkgNode.symbol.entryPointExists = true;
        }

        if (pkgNode.services.size() != 0) {
            pkgNode.symbol.entryPointExists = true;
        }
    }

    private BLangFunction getMainFunction(BLangPackage pkgNode) {
        for (BLangFunction funcNode : pkgNode.functions) {
            if (CompilerUtils.isMainFunction(funcNode)) {
                return funcNode;
            }
        }
        return null;
    }

    // Nodes

    @Override
    public void visit(BLangPackage astPkg) {
        BIRPackage birPkg = new BIRPackage(astPkg.pos, astPkg.packageID.orgName,
                astPkg.packageID.name, astPkg.packageID.version, astPkg.packageID.sourceFileName);

        astPkg.symbol.bir = birPkg; //TODO try to remove this

        this.env = new BIRGenEnv(birPkg);
        // Lower function nodes in AST to bir function nodes.
        // TODO handle init, start, stop functions
        astPkg.imports.forEach(impPkg -> impPkg.accept(this));
        astPkg.typeDefinitions.forEach(astTypeDef -> astTypeDef.accept(this));
        astPkg.globalVars.forEach(astGlobalVar -> astGlobalVar.accept(this));
        astPkg.initFunction.accept(this);
        astPkg.startFunction.accept(this);
        astPkg.functions.forEach(astFunc -> astFunc.accept(this));
        astPkg.annotations.forEach(astAnn -> astAnn.accept(this));
        astPkg.constants.forEach(astConst -> astConst.accept(this));

        astPkg.symbol.birPackageFile = new BIRPackageFile(new BIRBinaryWriter(birPkg).serialize());
    }

    @Override
    public void visit(BLangTypeDefinition astTypeDefinition) {
        Visibility visibility = getVisibility(astTypeDefinition.symbol);

        BIRTypeDefinition typeDef = new BIRTypeDefinition(astTypeDefinition.pos,
                                                          astTypeDefinition.symbol.name,
                                                          visibility,
                                                          astTypeDefinition.typeNode.type,
                                                          new ArrayList<>());
        typeDefs.put(astTypeDefinition.symbol, typeDef);
        this.env.enclPkg.typeDefs.add(typeDef);
        typeDef.index = this.env.enclPkg.typeDefs.size() - 1;
    }

    @Override
    public void visit(BLangConstant astConstant) {
        BConstantSymbol constantSymbol = astConstant.symbol;
        Name constName = constantSymbol.name;
        Visibility visibility = getVisibility(constantSymbol);
        BType type = constantSymbol.type;
        BType valueType = constantSymbol.literalValueType;

        // Get the value of the constant.
        BLangExpression value = (BLangExpression) astConstant.value;
        ConstValue constantValue = getConstValue(value, valueType);

        // Create a new constant info object.
        BIRConstant birConstant = new BIRConstant(astConstant.pos, constName, visibility, type, constantValue);
        birConstant.constValue = constantValue;

        // Add the constant to the package.
        this.env.enclPkg.constants.add(birConstant);
    }

    private ConstValue getConstValue(BLangExpression value, BType valueType) {
        ConstValue constantValue = new ConstValue();
        if (value.getKind() == NodeKind.LITERAL || value.getKind() == NodeKind.NUMERIC_LITERAL) {
            // Create a new constant value object.
            constantValue.literalValue = ((BLangLiteral) value).value;
            constantValue.valueType = valueType;
        } else {
            // TODO fix
        }
        return constantValue;
    }

    @Override
    public void visit(BLangImportPackage impPkg) {
        this.env.enclPkg.importModules.add(new BIRNode.BIRImportModule(impPkg.pos, impPkg.symbol.pkgID.orgName,
                impPkg.symbol.pkgID.name, impPkg.symbol.pkgID.version));
    }

    @Override
    public void visit(BLangFunction astFunc) {
        Visibility visibility = getVisibility(astFunc.symbol);
        BInvokableType type = astFunc.symbol.getType();

        boolean isTypeAttachedFunction = astFunc.flagSet.contains(Flag.ATTACHED) &&
                !typeDefs.containsKey(astFunc.receiver.type.tsymbol);

        Name workerName = names.fromIdNode(astFunc.defaultWorkerName);

        BIRFunction birFunc;

        TaintTable taintTable = populateTaintTable(astFunc.symbol.taintTable);

        if (isTypeAttachedFunction) {
            Name funcName = names.fromString(astFunc.symbol.name.value);
            birFunc = new BIRFunction(astFunc.pos, funcName, visibility, type, astFunc.receiver.type, workerName,
                    astFunc.sendsToThis.size(), taintTable);
        } else {
            Name funcName = getFuncName(astFunc.symbol);
            birFunc = new BIRFunction(astFunc.pos, funcName, visibility, type,
                    astFunc.receiver != null ? astFunc.receiver.type : null, workerName,
                    astFunc.sendsToThis.size(), taintTable);
        }

        //create channelDetails array
        int i = 0;
        for (String channelName: astFunc.sendsToThis) {
            birFunc.workerChannels[i] = new BIRNode.ChannelDetails(channelName, astFunc.defaultWorkerName.value
                    .equals(DEFAULT_WORKER_NAME), isWorkerSend(channelName, astFunc.defaultWorkerName.value));
            i++;
        }

        birFunc.isDeclaration = Symbols.isNative(astFunc.symbol);
        birFunc.isInterface = astFunc.interfaceFunction;
        birFunc.isRemote = Symbols.isFlagOn(astFunc.symbol.flags, Flags.REMOTE);
        birFunc.argsCount = astFunc.requiredParams.size() + astFunc.defaultableParams.size()
                + (astFunc.restParam != null ? 1 : 0) + astFunc.paramClosureMap.size();
        if (astFunc.flagSet.contains(Flag.ATTACHED) && typeDefs.containsKey(astFunc.receiver.type.tsymbol)) {
            typeDefs.get(astFunc.receiver.type.tsymbol).attachedFuncs.add(birFunc);
        } else {
            this.env.enclPkg.functions.add(birFunc);
        }

        this.env.enclFunc = birFunc;

        // TODO: Return variable with NIL type should be written to BIR
        // Special %0 location for storing return values
        birFunc.returnVariable = new BIRVariableDcl(astFunc.pos, astFunc.symbol.retType,
                this.env.nextLocalVarId(names), VarScope.FUNCTION, VarKind.RETURN);

        //add closure vars
        astFunc.paramClosureMap.forEach((k, v) -> addRequiredParam(birFunc, v, astFunc.pos));

        // Create variable declaration for function params
        astFunc.requiredParams.forEach(requiredParam -> addParam(birFunc, requiredParam, true));
        astFunc.defaultableParams.forEach(defaultableParam -> addParam(birFunc, defaultableParam.var, false));
        if (astFunc.restParam != null) {
            addRestParam(birFunc, astFunc.restParam);
        }

        if (birFunc.isInterface || birFunc.isDeclaration) {
            this.env.clear();
            return;
        }

        // Create the entry basic block
        BIRBasicBlock entryBB = new BIRBasicBlock(this.env.nextBBId(names));
        this.env.enclBasicBlocks = birFunc.basicBlocks;
        birFunc.basicBlocks.add(entryBB);
        this.env.enclBB = entryBB;

        astFunc.body.accept(this);
        birFunc.basicBlocks.add(this.env.returnBB);

        // Due to the current algorithm, some basic blocks will not contain any instructions or a terminator.
        // These basic blocks will be remove by the optimizer, but for now just add a return terminator
        BIRBasicBlock enclBB = this.env.enclBB;
        if (enclBB.instructions.size() == 0 && enclBB.terminator == null && this.env.returnBB != null) {
            enclBB.terminator = new BIRTerminator.GOTO(null, this.env.returnBB);
        }

        this.env.clear();

        // Rearrange basic block ids.
        birFunc.parameters.values().forEach(basicBlocks -> basicBlocks.forEach(bb -> bb.id = this.env.nextBBId(names)));
        birFunc.basicBlocks.forEach(bb -> bb.id = this.env.nextBBId(names));
        // Rearrange error entries.
        birFunc.errorTable.sort(Comparator.comparingInt(o -> Integer.parseInt(o.trapBB.id.value.replace("bb", ""))));
        this.env.clear();
    }

    private TaintTable populateTaintTable(Map<Integer, TaintRecord> taintRecords) {
        TaintTable taintTable = new TaintTable();
        if (taintRecords == null) {
            return taintTable;
        }
        int rowCount = 0;
        for (Integer paramIndex : taintRecords.keySet()) {
            TaintRecord taintRecord = taintRecords.get(paramIndex);
            boolean added = addTaintTableEntry(taintTable, paramIndex, taintRecord);
            if (added) {
                // Number of columns required is: One column per parameter and one column for return tainted status.
                taintTable.columnCount = taintRecord.parameterTaintedStatusList.size() + 1;
                rowCount++;
            }
        }
        taintTable.rowCount = rowCount;
        return taintTable;
    }

    private boolean addTaintTableEntry(TaintTable taintTable, int index,
                                       TaintRecord taintRecord) {
        // Add to attribute info only if the current record has tainted status of return, but not taint errors.
        // It is not useful to preserve the propagated taint errors, since user will not be able to correct the compiled
        // code and will not need to know internals of the already compiled code.
        if (taintRecord.taintError == null || taintRecord.taintError.isEmpty()) {
            List<Byte> storedTaintTableValue = new ArrayList<>();
            storedTaintTableValue.add(taintRecord.returnTaintedStatus.getByteValue());
            storedTaintTableValue.addAll(taintRecord.parameterTaintedStatusList.stream().map(taintedStatus ->
                    taintedStatus.getByteValue()).collect(Collectors.toList()));
            taintTable.taintTable.put(index, storedTaintTableValue);
            return true;
        }
        return false;
    }

    @Override
    public void visit(BLangAnnotation astAnnotation) {
        BAnnotationSymbol annSymbol = (BAnnotationSymbol) astAnnotation.symbol;

        Visibility visibility = getVisibility(astAnnotation.symbol);
        //TODO is it good to send nill type? fix
        BIRAnnotation birAnn = new BIRAnnotation(astAnnotation.pos, annSymbol.name, visibility, annSymbol.attachPoints,
                annSymbol.attachedType == null ? symTable.noType : annSymbol.attachedType.type);

        this.env.enclPkg.annotations.add(birAnn);
    }


    private boolean isWorkerSend(String chnlName, String workerName) {
        return chnlName.startsWith(workerName) && chnlName.split(workerName)[1].startsWith("->");
    }

    @Override
    public void visit(BLangLambdaFunction lambdaExpr) {
        //fpload instruction
        BIRVariableDcl tempVarLambda = new BIRVariableDcl(lambdaExpr.type,
                this.env.nextLocalVarId(names), VarScope.FUNCTION, VarKind.TEMP);
        this.env.enclFunc.localVars.add(tempVarLambda);
        BIROperand lhsOp = new BIROperand(tempVarLambda);
        Name funcName = getFuncName(lambdaExpr.function.symbol);

        List<BIRVariableDcl> params = new ArrayList<>();

        lambdaExpr.function.requiredParams.forEach(param -> {
            BIRVariableDcl birVarDcl = new BIRVariableDcl(param.pos, param.symbol.type,
                    this.env.nextLambdaVarId(names), VarScope.FUNCTION, VarKind.ARG);
            params.add(birVarDcl);
        });

        lambdaExpr.function.defaultableParams.forEach(param -> {
            BIRVariableDcl birVarDcl = new BIRVariableDcl(param.pos, param.var.symbol.type,
                    this.env.nextLambdaVarId(names), VarScope.FUNCTION, VarKind.ARG);
            params.add(birVarDcl);
        });
        BLangSimpleVariable restParam = lambdaExpr.function.restParam;
        if (restParam != null) {
            BIRVariableDcl birVarDcl = new BIRVariableDcl(restParam.pos, restParam.symbol.type,
                    this.env.nextLambdaVarId(names), VarScope.FUNCTION, VarKind.ARG);
            params.add(birVarDcl);
        }

        emit(new BIRNonTerminator.FPLoad(lambdaExpr.pos, lambdaExpr.function.symbol.pkgID, funcName, lhsOp, params,
                getClosureMapOperands(lambdaExpr)));
        this.env.targetOperand = lhsOp;
    }

    private List<BIROperand> getClosureMapOperands(BLangLambdaFunction lambdaExpr) {
        List<BIROperand> closureMaps = new ArrayList<>();

        lambdaExpr.function.paramClosureMap.forEach((k, v) -> {
            BVarSymbol symbol = lambdaExpr.enclMapSymbols.get(k);
            if (symbol == null) {
                symbol = lambdaExpr.paramMapSymbolsOfEnclInvokable.get(k);
            }
            BIROperand varRef = new BIROperand(this.env.symbolVarMap.get(symbol));
            closureMaps.add(varRef);
        });

        return closureMaps;
    }

    private Name getFuncName(BInvokableSymbol symbol) {
        if (symbol.receiverSymbol == null) {
            return symbol.name;
        }

        int offset = symbol.receiverSymbol.type.tsymbol.name.value.length() + 1;
        String attachedFuncName = symbol.name.value;
        return names.fromString(attachedFuncName.substring(offset, attachedFuncName.length()));
    }

    private void addParam(BIRFunction birFunc, BLangVariable functionParam, boolean required) {
        BIRFunctionParameter birVarDcl = new BIRFunctionParameter(functionParam.pos, functionParam.symbol.type,
                this.env.nextLocalVarId(names), VarScope.FUNCTION, VarKind.ARG, functionParam.expr != null);

        List<BIRBasicBlock> bbsOfDefaultValueExpr = new ArrayList<>();
        if (functionParam.expr != null) {
            // Parameter has a default value expression.
            BIRBasicBlock defaultExprBB = new BIRBasicBlock(this.env.nextBBId(names));
            bbsOfDefaultValueExpr.add(defaultExprBB);
            this.env.enclBB = defaultExprBB;
            this.env.enclBasicBlocks = bbsOfDefaultValueExpr;
            functionParam.expr.accept(this);

            // Create a variable reference for the function param and emit move instruction.
            BIROperand varRef = new BIROperand(birVarDcl);
            emit(new Move(birFunc.pos, this.env.targetOperand, varRef));

            this.env.enclBB.terminator = new BIRTerminator.Return(birFunc.pos);
        }
        BIRParameter parameter = new BIRParameter(functionParam.pos, functionParam.symbol.name);
        if (required) {
            birFunc.requiredParams.add(parameter);
        } else {
            birFunc.defaultParams.add(parameter);
        }

        birFunc.parameters.put(birVarDcl, bbsOfDefaultValueExpr);

        // We maintain a mapping from variable symbol to the bir_variable declaration.
        // This is required to pull the correct bir_variable declaration for variable references.
        this.env.symbolVarMap.put(functionParam.symbol, birVarDcl);
    }

    private void addRestParam(BIRFunction birFunc, BLangVariable requiredParam) {
        BIRFunctionParameter birVarDcl = new BIRFunctionParameter(requiredParam.pos, requiredParam.symbol.type,
                this.env.nextLocalVarId(names), VarScope.FUNCTION, VarKind.ARG, false);
        birFunc.parameters.put(birVarDcl, new ArrayList<>());

        birFunc.restParam = new BIRParameter(requiredParam.pos, requiredParam.symbol.name);

        // We maintain a mapping from variable symbol to the bir_variable declaration.
        // This is required to pull the correct bir_variable declaration for variable references.
        this.env.symbolVarMap.put(requiredParam.symbol, birVarDcl);
    }

    private void addRequiredParam(BIRFunction birFunc, BVarSymbol paramSymbol, DiagnosticPos pos) {
        BIRFunctionParameter birVarDcl = new BIRFunctionParameter(pos, paramSymbol.type,
                this.env.nextLocalVarId(names), VarScope.FUNCTION, VarKind.ARG, false);
        birFunc.parameters.put(birVarDcl, new ArrayList<>());

        BIRParameter parameter = new BIRParameter(pos, paramSymbol.name);
        birFunc.requiredParams.add(parameter);

        // We maintain a mapping from variable symbol to the bir_variable declaration.
        // This is required to pull the correct bir_variable declaration for variable references.
        this.env.symbolVarMap.put(paramSymbol, birVarDcl);
    }

    // Statements

    @Override
    public void visit(BLangBlockStmt astBlockStmt) {
        for (BLangStatement astStmt : astBlockStmt.stmts) {
            astStmt.accept(this);
        }
    }

    @Override
    public void visit(BLangSimpleVariableDef astVarDefStmt) {
        BIRVariableDcl birVarDcl = new BIRVariableDcl(astVarDefStmt.pos, astVarDefStmt.var.symbol.type,
                this.env.nextLocalVarId(names), VarScope.FUNCTION, VarKind.LOCAL);
        this.env.enclFunc.localVars.add(birVarDcl);

        // We maintain a mapping from variable symbol to the bir_variable declaration.
        // This is required to pull the correct bir_variable declaration for variable references.
        this.env.symbolVarMap.put(astVarDefStmt.var.symbol, birVarDcl);

        if (astVarDefStmt.var.expr == null) {
            return;
        }

        // Visit the rhs expression.
        astVarDefStmt.var.expr.accept(this);

        // Create a variable reference and
        BIROperand varRef = new BIROperand(birVarDcl);
        emit(new Move(astVarDefStmt.pos, this.env.targetOperand, varRef));
    }

    @Override
    public void visit(BLangSimpleVariable varNode) {
        Visibility visibility = getVisibility(varNode.symbol);

        BIRGlobalVariableDcl birVarDcl = new BIRGlobalVariableDcl(varNode.pos, visibility, varNode.symbol.type,
                this.env.nextGlobalVarId(names), VarScope.GLOBAL, VarKind.GLOBAL);
        this.env.enclPkg.globalVars.add(birVarDcl);

        this.env.globalVarMap.put(varNode.symbol, birVarDcl);
    }

    @Override
    public void visit(BLangAssignment astAssignStmt) {
        astAssignStmt.expr.accept(this);

        this.varAssignment = true;
        astAssignStmt.varRef.accept(this);
        this.varAssignment = false;
    }

    @Override
    public void visit(BLangExpressionStmt exprStmtNode) {
        //        this.acceptNode(exprStmtNode.expr);
        exprStmtNode.expr.accept(this);
    }

    @Override
    public void visit(BLangInvocation invocationExpr) {
        createCall(invocationExpr, false);
    }

    @Override
    public void visit(BLangStatementExpression statementExpression) {
        statementExpression.stmt.accept(this);
        statementExpression.expr.accept(this);
    }

    @Override
    public void visit(BLangInvocation.BLangAttachedFunctionInvocation invocationExpr) {
        createCall(invocationExpr, true);
    }

    @Override
    public void visit(BLangInvocation.BFunctionPointerInvocation invocation) {
        invocation.functionPointerInvocation = true;
        createCall(invocation, false);
    }

    public void visit(BLangForkJoin forkJoin) {
        forkJoin.workers.forEach(worker -> worker.accept(this));
    }

    public void visit(BLangWorkerReceive workerReceive) {
        BIRBasicBlock thenBB = new BIRBasicBlock(this.env.nextBBId(names));
        String channel = workerReceive.workerIdentifier.value + "->" + env.enclFunc.workerName.value;

        BIRVariableDcl tempVarDcl = new BIRVariableDcl(workerReceive.type, this.env.nextLocalVarId(names),
                VarScope.FUNCTION, VarKind.TEMP);
        this.env.enclFunc.localVars.add(tempVarDcl);
        BIROperand lhsOp = new BIROperand(tempVarDcl);
        this.env.targetOperand = lhsOp;

        boolean isOnSameStrand = DEFAULT_WORKER_NAME.equals(this.env.enclFunc.workerName.value);

        this.env.enclBB.terminator = new BIRTerminator.WorkerReceive(workerReceive.pos,
                names.fromString(channel), lhsOp, isOnSameStrand, thenBB);

        this.env.enclBasicBlocks.add(thenBB);
        this.env.enclBB = thenBB;
    }

    public void visit(BLangWorkerSend workerSend) {
        BIRBasicBlock thenBB = new BIRBasicBlock(this.env.nextBBId(names));
        this.env.enclBasicBlocks.add(thenBB);
        workerSend.expr.accept(this);

        String channelName = this.env.enclFunc.workerName.value + "->" + workerSend.workerIdentifier.value;
        boolean isOnSameStrand = DEFAULT_WORKER_NAME.equals(this.env.enclFunc.workerName.value);

        this.env.enclBB.terminator = new BIRTerminator.WorkerSend(workerSend.pos, names.fromString(channelName),
                this.env.targetOperand, isOnSameStrand, false, null, thenBB);

        this.env.enclBB = thenBB;
    }

    public void visit(BLangWorkerSyncSendExpr syncSend) {
        BIRBasicBlock thenBB = new BIRBasicBlock(this.env.nextBBId(names));
        syncSend.expr.accept(this);
        BIROperand dataOp = this.env.targetOperand;

        BIRVariableDcl tempVarDcl = new BIRVariableDcl(syncSend.type, this.env.nextLocalVarId(names),
                VarScope.FUNCTION, VarKind.TEMP);
        this.env.enclFunc.localVars.add(tempVarDcl);
        BIROperand lhsOp = new BIROperand(tempVarDcl);
        this.env.targetOperand = lhsOp;

        String channelName = this.env.enclFunc.workerName.value + "->" + syncSend.workerIdentifier.value;
        boolean isOnSameStrand = DEFAULT_WORKER_NAME.equals(this.env.enclFunc.workerName.value);

        this.env.enclBB.terminator = new BIRTerminator.WorkerSend(syncSend.pos, names.fromString(channelName),
                dataOp, isOnSameStrand, true, lhsOp, thenBB);

        this.env.enclBasicBlocks.add(thenBB);
        this.env.enclBB = thenBB;
    }

    public void visit(BLangWorkerFlushExpr flushExpr) {
        BIRBasicBlock thenBB = new BIRBasicBlock(this.env.nextBBId(names));

        //create channelDetails array
        BIRNode.ChannelDetails[] channels = new BIRNode.ChannelDetails[flushExpr.workerIdentifierList.size()];
        int i = 0;
        for (BLangIdentifier workerIdentifier : flushExpr.workerIdentifierList) {
            String channelName = this.env.enclFunc.workerName.value + "->" + workerIdentifier.value;
            boolean isOnSameStrand = DEFAULT_WORKER_NAME.equals(this.env.enclFunc.workerName.value);
            channels[i] = new BIRNode.ChannelDetails(channelName, isOnSameStrand, true);
            i++;
        }

        BIRVariableDcl tempVarDcl = new BIRVariableDcl(flushExpr.type, this.env.nextLocalVarId(names),
                VarScope.FUNCTION, VarKind.TEMP);
        this.env.enclFunc.localVars.add(tempVarDcl);
        BIROperand lhsOp = new BIROperand(tempVarDcl);
        this.env.targetOperand = lhsOp;

        this.env.enclBB.terminator = new BIRTerminator.Flush(flushExpr.pos, channels, lhsOp, thenBB);
        this.env.enclBasicBlocks.add(thenBB);
        this.env.enclBB = thenBB;
    }

    private void createWait(BLangWaitExpr waitExpr) {

        BIRBasicBlock thenBB = new BIRBasicBlock(this.env.nextBBId(names));
        // This only supports wait for single future and alternate wait
        List<BIROperand> exprList = new ArrayList<>();

        waitExpr.exprList.forEach(expr -> {
            expr.accept(this);
            exprList.add(this.env.targetOperand);
        });

        BIRVariableDcl tempVarDcl = new BIRVariableDcl(waitExpr.type, this.env.nextLocalVarId(names),
                VarScope.FUNCTION, VarKind.TEMP);
        this.env.enclFunc.localVars.add(tempVarDcl);
        BIROperand lhsOp = new BIROperand(tempVarDcl);
        this.env.targetOperand = lhsOp;

        this.env.enclBB.terminator = new BIRTerminator.Wait(waitExpr.pos, exprList, lhsOp, thenBB);

        this.env.enclBasicBlocks.add(thenBB);
        this.env.enclBB = thenBB;
    }

    private void createCall(BLangInvocation invocationExpr, boolean isVirtual) {
        // Lets create a block the jump after successful function return
        BIRBasicBlock thenBB = new BIRBasicBlock(this.env.nextBBId(names));
        this.env.enclBasicBlocks.add(thenBB);

        List<BLangExpression> requiredArgs = invocationExpr.requiredArgs;
        List<BLangExpression> restArgs = invocationExpr.restArgs;
        List<BIROperand> args = new ArrayList<>();

        for (BLangExpression requiredArg : requiredArgs) {
            requiredArg.accept(this);
            args.add(this.env.targetOperand);
        }

        for (BLangExpression namedArg : invocationExpr.namedArgs) {
            if (!namedArg.ignoreExpression) {
                namedArg.accept(this);
                args.add(this.env.targetOperand);
            } else {
                BIRVariableDcl birVariableDcl =
                        new BIRVariableDcl(namedArg.type, new Name("_"), VarScope.FUNCTION, VarKind.ARG);
                birVariableDcl.ignoreVariable = true;
                args.add(new BIROperand(birVariableDcl));
            }
        }

        // seems like restArgs.size() is always 1 or 0, but lets iterate just in case
        for (BLangExpression arg : restArgs) {
            arg.accept(this);
            args.add(this.env.targetOperand);
        }

        BIROperand fp = null;
        if (invocationExpr.functionPointerInvocation) {
            invocationExpr.expr.accept(this);
            fp = this.env.targetOperand;
        }

        BIROperand lhsOp = null;
        if (invocationExpr.type.tag != TypeTags.NIL) {
            // Create a temporary variable to store the return operation result.
            BIRVariableDcl tempVarDcl = new BIRVariableDcl(invocationExpr.type, this.env.nextLocalVarId(names),
                    VarScope.FUNCTION, VarKind.TEMP);
            this.env.enclFunc.localVars.add(tempVarDcl);
            lhsOp = new BIROperand(tempVarDcl);
            this.env.targetOperand = lhsOp;
        } else {
            BIRVariableDcl tempVarDcl = new BIRVariableDcl(symTable.nilType,
                    this.env.nextLocalVarId(names), VarScope.FUNCTION, VarKind.TEMP);
            this.env.enclFunc.localVars.add(tempVarDcl);
            BIROperand toVarRef = new BIROperand(tempVarDcl);
            emit(new BIRNonTerminator.ConstantLoad(null,
                    null, symTable.nilType, toVarRef));
            this.env.targetOperand = toVarRef;
        }

        // TODO: make vCall a new instruction to avoid package id in vCall
        if (invocationExpr.functionPointerInvocation) {
            this.env.enclBB.terminator = new BIRTerminator.FPCall(invocationExpr.pos, InstructionKind.FP_CALL,
                    fp, args, lhsOp, invocationExpr.async, thenBB);
        } else if (invocationExpr.async) {
            this.env.enclBB.terminator = new BIRTerminator.AsyncCall(invocationExpr.pos, InstructionKind.ASYNC_CALL,
                    isVirtual, invocationExpr.symbol.pkgID, getFuncName((BInvokableSymbol) invocationExpr.symbol),
                    args, lhsOp, thenBB);
        } else {
            this.env.enclBB.terminator = new BIRTerminator.Call(invocationExpr.pos, InstructionKind.CALL, isVirtual,
                    invocationExpr.symbol.pkgID, getFuncName((BInvokableSymbol) invocationExpr.symbol), args, lhsOp,
                    thenBB);
        }

        this.env.enclBB = thenBB;
    }

    @Override
    public void visit(BLangReturn astReturnStmt) {
        astReturnStmt.expr.accept(this);
        BIROperand retVarRef = new BIROperand(this.env.enclFunc.returnVariable);
        emit(new Move(astReturnStmt.pos, this.env.targetOperand, retVarRef));

        // Check whether this function already has a returnBB.
        // A given function can have only one BB that has a return instruction.
        if (this.env.returnBB == null) {
            // If not create one
            BIRBasicBlock returnBB = new BIRBasicBlock(this.env.nextBBId(names));
            returnBB.terminator = new BIRTerminator.Return(astReturnStmt.pos);
            this.env.returnBB = returnBB;
        }
        if (this.env.enclBB.terminator == null) {
            this.env.enclBB.terminator = new BIRTerminator.GOTO(astReturnStmt.pos, this.env.returnBB);
        }
    }

    @Override
    public void visit(BLangPanic panicNode) {
        panicNode.expr.accept(this);
        // Some functions will only have panic but we need to add return for them to make current algorithm work.
        if (this.env.returnBB == null) {
            BIRBasicBlock returnBB = new BIRBasicBlock(this.env.nextBBId(names));
            returnBB.terminator = new BIRTerminator.Return(panicNode.pos);
            this.env.returnBB = returnBB;
        }
        this.env.enclBB.terminator = new BIRTerminator.Panic(panicNode.pos, this.env.targetOperand);
    }

    @Override
    public void visit(BLangIf astIfStmt) {
        astIfStmt.expr.accept(this);
        BIROperand ifExprResult = this.env.targetOperand;

        // Create the basic block for the if-then block.
        BIRBasicBlock thenBB = new BIRBasicBlock(this.env.nextBBId(names));
        this.env.enclBasicBlocks.add(thenBB);

        // This basic block will contain statement that comes right after this 'if' statement.
        BIRBasicBlock nextBB = new BIRBasicBlock(this.env.nextBBId(names));

        // Add the branch instruction to the current basic block.
        // This is the end of the current basic block.
        BIRTerminator.Branch branchIns = new BIRTerminator.Branch(astIfStmt.pos, ifExprResult, thenBB, null);
        this.env.enclBB.terminator = branchIns;

        // Visit the then-block
        this.env.enclBB = thenBB;
        astIfStmt.body.accept(this);

        // If a terminator statement has not been set for the then-block then just add it.
        if (this.env.enclBB.terminator == null) {
            this.env.enclBB.terminator = new BIRTerminator.GOTO(null, nextBB);
        }

        // Check whether there exists an else-if or an else block.
        if (astIfStmt.elseStmt != null) {
            // Create a basic block for the else block.
            BIRBasicBlock elseBB = new BIRBasicBlock(this.env.nextBBId(names));
            this.env.enclBasicBlocks.add(elseBB);
            branchIns.falseBB = elseBB;

            // Visit the else block. This could be an else-if block or an else block.
            this.env.enclBB = elseBB;
            astIfStmt.elseStmt.accept(this);

            // If a terminator statement has not been set for the else-block then just add it.
            if (this.env.enclBB.terminator == null) {
                this.env.enclBB.terminator = new BIRTerminator.GOTO(null, nextBB);
            }

        } else {
            branchIns.falseBB = nextBB;
        }

        // Set the elseBB as the basic block for the rest of statements followed by this if.
        this.env.enclBasicBlocks.add(nextBB);
        this.env.enclBB = nextBB;
    }

    @Override
    public void visit(BLangWhile astWhileStmt) {
        // Create a basic block for the while expression.
        BIRBasicBlock whileExprBB = new BIRBasicBlock(this.env.nextBBId(names));
        this.env.enclBasicBlocks.add(whileExprBB);

        // Insert a GOTO instruction as the terminal instruction into current basic block.
        this.env.enclBB.terminator = new BIRTerminator.GOTO(astWhileStmt.pos, whileExprBB);

        // Visit condition expression
        this.env.enclBB = whileExprBB;
        astWhileStmt.expr.accept(this);
        BIROperand whileExprResult = this.env.targetOperand;

        // Create the basic block for the while-body block.
        BIRBasicBlock whileBodyBB = new BIRBasicBlock(this.env.nextBBId(names));
        this.env.enclBasicBlocks.add(whileBodyBB);

        // Create the basic block for the statements that comes after the while statement.
        BIRBasicBlock whileEndBB = new BIRBasicBlock(this.env.nextBBId(names));

        // Add the branch instruction to the while expression basic block.
        this.env.enclBB.terminator =
                new BIRTerminator.Branch(astWhileStmt.pos, whileExprResult, whileBodyBB, whileEndBB);

        // Visit while body
        this.env.enclBB = whileBodyBB;
        this.env.enclLoopBB = whileExprBB;
        this.env.enclLoopEndBB = whileEndBB;
        astWhileStmt.body.accept(this);
        if (this.env.enclBB.terminator == null) {
            this.env.enclBB.terminator = new BIRTerminator.GOTO(null, whileExprBB);
        }

        this.env.enclBasicBlocks.add(whileEndBB);
        this.env.enclBB = whileEndBB;
    }


    // Expressions

    @Override
    public void visit(BLangLiteral astLiteralExpr) {
        BIRVariableDcl tempVarDcl = new BIRVariableDcl(astLiteralExpr.type,
                this.env.nextLocalVarId(names), VarScope.FUNCTION, VarKind.TEMP);
        this.env.enclFunc.localVars.add(tempVarDcl);
        BIROperand toVarRef = new BIROperand(tempVarDcl);
        emit(new BIRNonTerminator.ConstantLoad(astLiteralExpr.pos,
                astLiteralExpr.value, astLiteralExpr.type, toVarRef));
        this.env.targetOperand = toVarRef;
    }

    @Override
    public void visit(BLangMapLiteral astMapLiteralExpr) {
        generateMappingLiteral(astMapLiteralExpr);
    }

    @Override
    public void visit(BLangJSONLiteral jsonLiteral) {
        generateMappingLiteral(jsonLiteral);
    }

    @Override
    public void visit(BLangTypeConversionExpr astTypeConversionExpr) {
        BIRVariableDcl tempVarDcl = new BIRVariableDcl(astTypeConversionExpr.type,
                this.env.nextLocalVarId(names), VarScope.FUNCTION, VarKind.TEMP);
        this.env.enclFunc.localVars.add(tempVarDcl);
        BIROperand toVarRef = new BIROperand(tempVarDcl);

        astTypeConversionExpr.expr.accept(this);
        BIROperand rhsOp = this.env.targetOperand;

        emit(new BIRNonTerminator.TypeCast(astTypeConversionExpr.pos, toVarRef, rhsOp));
        this.env.targetOperand = toVarRef;
    }

    @Override
    public void visit(BLangStructLiteral astStructLiteralExpr) {
        BIRVariableDcl tempVarDcl = new BIRVariableDcl(astStructLiteralExpr.type,
                this.env.nextLocalVarId(names), VarScope.FUNCTION, VarKind.TEMP);
        this.env.enclFunc.localVars.add(tempVarDcl);
        BIROperand toVarRef = new BIROperand(tempVarDcl);

        BIRNonTerminator.NewStructure instruction;

        BTypeSymbol structTypeSymbol = getRecordTypeSymbol(astStructLiteralExpr.type);
        if (isInSamePackage(structTypeSymbol, this.env.enclPkg)) {
            instruction = new BIRNonTerminator.NewStructure(astStructLiteralExpr.pos, astStructLiteralExpr.type,
                    toVarRef);
        } else {
            String recordName = ((BRecordTypeSymbol) astStructLiteralExpr.type.tsymbol).name.value;
            instruction = new BIRNonTerminator.NewStructure(astStructLiteralExpr.pos, structTypeSymbol.pkgID,
                    recordName, astStructLiteralExpr.type, toVarRef);
        }
        emit(instruction);

        this.env.targetOperand = toVarRef;

        // Invoke the struct initializer here.
        if (astStructLiteralExpr.initializer != null) {
            //TODO
        }

        // Generate code the struct literal.
        for (BLangRecordKeyValue keyValue : astStructLiteralExpr.keyValuePairs) {
            BLangRecordKey key = keyValue.key;
            key.expr.accept(this);
            BIROperand keyRegIndex = this.env.targetOperand;

            keyValue.valueExpr.accept(this);
            BIROperand valueRegIndex = this.env.targetOperand;

            emit(new FieldAccess(astStructLiteralExpr.pos,
                    InstructionKind.MAP_STORE, toVarRef, keyRegIndex, valueRegIndex));
        }
        this.env.targetOperand = toVarRef;
    }

    @Override
    public void visit(BLangTypeInit connectorInitExpr) {
        BIRVariableDcl tempVarDcl = new BIRVariableDcl(connectorInitExpr.type, this.env.nextLocalVarId(names),
                                                       VarScope.FUNCTION, VarKind.TEMP);
        this.env.enclFunc.localVars.add(tempVarDcl);
        BIROperand toVarRef = new BIROperand(tempVarDcl);

        BTypeSymbol objectTypeSymbol = getObjectTypeSymbol(connectorInitExpr.type);
        BIRNonTerminator.NewInstance instruction;
        if (isInSamePackage(objectTypeSymbol, this.env.enclPkg)) {
            BIRTypeDefinition def = typeDefs.get(objectTypeSymbol);
            instruction = new BIRNonTerminator.NewInstance(connectorInitExpr.pos, def, toVarRef);
        } else {
            String objectName = ((BObjectTypeSymbol) connectorInitExpr.type.tsymbol).name.value;
            instruction = new BIRNonTerminator.NewInstance(connectorInitExpr.pos, objectTypeSymbol.pkgID,
                                                           objectName, toVarRef);
        }
        emit(instruction);
        this.env.targetOperand = toVarRef;
    }

    private boolean isInSamePackage(BTypeSymbol objectTypeSymbol, BIRPackage enclPkg) {
        return objectTypeSymbol.pkgID.orgName.equals(enclPkg.org) &&
                objectTypeSymbol.pkgID.name.equals(enclPkg.name) &&
                objectTypeSymbol.pkgID.version.equals(enclPkg.version);
    }

    @Override
    public void visit(BLangSimpleVarRef.BLangFieldVarRef fieldVarRef) {
    }

    @Override
    public void visit(BLangTableLiteral tableLiteral) {
        generateTableLiteral(tableLiteral);
    }

    @Override
    public void visit(BLangStreamLiteral streamLiteral) {
        generateStreamLiteral(streamLiteral);
    }

    @Override
    public void visit(BLangArrayLiteral astArrayLiteralExpr) {
        generateArrayLiteral(astArrayLiteralExpr);
    }

    @Override
    public void visit(BLangTupleLiteral tupleLiteral) {
        generateGroupOrTupleLiteral(tupleLiteral);
    }

    @Override
    public void visit(BLangGroupExpr groupExpr) {
        generateGroupOrTupleLiteral(groupExpr);
    }

    @Override
    public void visit(BLangJSONArrayLiteral jsonArrayLiteralExpr) {
        generateArrayLiteral(jsonArrayLiteralExpr);
    }

    @Override
    public void visit(BLangMapAccessExpr astMapAccessExpr) {
        boolean variableStore = this.varAssignment;
        this.varAssignment = false;
        if (variableStore) {
            BIROperand rhsOp = this.env.targetOperand;

            astMapAccessExpr.expr.accept(this);
            BIROperand varRefRegIndex = this.env.targetOperand;

            astMapAccessExpr.indexExpr.accept(this);
            BIROperand keyRegIndex = this.env.targetOperand;

            emit(new BIRNonTerminator.FieldAccess(astMapAccessExpr.pos, InstructionKind.MAP_STORE, varRefRegIndex,
                    keyRegIndex, rhsOp));
        } else {
            BIRVariableDcl tempVarDcl = new BIRVariableDcl(astMapAccessExpr.type, this.env.nextLocalVarId(names),
                    VarScope.FUNCTION, VarKind.TEMP);
            this.env.enclFunc.localVars.add(tempVarDcl);
            BIROperand tempVarRef = new BIROperand(tempVarDcl);

            astMapAccessExpr.expr.accept(this);
            BIROperand varRefRegIndex = this.env.targetOperand;

            astMapAccessExpr.indexExpr.accept(this);
            BIROperand keyRegIndex = this.env.targetOperand;

            emit(new BIRNonTerminator.FieldAccess(astMapAccessExpr.pos, InstructionKind.MAP_LOAD, tempVarRef,
                    keyRegIndex, varRefRegIndex, astMapAccessExpr.except));
            this.env.targetOperand = tempVarRef;
        }
        this.varAssignment = variableStore;
    }

    @Override
    public void visit(BLangStructFieldAccessExpr astStructFieldAccessExpr) {
        generateMappingAccess(astStructFieldAccessExpr);
    }

    @Override
    public void visit(BLangJSONAccessExpr astJSONFieldAccessExpr) {
        if (astJSONFieldAccessExpr.indexExpr.type.tag == TypeTags.INT) {
            generateArrayAccess(astJSONFieldAccessExpr);
            return;
        }

        generateMappingAccess(astJSONFieldAccessExpr);
    }

    @Override
    public void visit(BLangArrayAccessExpr astArrayAccessExpr) {
        generateArrayAccess(astArrayAccessExpr);
    }

    @Override
    public void visit(BLangIndexBasedAccess.BLangTupleAccessExpr tupleAccessExpr) {
        generateArrayAccess(tupleAccessExpr);
    }

    @Override
<<<<<<< HEAD
=======
    public void visit(BLangBracedOrTupleExpr bracedOrTupleExpr) {
        // Emit create array instruction
        BIRVariableDcl tempVarDcl = new BIRVariableDcl(bracedOrTupleExpr.type,
                this.env.nextLocalVarId(names), VarScope.FUNCTION, VarKind.TEMP);
        this.env.enclFunc.localVars.add(tempVarDcl);
        BIROperand toVarRef = new BIROperand(tempVarDcl);

        long size = bracedOrTupleExpr.expressions.size();

        BLangLiteral literal = new BLangLiteral();
        literal.pos = bracedOrTupleExpr.pos;
        literal.value = size;
        literal.type = symTable.intType;
        literal.accept(this);
        BIROperand sizeOp = this.env.targetOperand;

        emit(new BIRNonTerminator.NewArray(bracedOrTupleExpr.pos, bracedOrTupleExpr.type, toVarRef, sizeOp));

        // Emit instructions populate initial array values;
        for (int i = 0; i < bracedOrTupleExpr.expressions.size(); i++) {
            BLangExpression argExpr = bracedOrTupleExpr.expressions.get(i);
            argExpr.accept(this);
            BIROperand exprIndex = this.env.targetOperand;

            BLangLiteral indexLiteral = new BLangLiteral();
            indexLiteral.pos = bracedOrTupleExpr.pos;
            indexLiteral.value = (long) i;
            indexLiteral.type = symTable.intType;
            indexLiteral.accept(this);
            BIROperand arrayIndex = this.env.targetOperand;

            emit(new BIRNonTerminator.FieldAccess(bracedOrTupleExpr.pos,
                    InstructionKind.ARRAY_STORE, toVarRef, arrayIndex, exprIndex));
        }
        this.env.targetOperand = toVarRef;
    }

    @Override
>>>>>>> e2287121
    public void visit(BLangIsLikeExpr isLikeExpr) {
        BIRVariableDcl tempVarDcl = new BIRVariableDcl(symTable.booleanType,
                this.env.nextLocalVarId(names), VarScope.FUNCTION, VarKind.TEMP);
        this.env.enclFunc.localVars.add(tempVarDcl);
        BIROperand toVarRef = new BIROperand(tempVarDcl);

        isLikeExpr.expr.accept(this);
        BIROperand exprIndex = this.env.targetOperand;

        emit(new BIRNonTerminator.IsLike(isLikeExpr.pos, isLikeExpr.typeNode.type, toVarRef, exprIndex));

        this.env.targetOperand = toVarRef;
    }

    @Override
    public void visit(BLangTypeTestExpr typeTestExpr) {
        BIRVariableDcl tempVarDcl = new BIRVariableDcl(symTable.booleanType,
                this.env.nextLocalVarId(names), VarScope.FUNCTION, VarKind.TEMP);
        this.env.enclFunc.localVars.add(tempVarDcl);
        BIROperand toVarRef = new BIROperand(tempVarDcl);

        typeTestExpr.expr.accept(this);
        BIROperand exprIndex = this.env.targetOperand;

        emit(new BIRNonTerminator.TypeTest(typeTestExpr.pos, typeTestExpr.typeNode.type, toVarRef, exprIndex));

        this.env.targetOperand = toVarRef;
    }

    @Override
    public void visit(BLangLocalVarRef astVarRefExpr) {
        boolean variableStore = this.varAssignment;
        this.varAssignment = false;
        BSymbol varSymbol = astVarRefExpr.symbol;

        if (variableStore) {
            if (astVarRefExpr.symbol.name != Names.IGNORE) {
                BIROperand varRef = new BIROperand(this.env.symbolVarMap.get(varSymbol));
                emit(new Move(astVarRefExpr.pos, this.env.targetOperand, varRef));
            }
        } else {
            BIRVariableDcl tempVarDcl = new BIRVariableDcl(varSymbol.type,
                    this.env.nextLocalVarId(names), VarScope.FUNCTION, VarKind.TEMP);
            this.env.enclFunc.localVars.add(tempVarDcl);
            BIROperand tempVarRef = new BIROperand(tempVarDcl);

            BIRVariableDcl varDecl;
            if (isSelfVar(varSymbol)) {
                varDecl = new BIRVariableDcl(varSymbol.type, varSymbol.name, VarScope.FUNCTION, VarKind.SELF);
            } else {
                varDecl = this.env.symbolVarMap.get(varSymbol);
            }
            BIROperand fromVarRef = new BIROperand(varDecl);

            emit(new Move(astVarRefExpr.pos, fromVarRef, tempVarRef));
            this.env.targetOperand = tempVarRef;
        }
        this.varAssignment = variableStore;
    }

    private boolean isSelfVar(BSymbol symbol) {
        return Names.SELF.equals(symbol.name);
    }

    @Override
    public void visit(BLangPackageVarRef astPackageVarRefExpr) {
        boolean variableStore = this.varAssignment;
        this.varAssignment = false;

        if (variableStore) {
            if (astPackageVarRefExpr.symbol.name != Names.IGNORE) {
                BIROperand varRef = new BIROperand(this.env.globalVarMap.get(astPackageVarRefExpr.symbol));
                emit(new Move(astPackageVarRefExpr.pos, this.env.targetOperand, varRef));
            }

        } else {
            BIRVariableDcl tempVarDcl = new BIRVariableDcl(astPackageVarRefExpr.type,
                    this.env.nextLocalVarId(names), VarScope.FUNCTION, VarKind.TEMP);
            this.env.enclFunc.localVars.add(tempVarDcl);
            BIROperand tempVarRef = new BIROperand(tempVarDcl);
            BIROperand fromVarRef = new BIROperand(this.env.globalVarMap.get(astPackageVarRefExpr.symbol));
            emit(new Move(astPackageVarRefExpr.pos, fromVarRef, tempVarRef));
            this.env.targetOperand = tempVarRef;
        }
        this.varAssignment = variableStore;
    }

    @Override
    public void visit(BLangBinaryExpr astBinaryExpr) {
        astBinaryExpr.lhsExpr.accept(this);
        BIROperand rhsOp1 = this.env.targetOperand;

        astBinaryExpr.rhsExpr.accept(this);
        BIROperand rhsOp2 = this.env.targetOperand;

        // Create a temporary variable to store the binary operation result.
        BIRVariableDcl tempVarDcl = new BIRVariableDcl(astBinaryExpr.type,
                this.env.nextLocalVarId(names), VarScope.FUNCTION, VarKind.TEMP);
        this.env.enclFunc.localVars.add(tempVarDcl);
        BIROperand lhsOp = new BIROperand(tempVarDcl);
        this.env.targetOperand = lhsOp;

        // Create binary instruction
        BinaryOp binaryIns = new BinaryOp(astBinaryExpr.pos, getBinaryInstructionKind(astBinaryExpr.opKind),
                astBinaryExpr.type, lhsOp, rhsOp1, rhsOp2);
        emit(binaryIns);
    }

    @Override
    public void visit(BLangUnaryExpr unaryExpr) {
        unaryExpr.expr.accept(this);
        BIROperand rhsOp = this.env.targetOperand;

        // Create a temporary variable to store the unary operation result.
        BIRVariableDcl tempVarDcl = new BIRVariableDcl(unaryExpr.type,
                this.env.nextLocalVarId(names), VarScope.FUNCTION, VarKind.TEMP);
        this.env.enclFunc.localVars.add(tempVarDcl);
        BIROperand lhsOp = new BIROperand(tempVarDcl);

        if (OperatorKind.ADD.equals(unaryExpr.operator) || OperatorKind.UNTAINT.equals(unaryExpr.operator)) {
            emit(new Move(unaryExpr.pos, rhsOp, lhsOp));
            this.env.targetOperand = lhsOp;
            return;
        }

        UnaryOP unaryIns = new UnaryOP(unaryExpr.pos, getUnaryInstructionKind(unaryExpr.operator), lhsOp, rhsOp);
        emit(unaryIns);
        this.env.targetOperand = lhsOp;
    }

    @Override
    public void visit(BLangErrorConstructorExpr errorExpr) {
        // Create a temporary variable to store the error.
        BIRVariableDcl tempVarError = new BIRVariableDcl(errorExpr.type,
                this.env.nextLocalVarId(names), VarScope.FUNCTION, VarKind.TEMP);
        this.env.enclFunc.localVars.add(tempVarError);
        BIROperand lhsOp = new BIROperand(tempVarError);
        // visit reason and detail expressions
        this.env.targetOperand = lhsOp;
        errorExpr.reasonExpr.accept(this);
        BIROperand reasonOp = this.env.targetOperand;
        errorExpr.detailsExpr.accept(this);
        BIROperand detailsOp = this.env.targetOperand;
        BIRNonTerminator.NewError newError = new BIRNonTerminator.NewError(errorExpr.pos, errorExpr.type, lhsOp,
                                                                           reasonOp, detailsOp);
        emit(newError);
        this.env.targetOperand = lhsOp;
    }

    @Override
    public void visit(BLangTrapExpr trapExpr) {
        // This will move instructions inside trap expression for a new basic block unless current block does not have 
        // any instructions or already in the current trap block.
        if (!this.env.enclBB.instructions.isEmpty() && this.env.trapBB != this.env.enclBB) {
            this.env.trapBB = new BIRBasicBlock(this.env.nextBBId(names));
            env.enclBasicBlocks.add(this.env.trapBB);
            this.env.enclBB.terminator = new BIRTerminator.GOTO(trapExpr.pos, this.env.trapBB);
            this.env.enclBB = this.env.trapBB;
        } else {
            this.env.trapBB = this.env.enclBB;
        }
        BIROperand targetOperand = this.env.targetOperand;
        trapExpr.expr.accept(this);
        if (trapExpr.expr.type.tag == TypeTags.NIL) {
            BIRVariableDcl tempVarDcl = new BIRVariableDcl(trapExpr.type, this.env.nextLocalVarId(names),
                                                           VarScope.FUNCTION, VarKind.TEMP);
            this.env.enclFunc.localVars.add(tempVarDcl);
            this.env.targetOperand = new BIROperand(tempVarDcl);
        }
        if (this.env.trapBB.terminator != null) {
            // Once trap expression is visited,  we need to back track all basic blocks which is covered by the trap 
            // and add error entry for each and every basic block.
            genIntermediateErrorEntries(this.env.trapBB);
        }
        if (!this.env.enclBB.instructions.isEmpty()) {
            // Create new block for instructions after trap.
            this.env.enclFunc.errorTable.add(new BIRNode.BIRErrorEntry(this.env.trapBB, this.env.targetOperand));
            this.env.trapBB = new BIRBasicBlock(this.env.nextBBId(names));
            env.enclBasicBlocks.add(this.env.trapBB);
            this.env.enclBB.terminator = new BIRTerminator.GOTO(trapExpr.pos, this.env.trapBB);
            this.env.enclBB = this.env.trapBB;
        }
    }

    @Override
    public void visit(BLangWaitExpr waitExpr) {
        createWait(waitExpr);
    }

    @Override
    public void visit(BLangWaitForAllExpr.BLangWaitLiteral waitLiteral) {
        BIRBasicBlock thenBB = new BIRBasicBlock(this.env.nextBBId(names));
        BIRVariableDcl tempVarDcl = new BIRVariableDcl(waitLiteral.type,
                this.env.nextLocalVarId(names), VarScope.FUNCTION, VarKind.TEMP);
        this.env.enclFunc.localVars.add(tempVarDcl);
        BIROperand toVarRef = new BIROperand(tempVarDcl);
        emit(new BIRNonTerminator.NewStructure(waitLiteral.pos, waitLiteral.type, toVarRef));
        this.env.targetOperand = toVarRef;

        List<String> keys = new ArrayList<>();
        List<BIROperand> valueExprs = new ArrayList<>();
        for (BLangWaitForAllExpr.BLangWaitKeyValue keyValue : waitLiteral.keyValuePairs) {
            keys.add(keyValue.key.value);
            BLangExpression expr = keyValue.valueExpr != null ? keyValue.valueExpr : keyValue.keyExpr;
            expr.accept(this);
            BIROperand valueRegIndex = this.env.targetOperand;
            valueExprs.add(valueRegIndex);
        }
        this.env.enclBB.terminator = new BIRTerminator.WaitAll(waitLiteral.pos, toVarRef, keys, valueExprs, thenBB);
        this.env.targetOperand = toVarRef;
        this.env.enclFunc.basicBlocks.add(thenBB);
        this.env.enclBB = thenBB;
    }

    @Override
    public void visit(BLangIsAssignableExpr assignableExpr) {
        BIRVariableDcl tempVarDcl = new BIRVariableDcl(symTable.booleanType, this.env.nextLocalVarId(names),
                VarScope.FUNCTION, VarKind.TEMP);
        this.env.enclFunc.localVars.add(tempVarDcl);
        BIROperand toVarRef = new BIROperand(tempVarDcl);

        assignableExpr.lhsExpr.accept(this);
        BIROperand exprIndex = this.env.targetOperand;

        emit(new BIRNonTerminator.TypeTest(assignableExpr.pos, assignableExpr.targetType, toVarRef, exprIndex));
        this.env.targetOperand = toVarRef;
    }

    @Override
    public void visit(BLangXMLQName xmlQName) {
        BIRVariableDcl tempVarDcl =
                new BIRVariableDcl(symTable.anyType, this.env.nextLocalVarId(names), VarScope.FUNCTION, VarKind.TEMP);
        this.env.enclFunc.localVars.add(tempVarDcl);
        BIROperand toVarRef = new BIROperand(tempVarDcl);

        // If the QName is use outside of XML, treat it as string.
        if (!xmlQName.isUsedInXML) {
            String qName = xmlQName.namespaceURI == null ? xmlQName.localname.value
                    : ("{" + xmlQName.namespaceURI + "}" + xmlQName.localname);
            generateStringLiteral(qName);
            return;
        }

        // Else, treat it as QName
        BIROperand nsURIIndex = generateStringLiteral(xmlQName.namespaceURI);
        BIROperand localnameIndex = generateStringLiteral(xmlQName.localname.value);
        BIROperand prefixIndex = generateStringLiteral(xmlQName.prefix.value);
        BIRNonTerminator.NewXMLQName newXMLQName =
                new BIRNonTerminator.NewXMLQName(xmlQName.pos, toVarRef, localnameIndex, nsURIIndex, prefixIndex);
        emit(newXMLQName);
        this.env.targetOperand = toVarRef;
    }

    @Override
    public void visit(BLangXMLElementLiteral xmlElementLiteral) {
        BIRVariableDcl tempVarDcl = new BIRVariableDcl(xmlElementLiteral.type, this.env.nextLocalVarId(names),
                VarScope.FUNCTION, VarKind.TEMP);
        this.env.enclFunc.localVars.add(tempVarDcl);
        BIROperand toVarRef = new BIROperand(tempVarDcl);

        // Visit in-line namespace declarations. These needs to be visited first before visiting the
        // attributes, start and end tag names of the element.
        xmlElementLiteral.inlineNamespaces.forEach(xmlns -> {
            xmlns.accept(this);
        });

        // Create start tag name
        BLangExpression startTagName = (BLangExpression) xmlElementLiteral.getStartTagName();
        startTagName.accept(this);
        BIROperand startTagNameIndex = this.env.targetOperand;

        // Create end tag name. If there is no end-tag name (self closing tag),
        // then consider start tag name as the end tag name too.
        BIROperand endTagNameIndex;
        BLangExpression endTagName = (BLangExpression) xmlElementLiteral.getEndTagName();
        if (endTagName == null) {
            endTagNameIndex = startTagNameIndex;
        } else {
            endTagName.accept(this);
            endTagNameIndex = this.env.targetOperand;
        }

        // Create default namespace uri
        BIROperand defaultNsURIVarRef = generateNamespaceRef(xmlElementLiteral.defaultNsSymbol, xmlElementLiteral.pos);

        // Create xml element
        BIRNonTerminator.NewXMLElement newXMLElement = new BIRNonTerminator.NewXMLElement(xmlElementLiteral.pos,
                toVarRef, startTagNameIndex, endTagNameIndex, defaultNsURIVarRef);
        emit(newXMLElement);

        // Populate the XML by adding namespace declarations, attributes and children
        populateXML(xmlElementLiteral, toVarRef);
        this.env.targetOperand = toVarRef;
    }

    @Override
    public void visit(BLangXMLAttribute attribute) {
        BIROperand xmlVarRef = this.env.targetOperand;

        attribute.name.accept(this);
        BIROperand attrNameOp = this.env.targetOperand;

        attribute.value.accept(this);
        BIROperand attrValueOp = this.env.targetOperand;
        emit(new BIRNonTerminator.FieldAccess(attribute.pos, InstructionKind.XML_ATTRIBUTE_STORE, xmlVarRef, attrNameOp,
                attrValueOp));
    }

    @Override
    public void visit(BLangXMLTextLiteral xmlTextLiteral) {
        BIRVariableDcl tempVarDcl = new BIRVariableDcl(xmlTextLiteral.type, this.env.nextLocalVarId(names),
                VarScope.FUNCTION, VarKind.TEMP);
        this.env.enclFunc.localVars.add(tempVarDcl);
        BIROperand toVarRef = new BIROperand(tempVarDcl);

        xmlTextLiteral.concatExpr.accept(this);
        BIROperand xmlTextIndex = this.env.targetOperand;

        BIRNonTerminator.NewXMLText newXMLElement =
                new BIRNonTerminator.NewXMLText(xmlTextLiteral.pos, toVarRef, xmlTextIndex);
        emit(newXMLElement);
        this.env.targetOperand = toVarRef;
    }

    @Override
    public void visit(BLangXMLCommentLiteral xmlCommentLiteral) {
        BIRVariableDcl tempVarDcl = new BIRVariableDcl(xmlCommentLiteral.type, this.env.nextLocalVarId(names),
                VarScope.FUNCTION, VarKind.TEMP);
        this.env.enclFunc.localVars.add(tempVarDcl);
        BIROperand toVarRef = new BIROperand(tempVarDcl);

        xmlCommentLiteral.concatExpr.accept(this);
        BIROperand xmlCommentIndex = this.env.targetOperand;

        BIRNonTerminator.NewXMLComment newXMLComment =
                new BIRNonTerminator.NewXMLComment(xmlCommentLiteral.pos, toVarRef, xmlCommentIndex);
        emit(newXMLComment);
        this.env.targetOperand = toVarRef;
    }

    @Override
    public void visit(BLangXMLProcInsLiteral xmlProcInsLiteral) {
        BIRVariableDcl tempVarDcl = new BIRVariableDcl(xmlProcInsLiteral.type, this.env.nextLocalVarId(names),
                VarScope.FUNCTION, VarKind.TEMP);
        this.env.enclFunc.localVars.add(tempVarDcl);
        BIROperand toVarRef = new BIROperand(tempVarDcl);

        xmlProcInsLiteral.dataConcatExpr.accept(this);
        BIROperand dataIndex = this.env.targetOperand;

        xmlProcInsLiteral.target.accept(this);
        BIROperand targetIndex = this.env.targetOperand;

        BIRNonTerminator.NewXMLProcIns newXMLProcIns =
                new BIRNonTerminator.NewXMLProcIns(xmlProcInsLiteral.pos, toVarRef, dataIndex, targetIndex);
        emit(newXMLProcIns);
        this.env.targetOperand = toVarRef;
    }

    @Override
    public void visit(BLangXMLQuotedString xmlQuotedString) {
        xmlQuotedString.concatExpr.accept(this);
    }

    @Override
    public void visit(BLangXMLNSStatement xmlnsStmtNode) {
        xmlnsStmtNode.xmlnsDecl.accept(this);
    }

    @Override
    public void visit(BLangXMLNS xmlnsNode) {
        // do nothing
    }

    @Override
    public void visit(BLangLocalXMLNS xmlnsNode) {
        generateXMLNamespace(xmlnsNode);
    }

    @Override
    public void visit(BLangPackageXMLNS xmlnsNode) {
        generateXMLNamespace(xmlnsNode);
    }

    @Override
    public void visit(BLangXMLAccessExpr xmlAccessExpr) {
        generateMappingAccess(xmlAccessExpr);
    }

    @Override
    public void visit(BLangXMLAttributeAccess xmlAttributeAccessExpr) {
        if (xmlAttributeAccessExpr.indexExpr != null) {
            generateMappingAccess(xmlAttributeAccessExpr);
            return;
        }

        // This is getting xml attributes as a map. i.e.: x@
        // Model as a conversion where source type is xml, and target type is map<string>.
        BIRVariableDcl tempVarDcl = new BIRVariableDcl(symTable.mapStringType, this.env.nextLocalVarId(names),
                VarScope.FUNCTION, VarKind.TEMP);
        this.env.enclFunc.localVars.add(tempVarDcl);
        BIROperand toVarRef = new BIROperand(tempVarDcl);

        xmlAttributeAccessExpr.expr.accept(this);
        BIROperand xmlVarOp = this.env.targetOperand;
        emit(new BIRNonTerminator.TypeCast(xmlAttributeAccessExpr.pos, toVarRef, xmlVarOp));
        this.env.targetOperand = toVarRef;
    }

    @Override
    public void visit(BLangTypedescExpr accessExpr) {
        BIRVariableDcl tempVarDcl =
                new BIRVariableDcl(accessExpr.type, this.env.nextLocalVarId(names), VarScope.FUNCTION, VarKind.TEMP);
        this.env.enclFunc.localVars.add(tempVarDcl);
        BIROperand toVarRef = new BIROperand(tempVarDcl);
        emit(new BIRNonTerminator.NewTypeDesc(accessExpr.pos, toVarRef, accessExpr.resolvedType));
        this.env.targetOperand = toVarRef;
    }

    @Override
    public void visit(BLangSimpleVarRef.BLangTypeLoad typeLoad) {
        BIRVariableDcl tempVarDcl =
                new BIRVariableDcl(symTable.typeDesc, this.env.nextLocalVarId(names), VarScope.FUNCTION, VarKind
                        .TEMP);
        this.env.enclFunc.localVars.add(tempVarDcl);
        BIROperand toVarRef = new BIROperand(tempVarDcl);
        emit(new BIRNonTerminator.NewTypeDesc(typeLoad.pos, toVarRef, typeLoad.symbol.type));
        this.env.targetOperand = toVarRef;
    }

    @Override
    public void visit(BLangBreak breakStmt) {
        this.env.enclBB.terminator = new BIRTerminator.GOTO(breakStmt.pos, this.env.enclLoopEndBB);
    }

    @Override
    public void visit(BLangContinue continueStmt) {
        this.env.enclBB.terminator = new BIRTerminator.GOTO(continueStmt.pos, this.env.enclLoopBB);
    }

    @Override
    public void visit(BLangConstRef constRef) {
        boolean variableStore = this.varAssignment;
        this.varAssignment = false;
        if (variableStore) {
            throw new IllegalStateException("Constants cannot be updated");
        }

        BIRVariableDcl tempVarDcl =
                new BIRVariableDcl(constRef.type, this.env.nextLocalVarId(names), VarScope.FUNCTION, VarKind.TEMP);
        this.env.enclFunc.localVars.add(tempVarDcl);
        BIROperand tempVarRef = new BIROperand(tempVarDcl);
        BIROperand fromVarRef = new BIROperand(this.env.globalVarMap.get(constRef.symbol));
        emit(new Move(constRef.pos, fromVarRef, tempVarRef));
        this.env.targetOperand = tempVarRef;
        this.varAssignment = variableStore;
    }

    @Override
    public void visit(BLangFunctionVarRef fpVarRef) {
        generateFPVarRef(fpVarRef, (BInvokableSymbol) fpVarRef.symbol);
    }

    @Override
    public void visit(BLangStructFunctionVarRef structFpVarRef) {
        generateFPVarRef(structFpVarRef, (BInvokableSymbol) structFpVarRef.symbol);
    }


    public void visit(BLangLock lockNode) {
        BIRBasicBlock lockedBB = new BIRBasicBlock(this.env.nextBBId(names));
        this.env.enclBasicBlocks.add(lockedBB);

        Supplier<TreeSet<BIRGlobalVariableDcl>> supplier = () -> new TreeSet<>(Comparator.comparing(v -> v.name.value));
        Set<BIRGlobalVariableDcl> lockedOn = lockNode.lockVariables.stream()
                                                                   .map(e -> this.env.globalVarMap.get(e))
                                                                   .collect(Collectors.toCollection(supplier));
        this.env.enclBB.terminator = new BIRTerminator.Lock(null, lockedOn, lockedBB);
        this.env.enclBB = lockedBB;
        lockNode.body.accept(this);

        BIRBasicBlock unlockedBB = new BIRBasicBlock(this.env.nextBBId(names));
        this.env.enclBB.terminator = new BIRTerminator.Unlock(null, lockedOn, unlockedBB);
        this.env.enclBasicBlocks.add(unlockedBB);
        this.env.enclBB = unlockedBB;
    }

    // private methods

    private void genIntermediateErrorEntries(BIRBasicBlock thenBB) {
        if (thenBB != this.env.enclBB) {
            this.env.enclFunc.errorTable.add(new BIRNode.BIRErrorEntry(thenBB, this.env.targetOperand));
            if (thenBB.terminator.thenBB != null) {
                this.env.trapBB = thenBB.terminator.thenBB;
                genIntermediateErrorEntries(this.env.trapBB);
            }
        }
    }

    private Visibility getVisibility(BSymbol symbol) {
        if (Symbols.isPublic(symbol)) {
            return Visibility.PUBLIC;
        } else if (Symbols.isPrivate(symbol)) {
            return Visibility.PRIVATE;
        } else {
            return Visibility.PACKAGE_PRIVATE;
        }
    }

    private void emit(BIRInstruction instruction) {
        this.env.enclBB.instructions.add(instruction);
    }

    private InstructionKind getBinaryInstructionKind(OperatorKind opKind) {
        switch (opKind) {
            case ADD:
                return InstructionKind.ADD;
            case SUB:
                return InstructionKind.SUB;
            case MUL:
                return InstructionKind.MUL;
            case DIV:
                return InstructionKind.DIV;
            case MOD:
                return InstructionKind.MOD;
            case EQUAL:
                return InstructionKind.EQUAL;
            case NOT_EQUAL:
                return InstructionKind.NOT_EQUAL;
            case GREATER_THAN:
                return InstructionKind.GREATER_THAN;
            case GREATER_EQUAL:
                return InstructionKind.GREATER_EQUAL;
            case LESS_THAN:
                return InstructionKind.LESS_THAN;
            case LESS_EQUAL:
                return InstructionKind.LESS_EQUAL;
            case AND:
                return InstructionKind.AND;
            case OR:
                return InstructionKind.OR;
            case REF_EQUAL:
                return InstructionKind.REF_EQUAL;
            case REF_NOT_EQUAL:
                return InstructionKind.REF_NOT_EQUAL;
            case CLOSED_RANGE:
                return InstructionKind.CLOSED_RANGE;
            case HALF_OPEN_RANGE:
                return InstructionKind.HALF_OPEN_RANGE;
            case BITWISE_AND:
                return InstructionKind.BITWISE_AND;
            case BITWISE_OR:
                return InstructionKind.BITWISE_OR;
            case BITWISE_XOR:
                return InstructionKind.BITWISE_XOR;
            case BITWISE_LEFT_SHIFT:
                return InstructionKind.BITWISE_LEFT_SHIFT;
            case BITWISE_RIGHT_SHIFT:
                return InstructionKind.BITWISE_RIGHT_SHIFT;
            case BITWISE_UNSIGNED_RIGHT_SHIFT:
                return InstructionKind.BITWISE_UNSIGNED_RIGHT_SHIFT;
            default:
                throw new IllegalStateException("unsupported binary operation: " + opKind.value());
        }
    }

    private InstructionKind getUnaryInstructionKind(OperatorKind opKind) {
        switch (opKind) {
            case TYPEOF:
                return InstructionKind.TYPEOF;
            case NOT:
                return InstructionKind.NOT;
            case SUB:
                return InstructionKind.NEGATE;
            case ADD:
                return InstructionKind.MOVE;
            default:
                throw new IllegalStateException("unsupported unary operator: " + opKind.value());
        }
    }

    private void generateMappingLiteral(BLangRecordLiteral mappingLiteralExpr) {
        BIRVariableDcl tempVarDcl = new BIRVariableDcl(mappingLiteralExpr.type, this.env.nextLocalVarId(names),
                VarScope.FUNCTION, VarKind.TEMP);
        this.env.enclFunc.localVars.add(tempVarDcl);
        BIROperand toVarRef = new BIROperand(tempVarDcl);
        emit(new BIRNonTerminator.NewStructure(mappingLiteralExpr.pos, mappingLiteralExpr.type, toVarRef));
        this.env.targetOperand = toVarRef;

        // Handle Map init stuff
        for (BLangRecordKeyValue keyValue : mappingLiteralExpr.keyValuePairs) {
            BLangExpression keyExpr = keyValue.key.expr;
            keyExpr.accept(this);
            BIROperand keyRegIndex = this.env.targetOperand;

            BLangExpression valueExpr = keyValue.valueExpr;
            valueExpr.accept(this);
            BIROperand rhsOp = this.env.targetOperand;

            emit(new BIRNonTerminator.FieldAccess(mappingLiteralExpr.pos, InstructionKind.MAP_STORE, toVarRef,
                    keyRegIndex, rhsOp));
        }

        this.env.targetOperand = toVarRef;
    }

    private void generateArrayLiteral(BLangArrayLiteral astArrayLiteralExpr) {
        // Emit create array instruction
        BIRVariableDcl tempVarDcl = new BIRVariableDcl(astArrayLiteralExpr.type, this.env.nextLocalVarId(names),
                VarScope.FUNCTION, VarKind.TEMP);
        this.env.enclFunc.localVars.add(tempVarDcl);
        BIROperand toVarRef = new BIROperand(tempVarDcl);

        long size = astArrayLiteralExpr.type.tag == TypeTags.ARRAY &&
                ((BArrayType) astArrayLiteralExpr.type).state != BArrayState.UNSEALED
                        ? (long) ((BArrayType) astArrayLiteralExpr.type).size
                        : -1L;

        BLangLiteral literal = new BLangLiteral();
        literal.pos = astArrayLiteralExpr.pos;
        literal.value = size;
        literal.type = symTable.intType;
        literal.accept(this);
        BIROperand sizeOp = this.env.targetOperand;

        emit(new BIRNonTerminator.NewArray(astArrayLiteralExpr.pos, astArrayLiteralExpr.type, toVarRef, sizeOp));

        // Emit instructions populate initial array values;
        for (int i = 0; i < astArrayLiteralExpr.exprs.size(); i++) {
            BLangExpression argExpr = astArrayLiteralExpr.exprs.get(i);
            argExpr.accept(this);
            BIROperand exprIndex = this.env.targetOperand;

            BLangLiteral indexLiteral = new BLangLiteral();
            indexLiteral.pos = astArrayLiteralExpr.pos;
            indexLiteral.value = (long) i;
            indexLiteral.type = symTable.intType;
            indexLiteral.accept(this);
            BIROperand arrayIndex = this.env.targetOperand;

            emit(new BIRNonTerminator.FieldAccess(astArrayLiteralExpr.pos, InstructionKind.ARRAY_STORE, toVarRef,
                    arrayIndex, exprIndex));
        }
        this.env.targetOperand = toVarRef;
    }

    private void generateGroupOrTupleLiteral(BLangExpression expr) {
        List<BLangExpression> expressions = new ArrayList<>();
        if (expr.getKind() == NodeKind.GROUP_EXPR) {
            expressions.add(((BLangGroupExpr)expr).expression);
        } else {
            expressions.addAll(((BLangTupleLiteral)expr).exprs);
        }

        // Emit create array instruction
        BIRVariableDcl tempVarDcl = new BIRVariableDcl(expr.type,
                this.env.nextLocalVarId(names), VarScope.FUNCTION, VarKind.TEMP);
        this.env.enclFunc.localVars.add(tempVarDcl);
        BIROperand toVarRef = new BIROperand(tempVarDcl);

        long size = expressions.size();

        BLangLiteral literal = new BLangLiteral();
        literal.pos = expr.pos;
        literal.value = size;
        literal.type = symTable.intType;
        literal.accept(this);
        BIROperand sizeOp = this.env.targetOperand;

        emit(new BIRNonTerminator.NewArray(expr.pos, expr.type, toVarRef, sizeOp));

        // Emit instructions populate initial array values;
        for (int i = 0; i < expressions.size(); i++) {
            BLangExpression argExpr = expressions.get(i);
            argExpr.accept(this);
            BIROperand exprIndex = this.env.targetOperand;

            BLangLiteral indexLiteral = new BLangLiteral();
            indexLiteral.pos = expr.pos;
            indexLiteral.value = (long) i;
            indexLiteral.type = symTable.intType;
            indexLiteral.accept(this);
            BIROperand arrayIndex = this.env.targetOperand;

            emit(new FieldAccess(expr.pos, InstructionKind.ARRAY_STORE, toVarRef, arrayIndex, exprIndex));
        }
        this.env.targetOperand = toVarRef;
        this.env.targetOperandBB = env.enclBB;
    }

    private void generateTableLiteral(BLangTableLiteral tableLiteral) {
        BIRVariableDcl tempVarDcl = new BIRVariableDcl(tableLiteral.type, this.env.nextLocalVarId(names),
                                                       VarScope.FUNCTION, VarKind.TEMP);
        this.env.enclFunc.localVars.add(tempVarDcl);
        BIROperand toVarRef = new BIROperand(tempVarDcl);

        BLangArrayLiteral columnLiteral = new BLangArrayLiteral();
        columnLiteral.pos = tableLiteral.pos;
        columnLiteral.type = symTable.stringArrayType;
        columnLiteral.exprs = new ArrayList<>();
        tableLiteral.columns.forEach(col -> {
            BLangLiteral colLiteral = new BLangLiteral();
            colLiteral.pos = tableLiteral.pos;
            colLiteral.type = symTable.stringType;
            colLiteral.value = col.columnName;
            columnLiteral.exprs.add(colLiteral);
        });
        columnLiteral.accept(this);
        BIROperand columnsOp = this.env.targetOperand;

        BLangArrayLiteral dataLiteral = new BLangArrayLiteral();
        dataLiteral.pos = tableLiteral.pos;
        dataLiteral.type = symTable.anydataArrayType;
        dataLiteral.exprs = new ArrayList<>(tableLiteral.tableDataRows);
        dataLiteral.accept(this);
        BIROperand dataOp = this.env.targetOperand;

        tableLiteral.indexColumnsArrayLiteral.accept(this);
        BIROperand indexColOp = this.env.targetOperand;

        tableLiteral.keyColumnsArrayLiteral.accept(this);
        BIROperand keyColOp = this.env.targetOperand;

        emit(new BIRNonTerminator.NewTable(tableLiteral.pos, tableLiteral.type, toVarRef, columnsOp, dataOp,
                indexColOp, keyColOp));

        this.env.targetOperand = toVarRef;
    }

    private void generateStreamLiteral(BLangStreamLiteral streamLiteral) {
        BIRVariableDcl tempVarDcl = new BIRVariableDcl(streamLiteral.type, this.env.nextLocalVarId(names),
                                                       VarScope.FUNCTION, VarKind.TEMP);
        this.env.enclFunc.localVars.add(tempVarDcl);
        BIROperand toVarRef = new BIROperand(tempVarDcl);

        BLangLiteral nameLiteral = new BLangLiteral();
        nameLiteral.pos = streamLiteral.pos;
        nameLiteral.type = symTable.stringType;
        nameLiteral.value = streamLiteral.streamName;
        nameLiteral.accept(this);
        BIROperand columnsOp = this.env.targetOperand;

        emit(new BIRNonTerminator.NewStream(streamLiteral.pos, streamLiteral.type, toVarRef, columnsOp));

        this.env.targetOperand = toVarRef;
    }

    private void generateArrayAccess(BLangIndexBasedAccess astArrayAccessExpr) {
        boolean variableStore = this.varAssignment;
        this.varAssignment = false;

        if (variableStore) {
            BIROperand rhsOp = this.env.targetOperand;

            astArrayAccessExpr.expr.accept(this);
            BIROperand varRefRegIndex = this.env.targetOperand;

            astArrayAccessExpr.indexExpr.accept(this);
            BIROperand keyRegIndex = this.env.targetOperand;

            emit(new BIRNonTerminator.FieldAccess(astArrayAccessExpr.pos, InstructionKind.ARRAY_STORE, varRefRegIndex,
                    keyRegIndex, rhsOp));
        } else {
            BIRVariableDcl tempVarDcl = new BIRVariableDcl(astArrayAccessExpr.type, this.env.nextLocalVarId(names),
                    VarScope.FUNCTION, VarKind.TEMP);
            this.env.enclFunc.localVars.add(tempVarDcl);
            BIROperand tempVarRef = new BIROperand(tempVarDcl);

            astArrayAccessExpr.expr.accept(this);
            BIROperand varRefRegIndex = this.env.targetOperand;

            astArrayAccessExpr.indexExpr.accept(this);
            BIROperand keyRegIndex = this.env.targetOperand;

            emit(new BIRNonTerminator.FieldAccess(astArrayAccessExpr.pos, InstructionKind.ARRAY_LOAD, tempVarRef,
                    keyRegIndex, varRefRegIndex));
            this.env.targetOperand = tempVarRef;
        }

        this.varAssignment = variableStore;
    }

    private void generateMappingAccess(BLangIndexBasedAccess astIndexBasedAccessExpr) {
        boolean variableStore = this.varAssignment;
        this.varAssignment = false;
        InstructionKind insKind;
        if (variableStore) {
            BIROperand rhsOp = this.env.targetOperand;

            astIndexBasedAccessExpr.expr.accept(this);
            BIROperand varRefRegIndex = this.env.targetOperand;

            astIndexBasedAccessExpr.indexExpr.accept(this);
            BIROperand keyRegIndex = this.env.targetOperand;

            if (astIndexBasedAccessExpr.getKind() == NodeKind.XML_ATTRIBUTE_ACCESS_EXPR) {
                insKind = InstructionKind.XML_ATTRIBUTE_STORE;
                keyRegIndex = getQNameOP(astIndexBasedAccessExpr.indexExpr, keyRegIndex);
            } else if (astIndexBasedAccessExpr.expr.type.tag == TypeTags.OBJECT) {
                insKind = InstructionKind.OBJECT_STORE;
            } else {
                insKind = InstructionKind.MAP_STORE;
            }
            emit(new BIRNonTerminator.FieldAccess(astIndexBasedAccessExpr.pos, insKind, varRefRegIndex, keyRegIndex,
                    rhsOp));
        } else {
            BIRVariableDcl tempVarDcl = new BIRVariableDcl(astIndexBasedAccessExpr.type, this.env.nextLocalVarId(names),
                    VarScope.FUNCTION, VarKind.TEMP);
            this.env.enclFunc.localVars.add(tempVarDcl);
            BIROperand tempVarRef = new BIROperand(tempVarDcl);

            astIndexBasedAccessExpr.expr.accept(this);
            BIROperand varRefRegIndex = this.env.targetOperand;

            astIndexBasedAccessExpr.indexExpr.accept(this);
            BIROperand keyRegIndex = this.env.targetOperand;

            if (astIndexBasedAccessExpr.getKind() == NodeKind.XML_ATTRIBUTE_ACCESS_EXPR) {
                insKind = InstructionKind.XML_ATTRIBUTE_LOAD;
                keyRegIndex = getQNameOP(astIndexBasedAccessExpr.indexExpr, keyRegIndex);
            } else if (astIndexBasedAccessExpr.expr.type.tag == TypeTags.XML) {
                generateXMLAccess((BLangXMLAccessExpr) astIndexBasedAccessExpr, tempVarRef, varRefRegIndex,
                        keyRegIndex);
                this.varAssignment = variableStore;
                return;
            } else if (astIndexBasedAccessExpr.expr.type.tag == TypeTags.OBJECT) {
                insKind = InstructionKind.OBJECT_LOAD;
            } else {
                insKind = InstructionKind.MAP_LOAD;
            }
            emit(new BIRNonTerminator.FieldAccess(astIndexBasedAccessExpr.pos, insKind, tempVarRef, keyRegIndex,
                    varRefRegIndex));
            this.env.targetOperand = tempVarRef;
        }
        this.varAssignment = variableStore;
    }

    private BTypeSymbol getObjectTypeSymbol(BType type) {
        if (type.tag == TypeTags.UNION) {
            return ((BUnionType) type).getMemberTypes().stream()
                    .filter(t -> t.tag == TypeTags.OBJECT)
                    .findFirst()
                    .orElse(symTable.noType).tsymbol;
        }
        return type.tsymbol;
    }

    private BTypeSymbol getRecordTypeSymbol(BType type) {
        if (type.tag == TypeTags.UNION) {
            return ((BUnionType) type).getMemberTypes().stream()
                    .filter(t -> t.tag == TypeTags.RECORD)
                    .findFirst()
                    .orElse(symTable.noType).tsymbol;
        }
        return type.tsymbol;
    }

    private BIROperand generateStringLiteral(String value) {
        BLangLiteral prefixLiteral = (BLangLiteral) TreeBuilder.createLiteralExpression();
        prefixLiteral.value = value;

        if (value == null) {
            prefixLiteral.type = symTable.nilType;
        } else {
            prefixLiteral.type = symTable.stringType;
        }

        prefixLiteral.accept(this);
        return this.env.targetOperand;
    }

    private void generateXMLNamespace(BLangXMLNS xmlnsNode) {
        BIRVariableDcl birVarDcl = new BIRVariableDcl(xmlnsNode.pos, symTable.stringType,
                this.env.nextLocalVarId(names), VarScope.FUNCTION, VarKind.LOCAL);
        this.env.enclFunc.localVars.add(birVarDcl);
        this.env.symbolVarMap.put(xmlnsNode.symbol, birVarDcl);

        // Visit the namespace uri expression.
        xmlnsNode.namespaceURI.accept(this);

        // Create a variable reference and
        BIROperand varRef = new BIROperand(birVarDcl);
        emit(new Move(xmlnsNode.pos, this.env.targetOperand, varRef));
    }

    private BIROperand generateNamespaceRef(BXMLNSSymbol nsSymbol, DiagnosticPos pos) {
        if (nsSymbol == null) {
            return generateStringLiteral(null);
        }

        // global-level, object-level, record-level namespace declarations will not have 
        // any interpolated content. hence the namespace URI is statically known.
        int ownerTag = nsSymbol.owner.tag;
        if ((ownerTag & SymTag.PACKAGE) == SymTag.PACKAGE ||
                (ownerTag & SymTag.OBJECT) == SymTag.OBJECT ||
                (ownerTag & SymTag.RECORD) == SymTag.RECORD) {
            return generateStringLiteral(nsSymbol.namespaceURI);
        }

        BIRVariableDcl nsURIVarDcl = new BIRVariableDcl(symTable.stringType, this.env.nextLocalVarId(names),
                VarScope.FUNCTION, VarKind.TEMP);
        this.env.enclFunc.localVars.add(nsURIVarDcl);
        BIROperand nsURIVarRef = new BIROperand(nsURIVarDcl);

        BIRVariableDcl varDecl = this.env.symbolVarMap.get(nsSymbol);
        BIROperand fromVarRef = new BIROperand(varDecl);
        emit(new Move(pos, fromVarRef, nsURIVarRef));
        return nsURIVarRef;
    }

    private void populateXML(BLangXMLElementLiteral xmlElementLiteral, BIROperand toVarRef) {
        // Add namespaces decelerations visible to this element.
        xmlElementLiteral.namespacesInScope.forEach((name, symbol) -> {
            BLangXMLQName nsQName = new BLangXMLQName(name.getValue(), XMLConstants.XMLNS_ATTRIBUTE);
            nsQName.type = symTable.stringType;
            nsQName.accept(this);
            BIROperand nsQNameIndex = this.env.targetOperand;
            BIROperand nsURIIndex = generateNamespaceRef(symbol, xmlElementLiteral.pos);
            emit(new BIRNonTerminator.FieldAccess(xmlElementLiteral.pos, InstructionKind.XML_ATTRIBUTE_STORE, toVarRef,
                    nsQNameIndex, nsURIIndex));
        });

        // Add attributes
        xmlElementLiteral.attributes.forEach(attribute -> {
            this.env.targetOperand = toVarRef;
            attribute.accept(this);
        });

        // Add children
        xmlElementLiteral.modifiedChildren.forEach(child -> {
            child.accept(this);
            BIROperand childOp = this.env.targetOperand;
            emit(new BIRNonTerminator.XMLAccess(child.pos, InstructionKind.XML_SEQ_STORE, toVarRef, childOp));
        });
    }

    private BIROperand getQNameOP(BLangExpression qnameExpr, BIROperand keyRegIndex) {
        if (qnameExpr.getKind() == NodeKind.XML_QNAME) {
            return keyRegIndex;
        }

        BIRVariableDcl tempQNameVarDcl = new BIRVariableDcl(qnameExpr.type,
                this.env.nextLocalVarId(names), VarScope.FUNCTION, VarKind.TEMP);
        this.env.enclFunc.localVars.add(tempQNameVarDcl);
        BIROperand qnameVarRef = new BIROperand(tempQNameVarDcl);
        emit(new BIRNonTerminator.NewStringXMLQName(qnameExpr.pos, qnameVarRef, keyRegIndex));
        return qnameVarRef;
    }

    private void generateXMLAccess(BLangXMLAccessExpr xmlAccessExpr, BIROperand tempVarRef,
                                   BIROperand varRefRegIndex, BIROperand keyRegIndex) {
        this.env.targetOperand = tempVarRef;
        InstructionKind insKind;
        if (xmlAccessExpr.fieldType == FieldKind.ALL) {
            emit(new BIRNonTerminator.XMLAccess(xmlAccessExpr.pos, InstructionKind.XML_LOAD_ALL, tempVarRef,
                    varRefRegIndex));
            return;
        } else if (xmlAccessExpr.indexExpr.type.tag == TypeTags.STRING) {
            insKind = InstructionKind.XML_LOAD;
        } else {
            insKind = InstructionKind.XML_SEQ_LOAD;
        }

        emit(new BIRNonTerminator.FieldAccess(xmlAccessExpr.pos, insKind, tempVarRef, keyRegIndex, varRefRegIndex));
    }

    private void generateFPVarRef(BLangExpression fpVarRef, BInvokableSymbol funcSymbol) {
        // fpload instruction
        BIRVariableDcl tempVarLambda =
                new BIRVariableDcl(fpVarRef.type, this.env.nextLocalVarId(names), VarScope.FUNCTION, VarKind.TEMP);
        this.env.enclFunc.localVars.add(tempVarLambda);
        BIROperand lhsOp = new BIROperand(tempVarLambda);
        Name funcName = getFuncName(funcSymbol);

        List<BIRVariableDcl> params = new ArrayList<>();

        funcSymbol.params.forEach(param -> {
            BIRVariableDcl birVarDcl = new BIRVariableDcl(fpVarRef.pos, param.type, this.env.nextLambdaVarId(names),
                    VarScope.FUNCTION, VarKind.ARG);
            params.add(birVarDcl);
        });

        funcSymbol.defaultableParams.forEach(param -> {
            BIRVariableDcl birVarDcl = new BIRVariableDcl(fpVarRef.pos, param.type, this.env.nextLambdaVarId(names),
                    VarScope.FUNCTION, VarKind.ARG);
            params.add(birVarDcl);
        });

        BVarSymbol restParam = funcSymbol.restParam;
        if (restParam != null) {
            BIRVariableDcl birVarDcl = new BIRVariableDcl(fpVarRef.pos, restParam.type, this.env.nextLambdaVarId(names),
                    VarScope.FUNCTION, VarKind.ARG);
            params.add(birVarDcl);
        }

        emit(new BIRNonTerminator.FPLoad(fpVarRef.pos, funcSymbol.pkgID, funcName, lhsOp, params, new ArrayList<>()));
        this.env.targetOperand = lhsOp;
    }
}<|MERGE_RESOLUTION|>--- conflicted
+++ resolved
@@ -1142,47 +1142,6 @@
     }
 
     @Override
-<<<<<<< HEAD
-=======
-    public void visit(BLangBracedOrTupleExpr bracedOrTupleExpr) {
-        // Emit create array instruction
-        BIRVariableDcl tempVarDcl = new BIRVariableDcl(bracedOrTupleExpr.type,
-                this.env.nextLocalVarId(names), VarScope.FUNCTION, VarKind.TEMP);
-        this.env.enclFunc.localVars.add(tempVarDcl);
-        BIROperand toVarRef = new BIROperand(tempVarDcl);
-
-        long size = bracedOrTupleExpr.expressions.size();
-
-        BLangLiteral literal = new BLangLiteral();
-        literal.pos = bracedOrTupleExpr.pos;
-        literal.value = size;
-        literal.type = symTable.intType;
-        literal.accept(this);
-        BIROperand sizeOp = this.env.targetOperand;
-
-        emit(new BIRNonTerminator.NewArray(bracedOrTupleExpr.pos, bracedOrTupleExpr.type, toVarRef, sizeOp));
-
-        // Emit instructions populate initial array values;
-        for (int i = 0; i < bracedOrTupleExpr.expressions.size(); i++) {
-            BLangExpression argExpr = bracedOrTupleExpr.expressions.get(i);
-            argExpr.accept(this);
-            BIROperand exprIndex = this.env.targetOperand;
-
-            BLangLiteral indexLiteral = new BLangLiteral();
-            indexLiteral.pos = bracedOrTupleExpr.pos;
-            indexLiteral.value = (long) i;
-            indexLiteral.type = symTable.intType;
-            indexLiteral.accept(this);
-            BIROperand arrayIndex = this.env.targetOperand;
-
-            emit(new BIRNonTerminator.FieldAccess(bracedOrTupleExpr.pos,
-                    InstructionKind.ARRAY_STORE, toVarRef, arrayIndex, exprIndex));
-        }
-        this.env.targetOperand = toVarRef;
-    }
-
-    @Override
->>>>>>> e2287121
     public void visit(BLangIsLikeExpr isLikeExpr) {
         BIRVariableDcl tempVarDcl = new BIRVariableDcl(symTable.booleanType,
                 this.env.nextLocalVarId(names), VarScope.FUNCTION, VarKind.TEMP);
@@ -1870,7 +1829,6 @@
             emit(new FieldAccess(expr.pos, InstructionKind.ARRAY_STORE, toVarRef, arrayIndex, exprIndex));
         }
         this.env.targetOperand = toVarRef;
-        this.env.targetOperandBB = env.enclBB;
     }
 
     private void generateTableLiteral(BLangTableLiteral tableLiteral) {
