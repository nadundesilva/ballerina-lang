/*
 *  Copyright (c) 2018, WSO2 Inc. (http://www.wso2.org) All Rights Reserved.
 *
 *  WSO2 Inc. licenses this file to you under the Apache License,
 *  Version 2.0 (the "License"); you may not use this file except
 *  in compliance with the License.
 *  You may obtain a copy of the License at
 *
 *    http://www.apache.org/licenses/LICENSE-2.0
 *
 *  Unless required by applicable law or agreed to in writing,
 *  software distributed under the License is distributed on an
 *  "AS IS" BASIS, WITHOUT WARRANTIES OR CONDITIONS OF ANY
 *  KIND, either express or implied.  See the License for the
 *  specific language governing permissions and limitations
 *  under the License.
 */
package org.wso2.ballerinalang.compiler.bir;

import org.ballerinalang.model.TreeBuilder;
import org.ballerinalang.model.elements.Flag;
import org.ballerinalang.model.tree.NodeKind;
import org.ballerinalang.model.tree.OperatorKind;
import org.wso2.ballerinalang.compiler.bir.model.BIRInstruction;
import org.wso2.ballerinalang.compiler.bir.model.BIRNode;
import org.wso2.ballerinalang.compiler.bir.model.BIRNode.BIRBasicBlock;
import org.wso2.ballerinalang.compiler.bir.model.BIRNode.BIRFunction;
import org.wso2.ballerinalang.compiler.bir.model.BIRNode.BIRGlobalVariableDcl;
import org.wso2.ballerinalang.compiler.bir.model.BIRNode.BIRPackage;
import org.wso2.ballerinalang.compiler.bir.model.BIRNode.BIRTypeDefinition;
import org.wso2.ballerinalang.compiler.bir.model.BIRNode.BIRVariableDcl;
import org.wso2.ballerinalang.compiler.bir.model.BIRNonTerminator;
import org.wso2.ballerinalang.compiler.bir.model.BIRNonTerminator.BinaryOp;
import org.wso2.ballerinalang.compiler.bir.model.BIRNonTerminator.FieldAccess;
import org.wso2.ballerinalang.compiler.bir.model.BIRNonTerminator.Move;
import org.wso2.ballerinalang.compiler.bir.model.BIROperand;
import org.wso2.ballerinalang.compiler.bir.model.BIRTerminator;
import org.wso2.ballerinalang.compiler.bir.model.InstructionKind;
import org.wso2.ballerinalang.compiler.bir.model.VarKind;
import org.wso2.ballerinalang.compiler.bir.model.VarScope;
import org.wso2.ballerinalang.compiler.bir.model.Visibility;
import org.wso2.ballerinalang.compiler.semantics.model.SymbolTable;
import org.wso2.ballerinalang.compiler.semantics.model.symbols.BInvokableSymbol;
import org.wso2.ballerinalang.compiler.semantics.model.symbols.BSymbol;
import org.wso2.ballerinalang.compiler.semantics.model.symbols.BTypeSymbol;
import org.wso2.ballerinalang.compiler.semantics.model.symbols.BVarSymbol;
import org.wso2.ballerinalang.compiler.semantics.model.symbols.BXMLNSSymbol;
import org.wso2.ballerinalang.compiler.semantics.model.symbols.SymTag;
import org.wso2.ballerinalang.compiler.semantics.model.symbols.Symbols;
import org.wso2.ballerinalang.compiler.semantics.model.types.BArrayType;
import org.wso2.ballerinalang.compiler.semantics.model.types.BInvokableType;
import org.wso2.ballerinalang.compiler.semantics.model.types.BType;
import org.wso2.ballerinalang.compiler.semantics.model.types.BUnionType;
import org.wso2.ballerinalang.compiler.tree.BLangFunction;
import org.wso2.ballerinalang.compiler.tree.BLangImportPackage;
import org.wso2.ballerinalang.compiler.tree.BLangNodeVisitor;
import org.wso2.ballerinalang.compiler.tree.BLangPackage;
import org.wso2.ballerinalang.compiler.tree.BLangSimpleVariable;
import org.wso2.ballerinalang.compiler.tree.BLangTypeDefinition;
import org.wso2.ballerinalang.compiler.tree.BLangVariable;
import org.wso2.ballerinalang.compiler.tree.BLangXMLNS;
import org.wso2.ballerinalang.compiler.tree.BLangXMLNS.BLangLocalXMLNS;
import org.wso2.ballerinalang.compiler.tree.BLangXMLNS.BLangPackageXMLNS;
import org.wso2.ballerinalang.compiler.tree.expressions.BLangArrayLiteral;
import org.wso2.ballerinalang.compiler.tree.expressions.BLangArrayLiteral.BLangJSONArrayLiteral;
import org.wso2.ballerinalang.compiler.tree.expressions.BLangBinaryExpr;
import org.wso2.ballerinalang.compiler.tree.expressions.BLangBracedOrTupleExpr;
import org.wso2.ballerinalang.compiler.tree.expressions.BLangErrorConstructorExpr;
import org.wso2.ballerinalang.compiler.tree.expressions.BLangExpression;
import org.wso2.ballerinalang.compiler.tree.expressions.BLangIndexBasedAccess;
import org.wso2.ballerinalang.compiler.tree.expressions.BLangIndexBasedAccess.BLangArrayAccessExpr;
import org.wso2.ballerinalang.compiler.tree.expressions.BLangIndexBasedAccess.BLangJSONAccessExpr;
import org.wso2.ballerinalang.compiler.tree.expressions.BLangIndexBasedAccess.BLangMapAccessExpr;
import org.wso2.ballerinalang.compiler.tree.expressions.BLangIndexBasedAccess.BLangStructFieldAccessExpr;
import org.wso2.ballerinalang.compiler.tree.expressions.BLangIndexBasedAccess.BLangXMLAccessExpr;
import org.wso2.ballerinalang.compiler.tree.expressions.BLangInvocation;
import org.wso2.ballerinalang.compiler.tree.expressions.BLangIsAssignableExpr;
import org.wso2.ballerinalang.compiler.tree.expressions.BLangIsLikeExpr;
import org.wso2.ballerinalang.compiler.tree.expressions.BLangLambdaFunction;
import org.wso2.ballerinalang.compiler.tree.expressions.BLangLiteral;
import org.wso2.ballerinalang.compiler.tree.expressions.BLangRecordLiteral;
import org.wso2.ballerinalang.compiler.tree.expressions.BLangRecordLiteral.BLangJSONLiteral;
import org.wso2.ballerinalang.compiler.tree.expressions.BLangRecordLiteral.BLangMapLiteral;
import org.wso2.ballerinalang.compiler.tree.expressions.BLangRecordLiteral.BLangRecordKey;
import org.wso2.ballerinalang.compiler.tree.expressions.BLangRecordLiteral.BLangRecordKeyValue;
import org.wso2.ballerinalang.compiler.tree.expressions.BLangRecordLiteral.BLangStructLiteral;
import org.wso2.ballerinalang.compiler.tree.expressions.BLangSimpleVarRef;
import org.wso2.ballerinalang.compiler.tree.expressions.BLangSimpleVarRef.BLangLocalVarRef;
import org.wso2.ballerinalang.compiler.tree.expressions.BLangSimpleVarRef.BLangPackageVarRef;
import org.wso2.ballerinalang.compiler.tree.expressions.BLangStatementExpression;
import org.wso2.ballerinalang.compiler.tree.expressions.BLangTrapExpr;
import org.wso2.ballerinalang.compiler.tree.expressions.BLangTypeConversionExpr;
import org.wso2.ballerinalang.compiler.tree.expressions.BLangTypeInit;
import org.wso2.ballerinalang.compiler.tree.expressions.BLangTypeTestExpr;
import org.wso2.ballerinalang.compiler.tree.expressions.BLangWaitExpr;
import org.wso2.ballerinalang.compiler.tree.expressions.BLangXMLAttribute;
import org.wso2.ballerinalang.compiler.tree.expressions.BLangXMLAttributeAccess;
import org.wso2.ballerinalang.compiler.tree.expressions.BLangXMLCommentLiteral;
import org.wso2.ballerinalang.compiler.tree.expressions.BLangXMLElementLiteral;
import org.wso2.ballerinalang.compiler.tree.expressions.BLangXMLProcInsLiteral;
import org.wso2.ballerinalang.compiler.tree.expressions.BLangXMLQName;
import org.wso2.ballerinalang.compiler.tree.expressions.BLangXMLQuotedString;
import org.wso2.ballerinalang.compiler.tree.expressions.BLangXMLTextLiteral;
import org.wso2.ballerinalang.compiler.tree.statements.BLangAssignment;
import org.wso2.ballerinalang.compiler.tree.statements.BLangBlockStmt;
import org.wso2.ballerinalang.compiler.tree.statements.BLangExpressionStmt;
import org.wso2.ballerinalang.compiler.tree.statements.BLangIf;
import org.wso2.ballerinalang.compiler.tree.statements.BLangPanic;
import org.wso2.ballerinalang.compiler.tree.statements.BLangReturn;
import org.wso2.ballerinalang.compiler.tree.statements.BLangSimpleVariableDef;
import org.wso2.ballerinalang.compiler.tree.statements.BLangStatement;
import org.wso2.ballerinalang.compiler.tree.statements.BLangWhile;
import org.wso2.ballerinalang.compiler.tree.statements.BLangXMLNSStatement;
import org.wso2.ballerinalang.compiler.util.BArrayState;
import org.wso2.ballerinalang.compiler.util.CompilerContext;
import org.wso2.ballerinalang.compiler.util.FieldKind;
import org.wso2.ballerinalang.compiler.util.Name;
import org.wso2.ballerinalang.compiler.util.Names;
import org.wso2.ballerinalang.compiler.util.TypeTags;
import org.wso2.ballerinalang.compiler.util.diagnotic.DiagnosticPos;

import java.util.ArrayList;
import java.util.Comparator;
import java.util.LinkedHashMap;
import java.util.List;
import java.util.Map;

import javax.xml.XMLConstants;

/**
 * Lower the AST to BIR.
 *
 * @since 0.980.0
 */
public class BIRGen extends BLangNodeVisitor {

    private static final CompilerContext.Key<BIRGen> BIR_GEN =
            new CompilerContext.Key<>();

    private BIRGenEnv env;
    private Names names;
    private final SymbolTable symTable;

    // Required variables to generate code for assignment statements
    private boolean varAssignment = false;
    private Map<BTypeSymbol, BIRTypeDefinition> typeDefs = new LinkedHashMap<>();

    public static BIRGen getInstance(CompilerContext context) {
        BIRGen birGen = context.get(BIR_GEN);
        if (birGen == null) {
            birGen = new BIRGen(context);
        }

        return birGen;
    }

    private BIRGen(CompilerContext context) {
        context.put(BIR_GEN, this);

        this.names = Names.getInstance(context);
        this.symTable = SymbolTable.getInstance(context);
    }

    public BLangPackage genBIR(BLangPackage astPkg) {
        astPkg.accept(this);
        return astPkg;
    }

    // Nodes

    public void visit(BLangPackage astPkg) {
        BIRPackage birPkg = new BIRPackage(astPkg.pos, astPkg.packageID.orgName,
                astPkg.packageID.name, astPkg.packageID.version, astPkg.packageID.sourceFileName);
        astPkg.symbol.bir = birPkg;

        this.env = new BIRGenEnv(birPkg);
        // Lower function nodes in AST to bir function nodes.
        // TODO handle init, start, stop functions
        astPkg.imports.forEach(impPkg -> impPkg.accept(this));
        astPkg.typeDefinitions.forEach(astTypeDef -> astTypeDef.accept(this));
        astPkg.globalVars.forEach(astGlobalVar -> astGlobalVar.accept(this));
        astPkg.initFunction.accept(this);
        astPkg.functions.forEach(astFunc -> astFunc.accept(this));
    }

    public void visit(BLangTypeDefinition astTypeDefinition) {
        Visibility visibility = getVisibility(astTypeDefinition.symbol);

        BIRTypeDefinition typeDef = new BIRTypeDefinition(astTypeDefinition.pos,
                                                          astTypeDefinition.symbol.name,
                                                          visibility,
                                                          astTypeDefinition.typeNode.type,
                                                          new ArrayList<>());
        typeDefs.put(astTypeDefinition.symbol, typeDef);
        this.env.enclPkg.typeDefs.add(typeDef);
        typeDef.index = this.env.enclPkg.typeDefs.size() - 1;
    }

    public void visit(BLangImportPackage impPkg) {
        this.env.enclPkg.importModules.add(new BIRNode.BIRImportModule(impPkg.pos, impPkg.symbol.pkgID.orgName,
                impPkg.symbol.pkgID.name, impPkg.symbol.pkgID.version));
    }

    public void visit(BLangFunction astFunc) {
        Visibility visibility = getVisibility(astFunc.symbol);
        BInvokableType type = astFunc.symbol.getType();

        boolean isTypeAttachedFunction = astFunc.flagSet.contains(Flag.ATTACHED) &&
                !typeDefs.containsKey(astFunc.receiver.type.tsymbol);

        Name funcName;
        if (isTypeAttachedFunction) {
            funcName = names.fromString(astFunc.symbol.name.value);
        } else {
            funcName = getFuncName(astFunc.symbol);
        }

        BIRFunction birFunc = new BIRFunction(astFunc.pos, funcName, visibility, type);
        birFunc.isDeclaration = Symbols.isNative(astFunc.symbol);
        birFunc.isInterface = astFunc.interfaceFunction;
<<<<<<< HEAD
        birFunc.argsCount = astFunc.requiredParams.size() + astFunc.defaultableParams.size() +
                (astFunc.restParam != null ? 1 : 0) + astFunc.paramClosureMap.size();
        if (astFunc.flagSet.contains(Flag.ATTACHED)) {
            BTypeSymbol tsymbol = astFunc.receiver.type.tsymbol;
            typeDefs.get(tsymbol).attachedFuncs.add(birFunc);
=======
        birFunc.argsCount = astFunc.requiredParams.size() +
                            astFunc.defaultableParams.size() + (astFunc.restParam != null ? 1 : 0);
        if (astFunc.flagSet.contains(Flag.ATTACHED) && typeDefs.containsKey(astFunc.receiver.type.tsymbol)) {
            typeDefs.get(astFunc.receiver.type.tsymbol).attachedFuncs.add(birFunc);
>>>>>>> 43d4a512
        } else {
            this.env.enclPkg.functions.add(birFunc);
        }

        this.env.enclFunc = birFunc;

        if (astFunc.symbol.retType != null && astFunc.symbol.retType.tag != TypeTags.NIL) {
            // Special %0 location for storing return values
            BIRVariableDcl retVarDcl = new BIRVariableDcl(astFunc.pos, astFunc.symbol.retType,
                    this.env.nextLocalVarId(names), VarScope.FUNCTION, VarKind.RETURN);
            birFunc.localVars.add(retVarDcl);
        }

        //add closure vars
        astFunc.paramClosureMap.forEach((k, v) -> addParam(birFunc, v, astFunc.pos));

        // Create variable declaration for function params
        astFunc.requiredParams.forEach(requiredParam -> addParam(birFunc, requiredParam));
        astFunc.defaultableParams.forEach(defaultableParam -> addParam(birFunc, defaultableParam.var));
        if (astFunc.restParam != null) {
            addParam(birFunc, astFunc.restParam);
        }

        if (birFunc.isInterface || birFunc.isDeclaration) {
            this.env.clear();
            return;
        }

        // Create the entry basic block
        BIRBasicBlock entryBB = new BIRBasicBlock(this.env.nextBBId(names));
        birFunc.basicBlocks.add(entryBB);
        this.env.enclBB = entryBB;

        astFunc.body.accept(this);
        birFunc.basicBlocks.add(this.env.returnBB);
        this.env.clear();

        // Rearrange basic block ids.
        birFunc.basicBlocks.forEach(bb -> bb.id = this.env.nextBBId(names));
        // Rearrange error entries.
        birFunc.errorTable.sort(Comparator.comparing(o -> o.trapBB.id.value));
        this.env.clear();
    }

    public void visit(BLangLambdaFunction lambdaExpr) {
        //fpload instruction
        BIRVariableDcl tempVarLambda = new BIRVariableDcl(lambdaExpr.type,
                this.env.nextLocalVarId(names), VarScope.FUNCTION, VarKind.TEMP);
        this.env.enclFunc.localVars.add(tempVarLambda);
        BIROperand lhsOp = new BIROperand(tempVarLambda);
        Name funcName = getFuncName(lambdaExpr.function.symbol);

        List<BIRVariableDcl> params = new ArrayList<>();

        lambdaExpr.function.requiredParams.forEach(param -> {
            BIRVariableDcl birVarDcl = new BIRVariableDcl(param.pos, param.symbol.type,
                    this.env.nextLocalVarId(names), VarScope.FUNCTION, VarKind.ARG);
            params.add(birVarDcl);
        });

        lambdaExpr.function.defaultableParams.forEach(param -> {
            BIRVariableDcl birVarDcl = new BIRVariableDcl(param.pos, param.var.symbol.type,
                    this.env.nextLocalVarId(names), VarScope.FUNCTION, VarKind.ARG);
            params.add(birVarDcl);
        });
        BLangSimpleVariable restParam = lambdaExpr.function.restParam;
        if (restParam != null) {
            BIRVariableDcl birVarDcl = new BIRVariableDcl(restParam.pos, restParam.symbol.type,
                    this.env.nextLocalVarId(names), VarScope.FUNCTION, VarKind.ARG);
            params.add(birVarDcl);
        }

        emit(new BIRNonTerminator.FPLoad(lambdaExpr.pos, lambdaExpr.function.symbol.pkgID, funcName, lhsOp, params,
                getClosureMapOperands(lambdaExpr)));
        this.env.targetOperand = lhsOp;
    }

    private List<BIROperand> getClosureMapOperands(BLangLambdaFunction lambdaExpr) {
        List<BIROperand> closureMaps = new ArrayList<>();

        lambdaExpr.function.paramClosureMap.forEach((k, v) -> {
            BVarSymbol symbol = lambdaExpr.enclMapSymbols.get(k);
            if (symbol == null) {
                symbol = lambdaExpr.paramMapSymbolsOfEnclInvokable.get(k);
            }
            BIROperand varRef = new BIROperand(this.env.symbolVarMap.get(symbol));
            closureMaps.add(varRef);
        });

        return closureMaps;
    }

    private Name getFuncName(BInvokableSymbol symbol) {
        if (symbol.receiverSymbol == null) {
            return symbol.name;
        }

        int offset = symbol.receiverSymbol.type.tsymbol.name.value.length() + 1;
        String attachedFuncName = symbol.name.value;
        return names.fromString(attachedFuncName.substring(offset, attachedFuncName.length()));
    }

    private void addParam(BIRFunction birFunc, BLangVariable requiredParam) {
        BIRVariableDcl birVarDcl = new BIRVariableDcl(requiredParam.pos, requiredParam.symbol.type,
                this.env.nextLocalVarId(names), VarScope.FUNCTION, VarKind.ARG);
        birFunc.localVars.add(birVarDcl);

        // We maintain a mapping from variable symbol to the bir_variable declaration.
        // This is required to pull the correct bir_variable declaration for variable references.
        this.env.symbolVarMap.put(requiredParam.symbol, birVarDcl);
    }

    private void addParam(BIRFunction birFunc, BVarSymbol paramSymbol, DiagnosticPos pos) {
        BIRVariableDcl birVarDcl = new BIRVariableDcl(pos, paramSymbol.type,
                this.env.nextLocalVarId(names), VarScope.FUNCTION, VarKind.ARG);
        birFunc.localVars.add(birVarDcl);

        // We maintain a mapping from variable symbol to the bir_variable declaration.
        // This is required to pull the correct bir_variable declaration for variable references.
        this.env.symbolVarMap.put(paramSymbol, birVarDcl);
    }


    // Statements

    public void visit(BLangBlockStmt astBlockStmt) {
        for (BLangStatement astStmt : astBlockStmt.stmts) {
            astStmt.accept(this);
        }

        // Due to the current algorithm, some basic blocks will not contain any instructions or a terminator.
        // These basic blocks will be remove by the optimizer, but for now just add a return terminator
        BIRBasicBlock enclBB = this.env.enclBB;
        if (enclBB.instructions.size() == 0 && enclBB.terminator == null && this.env.returnBB != null) {
            enclBB.terminator = new BIRTerminator.GOTO(null, this.env.returnBB);
        }
    }

    public void visit(BLangSimpleVariableDef astVarDefStmt) {
        BIRVariableDcl birVarDcl = new BIRVariableDcl(astVarDefStmt.pos, astVarDefStmt.var.symbol.type,
                this.env.nextLocalVarId(names), VarScope.FUNCTION, VarKind.LOCAL);
        this.env.enclFunc.localVars.add(birVarDcl);

        // We maintain a mapping from variable symbol to the bir_variable declaration.
        // This is required to pull the correct bir_variable declaration for variable references.
        this.env.symbolVarMap.put(astVarDefStmt.var.symbol, birVarDcl);

        if (astVarDefStmt.var.expr == null) {
            return;
        }

        // Visit the rhs expression.
        astVarDefStmt.var.expr.accept(this);

        // Create a variable reference and
        BIROperand varRef = new BIROperand(birVarDcl);
        emit(new Move(astVarDefStmt.pos, this.env.targetOperand, varRef));
    }

    public void visit(BLangSimpleVariable varNode) {
        Visibility visibility = getVisibility(varNode.symbol);

        BIRGlobalVariableDcl birVarDcl = new BIRGlobalVariableDcl(varNode.pos, visibility, varNode.symbol.type,
                this.env.nextGlobalVarId(names), VarScope.GLOBAL, VarKind.GLOBAL);
        this.env.enclPkg.globalVars.add(birVarDcl);

        this.env.globalVarMap.put(varNode.symbol, birVarDcl);
    }

    public void visit(BLangAssignment astAssignStmt) {
        astAssignStmt.expr.accept(this);

        this.varAssignment = true;
        astAssignStmt.varRef.accept(this);
        this.varAssignment = false;
    }

    public void visit(BLangExpressionStmt exprStmtNode) {
        //        this.acceptNode(exprStmtNode.expr);
        exprStmtNode.expr.accept(this);
    }

    public void visit(BLangInvocation invocationExpr) {
        createCall(invocationExpr, false);
    }

    public void visit(BLangStatementExpression statementExpression) {
        statementExpression.stmt.accept(this);
        statementExpression.expr.accept(this);
    }

    public void visit(BLangInvocation.BLangAttachedFunctionInvocation invocationExpr) {
        createCall(invocationExpr, true);
    }

    public void visit(BLangInvocation.BFunctionPointerInvocation invocation) {
        invocation.functionPointerInvocation = true;
        createCall(invocation, false);
    }

    private void createWait(BLangWaitExpr waitExpr) {

        BIRBasicBlock thenBB = new BIRBasicBlock(this.env.nextBBId(names));
        // This only supports wait for single future and alternate wait
        List<BIROperand> exprList = new ArrayList<>();

        waitExpr.exprList.forEach(expr -> {
            expr.accept(this);
            exprList.add(this.env.targetOperand);
        });

        BIRVariableDcl tempVarDcl = new BIRVariableDcl(waitExpr.type, this.env.nextLocalVarId(names),
                VarScope.FUNCTION, VarKind.TEMP);
        this.env.enclFunc.localVars.add(tempVarDcl);
        BIROperand lhsOp = new BIROperand(tempVarDcl);
        this.env.targetOperand = lhsOp;

        this.env.enclBB.terminator = new BIRTerminator.Wait(waitExpr.pos, exprList, lhsOp);

        this.env.enclFunc.basicBlocks.add(thenBB);
        this.env.enclBB = thenBB;
    }

    private void createCall(BLangInvocation invocationExpr, boolean isVirtual) {
        // Lets create a block the jump after successful function return
        BIRBasicBlock thenBB = new BIRBasicBlock(this.env.nextBBId(names));
        this.env.enclFunc.basicBlocks.add(thenBB);

        List<BLangExpression> requiredArgs = invocationExpr.requiredArgs;
        List<BLangExpression> restArgs = invocationExpr.restArgs;
        List<BIROperand> args = new ArrayList<>();

        for (BLangExpression requiredArg : requiredArgs) {
            requiredArg.accept(this);
            args.add(this.env.targetOperand);
        }

        for (BLangExpression namedArg : invocationExpr.namedArgs) {
            namedArg.accept(this);
            args.add(this.env.targetOperand);
        }

        // seems like restArgs.size() is always 1 or 0, but lets iterate just in case
        for (BLangExpression arg : restArgs) {
            arg.accept(this);
            args.add(this.env.targetOperand);
        }

        BIROperand fp = null;
        if (invocationExpr.functionPointerInvocation) {
            invocationExpr.expr.accept(this);
            fp = this.env.targetOperand;
        }

        BIROperand lhsOp = null;
        if (invocationExpr.type.tag != TypeTags.NIL) {
            // Create a temporary variable to store the return operation result.
            BIRVariableDcl tempVarDcl = new BIRVariableDcl(invocationExpr.type, this.env.nextLocalVarId(names),
                    VarScope.FUNCTION, VarKind.TEMP);
            this.env.enclFunc.localVars.add(tempVarDcl);
            lhsOp = new BIROperand(tempVarDcl);
            this.env.targetOperand = lhsOp;
        }

        // TODO: make vCall a new instruction to avoid package id in vCall
        Name funcName = getFuncName((BInvokableSymbol) invocationExpr.symbol);
        if (invocationExpr.functionPointerInvocation) {
            this.env.enclBB.terminator = new BIRTerminator.FPCall(invocationExpr.pos, InstructionKind.FP_CALL,
                    fp, args, lhsOp, thenBB);
        } else if (invocationExpr.async) {
            this.env.enclBB.terminator = new BIRTerminator.AsyncCall(invocationExpr.pos, InstructionKind.ASYNC_CALL,
                    isVirtual, invocationExpr.symbol.pkgID, funcName, args, lhsOp, thenBB);
        } else {
            this.env.enclBB.terminator = new BIRTerminator.Call(invocationExpr.pos, InstructionKind.CALL, isVirtual,
                    invocationExpr.symbol.pkgID, funcName, args, lhsOp, thenBB);
        }

        this.env.enclBB = thenBB;
    }


    public void visit(BLangReturn astReturnStmt) {
        if (astReturnStmt.expr.type.tag != TypeTags.NIL) {
            astReturnStmt.expr.accept(this);
            BIROperand retVarRef = new BIROperand(this.env.enclFunc.localVars.get(0));
            emit(new Move(astReturnStmt.pos, this.env.targetOperand, retVarRef));
        }

        // Check whether this function already has a returnBB.
        // A given function can have only one BB that has a return instruction.
        if (this.env.returnBB == null) {
            // If not create one
            BIRBasicBlock returnBB = new BIRBasicBlock(this.env.nextBBId(names));
            returnBB.terminator = new BIRTerminator.Return(astReturnStmt.pos);
            this.env.returnBB = returnBB;
        }
        if (this.env.enclBB.terminator == null) {
            this.env.enclBB.terminator = new BIRTerminator.GOTO(astReturnStmt.pos, this.env.returnBB);
        }
    }

    public void visit(BLangPanic panicNode) {
        panicNode.expr.accept(this);
        // Some functions will only have panic but we need to add return for them to make current algorithm work.
        if (this.env.returnBB == null) {
            BIRBasicBlock returnBB = new BIRBasicBlock(this.env.nextBBId(names));
            returnBB.terminator = new BIRTerminator.Return(panicNode.pos);
            this.env.returnBB = returnBB;
        }
        this.env.enclBB.terminator = new BIRTerminator.Panic(panicNode.pos, this.env.targetOperand);
    }

    public void visit(BLangIf astIfStmt) {
        astIfStmt.expr.accept(this);
        BIROperand ifExprResult = this.env.targetOperand;

        // Create the basic block for the if-then block.
        BIRBasicBlock thenBB = new BIRBasicBlock(this.env.nextBBId(names));
        this.env.enclFunc.basicBlocks.add(thenBB);

        // This basic block will contain statement that comes right after this 'if' statement.
        BIRBasicBlock nextBB = new BIRBasicBlock(this.env.nextBBId(names));

        // Add the branch instruction to the current basic block.
        // This is the end of the current basic block.
        BIRTerminator.Branch branchIns = new BIRTerminator.Branch(astIfStmt.pos, ifExprResult, thenBB, null);
        this.env.enclBB.terminator = branchIns;

        // Visit the then-block
        this.env.enclBB = thenBB;
        astIfStmt.body.accept(this);

        // If a terminator statement has not been set for the then-block then just add it.
        if (this.env.enclBB.terminator == null) {
            this.env.enclBB.terminator = new BIRTerminator.GOTO(null, nextBB);
        }

        // Check whether there exists an else-if or an else block.
        if (astIfStmt.elseStmt != null) {
            // Create a basic block for the else block.
            BIRBasicBlock elseBB = new BIRBasicBlock(this.env.nextBBId(names));
            this.env.enclFunc.basicBlocks.add(elseBB);
            branchIns.falseBB = elseBB;

            // Visit the else block. This could be an else-if block or an else block.
            this.env.enclBB = elseBB;
            astIfStmt.elseStmt.accept(this);

            // If a terminator statement has not been set for the else-block then just add it.
            if (this.env.enclBB.terminator == null) {
                this.env.enclBB.terminator = new BIRTerminator.GOTO(null, nextBB);
            }

        } else {
            branchIns.falseBB = nextBB;
        }

        // Set the elseBB as the basic block for the rest of statements followed by this if.
        this.env.enclFunc.basicBlocks.add(nextBB);
        this.env.enclBB = nextBB;
    }

    public void visit(BLangWhile astWhileStmt) {
        // Create a basic block for the while expression.
        BIRBasicBlock whileExprBB = new BIRBasicBlock(this.env.nextBBId(names));
        this.env.enclFunc.basicBlocks.add(whileExprBB);

        // Insert a GOTO instruction as the terminal instruction into current basic block.
        this.env.enclBB.terminator = new BIRTerminator.GOTO(astWhileStmt.pos, whileExprBB);

        // Visit condition expression
        this.env.enclBB = whileExprBB;
        astWhileStmt.expr.accept(this);
        BIROperand whileExprResult = this.env.targetOperand;

        // Create the basic block for the while-body block.
        BIRBasicBlock whileBodyBB = new BIRBasicBlock(this.env.nextBBId(names));
        this.env.enclFunc.basicBlocks.add(whileBodyBB);

        // Create the basic block for the statements that comes after the while statement.
        BIRBasicBlock whileEndBB = new BIRBasicBlock(this.env.nextBBId(names));

        // Add the branch instruction to the while expression basic block.
        whileExprBB.terminator = new BIRTerminator.Branch(astWhileStmt.pos, whileExprResult, whileBodyBB, whileEndBB);

        // Visit while body
        this.env.enclBB = whileBodyBB;
        astWhileStmt.body.accept(this);
        if (this.env.enclBB.terminator == null) {
            this.env.enclBB.terminator = new BIRTerminator.GOTO(null, whileExprBB);
        } else {
            throw new RuntimeException("there cannot be a terminator in while body basic block");
        }

        this.env.enclFunc.basicBlocks.add(whileEndBB);
        this.env.enclBB = whileEndBB;
    }


    // Expressions

    public void visit(BLangLiteral astLiteralExpr) {
        BIRVariableDcl tempVarDcl = new BIRVariableDcl(astLiteralExpr.type,
                this.env.nextLocalVarId(names), VarScope.FUNCTION, VarKind.TEMP);
        this.env.enclFunc.localVars.add(tempVarDcl);
        BIROperand toVarRef = new BIROperand(tempVarDcl);
        emit(new BIRNonTerminator.ConstantLoad(astLiteralExpr.pos,
                astLiteralExpr.value, astLiteralExpr.type, toVarRef));
        this.env.targetOperand = toVarRef;
    }

    @Override
    public void visit(BLangMapLiteral astMapLiteralExpr) {
        generateMappingLiteral(astMapLiteralExpr);
    }

    @Override
    public void visit(BLangJSONLiteral jsonLiteral) {
        generateMappingLiteral(jsonLiteral);
    }

    public void visit(BLangTypeConversionExpr astTypeConversionExpr) {

        BIRVariableDcl tempVarDcl = new BIRVariableDcl(astTypeConversionExpr.targetType,
                this.env.nextLocalVarId(names), VarScope.FUNCTION, VarKind.TEMP);
        this.env.enclFunc.localVars.add(tempVarDcl);
        BIROperand toVarRef = new BIROperand(tempVarDcl);

        astTypeConversionExpr.expr.accept(this);
        BIROperand rhsOp = this.env.targetOperand;

        emit(new BIRNonTerminator.TypeCast(astTypeConversionExpr.pos, toVarRef, rhsOp));

        this.env.targetOperand = toVarRef;
    }

    public void visit(BLangStructLiteral astStructLiteralExpr) {
        BIRVariableDcl tempVarDcl = new BIRVariableDcl(astStructLiteralExpr.type,
                this.env.nextLocalVarId(names), VarScope.FUNCTION, VarKind.TEMP);
        this.env.enclFunc.localVars.add(tempVarDcl);
        BIROperand toVarRef = new BIROperand(tempVarDcl);
        emit(new BIRNonTerminator.NewStructure(astStructLiteralExpr.pos, astStructLiteralExpr.type, toVarRef));
        this.env.targetOperand = toVarRef;

        // Invoke the struct initializer here.
        if (astStructLiteralExpr.initializer != null) {
            //TODO
        }

        // Generate code the struct literal.
        for (BLangRecordKeyValue keyValue : astStructLiteralExpr.keyValuePairs) {
            BLangRecordKey key = keyValue.key;
            key.expr.accept(this);
            BIROperand keyRegIndex = this.env.targetOperand;

            keyValue.valueExpr.accept(this);
            BIROperand valueRegIndex = this.env.targetOperand;

            emit(new FieldAccess(astStructLiteralExpr.pos,
                    InstructionKind.MAP_STORE, toVarRef, keyRegIndex, valueRegIndex));
        }
        this.env.targetOperand = toVarRef;
    }

    @Override
    public void visit(BLangTypeInit connectorInitExpr) {
        BIRVariableDcl tempVarDcl = new BIRVariableDcl(connectorInitExpr.type, this.env.nextLocalVarId(names),
                                                       VarScope.FUNCTION, VarKind.TEMP);
        this.env.enclFunc.localVars.add(tempVarDcl);
        BIROperand toVarRef = new BIROperand(tempVarDcl);

        BTypeSymbol objectTypeSymbol = getObjectTypeSymbol(connectorInitExpr.type);
        emit(new BIRNonTerminator.NewInstance(connectorInitExpr.pos, typeDefs.get(objectTypeSymbol), toVarRef));
        this.env.targetOperand = toVarRef;
    }

    @Override
    public void visit(BLangSimpleVarRef.BLangFieldVarRef fieldVarRef) {
    }

    public void visit(BLangArrayLiteral astArrayLiteralExpr) {
        generateArrayLiteral(astArrayLiteralExpr);
    }

    @Override
    public void visit(BLangJSONArrayLiteral jsonArrayLiteralExpr) {
        generateArrayLiteral(jsonArrayLiteralExpr);
    }

    @Override
    public void visit(BLangMapAccessExpr astMapAccessExpr) {
        generateMappingAccess(astMapAccessExpr);
    }

    @Override
    public void visit(BLangStructFieldAccessExpr astStructFieldAccessExpr) {
        generateMappingAccess(astStructFieldAccessExpr);
    }

    @Override
    public void visit(BLangJSONAccessExpr astJSONFieldAccessExpr) {
        if (astJSONFieldAccessExpr.indexExpr.type.tag == TypeTags.INT) {
            generateArrayAccess(astJSONFieldAccessExpr);
            return;
        }

        generateMappingAccess(astJSONFieldAccessExpr);
    }

    public void visit(BLangArrayAccessExpr astArrayAccessExpr) {
        generateArrayAccess(astArrayAccessExpr);
    }

    @Override
    public void visit(BLangBracedOrTupleExpr bracedOrTupleExpr) {
        // Emit create array instruction
        BIRVariableDcl tempVarDcl = new BIRVariableDcl(bracedOrTupleExpr.type,
                this.env.nextLocalVarId(names), VarScope.FUNCTION, VarKind.TEMP);
        this.env.enclFunc.localVars.add(tempVarDcl);
        BIROperand toVarRef = new BIROperand(tempVarDcl);

        long size = bracedOrTupleExpr.expressions.size();

        BLangLiteral literal = new BLangLiteral();
        literal.pos = bracedOrTupleExpr.pos;
        literal.value = size;
        literal.type = symTable.intType;
        literal.accept(this);
        BIROperand sizeOp = this.env.targetOperand;

        emit(new BIRNonTerminator.NewArray(bracedOrTupleExpr.pos, bracedOrTupleExpr.type, toVarRef, sizeOp));

        // Emit instructions populate initial array values;
        for (int i = 0; i < bracedOrTupleExpr.expressions.size(); i++) {
            BLangExpression argExpr = bracedOrTupleExpr.expressions.get(i);
            argExpr.accept(this);
            BIROperand exprIndex = this.env.targetOperand;

            BLangLiteral indexLiteral = new BLangLiteral();
            indexLiteral.pos = bracedOrTupleExpr.pos;
            indexLiteral.value = (long) i;
            indexLiteral.type = symTable.intType;
            indexLiteral.accept(this);
            BIROperand arrayIndex = this.env.targetOperand;

            emit(new BIRNonTerminator.FieldAccess(bracedOrTupleExpr.pos,
                    InstructionKind.ARRAY_STORE, toVarRef, arrayIndex, exprIndex));
        }
        this.env.targetOperand = toVarRef;
    }

    @Override
    public void visit(BLangIsLikeExpr isLikeExpr) {
        BIRVariableDcl tempVarDcl = new BIRVariableDcl(symTable.booleanType,
                this.env.nextLocalVarId(names), VarScope.FUNCTION, VarKind.TEMP);
        this.env.enclFunc.localVars.add(tempVarDcl);
        BIROperand toVarRef = new BIROperand(tempVarDcl);

        isLikeExpr.expr.accept(this);
        BIROperand exprIndex = this.env.targetOperand;

        emit(new BIRNonTerminator.IsLike(isLikeExpr.pos, isLikeExpr.typeNode.type, toVarRef, exprIndex));

        this.env.targetOperand = toVarRef;
    }

    @Override
    public void visit(BLangTypeTestExpr typeTestExpr) {
        BIRVariableDcl tempVarDcl = new BIRVariableDcl(symTable.booleanType,
                this.env.nextLocalVarId(names), VarScope.FUNCTION, VarKind.TEMP);
        this.env.enclFunc.localVars.add(tempVarDcl);
        BIROperand toVarRef = new BIROperand(tempVarDcl);

        typeTestExpr.expr.accept(this);
        BIROperand exprIndex = this.env.targetOperand;

        emit(new BIRNonTerminator.TypeTest(typeTestExpr.pos, typeTestExpr.typeNode.type, toVarRef, exprIndex));

        this.env.targetOperand = toVarRef;
    }

    @Override
    public void visit(BLangLocalVarRef astVarRefExpr) {
        boolean variableStore = this.varAssignment;
        this.varAssignment = false;
        BSymbol varSymbol = astVarRefExpr.symbol;

        if (variableStore) {
            BIROperand varRef = new BIROperand(this.env.symbolVarMap.get(varSymbol));
            emit(new Move(astVarRefExpr.pos, this.env.targetOperand, varRef));
        } else {
            BIRVariableDcl tempVarDcl = new BIRVariableDcl(astVarRefExpr.type,
                    this.env.nextLocalVarId(names), VarScope.FUNCTION, VarKind.TEMP);
            this.env.enclFunc.localVars.add(tempVarDcl);
            BIROperand tempVarRef = new BIROperand(tempVarDcl);

            BIRVariableDcl varDecl;
            if (isSelfVar(varSymbol)) {
                varDecl = new BIRVariableDcl(varSymbol.type, varSymbol.name, VarScope.FUNCTION, VarKind.SELF);
            } else {
                varDecl = this.env.symbolVarMap.get(varSymbol);
            }
            BIROperand fromVarRef = new BIROperand(varDecl);

            emit(new Move(astVarRefExpr.pos, fromVarRef, tempVarRef));
            this.env.targetOperand = tempVarRef;
        }
        this.varAssignment = variableStore;
    }

    private boolean isSelfVar(BSymbol symbol) {
        return Names.SELF.equals(symbol.name);
    }

    public void visit(BLangPackageVarRef astPackageVarRefExpr) {
        boolean variableStore = this.varAssignment;
        this.varAssignment = false;

        if (variableStore) {
            BIROperand varRef = new BIROperand(this.env.globalVarMap.get(astPackageVarRefExpr.symbol));
            emit(new Move(astPackageVarRefExpr.pos, this.env.targetOperand, varRef));
        } else {
            BIRVariableDcl tempVarDcl = new BIRVariableDcl(astPackageVarRefExpr.type,
                    this.env.nextLocalVarId(names), VarScope.FUNCTION, VarKind.TEMP);
            this.env.enclFunc.localVars.add(tempVarDcl);
            BIROperand tempVarRef = new BIROperand(tempVarDcl);
            BIROperand fromVarRef = new BIROperand(this.env.globalVarMap.get(astPackageVarRefExpr.symbol));
            emit(new Move(astPackageVarRefExpr.pos, fromVarRef, tempVarRef));
            this.env.targetOperand = tempVarRef;
        }
        this.varAssignment = variableStore;
    }

    public void visit(BLangBinaryExpr astBinaryExpr) {
        astBinaryExpr.lhsExpr.accept(this);
        BIROperand rhsOp1 = this.env.targetOperand;

        astBinaryExpr.rhsExpr.accept(this);
        BIROperand rhsOp2 = this.env.targetOperand;

        // Create a temporary variable to store the binary operation result.
        BIRVariableDcl tempVarDcl = new BIRVariableDcl(astBinaryExpr.type,
                this.env.nextLocalVarId(names), VarScope.FUNCTION, VarKind.TEMP);
        this.env.enclFunc.localVars.add(tempVarDcl);
        BIROperand lhsOp = new BIROperand(tempVarDcl);
        this.env.targetOperand = lhsOp;

        // Create binary instruction
        BinaryOp binaryIns = new BinaryOp(astBinaryExpr.pos, getBinaryInstructionKind(astBinaryExpr.opKind),
                astBinaryExpr.type, lhsOp, rhsOp1, rhsOp2);
        emit(binaryIns);
    }

    public void visit(BLangErrorConstructorExpr errorExpr) {
        // Create a temporary variable to store the error.
        BIRVariableDcl tempVarError = new BIRVariableDcl(errorExpr.type,
                this.env.nextLocalVarId(names), VarScope.FUNCTION, VarKind.TEMP);
        this.env.enclFunc.localVars.add(tempVarError);
        BIROperand lhsOp = new BIROperand(tempVarError);
        // visit reason and detail expressions
        this.env.targetOperand = lhsOp;
        errorExpr.reasonExpr.accept(this);
        BIROperand reasonOp = this.env.targetOperand;
        errorExpr.detailsExpr.accept(this);
        BIROperand detailsOp = this.env.targetOperand;
        BIRNonTerminator.NewError newError = new BIRNonTerminator.NewError(errorExpr.pos, InstructionKind.NEW_ERROR,
                                                                           lhsOp, reasonOp, detailsOp);
        emit(newError);
        this.env.targetOperand = lhsOp;
    }

    public void visit(BLangTrapExpr trapExpr) {
        // This will move instructions inside trap expression for a new basic block unless current block does not have 
        // any instructions or already in the current trap block.
        if (!this.env.enclBB.instructions.isEmpty() && this.env.trapBB != this.env.enclBB) {
            this.env.trapBB = new BIRBasicBlock(this.env.nextBBId(names));
            env.enclFunc.basicBlocks.add(this.env.trapBB);
            this.env.enclBB.terminator = new BIRTerminator.GOTO(trapExpr.pos, this.env.trapBB);
            this.env.enclBB = this.env.trapBB;
        } else {
            this.env.trapBB = this.env.enclBB;
        }
        trapExpr.expr.accept(this);
        if (this.env.trapBB.terminator != null) {
            // Once trap expression is visited,  we need to back track all basic blocks which is covered by the trap 
            // and add error entry for each and every basic block.
            genIntermediateErrorEntries(this.env.trapBB);
        } else {
            // Create new block for instructions after trap.
            this.env.enclFunc.errorTable.add(new BIRNode.BIRErrorEntry(this.env.trapBB, this.env.targetOperand));
            this.env.trapBB = new BIRBasicBlock(this.env.nextBBId(names));
            env.enclFunc.basicBlocks.add(this.env.trapBB);
            this.env.enclBB.terminator = new BIRTerminator.GOTO(trapExpr.pos, this.env.trapBB);
            this.env.enclBB = this.env.trapBB;
        }
    }

    @Override
    public void visit(BLangWaitExpr waitExpr) {
        createWait(waitExpr);
    }

    @Override
    public void visit(BLangIsAssignableExpr assignableExpr) {
        BIRVariableDcl tempVarDcl = new BIRVariableDcl(symTable.booleanType, this.env.nextLocalVarId(names),
                VarScope.FUNCTION, VarKind.TEMP);
        this.env.enclFunc.localVars.add(tempVarDcl);
        BIROperand toVarRef = new BIROperand(tempVarDcl);

        assignableExpr.lhsExpr.accept(this);
        BIROperand exprIndex = this.env.targetOperand;

        emit(new BIRNonTerminator.TypeTest(assignableExpr.pos, assignableExpr.targetType, toVarRef, exprIndex));
        this.env.targetOperand = toVarRef;
    }

    @Override
    public void visit(BLangXMLQName xmlQName) {
        BIRVariableDcl tempVarDcl =
                new BIRVariableDcl(xmlQName.type, this.env.nextLocalVarId(names), VarScope.FUNCTION, VarKind.TEMP);
        this.env.enclFunc.localVars.add(tempVarDcl);
        BIROperand toVarRef = new BIROperand(tempVarDcl);

        // If the QName is use outside of XML, treat it as string.
        if (!xmlQName.isUsedInXML) {
            String qName = xmlQName.namespaceURI == null ? xmlQName.localname.value
                    : ("{" + xmlQName.namespaceURI + "}" + xmlQName.localname);
            generateStringLiteral(qName);
            return;
        }

        // Else, treat it as QName
        BIROperand nsURIIndex = generateStringLiteral(xmlQName.namespaceURI);
        BIROperand localnameIndex = generateStringLiteral(xmlQName.localname.value);
        BIROperand prefixIndex = generateStringLiteral(xmlQName.prefix.value);
        BIRNonTerminator.NewXMLQName newXMLQName =
                new BIRNonTerminator.NewXMLQName(xmlQName.pos, toVarRef, localnameIndex, nsURIIndex, prefixIndex);
        emit(newXMLQName);
        this.env.targetOperand = toVarRef;
    }

    @Override
    public void visit(BLangXMLElementLiteral xmlElementLiteral) {
        BIRVariableDcl tempVarDcl = new BIRVariableDcl(xmlElementLiteral.type, this.env.nextLocalVarId(names),
                VarScope.FUNCTION, VarKind.TEMP);
        this.env.enclFunc.localVars.add(tempVarDcl);
        BIROperand toVarRef = new BIROperand(tempVarDcl);

        // Visit in-line namespace declarations. These needs to be visited first before visiting the
        // attributes, start and end tag names of the element.
        xmlElementLiteral.inlineNamespaces.forEach(xmlns -> {
            xmlns.accept(this);
        });

        // Create start tag name
        BLangExpression startTagName = (BLangExpression) xmlElementLiteral.getStartTagName();
        startTagName.accept(this);
        BIROperand startTagNameIndex = this.env.targetOperand;

        // Create end tag name. If there is no end-tag name (self closing tag),
        // then consider start tag name as the end tag name too.
        BIROperand endTagNameIndex;
        BLangExpression endTagName = (BLangExpression) xmlElementLiteral.getEndTagName();
        if (endTagName == null) {
            endTagNameIndex = startTagNameIndex;
        } else {
            endTagName.accept(this);
            endTagNameIndex = this.env.targetOperand;
        }

        // Create default namespace uri
        BIROperand defaultNsURIVarRef = generateNamespaceRef(xmlElementLiteral.defaultNsSymbol, xmlElementLiteral.pos);

        // Create xml element
        BIRNonTerminator.NewXMLElement newXMLElement = new BIRNonTerminator.NewXMLElement(xmlElementLiteral.pos,
                toVarRef, startTagNameIndex, endTagNameIndex, defaultNsURIVarRef);
        emit(newXMLElement);

        // Populate the XML by adding namespace declarations, attributes and children
        populateXML(xmlElementLiteral, toVarRef);
        this.env.targetOperand = toVarRef;
    }

    @Override
    public void visit(BLangXMLAttribute attribute) {
        BIROperand xmlVarRef = this.env.targetOperand;

        attribute.name.accept(this);
        BIROperand attrNameOp = this.env.targetOperand;

        attribute.value.accept(this);
        BIROperand attrValueOp = this.env.targetOperand;
        emit(new BIRNonTerminator.FieldAccess(attribute.pos, InstructionKind.XML_ATTRIBUTE_STORE, xmlVarRef, attrNameOp,
                attrValueOp));
    }

    @Override
    public void visit(BLangXMLTextLiteral xmlTextLiteral) {
        BIRVariableDcl tempVarDcl = new BIRVariableDcl(xmlTextLiteral.type, this.env.nextLocalVarId(names),
                VarScope.FUNCTION, VarKind.TEMP);
        this.env.enclFunc.localVars.add(tempVarDcl);
        BIROperand toVarRef = new BIROperand(tempVarDcl);

        xmlTextLiteral.concatExpr.accept(this);
        BIROperand xmlTextIndex = this.env.targetOperand;

        BIRNonTerminator.NewXMLText newXMLElement =
                new BIRNonTerminator.NewXMLText(xmlTextLiteral.pos, toVarRef, xmlTextIndex);
        emit(newXMLElement);
        this.env.targetOperand = toVarRef;
    }

    @Override
    public void visit(BLangXMLCommentLiteral xmlCommentLiteral) {
        BIRVariableDcl tempVarDcl = new BIRVariableDcl(xmlCommentLiteral.type, this.env.nextLocalVarId(names),
                VarScope.FUNCTION, VarKind.TEMP);
        this.env.enclFunc.localVars.add(tempVarDcl);
        BIROperand toVarRef = new BIROperand(tempVarDcl);

        xmlCommentLiteral.concatExpr.accept(this);
        BIROperand xmlCommentIndex = this.env.targetOperand;

        BIRNonTerminator.NewXMLComment newXMLComment =
                new BIRNonTerminator.NewXMLComment(xmlCommentLiteral.pos, toVarRef, xmlCommentIndex);
        emit(newXMLComment);
        this.env.targetOperand = toVarRef;
    }

    @Override
    public void visit(BLangXMLProcInsLiteral xmlProcInsLiteral) {
        BIRVariableDcl tempVarDcl = new BIRVariableDcl(xmlProcInsLiteral.type, this.env.nextLocalVarId(names),
                VarScope.FUNCTION, VarKind.TEMP);
        this.env.enclFunc.localVars.add(tempVarDcl);
        BIROperand toVarRef = new BIROperand(tempVarDcl);

        xmlProcInsLiteral.dataConcatExpr.accept(this);
        BIROperand dataIndex = this.env.targetOperand;

        xmlProcInsLiteral.target.accept(this);
        BIROperand targetIndex = this.env.targetOperand;

        BIRNonTerminator.NewXMLProcIns newXMLProcIns =
                new BIRNonTerminator.NewXMLProcIns(xmlProcInsLiteral.pos, toVarRef, dataIndex, targetIndex);
        emit(newXMLProcIns);
        this.env.targetOperand = toVarRef;
    }

    @Override
    public void visit(BLangXMLQuotedString xmlQuotedString) {
        xmlQuotedString.concatExpr.accept(this);
    }

    @Override
    public void visit(BLangXMLNSStatement xmlnsStmtNode) {
        xmlnsStmtNode.xmlnsDecl.accept(this);
    }

    @Override
    public void visit(BLangXMLNS xmlnsNode) {
        // do nothing
    }

    @Override
    public void visit(BLangLocalXMLNS xmlnsNode) {
        generateXMLNamespace(xmlnsNode);
    }

    @Override
    public void visit(BLangPackageXMLNS xmlnsNode) {
        generateXMLNamespace(xmlnsNode);
    }

    @Override
    public void visit(BLangXMLAccessExpr xmlAccessExpr) {
        generateMappingAccess(xmlAccessExpr);
    }

    @Override
    public void visit(BLangXMLAttributeAccess xmlAttributeAccessExpr) {
        if (xmlAttributeAccessExpr.indexExpr != null) {
            generateMappingAccess(xmlAttributeAccessExpr);
            return;
        }

        // This is getting xml attributes as a map. i.e.: x@
        // Model as a conversion where source type is xml, and target type is map<string>.
        BIRVariableDcl tempVarDcl = new BIRVariableDcl(symTable.mapStringType, this.env.nextLocalVarId(names),
                VarScope.FUNCTION, VarKind.TEMP);
        this.env.enclFunc.localVars.add(tempVarDcl);
        BIROperand toVarRef = new BIROperand(tempVarDcl);

        xmlAttributeAccessExpr.expr.accept(this);
        BIROperand xmlVarOp = this.env.targetOperand;
        emit(new BIRNonTerminator.TypeCast(xmlAttributeAccessExpr.pos, toVarRef, xmlVarOp));
        this.env.targetOperand = toVarRef;
    }

    // private methods

    private void genIntermediateErrorEntries(BIRBasicBlock thenBB) {
        if (thenBB != this.env.enclBB) {
            this.env.enclFunc.errorTable.add(new BIRNode.BIRErrorEntry(thenBB, this.env.targetOperand));
            this.env.trapBB = ((BIRTerminator.Call) thenBB.terminator).thenBB;
            genIntermediateErrorEntries(this.env.trapBB);
        }
    }

    private Visibility getVisibility(BSymbol symbol) {
        if (Symbols.isPublic(symbol)) {
            return Visibility.PUBLIC;
        } else if (Symbols.isPrivate(symbol)) {
            return Visibility.PRIVATE;
        } else {
            return Visibility.PACKAGE_PRIVATE;
        }
    }

    private void emit(BIRInstruction instruction) {
        this.env.enclBB.instructions.add(instruction);
    }

    private InstructionKind getBinaryInstructionKind(OperatorKind opKind) {
        switch (opKind) {
            case ADD:
                return InstructionKind.ADD;
            case SUB:
                return InstructionKind.SUB;
            case MUL:
                return InstructionKind.MUL;
            case DIV:
                return InstructionKind.DIV;
            case MOD:
                return InstructionKind.MOD;
            case EQUAL:
                return InstructionKind.EQUAL;
            case NOT_EQUAL:
                return InstructionKind.NOT_EQUAL;
            case GREATER_THAN:
                return InstructionKind.GREATER_THAN;
            case GREATER_EQUAL:
                return InstructionKind.GREATER_EQUAL;
            case LESS_THAN:
                return InstructionKind.LESS_THAN;
            case LESS_EQUAL:
                return InstructionKind.LESS_EQUAL;
            default:
                throw new IllegalStateException("unsupported binary operation: " + opKind.value());
        }
    }

    private void generateMappingLiteral(BLangRecordLiteral mappingLiteralExpr) {
        BIRVariableDcl tempVarDcl = new BIRVariableDcl(mappingLiteralExpr.type, this.env.nextLocalVarId(names),
                VarScope.FUNCTION, VarKind.TEMP);
        this.env.enclFunc.localVars.add(tempVarDcl);
        BIROperand toVarRef = new BIROperand(tempVarDcl);
        emit(new BIRNonTerminator.NewStructure(mappingLiteralExpr.pos, mappingLiteralExpr.type, toVarRef));
        this.env.targetOperand = toVarRef;

        // Handle Map init stuff
        for (BLangRecordKeyValue keyValue : mappingLiteralExpr.keyValuePairs) {
            BLangExpression keyExpr = keyValue.key.expr;
            keyExpr.accept(this);
            BIROperand keyRegIndex = this.env.targetOperand;

            BLangExpression valueExpr = keyValue.valueExpr;
            valueExpr.accept(this);
            BIROperand rhsOp = this.env.targetOperand;

            emit(new BIRNonTerminator.FieldAccess(mappingLiteralExpr.pos, InstructionKind.MAP_STORE, toVarRef,
                    keyRegIndex, rhsOp));
        }

        this.env.targetOperand = toVarRef;
    }

    private void generateArrayLiteral(BLangArrayLiteral astArrayLiteralExpr) {
        // Emit create array instruction
        BIRVariableDcl tempVarDcl = new BIRVariableDcl(astArrayLiteralExpr.type, this.env.nextLocalVarId(names),
                VarScope.FUNCTION, VarKind.TEMP);
        this.env.enclFunc.localVars.add(tempVarDcl);
        BIROperand toVarRef = new BIROperand(tempVarDcl);

        long size = astArrayLiteralExpr.type.tag == TypeTags.ARRAY &&
                ((BArrayType) astArrayLiteralExpr.type).state != BArrayState.UNSEALED
                        ? (long) ((BArrayType) astArrayLiteralExpr.type).size
                        : -1L;

        BLangLiteral literal = new BLangLiteral();
        literal.pos = astArrayLiteralExpr.pos;
        literal.value = size;
        literal.type = symTable.intType;
        literal.accept(this);
        BIROperand sizeOp = this.env.targetOperand;

        emit(new BIRNonTerminator.NewArray(astArrayLiteralExpr.pos, astArrayLiteralExpr.type, toVarRef, sizeOp));

        // Emit instructions populate initial array values;
        for (int i = 0; i < astArrayLiteralExpr.exprs.size(); i++) {
            BLangExpression argExpr = astArrayLiteralExpr.exprs.get(i);
            argExpr.accept(this);
            BIROperand exprIndex = this.env.targetOperand;

            BLangLiteral indexLiteral = new BLangLiteral();
            indexLiteral.pos = astArrayLiteralExpr.pos;
            indexLiteral.value = (long) i;
            indexLiteral.type = symTable.intType;
            indexLiteral.accept(this);
            BIROperand arrayIndex = this.env.targetOperand;

            emit(new BIRNonTerminator.FieldAccess(astArrayLiteralExpr.pos, InstructionKind.ARRAY_STORE, toVarRef,
                    arrayIndex, exprIndex));
        }
        this.env.targetOperand = toVarRef;
    }

    private void generateArrayAccess(BLangIndexBasedAccess astArrayAccessExpr) {
        boolean variableStore = this.varAssignment;
        this.varAssignment = false;

        if (variableStore) {
            BIROperand rhsOp = this.env.targetOperand;

            astArrayAccessExpr.expr.accept(this);
            BIROperand varRefRegIndex = this.env.targetOperand;

            astArrayAccessExpr.indexExpr.accept(this);
            BIROperand keyRegIndex = this.env.targetOperand;

            emit(new BIRNonTerminator.FieldAccess(astArrayAccessExpr.pos, InstructionKind.ARRAY_STORE, varRefRegIndex,
                    keyRegIndex, rhsOp));
        } else {
            BIRVariableDcl tempVarDcl = new BIRVariableDcl(astArrayAccessExpr.type, this.env.nextLocalVarId(names),
                    VarScope.FUNCTION, VarKind.TEMP);
            this.env.enclFunc.localVars.add(tempVarDcl);
            BIROperand tempVarRef = new BIROperand(tempVarDcl);

            astArrayAccessExpr.expr.accept(this);
            BIROperand varRefRegIndex = this.env.targetOperand;

            astArrayAccessExpr.indexExpr.accept(this);
            BIROperand keyRegIndex = this.env.targetOperand;

            emit(new BIRNonTerminator.FieldAccess(astArrayAccessExpr.pos, InstructionKind.ARRAY_LOAD, tempVarRef,
                    keyRegIndex, varRefRegIndex));
            this.env.targetOperand = tempVarRef;
        }

        this.varAssignment = variableStore;
    }

    private void generateMappingAccess(BLangIndexBasedAccess astIndexBasedAccessExpr) {
        boolean variableStore = this.varAssignment;
        this.varAssignment = false;
        InstructionKind insKind;
        if (variableStore) {
            BIROperand rhsOp = this.env.targetOperand;

            astIndexBasedAccessExpr.expr.accept(this);
            BIROperand varRefRegIndex = this.env.targetOperand;

            astIndexBasedAccessExpr.indexExpr.accept(this);
            BIROperand keyRegIndex = this.env.targetOperand;

            if (astIndexBasedAccessExpr.getKind() == NodeKind.XML_ATTRIBUTE_ACCESS_EXPR) {
                insKind = InstructionKind.XML_ATTRIBUTE_STORE;
                keyRegIndex = getQNameOP(astIndexBasedAccessExpr.indexExpr, keyRegIndex);
            } else if (astIndexBasedAccessExpr.expr.type.tag == TypeTags.OBJECT) {
                insKind = InstructionKind.OBJECT_STORE;
            } else {
                insKind = InstructionKind.MAP_STORE;
            }
            emit(new BIRNonTerminator.FieldAccess(astIndexBasedAccessExpr.pos, insKind, varRefRegIndex, keyRegIndex,
                    rhsOp));
        } else {
            BIRVariableDcl tempVarDcl = new BIRVariableDcl(astIndexBasedAccessExpr.type, this.env.nextLocalVarId(names),
                    VarScope.FUNCTION, VarKind.TEMP);
            this.env.enclFunc.localVars.add(tempVarDcl);
            BIROperand tempVarRef = new BIROperand(tempVarDcl);

            astIndexBasedAccessExpr.expr.accept(this);
            BIROperand varRefRegIndex = this.env.targetOperand;

            astIndexBasedAccessExpr.indexExpr.accept(this);
            BIROperand keyRegIndex = this.env.targetOperand;

            if (astIndexBasedAccessExpr.getKind() == NodeKind.XML_ATTRIBUTE_ACCESS_EXPR) {
                insKind = InstructionKind.XML_ATTRIBUTE_LOAD;
                keyRegIndex = getQNameOP(astIndexBasedAccessExpr.indexExpr, keyRegIndex);
            } else if (astIndexBasedAccessExpr.expr.type.tag == TypeTags.XML) {
                generateXMLAccess((BLangXMLAccessExpr) astIndexBasedAccessExpr, tempVarRef, varRefRegIndex,
                        keyRegIndex);
                this.varAssignment = variableStore;
                return;
            } else if (astIndexBasedAccessExpr.expr.type.tag == TypeTags.OBJECT) {
                insKind = InstructionKind.OBJECT_LOAD;
            } else {
                insKind = InstructionKind.MAP_LOAD;
            }
            emit(new BIRNonTerminator.FieldAccess(astIndexBasedAccessExpr.pos, insKind, tempVarRef, keyRegIndex,
                    varRefRegIndex));
            this.env.targetOperand = tempVarRef;
        }
        this.varAssignment = variableStore;
    }

    private BTypeSymbol getObjectTypeSymbol(BType type) {
        if (type.tag == TypeTags.UNION) {
            return ((BUnionType) type).getMemberTypes().stream()
                    .filter(t -> t.tag == TypeTags.OBJECT)
                    .findFirst()
                    .orElse(symTable.noType).tsymbol;
        }
        return type.tsymbol;
    }

    private BIROperand generateStringLiteral(String value) {
        BLangLiteral prefixLiteral = (BLangLiteral) TreeBuilder.createLiteralExpression();
        prefixLiteral.value = value;

        if (value == null) {
            prefixLiteral.type = symTable.nilType;
        } else {
            prefixLiteral.type = symTable.stringType;
        }

        prefixLiteral.accept(this);
        return this.env.targetOperand;
    }

    private void generateXMLNamespace(BLangXMLNS xmlnsNode) {
        BIRVariableDcl birVarDcl = new BIRVariableDcl(xmlnsNode.pos, symTable.stringType,
                this.env.nextLocalVarId(names), VarScope.FUNCTION, VarKind.LOCAL);
        this.env.enclFunc.localVars.add(birVarDcl);
        this.env.symbolVarMap.put(xmlnsNode.symbol, birVarDcl);

        // Visit the namespace uri expression.
        xmlnsNode.namespaceURI.accept(this);

        // Create a variable reference and
        BIROperand varRef = new BIROperand(birVarDcl);
        emit(new Move(xmlnsNode.pos, this.env.targetOperand, varRef));
    }

    private BIROperand generateNamespaceRef(BXMLNSSymbol nsSymbol, DiagnosticPos pos) {
        if (nsSymbol == null) {
            return generateStringLiteral(null);
        }

        // global-level, object-level, record-level namespace declarations will not have 
        // any interpolated content. hence the namespace URI is statically known.
        int ownerTag = nsSymbol.owner.tag;
        if ((ownerTag & SymTag.PACKAGE) == SymTag.PACKAGE ||
                (ownerTag & SymTag.OBJECT) == SymTag.OBJECT ||
                (ownerTag & SymTag.RECORD) == SymTag.RECORD) {
            return generateStringLiteral(nsSymbol.namespaceURI);
        }

        BIRVariableDcl nsURIVarDcl = new BIRVariableDcl(symTable.stringType, this.env.nextLocalVarId(names),
                VarScope.FUNCTION, VarKind.TEMP);
        this.env.enclFunc.localVars.add(nsURIVarDcl);
        BIROperand nsURIVarRef = new BIROperand(nsURIVarDcl);

        BIRVariableDcl varDecl = this.env.symbolVarMap.get(nsSymbol);
        BIROperand fromVarRef = new BIROperand(varDecl);
        emit(new Move(pos, fromVarRef, nsURIVarRef));
        return nsURIVarRef;
    }

    private void populateXML(BLangXMLElementLiteral xmlElementLiteral, BIROperand toVarRef) {
        // Add namespaces decelerations visible to this element.
        xmlElementLiteral.namespacesInScope.forEach((name, symbol) -> {
            BLangXMLQName nsQName = new BLangXMLQName(name.getValue(), XMLConstants.XMLNS_ATTRIBUTE);
            nsQName.type = symTable.stringType;
            nsQName.accept(this);
            BIROperand nsQNameIndex = this.env.targetOperand;
            BIROperand nsURIIndex = generateNamespaceRef(symbol, xmlElementLiteral.pos);
            emit(new BIRNonTerminator.FieldAccess(xmlElementLiteral.pos, InstructionKind.XML_ATTRIBUTE_STORE, toVarRef,
                    nsQNameIndex, nsURIIndex));
        });

        // Add attributes
        xmlElementLiteral.attributes.forEach(attribute -> {
            this.env.targetOperand = toVarRef;
            attribute.accept(this);
        });

        // Add children
        xmlElementLiteral.modifiedChildren.forEach(child -> {
            child.accept(this);
            BIROperand childOp = this.env.targetOperand;
            emit(new BIRNonTerminator.XMLAccess(child.pos, InstructionKind.XML_SEQ_STORE, toVarRef, childOp));
        });
    }

    private BIROperand getQNameOP(BLangExpression qnameExpr, BIROperand keyRegIndex) {
        if (qnameExpr.getKind() == NodeKind.XML_QNAME) {
            return keyRegIndex;
        }

        BIRVariableDcl tempQNameVarDcl = new BIRVariableDcl(qnameExpr.type,
                this.env.nextLocalVarId(names), VarScope.FUNCTION, VarKind.TEMP);
        this.env.enclFunc.localVars.add(tempQNameVarDcl);
        BIROperand qnameVarRef = new BIROperand(tempQNameVarDcl);
        emit(new BIRNonTerminator.NewStringXMLQName(qnameExpr.pos, qnameVarRef, keyRegIndex));
        return qnameVarRef;
    }

    private void generateXMLAccess(BLangXMLAccessExpr xmlAccessExpr, BIROperand tempVarRef,
                                   BIROperand varRefRegIndex, BIROperand keyRegIndex) {
        this.env.targetOperand = tempVarRef;
        InstructionKind insKind;
        if (xmlAccessExpr.fieldType == FieldKind.ALL) {
            emit(new BIRNonTerminator.XMLAccess(xmlAccessExpr.pos, InstructionKind.XML_LOAD_ALL, tempVarRef,
                    varRefRegIndex));
            return;
        } else if (xmlAccessExpr.indexExpr.type.tag == TypeTags.STRING) {
            insKind = InstructionKind.XML_LOAD;
        } else {
            insKind = InstructionKind.XML_SEQ_LOAD;
        }

        emit(new BIRNonTerminator.FieldAccess(xmlAccessExpr.pos, insKind, tempVarRef, keyRegIndex, varRefRegIndex));
    }
}<|MERGE_RESOLUTION|>--- conflicted
+++ resolved
@@ -218,18 +218,10 @@
         BIRFunction birFunc = new BIRFunction(astFunc.pos, funcName, visibility, type);
         birFunc.isDeclaration = Symbols.isNative(astFunc.symbol);
         birFunc.isInterface = astFunc.interfaceFunction;
-<<<<<<< HEAD
-        birFunc.argsCount = astFunc.requiredParams.size() + astFunc.defaultableParams.size() +
-                (astFunc.restParam != null ? 1 : 0) + astFunc.paramClosureMap.size();
-        if (astFunc.flagSet.contains(Flag.ATTACHED)) {
-            BTypeSymbol tsymbol = astFunc.receiver.type.tsymbol;
-            typeDefs.get(tsymbol).attachedFuncs.add(birFunc);
-=======
-        birFunc.argsCount = astFunc.requiredParams.size() +
-                            astFunc.defaultableParams.size() + (astFunc.restParam != null ? 1 : 0);
+        birFunc.argsCount = astFunc.requiredParams.size() + astFunc.defaultableParams.size()
+                + (astFunc.restParam != null ? 1 : 0) + astFunc.paramClosureMap.size();
         if (astFunc.flagSet.contains(Flag.ATTACHED) && typeDefs.containsKey(astFunc.receiver.type.tsymbol)) {
             typeDefs.get(astFunc.receiver.type.tsymbol).attachedFuncs.add(birFunc);
->>>>>>> 43d4a512
         } else {
             this.env.enclPkg.functions.add(birFunc);
         }
