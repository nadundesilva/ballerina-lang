/*
 *  Copyright (c) 2018, WSO2 Inc. (http://www.wso2.org) All Rights Reserved.
 *
 *  WSO2 Inc. licenses this file to you under the Apache License,
 *  Version 2.0 (the "License"); you may not use this file except
 *  in compliance with the License.
 *  You may obtain a copy of the License at
 *
 *    http://www.apache.org/licenses/LICENSE-2.0
 *
 *  Unless required by applicable law or agreed to in writing,
 *  software distributed under the License is distributed on an
 *  "AS IS" BASIS, WITHOUT WARRANTIES OR CONDITIONS OF ANY
 *  KIND, either express or implied.  See the License for the
 *  specific language governing permissions and limitations
 *  under the License.
 */
package org.wso2.ballerinalang.compiler.bir;

import org.ballerinalang.model.TreeBuilder;
import org.ballerinalang.model.elements.Flag;
import org.ballerinalang.model.symbols.SymbolKind;
import org.ballerinalang.model.tree.BlockNode;
import org.ballerinalang.model.tree.NodeKind;
import org.ballerinalang.model.tree.OperatorKind;
import org.ballerinalang.model.tree.expressions.RecordLiteralNode;
import org.wso2.ballerinalang.compiler.bir.model.BIRNode;
import org.wso2.ballerinalang.compiler.bir.model.BIRNode.BIRAnnotation;
import org.wso2.ballerinalang.compiler.bir.model.BIRNode.BIRAnnotationAttachment;
import org.wso2.ballerinalang.compiler.bir.model.BIRNode.BIRAnnotationValue;
import org.wso2.ballerinalang.compiler.bir.model.BIRNode.BIRBasicBlock;
import org.wso2.ballerinalang.compiler.bir.model.BIRNode.BIRConstant;
import org.wso2.ballerinalang.compiler.bir.model.BIRNode.BIRFunction;
import org.wso2.ballerinalang.compiler.bir.model.BIRNode.BIRFunctionParameter;
import org.wso2.ballerinalang.compiler.bir.model.BIRNode.BIRGlobalVariableDcl;
import org.wso2.ballerinalang.compiler.bir.model.BIRNode.BIRLockDetailsHolder;
import org.wso2.ballerinalang.compiler.bir.model.BIRNode.BIRPackage;
import org.wso2.ballerinalang.compiler.bir.model.BIRNode.BIRParameter;
import org.wso2.ballerinalang.compiler.bir.model.BIRNode.BIRTypeDefinition;
import org.wso2.ballerinalang.compiler.bir.model.BIRNode.BIRVariableDcl;
import org.wso2.ballerinalang.compiler.bir.model.BIRNode.ConstValue;
import org.wso2.ballerinalang.compiler.bir.model.BIRNode.TaintTable;
import org.wso2.ballerinalang.compiler.bir.model.BIRNonTerminator;
import org.wso2.ballerinalang.compiler.bir.model.BIRNonTerminator.BinaryOp;
import org.wso2.ballerinalang.compiler.bir.model.BIRNonTerminator.Move;
import org.wso2.ballerinalang.compiler.bir.model.BIRNonTerminator.UnaryOP;
import org.wso2.ballerinalang.compiler.bir.model.BIROperand;
import org.wso2.ballerinalang.compiler.bir.model.BIRTerminator;
import org.wso2.ballerinalang.compiler.bir.model.InstructionKind;
import org.wso2.ballerinalang.compiler.bir.model.VarKind;
import org.wso2.ballerinalang.compiler.bir.model.VarScope;
import org.wso2.ballerinalang.compiler.bir.optimizer.BIROptimizer;
import org.wso2.ballerinalang.compiler.bir.writer.BIRBinaryWriter;
import org.wso2.ballerinalang.compiler.semantics.model.SymbolTable;
import org.wso2.ballerinalang.compiler.semantics.model.symbols.BAnnotationSymbol;
import org.wso2.ballerinalang.compiler.semantics.model.symbols.BAttachedFunction;
import org.wso2.ballerinalang.compiler.semantics.model.symbols.BConstantSymbol;
import org.wso2.ballerinalang.compiler.semantics.model.symbols.BInvokableSymbol;
import org.wso2.ballerinalang.compiler.semantics.model.symbols.BObjectTypeSymbol;
import org.wso2.ballerinalang.compiler.semantics.model.symbols.BSymbol;
import org.wso2.ballerinalang.compiler.semantics.model.symbols.BTypeSymbol;
import org.wso2.ballerinalang.compiler.semantics.model.symbols.BVarSymbol;
import org.wso2.ballerinalang.compiler.semantics.model.symbols.BXMLNSSymbol;
import org.wso2.ballerinalang.compiler.semantics.model.symbols.SymTag;
import org.wso2.ballerinalang.compiler.semantics.model.symbols.Symbols;
import org.wso2.ballerinalang.compiler.semantics.model.symbols.TaintRecord;
import org.wso2.ballerinalang.compiler.semantics.model.types.BArrayType;
import org.wso2.ballerinalang.compiler.semantics.model.types.BInvokableType;
import org.wso2.ballerinalang.compiler.semantics.model.types.BServiceType;
import org.wso2.ballerinalang.compiler.semantics.model.types.BTableType;
import org.wso2.ballerinalang.compiler.semantics.model.types.BType;
import org.wso2.ballerinalang.compiler.semantics.model.types.BUnionType;
import org.wso2.ballerinalang.compiler.tree.BLangAnnotation;
import org.wso2.ballerinalang.compiler.tree.BLangAnnotationAttachment;
import org.wso2.ballerinalang.compiler.tree.BLangBlockFunctionBody;
import org.wso2.ballerinalang.compiler.tree.BLangConstantValue;
import org.wso2.ballerinalang.compiler.tree.BLangExternalFunctionBody;
import org.wso2.ballerinalang.compiler.tree.BLangFunction;
import org.wso2.ballerinalang.compiler.tree.BLangIdentifier;
import org.wso2.ballerinalang.compiler.tree.BLangImportPackage;
import org.wso2.ballerinalang.compiler.tree.BLangNodeVisitor;
import org.wso2.ballerinalang.compiler.tree.BLangPackage;
import org.wso2.ballerinalang.compiler.tree.BLangSimpleVariable;
import org.wso2.ballerinalang.compiler.tree.BLangTypeDefinition;
import org.wso2.ballerinalang.compiler.tree.BLangVariable;
import org.wso2.ballerinalang.compiler.tree.BLangXMLNS;
import org.wso2.ballerinalang.compiler.tree.BLangXMLNS.BLangLocalXMLNS;
import org.wso2.ballerinalang.compiler.tree.BLangXMLNS.BLangPackageXMLNS;
import org.wso2.ballerinalang.compiler.tree.expressions.BLangBinaryExpr;
import org.wso2.ballerinalang.compiler.tree.expressions.BLangConstant;
import org.wso2.ballerinalang.compiler.tree.expressions.BLangExpression;
import org.wso2.ballerinalang.compiler.tree.expressions.BLangFieldBasedAccess.BLangStructFunctionVarRef;
import org.wso2.ballerinalang.compiler.tree.expressions.BLangGroupExpr;
import org.wso2.ballerinalang.compiler.tree.expressions.BLangIndexBasedAccess;
import org.wso2.ballerinalang.compiler.tree.expressions.BLangIndexBasedAccess.BLangArrayAccessExpr;
import org.wso2.ballerinalang.compiler.tree.expressions.BLangIndexBasedAccess.BLangJSONAccessExpr;
import org.wso2.ballerinalang.compiler.tree.expressions.BLangIndexBasedAccess.BLangMapAccessExpr;
import org.wso2.ballerinalang.compiler.tree.expressions.BLangIndexBasedAccess.BLangStringAccessExpr;
import org.wso2.ballerinalang.compiler.tree.expressions.BLangIndexBasedAccess.BLangStructFieldAccessExpr;
import org.wso2.ballerinalang.compiler.tree.expressions.BLangIndexBasedAccess.BLangTableAccessExpr;
import org.wso2.ballerinalang.compiler.tree.expressions.BLangIndexBasedAccess.BLangXMLAccessExpr;
import org.wso2.ballerinalang.compiler.tree.expressions.BLangInvocation;
import org.wso2.ballerinalang.compiler.tree.expressions.BLangIsAssignableExpr;
import org.wso2.ballerinalang.compiler.tree.expressions.BLangIsLikeExpr;
import org.wso2.ballerinalang.compiler.tree.expressions.BLangLambdaFunction;
import org.wso2.ballerinalang.compiler.tree.expressions.BLangListConstructorExpr;
import org.wso2.ballerinalang.compiler.tree.expressions.BLangListConstructorExpr.BLangArrayLiteral;
import org.wso2.ballerinalang.compiler.tree.expressions.BLangListConstructorExpr.BLangJSONArrayLiteral;
import org.wso2.ballerinalang.compiler.tree.expressions.BLangListConstructorExpr.BLangTupleLiteral;
import org.wso2.ballerinalang.compiler.tree.expressions.BLangLiteral;
import org.wso2.ballerinalang.compiler.tree.expressions.BLangRecordLiteral;
import org.wso2.ballerinalang.compiler.tree.expressions.BLangRecordLiteral.BLangMapLiteral;
import org.wso2.ballerinalang.compiler.tree.expressions.BLangRecordLiteral.BLangRecordKeyValueField;
import org.wso2.ballerinalang.compiler.tree.expressions.BLangRecordLiteral.BLangStructLiteral;
import org.wso2.ballerinalang.compiler.tree.expressions.BLangSimpleVarRef;
import org.wso2.ballerinalang.compiler.tree.expressions.BLangSimpleVarRef.BLangFunctionVarRef;
import org.wso2.ballerinalang.compiler.tree.expressions.BLangSimpleVarRef.BLangLocalVarRef;
import org.wso2.ballerinalang.compiler.tree.expressions.BLangSimpleVarRef.BLangPackageVarRef;
import org.wso2.ballerinalang.compiler.tree.expressions.BLangStatementExpression;
import org.wso2.ballerinalang.compiler.tree.expressions.BLangTableConstructorExpr;
import org.wso2.ballerinalang.compiler.tree.expressions.BLangTrapExpr;
import org.wso2.ballerinalang.compiler.tree.expressions.BLangTypeConversionExpr;
import org.wso2.ballerinalang.compiler.tree.expressions.BLangTypeInit;
import org.wso2.ballerinalang.compiler.tree.expressions.BLangTypeTestExpr;
import org.wso2.ballerinalang.compiler.tree.expressions.BLangTypedescExpr;
import org.wso2.ballerinalang.compiler.tree.expressions.BLangUnaryExpr;
import org.wso2.ballerinalang.compiler.tree.expressions.BLangWaitExpr;
import org.wso2.ballerinalang.compiler.tree.expressions.BLangWaitForAllExpr;
import org.wso2.ballerinalang.compiler.tree.expressions.BLangWorkerFlushExpr;
import org.wso2.ballerinalang.compiler.tree.expressions.BLangWorkerReceive;
import org.wso2.ballerinalang.compiler.tree.expressions.BLangWorkerSyncSendExpr;
import org.wso2.ballerinalang.compiler.tree.expressions.BLangXMLAttribute;
import org.wso2.ballerinalang.compiler.tree.expressions.BLangXMLAttributeAccess;
import org.wso2.ballerinalang.compiler.tree.expressions.BLangXMLCommentLiteral;
import org.wso2.ballerinalang.compiler.tree.expressions.BLangXMLElementLiteral;
import org.wso2.ballerinalang.compiler.tree.expressions.BLangXMLProcInsLiteral;
import org.wso2.ballerinalang.compiler.tree.expressions.BLangXMLQName;
import org.wso2.ballerinalang.compiler.tree.expressions.BLangXMLQuotedString;
import org.wso2.ballerinalang.compiler.tree.expressions.BLangXMLTextLiteral;
import org.wso2.ballerinalang.compiler.tree.statements.BLangAssignment;
import org.wso2.ballerinalang.compiler.tree.statements.BLangBlockStmt;
import org.wso2.ballerinalang.compiler.tree.statements.BLangBreak;
import org.wso2.ballerinalang.compiler.tree.statements.BLangContinue;
import org.wso2.ballerinalang.compiler.tree.statements.BLangExpressionStmt;
import org.wso2.ballerinalang.compiler.tree.statements.BLangForkJoin;
import org.wso2.ballerinalang.compiler.tree.statements.BLangIf;
import org.wso2.ballerinalang.compiler.tree.statements.BLangLock.BLangLockStmt;
import org.wso2.ballerinalang.compiler.tree.statements.BLangLock.BLangUnLockStmt;
import org.wso2.ballerinalang.compiler.tree.statements.BLangPanic;
import org.wso2.ballerinalang.compiler.tree.statements.BLangReturn;
import org.wso2.ballerinalang.compiler.tree.statements.BLangSimpleVariableDef;
import org.wso2.ballerinalang.compiler.tree.statements.BLangStatement;
import org.wso2.ballerinalang.compiler.tree.statements.BLangWhile;
import org.wso2.ballerinalang.compiler.tree.statements.BLangWorkerSend;
import org.wso2.ballerinalang.compiler.tree.statements.BLangXMLNSStatement;
import org.wso2.ballerinalang.compiler.tree.types.BLangStructureTypeNode;
import org.wso2.ballerinalang.compiler.tree.types.BLangType;
import org.wso2.ballerinalang.compiler.util.BArrayState;
import org.wso2.ballerinalang.compiler.util.CompilerContext;
import org.wso2.ballerinalang.compiler.util.CompilerUtils;
import org.wso2.ballerinalang.compiler.util.FieldKind;
import org.wso2.ballerinalang.compiler.util.Name;
import org.wso2.ballerinalang.compiler.util.Names;
import org.wso2.ballerinalang.compiler.util.ResolvedTypeBuilder;
import org.wso2.ballerinalang.compiler.util.TypeTags;
import org.wso2.ballerinalang.compiler.util.diagnotic.DiagnosticPos;
import org.wso2.ballerinalang.programfile.CompiledBinaryFile.BIRPackageFile;
import org.wso2.ballerinalang.util.Flags;

import java.util.ArrayList;
import java.util.Collections;
import java.util.Comparator;
import java.util.HashMap;
import java.util.LinkedHashMap;
import java.util.List;
import java.util.Map;
import java.util.TreeMap;
import java.util.stream.Collectors;

import javax.xml.XMLConstants;

import static org.ballerinalang.model.tree.NodeKind.INVOCATION;
import static org.wso2.ballerinalang.compiler.desugar.AnnotationDesugar.ANNOTATION_DATA;
import static org.wso2.ballerinalang.compiler.util.Constants.DESUGARED_MAPPING_CONSTR_KEY;

/**
 * Lower the AST to BIR.
 *
 * @since 0.980.0
 */
public class BIRGen extends BLangNodeVisitor {

    private static final CompilerContext.Key<BIRGen> BIR_GEN =
            new CompilerContext.Key<>();

    public static final String DEFAULT_WORKER_NAME = "default";
    public static final String CLONE_READ_ONLY = "cloneReadOnly";
    private BIRGenEnv env;
    private Names names;
    private final SymbolTable symTable;
    private BIROptimizer birOptimizer;

    // Required variables to generate code for assignment statements
    private boolean varAssignment = false;
    private Map<BTypeSymbol, BIRTypeDefinition> typeDefs = new LinkedHashMap<>();
    private BlockNode currentBlock;
    private Map<BlockNode, List<BIRVariableDcl>> varDclsByBlock = new HashMap<>();
    // This is a global variable cache
    public Map<BSymbol, BIRGlobalVariableDcl> globalVarMap = new HashMap<>();

    // This map is used to create dependencies for imported module global variables
    private Map<BSymbol, BIRGlobalVariableDcl> dummyGlobalVarMapForLocks = new HashMap<>();

    // This is to cache the lockstmt to BIR Lock
    private Map<BLangLockStmt, BIRTerminator.Lock> lockStmtMap = new HashMap<>();

    // Required variables for Mock function implementation
    private static final String MOCK_ANNOTATION_DELIMITER = "#";
    private static final String MOCK_FN_DELIMITER = "~";

    private ResolvedTypeBuilder typeBuilder = new ResolvedTypeBuilder();

    public static BIRGen getInstance(CompilerContext context) {
        BIRGen birGen = context.get(BIR_GEN);
        if (birGen == null) {
            birGen = new BIRGen(context);
        }

        return birGen;
    }

    private BIRGen(CompilerContext context) {
        context.put(BIR_GEN, this);

        this.names = Names.getInstance(context);
        this.symTable = SymbolTable.getInstance(context);
        this.birOptimizer = BIROptimizer.getInstance(context);
    }

    public BLangPackage genBIR(BLangPackage astPkg) {
        BIRPackage birPkg = new BIRPackage(astPkg.pos, astPkg.packageID.orgName,
                astPkg.packageID.name, astPkg.packageID.version, astPkg.packageID.sourceFileName);

        astPkg.symbol.bir = birPkg; //TODO try to remove this

        this.env = new BIRGenEnv(birPkg);
        astPkg.accept(this);

        this.birOptimizer.optimizePackage(birPkg);
        astPkg.symbol.birPackageFile = new BIRPackageFile(new BIRBinaryWriter(birPkg).serialize());

        if (astPkg.hasTestablePackage()) {
            BIRPackage testBirPkg = new BIRPackage(astPkg.pos, astPkg.packageID.orgName, astPkg.packageID.name,
                                                astPkg.packageID.version, astPkg.packageID.sourceFileName);
            this.env = new BIRGenEnv(testBirPkg);
            astPkg.accept(this);
            astPkg.getTestablePkgs().forEach(testPkg -> {
                visitBuiltinFunctions(testPkg, testPkg.initFunction);
                visitBuiltinFunctions(testPkg, testPkg.startFunction);
                visitBuiltinFunctions(testPkg, testPkg.stopFunction);
                // remove imports of the main module from testable module
                for (BLangImportPackage mod : astPkg.imports) {
                    testPkg.imports.remove(mod);
                }
                testPkg.accept(this);
                this.birOptimizer.optimizePackage(testBirPkg);
                testPkg.symbol.bir = testBirPkg;
                Map<String, String> mockFunctionMap = astPkg.getTestablePkg().getMockFunctionNamesMap();
                if (!mockFunctionMap.isEmpty()) {
                    replaceMockedFunctions(testBirPkg, mockFunctionMap);
                }
            });
        }

        setEntryPoints(astPkg);
        return astPkg;
    }

    private void setEntryPoints(BLangPackage pkgNode) {
        BLangFunction mainFunc = getMainFunction(pkgNode);
        if (mainFunc != null) {
            pkgNode.symbol.entryPointExists = true;
        }

        if (pkgNode.services.size() != 0) {
            pkgNode.symbol.entryPointExists = true;
        }
    }

    private BLangFunction getMainFunction(BLangPackage pkgNode) {
        for (BLangFunction funcNode : pkgNode.functions) {
            if (CompilerUtils.isMainFunction(funcNode)) {
                return funcNode;
            }
        }
        return null;
    }

    private void visitBuiltinFunctions(BLangPackage pkgNode, BLangFunction function) {
        if (Symbols.isFlagOn(pkgNode.symbol.flags, Flags.TESTABLE)) {
            String funcName = function.getName().value;
            String builtinFuncName = funcName.substring(funcName.indexOf("<") + 1, funcName.indexOf(">"));
            String modifiedFuncName = funcName.replace(builtinFuncName, "test" + builtinFuncName);
            function.name.setValue(modifiedFuncName);
            function.originalFuncSymbol.name.value = modifiedFuncName;
            function.symbol.name.value = modifiedFuncName;
        }
    }

    private void replaceMockedFunctions(BIRPackage birPkg, Map<String, String> mockFunctionMap) {
        // Replace Mocked function calls in every function
        replaceFunctions(birPkg.functions, mockFunctionMap);

        // Replace Mocked Function calls in every service
        if (birPkg.typeDefs.size() != 0) {
            for (BIRTypeDefinition typeDef : birPkg.typeDefs) {
                if (typeDef.type instanceof BServiceType) {
                    // Replace Mocked function calls in every service function
                    replaceFunctions(typeDef.attachedFuncs, mockFunctionMap);
                }
            }
        }
    }

    private void replaceFunctions(List<BIRFunction> functionList, Map<String, String> mockFunctionMap) {
        // Loop through all defined BIRFunctions in functionList
        for (BIRFunction function : functionList) {
            List<BIRBasicBlock> basicBlocks = function.basicBlocks;
            for (BIRBasicBlock basicBlock : basicBlocks) {
                BIRTerminator bbTerminator = basicBlock.terminator;
                if (bbTerminator.kind.equals(InstructionKind.CALL)) {
                    //We get the callee and the name and generate 'calleepackage#name'
                    BIRTerminator.Call callTerminator = (BIRTerminator.Call) bbTerminator;

                    String functionKey = callTerminator.calleePkg.toString() + MOCK_ANNOTATION_DELIMITER
                            + callTerminator.name.toString();

                    String legacyKey = callTerminator.calleePkg.toString() + MOCK_FN_DELIMITER
                            + callTerminator.name.toString();

                    // If function in basic block exists in the MockFunctionMap
                    if (mockFunctionMap.containsKey(functionKey)) {
                        // Replace the function call with the equivalent $MOCK_ substitiute
                        String desugarFunction = "$MOCK_" + callTerminator.name.getValue();
                        callTerminator.name = new Name(desugarFunction);
                        callTerminator.calleePkg = function.pos.src.pkgID;
                    } else if (mockFunctionMap.get(legacyKey) != null) {
                        // Just "get" the reference. If this doesnt work then it doesnt exist
                        String mockfunctionName = mockFunctionMap.get(legacyKey);
                        callTerminator.name = new Name(mockfunctionName);
                        callTerminator.calleePkg = function.pos.src.pkgID;
                    }
                }
            }
        }
    }

    // Nodes

    @Override
    public void visit(BLangPackage astPkg) {
        // Lower function nodes in AST to bir function nodes.
        // TODO handle init, start, stop functions
        astPkg.imports.forEach(impPkg -> impPkg.accept(this));
        astPkg.constants.forEach(astConst -> astConst.accept(this));
        astPkg.typeDefinitions.forEach(astTypeDef -> astTypeDef.accept(this));
        astPkg.globalVars.forEach(astGlobalVar -> astGlobalVar.accept(this));
        astPkg.initFunction.accept(this);
        astPkg.startFunction.accept(this);
        astPkg.stopFunction.accept(this);
        astPkg.functions.forEach(astFunc -> astFunc.accept(this));
        astPkg.annotations.forEach(astAnn -> astAnn.accept(this));
    }

    @Override
    public void visit(BLangTypeDefinition astTypeDefinition) {
        BIRTypeDefinition typeDef = new BIRTypeDefinition(astTypeDefinition.pos,
<<<<<<< HEAD
                astTypeDefinition.symbol.name,
                astTypeDefinition.symbol.flags,
                astTypeDefinition.symbol.isLabel,
                astTypeDefinition.isBuiltinTypeDef,
                getDefinedType(astTypeDefinition),
                new ArrayList<>());
=======
                                                          astTypeDefinition.symbol.name,
                                                          astTypeDefinition.symbol.flags,
                                                          astTypeDefinition.symbol.isLabel,
                                                          astTypeDefinition.isBuiltinTypeDef,
                                                          astTypeDefinition.typeNode.type,
                                                          new ArrayList<>(),
                                                          astTypeDefinition.symbol.origin.toBIROrigin());
>>>>>>> c30a75b5
        typeDefs.put(astTypeDefinition.symbol, typeDef);
        this.env.enclPkg.typeDefs.add(typeDef);
        typeDef.index = this.env.enclPkg.typeDefs.size() - 1;

        typeDef.setMarkdownDocAttachment(astTypeDefinition.symbol.markdownDocumentation);

        if (astTypeDefinition.typeNode.getKind() == NodeKind.RECORD_TYPE ||
                astTypeDefinition.typeNode.getKind() == NodeKind.OBJECT_TYPE) {
            BLangStructureTypeNode typeNode = (BLangStructureTypeNode) astTypeDefinition.typeNode;
            for (BLangType typeRef : typeNode.typeRefs) {
                typeDef.referencedTypes.add(typeRef.type);
            }
        }

        // Write referenced functions, if this is an abstract-object
        if (astTypeDefinition.symbol.tag != SymTag.OBJECT ||
                !Symbols.isFlagOn(astTypeDefinition.symbol.flags, Flags.ABSTRACT)) {
            return;
        }

        for (BAttachedFunction func : ((BObjectTypeSymbol) astTypeDefinition.symbol).referencedFunctions) {
            if (!Symbols.isFlagOn(func.symbol.flags, Flags.INTERFACE)) {
                return;
            }

            BInvokableSymbol funcSymbol = func.symbol;
            BIRFunction birFunc = new BIRFunction(astTypeDefinition.pos, func.funcName, funcSymbol.flags, func.type,
                                                  names.fromString(DEFAULT_WORKER_NAME), 0, new TaintTable(),
                                                  funcSymbol.origin.toBIROrigin());

            if (funcSymbol.receiverSymbol != null) {
                birFunc.receiver = getSelf(funcSymbol.receiverSymbol, funcSymbol.receiverSymbol.type,
                        funcSymbol.receiverSymbol.name);
            }

            birFunc.setMarkdownDocAttachment(funcSymbol.markdownDocumentation);

            int defaultableParamsCount = 0;
            birFunc.argsCount = funcSymbol.params.size() + defaultableParamsCount +
                    (funcSymbol.restParam != null ? 1 : 0);
            funcSymbol.params.forEach(requiredParam -> addParam(birFunc, requiredParam, astTypeDefinition.pos));
            if (funcSymbol.restParam != null) {
                addRestParam(birFunc, funcSymbol.restParam, astTypeDefinition.pos);
            }

            birFunc.returnVariable = new BIRVariableDcl(astTypeDefinition.pos, funcSymbol.retType,
                    this.env.nextLocalVarId(names), VarScope.FUNCTION, VarKind.RETURN, null);
            birFunc.localVars.add(0, birFunc.returnVariable);

            typeDef.attachedFuncs.add(birFunc);
        }
    }

    private BType getDefinedType(BLangTypeDefinition astTypeDefinition) {
        BType nodeType = astTypeDefinition.typeNode.type;
        // Consider: type DE distinct E;
        // For distinct types, the type defined by typeDefStmt (DE) is different from type used to define it (E).
        if (nodeType.tag == TypeTags.ERROR) {
            return astTypeDefinition.symbol.type;
        }
        return nodeType;
    }

    @Override
    public void visit(BLangConstant astConstant) {
        BConstantSymbol constantSymbol = astConstant.symbol;
        Name constName = constantSymbol.name;
        BType type = constantSymbol.type;

        // Get the value of the constant.
        ConstValue constantValue = getBIRConstantVal(constantSymbol.value);

        // Create a new constant info object.
        BIRConstant birConstant = new BIRConstant(astConstant.pos, constName, constantSymbol.flags, type,
                                                  constantValue, constantSymbol.origin.toBIROrigin());
        birConstant.constValue = constantValue;

        birConstant.setMarkdownDocAttachment(astConstant.symbol.markdownDocumentation);

        // Add the constant to the package.
        this.env.enclPkg.constants.add(birConstant);
    }

    private ConstValue getBIRConstantVal(BLangConstantValue constValue) {
        if (constValue.type.tag == TypeTags.MAP) {
            Map<String, ConstValue> mapConstVal = new HashMap<>();
            ((Map<String, BLangConstantValue>) constValue.value)
                    .forEach((key, value) -> mapConstVal.put(key, getBIRConstantVal(value)));
            return new ConstValue(mapConstVal, constValue.type);
        }

        return new ConstValue(constValue.value, constValue.type);
    }

    @Override
    public void visit(BLangImportPackage impPkg) {
        this.env.enclPkg.importModules.add(new BIRNode.BIRImportModule(impPkg.pos, impPkg.symbol.pkgID.orgName,
                impPkg.symbol.pkgID.name, impPkg.symbol.pkgID.version));
    }

    @Override
    public void visit(BLangFunction astFunc) {
        BInvokableType type = astFunc.symbol.getType();

        boolean isTypeAttachedFunction = astFunc.flagSet.contains(Flag.ATTACHED) &&
                !typeDefs.containsKey(astFunc.receiver.type.tsymbol);

        Name workerName = names.fromIdNode(astFunc.defaultWorkerName);

        this.env.unlockVars.push(new BIRLockDetailsHolder());
        BIRFunction birFunc;

        TaintTable taintTable = populateTaintTable(astFunc.symbol.taintTable);

        if (isTypeAttachedFunction) {
            Name funcName = names.fromString(astFunc.symbol.name.value);
            birFunc = new BIRFunction(astFunc.pos, funcName, astFunc.symbol.flags, type, workerName,
                                      astFunc.sendsToThis.size(), taintTable, astFunc.symbol.origin.toBIROrigin());
        } else {
            Name funcName = getFuncName(astFunc.symbol);
            birFunc = new BIRFunction(astFunc.pos, funcName, astFunc.symbol.flags, type, workerName,
                                      astFunc.sendsToThis.size(), taintTable, astFunc.symbol.origin.toBIROrigin());
        }
        if (astFunc.receiver != null) {
            BIRFunctionParameter birVarDcl = new BIRFunctionParameter(astFunc.pos, astFunc.receiver.type,
                    this.env.nextLocalVarId(names), VarScope.FUNCTION, VarKind.ARG,
                    astFunc.receiver.name.value, false);
            this.env.symbolVarMap.put(astFunc.receiver.symbol, birVarDcl);
        }

        if (astFunc.receiver != null) {
            birFunc.receiver = getSelf(astFunc.receiver.symbol, astFunc.receiver.type, astFunc.receiver.symbol.name);
        }

        birFunc.setMarkdownDocAttachment(astFunc.symbol.markdownDocumentation);

        //create channelDetails array
        int i = 0;
        for (String channelName : astFunc.sendsToThis) {
            birFunc.workerChannels[i] = new BIRNode.ChannelDetails(channelName, astFunc.defaultWorkerName.value
                    .equals(DEFAULT_WORKER_NAME), isWorkerSend(channelName, astFunc.defaultWorkerName.value));
            i++;
        }

        // Populate annotation attachments on external in BIRFunction node
        if (astFunc.hasBody() && astFunc.body.getKind() == NodeKind.EXTERN_FUNCTION_BODY) {
            populateBIRAnnotAttachments(((BLangExternalFunctionBody) astFunc.body).annAttachments,
                                        birFunc.annotAttachments, this.env);
        }
        // Populate annotation attachments on function in BIRFunction node
        populateBIRAnnotAttachments(astFunc.annAttachments, birFunc.annotAttachments, this.env);

        birFunc.argsCount = astFunc.requiredParams.size()
                + (astFunc.restParam != null ? 1 : 0) + astFunc.paramClosureMap.size();
        if (astFunc.flagSet.contains(Flag.ATTACHED) && typeDefs.containsKey(astFunc.receiver.type.tsymbol)) {
            typeDefs.get(astFunc.receiver.type.tsymbol).attachedFuncs.add(birFunc);
        } else {
            this.env.enclPkg.functions.add(birFunc);
        }

        this.env.enclFunc = birFunc;

        // TODO: Return variable with NIL type should be written to BIR
        // Special %0 location for storing return values
        BType retType = typeBuilder.build(astFunc.symbol.type.getReturnType());
        birFunc.returnVariable = new BIRVariableDcl(astFunc.pos, retType, this.env.nextLocalVarId(names),
                                                    VarScope.FUNCTION, VarKind.RETURN, null);
        birFunc.localVars.add(0, birFunc.returnVariable);

        //add closure vars
        astFunc.paramClosureMap.forEach((k, v) -> addRequiredParam(birFunc, v, astFunc.pos));

        // Create variable declaration for function params
        astFunc.requiredParams.forEach(requiredParam -> addParam(birFunc, requiredParam));
        if (astFunc.restParam != null) {
            addRestParam(birFunc, astFunc.restParam.symbol, astFunc.restParam.pos);
        }

        if (astFunc.interfaceFunction || Symbols.isNative(astFunc.symbol)) {
            this.env.clear();
            return;
        }

        // Create the entry basic block
        BIRBasicBlock entryBB = new BIRBasicBlock(this.env.nextBBId(names));
        this.env.enclBasicBlocks = birFunc.basicBlocks;
        birFunc.basicBlocks.add(entryBB);
        this.env.enclBB = entryBB;
        addToTrapStack(entryBB);

        astFunc.body.accept(this);
        birFunc.basicBlocks.add(this.env.returnBB);

        // Due to the current algorithm, some basic blocks will not contain any instructions or a terminator.
        // These basic blocks will be remove by the optimizer, but for now just add a return terminator
        BIRBasicBlock enclBB = this.env.enclBB;
        if (enclBB.instructions.size() == 0 && enclBB.terminator == null && this.env.returnBB != null) {
            enclBB.terminator = new BIRTerminator.GOTO(null, this.env.returnBB);
        }

        this.env.clear();

        this.env.unlockVars.clear();

        // Rearrange basic block ids.
        birFunc.parameters.values().forEach(basicBlocks -> basicBlocks.forEach(bb -> bb.id = this.env.nextBBId(names)));
        birFunc.basicBlocks.forEach(bb -> bb.id = this.env.nextBBId(names));
        // Rearrange error entries.
        birFunc.errorTable.sort(Comparator.comparingInt(o -> Integer.parseInt(o.trapBB.id.value.replace("bb", ""))));
        this.env.clear();
    }

    private BIRVariableDcl getSelf(BSymbol receiver, BType type, Name name) {
        BIRVariableDcl self = this.env.symbolVarMap.get(receiver);
        if (self == null) {
             return new BIRVariableDcl(null, receiver.type, receiver.name,
                                                  VarScope.FUNCTION, VarKind.SELF, null);
        }
        self.kind = VarKind.SELF;
        self.name = new Name("%self");

        return self;
    }

    @Override
    public void visit(BLangBlockFunctionBody astBody) {
        BlockNode prevBlock = this.currentBlock;
        this.currentBlock = astBody;
        this.varDclsByBlock.computeIfAbsent(astBody, k -> new ArrayList<>());

        for (BLangStatement astStmt : astBody.stmts) {
            astStmt.accept(this);
        }

        List<BIRVariableDcl> varDecls = this.varDclsByBlock.get(astBody);
        for (BIRVariableDcl birVariableDcl : varDecls) {
            birVariableDcl.endBB = this.env.enclBasicBlocks.get(this.env.enclBasicBlocks.size() - 1);
        }

        this.currentBlock = prevBlock;
    }

    @Override
    public void visit(BLangAnnotationAttachment astAnnotAttach) {
        // ------------------------------------------------------
        // In the current implementation of the compiler, there two possible values for `astAnnotAttach.expr`
        //  1) null
        //  2) BLangRecordLiteral
        // In this implementation, we support only the BLangRecordLiteral expressions
        //   which have only key:BLangLiteral key/value pairs
        // ------------------------------------------------------
        BIRAnnotationValue annotationValue;
        if (astAnnotAttach.expr == null) {
            annotationValue = new BIRNode.BIRAnnotationLiteralValue(symTable.booleanType, true);
        } else {
            if (!isCompileTimeAnnotationValue(astAnnotAttach.expr)) {
                return;
            }
            annotationValue = createAnnotationValue(astAnnotAttach.expr);
        }

        Name annotTagRef = this.names.fromIdNode(astAnnotAttach.annotationName);
        BIRAnnotationAttachment annotAttachment = new BIRAnnotationAttachment(astAnnotAttach.pos, annotTagRef);
        annotAttachment.packageID = astAnnotAttach.annotationSymbol.pkgID;
        annotAttachment.annotValues.add(annotationValue);
        this.env.enclAnnotAttachments.add(annotAttachment);
    }

    private boolean isCompileTimeAnnotationValue(BLangExpression expression) {

        BLangExpression expr = unwrapAnnotationExpressionFromCloneReadOnly(expression);

        switch (expr.getKind()) {
            case LITERAL:
            case NUMERIC_LITERAL:
                return true;
            case RECORD_LITERAL_EXPR:
                BLangRecordLiteral recordLiteral = (BLangRecordLiteral) expr;
                for (RecordLiteralNode.RecordField field : recordLiteral.fields) {
                    if (!isCompileTimeAnnotationValue(((BLangRecordKeyValueField) field).valueExpr)) {
                        return false;
                    }
                }
                return true;
            case ARRAY_LITERAL_EXPR:
                BLangArrayLiteral arrayLiteral = (BLangArrayLiteral) expr;
                for (BLangExpression bLangExpr : arrayLiteral.exprs) {
                    if (!isCompileTimeAnnotationValue(bLangExpr)) {
                        return false;
                    }
                }
                return true;
            case TYPE_CONVERSION_EXPR:
                return isCompileTimeAnnotationValue(((BLangTypeConversionExpr) expr).expr);
            case STATEMENT_EXPRESSION:
                BLangStatementExpression stmtExpr = (BLangStatementExpression) expr;
                List<BLangStatement> stmts = ((BLangBlockStmt) stmtExpr.stmt).stmts;

                if (!((BLangLocalVarRef) stmtExpr.expr).varSymbol.name.value.startsWith(DESUGARED_MAPPING_CONSTR_KEY)) {
                    return false;
                }

                for (int i = 1; i < stmts.size(); i++) {
                    BLangAssignment assignmentStmt = (BLangAssignment) stmts.get(i);

                    if (!isCompileTimeAnnotationValue(((BLangIndexBasedAccess) assignmentStmt.varRef).indexExpr) ||
                            !isCompileTimeAnnotationValue(assignmentStmt.expr)) {
                        return false;
                    }
                }

                return true;
            default:
                return false;
        }
    }

    private BLangExpression unwrapAnnotationExpressionFromCloneReadOnly(BLangExpression expr) {
        if (expr.getKind() == INVOCATION) {
            BLangInvocation invocation = (BLangInvocation) expr;
            if (invocation.name.getValue().equals(CLONE_READ_ONLY)) {
                return invocation.expr;
            }
        }
        return expr;
    }

    private BIRAnnotationValue createAnnotationValue(BLangExpression expression) {
        BLangExpression expr = unwrapAnnotationExpressionFromCloneReadOnly(expression);
        // TODO Compile time literal constants
        switch (expr.getKind()) {
            case LITERAL:
            case NUMERIC_LITERAL:
                return createAnnotationLiteralValue((BLangLiteral) expr);
            case RECORD_LITERAL_EXPR:
                return createAnnotationRecordValue((BLangRecordLiteral) expr);
            case ARRAY_LITERAL_EXPR:
                return createAnnotationArrayValue((BLangArrayLiteral) expr);
            case TYPE_CONVERSION_EXPR:
                return createAnnotationValue(((BLangTypeConversionExpr) expr).expr);
            case STATEMENT_EXPRESSION:
                return createAnnotationRecordValue((BLangStatementExpression) expr);
            default:
                // This following line will not be executed
                throw new IllegalStateException("Invalid annotation value expression kind: " + expr.getKind());
        }
    }

    private BIRNode.BIRAnnotationRecordValue createAnnotationRecordValue(BLangRecordLiteral recordLiteral) {
        Map<String, BIRAnnotationValue> annotValueEntryMap = new HashMap<>();
        for (RecordLiteralNode.RecordField field : recordLiteral.fields) {
            BLangRecordKeyValueField keyValuePair = (BLangRecordKeyValueField) field;

            BLangLiteral keyLiteral = (BLangLiteral) keyValuePair.key.expr;
            String entryKey = (String) keyLiteral.value;
            BIRAnnotationValue annotationValue = createAnnotationValue(keyValuePair.valueExpr);
            annotValueEntryMap.put(entryKey, annotationValue);
        }
        return new BIRNode.BIRAnnotationRecordValue(recordLiteral.type, annotValueEntryMap);
    }

    private BIRNode.BIRAnnotationRecordValue createAnnotationRecordValue(BLangStatementExpression stmtExpr) {
        Map<String, BIRAnnotationValue> annotValueEntryMap = new HashMap<>();

        List<BLangStatement> stmts = ((BLangBlockStmt) stmtExpr.stmt).stmts;

        for (int i = 1; i < stmts.size(); i++) {
            BLangAssignment assignmentStmt = (BLangAssignment) stmts.get(i);
            annotValueEntryMap.put(
                    (String) ((BLangLiteral) ((BLangIndexBasedAccess) assignmentStmt.varRef).indexExpr).value,
                    createAnnotationValue(assignmentStmt.expr));
        }
        return new BIRNode.BIRAnnotationRecordValue(stmtExpr.type, annotValueEntryMap);
    }


    private BIRNode.BIRAnnotationArrayValue createAnnotationArrayValue(BLangArrayLiteral arrayLiteral) {
        BIRAnnotationValue[] annotValues = new BIRAnnotationValue[arrayLiteral.exprs.size()];
        for (int exprIndex = 0; exprIndex < arrayLiteral.exprs.size(); exprIndex++) {
            annotValues[exprIndex] = createAnnotationValue(arrayLiteral.exprs.get(exprIndex));
        }
        return new BIRNode.BIRAnnotationArrayValue(arrayLiteral.type, annotValues);
    }

    private BIRNode.BIRAnnotationLiteralValue createAnnotationLiteralValue(BLangLiteral literalValue) {
        return new BIRNode.BIRAnnotationLiteralValue(literalValue.type, literalValue.value);
    }

    private TaintTable populateTaintTable(Map<Integer, TaintRecord> taintRecords) {
        TaintTable taintTable = new TaintTable();
        if (taintRecords == null) {
            return taintTable;
        }
        int rowCount = 0;
        for (Integer paramIndex : taintRecords.keySet()) {
            TaintRecord taintRecord = taintRecords.get(paramIndex);
            boolean added = addTaintTableEntry(taintTable, paramIndex, taintRecord);
            if (added) {
                // Number of columns required is: One column per parameter and one column for return tainted status.
                taintTable.columnCount = taintRecord.parameterTaintedStatusList.size() + 1;
                rowCount++;
            }
        }
        taintTable.rowCount = rowCount;
        return taintTable;
    }

    private boolean addTaintTableEntry(TaintTable taintTable, int index,
                                       TaintRecord taintRecord) {
        // Add to attribute info only if the current record has tainted status of return, but not taint errors.
        // It is not useful to preserve the propagated taint errors, since user will not be able to correct the compiled
        // code and will not need to know internals of the already compiled code.
        if (taintRecord.taintError == null || taintRecord.taintError.isEmpty()) {
            List<Byte> storedTaintTableValue = new ArrayList<>();
            storedTaintTableValue.add(taintRecord.returnTaintedStatus.getByteValue());
            storedTaintTableValue.addAll(taintRecord.parameterTaintedStatusList.stream().map(taintedStatus ->
                    taintedStatus.getByteValue()).collect(Collectors.toList()));
            taintTable.taintTable.put(index, storedTaintTableValue);
            return true;
        }
        return false;
    }

    @Override
    public void visit(BLangAnnotation astAnnotation) {
        BAnnotationSymbol annSymbol = (BAnnotationSymbol) astAnnotation.symbol;

        BIRAnnotation birAnn = new BIRAnnotation(astAnnotation.pos, annSymbol.name, annSymbol.flags, annSymbol.points,
                                                 annSymbol.attachedType == null ? symTable.trueType :
                                                         annSymbol.attachedType.type, annSymbol.origin.toBIROrigin());
        birAnn.setMarkdownDocAttachment(annSymbol.markdownDocumentation);
        this.env.enclPkg.annotations.add(birAnn);
    }


    private boolean isWorkerSend(String chnlName, String workerName) {
        return chnlName.split("->")[0].equals(workerName);
    }

    @Override
    public void visit(BLangLambdaFunction lambdaExpr) {
        //fpload instruction
        BIRVariableDcl tempVarLambda = new BIRVariableDcl(lambdaExpr.pos, lambdaExpr.type,
                this.env.nextLocalVarId(names), VarScope.FUNCTION, VarKind.TEMP, null);
        this.env.enclFunc.localVars.add(tempVarLambda);
        BIROperand lhsOp = new BIROperand(tempVarLambda);
        Name funcName = getFuncName(lambdaExpr.function.symbol);

        List<BIRVariableDcl> params = new ArrayList<>();

        lambdaExpr.function.requiredParams.forEach(param -> {

            BIRVariableDcl birVarDcl = new BIRVariableDcl(param.pos, param.symbol.type,
                    this.env.nextLambdaVarId(names), VarScope.FUNCTION, VarKind.ARG, param.name.value);
            params.add(birVarDcl);
        });

        BLangSimpleVariable restParam = lambdaExpr.function.restParam;
        if (restParam != null) {
            BIRVariableDcl birVarDcl = new BIRVariableDcl(restParam.pos, restParam.symbol.type,
                    this.env.nextLambdaVarId(names), VarScope.FUNCTION, VarKind.ARG, null);
            params.add(birVarDcl);
        }
        emit(new BIRNonTerminator.FPLoad(lambdaExpr.pos, lambdaExpr.function.symbol.pkgID, funcName, lhsOp, params,
                                         getClosureMapOperands(lambdaExpr), lambdaExpr.type,
                                         lambdaExpr.function.symbol.strandName,
                                         lambdaExpr.function.symbol.schedulerPolicy));
        this.env.targetOperand = lhsOp;
    }

    private List<BIROperand> getClosureMapOperands(BLangLambdaFunction lambdaExpr) {
        List<BIROperand> closureMaps = new ArrayList<>();

        lambdaExpr.function.paramClosureMap.forEach((k, v) -> {
            BVarSymbol symbol = lambdaExpr.enclMapSymbols.get(k);
            if (symbol == null) {
                symbol = lambdaExpr.paramMapSymbolsOfEnclInvokable.get(k);
            }
            BIROperand varRef = new BIROperand(this.env.symbolVarMap.get(symbol));
            closureMaps.add(varRef);
        });

        return closureMaps;
    }

    private Name getFuncName(BInvokableSymbol symbol) {
        if (symbol.receiverSymbol == null) {
            return symbol.name;
        }

        int offset = symbol.receiverSymbol.type.tsymbol.name.value.length() + 1;
        String attachedFuncName = symbol.name.value;
        return names.fromString(attachedFuncName.substring(offset, attachedFuncName.length()));
    }

    private void addParam(BIRFunction birFunc, BLangVariable functionParam) {
        addParam(birFunc, functionParam.symbol, functionParam.expr, functionParam.pos);
    }

    private void addParam(BIRFunction birFunc, BVarSymbol paramSymbol, DiagnosticPos pos) {
        addParam(birFunc, paramSymbol, null, pos);
    }

    private void addParam(BIRFunction birFunc, BVarSymbol paramSymbol, BLangExpression defaultValExpr,
                          DiagnosticPos pos) {
        BIRFunctionParameter birVarDcl = new BIRFunctionParameter(pos, paramSymbol.type,
                this.env.nextLocalVarId(names), VarScope.FUNCTION, VarKind.ARG,
                paramSymbol.name.value, defaultValExpr != null);

        birFunc.localVars.add(birVarDcl);

        List<BIRBasicBlock> bbsOfDefaultValueExpr = new ArrayList<>();
        if (defaultValExpr != null) {
            // Parameter has a default value expression.
            BIRBasicBlock defaultExprBB = new BIRBasicBlock(this.env.nextBBId(names));
            bbsOfDefaultValueExpr.add(defaultExprBB);
            this.env.enclBB = defaultExprBB;
            this.env.enclBasicBlocks = bbsOfDefaultValueExpr;
            defaultValExpr.accept(this);

            // Create a variable reference for the function param and emit move instruction.
            BIROperand varRef = new BIROperand(birVarDcl);
            emit(new Move(birFunc.pos, this.env.targetOperand, varRef));

            this.env.enclBB.terminator = new BIRTerminator.Return(birFunc.pos);
        }
        BIRParameter parameter = new BIRParameter(pos, paramSymbol.name, paramSymbol.flags);
        birFunc.requiredParams.add(parameter);
        birFunc.parameters.put(birVarDcl, bbsOfDefaultValueExpr);

        // We maintain a mapping from variable symbol to the bir_variable declaration.
        // This is required to pull the correct bir_variable declaration for variable references.
        this.env.symbolVarMap.put(paramSymbol, birVarDcl);
    }

    private void addRestParam(BIRFunction birFunc, BVarSymbol paramSymbol, DiagnosticPos pos) {
        BIRFunctionParameter birVarDcl = new BIRFunctionParameter(pos, paramSymbol.type,
                this.env.nextLocalVarId(names), VarScope.FUNCTION, VarKind.ARG, paramSymbol.name.value, false);
        birFunc.parameters.put(birVarDcl, new ArrayList<>());
        birFunc.localVars.add(birVarDcl);

        birFunc.restParam = new BIRParameter(pos, paramSymbol.name, paramSymbol.flags);

        // We maintain a mapping from variable symbol to the bir_variable declaration.
        // This is required to pull the correct bir_variable declaration for variable references.
        this.env.symbolVarMap.put(paramSymbol, birVarDcl);
    }

    private void addRequiredParam(BIRFunction birFunc, BVarSymbol paramSymbol, DiagnosticPos pos) {
        BIRFunctionParameter birVarDcl = new BIRFunctionParameter(pos, paramSymbol.type,
                this.env.nextLocalVarId(names), VarScope.FUNCTION, VarKind.ARG, paramSymbol.name.value, false);
        birFunc.parameters.put(birVarDcl, new ArrayList<>());
        birFunc.localVars.add(birVarDcl);

        BIRParameter parameter = new BIRParameter(pos, paramSymbol.name, paramSymbol.flags);
        birFunc.requiredParams.add(parameter);

        // We maintain a mapping from variable symbol to the bir_variable declaration.
        // This is required to pull the correct bir_variable declaration for variable references.
        this.env.symbolVarMap.put(paramSymbol, birVarDcl);
    }

    // Statements

    @Override
    public void visit(BLangBlockStmt astBlockStmt) {
        BlockNode prevBlock = this.currentBlock;
        this.currentBlock = astBlockStmt;
        this.varDclsByBlock.computeIfAbsent(astBlockStmt, k -> new ArrayList<>());
        for (BLangStatement astStmt : astBlockStmt.stmts) {
            astStmt.accept(this);
        }
        this.varDclsByBlock.get(astBlockStmt).forEach(birVariableDcl ->
            birVariableDcl.endBB = this.env.enclBasicBlocks.get(this.env.enclBasicBlocks.size() - 1)
        );
        this.currentBlock = prevBlock;
    }

    @Override
    public void visit(BLangSimpleVariableDef astVarDefStmt) {
        BIRVariableDcl birVarDcl = new BIRVariableDcl(astVarDefStmt.pos, astVarDefStmt.var.symbol.type,
                this.env.nextLocalVarId(names), VarScope.FUNCTION, VarKind.LOCAL, astVarDefStmt.var.name.value);
        birVarDcl.startBB = this.env.enclBB;
        this.varDclsByBlock.get(this.currentBlock).add(birVarDcl);
        this.env.enclFunc.localVars.add(birVarDcl);
        // We maintain a mapping from variable symbol to the bir_variable declaration.
        // This is required to pull the correct bir_variable declaration for variable references.
        this.env.symbolVarMap.put(astVarDefStmt.var.symbol, birVarDcl);

        if (astVarDefStmt.var.expr == null) {
            return;
        }

        // Visit the rhs expression.
        astVarDefStmt.var.expr.accept(this);

        // Create a variable reference and
        BIROperand varRef = new BIROperand(birVarDcl);
        emit(new Move(astVarDefStmt.pos, this.env.targetOperand, varRef));
        birVarDcl.insOffset = this.env.enclBB.instructions.size() - 1;
    }

    @Override
    public void visit(BLangSimpleVariable varNode) {
        String name = ANNOTATION_DATA.equals(varNode.symbol.name.value) ? ANNOTATION_DATA : varNode.name.value;
        BIRGlobalVariableDcl birVarDcl = new BIRGlobalVariableDcl(varNode.pos, varNode.symbol.flags,
                                                                  varNode.symbol.type, varNode.symbol.pkgID,
                                                                  names.fromString(name), VarScope.GLOBAL,
                                                                  VarKind.GLOBAL, varNode.name.value,
                                                                  varNode.symbol.origin.toBIROrigin());
        birVarDcl.setMarkdownDocAttachment(varNode.symbol.markdownDocumentation);

        this.env.enclPkg.globalVars.add(birVarDcl);

        this.globalVarMap.put(varNode.symbol, birVarDcl);
    }

    @Override
    public void visit(BLangAssignment astAssignStmt) {
        astAssignStmt.expr.accept(this);

        this.varAssignment = true;
        astAssignStmt.varRef.accept(this);
        this.varAssignment = false;
    }

    @Override
    public void visit(BLangExpressionStmt exprStmtNode) {
        //        this.acceptNode(exprStmtNode.expr);
        exprStmtNode.expr.accept(this);
    }

    @Override
    public void visit(BLangInvocation invocationExpr) {
        if (invocationExpr.symbol.kind == SymbolKind.ERROR_CONSTRUCTOR) {
            createErrorConstructorInvocation(invocationExpr);
            return;
        }
        createCall(invocationExpr, false);
    }

    @Override
    public void visit(BLangInvocation.BLangActionInvocation actionInvocation) {
        createCall(actionInvocation, false);
    }

    @Override
    public void visit(BLangStatementExpression statementExpression) {
        statementExpression.stmt.accept(this);
        statementExpression.expr.accept(this);
    }

    @Override
    public void visit(BLangInvocation.BLangAttachedFunctionInvocation invocationExpr) {
        createCall(invocationExpr, true);
    }

    @Override
    public void visit(BLangInvocation.BFunctionPointerInvocation invocation) {
        invocation.functionPointerInvocation = true;
        createCall(invocation, false);
    }

    public void visit(BLangForkJoin forkJoin) {
        forkJoin.workers.forEach(worker -> worker.accept(this));
    }

    public void visit(BLangWorkerReceive workerReceive) {
        BIRBasicBlock thenBB = new BIRBasicBlock(this.env.nextBBId(names));
        addToTrapStack(thenBB);
        String channel = workerReceive.workerIdentifier.value + "->" + env.enclFunc.workerName.value;

        BIRVariableDcl tempVarDcl = new BIRVariableDcl(workerReceive.type, this.env.nextLocalVarId(names),
                VarScope.FUNCTION, VarKind.TEMP);
        this.env.enclFunc.localVars.add(tempVarDcl);
        BIROperand lhsOp = new BIROperand(tempVarDcl);
        this.env.targetOperand = lhsOp;

        boolean isOnSameStrand = DEFAULT_WORKER_NAME.equals(this.env.enclFunc.workerName.value);

        this.env.enclBB.terminator = new BIRTerminator.WorkerReceive(workerReceive.pos,
                names.fromString(channel), lhsOp, isOnSameStrand, thenBB);

        this.env.enclBasicBlocks.add(thenBB);
        this.env.enclBB = thenBB;
    }

    public void visit(BLangWorkerSend workerSend) {
        BIRBasicBlock thenBB = new BIRBasicBlock(this.env.nextBBId(names));
        addToTrapStack(thenBB);
        this.env.enclBasicBlocks.add(thenBB);
        workerSend.expr.accept(this);

        String channelName = this.env.enclFunc.workerName.value + "->" + workerSend.workerIdentifier.value;
        boolean isOnSameStrand = DEFAULT_WORKER_NAME.equals(this.env.enclFunc.workerName.value);

        this.env.enclBB.terminator = new BIRTerminator.WorkerSend(workerSend.pos, names.fromString(channelName),
                this.env.targetOperand, isOnSameStrand, false, null, thenBB);

        this.env.enclBB = thenBB;
    }

    public void visit(BLangWorkerSyncSendExpr syncSend) {
        BIRBasicBlock thenBB = new BIRBasicBlock(this.env.nextBBId(names));
        addToTrapStack(thenBB);
        syncSend.expr.accept(this);
        BIROperand dataOp = this.env.targetOperand;

        BIRVariableDcl tempVarDcl = new BIRVariableDcl(syncSend.receive.matchingSendsError,
                                                       this.env.nextLocalVarId(names), VarScope.FUNCTION, VarKind.TEMP);
        this.env.enclFunc.localVars.add(tempVarDcl);
        BIROperand lhsOp = new BIROperand(tempVarDcl);
        this.env.targetOperand = lhsOp;

        String channelName = this.env.enclFunc.workerName.value + "->" + syncSend.workerIdentifier.value;
        boolean isOnSameStrand = DEFAULT_WORKER_NAME.equals(this.env.enclFunc.workerName.value);

        this.env.enclBB.terminator = new BIRTerminator.WorkerSend(syncSend.pos, names.fromString(channelName),
                dataOp, isOnSameStrand, true, lhsOp, thenBB);

        this.env.enclBasicBlocks.add(thenBB);
        this.env.enclBB = thenBB;
    }

    public void visit(BLangWorkerFlushExpr flushExpr) {
        BIRBasicBlock thenBB = new BIRBasicBlock(this.env.nextBBId(names));
        addToTrapStack(thenBB);

        //create channelDetails array
        BIRNode.ChannelDetails[] channels = new BIRNode.ChannelDetails[flushExpr.workerIdentifierList.size()];
        int i = 0;
        for (BLangIdentifier workerIdentifier : flushExpr.workerIdentifierList) {
            String channelName = this.env.enclFunc.workerName.value + "->" + workerIdentifier.value;
            boolean isOnSameStrand = DEFAULT_WORKER_NAME.equals(this.env.enclFunc.workerName.value);
            channels[i] = new BIRNode.ChannelDetails(channelName, isOnSameStrand, true);
            i++;
        }

        BIRVariableDcl tempVarDcl = new BIRVariableDcl(flushExpr.type, this.env.nextLocalVarId(names),
                VarScope.FUNCTION, VarKind.TEMP);
        this.env.enclFunc.localVars.add(tempVarDcl);
        BIROperand lhsOp = new BIROperand(tempVarDcl);
        this.env.targetOperand = lhsOp;

        this.env.enclBB.terminator = new BIRTerminator.Flush(flushExpr.pos, channels, lhsOp, thenBB);
        this.env.enclBasicBlocks.add(thenBB);
        this.env.enclBB = thenBB;
    }

    private void createWait(BLangWaitExpr waitExpr) {

        BIRBasicBlock thenBB = new BIRBasicBlock(this.env.nextBBId(names));
        addToTrapStack(thenBB);
        // This only supports wait for single future and alternate wait
        List<BIROperand> exprList = new ArrayList<>();

        waitExpr.exprList.forEach(expr -> {
            expr.accept(this);
            exprList.add(this.env.targetOperand);
        });

        BIRVariableDcl tempVarDcl = new BIRVariableDcl(waitExpr.type, this.env.nextLocalVarId(names),
                VarScope.FUNCTION, VarKind.TEMP);
        this.env.enclFunc.localVars.add(tempVarDcl);
        BIROperand lhsOp = new BIROperand(tempVarDcl);
        this.env.targetOperand = lhsOp;

        this.env.enclBB.terminator = new BIRTerminator.Wait(waitExpr.pos, exprList, lhsOp, thenBB);

        this.env.enclBasicBlocks.add(thenBB);
        this.env.enclBB = thenBB;
    }

    private void createErrorConstructorInvocation(BLangInvocation invocationExpr) {
        // Create a temporary variable to store the error.
        BIRVariableDcl tempVarError = new BIRVariableDcl(invocationExpr.type,
                this.env.nextLocalVarId(names), VarScope.FUNCTION, VarKind.TEMP);

        this.env.enclFunc.localVars.add(tempVarError);
        BIROperand lhsOp = new BIROperand(tempVarError);

        // visit message, cause and detail expressions
        this.env.targetOperand = lhsOp;
        invocationExpr.requiredArgs.get(0).accept(this);
        BIROperand messageOp = this.env.targetOperand;

        invocationExpr.requiredArgs.get(1).accept(this);
        BIROperand causeOp = this.env.targetOperand;

        invocationExpr.requiredArgs.get(2).accept(this);
        BIROperand detailsOp = this.env.targetOperand;

        BIRNonTerminator.NewError newError = new BIRNonTerminator.NewError(invocationExpr.pos, invocationExpr.type,
                lhsOp, messageOp, causeOp, detailsOp);
        emit(newError);
        this.env.targetOperand = lhsOp;
    }

    private void createCall(BLangInvocation invocationExpr, boolean isVirtual) {
        List<BLangExpression> requiredArgs = invocationExpr.requiredArgs;
        List<BLangExpression> restArgs = invocationExpr.restArgs;
        List<BIROperand> args = new ArrayList<>();

        for (BLangExpression requiredArg : requiredArgs) {
            if (requiredArg.getKind() != NodeKind.IGNORE_EXPR) {
                requiredArg.accept(this);
                args.add(this.env.targetOperand);
            } else {
                BIRVariableDcl birVariableDcl =
                        new BIRVariableDcl(requiredArg.type, new Name("_"), VarScope.FUNCTION, VarKind.ARG);
                birVariableDcl.ignoreVariable = true;
                args.add(new BIROperand(birVariableDcl));
            }
        }

        // seems like restArgs.size() is always 1 or 0, but lets iterate just in case
        for (BLangExpression arg : restArgs) {
            arg.accept(this);
            args.add(this.env.targetOperand);
        }

        BIROperand fp = null;
        if (invocationExpr.functionPointerInvocation) {
            invocationExpr.expr.accept(this);
            fp = this.env.targetOperand;
        }

        // Create a temporary variable to store the return operation result.
        BIRVariableDcl tempVarDcl = new BIRVariableDcl(invocationExpr.type, this.env.nextLocalVarId(names),
                VarScope.FUNCTION, VarKind.TEMP);
        this.env.enclFunc.localVars.add(tempVarDcl);
        BIROperand lhsOp = new BIROperand(tempVarDcl);
        this.env.targetOperand = lhsOp;

        // Lets create a block the jump after successful function return
        BIRBasicBlock thenBB = new BIRBasicBlock(this.env.nextBBId(names));
        addToTrapStack(thenBB);
        this.env.enclBasicBlocks.add(thenBB);


        // TODO: make vCall a new instruction to avoid package id in vCall
        if (invocationExpr.functionPointerInvocation) {
            this.env.enclBB.terminator = new BIRTerminator.FPCall(invocationExpr.pos, InstructionKind.FP_CALL,
                    fp, args, lhsOp, invocationExpr.async, thenBB);
        } else if (invocationExpr.async) {
            BInvokableSymbol bInvokableSymbol = (BInvokableSymbol) invocationExpr.symbol;
            List<BIRAnnotationAttachment> calleeAnnots = getStatementAnnotations(bInvokableSymbol.annAttachments,
                    this.env);

            List<BIRAnnotationAttachment> annots = getStatementAnnotations(invocationExpr.annAttachments, this.env);
            this.env.enclBB.terminator = new BIRTerminator.AsyncCall(invocationExpr.pos, InstructionKind.ASYNC_CALL,
                    isVirtual, invocationExpr.symbol.pkgID, getFuncName((BInvokableSymbol) invocationExpr.symbol),
                    args, lhsOp, thenBB, annots, calleeAnnots, bInvokableSymbol.getFlags());
        } else {
            BInvokableSymbol bInvokableSymbol = (BInvokableSymbol) invocationExpr.symbol;
            List<BIRAnnotationAttachment> calleeAnnots = getStatementAnnotations(bInvokableSymbol.annAttachments,
                    this.env);

            this.env.enclBB.terminator = new BIRTerminator.Call(invocationExpr.pos, InstructionKind.CALL, isVirtual,
                    invocationExpr.symbol.pkgID, getFuncName((BInvokableSymbol) invocationExpr.symbol), args, lhsOp,
                    thenBB, calleeAnnots, bInvokableSymbol.getFlags());
        }

        this.env.enclBB = thenBB;
    }

    @Override
    public void visit(BLangReturn astReturnStmt) {
        astReturnStmt.expr.accept(this);
        BIROperand retVarRef = new BIROperand(this.env.enclFunc.returnVariable);
        emit(new Move(astReturnStmt.pos, this.env.targetOperand, retVarRef));

        // Check whether this function already has a returnBB.
        // A given function can have only one BB that has a return instruction.
        if (this.env.returnBB == null) {
            // If not create one
            BIRBasicBlock returnBB = new BIRBasicBlock(this.env.nextBBId(names));
            addToTrapStack(returnBB);
            returnBB.terminator = new BIRTerminator.Return(astReturnStmt.pos);
            this.env.returnBB = returnBB;
        }
        if (this.env.enclBB.terminator == null) {
            this.env.unlockVars.forEach(s -> {
                int i = s.size();
                while (i > 0) {
                    BIRBasicBlock unlockBB = new BIRBasicBlock(this.env.nextBBId(names));
                    this.env.enclBasicBlocks.add(unlockBB);
                    BIRTerminator.Unlock unlock = new BIRTerminator.Unlock(null,  unlockBB);
                    this.env.enclBB.terminator = unlock;
                    BIRTerminator.Lock lock = s.getLock(i - 1);
                    unlock.relatedLock = lock;
                    this.env.enclBB = unlockBB;
                    i--;
                }
            });

            this.env.enclBB.terminator = new BIRTerminator.GOTO(astReturnStmt.pos, this.env.returnBB);
            BIRBasicBlock nextBB = new BIRBasicBlock(this.env.nextBBId(names));
            this.env.enclBasicBlocks.add(nextBB);
            this.env.enclBB = nextBB;
            addToTrapStack(nextBB);
        }
    }

    @Override
    public void visit(BLangPanic panicNode) {
        panicNode.expr.accept(this);
        // Some functions will only have panic but we need to add return for them to make current algorithm work.
        if (this.env.returnBB == null) {
            BIRBasicBlock returnBB = new BIRBasicBlock(this.env.nextBBId(names));
            addToTrapStack(returnBB);
            returnBB.terminator = new BIRTerminator.Return(panicNode.pos);
            this.env.returnBB = returnBB;
        }
        this.env.enclBB.terminator = new BIRTerminator.Panic(panicNode.pos, this.env.targetOperand);

        // This basic block will contain statement that comes right after this 'if' statement.
        BIRBasicBlock unlockBB = new BIRBasicBlock(this.env.nextBBId(names));
        addToTrapStack(unlockBB);
        this.env.enclBasicBlocks.add(unlockBB);
        this.env.enclBB = unlockBB;
    }

    @Override
    public void visit(BLangIf astIfStmt) {
        astIfStmt.expr.accept(this);
        BIROperand ifExprResult = this.env.targetOperand;

        // Create the basic block for the if-then block.
        BIRBasicBlock thenBB = new BIRBasicBlock(this.env.nextBBId(names));
        addToTrapStack(thenBB);
        this.env.enclBasicBlocks.add(thenBB);

        // This basic block will contain statement that comes right after this 'if' statement.
        BIRBasicBlock nextBB = new BIRBasicBlock(this.env.nextBBId(names));

        // Add the branch instruction to the current basic block.
        // This is the end of the current basic block.
        BIRTerminator.Branch branchIns = new BIRTerminator.Branch(astIfStmt.pos, ifExprResult, thenBB, null);
        this.env.enclBB.terminator = branchIns;

        // Visit the then-block
        this.env.enclBB = thenBB;
        astIfStmt.body.accept(this);

        // If a terminator statement has not been set for the then-block then just add it.
        if (this.env.enclBB.terminator == null) {
            this.env.enclBB.terminator = new BIRTerminator.GOTO(null, nextBB);
        }

        // Check whether there exists an else-if or an else block.
        if (astIfStmt.elseStmt != null) {
            // Create a basic block for the else block.
            BIRBasicBlock elseBB = new BIRBasicBlock(this.env.nextBBId(names));
            addToTrapStack(elseBB);
            this.env.enclBasicBlocks.add(elseBB);
            branchIns.falseBB = elseBB;

            // Visit the else block. This could be an else-if block or an else block.
            this.env.enclBB = elseBB;
            astIfStmt.elseStmt.accept(this);

            // If a terminator statement has not been set for the else-block then just add it.
            if (this.env.enclBB.terminator == null) {
                this.env.enclBB.terminator = new BIRTerminator.GOTO(null, nextBB);
            }

        } else {
            branchIns.falseBB = nextBB;
        }

        // Set the elseBB as the basic block for the rest of statements followed by this if.
        addToTrapStack(nextBB);
        this.env.enclBasicBlocks.add(nextBB);
        this.env.enclBB = nextBB;
    }

    @Override
    public void visit(BLangWhile astWhileStmt) {
        BIRBasicBlock currentEnclLoopBB = this.env.enclLoopBB;
        BIRBasicBlock currentEnclLoopEndBB = this.env.enclLoopEndBB;

        // Create a basic block for the while expression.
        BIRBasicBlock whileExprBB = new BIRBasicBlock(this.env.nextBBId(names));
        addToTrapStack(whileExprBB);
        this.env.enclBasicBlocks.add(whileExprBB);

        // Insert a GOTO instruction as the terminal instruction into current basic block.
        this.env.enclBB.terminator = new BIRTerminator.GOTO(astWhileStmt.pos, whileExprBB);

        // Visit condition expression
        this.env.enclBB = whileExprBB;
        astWhileStmt.expr.accept(this);
        BIROperand whileExprResult = this.env.targetOperand;

        // Create the basic block for the while-body block.
        BIRBasicBlock whileBodyBB = new BIRBasicBlock(this.env.nextBBId(names));
        addToTrapStack(whileBodyBB);
        this.env.enclBasicBlocks.add(whileBodyBB);

        // Create the basic block for the statements that comes after the while statement.
        BIRBasicBlock whileEndBB = new BIRBasicBlock(this.env.nextBBId(names));
        addToTrapStack(whileEndBB);

        // Add the branch instruction to the while expression basic block.
        this.env.enclBB.terminator =
                new BIRTerminator.Branch(astWhileStmt.pos, whileExprResult, whileBodyBB, whileEndBB);

        // Visit while body
        this.env.enclBB = whileBodyBB;
        this.env.enclLoopBB = whileExprBB;
        this.env.enclLoopEndBB = whileEndBB;
        this.env.unlockVars.push(new BIRLockDetailsHolder());
        astWhileStmt.body.accept(this);
        this.env.unlockVars.pop();
        if (this.env.enclBB.terminator == null) {
            this.env.enclBB.terminator = new BIRTerminator.GOTO(null, whileExprBB);
        }

        this.env.enclBasicBlocks.add(whileEndBB);
        this.env.enclBB = whileEndBB;

        this.env.enclLoopBB = currentEnclLoopBB;
        this.env.enclLoopEndBB = currentEnclLoopEndBB;
    }


    // Expressions

    @Override
    public void visit(BLangLiteral astLiteralExpr) {
        BIRVariableDcl tempVarDcl = new BIRVariableDcl(astLiteralExpr.type,
                this.env.nextLocalVarId(names), VarScope.FUNCTION, VarKind.TEMP);
        this.env.enclFunc.localVars.add(tempVarDcl);
        BIROperand toVarRef = new BIROperand(tempVarDcl);
        emit(new BIRNonTerminator.ConstantLoad(astLiteralExpr.pos,
                astLiteralExpr.value, astLiteralExpr.type, toVarRef));
        this.env.targetOperand = toVarRef;
    }

    @Override
    public void visit(BLangMapLiteral astMapLiteralExpr) {
        visitTypedesc(astMapLiteralExpr.pos, astMapLiteralExpr.type, Collections.emptyList());
        BIRVariableDcl tempVarDcl =
                new BIRVariableDcl(astMapLiteralExpr.type, this.env.nextLocalVarId(names),
                                                       VarScope.FUNCTION, VarKind.TEMP);
        this.env.enclFunc.localVars.add(tempVarDcl);
        BIROperand toVarRef = new BIROperand(tempVarDcl);

        emit(new BIRNonTerminator.NewStructure(astMapLiteralExpr.pos, toVarRef, this.env.targetOperand,
                                               generateMappingConstructorEntries(astMapLiteralExpr.fields)));
        this.env.targetOperand = toVarRef;
    }

    @Override
    public void visit(BLangTypeConversionExpr astTypeConversionExpr) {
        BIRVariableDcl tempVarDcl = new BIRVariableDcl(astTypeConversionExpr.type,
                this.env.nextLocalVarId(names), VarScope.FUNCTION, VarKind.TEMP);
        this.env.enclFunc.localVars.add(tempVarDcl);
        BIROperand toVarRef = new BIROperand(tempVarDcl);

        astTypeConversionExpr.expr.accept(this);
        BIROperand rhsOp = this.env.targetOperand;

        emit(new BIRNonTerminator.TypeCast(astTypeConversionExpr.pos, toVarRef, rhsOp, toVarRef.variableDcl.type,
                astTypeConversionExpr.checkTypes));
        this.env.targetOperand = toVarRef;
    }

    @Override
    public void visit(BLangStructLiteral astStructLiteralExpr) {
        List<BIROperand> varDcls = mapToVarDcls(astStructLiteralExpr.enclMapSymbols);
        visitTypedesc(astStructLiteralExpr.pos, astStructLiteralExpr.type, varDcls);

        BIRVariableDcl tempVarDcl = new BIRVariableDcl(astStructLiteralExpr.type,
                this.env.nextLocalVarId(names), VarScope.FUNCTION, VarKind.TEMP);
        this.env.enclFunc.localVars.add(tempVarDcl);
        BIROperand toVarRef = new BIROperand(tempVarDcl);


        BIRNonTerminator.NewStructure instruction =
                new BIRNonTerminator.NewStructure(astStructLiteralExpr.pos, toVarRef, this.env.targetOperand,
                                                  generateMappingConstructorEntries(astStructLiteralExpr.fields));
        emit(instruction);

        this.env.targetOperand = toVarRef;

        // Invoke the struct initializer here.
        if (astStructLiteralExpr.initializer != null) {
            //TODO
        }
    }

    private List<BIROperand> mapToVarDcls(TreeMap<Integer, BVarSymbol> enclMapSymbols) {
        if (enclMapSymbols == null || enclMapSymbols.size() == 0) {
            return Collections.emptyList();
        }

        ArrayList<BIROperand> varDcls = new ArrayList<>(enclMapSymbols.size());
        for (BVarSymbol varSymbol : enclMapSymbols.values()) {
            BIRVariableDcl varDcl = this.env.symbolVarMap.get(varSymbol);
            varDcls.add(new BIROperand(varDcl));
        }
        return varDcls;
    }

    @Override
    public void visit(BLangTypeInit connectorInitExpr) {
        BIRVariableDcl tempVarDcl = new BIRVariableDcl(connectorInitExpr.type, this.env.nextLocalVarId(names),
                                                       VarScope.FUNCTION, VarKind.TEMP);
        this.env.enclFunc.localVars.add(tempVarDcl);
        BIROperand toVarRef = new BIROperand(tempVarDcl);

        BTypeSymbol objectTypeSymbol = getObjectTypeSymbol(connectorInitExpr.type);
        BIRNonTerminator.NewInstance instruction;
        if (isInSamePackage(objectTypeSymbol, this.env.enclPkg)) {
            BIRTypeDefinition def = typeDefs.get(objectTypeSymbol);
            instruction = new BIRNonTerminator.NewInstance(connectorInitExpr.pos, def, toVarRef);
        } else {
            BType objectType = connectorInitExpr.type.tag != TypeTags.UNION ? connectorInitExpr.type  :
                    ((BUnionType) connectorInitExpr.type).getMemberTypes().stream()
                            .filter(bType -> bType.tag != TypeTags.ERROR)
                            .findFirst()
                            .get();

            String objectName = objectType.tsymbol.name.value;
            instruction = new BIRNonTerminator.NewInstance(connectorInitExpr.pos, objectTypeSymbol.pkgID,
                                                           objectName, toVarRef);
        }
        emit(instruction);
        this.env.targetOperand = toVarRef;
    }

    private boolean isInSamePackage(BSymbol objectTypeSymbol, BIRPackage enclPkg) {
        return objectTypeSymbol.pkgID.orgName.equals(enclPkg.org) &&
                objectTypeSymbol.pkgID.name.equals(enclPkg.name) &&
                objectTypeSymbol.pkgID.version.equals(enclPkg.version);
    }

    @Override
    public void visit(BLangSimpleVarRef.BLangFieldVarRef fieldVarRef) {
    }

    @Override
    public void visit(BLangArrayLiteral astArrayLiteralExpr) {
        generateListConstructorExpr(astArrayLiteralExpr);
    }

    @Override
    public void visit(BLangTupleLiteral tupleLiteral) {
        generateListConstructorExpr(tupleLiteral);
    }

    @Override
    public void visit(BLangGroupExpr groupExpr) {
        groupExpr.expression.accept(this);
    }

    @Override
    public void visit(BLangJSONArrayLiteral jsonArrayLiteralExpr) {
        generateListConstructorExpr(jsonArrayLiteralExpr);
    }

    @Override
    public void visit(BLangMapAccessExpr astMapAccessExpr) {
        boolean variableStore = this.varAssignment;
        this.varAssignment = false;
        BIROperand rhsOp = this.env.targetOperand;

        astMapAccessExpr.expr.accept(this);
        BIROperand varRefRegIndex = this.env.targetOperand;

        astMapAccessExpr.indexExpr.accept(this);
        BIROperand keyRegIndex = this.env.targetOperand;
        if (variableStore) {
            emit(new BIRNonTerminator.FieldAccess(astMapAccessExpr.pos, InstructionKind.MAP_STORE, varRefRegIndex,
                                                  keyRegIndex, rhsOp, astMapAccessExpr.isStoreOnCreation));
            return;
        }
        BIRVariableDcl tempVarDcl = new BIRVariableDcl(astMapAccessExpr.type, this.env.nextLocalVarId(names),
                VarScope.FUNCTION, VarKind.TEMP);
        this.env.enclFunc.localVars.add(tempVarDcl);
        BIROperand tempVarRef = new BIROperand(tempVarDcl);

        emit(new BIRNonTerminator.FieldAccess(astMapAccessExpr.pos, InstructionKind.MAP_LOAD, tempVarRef,
                keyRegIndex, varRefRegIndex, astMapAccessExpr.optionalFieldAccess,
                                              astMapAccessExpr.lhsVar && !astMapAccessExpr.leafNode));
        this.env.targetOperand = tempVarRef;
        this.varAssignment = variableStore;
    }

    @Override
    public void visit(BLangTableAccessExpr astTableAccessExpr) {
        boolean variableStore = this.varAssignment;
        this.varAssignment = false;
        BIROperand rhsOp = this.env.targetOperand;

        astTableAccessExpr.expr.accept(this);
        BIROperand varRefRegIndex = this.env.targetOperand;

        astTableAccessExpr.indexExpr.accept(this);
        BIROperand keyRegIndex = this.env.targetOperand;
        if (variableStore) {
            emit(new BIRNonTerminator.FieldAccess(astTableAccessExpr.pos, InstructionKind.TABLE_STORE, varRefRegIndex,
                    keyRegIndex, rhsOp));
            return;
        }
        BIRVariableDcl tempVarDcl = new BIRVariableDcl(astTableAccessExpr.type, this.env.nextLocalVarId(names),
                VarScope.FUNCTION, VarKind.TEMP);
        this.env.enclFunc.localVars.add(tempVarDcl);
        BIROperand tempVarRef = new BIROperand(tempVarDcl);

        emit(new BIRNonTerminator.FieldAccess(astTableAccessExpr.pos, InstructionKind.TABLE_LOAD, tempVarRef,
                keyRegIndex, varRefRegIndex));
        this.env.targetOperand = tempVarRef;
        this.varAssignment = variableStore;
    }

    @Override
    public void visit(BLangStructFieldAccessExpr astStructFieldAccessExpr) {
        generateMappingAccess(astStructFieldAccessExpr, astStructFieldAccessExpr.optionalFieldAccess);
    }

    @Override
    public void visit(BLangJSONAccessExpr astJSONFieldAccessExpr) {
        if (astJSONFieldAccessExpr.indexExpr.type.tag == TypeTags.INT) {
            generateArrayAccess(astJSONFieldAccessExpr);
            return;
        }

        generateMappingAccess(astJSONFieldAccessExpr, astJSONFieldAccessExpr.optionalFieldAccess);
    }

    @Override
    public void visit(BLangStringAccessExpr stringAccessExpr) {
        BIRVariableDcl tempVarDcl = new BIRVariableDcl(stringAccessExpr.type, this.env.nextLocalVarId(names),
                                                       VarScope.FUNCTION, VarKind.TEMP);
        this.env.enclFunc.localVars.add(tempVarDcl);
        BIROperand tempVarRef = new BIROperand(tempVarDcl);

        stringAccessExpr.expr.accept(this);
        BIROperand varRefRegIndex = this.env.targetOperand;

        stringAccessExpr.indexExpr.accept(this);
        BIROperand keyRegIndex = this.env.targetOperand;

        emit(new BIRNonTerminator.FieldAccess(stringAccessExpr.pos, InstructionKind.STRING_LOAD, tempVarRef,
                                              keyRegIndex, varRefRegIndex));
        this.env.targetOperand = tempVarRef;
    }

    @Override
    public void visit(BLangArrayAccessExpr astArrayAccessExpr) {
        generateArrayAccess(astArrayAccessExpr);
    }

    @Override
    public void visit(BLangIndexBasedAccess.BLangTupleAccessExpr tupleAccessExpr) {
        generateArrayAccess(tupleAccessExpr);
    }

    @Override
    public void visit(BLangIsLikeExpr isLikeExpr) {
        BIRVariableDcl tempVarDcl = new BIRVariableDcl(symTable.booleanType,
                this.env.nextLocalVarId(names), VarScope.FUNCTION, VarKind.TEMP);
        this.env.enclFunc.localVars.add(tempVarDcl);
        BIROperand toVarRef = new BIROperand(tempVarDcl);

        isLikeExpr.expr.accept(this);
        BIROperand exprIndex = this.env.targetOperand;

        emit(new BIRNonTerminator.IsLike(isLikeExpr.pos, isLikeExpr.typeNode.type, toVarRef, exprIndex));

        this.env.targetOperand = toVarRef;
    }

    @Override
    public void visit(BLangTypeTestExpr typeTestExpr) {
        BIRVariableDcl tempVarDcl = new BIRVariableDcl(symTable.booleanType,
                this.env.nextLocalVarId(names), VarScope.FUNCTION, VarKind.TEMP);
        this.env.enclFunc.localVars.add(tempVarDcl);
        BIROperand toVarRef = new BIROperand(tempVarDcl);

        typeTestExpr.expr.accept(this);
        BIROperand exprIndex = this.env.targetOperand;

        emit(new BIRNonTerminator.TypeTest(typeTestExpr.pos, typeTestExpr.typeNode.type, toVarRef, exprIndex));

        this.env.targetOperand = toVarRef;
    }

    @Override
    public void visit(BLangLocalVarRef astVarRefExpr) {
        boolean variableStore = this.varAssignment;
        this.varAssignment = false;
        BSymbol varSymbol = astVarRefExpr.symbol;

        if (variableStore) {
            if (astVarRefExpr.symbol.name != Names.IGNORE) {
                BIROperand varRef = new BIROperand(this.env.symbolVarMap.get(varSymbol));
                emit(new Move(astVarRefExpr.pos, this.env.targetOperand, varRef));
            }
        } else {
            BIRVariableDcl tempVarDcl = new BIRVariableDcl(varSymbol.type,
                    this.env.nextLocalVarId(names), VarScope.FUNCTION, VarKind.TEMP);
            this.env.enclFunc.localVars.add(tempVarDcl);
            BIROperand tempVarRef = new BIROperand(tempVarDcl);

            BIRVariableDcl varDecl;
            if (isSelfVar(varSymbol)) {
                varDecl = getSelf(varSymbol, varSymbol.type, varSymbol.name);
            } else {
                varDecl = this.env.symbolVarMap.get(varSymbol);
            }
            BIROperand fromVarRef = new BIROperand(varDecl);

            emit(new Move(astVarRefExpr.pos, fromVarRef, tempVarRef));
            this.env.targetOperand = tempVarRef;
        }
        this.varAssignment = variableStore;
    }

    private boolean isSelfVar(BSymbol symbol) {
        return Names.SELF.equals(symbol.name);
    }

    @Override
    public void visit(BLangPackageVarRef astPackageVarRefExpr) {
        boolean variableStore = this.varAssignment;
        this.varAssignment = false;

        if (variableStore) {
            if (astPackageVarRefExpr.symbol.name != Names.IGNORE) {
                BIROperand varRef = new BIROperand(getVarRef(astPackageVarRefExpr));
                emit(new Move(astPackageVarRefExpr.pos, this.env.targetOperand, varRef));
            }
        } else {
            BIRVariableDcl tempVarDcl = new BIRVariableDcl(astPackageVarRefExpr.type, this.env.nextLocalVarId(names),
                    VarScope.FUNCTION, VarKind.TEMP);
            this.env.enclFunc.localVars.add(tempVarDcl);
            BIROperand tempVarRef = new BIROperand(tempVarDcl);
            BIROperand fromVarRef = new BIROperand(getVarRef(astPackageVarRefExpr));
            emit(new Move(astPackageVarRefExpr.pos, fromVarRef, tempVarRef));
            this.env.targetOperand = tempVarRef;
        }
        this.varAssignment = variableStore;
    }

    private BIRGlobalVariableDcl getVarRef(BLangPackageVarRef astPackageVarRefExpr) {
        BSymbol symbol = astPackageVarRefExpr.symbol;
        if ((symbol.tag & SymTag.CONSTANT) == SymTag.CONSTANT ||
                !isInSamePackage(astPackageVarRefExpr.varSymbol, env.enclPkg)) {
            return new BIRGlobalVariableDcl(astPackageVarRefExpr.pos, symbol.flags, symbol.type, symbol.pkgID,
                                            symbol.name, VarScope.GLOBAL, VarKind.CONSTANT, symbol.name.value,
                                            symbol.origin.toBIROrigin());
        }

        return this.globalVarMap.get(symbol);
    }

    @Override
    public void visit(BLangBinaryExpr astBinaryExpr) {
        astBinaryExpr.lhsExpr.accept(this);
        BIROperand rhsOp1 = this.env.targetOperand;

        astBinaryExpr.rhsExpr.accept(this);
        BIROperand rhsOp2 = this.env.targetOperand;

        // Create a temporary variable to store the binary operation result.
        BIRVariableDcl tempVarDcl = new BIRVariableDcl(astBinaryExpr.type,
                this.env.nextLocalVarId(names), VarScope.FUNCTION, VarKind.TEMP);
        this.env.enclFunc.localVars.add(tempVarDcl);
        BIROperand lhsOp = new BIROperand(tempVarDcl);
        this.env.targetOperand = lhsOp;

        // Create binary instruction
        BinaryOp binaryIns = new BinaryOp(astBinaryExpr.pos, getBinaryInstructionKind(astBinaryExpr.opKind),
                astBinaryExpr.type, lhsOp, rhsOp1, rhsOp2);
        emit(binaryIns);
    }

    @Override
    public void visit(BLangUnaryExpr unaryExpr) {
        unaryExpr.expr.accept(this);
        BIROperand rhsOp = this.env.targetOperand;

        // Create a temporary variable to store the unary operation result.
        BIRVariableDcl tempVarDcl = new BIRVariableDcl(unaryExpr.type,
                this.env.nextLocalVarId(names), VarScope.FUNCTION, VarKind.TEMP);
        this.env.enclFunc.localVars.add(tempVarDcl);
        BIROperand lhsOp = new BIROperand(tempVarDcl);

        if (OperatorKind.ADD.equals(unaryExpr.operator) || OperatorKind.UNTAINT.equals(unaryExpr.operator)) {
            emit(new Move(unaryExpr.pos, rhsOp, lhsOp));
            this.env.targetOperand = lhsOp;
            return;
        }

        UnaryOP unaryIns = new UnaryOP(unaryExpr.pos, getUnaryInstructionKind(unaryExpr.operator), lhsOp, rhsOp);
        emit(unaryIns);
        this.env.targetOperand = lhsOp;
    }

    @Override
    public void visit(BLangTrapExpr trapExpr) {
        BIRBasicBlock trapBB = new BIRBasicBlock(this.env.nextBBId(names));
        this.env.enclBasicBlocks.add(trapBB);
        this.env.enclBB.terminator = new BIRTerminator.GOTO(trapExpr.pos, trapBB);
        this.env.enclBB = trapBB;
        this.env.trapBlocks.push(new ArrayList<>());
        addToTrapStack(trapBB);

        trapExpr.expr.accept(this);

        List<BIRBasicBlock> trappedBlocks = this.env.trapBlocks.pop();
        // Create new block for instructions after trap.
        BIRBasicBlock nextBB = new BIRBasicBlock(this.env.nextBBId(names));
        addToTrapStack(nextBB);
        env.enclBasicBlocks.add(nextBB);
        this.env.enclBB.terminator = new BIRTerminator.GOTO(trapExpr.pos, nextBB);

        env.enclFunc.errorTable.add(new BIRNode.BIRErrorEntry(trappedBlocks.get(0),
                trappedBlocks.get(trappedBlocks.size() - 1), env.targetOperand, nextBB));

        this.env.enclBB = nextBB;
    }

    @Override
    public void visit(BLangWaitExpr waitExpr) {
        createWait(waitExpr);
    }

    @Override
    public void visit(BLangWaitForAllExpr.BLangWaitLiteral waitLiteral) {
        visitTypedesc(waitLiteral.pos, waitLiteral.type, Collections.emptyList());
        BIRBasicBlock thenBB = new BIRBasicBlock(this.env.nextBBId(names));
        addToTrapStack(thenBB);
        BIRVariableDcl tempVarDcl = new BIRVariableDcl(waitLiteral.type,
                this.env.nextLocalVarId(names), VarScope.FUNCTION, VarKind.TEMP);
        this.env.enclFunc.localVars.add(tempVarDcl);
        BIROperand toVarRef = new BIROperand(tempVarDcl);
        emit(new BIRNonTerminator.NewStructure(waitLiteral.pos, toVarRef, this.env.targetOperand));
        this.env.targetOperand = toVarRef;

        List<String> keys = new ArrayList<>();
        List<BIROperand> valueExprs = new ArrayList<>();
        for (BLangWaitForAllExpr.BLangWaitKeyValue keyValue : waitLiteral.keyValuePairs) {
            keys.add(keyValue.key.value);
            BLangExpression expr = keyValue.valueExpr != null ? keyValue.valueExpr : keyValue.keyExpr;
            expr.accept(this);
            BIROperand valueRegIndex = this.env.targetOperand;
            valueExprs.add(valueRegIndex);
        }
        this.env.enclBB.terminator = new BIRTerminator.WaitAll(waitLiteral.pos, toVarRef, keys, valueExprs, thenBB);
        this.env.targetOperand = toVarRef;
        this.env.enclFunc.basicBlocks.add(thenBB);
        this.env.enclBB = thenBB;
    }

    @Override
    public void visit(BLangIsAssignableExpr assignableExpr) {
        BIRVariableDcl tempVarDcl = new BIRVariableDcl(symTable.booleanType, this.env.nextLocalVarId(names),
                VarScope.FUNCTION, VarKind.TEMP);
        this.env.enclFunc.localVars.add(tempVarDcl);
        BIROperand toVarRef = new BIROperand(tempVarDcl);

        assignableExpr.lhsExpr.accept(this);
        BIROperand exprIndex = this.env.targetOperand;

        emit(new BIRNonTerminator.TypeTest(assignableExpr.pos, assignableExpr.targetType, toVarRef, exprIndex));
        this.env.targetOperand = toVarRef;
    }

    @Override
    public void visit(BLangXMLQName xmlQName) {
        BIRVariableDcl tempVarDcl =
                new BIRVariableDcl(symTable.anyType, this.env.nextLocalVarId(names), VarScope.FUNCTION, VarKind.TEMP);
        this.env.enclFunc.localVars.add(tempVarDcl);
        BIROperand toVarRef = new BIROperand(tempVarDcl);

        // If the QName is use outside of XML, treat it as string.
        if (!xmlQName.isUsedInXML) {
            String qName = xmlQName.namespaceURI == null ? xmlQName.localname.value
                    : ("{" + xmlQName.namespaceURI + "}" + xmlQName.localname);
            generateStringLiteral(qName);
            return;
        }

        // Else, treat it as QName
        BIROperand nsURIIndex = generateStringLiteral(xmlQName.namespaceURI);
        BIROperand localnameIndex = generateStringLiteral(xmlQName.localname.value);
        BIROperand prefixIndex = generateStringLiteral(xmlQName.prefix.value);
        BIRNonTerminator.NewXMLQName newXMLQName =
                new BIRNonTerminator.NewXMLQName(xmlQName.pos, toVarRef, localnameIndex, nsURIIndex, prefixIndex);
        emit(newXMLQName);
        this.env.targetOperand = toVarRef;
    }

    @Override
    public void visit(BLangXMLElementLiteral xmlElementLiteral) {
        BIRVariableDcl tempVarDcl = new BIRVariableDcl(xmlElementLiteral.type, this.env.nextLocalVarId(names),
                VarScope.FUNCTION, VarKind.TEMP);
        this.env.enclFunc.localVars.add(tempVarDcl);
        BIROperand toVarRef = new BIROperand(tempVarDcl);

        // Visit in-line namespace declarations. These needs to be visited first before visiting the
        // attributes, start and end tag names of the element.
        xmlElementLiteral.inlineNamespaces.forEach(xmlns -> {
            xmlns.accept(this);
        });

        // Create start tag name
        BLangExpression startTagName = (BLangExpression) xmlElementLiteral.getStartTagName();
        startTagName.accept(this);
        BIROperand startTagNameIndex = this.env.targetOperand;

        // Create default namespace uri
        BIROperand defaultNsURIVarRef = generateNamespaceRef(xmlElementLiteral.defaultNsSymbol, xmlElementLiteral.pos);

        // Create xml element
        BIRNonTerminator.NewXMLElement newXMLElement =
                new BIRNonTerminator.NewXMLElement(xmlElementLiteral.pos, toVarRef, startTagNameIndex,
                                                   defaultNsURIVarRef,
                                                   Symbols.isFlagOn(xmlElementLiteral.type.flags, Flags.READONLY));
        emit(newXMLElement);

        // Populate the XML by adding namespace declarations, attributes and children
        populateXML(xmlElementLiteral, toVarRef);
        this.env.targetOperand = toVarRef;
    }

    @Override
    public void visit(BLangXMLAttribute attribute) {
        BIROperand xmlVarRef = this.env.targetOperand;

        attribute.name.accept(this);
        BIROperand attrNameOp = this.env.targetOperand;

        attribute.value.accept(this);
        BIROperand attrValueOp = this.env.targetOperand;
        emit(new BIRNonTerminator.FieldAccess(attribute.pos, InstructionKind.XML_ATTRIBUTE_STORE, xmlVarRef, attrNameOp,
                attrValueOp));
    }

    @Override
    public void visit(BLangXMLTextLiteral xmlTextLiteral) {
        BIRVariableDcl tempVarDcl = new BIRVariableDcl(xmlTextLiteral.type, this.env.nextLocalVarId(names),
                VarScope.FUNCTION, VarKind.TEMP);
        this.env.enclFunc.localVars.add(tempVarDcl);
        BIROperand toVarRef = new BIROperand(tempVarDcl);

        xmlTextLiteral.concatExpr.accept(this);
        BIROperand xmlTextIndex = this.env.targetOperand;

        BIRNonTerminator.NewXMLText newXMLElement =
                new BIRNonTerminator.NewXMLText(xmlTextLiteral.pos, toVarRef, xmlTextIndex);
        emit(newXMLElement);
        this.env.targetOperand = toVarRef;
    }

    @Override
    public void visit(BLangXMLCommentLiteral xmlCommentLiteral) {
        BIRVariableDcl tempVarDcl = new BIRVariableDcl(xmlCommentLiteral.type, this.env.nextLocalVarId(names),
                VarScope.FUNCTION, VarKind.TEMP);
        this.env.enclFunc.localVars.add(tempVarDcl);
        BIROperand toVarRef = new BIROperand(tempVarDcl);

        xmlCommentLiteral.concatExpr.accept(this);
        BIROperand xmlCommentIndex = this.env.targetOperand;

        BIRNonTerminator.NewXMLComment newXMLComment =
                new BIRNonTerminator.NewXMLComment(xmlCommentLiteral.pos, toVarRef, xmlCommentIndex,
                                                   Symbols.isFlagOn(xmlCommentLiteral.type.flags, Flags.READONLY));
        emit(newXMLComment);
        this.env.targetOperand = toVarRef;
    }

    @Override
    public void visit(BLangXMLProcInsLiteral xmlProcInsLiteral) {
        BIRVariableDcl tempVarDcl = new BIRVariableDcl(xmlProcInsLiteral.type, this.env.nextLocalVarId(names),
                VarScope.FUNCTION, VarKind.TEMP);
        this.env.enclFunc.localVars.add(tempVarDcl);
        BIROperand toVarRef = new BIROperand(tempVarDcl);

        xmlProcInsLiteral.dataConcatExpr.accept(this);
        BIROperand dataIndex = this.env.targetOperand;

        xmlProcInsLiteral.target.accept(this);
        BIROperand targetIndex = this.env.targetOperand;

        BIRNonTerminator.NewXMLProcIns newXMLProcIns =
                new BIRNonTerminator.NewXMLProcIns(xmlProcInsLiteral.pos, toVarRef, dataIndex, targetIndex,
                                                   Symbols.isFlagOn(xmlProcInsLiteral.type.flags, Flags.READONLY));
        emit(newXMLProcIns);
        this.env.targetOperand = toVarRef;
    }

    @Override
    public void visit(BLangXMLQuotedString xmlQuotedString) {
        xmlQuotedString.concatExpr.accept(this);
    }

    @Override
    public void visit(BLangXMLNSStatement xmlnsStmtNode) {
        xmlnsStmtNode.xmlnsDecl.accept(this);
    }

    @Override
    public void visit(BLangXMLNS xmlnsNode) {
        // do nothing
    }

    @Override
    public void visit(BLangLocalXMLNS xmlnsNode) {
        generateXMLNamespace(xmlnsNode);
    }

    @Override
    public void visit(BLangPackageXMLNS xmlnsNode) {
        generateXMLNamespace(xmlnsNode);
    }

    @Override
    public void visit(BLangXMLAccessExpr xmlAccessExpr) {
        generateMappingAccess(xmlAccessExpr, false);
    }

    @Override
    public void visit(BLangXMLAttributeAccess xmlAttributeAccessExpr) {
        if (xmlAttributeAccessExpr.indexExpr != null) {
            generateMappingAccess(xmlAttributeAccessExpr, false);
            return;
        }

        // This is getting xml attributes as a map. i.e.: x@
        // Model as a conversion where source type is xml, and target type is map<string>.
        BIRVariableDcl tempVarDcl = new BIRVariableDcl(symTable.mapStringType, this.env.nextLocalVarId(names),
                VarScope.FUNCTION, VarKind.TEMP);
        this.env.enclFunc.localVars.add(tempVarDcl);
        BIROperand toVarRef = new BIROperand(tempVarDcl);

        xmlAttributeAccessExpr.expr.accept(this);
        BIROperand xmlVarOp = this.env.targetOperand;
        emit(new BIRNonTerminator.TypeCast(xmlAttributeAccessExpr.pos, toVarRef, xmlVarOp, symTable.mapStringType,
                true));
        this.env.targetOperand = toVarRef;
    }

    @Override
    public void visit(BLangTypedescExpr accessExpr) {
        BIRVariableDcl tempVarDcl =
                new BIRVariableDcl(accessExpr.type, this.env.nextLocalVarId(names), VarScope.FUNCTION, VarKind.TEMP);
        this.env.enclFunc.localVars.add(tempVarDcl);
        BIROperand toVarRef = new BIROperand(tempVarDcl);
        emit(new BIRNonTerminator.NewTypeDesc(accessExpr.pos, toVarRef, accessExpr.resolvedType,
                                              Collections.emptyList()));
        this.env.targetOperand = toVarRef;
    }

    @Override
    public void visit(BLangTableConstructorExpr tableConstructorExpr) {
        BIRVariableDcl tempVarDcl = new BIRVariableDcl(tableConstructorExpr.type, this.env.nextLocalVarId(names),
                VarScope.FUNCTION, VarKind.TEMP);

        this.env.enclFunc.localVars.add(tempVarDcl);
        BIROperand toVarRef = new BIROperand(tempVarDcl);

        BLangArrayLiteral keySpecifierLiteral = new BLangArrayLiteral();
        keySpecifierLiteral.pos = tableConstructorExpr.pos;
        keySpecifierLiteral.type = symTable.stringArrayType;
        keySpecifierLiteral.exprs = new ArrayList<>();
        BTableType type = (BTableType) tableConstructorExpr.type;

        if (type.fieldNameList != null) {
            type.fieldNameList.forEach(col -> {
                BLangLiteral colLiteral = new BLangLiteral();
                colLiteral.pos = tableConstructorExpr.pos;
                colLiteral.type = symTable.stringType;
                colLiteral.value = col;
                keySpecifierLiteral.exprs.add(colLiteral);
            });
        }

        keySpecifierLiteral.accept(this);
        BIROperand keyColOp = this.env.targetOperand;

        BLangArrayLiteral dataLiteral = new BLangArrayLiteral();
        dataLiteral.pos = tableConstructorExpr.pos;
        dataLiteral.type = new BArrayType(((BTableType) tableConstructorExpr.type).constraint);
        dataLiteral.exprs = new ArrayList<>(tableConstructorExpr.recordLiteralList);
        dataLiteral.accept(this);
        BIROperand dataOp = this.env.targetOperand;

        emit(new BIRNonTerminator.NewTable(tableConstructorExpr.pos, tableConstructorExpr.type, toVarRef, keyColOp,
                dataOp));

        this.env.targetOperand = toVarRef;
    }

    @Override
    public void visit(BLangSimpleVarRef.BLangTypeLoad typeLoad) {
        visitTypedesc(typeLoad.pos, typeLoad.symbol.type, Collections.emptyList());
    }

    private void visitTypedesc(DiagnosticPos pos, BType type, List<BIROperand> varDcls) {
        BIRVariableDcl tempVarDcl =
                new BIRVariableDcl(symTable.typeDesc, this.env.nextLocalVarId(names), VarScope.FUNCTION, VarKind
                        .TEMP);
        this.env.enclFunc.localVars.add(tempVarDcl);
        BIROperand toVarRef = new BIROperand(tempVarDcl);
        emit(new BIRNonTerminator.NewTypeDesc(pos, toVarRef, type, varDcls));
        this.env.targetOperand = toVarRef;
    }

    @Override
    public void visit(BLangBreak breakStmt) {
        BIRLockDetailsHolder toUnlock = this.env.unlockVars.peek();
        if (!toUnlock.isEmpty()) {
            BIRBasicBlock goToBB = new BIRBasicBlock(this.env.nextBBId(names));
            this.env.enclBasicBlocks.add(goToBB);
            this.env.enclBB.terminator = new BIRTerminator.GOTO(breakStmt.pos, goToBB);
            this.env.enclBB = goToBB;
        }

        int numLocks = toUnlock.size();
        while (numLocks > 0) {
            BIRBasicBlock unlockBB = new BIRBasicBlock(this.env.nextBBId(names));
            this.env.enclBasicBlocks.add(unlockBB);
            BIRTerminator.Unlock unlock = new BIRTerminator.Unlock(null, unlockBB);
            this.env.enclBB.terminator = unlock;
            BIRTerminator.Lock lock = toUnlock.getLock(numLocks - 1);
            unlock.relatedLock = lock;
            this.env.enclBB = unlockBB;
            numLocks--;
        }
        this.env.enclBB.terminator = new BIRTerminator.GOTO(breakStmt.pos, this.env.enclLoopEndBB);
    }

    @Override
    public void visit(BLangContinue continueStmt) {
        BIRLockDetailsHolder toUnlock = this.env.unlockVars.peek();
        if (!toUnlock.isEmpty()) {
            BIRBasicBlock goToBB = new BIRBasicBlock(this.env.nextBBId(names));
            this.env.enclBasicBlocks.add(goToBB);
            this.env.enclBB.terminator = new BIRTerminator.GOTO(continueStmt.pos, goToBB);
            this.env.enclBB = goToBB;
        }
        int numLocks = toUnlock.size();
        while (numLocks > 0) {
            BIRBasicBlock unlockBB = new BIRBasicBlock(this.env.nextBBId(names));
            this.env.enclBasicBlocks.add(unlockBB);
            BIRTerminator.Unlock unlock = new BIRTerminator.Unlock(null,  unlockBB);
            this.env.enclBB.terminator = unlock;
            BIRTerminator.Lock lock = toUnlock.getLock(numLocks - 1);
            unlock.relatedLock = lock;
            this.env.enclBB = unlockBB;
            numLocks--;
        }

        this.env.enclBB.terminator = new BIRTerminator.GOTO(continueStmt.pos, this.env.enclLoopBB);
    }

    @Override
    public void visit(BLangFunctionVarRef fpVarRef) {
        generateFPVarRef(fpVarRef, (BInvokableSymbol) fpVarRef.symbol);
    }

    @Override
    public void visit(BLangStructFunctionVarRef structFpVarRef) {
        generateFPVarRef(structFpVarRef, (BInvokableSymbol) structFpVarRef.symbol);
    }

    @Override
    public void visit(BLangLockStmt lockStmt) {
        BIRBasicBlock lockedBB = new BIRBasicBlock(this.env.nextBBId(names));
        addToTrapStack(lockedBB);
        this.env.enclBasicBlocks.add(lockedBB);
        BIRTerminator.Lock lock = new BIRTerminator.Lock(null, lockedBB);
        this.env.enclBB.terminator = lock;
        lockStmtMap.put(lockStmt, lock); // Populate the cache.
        this.env.unlockVars.peek().addLock(lock);
        populateBirLockWithGlobalVars(lockStmt);
        this.env.enclBB = lockedBB;

    }

    private void populateBirLockWithGlobalVars(BLangLockStmt lockStmt) {
        for (BVarSymbol globalVar : lockStmt.lockVariables) {
            BIRGlobalVariableDcl birGlobalVar = globalVarMap.get(globalVar);

            // If null query the dummy map for dummy variables.
            if (birGlobalVar == null) {
                birGlobalVar = dummyGlobalVarMapForLocks.computeIfAbsent(globalVar, k ->
                        new BIRGlobalVariableDcl(null, globalVar.flags, globalVar.type, globalVar.pkgID,
                                                 globalVar.name, VarScope.GLOBAL, VarKind.GLOBAL,
                                                 globalVar.name.value, globalVar.origin.toBIROrigin()));
            }

            ((BIRTerminator.Lock) this.env.enclBB.terminator).lockVariables.add(birGlobalVar);
        }
    }

    @Override
    public void visit(BLangUnLockStmt unLockStmt) {
        BIRLockDetailsHolder lockDetailsHolder = this.env.unlockVars.peek();
        if (lockDetailsHolder.isEmpty()) {
            return;
        }
        BIRBasicBlock unLockedBB = new BIRBasicBlock(this.env.nextBBId(names));
        addToTrapStack(unLockedBB);
        this.env.enclBasicBlocks.add(unLockedBB);
        this.env.enclBB.terminator = new BIRTerminator.Unlock(null, unLockedBB);
        BIRTerminator.Lock relatedLock = lockStmtMap.get(unLockStmt.relatedLock);
        ((BIRTerminator.Unlock) this.env.enclBB.terminator).relatedLock = relatedLock;
        this.env.enclBB = unLockedBB;

        lockDetailsHolder.removeLastLock();
    }

    private void emit(BIRNonTerminator instruction) {
        this.env.enclBB.instructions.add(instruction);
    }

    private InstructionKind getBinaryInstructionKind(OperatorKind opKind) {
        switch (opKind) {
            case ADD:
                return InstructionKind.ADD;
            case SUB:
                return InstructionKind.SUB;
            case MUL:
                return InstructionKind.MUL;
            case DIV:
                return InstructionKind.DIV;
            case MOD:
                return InstructionKind.MOD;
            case EQUAL:
            case EQUALS:
                return InstructionKind.EQUAL;
            case NOT_EQUAL:
                return InstructionKind.NOT_EQUAL;
            case GREATER_THAN:
                return InstructionKind.GREATER_THAN;
            case GREATER_EQUAL:
                return InstructionKind.GREATER_EQUAL;
            case LESS_THAN:
                return InstructionKind.LESS_THAN;
            case LESS_EQUAL:
                return InstructionKind.LESS_EQUAL;
            case AND:
                return InstructionKind.AND;
            case OR:
                return InstructionKind.OR;
            case REF_EQUAL:
                return InstructionKind.REF_EQUAL;
            case REF_NOT_EQUAL:
                return InstructionKind.REF_NOT_EQUAL;
            case CLOSED_RANGE:
                return InstructionKind.CLOSED_RANGE;
            case HALF_OPEN_RANGE:
                return InstructionKind.HALF_OPEN_RANGE;
            case ANNOT_ACCESS:
                return InstructionKind.ANNOT_ACCESS;
            case BITWISE_AND:
                return InstructionKind.BITWISE_AND;
            case BITWISE_OR:
                return InstructionKind.BITWISE_OR;
            case BITWISE_XOR:
                return InstructionKind.BITWISE_XOR;
            case BITWISE_LEFT_SHIFT:
                return InstructionKind.BITWISE_LEFT_SHIFT;
            case BITWISE_RIGHT_SHIFT:
                return InstructionKind.BITWISE_RIGHT_SHIFT;
            case BITWISE_UNSIGNED_RIGHT_SHIFT:
                return InstructionKind.BITWISE_UNSIGNED_RIGHT_SHIFT;
            default:
                throw new IllegalStateException("unsupported binary operation: " + opKind.value());
        }
    }

    private InstructionKind getUnaryInstructionKind(OperatorKind opKind) {
        switch (opKind) {
            case TYPEOF:
                return InstructionKind.TYPEOF;
            case NOT:
                return InstructionKind.NOT;
            case SUB:
                return InstructionKind.NEGATE;
            case ADD:
                return InstructionKind.MOVE;
            default:
                throw new IllegalStateException("unsupported unary operator: " + opKind.value());
        }
    }

    private void generateListConstructorExpr(BLangListConstructorExpr listConstructorExpr) {
        // Emit create array instruction
        BIRVariableDcl tempVarDcl = new BIRVariableDcl(listConstructorExpr.type, this.env.nextLocalVarId(names),
                VarScope.FUNCTION, VarKind.TEMP);
        this.env.enclFunc.localVars.add(tempVarDcl);
        BIROperand toVarRef = new BIROperand(tempVarDcl);

        long size = -1L;
        List<BLangExpression> exprs = listConstructorExpr.exprs;
        if (listConstructorExpr.type.tag == TypeTags.ARRAY &&
                ((BArrayType) listConstructorExpr.type).state != BArrayState.UNSEALED) {
            size = ((BArrayType) listConstructorExpr.type).size;
        } else if (listConstructorExpr.type.tag == TypeTags.TUPLE) {
            size = exprs.size();
        }

        BLangLiteral literal = new BLangLiteral();
        literal.pos = listConstructorExpr.pos;
        literal.value = size;
        literal.type = symTable.intType;
        literal.accept(this);
        BIROperand sizeOp = this.env.targetOperand;

        List<BIROperand> valueOperands = new ArrayList<>(exprs.size());

        for (BLangExpression expr : exprs) {
            expr.accept(this);
            valueOperands.add(this.env.targetOperand);
        }

        emit(new BIRNonTerminator.NewArray(listConstructorExpr.pos, listConstructorExpr.type, toVarRef, sizeOp,
                                           valueOperands));
        this.env.targetOperand = toVarRef;
    }

    private void generateArrayAccess(BLangIndexBasedAccess astArrayAccessExpr) {
        boolean variableStore = this.varAssignment;
        this.varAssignment = false;

        BIROperand rhsOp = this.env.targetOperand;

        astArrayAccessExpr.expr.accept(this);
        BIROperand varRefRegIndex = this.env.targetOperand;

        astArrayAccessExpr.indexExpr.accept(this);
        BIROperand keyRegIndex = this.env.targetOperand;

        if (variableStore) {
            emit(new BIRNonTerminator.FieldAccess(astArrayAccessExpr.pos, InstructionKind.ARRAY_STORE, varRefRegIndex,
                                                  keyRegIndex, rhsOp));
            return;
        }
        BIRVariableDcl tempVarDcl = new BIRVariableDcl(astArrayAccessExpr.type, this.env.nextLocalVarId(names),
                VarScope.FUNCTION, VarKind.TEMP);
        this.env.enclFunc.localVars.add(tempVarDcl);
        BIROperand tempVarRef = new BIROperand(tempVarDcl);

        emit(new BIRNonTerminator.FieldAccess(astArrayAccessExpr.pos, InstructionKind.ARRAY_LOAD, tempVarRef,
                                              keyRegIndex, varRefRegIndex, false,
                                              astArrayAccessExpr.lhsVar && !astArrayAccessExpr.leafNode));
        this.env.targetOperand = tempVarRef;

        this.varAssignment = variableStore;
    }

    private void generateMappingAccess(BLangIndexBasedAccess astIndexBasedAccessExpr, boolean except) {
        boolean variableStore = this.varAssignment;
        this.varAssignment = false;
        InstructionKind insKind;
        BType astAccessExprExprType = astIndexBasedAccessExpr.expr.type;
        if (variableStore) {
            BIROperand rhsOp = this.env.targetOperand;

            astIndexBasedAccessExpr.expr.accept(this);
            BIROperand varRefRegIndex = this.env.targetOperand;

            astIndexBasedAccessExpr.indexExpr.accept(this);
            BIROperand keyRegIndex = this.env.targetOperand;

            if (astIndexBasedAccessExpr.getKind() == NodeKind.XML_ATTRIBUTE_ACCESS_EXPR) {
                insKind = InstructionKind.XML_ATTRIBUTE_STORE;
                keyRegIndex = getQNameOP(astIndexBasedAccessExpr.indexExpr, keyRegIndex);
            } else if (astAccessExprExprType.tag == TypeTags.OBJECT ||
                    (astAccessExprExprType.tag == TypeTags.UNION &&
                             ((BUnionType) astAccessExprExprType).getMemberTypes().iterator()
                                     .next().tag == TypeTags.OBJECT)) {
                insKind = InstructionKind.OBJECT_STORE;
            } else {
                insKind = InstructionKind.MAP_STORE;
            }
            emit(new BIRNonTerminator.FieldAccess(astIndexBasedAccessExpr.pos, insKind, varRefRegIndex, keyRegIndex,
                                                  rhsOp, astIndexBasedAccessExpr.isStoreOnCreation));
        } else {
            BIRVariableDcl tempVarDcl = new BIRVariableDcl(astIndexBasedAccessExpr.type, this.env.nextLocalVarId(names),
                    VarScope.FUNCTION, VarKind.TEMP);
            this.env.enclFunc.localVars.add(tempVarDcl);
            BIROperand tempVarRef = new BIROperand(tempVarDcl);

            astIndexBasedAccessExpr.expr.accept(this);
            BIROperand varRefRegIndex = this.env.targetOperand;

            astIndexBasedAccessExpr.indexExpr.accept(this);
            BIROperand keyRegIndex = this.env.targetOperand;

            if (astIndexBasedAccessExpr.getKind() == NodeKind.XML_ATTRIBUTE_ACCESS_EXPR) {
                insKind = InstructionKind.XML_ATTRIBUTE_LOAD;
                keyRegIndex = getQNameOP(astIndexBasedAccessExpr.indexExpr, keyRegIndex);
            } else if (astAccessExprExprType.tag == TypeTags.XML) {
                generateXMLAccess((BLangXMLAccessExpr) astIndexBasedAccessExpr, tempVarRef, varRefRegIndex,
                        keyRegIndex);
                this.varAssignment = variableStore;
                return;
            } else if (astAccessExprExprType.tag == TypeTags.OBJECT ||
                    (astAccessExprExprType.tag == TypeTags.UNION &&
                             ((BUnionType) astAccessExprExprType).getMemberTypes().iterator()
                                     .next().tag == TypeTags.OBJECT)) {
                insKind = InstructionKind.OBJECT_LOAD;
            } else {
                insKind = InstructionKind.MAP_LOAD;
            }
            emit(new BIRNonTerminator.FieldAccess(astIndexBasedAccessExpr.pos, insKind, tempVarRef, keyRegIndex,
                    varRefRegIndex, except, astIndexBasedAccessExpr.lhsVar && !astIndexBasedAccessExpr.leafNode));
            this.env.targetOperand = tempVarRef;
        }
        this.varAssignment = variableStore;
    }

    private BTypeSymbol getObjectTypeSymbol(BType type) {
        if (type.tag == TypeTags.UNION) {
            return ((BUnionType) type).getMemberTypes().stream()
                    .filter(t -> t.tag == TypeTags.OBJECT)
                    .findFirst()
                    .orElse(symTable.noType).tsymbol;
        }
        return type.tsymbol;
    }

    private BTypeSymbol getRecordTypeSymbol(BType type) {
        if (type.tag == TypeTags.UNION) {
            return ((BUnionType) type).getMemberTypes().stream()
                    .filter(t -> t.tag == TypeTags.RECORD)
                    .findFirst()
                    .orElse(symTable.noType).tsymbol;
        }
        return type.tsymbol;
    }

    private BIROperand generateStringLiteral(String value) {
        BLangLiteral prefixLiteral = (BLangLiteral) TreeBuilder.createLiteralExpression();
        prefixLiteral.value = value;

        if (value == null) {
            prefixLiteral.type = symTable.nilType;
        } else {
            prefixLiteral.type = symTable.stringType;
        }

        prefixLiteral.accept(this);
        return this.env.targetOperand;
    }

    private void generateXMLNamespace(BLangXMLNS xmlnsNode) {
        BIRVariableDcl birVarDcl = new BIRVariableDcl(xmlnsNode.pos, symTable.stringType,
                this.env.nextLocalVarId(names), VarScope.FUNCTION, VarKind.LOCAL, null);
        this.env.enclFunc.localVars.add(birVarDcl);
        this.env.symbolVarMap.put(xmlnsNode.symbol, birVarDcl);

        // Visit the namespace uri expression.
        xmlnsNode.namespaceURI.accept(this);

        // Create a variable reference and
        BIROperand varRef = new BIROperand(birVarDcl);
        emit(new Move(xmlnsNode.pos, this.env.targetOperand, varRef));
    }

    private BIROperand generateNamespaceRef(BXMLNSSymbol nsSymbol, DiagnosticPos pos) {
        if (nsSymbol == null) {
            return generateStringLiteral(null);
        }

        // global-level, object-level, record-level namespace declarations will not have
        // any interpolated content. hence the namespace URI is statically known.
        int ownerTag = nsSymbol.owner.tag;
        if ((ownerTag & SymTag.PACKAGE) == SymTag.PACKAGE ||
                (ownerTag & SymTag.OBJECT) == SymTag.OBJECT ||
                (ownerTag & SymTag.RECORD) == SymTag.RECORD) {
            return generateStringLiteral(nsSymbol.namespaceURI);
        }

        BIRVariableDcl nsURIVarDcl = new BIRVariableDcl(symTable.stringType, this.env.nextLocalVarId(names),
                VarScope.FUNCTION, VarKind.TEMP);
        this.env.enclFunc.localVars.add(nsURIVarDcl);
        BIROperand nsURIVarRef = new BIROperand(nsURIVarDcl);

        BIRVariableDcl varDecl = this.env.symbolVarMap.get(nsSymbol);
        BIROperand fromVarRef = new BIROperand(varDecl);
        emit(new Move(pos, fromVarRef, nsURIVarRef));
        return nsURIVarRef;
    }

    private void populateXML(BLangXMLElementLiteral xmlElementLiteral, BIROperand toVarRef) {
        // Add namespaces decelerations visible to this element.
        xmlElementLiteral.namespacesInScope.forEach((name, symbol) -> {
            BLangXMLQName nsQName = new BLangXMLQName(name.getValue(), XMLConstants.XMLNS_ATTRIBUTE);
            nsQName.type = symTable.stringType;
            nsQName.accept(this);
            BIROperand nsQNameIndex = this.env.targetOperand;
            BIROperand nsURIIndex = generateNamespaceRef(symbol, xmlElementLiteral.pos);
            emit(new BIRNonTerminator.FieldAccess(xmlElementLiteral.pos, InstructionKind.XML_ATTRIBUTE_STORE, toVarRef,
                    nsQNameIndex, nsURIIndex));
        });

        // Add attributes
        xmlElementLiteral.attributes.forEach(attribute -> {
            this.env.targetOperand = toVarRef;
            attribute.accept(this);
        });

        // Add children
        xmlElementLiteral.modifiedChildren.forEach(child -> {
            child.accept(this);
            BIROperand childOp = this.env.targetOperand;
            emit(new BIRNonTerminator.XMLAccess(child.pos, InstructionKind.XML_SEQ_STORE, toVarRef, childOp));
        });
    }

    private BIROperand getQNameOP(BLangExpression qnameExpr, BIROperand keyRegIndex) {
        if (qnameExpr.getKind() == NodeKind.XML_QNAME) {
            return keyRegIndex;
        }

        BIRVariableDcl tempQNameVarDcl = new BIRVariableDcl(symTable.anyType,
                this.env.nextLocalVarId(names), VarScope.FUNCTION, VarKind.TEMP);
        this.env.enclFunc.localVars.add(tempQNameVarDcl);
        BIROperand qnameVarRef = new BIROperand(tempQNameVarDcl);
        emit(new BIRNonTerminator.NewStringXMLQName(qnameExpr.pos, qnameVarRef, keyRegIndex));
        return qnameVarRef;
    }

    // todo: remove/move this, we no longer support xml access like this
    private void generateXMLAccess(BLangXMLAccessExpr xmlAccessExpr, BIROperand tempVarRef,
                                   BIROperand varRefRegIndex, BIROperand keyRegIndex) {
        this.env.targetOperand = tempVarRef;
        InstructionKind insKind;
        if (xmlAccessExpr.fieldType == FieldKind.ALL) {
            emit(new BIRNonTerminator.XMLAccess(xmlAccessExpr.pos, InstructionKind.XML_LOAD_ALL, tempVarRef,
                    varRefRegIndex));
            return;
        } else if (xmlAccessExpr.indexExpr.type.tag == TypeTags.STRING) {
            insKind = InstructionKind.XML_LOAD;
        } else {
            insKind = InstructionKind.XML_SEQ_LOAD;
        }

        emit(new BIRNonTerminator.FieldAccess(xmlAccessExpr.pos, insKind, tempVarRef, keyRegIndex, varRefRegIndex));
    }

    private void generateFPVarRef(BLangExpression fpVarRef, BInvokableSymbol funcSymbol) {
        // fpload instruction
        BIRVariableDcl tempVarLambda =
                new BIRVariableDcl(fpVarRef.type, this.env.nextLocalVarId(names), VarScope.FUNCTION, VarKind.TEMP);
        this.env.enclFunc.localVars.add(tempVarLambda);
        BIROperand lhsOp = new BIROperand(tempVarLambda);
        Name funcName = getFuncName(funcSymbol);

        List<BIRVariableDcl> params = new ArrayList<>();

        funcSymbol.params.forEach(param -> {
            BIRVariableDcl birVarDcl = new BIRVariableDcl(fpVarRef.pos, param.type, this.env.nextLambdaVarId(names),
                    VarScope.FUNCTION, VarKind.ARG, null);
            params.add(birVarDcl);
        });

        BVarSymbol restParam = funcSymbol.restParam;
        if (restParam != null) {
            BIRVariableDcl birVarDcl = new BIRVariableDcl(fpVarRef.pos, restParam.type, this.env.nextLambdaVarId(names),
                    VarScope.FUNCTION, VarKind.ARG, null);
            params.add(birVarDcl);
        }

        emit(new BIRNonTerminator.FPLoad(fpVarRef.pos, funcSymbol.pkgID, funcName, lhsOp, params, new ArrayList<>(),
                                         funcSymbol.retType, funcSymbol.strandName, funcSymbol.schedulerPolicy));
        this.env.targetOperand = lhsOp;
    }

    private void populateBIRAnnotAttachments(List<BLangAnnotationAttachment> astAnnotAttachments,
                                             List<BIRAnnotationAttachment> birAnnotAttachments,
                                             BIRGenEnv currentEnv) {
        currentEnv.enclAnnotAttachments = birAnnotAttachments;
        astAnnotAttachments.forEach(annotAttach -> annotAttach.accept(this));
        currentEnv.enclAnnotAttachments = null;
    }

    private void addToTrapStack(BIRBasicBlock birBasicBlock) {
        if (this.env.trapBlocks.isEmpty()) {
            return;
        }
        this.env.trapBlocks.peek().add(birBasicBlock);
    }

    private List<BIRAnnotationAttachment> getStatementAnnotations(List<BLangAnnotationAttachment> astAnnotAttachments,
                                                                  BIRGenEnv currentEnv) {
        //preserve function annotations
        List<BIRAnnotationAttachment> functionAnnotAttachments = currentEnv.enclAnnotAttachments;
        currentEnv.enclAnnotAttachments = new ArrayList<>();
        astAnnotAttachments.forEach(annotAttach -> annotAttach.accept(this));
        List<BIRAnnotationAttachment> statementAnnots = currentEnv.enclAnnotAttachments;
        //reset function annotations
        currentEnv.enclAnnotAttachments = functionAnnotAttachments;
        return statementAnnots;
    }

    private List<BIRNode.BIRMappingConstructorEntry> generateMappingConstructorEntries(
            List<RecordLiteralNode.RecordField> fields) {

        List<BIRNode.BIRMappingConstructorEntry> initialValues = new ArrayList<>(fields.size());

        for (RecordLiteralNode.RecordField field : fields) {
            if (field.isKeyValueField()) {
                BLangRecordKeyValueField keyValueField = (BLangRecordKeyValueField) field;
                keyValueField.key.expr.accept(this);
                BIROperand keyOperand = this.env.targetOperand;

                keyValueField.valueExpr.accept(this);
                BIROperand valueOperand = this.env.targetOperand;
                initialValues.add(new BIRNode.BIRMappingConstructorKeyValueEntry(keyOperand, valueOperand));
                continue;
            }

            BLangRecordLiteral.BLangRecordSpreadOperatorField spreadField =
                    (BLangRecordLiteral.BLangRecordSpreadOperatorField) field;
            spreadField.expr.accept(this);
            initialValues.add(new BIRNode.BIRMappingConstructorSpreadFieldEntry(this.env.targetOperand));
        }
        return initialValues;
    }
}<|MERGE_RESOLUTION|>--- conflicted
+++ resolved
@@ -375,22 +375,13 @@
     @Override
     public void visit(BLangTypeDefinition astTypeDefinition) {
         BIRTypeDefinition typeDef = new BIRTypeDefinition(astTypeDefinition.pos,
-<<<<<<< HEAD
-                astTypeDefinition.symbol.name,
-                astTypeDefinition.symbol.flags,
-                astTypeDefinition.symbol.isLabel,
-                astTypeDefinition.isBuiltinTypeDef,
-                getDefinedType(astTypeDefinition),
-                new ArrayList<>());
-=======
                                                           astTypeDefinition.symbol.name,
                                                           astTypeDefinition.symbol.flags,
                                                           astTypeDefinition.symbol.isLabel,
                                                           astTypeDefinition.isBuiltinTypeDef,
-                                                          astTypeDefinition.typeNode.type,
+                                                          getDefinedType(astTypeDefinition),
                                                           new ArrayList<>(),
                                                           astTypeDefinition.symbol.origin.toBIROrigin());
->>>>>>> c30a75b5
         typeDefs.put(astTypeDefinition.symbol, typeDef);
         this.env.enclPkg.typeDefs.add(typeDef);
         typeDef.index = this.env.enclPkg.typeDefs.size() - 1;
