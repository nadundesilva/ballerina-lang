--- conflicted
+++ resolved
@@ -106,24 +106,12 @@
                 throw new IllegalArgumentException("cannot resolve file '" + source + "'");
             }
         } else {
-<<<<<<< HEAD
             pkgId = getPackageID(source);
             pkgEntity = getPackageEntity(pkgId);
             bLangPackage = loadPackage(pkgEntity);
             if (bLangPackage == null) {
                 throw new IllegalArgumentException("cannot resolve package '" + source + "'");
             }
-=======
-            // split from '.', '\' and '/'
-            String[] pkgParts = sourcePkg.split("\\.|\\\\|\\/");
-            List<Name> pkgNameComps = Arrays.stream(pkgParts)
-                    .map(part -> names.fromString(part))
-                    .collect(Collectors.toList());
-
-            // TODO: orgName is anon, fix it.
-            pkgId = new PackageID(Names.ANON_ORG, pkgNameComps, Names.DEFAULT_VERSION);
-            pkgEntity = this.packageRepo.loadPackage(pkgId);
->>>>>>> 6c9d8a1a
         }
 
         // Add runtime and transaction packages.
@@ -159,24 +147,13 @@
         return bLangPackage;
     }
 
-<<<<<<< HEAD
-    public BLangPackage loadAndDefinePackage(List<BLangIdentifier> pkgNameComps, BLangIdentifier version) {
-        List<Name> nameComps = pkgNameComps.stream()
-                .map(identifier -> names.fromIdNode(identifier))
-                .collect(Collectors.toList());
-        PackageID pkgID = new PackageID(nameComps, names.fromIdNode(version));
-        return loadAndDefinePackage(pkgID);
-=======
-    public BLangPackage loadPackage(BLangIdentifier orgName,
-                                    List<BLangIdentifier> pkgNameComps,
-                                    BLangIdentifier version) {
-
+    public BLangPackage loadAndDefinePackage(BLangIdentifier orgName, List<BLangIdentifier> pkgNameComps,
+                                             BLangIdentifier version) {
         List<Name> nameComps = pkgNameComps.stream()
                 .map(identifier -> names.fromIdNode(identifier))
                 .collect(Collectors.toList());
         PackageID pkgID = new PackageID(names.fromIdNode(orgName), nameComps, names.fromIdNode(version));
-        return loadPackage(pkgID, this.packageRepo.loadPackage(pkgID));
->>>>>>> 6c9d8a1a
+        return loadAndDefinePackage(pkgID);
     }
 
 
@@ -210,11 +187,14 @@
             pkgNameComps.add((BLangIdentifier) node);
         });
 
+        BLangIdentifier orgNameNode = (BLangIdentifier) TreeBuilder.createIdentifierNode();
+        orgNameNode.setValue(Names.ANON_ORG.value);
         BLangIdentifier versionNode = (BLangIdentifier) TreeBuilder.createIdentifierNode();
         versionNode.setValue(Names.DEFAULT_VERSION.value);
         BLangImportPackage importDcl = (BLangImportPackage) TreeBuilder.createImportPackageNode();
         importDcl.pos = bLangPackage.pos;
         importDcl.pkgNameComps = pkgNameComps;
+        importDcl.orgName = orgNameNode;
         importDcl.version = versionNode;
         BLangIdentifier alias = (BLangIdentifier) TreeBuilder.createIdentifierNode();
         alias.setValue(names.merge(Names.DOT, nameComps.get(nameComps.size() - 1)).value);
@@ -229,7 +209,7 @@
     private PackageID getPackageID(String sourcePkg) {
         // split from '.', '\' and '/'
         List<Name> pkgNameComps = getPackageNameComps(sourcePkg);
-        return new PackageID(pkgNameComps, Names.DEFAULT_VERSION);
+        return new PackageID(Names.ANON_ORG, pkgNameComps, Names.DEFAULT_VERSION);
     }
 
     private List<Name> getPackageNameComps(String sourcePkg) {
