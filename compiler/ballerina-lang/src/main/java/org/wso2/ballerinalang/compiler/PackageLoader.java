/*
 *  Copyright (c) 2017, WSO2 Inc. (http://www.wso2.org) All Rights Reserved.
 *
 *  WSO2 Inc. licenses this file to you under the Apache License,
 *  Version 2.0 (the "License"); you may not use this file except
 *  in compliance with the License.
 *  You may obtain a copy of the License at
 *
 *    http://www.apache.org/licenses/LICENSE-2.0
 *
 *  Unless required by applicable law or agreed to in writing,
 *  software distributed under the License is distributed on an
 *  "AS IS" BASIS, WITHOUT WARRANTIES OR CONDITIONS OF ANY
 *  KIND, either express or implied.  See the License for the
 *  specific language governing permissions and limitations
 *  under the License.
 */
package org.wso2.ballerinalang.compiler;

import org.ballerinalang.compiler.CompilerPhase;
import org.ballerinalang.model.elements.PackageID;
import org.ballerinalang.repository.CompiledPackage;
import org.ballerinalang.repository.CompilerInput;
import org.ballerinalang.repository.CompilerOutputEntry;
import org.ballerinalang.repository.PackageBinary;
import org.ballerinalang.repository.PackageEntity;
import org.ballerinalang.repository.PackageEntity.Kind;
import org.ballerinalang.repository.PackageSource;
import org.ballerinalang.spi.SystemPackageRepositoryProvider;
import org.ballerinalang.toml.model.Dependency;
import org.ballerinalang.toml.model.LockFile;
import org.ballerinalang.toml.model.LockFileImport;
import org.ballerinalang.toml.model.Manifest;
import org.ballerinalang.toml.parser.LockFileProcessor;
import org.ballerinalang.toml.parser.ManifestProcessor;
import org.wso2.ballerinalang.compiler.packaging.GenericPackageSource;
import org.wso2.ballerinalang.compiler.packaging.Patten;
import org.wso2.ballerinalang.compiler.packaging.RepoHierarchy;
import org.wso2.ballerinalang.compiler.packaging.RepoHierarchyBuilder;
import org.wso2.ballerinalang.compiler.packaging.RepoHierarchyBuilder.RepoNode;
import org.wso2.ballerinalang.compiler.packaging.Resolution;
import org.wso2.ballerinalang.compiler.packaging.converters.Converter;
import org.wso2.ballerinalang.compiler.packaging.converters.URIDryConverter;
import org.wso2.ballerinalang.compiler.packaging.repo.BinaryRepo;
import org.wso2.ballerinalang.compiler.packaging.repo.BirRepo;
import org.wso2.ballerinalang.compiler.packaging.repo.HomeBaloRepo;
import org.wso2.ballerinalang.compiler.packaging.repo.HomeBirRepo;
import org.wso2.ballerinalang.compiler.packaging.repo.PathBaloRepo;
import org.wso2.ballerinalang.compiler.packaging.repo.ProgramingSourceRepo;
import org.wso2.ballerinalang.compiler.packaging.repo.ProjectSourceRepo;
import org.wso2.ballerinalang.compiler.packaging.repo.RemoteRepo;
import org.wso2.ballerinalang.compiler.packaging.repo.Repo;
import org.wso2.ballerinalang.compiler.parser.Parser;
import org.wso2.ballerinalang.compiler.semantics.analyzer.SymbolEnter;
import org.wso2.ballerinalang.compiler.semantics.model.symbols.BPackageSymbol;
import org.wso2.ballerinalang.compiler.tree.BLangPackage;
import org.wso2.ballerinalang.compiler.util.CompilerContext;
import org.wso2.ballerinalang.compiler.util.CompilerOptions;
import org.wso2.ballerinalang.compiler.util.Name;
import org.wso2.ballerinalang.compiler.util.Names;
import org.wso2.ballerinalang.compiler.util.ProjectDirConstants;
import org.wso2.ballerinalang.compiler.util.ProjectDirs;
import org.wso2.ballerinalang.util.RepoUtils;

import java.io.PrintStream;
import java.net.URI;
import java.nio.file.Files;
import java.nio.file.LinkOption;
import java.nio.file.Path;
import java.nio.file.Paths;
import java.util.Arrays;
import java.util.HashMap;
import java.util.List;
import java.util.Map;
import java.util.Objects;
import java.util.Optional;
import java.util.ServiceLoader;
import java.util.stream.Collectors;
import java.util.stream.Stream;
import java.util.stream.StreamSupport;

import static org.ballerinalang.compiler.CompilerOptionName.LOCK_ENABLED;
import static org.ballerinalang.compiler.CompilerOptionName.OFFLINE;
import static org.ballerinalang.compiler.CompilerOptionName.PROJECT_DIR;
import static org.ballerinalang.compiler.CompilerOptionName.TEST_ENABLED;
import static org.wso2.ballerinalang.compiler.packaging.Patten.path;
import static org.wso2.ballerinalang.compiler.packaging.RepoHierarchyBuilder.node;
import static org.wso2.ballerinalang.compiler.util.ProjectDirConstants.MODULE_MD_FILE_NAME;

/**
 * This class contains methods to load a given package symbol.
 * It knows how to load source package as well as a package from a compiled version (.balo).
 *
 * @since 0.94
 */
public class PackageLoader {

    private static final CompilerContext.Key<PackageLoader> PACKAGE_LOADER_KEY =
            new CompilerContext.Key<>();
    private final RepoHierarchy repos;
    private final boolean offline;
    private final boolean testEnabled;
    private final boolean lockEnabled;

    /**
     * Manifest of the current project.
     */
    private final Manifest manifest;
    private final LockFile lockFile;

    private final CompilerOptions options;
    private final Parser parser;
    private final SourceDirectory sourceDirectory;
    private final PackageCache packageCache;
    private final SymbolEnter symbolEnter;
    private final BIRPackageSymbolEnter birPackageSymbolEnter;
    private final Names names;
    private static final boolean shouldReadBalo = true;
    private final CompilerPhase compilerPhase;
    
    /**
     * Holds the manifests of modules resolved by dependency paths.
     */
    private Map<PackageID, Manifest> dependencyManifests = new HashMap<>();

    public static PackageLoader getInstance(CompilerContext context) {
        PackageLoader loader = context.get(PACKAGE_LOADER_KEY);
        if (loader == null) {
            loader = new PackageLoader(context);
        }

        return loader;
    }

    private PackageLoader(CompilerContext context) {
        context.put(PACKAGE_LOADER_KEY, this);

        this.sourceDirectory = context.get(SourceDirectory.class);
        if (this.sourceDirectory == null) {
            throw new IllegalArgumentException("source directory has not been initialized");
        }

        this.options = CompilerOptions.getInstance(context);
        this.compilerPhase = this.options.getCompilerPhase();
        this.parser = Parser.getInstance(context);
        this.packageCache = PackageCache.getInstance(context);
        this.symbolEnter = SymbolEnter.getInstance(context);
        this.birPackageSymbolEnter = BIRPackageSymbolEnter.getInstance(context);
        this.names = Names.getInstance(context);
        this.offline = Boolean.parseBoolean(options.get(OFFLINE));
        this.testEnabled = Boolean.parseBoolean(options.get(TEST_ENABLED));
        this.lockEnabled = Boolean.parseBoolean(options.get(LOCK_ENABLED));
        this.manifest = ManifestProcessor.getInstance(context).getManifest();
        this.repos = genRepoHierarchy(Paths.get(options.get(PROJECT_DIR)));
        this.lockFile = LockFileProcessor.getInstance(context, this.lockEnabled).getLockFile();
    }
    
    /**
     * Generates the repository hierarchy. Following is the hierarchy.
     * 1. Program Source
     * 2. Project Repo
     * 3.1. Project Cache
     * 3.2. Home Repo
     * 4. Home Cache
     * 5. System Repo
     * 6. Central
     * 7. System Repo
     * @param sourceRoot Project path.
     * @return Repository Hierarchy.
     */
    private RepoHierarchy genRepoHierarchy(Path sourceRoot) {
        Converter<Path> converter = sourceDirectory.getConverter();
    
        Path ballerinaHome = Paths.get(System.getProperty(ProjectDirConstants.BALLERINA_HOME));
        Repo systemBirRepo = new BirRepo(ballerinaHome);
        Repo systemZipRepo = new BinaryRepo(RepoUtils.getLibDir(), compilerPhase);
        Repo remoteRepo = new RemoteRepo(URI.create(RepoUtils.getRemoteRepoURL()),
                                         this.dependencyManifests, ballerinaHome);
        Repo remoteDryRepo = new RemoteRepo(new URIDryConverter(URI.create(RepoUtils.getRemoteRepoURL()),
                this.dependencyManifests), ballerinaHome);
        Repo homeBaloCache = new HomeBaloRepo(this.dependencyManifests);
        Repo homeBirRepo = new HomeBirRepo();
        Repo secondarySystemRepo = new BinaryRepo(RepoUtils.getLibDir(), compilerPhase);

        RepoNode homeCacheNode;

        if (offline) {
            homeCacheNode = node(homeBaloCache,
                                node(systemBirRepo,
                                    node(systemZipRepo)));
        } else {
            homeCacheNode = node(homeBaloCache,
                                node (systemBirRepo,
                                    node(systemZipRepo,
                                        node(remoteRepo,
                                            node(homeBaloCache,
                                                node(systemBirRepo,
                                                    node(secondarySystemRepo)))))));
        }
        
        if (null != this.manifest) {
            // Skip checking home bir cache if there are dependencies to be resolved by path. This is because when a
            // module is resolved by BIR, it cannot resolve it's imports using BALO source. This happens when replacing
            // transitive dependencies using balo path.
            Optional<Dependency> pathDependency = this.manifest.getDependencies().stream()
                    .filter(dep -> null != dep.getMetadata())
                    .filter(dep -> null != dep.getMetadata().getPath())
                    .findAny();
            if (!pathDependency.isPresent()) {
                homeCacheNode = node(homeBirRepo, homeCacheNode);
            }
        }
    
        // check latest in central if not offline. if a module's gets resolved by toml or lock then remote is not
        // checked for latest version.
        if (!this.offline) {
            homeCacheNode = node(remoteDryRepo, homeCacheNode);
        }
        
        RepoNode fullRepoGraph;
        if (converter != null) {
            Repo programingSource = new ProgramingSourceRepo(converter);
            Repo projectSource = new ProjectSourceRepo(converter, this.manifest, testEnabled);
            fullRepoGraph = node(programingSource,
                                 node(projectSource, homeCacheNode));
        } else {
            fullRepoGraph = homeCacheNode;
        }
        return RepoHierarchyBuilder.build(fullRepoGraph);

    }

    private RepoNode[] loadSystemRepos() {
        List<RepoNode> systemList;
        ServiceLoader<SystemPackageRepositoryProvider> loader
                = ServiceLoader.load(SystemPackageRepositoryProvider.class);
        systemList = StreamSupport.stream(loader.spliterator(), false)
                                  .map(SystemPackageRepositoryProvider::loadRepository)
                                  .filter(Objects::nonNull)
                                  .map(r -> node(r))
                                  .collect(Collectors.toList());
        return systemList.toArray(new RepoNode[systemList.size()]);
    }
    
    private PackageEntity loadPackageEntity(PackageID pkgId) {
        return loadPackageEntity(pkgId, null, null);
    }
    
    private PackageEntity loadPackageEntity(PackageID pkgId, PackageID enclPackageId,
                                            RepoHierarchy encPkgRepoHierarchy) {
        updateModuleIDVersion(pkgId, enclPackageId);
        Resolution resolution = resolveModuleByPath(pkgId);
        // if a resolution is found by dependency path
        if (resolution != Resolution.NOT_FOUND) {
            // update repo hierarchy of the resolution back to normal.
            if (null != encPkgRepoHierarchy) {
                resolution.resolvedBy = encPkgRepoHierarchy;
            } else {
                resolution.resolvedBy = this.repos;
            }
        } else {
            if (null != encPkgRepoHierarchy) {
                resolution = encPkgRepoHierarchy.resolve(pkgId);
            } else {
                resolution = this.repos.resolve(pkgId);
            }
        }
    
        if (resolution == Resolution.NOT_FOUND) {
            return null;
        }
        
        CompilerInput firstEntry = resolution.inputs.get(0);
        if (firstEntry.getEntryName().endsWith(Kind.COMPILED.getExtension())) {
            // Binary package has only one file, so using first entry
            return new GenericPackageBinary(pkgId, firstEntry, resolution.resolvedBy, Kind.COMPILED);
        } else if (firstEntry.getEntryName().endsWith(Kind.COMPILED_BIR.getExtension())) {
            return new GenericPackageBinary(pkgId, firstEntry, resolution.resolvedBy, Kind.COMPILED_BIR);
        } else {
            return new GenericPackageSource(pkgId, resolution.inputs, resolution.resolvedBy);
        }
    }

    /**
     * Resolve a module by path if given.
     *
     * @param moduleID The module's ID
     * @return The resolution.
     */
    private Resolution resolveModuleByPath(PackageID moduleID) {
        Repo pathBaloRepo = new PathBaloRepo(this.manifest, this.dependencyManifests);
        RepoHierarchy pathRepoHierarchy = RepoHierarchyBuilder.build(node(pathBaloRepo));
        return pathRepoHierarchy.resolve(moduleID);
    }
    
    /**
     * Update the version of a moduleID if a version is available. Priority order:
     * 1. If a version is available in the Ballerina.lock file.
     * 2. If a version is available on the Ballerina.toml
     * 3. If a version is available in the Ballerina.toml of the enclosing module's balo.
     *
     * @param moduleID      The ID of the module.
     * @param enclPackageId The ID of the parent module.
     */
    private void updateModuleIDVersion(PackageID moduleID, PackageID enclPackageId) {
        String orgName = moduleID.orgName.value;
        String moduleName = moduleID.name.value;

        // Set the version from the Ballerina.lock file found in the current project.
        if (enclPackageId != null && this.hasLockFile(Paths.get(this.options.get(PROJECT_DIR)))) {
            // Not a top level package or bal
            if (this.lockFile.getImports().containsKey(enclPackageId.toString())) {
                List<LockFileImport> foundBaseImport = lockFile.getImports().get(enclPackageId.toString());

                for (LockFileImport nestedImport : foundBaseImport) {
                    if (moduleID.orgName.value.equals(nestedImport.getOrgName()) &&
                            moduleID.name.value.equals(nestedImport.getName())) {
                        moduleID.version = new Name(nestedImport.getVersion());
                        return;
                    }
                }
            }
        }

        // Set version from the Ballerina.toml of the current project.
        if (enclPackageId != null && this.manifest != null) {

            for (Dependency dependency : this.manifest.getDependencies()) {
                if (dependency.getModuleName().equals(moduleName) && dependency.getOrgName().equals(orgName) &&
                        dependency.getMetadata().getVersion() != null &&
                        !"*".equals(dependency.getMetadata().getVersion())) {
                    moduleID.version = new Name(dependency.getMetadata().getVersion());
                    return;
                }
            }
        }

        // Set the version from Ballerina.toml found in dependent balos.
        if (enclPackageId != null && this.dependencyManifests.size() > 0
                && this.dependencyManifests.containsKey(enclPackageId)) {

            for (Dependency manifestDependency : this.dependencyManifests.get(enclPackageId).getDependencies()) {
                if (manifestDependency.getOrgName().equals(moduleID.orgName.value) &&
                        manifestDependency.getModuleName().equals(moduleID.name.value) &&
                        manifestDependency.getMetadata().getVersion() != null &&
                        !"*".equals(manifestDependency.getMetadata().getVersion())) {
                    moduleID.version = new Name(manifestDependency.getMetadata().getVersion());
                    return;
                }
            }
        }
    }

    public BLangPackage loadEntryPackage(PackageID pkgId, PackageID enclPackageId, PrintStream outStream) {
        if (null == outStream) {
            outStream = System.out;
        }
    
        outStream.println("\t" + (pkgId.isUnnamed ? pkgId.sourceFileName.value : pkgId.toString()));
    
        //even entry package may be already loaded through an import statement.
        BLangPackage bLangPackage = packageCache.get(pkgId);
        if (bLangPackage != null) {
            return bLangPackage;
        }
        PackageEntity pkgEntity = loadPackageEntity(pkgId, enclPackageId, null);
        if (pkgEntity == null) {
            // Do not throw an error here. Otherwise package build will terminate immediately if
            // there are errors in atleast one package during the build. But instead we should
            // continue compiling the other packages as well, and check for their errors.
            return null;
        }

        BLangPackage packageNode = parse(pkgId, (PackageSource) pkgEntity);
<<<<<<< HEAD
        if (!newParserEnabled && packageNode.hasErrors()) {
            return packageNode;
        }

=======
>>>>>>> 602a469d
        define(packageNode);
        return packageNode;
    }

    public BLangPackage loadPackage(PackageID pkgId) {
        // TODO Remove this method()
        BLangPackage bLangPackage = packageCache.get(pkgId);
        if (bLangPackage != null) {
            return bLangPackage;
        }
    
        BLangPackage packageNode = loadPackageFromEntity(pkgId, loadPackageEntity(pkgId));
        if (packageNode == null) {
            throw ProjectDirs.getPackageNotFoundError(pkgId);
        }
        return packageNode;
    }

    public BLangPackage loadAndDefinePackage(String orgName, String pkgName, String version) {
        // TODO This is used only to load the builtin package.
        PackageID pkgId = getPackageID(orgName, pkgName, version);
        return loadAndDefinePackage(pkgId);
    }

    public BLangPackage loadAndDefinePackage(PackageID pkgId) {
        // TODO this used only by the language server component and the above method.
        BLangPackage bLangPackage = loadPackage(pkgId);
        if (bLangPackage == null) {
            return null;
        }

        this.symbolEnter.definePackage(bLangPackage);
        bLangPackage.symbol.compiledPackage = createInMemoryCompiledPackage(bLangPackage);
        return bLangPackage;
    }

    public BPackageSymbol loadPackageSymbol(PackageID packageId, PackageID enclPackageId,
                                            RepoHierarchy encPkgRepoHierarchy) {
        BPackageSymbol packageSymbol = this.packageCache.getSymbol(packageId);
        if (packageSymbol != null) {
            return packageSymbol;
        }

        PackageEntity pkgEntity = loadPackageEntity(packageId, enclPackageId, encPkgRepoHierarchy);

        if (pkgEntity == null) {
            return null;
        }

        // lookup symbol cache again as the updated pkg from repo resolving can reside in the cache
        packageSymbol = this.packageCache.getSymbol(pkgEntity.getPackageId());
        if (packageSymbol != null) {
            return packageSymbol;
        }

        if (pkgEntity.getKind() == PackageEntity.Kind.SOURCE) {
            return parseAndDefine(packageId, (PackageSource) pkgEntity);
        } else if (pkgEntity.getKind() == Kind.COMPILED || pkgEntity.getKind() == Kind.COMPILED_BIR) {
            return loadCompiledPackageAndDefine(packageId, (PackageBinary) pkgEntity);
        }

        return null;
    }


    // Private methods

    private PackageID getPackageID(String org, String sourcePkg, String version) {
        // split from '.', '\' and '/'
        List<Name> pkgNameComps = getPackageNameComps(sourcePkg);
        Name orgName = new Name(org);
        return new PackageID(orgName, pkgNameComps, new Name(version));
    }

    private List<Name> getPackageNameComps(String sourcePkg) {
        String[] pkgParts = sourcePkg.split("\\.|\\\\|\\/");
        return Arrays.stream(pkgParts)
                     .map(names::fromString)
                     .collect(Collectors.toList());
    }

    private BPackageSymbol parseAndDefine(PackageID pkgId, PackageSource pkgSource) {
        // 1) Parse the source package
        BLangPackage pkgNode = parse(pkgId, pkgSource);
        return define(pkgNode);
    }

    private BPackageSymbol define(BLangPackage pkgNode) {
        // 2) Define all package-level symbols
        this.symbolEnter.definePackage(pkgNode);
        this.packageCache.putSymbol(pkgNode.packageID, pkgNode.symbol);

        // 3) Create the compiledPackage structure
        pkgNode.symbol.compiledPackage = createInMemoryCompiledPackage(pkgNode);
        if (pkgNode.hasTestablePackage()) {
            BLangPackage testablePackage = pkgNode.getTestablePkg();
            testablePackage.symbol.compiledPackage = createInMemoryCompiledPackage(testablePackage);
        }
        return pkgNode.symbol;
    }

    private BLangPackage loadPackageFromEntity(PackageID pkgId, PackageEntity pkgEntity) {
        if (pkgEntity == null) {
            return null;
        }

        BLangPackage bLangPackage = parse(pkgId, (PackageSource) pkgEntity);
        this.packageCache.put(pkgId, bLangPackage);
        return bLangPackage;
    }

    private BLangPackage parse(PackageID pkgId, PackageSource pkgSource) {
        BLangPackage packageNode = this.parser.parse(pkgSource, this.sourceDirectory.getPath());
        packageNode.packageID = pkgId;
        // Set the same packageId to the testable node
        packageNode.getTestablePkgs().forEach(testablePkg -> testablePkg.packageID = pkgId);
        this.packageCache.put(pkgId, packageNode);
        return packageNode;
    }

    private BPackageSymbol loadCompiledPackageAndDefine(PackageID pkgId, PackageBinary pkgBinary) {
        byte[] pkgBinaryContent = pkgBinary.getCompilerInput().getCode();
        BPackageSymbol pkgSymbol;
        pkgSymbol = this.birPackageSymbolEnter.definePackage(pkgId, pkgBinary.getRepoHierarchy(), pkgBinaryContent);
        this.packageCache.putSymbol(pkgSymbol.pkgID, pkgSymbol);

        // TODO create CompiledPackage
        return pkgSymbol;
    }

    private CompiledPackage createInMemoryCompiledPackage(BLangPackage pkgNode) {
        PackageID packageID = pkgNode.packageID;
        InMemoryCompiledPackage compiledPackage = new InMemoryCompiledPackage(packageID);

        // Get the list of source entries.
        Path projectPath = this.sourceDirectory.getPath();
        ProjectSourceRepo projectSourceRepo = new ProjectSourceRepo(projectPath, this.manifest, testEnabled);
        Patten packageIDPattern = projectSourceRepo.calculate(packageID);
        if (packageIDPattern != Patten.NULL) {
            Stream<Path> srcPathStream = packageIDPattern.convert(projectSourceRepo.getConverterInstance(), packageID);
            // Filter the tests files
            compiledPackage.srcEntries = srcPathStream
                    .filter(path -> Files.exists(path, LinkOption.NOFOLLOW_LINKS))
                    .filter(path -> !ProjectDirs.isTestSource(path, projectPath, packageID.getName().getValue()))
                    .map(projectPath::relativize)
                    .map(path -> new PathBasedCompiledPackageEntry(projectPath, path, CompilerOutputEntry.Kind.SRC))
                    .collect(Collectors.toList());

            // Get the Module.md file
            Patten pkgMDPattern = packageIDPattern.sibling(path(MODULE_MD_FILE_NAME));
            pkgMDPattern.convert(projectSourceRepo.getConverterInstance(), packageID)
                    .filter(pkgMDPath -> Files.exists(pkgMDPath, LinkOption.NOFOLLOW_LINKS))
                    .map(projectPath::relativize)
                    .map(pkgMDPath -> new PathBasedCompiledPackageEntry(projectPath, pkgMDPath,
                                                                        CompilerOutputEntry.Kind.ROOT))
                    .findAny()
                    .ifPresent(pkgEntry -> compiledPackage.pkgMDEntry = pkgEntry);
        }
        return compiledPackage;
    }
    
    /**
     * Check if lock file is empty.
     *
     * @param sourceRoot The sourceroot of the project.
     * @return True if lock file is valid, else false.
     */
    public boolean hasLockFile(Path sourceRoot) {
        return RepoUtils.isBallerinaProject(sourceRoot) &&
               null != this.lockFile &&
               null != this.lockFile.getImports() &&
               this.lockFile.getImports().size() > 0;
    }
}<|MERGE_RESOLUTION|>--- conflicted
+++ resolved
@@ -372,13 +372,6 @@
         }
 
         BLangPackage packageNode = parse(pkgId, (PackageSource) pkgEntity);
-<<<<<<< HEAD
-        if (!newParserEnabled && packageNode.hasErrors()) {
-            return packageNode;
-        }
-
-=======
->>>>>>> 602a469d
         define(packageNode);
         return packageNode;
     }
