--- conflicted
+++ resolved
@@ -833,15 +833,6 @@
             objectTypeNode.initFunction.body.stmts.forEach(statement -> analyzeNode(statement, objectEnv));
         }
 
-<<<<<<< HEAD
-        if (!anonymousModelHelper.isAnonymousType(objectTypeNode.symbol) && !Symbols
-                .isFlagOn(objectTypeNode.symbol.flags, Flags.ABSTRACT)) {
-            objectTypeNode.fields.stream().filter(field -> !Symbols.isPrivate(field.symbol)).forEach(field -> {
-                if (this.uninitializedVars.containsKey(field.symbol)) {
-                    this.dlog.error(field.pos, DiagnosticCode.OBJECT_UNINITIALIZED_FIELD, field.name);
-                }
-            });
-=======
         if (!anonymousModelHelper.isAnonymousType(objectTypeNode.symbol) &&
                 !Symbols.isFlagOn(objectTypeNode.symbol.flags, Flags.ABSTRACT)) {
             Stream.concat(objectTypeNode.fields.stream(), objectTypeNode.referencedFields.stream())
@@ -851,7 +842,6 @@
                         this.dlog.error(field.pos, DiagnosticCode.OBJECT_UNINITIALIZED_FIELD, field.name);
                     }
                 });
->>>>>>> ac06ab92
         }
 
         objectTypeNode.functions.forEach(function -> analyzeNode(function, env));
