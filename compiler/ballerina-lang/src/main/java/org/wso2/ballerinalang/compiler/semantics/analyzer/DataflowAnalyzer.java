/*
 *  Copyright (c) 2018, WSO2 Inc. (http://www.wso2.org) All Rights Reserved.
 *
 *  WSO2 Inc. licenses this file to you under the Apache License,
 *  Version 2.0 (the "License"); you may not use this file except
 *  in compliance with the License.
 *  You may obtain a copy of the License at
 *
 *    http://www.apache.org/licenses/LICENSE-2.0
 *
 *  Unless required by applicable law or agreed to in writing,
 *  software distributed under the License is distributed on an
 *  "AS IS" BASIS, WITHOUT WARRANTIES OR CONDITIONS OF ANY
 *  KIND, either express or implied.  See the License for the
 *  specific language governing permissions and limitations
 *  under the License.
 */
package org.wso2.ballerinalang.compiler.semantics.analyzer;

import org.ballerinalang.compiler.CompilerPhase;
import org.ballerinalang.model.symbols.SymbolKind;
import org.ballerinalang.model.tree.Node;
import org.ballerinalang.model.tree.NodeKind;
import org.ballerinalang.model.tree.TopLevelNode;
import org.ballerinalang.model.tree.expressions.RecordLiteralNode;
import org.ballerinalang.util.diagnostic.DiagnosticCode;
import org.wso2.ballerinalang.compiler.semantics.analyzer.cyclefind.GlobalVariableRefAnalyzer;
import org.wso2.ballerinalang.compiler.semantics.model.SymbolEnv;
import org.wso2.ballerinalang.compiler.semantics.model.SymbolTable;
import org.wso2.ballerinalang.compiler.semantics.model.symbols.BInvokableSymbol;
import org.wso2.ballerinalang.compiler.semantics.model.symbols.BSymbol;
import org.wso2.ballerinalang.compiler.semantics.model.symbols.SymTag;
import org.wso2.ballerinalang.compiler.semantics.model.symbols.Symbols;
import org.wso2.ballerinalang.compiler.semantics.model.types.BField;
import org.wso2.ballerinalang.compiler.semantics.model.types.BObjectType;
import org.wso2.ballerinalang.compiler.semantics.model.types.BTableType;
import org.wso2.ballerinalang.compiler.semantics.model.types.BType;
import org.wso2.ballerinalang.compiler.semantics.model.types.BUnionType;
import org.wso2.ballerinalang.compiler.tree.BLangAnnotation;
import org.wso2.ballerinalang.compiler.tree.BLangAnnotationAttachment;
import org.wso2.ballerinalang.compiler.tree.BLangBlockFunctionBody;
import org.wso2.ballerinalang.compiler.tree.BLangClassDefinition;
import org.wso2.ballerinalang.compiler.tree.BLangCompilationUnit;
import org.wso2.ballerinalang.compiler.tree.BLangErrorVariable;
import org.wso2.ballerinalang.compiler.tree.BLangExprFunctionBody;
import org.wso2.ballerinalang.compiler.tree.BLangExternalFunctionBody;
import org.wso2.ballerinalang.compiler.tree.BLangFunction;
import org.wso2.ballerinalang.compiler.tree.BLangIdentifier;
import org.wso2.ballerinalang.compiler.tree.BLangImportPackage;
import org.wso2.ballerinalang.compiler.tree.BLangMarkdownDocumentation;
import org.wso2.ballerinalang.compiler.tree.BLangNode;
import org.wso2.ballerinalang.compiler.tree.BLangNodeVisitor;
import org.wso2.ballerinalang.compiler.tree.BLangPackage;
import org.wso2.ballerinalang.compiler.tree.BLangRecordVariable;
import org.wso2.ballerinalang.compiler.tree.BLangResource;
import org.wso2.ballerinalang.compiler.tree.BLangService;
import org.wso2.ballerinalang.compiler.tree.BLangSimpleVariable;
import org.wso2.ballerinalang.compiler.tree.BLangTableKeySpecifier;
import org.wso2.ballerinalang.compiler.tree.BLangTestablePackage;
import org.wso2.ballerinalang.compiler.tree.BLangTupleVariable;
import org.wso2.ballerinalang.compiler.tree.BLangTypeDefinition;
import org.wso2.ballerinalang.compiler.tree.BLangVariable;
import org.wso2.ballerinalang.compiler.tree.BLangWorker;
import org.wso2.ballerinalang.compiler.tree.BLangXMLNS;
import org.wso2.ballerinalang.compiler.tree.clauses.BLangDoClause;
import org.wso2.ballerinalang.compiler.tree.clauses.BLangFromClause;
import org.wso2.ballerinalang.compiler.tree.clauses.BLangJoinClause;
import org.wso2.ballerinalang.compiler.tree.clauses.BLangLetClause;
import org.wso2.ballerinalang.compiler.tree.clauses.BLangLimitClause;
import org.wso2.ballerinalang.compiler.tree.clauses.BLangOnClause;
import org.wso2.ballerinalang.compiler.tree.clauses.BLangOnConflictClause;
import org.wso2.ballerinalang.compiler.tree.clauses.BLangOnFailClause;
import org.wso2.ballerinalang.compiler.tree.clauses.BLangOrderByClause;
import org.wso2.ballerinalang.compiler.tree.clauses.BLangOrderKey;
import org.wso2.ballerinalang.compiler.tree.clauses.BLangSelectClause;
import org.wso2.ballerinalang.compiler.tree.clauses.BLangWhereClause;
import org.wso2.ballerinalang.compiler.tree.expressions.BLangAccessExpression;
import org.wso2.ballerinalang.compiler.tree.expressions.BLangAnnotAccessExpr;
import org.wso2.ballerinalang.compiler.tree.expressions.BLangArrowFunction;
import org.wso2.ballerinalang.compiler.tree.expressions.BLangBinaryExpr;
import org.wso2.ballerinalang.compiler.tree.expressions.BLangCheckPanickedExpr;
import org.wso2.ballerinalang.compiler.tree.expressions.BLangCheckedExpr;
import org.wso2.ballerinalang.compiler.tree.expressions.BLangCommitExpr;
import org.wso2.ballerinalang.compiler.tree.expressions.BLangConstant;
import org.wso2.ballerinalang.compiler.tree.expressions.BLangElvisExpr;
import org.wso2.ballerinalang.compiler.tree.expressions.BLangErrorVarRef;
import org.wso2.ballerinalang.compiler.tree.expressions.BLangExpression;
import org.wso2.ballerinalang.compiler.tree.expressions.BLangFieldBasedAccess;
import org.wso2.ballerinalang.compiler.tree.expressions.BLangGroupExpr;
import org.wso2.ballerinalang.compiler.tree.expressions.BLangIndexBasedAccess;
import org.wso2.ballerinalang.compiler.tree.expressions.BLangIntRangeExpression;
import org.wso2.ballerinalang.compiler.tree.expressions.BLangInvocation;
import org.wso2.ballerinalang.compiler.tree.expressions.BLangInvocation.BLangActionInvocation;
import org.wso2.ballerinalang.compiler.tree.expressions.BLangIsAssignableExpr;
import org.wso2.ballerinalang.compiler.tree.expressions.BLangLambdaFunction;
import org.wso2.ballerinalang.compiler.tree.expressions.BLangLetExpression;
import org.wso2.ballerinalang.compiler.tree.expressions.BLangListConstructorExpr;
import org.wso2.ballerinalang.compiler.tree.expressions.BLangLiteral;
import org.wso2.ballerinalang.compiler.tree.expressions.BLangMarkdownDocumentationLine;
import org.wso2.ballerinalang.compiler.tree.expressions.BLangMarkdownParameterDocumentation;
import org.wso2.ballerinalang.compiler.tree.expressions.BLangMarkdownReturnParameterDocumentation;
import org.wso2.ballerinalang.compiler.tree.expressions.BLangMatchExpression;
import org.wso2.ballerinalang.compiler.tree.expressions.BLangMatchExpression.BLangMatchExprPatternClause;
import org.wso2.ballerinalang.compiler.tree.expressions.BLangNamedArgsExpression;
import org.wso2.ballerinalang.compiler.tree.expressions.BLangQueryAction;
import org.wso2.ballerinalang.compiler.tree.expressions.BLangQueryExpr;
import org.wso2.ballerinalang.compiler.tree.expressions.BLangRawTemplateLiteral;
import org.wso2.ballerinalang.compiler.tree.expressions.BLangRecordLiteral;
import org.wso2.ballerinalang.compiler.tree.expressions.BLangRecordVarRef;
import org.wso2.ballerinalang.compiler.tree.expressions.BLangRestArgsExpression;
import org.wso2.ballerinalang.compiler.tree.expressions.BLangServiceConstructorExpr;
import org.wso2.ballerinalang.compiler.tree.expressions.BLangSimpleVarRef;
import org.wso2.ballerinalang.compiler.tree.expressions.BLangStringTemplateLiteral;
import org.wso2.ballerinalang.compiler.tree.expressions.BLangTableConstructorExpr;
import org.wso2.ballerinalang.compiler.tree.expressions.BLangTableMultiKeyExpr;
import org.wso2.ballerinalang.compiler.tree.expressions.BLangTernaryExpr;
import org.wso2.ballerinalang.compiler.tree.expressions.BLangTransactionalExpr;
import org.wso2.ballerinalang.compiler.tree.expressions.BLangTrapExpr;
import org.wso2.ballerinalang.compiler.tree.expressions.BLangTupleVarRef;
import org.wso2.ballerinalang.compiler.tree.expressions.BLangTypeConversionExpr;
import org.wso2.ballerinalang.compiler.tree.expressions.BLangTypeInit;
import org.wso2.ballerinalang.compiler.tree.expressions.BLangTypeTestExpr;
import org.wso2.ballerinalang.compiler.tree.expressions.BLangTypedescExpr;
import org.wso2.ballerinalang.compiler.tree.expressions.BLangUnaryExpr;
import org.wso2.ballerinalang.compiler.tree.expressions.BLangVariableReference;
import org.wso2.ballerinalang.compiler.tree.expressions.BLangWaitExpr;
import org.wso2.ballerinalang.compiler.tree.expressions.BLangWaitForAllExpr;
import org.wso2.ballerinalang.compiler.tree.expressions.BLangWorkerFlushExpr;
import org.wso2.ballerinalang.compiler.tree.expressions.BLangWorkerReceive;
import org.wso2.ballerinalang.compiler.tree.expressions.BLangWorkerSyncSendExpr;
import org.wso2.ballerinalang.compiler.tree.expressions.BLangXMLAttribute;
import org.wso2.ballerinalang.compiler.tree.expressions.BLangXMLAttributeAccess;
import org.wso2.ballerinalang.compiler.tree.expressions.BLangXMLCommentLiteral;
import org.wso2.ballerinalang.compiler.tree.expressions.BLangXMLElementAccess;
import org.wso2.ballerinalang.compiler.tree.expressions.BLangXMLElementLiteral;
import org.wso2.ballerinalang.compiler.tree.expressions.BLangXMLNavigationAccess;
import org.wso2.ballerinalang.compiler.tree.expressions.BLangXMLProcInsLiteral;
import org.wso2.ballerinalang.compiler.tree.expressions.BLangXMLQName;
import org.wso2.ballerinalang.compiler.tree.expressions.BLangXMLQuotedString;
import org.wso2.ballerinalang.compiler.tree.expressions.BLangXMLSequenceLiteral;
import org.wso2.ballerinalang.compiler.tree.expressions.BLangXMLTextLiteral;
import org.wso2.ballerinalang.compiler.tree.statements.BLangAssignment;
import org.wso2.ballerinalang.compiler.tree.statements.BLangBlockStmt;
import org.wso2.ballerinalang.compiler.tree.statements.BLangBreak;
import org.wso2.ballerinalang.compiler.tree.statements.BLangCatch;
import org.wso2.ballerinalang.compiler.tree.statements.BLangCompoundAssignment;
import org.wso2.ballerinalang.compiler.tree.statements.BLangContinue;
import org.wso2.ballerinalang.compiler.tree.statements.BLangDo;
import org.wso2.ballerinalang.compiler.tree.statements.BLangErrorDestructure;
import org.wso2.ballerinalang.compiler.tree.statements.BLangErrorVariableDef;
import org.wso2.ballerinalang.compiler.tree.statements.BLangExpressionStmt;
import org.wso2.ballerinalang.compiler.tree.statements.BLangFail;
import org.wso2.ballerinalang.compiler.tree.statements.BLangForeach;
import org.wso2.ballerinalang.compiler.tree.statements.BLangForkJoin;
import org.wso2.ballerinalang.compiler.tree.statements.BLangIf;
import org.wso2.ballerinalang.compiler.tree.statements.BLangLock;
import org.wso2.ballerinalang.compiler.tree.statements.BLangMatch;
import org.wso2.ballerinalang.compiler.tree.statements.BLangMatch.BLangMatchStaticBindingPatternClause;
import org.wso2.ballerinalang.compiler.tree.statements.BLangMatch.BLangMatchStructuredBindingPatternClause;
import org.wso2.ballerinalang.compiler.tree.statements.BLangMatchStatement;
import org.wso2.ballerinalang.compiler.tree.statements.BLangPanic;
import org.wso2.ballerinalang.compiler.tree.statements.BLangRecordDestructure;
import org.wso2.ballerinalang.compiler.tree.statements.BLangRecordVariableDef;
import org.wso2.ballerinalang.compiler.tree.statements.BLangRetry;
import org.wso2.ballerinalang.compiler.tree.statements.BLangRetryTransaction;
import org.wso2.ballerinalang.compiler.tree.statements.BLangReturn;
import org.wso2.ballerinalang.compiler.tree.statements.BLangRollback;
import org.wso2.ballerinalang.compiler.tree.statements.BLangSimpleVariableDef;
import org.wso2.ballerinalang.compiler.tree.statements.BLangStatement;
import org.wso2.ballerinalang.compiler.tree.statements.BLangThrow;
import org.wso2.ballerinalang.compiler.tree.statements.BLangTransaction;
import org.wso2.ballerinalang.compiler.tree.statements.BLangTryCatchFinally;
import org.wso2.ballerinalang.compiler.tree.statements.BLangTupleDestructure;
import org.wso2.ballerinalang.compiler.tree.statements.BLangTupleVariableDef;
import org.wso2.ballerinalang.compiler.tree.statements.BLangWhile;
import org.wso2.ballerinalang.compiler.tree.statements.BLangWorkerSend;
import org.wso2.ballerinalang.compiler.tree.statements.BLangXMLNSStatement;
import org.wso2.ballerinalang.compiler.tree.types.BLangArrayType;
import org.wso2.ballerinalang.compiler.tree.types.BLangBuiltInRefTypeNode;
import org.wso2.ballerinalang.compiler.tree.types.BLangConstrainedType;
import org.wso2.ballerinalang.compiler.tree.types.BLangErrorType;
import org.wso2.ballerinalang.compiler.tree.types.BLangFiniteTypeNode;
import org.wso2.ballerinalang.compiler.tree.types.BLangFunctionTypeNode;
import org.wso2.ballerinalang.compiler.tree.types.BLangIntersectionTypeNode;
import org.wso2.ballerinalang.compiler.tree.types.BLangLetVariable;
import org.wso2.ballerinalang.compiler.tree.types.BLangObjectTypeNode;
import org.wso2.ballerinalang.compiler.tree.types.BLangRecordTypeNode;
import org.wso2.ballerinalang.compiler.tree.types.BLangStreamType;
import org.wso2.ballerinalang.compiler.tree.types.BLangTableTypeNode;
import org.wso2.ballerinalang.compiler.tree.types.BLangTupleTypeNode;
import org.wso2.ballerinalang.compiler.tree.types.BLangType;
import org.wso2.ballerinalang.compiler.tree.types.BLangUnionTypeNode;
import org.wso2.ballerinalang.compiler.tree.types.BLangUserDefinedType;
import org.wso2.ballerinalang.compiler.tree.types.BLangValueType;
import org.wso2.ballerinalang.compiler.util.CompilerContext;
import org.wso2.ballerinalang.compiler.util.Name;
import org.wso2.ballerinalang.compiler.util.Names;
import org.wso2.ballerinalang.compiler.util.TypeTags;
import org.wso2.ballerinalang.compiler.util.diagnotic.BLangDiagnosticLogHelper;
import org.wso2.ballerinalang.compiler.util.diagnotic.DiagnosticPos;
import org.wso2.ballerinalang.util.Flags;

import java.util.AbstractMap.SimpleEntry;
import java.util.ArrayDeque;
import java.util.ArrayList;
import java.util.Deque;
import java.util.HashMap;
import java.util.HashSet;
import java.util.LinkedHashMap;
import java.util.LinkedHashSet;
import java.util.List;
import java.util.Map;
import java.util.Objects;
import java.util.Optional;
import java.util.Set;
import java.util.stream.Collectors;
import java.util.stream.Stream;

/**
 *
 * Responsible for performing data flow analysis.
 * <p>
 * The following validations are done here:-
 * <ul>
 * <li>Uninitialized variable referencing validation</li>
 * </ul>
 *
 * @since 0.985.0
 */
public class DataflowAnalyzer extends BLangNodeVisitor {

    private final SymbolResolver symResolver;
    private final Names names;
    private SymbolEnv env;
    private SymbolTable symTable;
    private Types types;
    private BLangDiagnosticLogHelper dlog;
    private Map<BSymbol, InitStatus> uninitializedVars;
    private Map<BSymbol, Set<BSymbol>> globalNodeDependsOn;
    private Map<BSymbol, Set<BSymbol>> functionToDependency;
    private boolean flowTerminated = false;

    private static final CompilerContext.Key<DataflowAnalyzer> DATAFLOW_ANALYZER_KEY = new CompilerContext.Key<>();
    private Deque<BSymbol> currDependentSymbol;
    private final GlobalVariableRefAnalyzer globalVariableRefAnalyzer;

    private DataflowAnalyzer(CompilerContext context) {
        context.put(DATAFLOW_ANALYZER_KEY, this);
        this.symTable = SymbolTable.getInstance(context);
        this.types = Types.getInstance(context);
        this.dlog = BLangDiagnosticLogHelper.getInstance(context);
        this.symResolver = SymbolResolver.getInstance(context);
        this.names = Names.getInstance(context);
        this.currDependentSymbol = new ArrayDeque<>();
        this.globalVariableRefAnalyzer = GlobalVariableRefAnalyzer.getInstance(context);

    }

    public static DataflowAnalyzer getInstance(CompilerContext context) {
        DataflowAnalyzer dataflowAnalyzer = context.get(DATAFLOW_ANALYZER_KEY);
        if (dataflowAnalyzer == null) {
            dataflowAnalyzer = new DataflowAnalyzer(context);
        }
        return dataflowAnalyzer;
    }

    /**
     * Perform data-flow analysis on a package.
     *
     * @param pkgNode Package to perform data-flow analysis.
     * @return Data-flow analyzed package
     */
    public BLangPackage analyze(BLangPackage pkgNode) {
        this.uninitializedVars = new LinkedHashMap<>();
        this.globalNodeDependsOn = new LinkedHashMap<>();
        this.functionToDependency = new HashMap<>();
        SymbolEnv pkgEnv = this.symTable.pkgEnvMap.get(pkgNode.symbol);
        analyzeNode(pkgNode, pkgEnv);
        return pkgNode;
    }

    @Override
    public void visit(BLangPackage pkgNode) {
        if (pkgNode.completedPhases.contains(CompilerPhase.DATAFLOW_ANALYZE)) {
            return;
        }

        // Rearrange the top level nodes so that global variables come on top
        List<TopLevelNode> sortedListOfNodes = new ArrayList<>(pkgNode.globalVars);
        addModuleInitToSortedNodeList(pkgNode, sortedListOfNodes);
        addNodesToSortedNodeList(pkgNode, sortedListOfNodes);

        for (TopLevelNode topLevelNode : sortedListOfNodes) {
            if (isModuleInitFunction((BLangNode) topLevelNode)) {
                analyzeModuleInitFunc((BLangFunction) topLevelNode);
            } else {
                analyzeNode((BLangNode) topLevelNode, env);
            }
        }
        checkForUninitializedGlobalVars(pkgNode.globalVars);
        pkgNode.getTestablePkgs().forEach(testablePackage -> visit((BLangPackage) testablePackage));
        this.globalVariableRefAnalyzer.analyzeAndReOrder(pkgNode, this.globalNodeDependsOn);
        this.globalVariableRefAnalyzer.populateFunctionDependencies(this.functionToDependency);
        checkUnusedImports(pkgNode.imports);
        pkgNode.completedPhases.add(CompilerPhase.DATAFLOW_ANALYZE);
    }

    private void addModuleInitToSortedNodeList(BLangPackage pkgNode, List<TopLevelNode> sortedListOfNodes) {
        for (TopLevelNode node : pkgNode.topLevelNodes) {
            if (isModuleInitFunction((BLangNode) node)) {
                sortedListOfNodes.add(node);
                break;
            }
        }
    }

    private void addNodesToSortedNodeList(BLangPackage pkgNode, List<TopLevelNode> sortedListOfNodes) {
        pkgNode.topLevelNodes.forEach(topLevelNode -> {
            if (!sortedListOfNodes.contains(topLevelNode)) {
                sortedListOfNodes.add(topLevelNode);
            }
        });
    }

    private boolean isModuleInitFunction(BLangNode node) {
        return node.getKind() == NodeKind.FUNCTION &&
                Names.USER_DEFINED_INIT_SUFFIX.value.equals(((BLangFunction) node).name.value);
    }

    private void analyzeModuleInitFunc(BLangFunction funcNode) {
        this.currDependentSymbol.push(funcNode.symbol);
        SymbolEnv moduleInitFuncEnv = SymbolEnv.createModuleInitFunctionEnv(funcNode, funcNode.symbol.scope, env);
        for (BLangAnnotationAttachment bLangAnnotationAttachment : funcNode.annAttachments) {
            analyzeNode(bLangAnnotationAttachment.expr, env);
        }
        analyzeNode(funcNode.body, moduleInitFuncEnv);
        this.currDependentSymbol.pop();
    }

    private void checkForUninitializedGlobalVars(List<BLangSimpleVariable> globalVars) {
        for (BLangSimpleVariable globalVar : globalVars) {
            if (this.uninitializedVars.containsKey(globalVar.symbol)) {
                this.dlog.error(globalVar.pos, DiagnosticCode.UNINITIALIZED_VARIABLE, globalVar.name);
            }
        }
    }

    @Override
    public void visit(BLangFunction funcNode) {
        this.currDependentSymbol.push(funcNode.symbol);
        SymbolEnv funcEnv = SymbolEnv.createFunctionEnv(funcNode, funcNode.symbol.scope, env);
        funcNode.annAttachments.forEach(bLangAnnotationAttachment -> analyzeNode(bLangAnnotationAttachment.expr, env));
        funcNode.requiredParams.forEach(param -> analyzeNode(param, funcEnv));
        analyzeNode(funcNode.restParam, funcEnv);
        analyzeBranch(funcNode.body, funcEnv);
        this.currDependentSymbol.pop();
    }

    @Override
    public void visit(BLangBlockFunctionBody body) {
        SymbolEnv bodyEnv = SymbolEnv.createFuncBodyEnv(body, env);
        bodyEnv.isModuleInit = env.isModuleInit;
        for (BLangStatement statement : body.stmts) {
            analyzeNode(statement, bodyEnv);
        }
    }

    @Override
    public void visit(BLangExprFunctionBody body) {
        SymbolEnv bodyEnv = SymbolEnv.createFuncBodyEnv(body, env);
        analyzeNode(body.expr, bodyEnv);
    }

    @Override
    public void visit(BLangExternalFunctionBody body) {
        // do nothing
    }

    @Override
    public void visit(BLangBlockStmt blockNode) {
        SymbolEnv blockEnv = SymbolEnv.createBlockEnv(blockNode, env);
        blockNode.stmts.forEach(statement -> analyzeNode(statement, blockEnv));
    }

    @Override
    public void visit(BLangLetExpression letExpression) {
        for (BLangLetVariable letVarDeclaration : letExpression.letVarDeclarations) {
            analyzeNode((BLangNode) letVarDeclaration.definitionNode, letExpression.env);
        }
        analyzeNode(letExpression.expr, letExpression.env);
    }

    @Override
    public void visit(BLangCompilationUnit compUnit) {
    }

    @Override
    public void visit(BLangXMLNS xmlnsNode) {
    }

    @Override
    public void visit(BLangService service) {
        this.currDependentSymbol.push(service.serviceClass.symbol);
        for (BLangExpression attachedExpr : service.attachedExprs) {
            analyzeNode(attachedExpr, env);
        }

        service.annAttachments.forEach(bLangAnnotationAttachment -> analyzeNode(bLangAnnotationAttachment.expr, env));
        service.resourceFunctions.forEach(function -> analyzeNode(function, env));
        this.currDependentSymbol.pop();
    }

    @Override
    public void visit(BLangResource resource) {
    }

    @Override
    public void visit(BLangTypeDefinition typeDefinition) {
        analyzeNode(typeDefinition.typeNode, env);
    }

    @Override
    public void visit(BLangClassDefinition classDefinition) {
        SymbolEnv objectEnv = SymbolEnv.createClassEnv(classDefinition, classDefinition.symbol.scope, env);
        this.currDependentSymbol.push(classDefinition.symbol);

        classDefinition.fields.forEach(field -> analyzeNode(field, objectEnv));
        classDefinition.referencedFields.forEach(field -> analyzeNode(field, objectEnv));

        // Visit the constructor with the same scope as the object
        if (classDefinition.initFunction != null) {
            if (classDefinition.initFunction.body == null) {
                // if the init() function is defined as an outside function definition
                Optional<BLangFunction> outerFuncDef =
                        objectEnv.enclPkg.functions.stream()
                                .filter(f -> f.symbol.name.equals((classDefinition.initFunction).symbol.name))
                                .findFirst();
                outerFuncDef.ifPresent(bLangFunction -> classDefinition.initFunction = bLangFunction);
            }

            if (classDefinition.initFunction.body != null) {
                if (classDefinition.initFunction.body.getKind() == NodeKind.BLOCK_FUNCTION_BODY) {
                    for (BLangStatement statement :
                            ((BLangBlockFunctionBody) classDefinition.initFunction.body).stmts) {
                        analyzeNode(statement, objectEnv);
                    }
                } else if (classDefinition.initFunction.body.getKind() == NodeKind.EXPR_FUNCTION_BODY) {
                    analyzeNode(((BLangExprFunctionBody) classDefinition.initFunction.body).expr, objectEnv);
                }
            }
        }

        Stream.concat(classDefinition.fields.stream(), classDefinition.referencedFields.stream())
                .filter(field -> !Symbols.isPrivate(field.symbol))
                .forEach(field -> {
                    if (this.uninitializedVars.containsKey(field.symbol)) {
                        this.dlog.error(field.pos, DiagnosticCode.OBJECT_UNINITIALIZED_FIELD, field.name);
                    }
                });

        classDefinition.functions.forEach(function -> analyzeNode(function, env));
        classDefinition.typeRefs.forEach(type -> analyzeNode(type, env));
        this.currDependentSymbol.pop();
    }

    @Override
    public void visit(BLangSimpleVariableDef varDefNode) {
        BLangVariable var = varDefNode.var;
        if (var.expr == null) {
            addUninitializedVar(var);
            return;
        }

        analyzeNode(var, env);
    }

    @Override
    public void visit(BLangSimpleVariable variable) {
        analyzeNode(variable.typeNode, env);
        if (variable.symbol == null) {
            if (variable.expr != null) {
                analyzeNode(variable.expr, env);
            }
            return;
        }

        this.currDependentSymbol.push(variable.symbol);
        try {
            if (variable.expr != null) {
                analyzeNode(variable.expr, env);
                this.uninitializedVars.remove(variable.symbol);
                return;
            }

            // Handle package/object level variables
            BSymbol owner = variable.symbol.owner;
            if (owner.tag != SymTag.PACKAGE && owner.tag != SymTag.OBJECT) {
                return;
            }

            addUninitializedVar(variable);
        } finally {
            this.currDependentSymbol.pop();
        }
    }

    @Override
    public void visit(BLangWorker worker) {
        SymbolEnv workerEnv = SymbolEnv.createWorkerEnv(worker, this.env);
        analyzeBranch(worker.body, workerEnv);
    }

    @Override
    public void visit(BLangAssignment assignment) {
        analyzeNode(assignment.expr, env);
        checkAssignment(assignment.varRef);
    }

    @Override
    public void visit(BLangCompoundAssignment compoundAssignNode) {
        analyzeNode(compoundAssignNode.expr, env);
        analyzeNode(compoundAssignNode.varRef, env);
        this.uninitializedVars.remove(compoundAssignNode.varRef.symbol);
    }

    @Override
    public void visit(BLangBreak breakNode) {
        terminateFlow();
    }

    @Override
    public void visit(BLangReturn returnNode) {
        analyzeNode(returnNode.expr, env);

        // return statement will exit from the function.
        terminateFlow();
    }

    @Override
    public void visit(BLangThrow throwNode) {
        analyzeNode(throwNode.expr, env);

        // throw statement will terminate the flow.
        terminateFlow();
    }

    @Override
    public void visit(BLangXMLNSStatement xmlnsStmt) {
        analyzeNode(xmlnsStmt.xmlnsDecl, env);
    }

    @Override
    public void visit(BLangIf ifNode) {
        analyzeNode(ifNode.expr, env);
        BranchResult ifResult = analyzeBranch(ifNode.body, env);
        BranchResult elseResult = analyzeBranch(ifNode.elseStmt, env);

        // If the flow was terminated within 'if' block, then after the if-else block,
        // only the results of the 'else' block matters.
        if (ifResult.flowTerminated) {
            this.uninitializedVars = elseResult.uninitializedVars;
            return;
        }

        // If the flow was terminated within 'else' block, then after the if-else block,
        // only the results of the 'if' block matters.
        if (elseResult.flowTerminated) {
            this.uninitializedVars = ifResult.uninitializedVars;
            return;
        }

        this.uninitializedVars = mergeUninitializedVars(ifResult.uninitializedVars, elseResult.uninitializedVars);
    }

    @Override
    public void visit(BLangMatchStatement matchStatement) {
        if (matchStatement.onFailClause != null) {
            analyzeNode(matchStatement.onFailClause, env);
        }
    }

    @Override
    public void visit(BLangMatch match) {
        analyzeNode(match.expr, env);
        if (match.onFailClause != null) {
            analyzeNode(match.onFailClause, env);
        }

        Map<BSymbol, InitStatus> uninitVars = new HashMap<>();
        BranchResult lastPatternResult = null;
        for (BLangMatch.BLangMatchBindingPatternClause patternClause : match.patternClauses) {
            if (patternClause.isLastPattern) {
                lastPatternResult = analyzeBranch(patternClause, env);
            } else {
                BranchResult result = analyzeBranch(patternClause, env);
                // If the flow was terminated within the block, then that branch should not be considered for
                // analyzing the data-flow for the downstream code.
                if (result.flowTerminated) {
                    continue;
                }
                uninitVars = mergeUninitializedVars(uninitVars, result.uninitializedVars);
            }
        }

        if (lastPatternResult != null) {
            // only if last pattern is present, uninitializedVars should be updated
            uninitVars = mergeUninitializedVars(uninitVars, lastPatternResult.uninitializedVars);
            this.uninitializedVars = uninitVars;
            return;
        }
        uninitVars = mergeUninitializedVars(new HashMap<>(), this.uninitializedVars);
        this.uninitializedVars = uninitVars;
    }

    @Override
    public void visit(BLangForeach foreach) {
        analyzeNode(foreach.collection, env);
        analyzeNode(foreach.body, env);
        if (foreach.onFailClause != null) {
            analyzeNode(foreach.onFailClause, env);
        }
    }

    @Override
    public void visit(BLangQueryAction queryAction) {
        for (BLangNode clause : queryAction.getQueryClauses()) {
            analyzeNode(clause, env);
        }
    }

    @Override
    public void visit(BLangWhile whileNode) {
        Map<BSymbol, InitStatus> prevUninitializedVars = this.uninitializedVars;
        analyzeNode(whileNode.expr, env);
        analyzeNode(whileNode.body, env);
        if (whileNode.onFailClause != null) {
            analyzeNode(whileNode.onFailClause, env);
        }

        for (BSymbol symbol : prevUninitializedVars.keySet()) {
            if (!this.uninitializedVars.containsKey(symbol)) {
                this.uninitializedVars.put(symbol, InitStatus.PARTIAL_INIT);
            }
        }
    }

    @Override
    public void visit(BLangDo doNode) {
        analyzeNode(doNode.body, env);
        if (doNode.onFailClause != null) {
            analyzeNode(doNode.onFailClause, env);
        }
    }

    public void visit(BLangFail failNode) {
        analyzeNode(failNode.expr, env);
    }

    @Override
    public void visit(BLangLock lockNode) {
        analyzeNode(lockNode.body, this.env);
        if (lockNode.onFailClause != null) {
            analyzeNode(lockNode.onFailClause, env);
        }
    }

    @Override
    public void visit(BLangTransaction transactionNode) {
        analyzeNode(transactionNode.transactionBody, env);
        if (transactionNode.onFailClause != null) {
            analyzeNode(transactionNode.onFailClause, env);
        }

        // marks the injected import as used
        Name transactionPkgName = names.fromString(Names.DOT.value + Names.TRANSACTION_PACKAGE.value);
        Name compUnitName = names.fromString(transactionNode.pos.getSource().getCompilationUnitName());
        this.symResolver.resolvePrefixSymbol(env, transactionPkgName, compUnitName);
    }

    @Override
    public void visit(BLangTransactionalExpr transactionalExpr) {

    }

    @Override
    public void visit(BLangCommitExpr commitExpr) {

    }

    @Override
    public void visit(BLangRollback rollbackNode) {
        analyzeNode(rollbackNode.expr, env);
    }

    @Override
    public void visit(BLangTryCatchFinally tryNode) {
    }

    @Override
    public void visit(BLangTupleDestructure stmt) {
        analyzeNode(stmt.expr, env);
        checkAssignment(stmt.varRef);
    }

    @Override
    public void visit(BLangForkJoin forkJoin) {
         /* ignore */
    }

    @Override
    public void visit(BLangWorkerSend workerSendNode) {
        analyzeNode(workerSendNode.expr, env);
    }

    @Override
    public void visit(BLangWorkerSyncSendExpr syncSendExpr) {
        analyzeNode(syncSendExpr.expr, env);
    }

    @Override
    public void visit(BLangWorkerReceive workerReceiveNode) {
       // todo
    }

    @Override
    public void visit(BLangLiteral literalExpr) {
    }

    @Override
    public void visit(BLangListConstructorExpr listConstructorExpr) {
        listConstructorExpr.exprs.forEach(expr -> analyzeNode(expr, env));
    }

    @Override
    public void visit(BLangTableConstructorExpr tableConstructorExpr) {
        tableConstructorExpr.recordLiteralList.forEach(expr -> analyzeNode(expr, env));
        checkForDuplicateKeys(tableConstructorExpr);
    }

    private void checkForDuplicateKeys(BLangTableConstructorExpr tableConstructorExpr) {
        Set<Integer> keyHashSet = new HashSet<>();
        List<String> fieldNames = getFieldNames(tableConstructorExpr);
        if (!fieldNames.isEmpty()) {
            for (BLangRecordLiteral literal : tableConstructorExpr.recordLiteralList) {
                List<BLangExpression> keyArray = createKeyArray(literal, fieldNames);
                int hashInt = generateHash(keyArray);
                if (!keyHashSet.add(hashInt)) {
                    String fields = String.join(", ", fieldNames);
                    String values = keyArray.stream().map(Object::toString).collect(Collectors.joining(", "));
                    dlog.error(literal.pos, DiagnosticCode.DUPLICATE_KEY_IN_TABLE_LITERAL, fields, values);
                }
            }
        }
    }

    private int generateHash(List<BLangExpression> keyArray) {
        int result = 0;
        for (BLangExpression expr : keyArray) {
            result = 31 * result + hash(expr);
        }
        return result;
    }

    public Integer hash(Node node) {
        int result = 0;

        if (node.getKind() == NodeKind.RECORD_LITERAL_EXPR) {
            BLangRecordLiteral recordLiteral = (BLangRecordLiteral) node;
            for (RecordLiteralNode.RecordField entry : recordLiteral.fields) {
                result = 31 * result + hash(entry);
            }
        } else if (node.getKind() == NodeKind.RECORD_LITERAL_KEY_VALUE) {
            BLangRecordLiteral.BLangRecordKeyValueField field = (BLangRecordLiteral.BLangRecordKeyValueField) node;
            result = 31 * result + hash(field.key.expr) + hash(field.valueExpr);
        } else if (node.getKind() == NodeKind.ARRAY_LITERAL_EXPR) {
            BLangListConstructorExpr.BLangArrayLiteral arrayLiteral =
                    (BLangListConstructorExpr.BLangArrayLiteral) node;
            for (BLangExpression expr : arrayLiteral.exprs) {
                result = 31 * result + hash(expr);
            }
        } else if (node.getKind() == NodeKind.LITERAL | node.getKind() == NodeKind.NUMERIC_LITERAL) {
            BLangLiteral literal = (BLangLiteral) node;
            result = Objects.hash(literal.value);
        } else if (node.getKind() == NodeKind.XML_TEXT_LITERAL) {
            BLangXMLTextLiteral literal = (BLangXMLTextLiteral) node;
            result = 31 * result + hash(literal.concatExpr);
            for (BLangExpression expr : literal.textFragments) {
                result = result * 31 + hash(expr);
            }
        } else if (node.getKind() == NodeKind.XML_ATTRIBUTE) {
            BLangXMLAttribute attribute = (BLangXMLAttribute) node;
            result = 31 * result + hash(attribute.name) + hash(attribute.value);
        } else if (node.getKind() == NodeKind.XML_QNAME) {
            BLangXMLQName xmlqName = (BLangXMLQName) node;
            result = 31 * result + hash(xmlqName.localname) + hash(xmlqName.prefix);
        } else if (node.getKind() == NodeKind.XML_COMMENT_LITERAL) {
            BLangXMLCommentLiteral literal = (BLangXMLCommentLiteral) node;
            result = 31 * result + hash(literal.concatExpr);
            for (BLangExpression expr : literal.textFragments) {
                result = result * 31 + hash(expr);
            }
        } else if (node.getKind() == NodeKind.XML_ELEMENT_LITERAL) {
            BLangXMLElementLiteral literal = (BLangXMLElementLiteral) node;
            result = 31 * result + hash(literal.startTagName) + hash(literal.endTagName);
            for (BLangExpression expr : literal.attributes) {
                result = 31 * result + hash(expr);
            }
            for (BLangExpression expr : literal.children) {
                result = 31 * result + hash(expr);
            }
        } else if (node.getKind() == NodeKind.XML_QUOTED_STRING) {
            BLangXMLQuotedString literal = (BLangXMLQuotedString) node;
            result = 31 * result + hash(literal.concatExpr);
            for (BLangExpression expr : literal.textFragments) {
                result = result * 31 + hash(expr);
            }
        } else if (node.getKind() == NodeKind.XMLNS) {
            BLangXMLNS xmlns = (BLangXMLNS) node;
            result = result * 31 + hash(xmlns.prefix) + hash(xmlns.namespaceURI);
        } else if (node.getKind() == NodeKind.XML_PI_LITERAL) {
            BLangXMLProcInsLiteral literal = (BLangXMLProcInsLiteral) node;
            result = 31 * result + hash(literal.target) + hash(literal.dataConcatExpr);
            for (BLangExpression expr : literal.dataFragments) {
                result = result * 31 + hash(expr);
            }
        } else if (node.getKind() == NodeKind.IDENTIFIER) {
            BLangIdentifier identifier = (BLangIdentifier) node;
            result = identifier.value.hashCode();
        } else if (node.getKind() == NodeKind.SIMPLE_VARIABLE_REF) {
            BLangSimpleVarRef simpleVarRef = (BLangSimpleVarRef) node;
            result = simpleVarRef.variableName.hashCode();
        } else {
            dlog.error(((BLangExpression) node).pos, DiagnosticCode.EXPRESSION_IS_NOT_A_CONSTANT_EXPRESSION);
        }
        return result;
    }

    private List<BLangExpression> createKeyArray(BLangRecordLiteral literal, List<String> fieldNames) {
        //fieldNames have to be literals in table constructor's record literal list
        Map<String, BLangExpression> fieldMap =
                literal.fields.stream().map(recordField -> (BLangRecordLiteral.BLangRecordKeyValueField) recordField)
                        .map(d -> new SimpleEntry<>(d.key.expr.toString(), d.valueExpr)).
                        collect(Collectors.toMap(SimpleEntry::getKey, SimpleEntry::getValue));
        return fieldNames.stream().map(fieldMap::get).collect(Collectors.toList());
    }

    private List<String> getFieldNames(BLangTableConstructorExpr constructorExpr) {
        List<String> fieldNames = null;
        if (constructorExpr.type.tag == TypeTags.TABLE) {
            fieldNames = ((BTableType) constructorExpr.type).fieldNameList;
            if (fieldNames != null) {
                return fieldNames;
            }
        }
        if (constructorExpr.tableKeySpecifier != null &&
                !constructorExpr.tableKeySpecifier.fieldNameIdentifierList.isEmpty()) {
            BLangTableKeySpecifier tableKeySpecifier = constructorExpr.tableKeySpecifier;
            return tableKeySpecifier.fieldNameIdentifierList.stream().map(identifier ->
                    ((BLangIdentifier) identifier).value).collect(Collectors.toList());
        } else {
            return new ArrayList<>();
        }
    }

    @Override
    public void visit(BLangRecordLiteral recordLiteral) {
        for (RecordLiteralNode.RecordField field : recordLiteral.fields) {
            if (field.isKeyValueField()) {
                BLangRecordLiteral.BLangRecordKeyValueField keyValuePair =
                        (BLangRecordLiteral.BLangRecordKeyValueField) field;
                if (keyValuePair.key.computedKey) {
                    analyzeNode(keyValuePair.key.expr, env);
                }
                analyzeNode(keyValuePair.valueExpr, env);
            } else if (field.getKind() == NodeKind.SIMPLE_VARIABLE_REF) {
                analyzeNode((BLangRecordLiteral.BLangRecordVarNameField) field, env);
            } else {
                analyzeNode(((BLangRecordLiteral.BLangRecordSpreadOperatorField) field).expr, env);
            }
        }
    }

    @Override
    public void visit(BLangSimpleVarRef varRefExpr) {
        checkVarRef(varRefExpr.symbol, varRefExpr.pos);
    }

    @Override
    public void visit(BLangFieldBasedAccess fieldAccessExpr) {
        if (!fieldAccessExpr.lhsVar && isObjectMemberAccessWithSelf(fieldAccessExpr)) {
            checkVarRef(fieldAccessExpr.symbol, fieldAccessExpr.pos);
        }
        analyzeNode(fieldAccessExpr.expr, env);
    }

    @Override
    public void visit(BLangIndexBasedAccess indexAccessExpr) {
        analyzeNode(indexAccessExpr.expr, env);
        analyzeNode(indexAccessExpr.indexExpr, env);
    }

    @Override
    public void visit(BLangTableMultiKeyExpr tableMultiKeyExpr) {
        tableMultiKeyExpr.multiKeyIndexExprs.forEach(value -> analyzeNode(value, env));
    }

    @Override
    public void visit(BLangXMLElementAccess xmlElementAccess) {
        analyzeNode(xmlElementAccess.expr, env);
    }

    @Override
    public void visit(BLangXMLNavigationAccess xmlNavigation) {
        analyzeNode(xmlNavigation.expr, env);
        if (xmlNavigation.childIndex == null) {
            analyzeNode(xmlNavigation.childIndex, env);
        }
    }

    @Override
    public void visit(BLangInvocation invocationExpr) {
        analyzeNode(invocationExpr.expr, env);
        if (!isGlobalVarsInitialized(invocationExpr.pos)) {
            return;
        }
        if (!isFieldsInitializedForSelfArgument(invocationExpr)) {
            return;
        }
        if (!isFieldsInitializedForSelfInvocation(invocationExpr.requiredArgs, invocationExpr.pos)) {
            return;
        }
        if (!isFieldsInitializedForSelfInvocation(invocationExpr.restArgs, invocationExpr.pos)) {
            return;
        }

        invocationExpr.requiredArgs.forEach(expr -> analyzeNode(expr, env));
        invocationExpr.restArgs.forEach(expr -> analyzeNode(expr, env));
        BSymbol owner = this.env.scope.owner;
        if (owner.kind == SymbolKind.FUNCTION) {
            BInvokableSymbol invokableOwnerSymbol = (BInvokableSymbol) owner;
            Name name = names.fromIdNode(invocationExpr.name);
            // Todo: we need to handle function pointer referring global variable, passed into a function.
            // i.e 'foo' is a function pointer pointing to a function referring a global variable G1, then we pass
            // that pointer into 'bar', now 'bar' may have a dependency on G1.

            // Todo: test lambdas and function arguments

            BSymbol dependsOnFunctionSym = symResolver.lookupSymbolInMainSpace(this.env, name);
            if (symTable.notFoundSymbol != dependsOnFunctionSym) {
                addDependency(invokableOwnerSymbol, dependsOnFunctionSym);
            }
        } else if (invocationExpr.symbol != null && invocationExpr.symbol.kind == SymbolKind.FUNCTION) {
            BInvokableSymbol invokableProviderSymbol = (BInvokableSymbol) invocationExpr.symbol;
            BSymbol curDependent = this.currDependentSymbol.peek();
            if (curDependent != null && isGlobalVarSymbol(curDependent)) {
                addDependency(curDependent, invokableProviderSymbol);
            }
        }
    }

    @Override
    public void visit(BLangActionInvocation actionInvocation) {
        this.visit((BLangInvocation) actionInvocation);
    }

    @Override
    public void visit(BLangQueryExpr queryExpr) {
        for (BLangNode clause : queryExpr.getQueryClauses()) {
            analyzeNode(clause, env);
        }
    }

    @Override
    public void visit(BLangFromClause fromClause) {
        analyzeNode(fromClause.collection, env);
    }

    @Override
    public void visit(BLangJoinClause joinClause) {
        analyzeNode(joinClause.collection, env);
        if (joinClause.onClause != null) {
            analyzeNode((BLangNode) joinClause.onClause, env);
        }
    }

    @Override
    public void visit(BLangLetClause letClause) {
        for (BLangLetVariable letVariable : letClause.letVarDeclarations) {
            analyzeNode((BLangNode) letVariable.definitionNode, env);
        }
    }

    @Override
    public void visit(BLangWhereClause whereClause) {
        analyzeNode(whereClause.expression, env);
    }

    @Override
    public void visit(BLangOnClause onClause) {
        analyzeNode(onClause.lhsExpr, env);
        analyzeNode(onClause.rhsExpr, env);
    }

    @Override
    public void visit(BLangOrderKey orderKeyClause) {
        analyzeNode(orderKeyClause.expression, env);
    }

    @Override
    public void visit(BLangOrderByClause orderByClause) {
        orderByClause.orderByKeyList.forEach(value -> analyzeNode((BLangNode) value, env));
    }

    @Override
    public void visit(BLangSelectClause selectClause) {
        analyzeNode(selectClause.expression, env);
    }

    @Override
    public void visit(BLangOnConflictClause onConflictClause) {
        analyzeNode(onConflictClause.expression, env);
    }

    @Override
    public void visit(BLangLimitClause limitClause) {
        analyzeNode(limitClause.expression, env);
    }

    @Override
    public void visit(BLangDoClause doClause) {
        analyzeNode(doClause.body, env);
    }

    @Override
    public void visit(BLangOnFailClause onFailClause) {
        analyzeNode(onFailClause.body, env);
    }

    private boolean isFieldsInitializedForSelfArgument(BLangInvocation invocationExpr) {

        if (invocationExpr.expr == null || !isSelfKeyWordExpr(invocationExpr.expr)) {
            return true;
        }
        StringBuilder uninitializedFields =
                getUninitializedFieldsForSelfKeyword((BObjectType) ((BLangSimpleVarRef)
                        invocationExpr.expr).symbol.type);
        if (uninitializedFields.length() != 0) {
            this.dlog.error(invocationExpr.pos, DiagnosticCode.CONTAINS_UNINITIALIZED_FIELDS,
                    uninitializedFields.toString());
            return false;
        }
        return true;
    }

    private boolean isFieldsInitializedForSelfInvocation(List<BLangExpression> argExpressions, DiagnosticPos pos) {

        for (BLangExpression expr : argExpressions) {
            if (isSelfKeyWordExpr(expr)) {
                StringBuilder uninitializedFields =
                        getUninitializedFieldsForSelfKeyword((BObjectType) ((BLangSimpleVarRef) expr).symbol.type);
                if (uninitializedFields.length() != 0) {
                    this.dlog.error(pos, DiagnosticCode.CONTAINS_UNINITIALIZED_FIELDS,
                            uninitializedFields.toString());
                    return false;
                }
            }
        }
        return true;
    }

    private boolean isGlobalVarsInitialized(DiagnosticPos pos) {
        if (env.isModuleInit) {
            boolean isFirstUninitializedField = true;
            StringBuilder uninitializedFields = new StringBuilder();
            for (BSymbol symbol : this.uninitializedVars.keySet()) {
                if (isFirstUninitializedField) {
                    uninitializedFields = new StringBuilder(symbol.getName().value);
                    isFirstUninitializedField = false;
                } else {
                    uninitializedFields.append(", ").append(symbol.getName().value);
                }
            }
            if (uninitializedFields.length() != 0) {
                this.dlog.error(pos, DiagnosticCode.CONTAINS_UNINITIALIZED_VARIABLES,
                        uninitializedFields.toString());
                return false;
            }
        }
        return true;
    }

    private boolean isSelfKeyWordExpr(BLangExpression expr) {

        return expr.getKind() == NodeKind.SIMPLE_VARIABLE_REF &&
                Names.SELF.value.equals(((BLangSimpleVarRef) expr).getVariableName().getValue());
    }

    private StringBuilder getUninitializedFieldsForSelfKeyword(BObjectType objType) {

        boolean isFirstUninitializedField = true;
        StringBuilder uninitializedFields = new StringBuilder();
        for (BField field : objType.fields.values()) {
            if (this.uninitializedVars.containsKey(field.symbol)) {
                if (isFirstUninitializedField) {
                    uninitializedFields = new StringBuilder(field.symbol.getName().value);
                    isFirstUninitializedField = false;
                } else {
                    uninitializedFields.append(", ").append(field.symbol.getName().value);
                }
            }
        }
        return uninitializedFields;
    }

    private boolean isGlobalVarSymbol(BSymbol symbol) {
        if (symbol == null) {
            return false;
        } else if (symbol.owner == null) {
            return false;
        } else if (symbol.owner.tag != SymTag.PACKAGE) {
            return false;
        }

        return isVariableOrConstant(symbol);
    }

    private boolean isVariableOrConstant(BSymbol symbol) {
        if (symbol == null) {
            return false;
        }
        return ((symbol.tag & SymTag.VARIABLE) == SymTag.VARIABLE) ||
                ((symbol.tag & SymTag.CONSTANT) == SymTag.CONSTANT);
    }

    /**
     * Register dependent symbol to the provider symbol.
     * Let global int a = b, a depend on b.
     * Let func foo() { returns b + 1; }, where b is a global var, then foo depends on b.
     *
     * @param dependent dependent.
     * @param provider object which provides a value.
     */
    private void addDependency(BSymbol dependent, BSymbol provider) {
        if (provider == null || dependent == null || dependent.pkgID != provider.pkgID) {
            return;
        }
        Set<BSymbol> providers = globalNodeDependsOn.computeIfAbsent(dependent, s -> new LinkedHashSet<>());
        providers.add(provider);

        // Store the dependencies of functions seperately for lock optimization in later stage.
        addFunctionToGlobalVarDependency(dependent, provider);
    }

    private void addFunctionToGlobalVarDependency(BSymbol dependent, BSymbol provider) {
        if (dependent.kind != SymbolKind.FUNCTION) {
            return;
        }
        if (isVariableOrConstant(provider) && !isGlobalVarSymbol(provider)) {
            return;
        }

        Set<BSymbol> providers = this.functionToDependency.computeIfAbsent(dependent, s -> new HashSet<>());
        providers.add(provider);
    }

    @Override
    public void visit(BLangTypeInit typeInitExpr) {
        typeInitExpr.argsExpr.forEach(argExpr -> analyzeNode(argExpr, env));
        if (this.currDependentSymbol.peek() != null) {
            addDependency(this.currDependentSymbol.peek(), typeInitExpr.type.tsymbol);
        }
    }

    @Override
    public void visit(BLangTernaryExpr ternaryExpr) {
        analyzeNode(ternaryExpr.expr, env);
    }

    @Override
    public void visit(BLangWaitExpr waitExpr) {
        analyzeNode(waitExpr.getExpression(), env);
    }

    @Override
    public void visit(BLangWorkerFlushExpr workerFlushExpr) {
        // todo
    }

    @Override
    public void visit(BLangWaitForAllExpr waitForAllExpr) {
        waitForAllExpr.keyValuePairs.forEach(keyValue -> {
            BLangExpression expr = keyValue.valueExpr != null ? keyValue.valueExpr : keyValue.keyExpr;
            analyzeNode(expr, env);
        });
    }

    @Override
    public void visit(BLangBinaryExpr binaryExpr) {
        analyzeNode(binaryExpr.lhsExpr, env);
        analyzeNode(binaryExpr.rhsExpr, env);
    }

    @Override
    public void visit(BLangElvisExpr elvisExpr) {
        analyzeNode(elvisExpr.lhsExpr, env);
        analyzeNode(elvisExpr.rhsExpr, env);
    }

    @Override
    public void visit(BLangGroupExpr groupExpr) {
        analyzeNode(groupExpr.expression, env);
    }

    @Override
    public void visit(BLangUnaryExpr unaryExpr) {
        analyzeNode(unaryExpr.expr, env);
    }

    @Override
    public void visit(BLangTypeConversionExpr conversionExpr) {
        analyzeNode(conversionExpr.expr, env);
    }

    @Override
    public void visit(BLangXMLAttribute xmlAttribute) {
        analyzeNode(xmlAttribute.value, env);
    }

    @Override
    public void visit(BLangXMLElementLiteral xmlElementLiteral) {
        xmlElementLiteral.children.forEach(expr -> analyzeNode(expr, env));
        xmlElementLiteral.attributes.forEach(expr -> analyzeNode(expr, env));
        xmlElementLiteral.inlineNamespaces.forEach(expr -> analyzeNode(expr, env));
    }

    @Override
    public void visit(BLangXMLTextLiteral xmlTextLiteral) {
        xmlTextLiteral.textFragments.forEach(expr -> analyzeNode(expr, env));
    }

    @Override
    public void visit(BLangXMLCommentLiteral xmlCommentLiteral) {
        xmlCommentLiteral.textFragments.forEach(expr -> analyzeNode(expr, env));
    }

    @Override
    public void visit(BLangXMLProcInsLiteral xmlProcInsLiteral) {
        xmlProcInsLiteral.dataFragments.forEach(expr -> analyzeNode(expr, env));
    }

    @Override
    public void visit(BLangXMLQuotedString xmlQuotedString) {
        xmlQuotedString.textFragments.forEach(expr -> analyzeNode(expr, env));
    }

    @Override
    public void visit(BLangStringTemplateLiteral stringTemplateLiteral) {
        stringTemplateLiteral.exprs.forEach(expr -> analyzeNode(expr, env));
    }

    @Override
    public void visit(BLangRawTemplateLiteral rawTemplateLiteral) {
        for (BLangLiteral string : rawTemplateLiteral.strings) {
            analyzeNode(string, env);
        }

        for (BLangExpression expr : rawTemplateLiteral.insertions) {
            analyzeNode(expr, env);
        }
    }

    @Override
    public void visit(BLangLambdaFunction bLangLambdaFunction) {
        Map<BSymbol, InitStatus> prevUninitializedVars = this.uninitializedVars;

        BLangFunction funcNode = bLangLambdaFunction.function;
        SymbolEnv funcEnv = SymbolEnv.createFunctionEnv(funcNode, funcNode.symbol.scope, env);

        // Get a snapshot of the current uninitialized vars before visiting the node.
        // This is done so that the original set of uninitialized vars will not be
        // updated/marked as initialized.
        this.uninitializedVars = copyUninitializedVars();
        this.flowTerminated = false;

        analyzeNode(funcNode.body, funcEnv);

        // Restore the original set of uninitialized vars
        this.uninitializedVars = prevUninitializedVars;
    }

    @Override
    public void visit(BLangXMLAttributeAccess xmlAttributeAccessExpr) {
        analyzeNode(xmlAttributeAccessExpr.expr, env);
        analyzeNode(xmlAttributeAccessExpr.indexExpr, env);
    }

    @Override
    public void visit(BLangIntRangeExpression intRangeExpression) {
        analyzeNode(intRangeExpression.startExpr, env);
        analyzeNode(intRangeExpression.endExpr, env);
    }

    @Override
    public void visit(BLangRestArgsExpression bLangVarArgsExpression) {
        analyzeNode(bLangVarArgsExpression.expr, env);
    }

    @Override
    public void visit(BLangNamedArgsExpression bLangNamedArgsExpression) {
        analyzeNode(bLangNamedArgsExpression.expr, env);
    }

    @Override
    public void visit(BLangIsAssignableExpr assignableExpr) {
    }

    @Override
    public void visit(BLangMatchExpression matchExpression) {
        analyzeNode(matchExpression.expr, env);
        matchExpression.patternClauses.forEach(pattern -> analyzeNode(pattern, env));
    }

    @Override
    public void visit(BLangMatchExprPatternClause matchExprPatternClause) {
        analyzeNode(matchExprPatternClause.expr, env);
    }

    @Override
    public void visit(BLangCheckedExpr checkedExpr) {
        analyzeNode(checkedExpr.expr, env);
    }

    @Override
    public void visit(BLangCheckPanickedExpr checkPanicExpr) {
        analyzeNode(checkPanicExpr.expr, env);
    }

    @Override
    public void visit(BLangXMLSequenceLiteral bLangXMLSequenceLiteral) {
        bLangXMLSequenceLiteral.xmlItems.forEach(xml -> analyzeNode(xml, env));
    }

    @Override
    public void visit(BLangExpressionStmt exprStmtNode) {
        analyzeNode(exprStmtNode.expr, env);
    }

    @Override
    public void visit(BLangAnnotation annotationNode) {
    }

    @Override
    public void visit(BLangAnnotationAttachment annAttachmentNode) {
    }

    @Override
    public void visit(BLangRetry retryNode) {
        analyzeNode(retryNode.retryBody, env);
        if (retryNode.onFailClause != null) {
            analyzeNode(retryNode.onFailClause, env);
        }
    }

    @Override
    public void visit(BLangRetryTransaction retryTransaction) {
        analyzeNode(retryTransaction.transaction, env);
    }

    @Override
    public void visit(BLangContinue continueNode) {
        terminateFlow();
    }

    @Override
    public void visit(BLangCatch catchNode) {
    }

    @Override
    public void visit(BLangTypedescExpr accessExpr) {
    }

    @Override
    public void visit(BLangXMLQName xmlQName) {
    }

    @Override
    public void visit(BLangArrowFunction bLangArrowFunction) {
        bLangArrowFunction.closureVarSymbols.forEach(closureVarSymbol -> {
            if (this.uninitializedVars.keySet().contains(closureVarSymbol.bSymbol)) {
                this.dlog.error(closureVarSymbol.diagnosticPos, DiagnosticCode.USAGE_OF_UNINITIALIZED_VARIABLE,
                        closureVarSymbol.bSymbol);
            }
        });
    }

    @Override
    public void visit(BLangValueType valueType) {
    }

    @Override
    public void visit(BLangConstant constant) {
        boolean validVariable = constant.symbol != null;
        if (validVariable) {
            this.currDependentSymbol.push(constant.symbol);
        }
        try {
            analyzeNode(constant.expr, env);
        } finally {
            if (validVariable) {
                this.currDependentSymbol.pop();
            }
        }
    }

    @Override
    public void visit(BLangArrayType arrayType) {
        analyzeNode(arrayType.getElementType(), env);
    }

    @Override
    public void visit(BLangBuiltInRefTypeNode builtInRefType) {
    }

    @Override
    public void visit(BLangConstrainedType constrainedType) {
        analyzeNode(constrainedType.constraint, env);
    }

    @Override
    public void visit(BLangStreamType streamType) {
        analyzeNode(streamType.constraint, env);
        analyzeNode(streamType.error, env);
    }

    @Override
    public void visit(BLangTableTypeNode tableType) {
        analyzeNode(tableType.constraint, env);

        if (tableType.tableKeyTypeConstraint != null) {
            analyzeNode(tableType.tableKeyTypeConstraint.keyType, env);
        }
    }

    @Override
    public void visit(BLangUserDefinedType userDefinedType) {
    }

    @Override
    public void visit(BLangFunctionTypeNode functionTypeNode) {
        functionTypeNode.params.forEach(param -> analyzeNode(param.typeNode, env));
        analyzeNode(functionTypeNode.returnTypeNode, env);
    }

    @Override
    public void visit(BLangUnionTypeNode unionTypeNode) {
        unionTypeNode.memberTypeNodes.forEach(typeNode -> analyzeNode(typeNode, env));
    }

    @Override
    public void visit(BLangIntersectionTypeNode intersectionTypeNode) {
        for (BLangType constituentTypeNode : intersectionTypeNode.constituentTypeNodes) {
            analyzeNode(constituentTypeNode, env);
        }
    }

    @Override
    public void visit(BLangObjectTypeNode objectTypeNode) {
    }

    @Override
    public void visit(BLangRecordTypeNode recordTypeNode) {
        recordTypeNode.getTypeReferences().forEach(type -> analyzeNode((BLangType) type, env));
        recordTypeNode.fields.forEach(field -> analyzeNode(field, env));
    }

    @Override
    public void visit(BLangFiniteTypeNode finiteTypeNode) {
        finiteTypeNode.valueSpace.forEach(value -> analyzeNode(value, env));
    }

    @Override
    public void visit(BLangTupleTypeNode tupleTypeNode) {
        tupleTypeNode.memberTypeNodes.forEach(type -> analyzeNode(type, env));
    }

    @Override
    public void visit(BLangMarkdownDocumentationLine bLangMarkdownDocumentationLine) {
    }

    @Override
    public void visit(BLangMarkdownParameterDocumentation bLangDocumentationParameter) {
    }

    @Override
    public void visit(BLangMarkdownReturnParameterDocumentation bLangMarkdownReturnParameterDocumentation) {
    }

    @Override
    public void visit(BLangMarkdownDocumentation bLangMarkdownDocumentation) {
    }

    @Override
    public void visit(BLangTestablePackage testablePkgNode) {
    }

    @Override
    public void visit(BLangImportPackage importPkgNode) {
    }

    @Override
    public void visit(BLangIdentifier identifierNode) {
    }

    @Override
    public void visit(BLangPanic panicNode) {
        analyzeNode(panicNode.expr, env);

        // panic statement will terminate the flow. There will be no uninitialized
        // variables left after the panic statement.
        terminateFlow();
    }

    @Override
    public void visit(BLangTrapExpr trapExpr) {
        analyzeNode(trapExpr.expr, env);
    }

    public void visit(BLangServiceConstructorExpr serviceConstructorExpr) {
        if (this.currDependentSymbol.peek() != null) {
            addDependency(this.currDependentSymbol.peek(), serviceConstructorExpr.type.tsymbol);
        }

        addDependency(serviceConstructorExpr.type.tsymbol, serviceConstructorExpr.serviceNode.symbol);
        analyzeNode(serviceConstructorExpr.serviceNode, env);
    }

    @Override
    public void visit(BLangTypeTestExpr typeTestExpr) {
        analyzeNode(typeTestExpr.expr, env);
        analyzeNode(typeTestExpr.typeNode, env);
    }

    @Override
    public void visit(BLangAnnotAccessExpr annotAccessExpr) {
    }

    @Override
    public void visit(BLangErrorType errorType) {
    }

    @Override
    public void visit(BLangRecordDestructure recordDestructure) {
        analyzeNode(recordDestructure.expr, env);
        checkAssignment(recordDestructure.varRef);
    }

    @Override
    public void visit(BLangErrorDestructure errorDestructure) {
        analyzeNode(errorDestructure.expr, env);
        checkAssignment(errorDestructure.varRef);
    }

    @Override
    public void visit(BLangTupleVarRef tupleVarRefExpr) {
        tupleVarRefExpr.expressions.forEach(expr -> analyzeNode(expr, env));
    }

    @Override
    public void visit(BLangRecordVarRef varRefExpr) {
        varRefExpr.recordRefFields.forEach(expr -> analyzeNode(expr.variableReference, env));
    }

    @Override
    public void visit(BLangErrorVarRef varRefExpr) {
        analyzeNode(varRefExpr.message, env);
        if (varRefExpr.cause != null) {
            analyzeNode(varRefExpr.cause, env);
        }
        for (BLangNamedArgsExpression args : varRefExpr.detail) {
            analyzeNode(args.expr, env);
        }
        analyzeNode(varRefExpr.restVar, env);
    }

    @Override
    public void visit(BLangTupleVariable bLangTupleVariable) {
        analyzeNode(bLangTupleVariable.typeNode, env);
    }

    @Override
    public void visit(BLangTupleVariableDef bLangTupleVariableDef) {
        BLangVariable var = bLangTupleVariableDef.var;
        if (var.expr == null) {
            addUninitializedVar(var);
            return;
        }
    }

    @Override
    public void visit(BLangRecordVariable bLangRecordVariable) {
        analyzeNode(bLangRecordVariable.typeNode, env);
    }

    @Override
    public void visit(BLangRecordVariableDef bLangRecordVariableDef) {
        BLangVariable var = bLangRecordVariableDef.var;
        if (var.expr == null) {
            addUninitializedVar(var);
        }
    }

    @Override
    public void visit(BLangErrorVariable bLangErrorVariable) {
        analyzeNode(bLangErrorVariable.typeNode, env);
    }

    @Override
    public void visit(BLangErrorVariableDef bLangErrorVariableDef) {
        BLangVariable var = bLangErrorVariableDef.errorVariable;
        if (var.expr == null) {
            addUninitializedVar(var);
        }
    }

    @Override
    public void visit(BLangMatchStaticBindingPatternClause bLangMatchStaticBindingPatternClause) {
        analyzeNode(bLangMatchStaticBindingPatternClause.body, env);
    }

    @Override
    public void visit(BLangMatchStructuredBindingPatternClause bLangMatchStructuredBindingPatternClause) {
        analyzeNode(bLangMatchStructuredBindingPatternClause.body, env);
    }

    private void addUninitializedVar(BLangVariable variable) {
        if (!this.uninitializedVars.containsKey(variable.symbol)) {
            this.uninitializedVars.put(variable.symbol, InitStatus.UN_INIT);
        }
    }

    /**
     * Analyze a branch and returns the set of uninitialized variables for that branch.
     * This method will not update the current uninitialized variables set.
     *
     * @param node Branch node to be analyzed
     * @param env Symbol environment
     * @return Result of the branch.
     */
    private BranchResult analyzeBranch(BLangNode node, SymbolEnv env) {
        Map<BSymbol, InitStatus> prevUninitializedVars = this.uninitializedVars;
        boolean prevFlowTerminated = this.flowTerminated;

        // Get a snapshot of the current uninitialized vars before visiting the node.
        // This is done so that the original set of uninitialized vars will not be
        // updated/marked as initialized.
        this.uninitializedVars = copyUninitializedVars();
        this.flowTerminated = false;

        analyzeNode(node, env);
        BranchResult brachResult = new BranchResult(this.uninitializedVars, this.flowTerminated);

        // Restore the original set of uninitialized vars
        this.uninitializedVars = prevUninitializedVars;
        this.flowTerminated = prevFlowTerminated;

        return brachResult;
    }

    private Map<BSymbol, InitStatus> copyUninitializedVars() {
        return new HashMap<>(this.uninitializedVars);
    }

    private void analyzeNode(BLangNode node, SymbolEnv env) {
        SymbolEnv prevEnv = this.env;
        this.env = env;
        if (node != null) {
            node.accept(this);
        }
        this.env = prevEnv;
    }

    private Map<BSymbol, InitStatus> mergeUninitializedVars(Map<BSymbol, InitStatus> firstUninitVars,
                                                            Map<BSymbol, InitStatus> secondUninitVars) {
        List<BSymbol> intersection = new ArrayList<>(firstUninitVars.keySet());
        intersection.retainAll(secondUninitVars.keySet());

        return Stream.concat(firstUninitVars.entrySet().stream(), secondUninitVars.entrySet().stream())
                .collect(Collectors.toMap(entry -> entry.getKey(),
                        // If only one branch have uninitialized the var, then its a partial initialization
                        entry -> intersection.contains(entry.getKey()) ? entry.getValue() : InitStatus.PARTIAL_INIT,
                        (a, b) -> {
                            // If atleast one of the branches have partially initialized the var,
                            // then merged result is also a partially initialized var
                            if (a == InitStatus.PARTIAL_INIT || b == InitStatus.PARTIAL_INIT) {
                                return InitStatus.PARTIAL_INIT;
                            }

                            return InitStatus.UN_INIT;
                        }));
    }

    private void checkVarRef(BSymbol symbol, DiagnosticPos pos) {
        recordGlobalVariableReferenceRelationship(symbol);

        InitStatus initStatus = this.uninitializedVars.get(symbol);
        if (initStatus == null) {
            return;
        }

        if (initStatus == InitStatus.UN_INIT) {
            this.dlog.error(pos, DiagnosticCode.USAGE_OF_UNINITIALIZED_VARIABLE, symbol.name);
            return;
        }

        this.dlog.error(pos, DiagnosticCode.PARTIALLY_INITIALIZED_VARIABLE, symbol.name);
    }

    private void recordGlobalVariableReferenceRelationship(BSymbol symbol) {
        BSymbol ownerSymbol = this.env.scope.owner;
        boolean isInPkgLevel = ownerSymbol.getKind() == SymbolKind.PACKAGE;
        // Restrict to observations made in pkg level.
        if (isInPkgLevel && isGlobalVarSymbol(symbol)) {
            BSymbol dependent = this.currDependentSymbol.peek();
            addDependency(dependent, symbol);
        } else if (ownerSymbol.kind == SymbolKind.FUNCTION && isGlobalVarSymbol(symbol)) {
            // Global variable ref from non package level.
            BInvokableSymbol invokableOwnerSymbol = (BInvokableSymbol) ownerSymbol;
            addDependency(invokableOwnerSymbol, symbol);
        } else if (ownerSymbol.kind == SymbolKind.OBJECT && isGlobalVarSymbol(symbol)) {
            // Global variable reference from a field assignment of an object or a service.
            // Or global variable reference from a init function of an object or a service.
            addDependency(ownerSymbol, symbol);
        }
    }

    private boolean isObjectMemberAccessWithSelf(BLangAccessExpression fieldAccessExpr) {
        if (fieldAccessExpr.expr.getKind() != NodeKind.SIMPLE_VARIABLE_REF) {
            return false;
        }
        return Names.SELF.value.equals(((BLangSimpleVarRef) fieldAccessExpr.expr).variableName.value);
    }

    private void checkAssignment(BLangExpression varRef) {
        switch (varRef.getKind()) {
            case RECORD_VARIABLE_REF:
                BLangRecordVarRef recordVarRef = (BLangRecordVarRef) varRef;
                recordVarRef.recordRefFields.forEach(field -> checkAssignment(field.variableReference));
                if (recordVarRef.restParam != null) {
                    checkAssignment((BLangExpression) recordVarRef.restParam);
                }
                return;
            case TUPLE_VARIABLE_REF:
                BLangTupleVarRef tupleVarRef = (BLangTupleVarRef) varRef;
                tupleVarRef.expressions.forEach(this::checkAssignment);
                if (tupleVarRef.restParam != null) {
                    checkAssignment((BLangExpression) tupleVarRef.restParam);
                }
                return;
            case ERROR_VARIABLE_REF:
                BLangErrorVarRef errorVarRef = (BLangErrorVarRef) varRef;
                if (errorVarRef.message != null) {
                    checkAssignment(errorVarRef.message);
                }
                if (errorVarRef.cause != null) {
                    checkAssignment(errorVarRef.cause);
                }
                for (BLangNamedArgsExpression expression : errorVarRef.detail) {
                    checkAssignment(expression);
                    this.uninitializedVars.remove(((BLangVariableReference) expression.expr).symbol);
                }
                if (errorVarRef.restVar != null) {
                    checkAssignment(errorVarRef.restVar);
                }
                return;
            case INDEX_BASED_ACCESS_EXPR:
            case FIELD_BASED_ACCESS_EXPR:
                BLangAccessExpression accessExpr = (BLangAccessExpression) varRef;

                BLangExpression expr = accessExpr.expr;
                BType type = expr.type;
                if (isObjectMemberAccessWithSelf(accessExpr)) {
                    BObjectType objectType = (BObjectType) type;

                    BSymbol symbol = accessExpr.symbol;
                    if (this.uninitializedVars.containsKey(symbol)) {
                        this.uninitializedVars.remove(symbol);
                        return;
                    }

                    String fieldName = ((BLangFieldBasedAccess) varRef).field.value;
                    checkFinalEntityUpdate(varRef.pos, fieldName, objectType.fields.get(fieldName).symbol);
                    return;
                }

                if (accessExpr.getKind() == NodeKind.FIELD_BASED_ACCESS_EXPR) {
                    checkFinalObjectFieldUpdate((BLangFieldBasedAccess) accessExpr);
                }

                analyzeNode(expr, env);
                return;
            default:
                break;
        }

        if (varRef.getKind() != NodeKind.SIMPLE_VARIABLE_REF &&
                varRef.getKind() != NodeKind.XML_ATTRIBUTE_ACCESS_EXPR) {
            return;
        }

        // So global variable assignments happen in functions.
        if (varRef.getKind() == NodeKind.SIMPLE_VARIABLE_REF) {
<<<<<<< HEAD
            BSymbol symbol = ((BLangSimpleVarRef) varRef).symbol;
            checkFinalEntityUpdate(varRef.pos, varRef, symbol);

            BSymbol owner = this.env.scope.owner;
            addFunctionToGlobalVarDependency(owner, symbol);
=======
            BSymbol owner = this.currDependentSymbol.peek();
            addFunctionToGlobalVarDependency(owner, ((BLangSimpleVarRef) varRef).symbol);
>>>>>>> 20eb40d8
        }

        this.uninitializedVars.remove(((BLangVariableReference) varRef).symbol);
    }

    private void checkFinalObjectFieldUpdate(BLangFieldBasedAccess fieldAccess) {
        BLangExpression expr = fieldAccess.expr;

        BType exprType = expr.type;

        if (types.isSubTypeOfBaseType(exprType, TypeTags.OBJECT) &&
                isFinalFieldInAllObjects(exprType, fieldAccess.field.value)) {
            dlog.error(fieldAccess.pos, DiagnosticCode.CANNOT_UPDATE_FINAL_OBJECT_FIELD, fieldAccess.field.value);
            return;
        }

        if (expr.getKind() != NodeKind.FIELD_BASED_ACCESS_EXPR) {
            return;
        }

        checkFinalObjectFieldUpdate((BLangFieldBasedAccess) expr);
    }

    private boolean isFinalFieldInAllObjects(BType type, String fieldName) {
        if (type.tag == TypeTags.OBJECT) {
            return Symbols.isFlagOn(((BObjectType) type).fields.get(fieldName).symbol.flags, Flags.FINAL);
        }

        for (BType memberType : ((BUnionType) type).getMemberTypes()) {
            if (!isFinalFieldInAllObjects(memberType, fieldName)) {
                return false;
            }
        }
        return true;
    }

    private void checkFinalEntityUpdate(DiagnosticPos pos, Object field, BSymbol symbol) {
        if (symbol == null || !Symbols.isFlagOn(symbol.flags, Flags.FINAL)) {
            return;
        }

        if (!this.uninitializedVars.containsKey(symbol)) {
            dlog.error(pos, DiagnosticCode.CANNOT_ASSIGN_VALUE_FINAL, field);
            return;
        }

        InitStatus initStatus = this.uninitializedVars.get(symbol);
        if (initStatus == InitStatus.PARTIAL_INIT) {
            dlog.error(pos, DiagnosticCode.CANNOT_ASSIGN_VALUE_TO_POTENTIALLY_INITIALIZED_FINAL, field);
        }
    }

    private void terminateFlow() {
        this.flowTerminated = true;
    }

    private void checkUnusedImports(List<BLangImportPackage> imports) {
        for (BLangImportPackage importStmt : imports) {
            if (importStmt.symbol == null || importStmt.symbol.isUsed ||
                    Names.IGNORE.value.equals(importStmt.alias.value)) {
                continue;
            }
            dlog.error(importStmt.pos, DiagnosticCode.UNUSED_IMPORT_MODULE, importStmt.getQualifiedPackageName());
        }
    }

    private enum InitStatus {
        UN_INIT, PARTIAL_INIT
    }

    private class BranchResult {

        Map<BSymbol, InitStatus> uninitializedVars;
        boolean flowTerminated;

        BranchResult(Map<BSymbol, InitStatus> uninitializedVars, boolean flowTerminated) {
            this.uninitializedVars = uninitializedVars;
            this.flowTerminated = flowTerminated;
        }
    }
}<|MERGE_RESOLUTION|>--- conflicted
+++ resolved
@@ -1809,16 +1809,11 @@
 
         // So global variable assignments happen in functions.
         if (varRef.getKind() == NodeKind.SIMPLE_VARIABLE_REF) {
-<<<<<<< HEAD
             BSymbol symbol = ((BLangSimpleVarRef) varRef).symbol;
             checkFinalEntityUpdate(varRef.pos, varRef, symbol);
 
-            BSymbol owner = this.env.scope.owner;
-            addFunctionToGlobalVarDependency(owner, symbol);
-=======
             BSymbol owner = this.currDependentSymbol.peek();
             addFunctionToGlobalVarDependency(owner, ((BLangSimpleVarRef) varRef).symbol);
->>>>>>> 20eb40d8
         }
 
         this.uninitializedVars.remove(((BLangVariableReference) varRef).symbol);
