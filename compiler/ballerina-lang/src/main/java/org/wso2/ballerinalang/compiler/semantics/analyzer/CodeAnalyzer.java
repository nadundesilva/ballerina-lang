--- conflicted
+++ resolved
@@ -204,12 +204,9 @@
     private BLangNode parent;
     private Names names;
     private SymbolEnv env;
-<<<<<<< HEAD
+    private final Stack<HashSet<BType>> returnTypes = new Stack<>();
     private boolean withinAbortedBlock;
     private boolean withinCommittedBlock;
-=======
-    private final Stack<HashSet<BType>> returnTypes = new Stack<>();
->>>>>>> 597867f2
 
     public static CodeAnalyzer getInstance(CompilerContext context) {
         CodeAnalyzer codeGenerator = context.get(CODE_ANALYZER_KEY);
@@ -302,8 +299,6 @@
 
     @Override
     public void visit(BLangFunction funcNode) {
-<<<<<<< HEAD
-=======
         boolean isLambda = funcNode.flagSet.contains(Flag.LAMBDA);
         if (isLambda) {
             return;
@@ -323,7 +318,6 @@
         if (funcNode.symbol.isTransactionHandler) {
             transactionWithinHandlerCheckStack.push(true);
         }
->>>>>>> 597867f2
         this.returnWithintransactionCheckStack.push(true);
         this.doneWithintransactionCheckStack.push(true);
         this.returnTypes.push(new HashSet<>());
@@ -341,12 +335,15 @@
             /* the function returns, but none of the statements surely returns */
             if (invokableReturns && !this.statementReturns) {
                 this.dlog.error(funcNode.pos, DiagnosticCode.INVOKABLE_MUST_RETURN,
-                                funcNode.getKind().toString().toLowerCase());
+                        funcNode.getKind().toString().toLowerCase());
             }
         }
         this.returnTypes.pop();
         this.returnWithintransactionCheckStack.pop();
         this.doneWithintransactionCheckStack.pop();
+        if (funcNode.symbol.isTransactionHandler) {
+            transactionWithinHandlerCheckStack.pop();
+        }
     }
 
     private boolean isPublicInvokableNode(BLangInvokableNode invNode) {
