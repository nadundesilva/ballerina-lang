/*
*  Copyright (c) 2017, WSO2 Inc. (http://www.wso2.org) All Rights Reserved.
*
*  WSO2 Inc. licenses this file to you under the Apache License,
*  Version 2.0 (the "License"); you may not use this file except
*  in compliance with the License.
*  You may obtain a copy of the License at
*
*    http://www.apache.org/licenses/LICENSE-2.0
*
*  Unless required by applicable law or agreed to in writing,
*  software distributed under the License is distributed on an
*  "AS IS" BASIS, WITHOUT WARRANTIES OR CONDITIONS OF ANY
*  KIND, either express or implied.  See the License for the
*  specific language governing permissions and limitations
*  under the License.
*/
package org.wso2.ballerinalang.compiler.semantics.analyzer;

import org.ballerinalang.compiler.CompilerPhase;
import org.ballerinalang.model.symbols.SymbolKind;
import org.ballerinalang.model.tree.NodeKind;
import org.ballerinalang.model.tree.statements.ForkJoinNode;
import org.ballerinalang.util.diagnostic.DiagnosticCode;
import org.wso2.ballerinalang.compiler.semantics.model.SymbolEnv;
import org.wso2.ballerinalang.compiler.semantics.model.SymbolTable;
import org.wso2.ballerinalang.compiler.semantics.model.symbols.BPackageSymbol;
import org.wso2.ballerinalang.compiler.semantics.model.symbols.BStructSymbol;
import org.wso2.ballerinalang.compiler.semantics.model.symbols.BSymbol;
import org.wso2.ballerinalang.compiler.semantics.model.symbols.BVarSymbol;
import org.wso2.ballerinalang.compiler.semantics.model.symbols.Symbols;
import org.wso2.ballerinalang.compiler.semantics.model.types.BType;
import org.wso2.ballerinalang.compiler.tree.BLangAction;
import org.wso2.ballerinalang.compiler.tree.BLangAnnotAttribute;
import org.wso2.ballerinalang.compiler.tree.BLangAnnotation;
import org.wso2.ballerinalang.compiler.tree.BLangAnnotationAttachment;
import org.wso2.ballerinalang.compiler.tree.BLangCompilationUnit;
import org.wso2.ballerinalang.compiler.tree.BLangConnector;
import org.wso2.ballerinalang.compiler.tree.BLangEndpoint;
import org.wso2.ballerinalang.compiler.tree.BLangEnum;
import org.wso2.ballerinalang.compiler.tree.BLangFunction;
import org.wso2.ballerinalang.compiler.tree.BLangIdentifier;
import org.wso2.ballerinalang.compiler.tree.BLangImportPackage;
import org.wso2.ballerinalang.compiler.tree.BLangInvokableNode;
import org.wso2.ballerinalang.compiler.tree.BLangNode;
import org.wso2.ballerinalang.compiler.tree.BLangNodeVisitor;
import org.wso2.ballerinalang.compiler.tree.BLangObject;
import org.wso2.ballerinalang.compiler.tree.BLangPackage;
import org.wso2.ballerinalang.compiler.tree.BLangPackageDeclaration;
import org.wso2.ballerinalang.compiler.tree.BLangRecord;
import org.wso2.ballerinalang.compiler.tree.BLangResource;
import org.wso2.ballerinalang.compiler.tree.BLangService;
import org.wso2.ballerinalang.compiler.tree.BLangStruct;
import org.wso2.ballerinalang.compiler.tree.BLangTransformer;
import org.wso2.ballerinalang.compiler.tree.BLangVariable;
import org.wso2.ballerinalang.compiler.tree.BLangWorker;
import org.wso2.ballerinalang.compiler.tree.BLangXMLNS;
import org.wso2.ballerinalang.compiler.tree.expressions.BLangAnnotAttachmentAttribute;
import org.wso2.ballerinalang.compiler.tree.expressions.BLangAnnotAttachmentAttributeValue;
import org.wso2.ballerinalang.compiler.tree.expressions.BLangArrayLiteral;
import org.wso2.ballerinalang.compiler.tree.expressions.BLangAwaitExpr;
import org.wso2.ballerinalang.compiler.tree.expressions.BLangBinaryExpr;
import org.wso2.ballerinalang.compiler.tree.expressions.BLangBracedOrTupleExpr;
import org.wso2.ballerinalang.compiler.tree.expressions.BLangCheckedExpr;
import org.wso2.ballerinalang.compiler.tree.expressions.BLangExpression;
import org.wso2.ballerinalang.compiler.tree.expressions.BLangFieldBasedAccess;
import org.wso2.ballerinalang.compiler.tree.expressions.BLangIndexBasedAccess;
import org.wso2.ballerinalang.compiler.tree.expressions.BLangIntRangeExpression;
import org.wso2.ballerinalang.compiler.tree.expressions.BLangInvocation;
import org.wso2.ballerinalang.compiler.tree.expressions.BLangInvocation.BLangActionInvocation;
import org.wso2.ballerinalang.compiler.tree.expressions.BLangLambdaFunction;
import org.wso2.ballerinalang.compiler.tree.expressions.BLangLiteral;
import org.wso2.ballerinalang.compiler.tree.expressions.BLangMatchExpression;
import org.wso2.ballerinalang.compiler.tree.expressions.BLangNamedArgsExpression;
import org.wso2.ballerinalang.compiler.tree.expressions.BLangRecordLiteral;
import org.wso2.ballerinalang.compiler.tree.expressions.BLangRestArgsExpression;
import org.wso2.ballerinalang.compiler.tree.expressions.BLangSimpleVarRef;
import org.wso2.ballerinalang.compiler.tree.expressions.BLangStringTemplateLiteral;
import org.wso2.ballerinalang.compiler.tree.expressions.BLangTableLiteral;
import org.wso2.ballerinalang.compiler.tree.expressions.BLangTableQueryExpression;
import org.wso2.ballerinalang.compiler.tree.expressions.BLangTernaryExpr;
import org.wso2.ballerinalang.compiler.tree.expressions.BLangTypeCastExpr;
import org.wso2.ballerinalang.compiler.tree.expressions.BLangTypeConversionExpr;
import org.wso2.ballerinalang.compiler.tree.expressions.BLangTypeInit;
import org.wso2.ballerinalang.compiler.tree.expressions.BLangTypeofExpr;
import org.wso2.ballerinalang.compiler.tree.expressions.BLangUnaryExpr;
import org.wso2.ballerinalang.compiler.tree.expressions.BLangXMLAttribute;
import org.wso2.ballerinalang.compiler.tree.expressions.BLangXMLAttributeAccess;
import org.wso2.ballerinalang.compiler.tree.expressions.BLangXMLCommentLiteral;
import org.wso2.ballerinalang.compiler.tree.expressions.BLangXMLElementLiteral;
import org.wso2.ballerinalang.compiler.tree.expressions.BLangXMLProcInsLiteral;
import org.wso2.ballerinalang.compiler.tree.expressions.BLangXMLQName;
import org.wso2.ballerinalang.compiler.tree.expressions.BLangXMLQuotedString;
import org.wso2.ballerinalang.compiler.tree.expressions.BLangXMLTextLiteral;
import org.wso2.ballerinalang.compiler.tree.statements.BLangAbort;
import org.wso2.ballerinalang.compiler.tree.statements.BLangAssignment;
import org.wso2.ballerinalang.compiler.tree.statements.BLangBind;
import org.wso2.ballerinalang.compiler.tree.statements.BLangBlockStmt;
import org.wso2.ballerinalang.compiler.tree.statements.BLangBreak;
import org.wso2.ballerinalang.compiler.tree.statements.BLangCatch;
import org.wso2.ballerinalang.compiler.tree.statements.BLangCompoundAssignment;
import org.wso2.ballerinalang.compiler.tree.statements.BLangExpressionStmt;
import org.wso2.ballerinalang.compiler.tree.statements.BLangFail;
import org.wso2.ballerinalang.compiler.tree.statements.BLangForeach;
import org.wso2.ballerinalang.compiler.tree.statements.BLangForever;
import org.wso2.ballerinalang.compiler.tree.statements.BLangForkJoin;
import org.wso2.ballerinalang.compiler.tree.statements.BLangIf;
import org.wso2.ballerinalang.compiler.tree.statements.BLangLock;
import org.wso2.ballerinalang.compiler.tree.statements.BLangMatch;
import org.wso2.ballerinalang.compiler.tree.statements.BLangMatch.BLangMatchStmtPatternClause;
import org.wso2.ballerinalang.compiler.tree.statements.BLangNext;
import org.wso2.ballerinalang.compiler.tree.statements.BLangPostIncrement;
import org.wso2.ballerinalang.compiler.tree.statements.BLangReturn;
import org.wso2.ballerinalang.compiler.tree.statements.BLangStatement;
import org.wso2.ballerinalang.compiler.tree.statements.BLangThrow;
import org.wso2.ballerinalang.compiler.tree.statements.BLangTransaction;
import org.wso2.ballerinalang.compiler.tree.statements.BLangTryCatchFinally;
import org.wso2.ballerinalang.compiler.tree.statements.BLangTupleDestructure;
import org.wso2.ballerinalang.compiler.tree.statements.BLangVariableDef;
import org.wso2.ballerinalang.compiler.tree.statements.BLangWhile;
import org.wso2.ballerinalang.compiler.tree.statements.BLangWorkerReceive;
import org.wso2.ballerinalang.compiler.tree.statements.BLangWorkerSend;
import org.wso2.ballerinalang.compiler.tree.statements.BLangXMLNSStatement;
import org.wso2.ballerinalang.compiler.tree.types.BLangArrayType;
import org.wso2.ballerinalang.compiler.tree.types.BLangBuiltInRefTypeNode;
import org.wso2.ballerinalang.compiler.tree.types.BLangConstrainedType;
import org.wso2.ballerinalang.compiler.tree.types.BLangUserDefinedType;
import org.wso2.ballerinalang.compiler.tree.types.BLangValueType;
import org.wso2.ballerinalang.compiler.util.CompilerContext;
import org.wso2.ballerinalang.compiler.util.Names;
import org.wso2.ballerinalang.compiler.util.TypeTags;
import org.wso2.ballerinalang.compiler.util.diagnotic.BLangDiagnosticLog;
import org.wso2.ballerinalang.compiler.util.diagnotic.DiagnosticPos;
import org.wso2.ballerinalang.util.Flags;

import java.util.ArrayList;
import java.util.LinkedHashMap;
import java.util.List;
import java.util.Map;
import java.util.Set;
import java.util.Stack;
import java.util.stream.Collectors;

import static org.wso2.ballerinalang.compiler.semantics.model.symbols.Symbols.ANON_STRUCT;

/**
 * This represents the code analyzing pass of semantic analysis.
 * <p>
 * The following validations are done here:-
 * <p>
 * (*) Loop continuation statement validation.
 * (*) Function return path existence and unreachable code validation.
 * (*) Worker send/receive validation.
 */
public class CodeAnalyzer extends BLangNodeVisitor {

    private static final CompilerContext.Key<CodeAnalyzer> CODE_ANALYZER_KEY =
            new CompilerContext.Key<>();

    private int loopCount;
    private int transactionCount;
    private boolean statementReturns;
    private boolean lastStatement;
    private int forkJoinCount;
    private int workerCount;
    private SymbolEnter symbolEnter;
    private SymbolTable symTable;
    private Types types;
    private BLangDiagnosticLog dlog;
    private TypeChecker typeChecker;
    private Stack<WorkerActionSystem> workerActionSystemStack = new Stack<>();
    private Stack<Boolean> loopWithintransactionCheckStack = new Stack<>();
    private Stack<Boolean> returnWithintransactionCheckStack = new Stack<>();
    private Names names;
    private SymbolEnv env;

    public static CodeAnalyzer getInstance(CompilerContext context) {
        CodeAnalyzer codeGenerator = context.get(CODE_ANALYZER_KEY);
        if (codeGenerator == null) {
            codeGenerator = new CodeAnalyzer(context);
        }
        return codeGenerator;
    }

    public CodeAnalyzer(CompilerContext context) {
        context.put(CODE_ANALYZER_KEY, this);
        this.symbolEnter = SymbolEnter.getInstance(context);
        this.symTable = SymbolTable.getInstance(context);
        this.types = Types.getInstance(context);
        this.dlog = BLangDiagnosticLog.getInstance(context);
        this.typeChecker = TypeChecker.getInstance(context);
        this.names = Names.getInstance(context);
    }

    private void resetFunction() {
        this.resetStatementReturns();
    }

    private void resetStatementReturns() {
        this.statementReturns = false;
    }

    private void resetLastStatement() {
        this.lastStatement = false;
    }

    public BLangPackage analyze(BLangPackage pkgNode) {
        pkgNode.accept(this);
        return pkgNode;
    }

    @Override
    public void visit(BLangPackage pkgNode) {
        if (pkgNode.completedPhases.contains(CompilerPhase.CODE_ANALYZE)) {
            return;
        }

        SymbolEnv pkgEnv = symTable.pkgEnvMap.get(pkgNode.symbol);
        pkgNode.imports.forEach(impPkgNode -> analyzeNode(impPkgNode, pkgEnv));
        pkgNode.topLevelNodes.forEach(topLevelNode -> analyzeNode((BLangNode) topLevelNode, pkgEnv));
        pkgNode.completedPhases.add(CompilerPhase.CODE_ANALYZE);
    }

    private void analyzeNode(BLangNode node, SymbolEnv env) {
        SymbolEnv prevEnv = this.env;
        this.env = env;
        node.accept(this);
        this.env = prevEnv;
    }

    @Override
    public void visit(BLangCompilationUnit compUnitNode) {
        compUnitNode.topLevelNodes.forEach(e -> ((BLangNode) e).accept(this));
    }

    @Override
    public void visit(BLangFunction funcNode) {
        this.returnWithintransactionCheckStack.push(true);
        SymbolEnv funcEnv = SymbolEnv.createFunctionEnv(funcNode, funcNode.symbol.scope, env);
        this.visitInvocable(funcNode, funcEnv);
        this.returnWithintransactionCheckStack.pop();
    }

    private void visitInvocable(BLangInvokableNode invNode, SymbolEnv invokableEnv) {
        this.resetFunction();
        this.initNewWorkerActionSystem();
        if (Symbols.isNative(invNode.symbol)) {
            return;
        }
        boolean invokableReturns = invNode.returnTypeNode.type != symTable.nilType;
        if (invNode.workers.isEmpty()) {
            analyzeNode(invNode.body, invokableEnv);
            /* the function returns, but none of the statements surely returns */
            if (invokableReturns && !this.statementReturns) {
                this.dlog.error(invNode.pos, DiagnosticCode.INVOKABLE_MUST_RETURN,
                        invNode.getKind().toString().toLowerCase());
            }
        } else {
            boolean workerReturns = false;
            for (BLangWorker worker : invNode.workers) {
                analyzeNode(worker, invokableEnv);
                workerReturns = workerReturns || this.statementReturns;
                this.resetStatementReturns();
            }
            if (invokableReturns && !workerReturns) {
                this.dlog.error(invNode.pos, DiagnosticCode.ATLEAST_ONE_WORKER_MUST_RETURN,
                        invNode.getKind().toString().toLowerCase());
            }
        }
        this.finalizeCurrentWorkerActionSystem();
    }

    @Override
    public void visit(BLangForkJoin forkJoin) {
        this.forkJoinCount++;
        this.initNewWorkerActionSystem();
        this.checkStatementExecutionValidity(forkJoin);
        forkJoin.workers.forEach(e -> e.accept(this));
        forkJoin.joinedBody.accept(this);
        if (forkJoin.timeoutBody != null) {
            boolean joinReturns = this.statementReturns;
            this.resetStatementReturns();
            forkJoin.timeoutBody.accept(this);
            this.statementReturns = joinReturns && this.statementReturns;
        }
        this.checkForkJoinWorkerCount(forkJoin);
        this.finalizeCurrentWorkerActionSystem();
        this.forkJoinCount--;
        analyzeExpr(forkJoin.timeoutExpression);
    }

    private boolean inForkJoin() {
        return this.forkJoinCount > 0;
    }

    private void checkForkJoinWorkerCount(BLangForkJoin forkJoin) {
        if (forkJoin.joinType == ForkJoinNode.JoinType.SOME) {
            int wc = forkJoin.joinedWorkers.size();
            if (wc == 0) {
                wc = forkJoin.workers.size();
            }
            if (forkJoin.joinedWorkerCount > wc) {
                this.dlog.error(forkJoin.pos, DiagnosticCode.FORK_JOIN_INVALID_WORKER_COUNT);
            }
        }
    }

    private boolean inWorker() {
        return this.workerCount > 0;
    }

    @Override
    public void visit(BLangWorker worker) {
        this.workerCount++;
        this.workerActionSystemStack.peek().startWorkerActionStateMachine(worker.name.value, worker.pos);
        worker.body.accept(this);
        this.workerActionSystemStack.peek().endWorkerActionStateMachine();
        this.workerCount--;
    }

    @Override
    public void visit(BLangEndpoint endpointNode) {
    }

    @Override
    public void visit(BLangTransaction transactionNode) {
        this.checkStatementExecutionValidity(transactionNode);
        this.loopWithintransactionCheckStack.push(false);
        this.returnWithintransactionCheckStack.push(false);
        this.transactionCount++;
        transactionNode.transactionBody.accept(this);
        this.transactionCount--;
        this.resetLastStatement();
        if (transactionNode.onRetryBody != null) {
            transactionNode.onRetryBody.accept(this);
            this.resetStatementReturns();
            this.resetLastStatement();
        }
        this.returnWithintransactionCheckStack.pop();
        this.loopWithintransactionCheckStack.pop();
        analyzeExpr(transactionNode.retryCount);
        analyzeExpr(transactionNode.onCommitFunction);
        analyzeExpr(transactionNode.onAbortFunction);
    }

    @Override
    public void visit(BLangAbort abortNode) {
        if (this.transactionCount == 0) {
            this.dlog.error(abortNode.pos, DiagnosticCode.ABORT_CANNOT_BE_OUTSIDE_TRANSACTION_BLOCK);
            return;
        }
        this.lastStatement = true;
    }

    @Override
    public void visit(BLangFail failNode) {
        if (this.transactionCount == 0) {
            this.dlog.error(failNode.pos, DiagnosticCode.FAIL_CANNOT_BE_OUTSIDE_TRANSACTION_BLOCK);
            return;
        }
        this.lastStatement = true;
    }

    private void checkUnreachableCode(BLangStatement stmt) {
        if (this.statementReturns) {
            this.dlog.error(stmt.pos, DiagnosticCode.UNREACHABLE_CODE);
            this.resetStatementReturns();
        }
        if (lastStatement) {
            this.dlog.error(stmt.pos, DiagnosticCode.UNREACHABLE_CODE);
            this.resetLastStatement();
        }
    }

    private void checkStatementExecutionValidity(BLangStatement stmt) {
        this.checkUnreachableCode(stmt);
    }

    @Override
    public void visit(BLangBlockStmt blockNode) {
        blockNode.stmts.forEach(e -> {
            e.accept(this);
        });
        this.resetLastStatement();
    }

    @Override
    public void visit(BLangReturn returnStmt) {
        this.checkStatementExecutionValidity(returnStmt);

        // Check whether this return statement is in resource
        if (this.env.enclInvokable.getKind() == NodeKind.RESOURCE) {
            this.dlog.error(returnStmt.pos, DiagnosticCode.RETURN_STMT_NOT_VALID_IN_RESOURCE);
            return;
        }

        if (this.inForkJoin() && this.inWorker()) {
            this.dlog.error(returnStmt.pos, DiagnosticCode.FORK_JOIN_WORKER_CANNOT_RETURN);
            return;
        }
        if (checkReturnValidityInTransaction()) {
            this.dlog.error(returnStmt.pos, DiagnosticCode.RETURN_CANNOT_BE_USED_TO_EXIT_TRANSACTION);
            return;
        }
        this.statementReturns = true;
        analyzeExpr(returnStmt.expr);
    }

    @Override
    public void visit(BLangIf ifStmt) {
        this.checkStatementExecutionValidity(ifStmt);
        ifStmt.body.accept(this);
        boolean ifStmtReturns = this.statementReturns;
        this.resetStatementReturns();
        if (ifStmt.elseStmt != null) {
            ifStmt.elseStmt.accept(this);
            this.statementReturns = ifStmtReturns && this.statementReturns;
        }
        analyzeExpr(ifStmt.expr);
    }

    @Override
    public void visit(BLangMatch matchStmt) {
        this.returnWithintransactionCheckStack.push(true);
        boolean unmatchedExprTypesAvailable = false;
        analyzeExpr(matchStmt.expr);

        // TODO Handle **any** as a expr type.. special case it..
        // TODO Complete the exhaustive tests with any, struct and connector types
        // TODO Handle the case where there are incompatible types. e.g. input string : pattern int and pattern string

        List<BType> unmatchedExprTypes = new ArrayList<>();
        for (BType exprType : matchStmt.exprTypes) {
            boolean assignable = false;
            for (BLangMatchStmtPatternClause pattern : matchStmt.patternClauses) {
                BType patternType = pattern.variable.type;
                if (exprType.tag == TypeTags.ERROR || patternType.tag == TypeTags.ERROR) {
                    return;
                }

                assignable = this.types.isAssignable(exprType, patternType);
                if (assignable) {
                    pattern.matchedTypesDirect.add(exprType);
                    break;
                } else if (exprType.tag == TypeTags.ANY) {
                    pattern.matchedTypesIndirect.add(exprType);
                } else if (exprType.tag == TypeTags.JSON &&
                        this.types.isAssignable(patternType, exprType)) {
                    pattern.matchedTypesIndirect.add(exprType);
                } else if (exprType.tag == TypeTags.STRUCT &&
                        this.types.isAssignable(patternType, exprType)) {
                    pattern.matchedTypesIndirect.add(exprType);
                } else {
                    // TODO Support other assignable types
                }
            }

            if (!assignable) {
                unmatchedExprTypes.add(exprType);
            }
        }

        if (!unmatchedExprTypes.isEmpty()) {
            unmatchedExprTypesAvailable = true;
            dlog.error(matchStmt.pos, DiagnosticCode.MATCH_STMT_CANNOT_GUARANTEE_A_MATCHING_PATTERN,
                    unmatchedExprTypes);
        }

        boolean matchedPatternsAvailable = false;
        for (int i = matchStmt.patternClauses.size() - 1; i >= 0; i--) {
            BLangMatchStmtPatternClause pattern = matchStmt.patternClauses.get(i);
            if (pattern.matchedTypesDirect.isEmpty() && pattern.matchedTypesIndirect.isEmpty()) {
                if (matchedPatternsAvailable) {
                    dlog.error(pattern.pos, DiagnosticCode.MATCH_STMT_UNMATCHED_PATTERN);
                } else {
                    dlog.error(pattern.pos, DiagnosticCode.MATCH_STMT_UNREACHABLE_PATTERN);
                }
            } else {
                matchedPatternsAvailable = true;
            }
        }

        // Execute the following block if there are no unmatched expression types
        if (!unmatchedExprTypesAvailable) {
            this.checkStatementExecutionValidity(matchStmt);
            boolean matchStmtReturns = true;
            for (BLangMatchStmtPatternClause patternClause : matchStmt.patternClauses) {
                patternClause.body.accept(this);
                matchStmtReturns = matchStmtReturns && this.statementReturns;
                this.resetStatementReturns();
            }

            this.statementReturns = matchStmtReturns;
        }
        this.returnWithintransactionCheckStack.pop();
    }

    @Override
    public void visit(BLangForeach foreach) {
        this.loopWithintransactionCheckStack.push(true);
        this.checkStatementExecutionValidity(foreach);
        this.loopCount++;
        foreach.body.stmts.forEach(e -> e.accept(this));
        this.loopCount--;
        this.resetLastStatement();
        this.loopWithintransactionCheckStack.pop();
        analyzeExpr(foreach.collection);
        analyzeExprs(foreach.varRefs);
    }

    @Override
    public void visit(BLangWhile whileNode) {
        this.loopWithintransactionCheckStack.push(true);
        this.checkStatementExecutionValidity(whileNode);
        this.loopCount++;
        whileNode.body.stmts.forEach(e -> e.accept(this));
        this.loopCount--;
        this.resetLastStatement();
        this.loopWithintransactionCheckStack.pop();
        analyzeExpr(whileNode.expr);
    }

    @Override
    public void visit(BLangLock lockNode) {
        this.checkStatementExecutionValidity(lockNode);
        lockNode.body.stmts.forEach(e -> e.accept(this));
    }

    @Override
    public void visit(BLangNext nextNode) {
        this.checkStatementExecutionValidity(nextNode);
        if (this.loopCount == 0) {
            this.dlog.error(nextNode.pos, DiagnosticCode.NEXT_CANNOT_BE_OUTSIDE_LOOP);
            return;
        }
        if (checkNextBreakValidityInTransaction()) {
            this.dlog.error(nextNode.pos, DiagnosticCode.NEXT_CANNOT_BE_USED_TO_EXIT_TRANSACTION);
            return;
        }
        this.lastStatement = true;
    }

    public void visit(BLangPackageDeclaration pkgDclNode) {
        /* ignore */
    }

    public void visit(BLangImportPackage importPkgNode) {
        BPackageSymbol pkgSymbol = importPkgNode.symbol;
        SymbolEnv pkgEnv = this.symTable.pkgEnvMap.get(pkgSymbol);
        if (pkgEnv == null) {
            return;
        }

        pkgEnv.node.accept(this);
    }

    public void visit(BLangXMLNS xmlnsNode) {
        /* ignore */
    }

    public void visit(BLangService serviceNode) {
        SymbolEnv serviceEnv = SymbolEnv.createServiceEnv(serviceNode, serviceNode.symbol.scope, env);
        serviceNode.resources.forEach(res -> analyzeNode(res, serviceEnv));
    }

    public void visit(BLangResource resourceNode) {
        SymbolEnv resourceEnv = SymbolEnv.createResourceActionSymbolEnv(resourceNode,
                resourceNode.symbol.scope, env);
        this.visitInvocable(resourceNode, resourceEnv);
    }

    public void visit(BLangConnector connectorNode) {
        connectorNode.actions.forEach(a -> a.accept(this));
    }

    public void visit(BLangForever foreverStatement) {
        /* ignore */
        //TODO Implement
    }

    public void visit(BLangAction actionNode) {
        SymbolEnv actionEnv = SymbolEnv.createResourceActionSymbolEnv(actionNode, actionNode.symbol.scope, env);
        this.visitInvocable(actionNode, actionEnv);
    }

    public void visit(BLangStruct structNode) {
        /* ignore */
    }

    public void visit(BLangObject objectNode) {
        /* ignore */
    }

    public void visit(BLangRecord record) {
        /* ignore */
    }

    public void visit(BLangEnum enumNode) {
        /* ignore */
    }

    public void visit(BLangVariable varNode) {
        analyzeExpr(varNode.expr);
    }

    public void visit(BLangIdentifier identifierNode) {
        /* ignore */
    }

    public void visit(BLangAnnotation annotationNode) {
        /* ignore */
    }

    public void visit(BLangAnnotAttribute annotationAttribute) {
        /* ignore */
    }

    public void visit(BLangAnnotationAttachment annAttachmentNode) {
        /* ignore */
    }

    public void visit(BLangAnnotAttachmentAttributeValue annotAttributeValue) {
        /* ignore */
    }

    public void visit(BLangAnnotAttachmentAttribute annotAttachmentAttribute) {
        /* ignore */
    }

    public void visit(BLangTransformer transformerNode) {
        List<BVarSymbol> inputs = new ArrayList<>();
        inputs.add(transformerNode.source.symbol);
        transformerNode.requiredParams.forEach(param -> inputs.add(param.symbol));

        List<BVarSymbol> outputs = new ArrayList<>();
        transformerNode.retParams.forEach(param -> outputs.add(param.symbol));

        for (BLangStatement stmt : transformerNode.body.stmts) {
            switch (stmt.getKind()) {
                case VARIABLE_DEF:
                    BLangVariableDef variableDefStmt = (BLangVariableDef) stmt;
                    variableDefStmt.var.expr.accept(
                            new TransformerVarRefValidator(outputs, DiagnosticCode.TRANSFORMER_INVALID_OUTPUT_USAGE));
                    inputs.add(variableDefStmt.var.symbol);
                    break;
                case ASSIGNMENT:
                    BLangAssignment assignStmt = (BLangAssignment) stmt;
                    assignStmt.varRef.accept(new TransformerVarRefValidator(inputs,
                            DiagnosticCode.TRANSFORMER_INVALID_INPUT_UPDATE));

                    // If the stmt is declared using var, all the variable refs on lhs should be treated as inputs
                    if (assignStmt.declaredWithVar && assignStmt.varRef.getKind() == NodeKind.SIMPLE_VARIABLE_REF
                            && !inputs.contains(((BLangSimpleVarRef) assignStmt.varRef).symbol)) {
                        inputs.add(((BLangSimpleVarRef) assignStmt.varRef).symbol);
                    }
                    assignStmt.expr.accept(
                            new TransformerVarRefValidator(outputs, DiagnosticCode.TRANSFORMER_INVALID_OUTPUT_USAGE));
                    break;
                case EXPRESSION_STATEMENT:
                    // Here we have assumed that the invocation expression is the only expression-statement available.
                    // TODO: support other types, once they are implemented.
                    dlog.error(stmt.pos, DiagnosticCode.INVALID_STATEMENT_IN_TRANSFORMER, "invocation");
                    break;
                default:
                    dlog.error(stmt.pos, DiagnosticCode.INVALID_STATEMENT_IN_TRANSFORMER,
                            stmt.getKind().name().toLowerCase().replace('_', ' '));
                    break;
            }
        }
    }

    public void visit(BLangVariableDef varDefNode) {
        this.checkStatementExecutionValidity(varDefNode);
        varDefNode.var.accept(this);
    }

    public void visit(BLangCompoundAssignment compoundAssignment) {
        this.checkStatementExecutionValidity(compoundAssignment);
        analyzeExpr(compoundAssignment.varRef);
        analyzeExpr(compoundAssignment.expr);
    }

    public void visit(BLangPostIncrement postIncrement) {
        this.checkStatementExecutionValidity(postIncrement);
        analyzeExpr(postIncrement.varRef);
        analyzeExpr(postIncrement.increment);
    }

    public void visit(BLangAssignment assignNode) {
        this.checkStatementExecutionValidity(assignNode);
        analyzeExpr(assignNode.varRef);
        analyzeExpr(assignNode.expr);
    }

    @Override
    public void visit(BLangTupleDestructure stmt) {
        this.checkStatementExecutionValidity(stmt);
        analyzeExprs(stmt.varRefs);
        analyzeExpr(stmt.expr);
    }

    public void visit(BLangBind bindNode) {
        this.checkStatementExecutionValidity(bindNode);
        analyzeExpr(bindNode.varRef);
        analyzeExpr(bindNode.expr);
    }

    public void visit(BLangBreak breakNode) {
        this.checkStatementExecutionValidity(breakNode);
        if (this.loopCount == 0) {
            this.dlog.error(breakNode.pos, DiagnosticCode.BREAK_CANNOT_BE_OUTSIDE_LOOP);
            return;
        }
        if (checkNextBreakValidityInTransaction()) {
            this.dlog.error(breakNode.pos, DiagnosticCode.BREAK_CANNOT_BE_USED_TO_EXIT_TRANSACTION);
            return;
        }
        this.lastStatement = true;
    }

    public void visit(BLangThrow throwNode) {
        this.checkStatementExecutionValidity(throwNode);
        this.statementReturns = true;
        analyzeExpr(throwNode.expr);
    }

    public void visit(BLangXMLNSStatement xmlnsStmtNode) {
        this.checkStatementExecutionValidity(xmlnsStmtNode);
    }

    public void visit(BLangExpressionStmt exprStmtNode) {
        this.checkStatementExecutionValidity(exprStmtNode);
        analyzeExpr(exprStmtNode.expr);
    }

    public void visit(BLangTryCatchFinally tryNode) {
        this.checkStatementExecutionValidity(tryNode);
        tryNode.tryBody.accept(this);
        this.resetStatementReturns();
        List<BType> caughtTypes = new ArrayList<>();
        for (BLangCatch bLangCatch : tryNode.getCatchBlocks()) {
            if (caughtTypes.contains(bLangCatch.getParameter().type)) {
                dlog.error(bLangCatch.getParameter().pos, DiagnosticCode.DUPLICATED_ERROR_CATCH,
                        bLangCatch.getParameter().type);
            }
            caughtTypes.add(bLangCatch.getParameter().type);
            bLangCatch.body.accept(this);
            this.resetStatementReturns();
        }
        if (tryNode.finallyBody != null) {
            tryNode.finallyBody.accept(this);
            this.resetStatementReturns();
        }
    }

    public void visit(BLangCatch catchNode) {
        /* ignore */
    }

    public void visit(BLangWorkerSend workerSendNode) {
        if (!this.inWorker()) {
            return;
        }
        this.workerActionSystemStack.peek().addWorkerAction(workerSendNode);
        analyzeExprs(workerSendNode.exprs);
    }

    @Override
    public void visit(BLangWorkerReceive workerReceiveNode) {
        if (!this.inWorker()) {
            return;
        }
        this.workerActionSystemStack.peek().addWorkerAction(workerReceiveNode);
        analyzeExprs(workerReceiveNode.exprs);
    }

    public void visit(BLangLiteral literalExpr) {
        /* ignore */
    }

    public void visit(BLangArrayLiteral arrayLiteral) {
        analyzeExprs(arrayLiteral.exprs);
    }

    public void visit(BLangRecordLiteral recordLiteral) {
        recordLiteral.keyValuePairs.forEach(kv -> {
            analyzeExpr(kv.valueExpr);
        });
        checkAccess(recordLiteral);
    }

    public void visit(BLangTableLiteral tableLiteral) {
        /* ignore */
    }

    public void visit(BLangSimpleVarRef varRefExpr) {
        /* ignore */
    }

    public void visit(BLangFieldBasedAccess fieldAccessExpr) {
        analyzeExpr(fieldAccessExpr.expr);
    }

    public void visit(BLangIndexBasedAccess indexAccessExpr) {
        analyzeExpr(indexAccessExpr.indexExpr);
        analyzeExpr(indexAccessExpr.expr);
    }

    public void visit(BLangInvocation invocationExpr) {
        analyzeExpr(invocationExpr.expr);
        analyzeExprs(invocationExpr.requiredArgs);
        analyzeExprs(invocationExpr.namedArgs);
        analyzeExprs(invocationExpr.restArgs);

        checkDuplicateNamedArgs(invocationExpr.namedArgs);

        // Null check is to ignore Negative path where symbol does not get resolved at TypeChecker.
        if ((invocationExpr.symbol != null) && invocationExpr.symbol.kind == SymbolKind.FUNCTION) {
            BSymbol funcSymbol = invocationExpr.symbol;
            if (Symbols.isFlagOn(funcSymbol.flags, Flags.DEPRECATED)) {
                dlog.warning(invocationExpr.pos, DiagnosticCode.USAGE_OF_DEPRECATED_FUNCTION,
                        names.fromIdNode(invocationExpr.name));
            }
        }
    }

    public void visit(BLangTypeInit cIExpr) {
        analyzeExprs(cIExpr.argsExpr);
        analyzeExpr(cIExpr.objectInitInvocation);
    }

    public void visit(BLangTernaryExpr ternaryExpr) {
        analyzeExpr(ternaryExpr.expr);
        analyzeExpr(ternaryExpr.thenExpr);
        analyzeExpr(ternaryExpr.elseExpr);
    }

    public void visit(BLangAwaitExpr awaitExpr) {
        analyzeExpr(awaitExpr.expr);
    }

    public void visit(BLangBinaryExpr binaryExpr) {
        analyzeExpr(binaryExpr.lhsExpr);
        analyzeExpr(binaryExpr.rhsExpr);
    }

    @Override
    public void visit(BLangBracedOrTupleExpr bracedOrTupleExpr) {
        analyzeExprs(bracedOrTupleExpr.expressions);
    }

    public void visit(BLangUnaryExpr unaryExpr) {
        analyzeExpr(unaryExpr.expr);
    }

    public void visit(BLangTypeofExpr accessExpr) {
        /* ignore */
    }

    public void visit(BLangTypeCastExpr castExpr) {
        analyzeExpr(castExpr.expr);
    }

    public void visit(BLangTypeConversionExpr conversionExpr) {
        analyzeExpr(conversionExpr.expr);
        analyzeExpr(conversionExpr.transformerInvocation);
    }

    public void visit(BLangXMLQName xmlQName) {
        /* ignore */
    }

    public void visit(BLangXMLAttribute xmlAttribute) {
        analyzeExpr(xmlAttribute.name);
        analyzeExpr(xmlAttribute.value);
    }

    public void visit(BLangXMLElementLiteral xmlElementLiteral) {
        analyzeExpr(xmlElementLiteral.startTagName);
        analyzeExpr(xmlElementLiteral.endTagName);
        analyzeExprs(xmlElementLiteral.attributes);
        analyzeExprs(xmlElementLiteral.children);
    }

    public void visit(BLangXMLTextLiteral xmlTextLiteral) {
        analyzeExprs(xmlTextLiteral.textFragments);
    }

    public void visit(BLangXMLCommentLiteral xmlCommentLiteral) {
        analyzeExprs(xmlCommentLiteral.textFragments);
    }

    public void visit(BLangXMLProcInsLiteral xmlProcInsLiteral) {
        analyzeExprs(xmlProcInsLiteral.dataFragments);
        analyzeExpr(xmlProcInsLiteral.target);
    }

    public void visit(BLangXMLQuotedString xmlQuotedString) {
        analyzeExprs(xmlQuotedString.textFragments);
    }

    public void visit(BLangStringTemplateLiteral stringTemplateLiteral) {
        analyzeExprs(stringTemplateLiteral.exprs);
    }

    public void visit(BLangLambdaFunction bLangLambdaFunction) {
        /* ignore */
    }

    public void visit(BLangXMLAttributeAccess xmlAttributeAccessExpr) {
        analyzeExpr(xmlAttributeAccessExpr.expr);
        analyzeExpr(xmlAttributeAccessExpr.indexExpr);
    }

    public void visit(BLangIntRangeExpression intRangeExpression) {
        analyzeExpr(intRangeExpression.startExpr);
        analyzeExpr(intRangeExpression.endExpr);
    }

    public void visit(BLangValueType valueType) {
        /* ignore */
    }

    public void visit(BLangArrayType arrayType) {
        /* ignore */
    }

    public void visit(BLangBuiltInRefTypeNode builtInRefType) {
        /* ignore */
    }

    public void visit(BLangConstrainedType constrainedType) {
        /* ignore */
    }

    public void visit(BLangUserDefinedType userDefinedType) {
        /* ignore */
    }

    @Override
    public void visit(BLangTableQueryExpression tableQueryExpression) {
        /* ignore */
    }

    @Override
    public void visit(BLangRestArgsExpression bLangVarArgsExpression) {
        /* ignore */
    }

    @Override
    public void visit(BLangNamedArgsExpression bLangNamedArgsExpression) {
        /* ignore */
    }

    @Override
    public void visit(BLangMatchExpression bLangMatchExpression) {
        // TODO
    }

<<<<<<< HEAD
=======
    @Override
    public void visit(BLangCheckedExpr checkedExpr) {
        // TODO
    }

>>>>>>> 32818be0
    // private methods

    private <E extends BLangExpression> void analyzeExpr(E node) {
        if (node == null) {
            return;
        }

        node.accept(this);
        checkAccess(node);
    }

    private <E extends BLangExpression> void checkAccess(E node) {
        if (node.type == null || node.type.tsymbol == null) {
            return;
        }

        BSymbol symbol = node.type.tsymbol;
        //skip anonymous struct definitions
        if (symbol instanceof BStructSymbol && symbol.getName().getValue().startsWith(ANON_STRUCT)) {
            return;
        }

        if (!(env.enclPkg.symbol.pkgID == symbol.pkgID || (Symbols.isPublic(symbol)))) {
            dlog.error(node.pos, DiagnosticCode.ATTEMPT_REFER_NON_PUBLIC_SYMBOL, symbol.name);
        }
    }

    private <E extends BLangExpression> void analyzeExprs(List<E> nodeList) {
        for (int i = 0; i < nodeList.size(); i++) {
            nodeList.get(i).accept(this);
        }
    }

    private void initNewWorkerActionSystem() {
        this.workerActionSystemStack.push(new WorkerActionSystem());
    }

    private void finalizeCurrentWorkerActionSystem() {
        WorkerActionSystem was = this.workerActionSystemStack.pop();
        this.validateWorkerInteractions(was);
    }

    private static boolean isWorkerSend(BLangStatement action) {
        return action.getKind() == NodeKind.WORKER_SEND;
    }

    private static boolean isWorkerForkSend(BLangStatement action) {
        return ((BLangWorkerSend) action).isForkJoinSend;
    }

    private String extractWorkerId(BLangStatement action) {
        if (isWorkerSend(action)) {
            return ((BLangWorkerSend) action).workerIdentifier.value;
        } else {
            return ((BLangWorkerReceive) action).workerIdentifier.value;
        }
    }

    private void validateWorkerInteractions(WorkerActionSystem workerActionSystem) {
        BLangStatement currentAction;
        WorkerActionStateMachine currentSM;
        String currentWorkerId;
        boolean systemRunning;
        do {
            systemRunning = false;
            for (Map.Entry<String, WorkerActionStateMachine> entry : workerActionSystem.entrySet()) {
                currentWorkerId = entry.getKey();
                currentSM = entry.getValue();
                if (currentSM.done()) {
                    continue;
                }
                currentAction = currentSM.currentAction();
                if (isWorkerSend(currentAction)) {
                    if (isWorkerForkSend(currentAction)) {
                        currentSM.next();
                        systemRunning = true;
                    } else {
                        WorkerActionStateMachine otherSM = workerActionSystem.get(this.extractWorkerId(currentAction));
                        if (otherSM.currentIsReceive(currentWorkerId)) {
                            this.validateWorkerActionParameters((BLangWorkerSend) currentAction,
                                    (BLangWorkerReceive) otherSM.currentAction());
                            otherSM.next();
                            currentSM.next();
                            systemRunning = true;
                        }
                    }
                }
            }
        } while (systemRunning);
        if (!workerActionSystem.everyoneDone()) {
            this.reportInvalidWorkerInteractionDiagnostics(workerActionSystem);
        }
    }

    private void reportInvalidWorkerInteractionDiagnostics(WorkerActionSystem workerActionSystem) {
        this.dlog.error(workerActionSystem.getRootPosition(), DiagnosticCode.INVALID_WORKER_INTERACTION,
                workerActionSystem.toString());
    }

    private void validateWorkerActionParameters(BLangWorkerSend send, BLangWorkerReceive receive) {
        List<BType> typeList = receive.exprs.stream().map(e -> e.type).collect(Collectors.toList());
        if (send.exprs.size() != typeList.size()) {
            this.dlog.error(send.pos, DiagnosticCode.WORKER_SEND_RECEIVE_PARAMETER_COUNT_MISMATCH);
        }
        for (int i = 0; i < typeList.size(); i++) {
            this.typeChecker.checkExpr(send.exprs.get(i), send.env, typeList.get(i));
        }
    }

    private boolean checkNextBreakValidityInTransaction() {
        return !this.loopWithintransactionCheckStack.peek() && transactionCount > 0;
    }

    private boolean checkReturnValidityInTransaction() {
        return (this.returnWithintransactionCheckStack.empty() || !this.returnWithintransactionCheckStack.peek())
                && transactionCount > 0;
    }

    private void checkDuplicateNamedArgs(List<BLangExpression> args) {
        List<BLangIdentifier> existingArgs = new ArrayList<>();
        args.forEach(arg -> {
            BLangNamedArgsExpression namedArg = (BLangNamedArgsExpression) arg;
            if (existingArgs.contains(namedArg.name)) {
                dlog.error(namedArg.pos, DiagnosticCode.DUPLICATE_NAMED_ARGS, namedArg.name);
            }
            existingArgs.add(namedArg.name);
        });
    }

    /**
     * This class contains the state machines for a set of workers.
     */
    private static class WorkerActionSystem {

        public Map<String, WorkerActionStateMachine> workerActionStateMachines = new LinkedHashMap<>();

        private WorkerActionStateMachine currentSM;

        private String currentWorkerId;

        public void startWorkerActionStateMachine(String workerId, DiagnosticPos pos) {
            this.currentWorkerId = workerId;
            this.currentSM = new WorkerActionStateMachine(pos);
        }

        public void endWorkerActionStateMachine() {
            this.workerActionStateMachines.put(this.currentWorkerId, this.currentSM);
        }

        public void addWorkerAction(BLangStatement action) {
            this.currentSM.actions.add(action);
        }

        public WorkerActionStateMachine get(String workerId) {
            return this.workerActionStateMachines.get(workerId);
        }

        public Set<Map.Entry<String, WorkerActionStateMachine>> entrySet() {
            return this.workerActionStateMachines.entrySet();
        }

        public boolean everyoneDone() {
            return this.workerActionStateMachines.values().stream().allMatch(WorkerActionStateMachine::done);
        }

        public DiagnosticPos getRootPosition() {
            return this.workerActionStateMachines.values().iterator().next().pos;
        }

        @Override
        public String toString() {
            return this.workerActionStateMachines.toString();
        }

    }

    /**
     * This class represents a state machine to maintain the state of the send/receive
     * actions of a worker.
     */
    private static class WorkerActionStateMachine {

        private static final String WORKER_SM_FINISHED = "FINISHED";

        public int currentState;

        public List<BLangStatement> actions = new ArrayList<>();

        public DiagnosticPos pos;

        public WorkerActionStateMachine(DiagnosticPos pos) {
            this.pos = pos;
        }

        public boolean done() {
            return this.actions.size() == this.currentState;
        }

        public BLangStatement currentAction() {
            return this.actions.get(this.currentState);
        }

        public boolean currentIsReceive(String sourceWorkerId) {
            if (this.done()) {
                return false;
            }
            BLangStatement action = this.currentAction();
            return !isWorkerSend(action) && ((BLangWorkerReceive) action).
                    workerIdentifier.value.equals(sourceWorkerId);
        }

        public void next() {
            this.currentState++;
        }

        @Override
        public String toString() {
            if (this.done()) {
                return WORKER_SM_FINISHED;
            } else {
                BLangStatement action = this.currentAction();
                if (isWorkerSend(action)) {
                    return ((BLangWorkerSend) action).toActionString();
                } else {
                    return ((BLangWorkerReceive) action).toActionString();
                }
            }
        }
    }

    /**
     * Visit all the nested expressions and validate variable references against a given set of symbols.
     * This visitor is used to check whether an expression contains inputs/output variables, that are not
     * suppose to be there.
     *
     * @since 0.94.2
     */
    private class TransformerVarRefValidator extends BLangNodeVisitor {

        List<BVarSymbol> symbols;
        DiagnosticCode errorCode;

        /**
         * Create a new {@link TransformerVarRefValidator}.
         *
         * @param symbols         List of symbols to validate the expression against
         * @param diagCodeOnError Diagnostic code to be logged on error
         */
        public TransformerVarRefValidator(List<BVarSymbol> symbols, DiagnosticCode diagCodeOnError) {
            this.symbols = symbols;
            this.errorCode = diagCodeOnError;
        }

        @Override
        public void visit(BLangSimpleVarRef expr) {
            if (symbols.contains(expr.symbol)) {
                dlog.error(expr.pos, errorCode, expr.symbol.name);
            }
        }

        @Override
        public void visit(BLangInvocation invocationExpr) {
            if (invocationExpr.expr != null) {
                if (invocationExpr.isActionInvocation()) {
                    dlog.error(invocationExpr.pos, DiagnosticCode.INVALID_STATEMENT_IN_TRANSFORMER,
                            "action invocation");
                }
                invocationExpr.expr.accept(this);
            }
            invocationExpr.argExprs.forEach(argExpr -> argExpr.accept(this));
        }

        @Override
        public void visit(BLangTernaryExpr ternaryExpr) {
            ternaryExpr.expr.accept(this);
            ternaryExpr.thenExpr.accept(this);
            ternaryExpr.elseExpr.accept(this);
        }

        @Override
        public void visit(BLangBinaryExpr binaryExpr) {
            binaryExpr.rhsExpr.accept(this);
            binaryExpr.lhsExpr.accept(this);
        }

        @Override
        public void visit(BLangBracedOrTupleExpr bracedOrTupleExpr) {
            bracedOrTupleExpr.expressions.forEach(expression -> expression.accept(this));
        }

        @Override
        public void visit(BLangUnaryExpr unaryExpr) {
            unaryExpr.expr.accept(this);
        }

        @Override
        public void visit(BLangTypeConversionExpr conversionExpr) {
            conversionExpr.expr.accept(this);
            if (conversionExpr.transformerInvocation != null) {
                conversionExpr.transformerInvocation.accept(this);
            }
        }

        @Override
        public void visit(BLangTypeCastExpr castExpr) {
            castExpr.expr.accept(this);
        }

        @Override
        public void visit(BLangRecordLiteral recordLiteral) {
            recordLiteral.keyValuePairs.forEach(keyVal -> keyVal.valueExpr.accept(this));
        }

        public void visit(BLangArrayLiteral arrayLiteral) {
            arrayLiteral.exprs.forEach(exprs -> exprs.accept(this));
        }

        public void visit(BLangFieldBasedAccess fieldAccessExpr) {
            fieldAccessExpr.expr.accept(this);
        }

        public void visit(BLangIndexBasedAccess indexAccessExpr) {
            indexAccessExpr.expr.accept(this);
            indexAccessExpr.indexExpr.accept(this);
        }

        public void visit(BLangTypeInit connectorInitExpr) {
            dlog.error(connectorInitExpr.pos, DiagnosticCode.INVALID_STATEMENT_IN_TRANSFORMER, "connector init");
        }

        public void visit(BLangActionInvocation actionInvocationExpr) {
            // We should not reach here. Action invocations are captured as a BLangInvocation expr.
            throw new IllegalStateException();
        }

        public void visit(BLangXMLQName xmlQName) {
            // do nothing
        }

        public void visit(BLangXMLAttribute xmlAttribute) {
            xmlAttribute.name.accept(this);
            xmlAttribute.value.accept(this);
        }

        public void visit(BLangXMLElementLiteral xmlElementLiteral) {
            xmlElementLiteral.startTagName.accept(this);
            xmlElementLiteral.attributes.forEach(attribute -> attribute.accept(this));
            xmlElementLiteral.children.forEach(child -> child.accept(this));
            if (xmlElementLiteral.endTagName != null) {
                xmlElementLiteral.endTagName.accept(this);
            }
        }

        public void visit(BLangXMLTextLiteral xmlTextLiteral) {
            xmlTextLiteral.textFragments.forEach(expr -> expr.accept(this));
        }

        public void visit(BLangXMLCommentLiteral xmlCommentLiteral) {
            xmlCommentLiteral.textFragments.forEach(expr -> expr.accept(this));
        }

        public void visit(BLangXMLProcInsLiteral xmlProcInsLiteral) {
            xmlProcInsLiteral.dataFragments.forEach(expr -> expr.accept(this));
            xmlProcInsLiteral.target.accept(this);
        }

        public void visit(BLangXMLQuotedString xmlQuotedString) {
            xmlQuotedString.textFragments.forEach(expr -> expr.accept(this));
        }

        public void visit(BLangStringTemplateLiteral stringTemplateLiteral) {
            stringTemplateLiteral.exprs.forEach(expr -> expr.accept(this));
        }

        public void visit(BLangWorkerSend workerSendNode) {
            workerSendNode.exprs.forEach(expr -> expr.accept(this));
        }

        public void visit(BLangWorkerReceive workerReceiveNode) {
            workerReceiveNode.exprs.forEach(expr -> expr.accept(this));
        }

        public void visit(BLangLambdaFunction bLangLambdaFunction) {
            // TODO: support for lambda
        }

        public void visit(BLangXMLAttributeAccess xmlAttributeAccessExpr) {
            xmlAttributeAccessExpr.expr.accept(this);
            if (xmlAttributeAccessExpr.indexExpr != null) {
                xmlAttributeAccessExpr.indexExpr.accept(this);
            }
        }

        public void visit(BLangLiteral literalExpr) {
            // do nothing
        }
    }
}<|MERGE_RESOLUTION|>--- conflicted
+++ resolved
@@ -957,14 +957,11 @@
         // TODO
     }
 
-<<<<<<< HEAD
-=======
     @Override
     public void visit(BLangCheckedExpr checkedExpr) {
         // TODO
     }
 
->>>>>>> 32818be0
     // private methods
 
     private <E extends BLangExpression> void analyzeExpr(E node) {
