--- conflicted
+++ resolved
@@ -357,35 +357,6 @@
         return this.lookupSymbolInPackage(pos, env, pkgAlias, annotationName, SymTag.ANNOTATION);
     }
 
-<<<<<<< HEAD
-    public BSymbol resolveConnector(DiagnosticPos pos, DiagnosticCode code, SymbolEnv env,
-                                    Name pkgAlias, Name connectorName) {
-        BSymbol pkgSymbol = resolvePkgSymbol(pos, env, pkgAlias);
-        if (pkgSymbol == symTable.notFoundSymbol) {
-            return pkgSymbol;
-        }
-        BSymbol symbol = lookupMemberSymbol(pos, pkgSymbol.scope, env, connectorName, SymTag.CONNECTOR);
-        //        if (symbol == symTable.notFoundSymbol) {
-        //            dlog.error(pos, code, connectorName);
-        //        }
-        return symbol;
-    }
-
-    public BSymbol resolveObject(DiagnosticPos pos, DiagnosticCode code, SymbolEnv env,
-                                 Name pkgAlias, Name objectName) {
-        BSymbol pkgSymbol = resolvePkgSymbol(pos, env, pkgAlias);
-        if (pkgSymbol == symTable.notFoundSymbol) {
-            return pkgSymbol;
-        }
-        BSymbol symbol = lookupMemberSymbol(pos, pkgSymbol.scope, env, objectName, SymTag.OBJECT);
-        if (symbol == symTable.notFoundSymbol) {
-            dlog.error(pos, code, objectName);
-        }
-        return symbol;
-    }
-
-=======
->>>>>>> 7648e7da
     public BSymbol resolveStructField(DiagnosticPos pos, SymbolEnv env, Name fieldName, BTypeSymbol structSymbol) {
         return lookupMemberSymbol(pos, structSymbol.scope, env, fieldName, SymTag.VARIABLE);
     }
