/*
 *  Copyright (c) 2017, WSO2 Inc. (http://www.wso2.org) All Rights Reserved.
 *
 *  WSO2 Inc. licenses this file to you under the Apache License,
 *  Version 2.0 (the "License"); you may not use this file except
 *  in compliance with the License.
 *  You may obtain a copy of the License at
 *
 *    http://www.apache.org/licenses/LICENSE-2.0
 *
 *  Unless required by applicable law or agreed to in writing,
 *  software distributed under the License is distributed on an
 *  "AS IS" BASIS, WITHOUT WARRANTIES OR CONDITIONS OF ANY
 *  KIND, either express or implied.  See the License for the
 *  specific language governing permissions and limitations
 *  under the License.
 */
package org.wso2.ballerinalang.compiler.semantics.analyzer;

import org.ballerinalang.model.elements.Flag;
import org.ballerinalang.model.symbols.SymbolKind;
import org.ballerinalang.model.tree.OperatorKind;
import org.ballerinalang.model.types.TypeKind;
import org.ballerinalang.util.diagnostic.DiagnosticCode;
import org.wso2.ballerinalang.compiler.semantics.model.Scope;
import org.wso2.ballerinalang.compiler.semantics.model.Scope.ScopeEntry;
import org.wso2.ballerinalang.compiler.semantics.model.SymbolEnv;
import org.wso2.ballerinalang.compiler.semantics.model.SymbolTable;
import org.wso2.ballerinalang.compiler.semantics.model.symbols.BConversionOperatorSymbol;
import org.wso2.ballerinalang.compiler.semantics.model.symbols.BInvokableSymbol;
import org.wso2.ballerinalang.compiler.semantics.model.symbols.BOperatorSymbol;
import org.wso2.ballerinalang.compiler.semantics.model.symbols.BPackageSymbol;
import org.wso2.ballerinalang.compiler.semantics.model.symbols.BSymbol;
import org.wso2.ballerinalang.compiler.semantics.model.symbols.BTypeSymbol;
import org.wso2.ballerinalang.compiler.semantics.model.symbols.BVarSymbol;
import org.wso2.ballerinalang.compiler.semantics.model.symbols.BXMLNSSymbol;
import org.wso2.ballerinalang.compiler.semantics.model.symbols.SymTag;
import org.wso2.ballerinalang.compiler.semantics.model.symbols.Symbols;
import org.wso2.ballerinalang.compiler.semantics.model.types.BArrayType;
import org.wso2.ballerinalang.compiler.semantics.model.types.BFiniteType;
import org.wso2.ballerinalang.compiler.semantics.model.types.BFutureType;
import org.wso2.ballerinalang.compiler.semantics.model.types.BInvokableType;
import org.wso2.ballerinalang.compiler.semantics.model.types.BJSONType;
import org.wso2.ballerinalang.compiler.semantics.model.types.BMapType;
import org.wso2.ballerinalang.compiler.semantics.model.types.BObjectType;
import org.wso2.ballerinalang.compiler.semantics.model.types.BRecordType;
import org.wso2.ballerinalang.compiler.semantics.model.types.BStreamType;
import org.wso2.ballerinalang.compiler.semantics.model.types.BTableType;
import org.wso2.ballerinalang.compiler.semantics.model.types.BTupleType;
import org.wso2.ballerinalang.compiler.semantics.model.types.BType;
import org.wso2.ballerinalang.compiler.semantics.model.types.BUnionType;
import org.wso2.ballerinalang.compiler.tree.BLangFunction;
import org.wso2.ballerinalang.compiler.tree.BLangNodeVisitor;
import org.wso2.ballerinalang.compiler.tree.expressions.BLangExpression;
import org.wso2.ballerinalang.compiler.tree.expressions.BLangLiteral;
import org.wso2.ballerinalang.compiler.tree.types.BLangArrayType;
import org.wso2.ballerinalang.compiler.tree.types.BLangBuiltInRefTypeNode;
import org.wso2.ballerinalang.compiler.tree.types.BLangConstrainedType;
import org.wso2.ballerinalang.compiler.tree.types.BLangFiniteTypeNode;
import org.wso2.ballerinalang.compiler.tree.types.BLangFunctionTypeNode;
import org.wso2.ballerinalang.compiler.tree.types.BLangObjectTypeNode;
import org.wso2.ballerinalang.compiler.tree.types.BLangRecordTypeNode;
import org.wso2.ballerinalang.compiler.tree.types.BLangTupleTypeNode;
import org.wso2.ballerinalang.compiler.tree.types.BLangType;
import org.wso2.ballerinalang.compiler.tree.types.BLangUnionTypeNode;
import org.wso2.ballerinalang.compiler.tree.types.BLangUserDefinedType;
import org.wso2.ballerinalang.compiler.tree.types.BLangValueType;
import org.wso2.ballerinalang.compiler.util.CompilerContext;
import org.wso2.ballerinalang.compiler.util.Name;
import org.wso2.ballerinalang.compiler.util.Names;
import org.wso2.ballerinalang.compiler.util.TypeTags;
import org.wso2.ballerinalang.compiler.util.diagnotic.BLangDiagnosticLog;
import org.wso2.ballerinalang.compiler.util.diagnotic.DiagnosticPos;
import org.wso2.ballerinalang.programfile.InstructionCodes;
import org.wso2.ballerinalang.util.Flags;
import org.wso2.ballerinalang.util.Lists;

import java.util.ArrayList;
import java.util.EnumSet;
import java.util.HashMap;
import java.util.LinkedHashMap;
import java.util.LinkedHashSet;
import java.util.List;
import java.util.Map;
import java.util.Set;
import java.util.stream.Collectors;
import java.util.stream.Stream;

import static org.wso2.ballerinalang.compiler.semantics.model.Scope.NOT_FOUND_ENTRY;

/**
 * @since 0.94
 */
public class SymbolResolver extends BLangNodeVisitor {
    private static final CompilerContext.Key<SymbolResolver> SYMBOL_RESOLVER_KEY =
            new CompilerContext.Key<>();

    private SymbolTable symTable;
    private Names names;
    private BLangDiagnosticLog dlog;
    private Types types;

    private SymbolEnv env;
    private BType resultType;
    private DiagnosticCode diagCode;

    public static SymbolResolver getInstance(CompilerContext context) {
        SymbolResolver symbolResolver = context.get(SYMBOL_RESOLVER_KEY);
        if (symbolResolver == null) {
            symbolResolver = new SymbolResolver(context);
        }

        return symbolResolver;
    }

    public SymbolResolver(CompilerContext context) {
        context.put(SYMBOL_RESOLVER_KEY, this);

        this.symTable = SymbolTable.getInstance(context);
        this.names = Names.getInstance(context);
        this.dlog = BLangDiagnosticLog.getInstance(context);
        this.types = Types.getInstance(context);
    }

    public boolean checkForUniqueSymbol(DiagnosticPos pos, SymbolEnv env, BSymbol symbol, int expSymTag) {
        //lookup symbol
        BSymbol foundSym = lookupSymbol(env, symbol.name, expSymTag);

        //if symbol is not found then it is unique for the current scope
        if (foundSym == symTable.notFoundSymbol) {
            return true;
        }

        //if a symbol is found, then check whether it is unique
        return isUniqueSymbol(pos, symbol, foundSym);
    }

    /**
     * This method will check whether the given symbol that is being defined is unique by only checking its current
     * environment scope. Additionally, it checks from the enclosing environment scope only if it s function block
     * to restrict shadowing of function arguments.
     *
     * @param pos       symbol pos for diagnostic purpose.
     * @param env       symbol environment to lookup.
     * @param symbol    the symbol that is being defined.
     * @param expSymTag expected tag of the symbol for.
     * @return true if the symbol is unique, false otherwise.
     */
    public boolean checkForUniqueSymbolInCurrentScope(DiagnosticPos pos, SymbolEnv env, BSymbol symbol,
                                                      int expSymTag) {
        //lookup in current scope
        BSymbol foundSym = lookupSymbolInGivenScope(env, symbol.name, expSymTag);

        //lookup in enclosing scope if it is a function only
        if (foundSym == symTable.notFoundSymbol && (env.enclEnv != null && env.enclEnv.node instanceof BLangFunction)) {
            //lookup in enclosing scope
            foundSym = lookupSymbol(env.enclEnv, symbol.name, expSymTag);
        }

        //if symbol is not found then it is unique for the current scope
        if (foundSym == symTable.notFoundSymbol) {
            return true;
        }

        //if a symbol is found, then check whether it is unique
        return isUniqueSymbol(pos, symbol, foundSym);
    }

    /**
     * This method will check whether the symbol being defined is unique comparing it with the found symbol
     * from the scope.
     *
     * @param pos      symbol pos for diagnostic purpose.
     * @param symbol   symbol that is being defined.
     * @param foundSym symbol that is found from the scope.
     * @return true if the symbol is unique, false otherwise.
     */
    private boolean isUniqueSymbol(DiagnosticPos pos, BSymbol symbol, BSymbol foundSym) {
        //check for symbols defined at root package level.
        if (symTable.rootPkgSymbol.pkgID.equals(foundSym.pkgID) &&
                (foundSym.tag & SymTag.VARIABLE_NAME) == SymTag.VARIABLE_NAME) {
            //check whether given symbol is a built in struct type.
            if (handleSpecialBuiltinStructTypes(symbol)) {
                return false;
            }
            dlog.error(pos, DiagnosticCode.REDECLARED_BUILTIN_SYMBOL, symbol.name);
            return false;
        }
        //check whether the given symbol owner is same as found symbol's owner
        if ((foundSym.tag & SymTag.TYPE) == SymTag.TYPE || foundSym.owner == symbol.owner) {
            //found symbol is a type symbol.
            dlog.error(pos, DiagnosticCode.REDECLARED_SYMBOL, symbol.name);
            return false;
        }
        // We allow variable shadowing for xml namespaces. For all other types, we do not allow variable shadowing.
        if ((foundSym.owner instanceof BPackageSymbol) && (foundSym.getKind() != SymbolKind.XMLNS)
                || (foundSym.owner instanceof BVarSymbol)) {
            // Found symbol is a global definition but not a xmlns, or it is a variable symbol, it is an redeclared
            // symbol.
            dlog.error(pos, DiagnosticCode.REDECLARED_SYMBOL, symbol.name);
            return false;
        }
        return true;
    }

    /**
     * Lookup the symbol using given name in the given environment scope only.
     *
     * @param env       environment to lookup the symbol.
     * @param name      name of the symbol to lookup.
     * @param expSymTag expected tag of the symbol.
     * @return if a symbol is found return it.
     */
    private BSymbol lookupSymbolInGivenScope(SymbolEnv env, Name name, int expSymTag) {
        ScopeEntry entry = env.scope.lookup(name);
        while (entry != NOT_FOUND_ENTRY) {
            if (symTable.rootPkgSymbol.pkgID.equals(entry.symbol.pkgID) &&
                    (entry.symbol.tag & SymTag.VARIABLE_NAME) == SymTag.VARIABLE_NAME) {
                return entry.symbol;
            }
            if ((entry.symbol.tag & expSymTag) == expSymTag) {
                return entry.symbol;
            }
            entry = entry.next;
        }
        return symTable.notFoundSymbol;
    }

    public boolean checkForUniqueMemberSymbol(DiagnosticPos pos, SymbolEnv env, BSymbol symbol) {
        BSymbol foundSym = lookupMemberSymbol(pos, env.scope, env, symbol.name, symbol.tag);
        if (foundSym != symTable.notFoundSymbol) {
            dlog.error(pos, DiagnosticCode.REDECLARED_SYMBOL, symbol.name);
            return false;
        }

        return true;
    }

    public BSymbol resolveImplicitConversionOp(BType sourceType,
                                               BType targetType) {
        BSymbol symbol = resolveOperator(Names.CONVERSION_OP, Lists.of(sourceType, targetType));
        if (symbol == symTable.notFoundSymbol) {
            return symbol;
        }

        BConversionOperatorSymbol castSymbol = (BConversionOperatorSymbol) symbol;
        if (castSymbol.implicit) {
            return symbol;
        }

        return symTable.notFoundSymbol;
    }

    public BSymbol resolveConversionOperator(BType sourceType,
                                             BType targetType) {
        return types.getConversionOperator(sourceType, targetType);
    }

    public BSymbol resolveBinaryOperator(OperatorKind opKind,
                                         BType lhsType,
                                         BType rhsType) {
        BSymbol bSymbol = resolveOperator(names.fromString(opKind.value()), Lists.of(lhsType, rhsType));
        if (bSymbol == symTable.notFoundSymbol) {
            bSymbol = getBinaryOpForNullChecks(opKind, lhsType, rhsType);
        }

        return bSymbol;
    }

    private BSymbol getBinaryOpForNullChecks(OperatorKind opKind, BType lhsType,
                                             BType rhsType) {
        if (opKind != OperatorKind.EQUAL && opKind != OperatorKind.NOT_EQUAL) {
            return symTable.notFoundSymbol;
        }

        int opcode = (opKind == OperatorKind.EQUAL) ? InstructionCodes.REQ_NULL : InstructionCodes.RNE_NULL;
        if (lhsType.tag == TypeTags.NIL &&
                (rhsType.tag == TypeTags.OBJECT ||
                        rhsType.tag == TypeTags.RECORD ||
                        rhsType.tag == TypeTags.ENDPOINT ||
                        rhsType.tag == TypeTags.ENUM ||
                        rhsType.tag == TypeTags.INVOKABLE)) {
            BInvokableType opType = new BInvokableType(Lists.of(lhsType, rhsType), symTable.booleanType, null);
            return new BOperatorSymbol(names.fromString(opKind.value()), null, opType, null, opcode);
        }

        if ((lhsType.tag == TypeTags.OBJECT ||
                lhsType.tag == TypeTags.RECORD ||
                lhsType.tag == TypeTags.ENDPOINT ||
                lhsType.tag == TypeTags.ENUM ||
                lhsType.tag == TypeTags.INVOKABLE)
                && rhsType.tag == TypeTags.NIL) {
            BInvokableType opType = new BInvokableType(Lists.of(lhsType, rhsType), symTable.booleanType, null);
            return new BOperatorSymbol(names.fromString(opKind.value()), null, opType, null, opcode);

        }

        if (lhsType.tag == TypeTags.ENUM && rhsType.tag == TypeTags.ENUM && lhsType == rhsType) {
            opcode = (opKind == OperatorKind.EQUAL) ? InstructionCodes.REQ : InstructionCodes.RNE;
            BInvokableType opType = new BInvokableType(Lists.of(lhsType, rhsType), symTable.booleanType, null);
            return new BOperatorSymbol(names.fromString(opKind.value()), null, opType, null, opcode);
        }

        return symTable.notFoundSymbol;
    }

    public BSymbol createReferenceEqualityOperator(OperatorKind opKind, BType lhsType,
                                                   BType rhsType) {
        int opcode = (opKind == OperatorKind.EQUAL) ? InstructionCodes.REQ : InstructionCodes.RNE;
        List<BType> paramTypes = Lists.of(lhsType, rhsType);
        BType retType = symTable.booleanType;
        BInvokableType opType = new BInvokableType(paramTypes, retType, null);
        return new BOperatorSymbol(names.fromString(opKind.value()), null, opType, null, opcode);
    }

    public BSymbol resolveUnaryOperator(DiagnosticPos pos,
                                        OperatorKind opKind,
                                        BType type) {
        return resolveOperator(names.fromString(opKind.value()), Lists.of(type));
    }

    public BSymbol resolveOperator(Name name, List<BType> types) {
        ScopeEntry entry = symTable.rootScope.lookup(name);
        return resolveOperator(entry, types);
    }

    public BSymbol resolvePkgSymbol(DiagnosticPos pos, SymbolEnv env, Name pkgAlias) {
        return resolvePkgSymbol(pos, env, pkgAlias, SymTag.PACKAGE);
    }

    public BSymbol resolveImportSymbol(DiagnosticPos pos, SymbolEnv env, Name pkgAlias) {
        return resolvePkgSymbol(pos, env, pkgAlias, SymTag.IMPORT);
    }

    private BSymbol resolvePkgSymbol(DiagnosticPos pos, SymbolEnv env, Name pkgAlias, int symTag) {

        if (pkgAlias == Names.EMPTY) {
            // Return the current package symbol
            return env.enclPkg.symbol;
        }

        // Lookup for an imported package
        BSymbol pkgSymbol = lookupSymbol(env, pkgAlias, symTag);
        if (pkgSymbol == symTable.notFoundSymbol) {
            dlog.error(pos, DiagnosticCode.UNDEFINED_PACKAGE, pkgAlias.value);
        }

        return pkgSymbol;
    }
<<<<<<< HEAD

    public BSymbol resolveTransformer(SymbolEnv env, BType sourceType, BType targetType) {
        Name transformerName = names.fromString(Names.TRANSFORMER.value + "<" + sourceType + "," + targetType + ">");
        return lookupSymbol(env, transformerName, SymTag.TRANSFORMER);
    }

=======
    
>>>>>>> 6fa13996
    public BSymbol resolveAnnotation(DiagnosticPos pos, SymbolEnv env, Name pkgAlias, Name annotationName) {
        return this.lookupSymbolInPackage(pos, env, pkgAlias, annotationName, SymTag.ANNOTATION);
    }

    public BSymbol resolveStructField(DiagnosticPos pos, SymbolEnv env, Name fieldName, BTypeSymbol structSymbol) {
        return lookupMemberSymbol(pos, structSymbol.scope, env, fieldName, SymTag.VARIABLE);
    }

    public BSymbol resolveObjectField(DiagnosticPos pos, SymbolEnv env, Name fieldName, BTypeSymbol objectSymbol) {
        return lookupMemberSymbol(pos, objectSymbol.scope, env, fieldName, SymTag.VARIABLE);
    }

    public BType resolveTypeNode(BLangType typeNode, SymbolEnv env) {
        return resolveTypeNode(typeNode, env, DiagnosticCode.UNKNOWN_TYPE);
    }

    public BType resolveTypeNode(BLangType typeNode, SymbolEnv env, DiagnosticCode diagCode) {
        SymbolEnv prevEnv = this.env;
        DiagnosticCode preDiagCode = this.diagCode;

        this.env = env;
        this.diagCode = diagCode;
        typeNode.accept(this);
        this.env = prevEnv;
        this.diagCode = preDiagCode;

        // If the typeNode.nullable is true then convert the resultType to a union type
        // if it is not already a union type, JSON type, or any type
        if (typeNode.nullable && this.resultType.tag == TypeTags.UNION) {
            BUnionType unionType = (BUnionType) this.resultType;
            unionType.memberTypes.add(symTable.nilType);
            unionType.setNullable(true);
        } else if (typeNode.nullable && resultType.tag != TypeTags.JSON && resultType.tag != TypeTags.ANY) {
            Set<BType> memberTypes = new LinkedHashSet<BType>(2) {{
                add(resultType);
                add(symTable.nilType);
            }};
            this.resultType = new BUnionType(null, memberTypes, true);
        }

        typeNode.type = resultType;
        return resultType;
    }

    /**
     * Return the symbol associated with the given name in the current package.
     * This method first searches the symbol in the current scope
     * and proceeds the enclosing scope, if it is not there in the
     * current scope. This process continues until the symbol is
     * found or the root scope is reached.
     *
     * @param env       current symbol environment
     * @param name      symbol name
     * @param expSymTag expected symbol type/tag
     * @return resolved symbol
     */
    public BSymbol lookupSymbol(SymbolEnv env, Name name, int expSymTag) {
        ScopeEntry entry = env.scope.lookup(name);
        while (entry != NOT_FOUND_ENTRY) {
            if (symTable.rootPkgSymbol.pkgID.equals(entry.symbol.pkgID) &&
                    (entry.symbol.tag & SymTag.VARIABLE_NAME) == SymTag.VARIABLE_NAME) {
                return entry.symbol;
            }
            if ((entry.symbol.tag & expSymTag) == expSymTag) {
                return entry.symbol;
            }
            entry = entry.next;
        }

        if (env.enclEnv != null) {
            return lookupSymbol(env.enclEnv, name, expSymTag);
        }

        return symTable.notFoundSymbol;
    }

    /**
     * Recursively analyse the symbol env to find the closure variable symbol that is being resolved.
     *
     * @param env       symbol env to analyse and find the closure variable.
     * @param name      name of the symbol to lookup
     * @param expSymTag symbol tag
     * @return resolved closure variable symbol for the given name.
     */
    public BSymbol lookupClosureVarSymbol(SymbolEnv env, Name name, int expSymTag) {
        ScopeEntry entry = env.enclEnv.scope.lookup(name);
        while (entry != NOT_FOUND_ENTRY) {
            if (symTable.rootPkgSymbol.pkgID.equals(entry.symbol.pkgID) &&
                    (entry.symbol.tag & SymTag.VARIABLE_NAME) == SymTag.VARIABLE_NAME) {
                return entry.symbol;
            }
            if ((entry.symbol.tag & expSymTag) == expSymTag) {
                return entry.symbol;
            }
            entry = entry.next;
        }

        if (env.enclEnv != null && env.enclInvokable != null) {
            BSymbol bSymbol = lookupClosureVarSymbol(env.enclEnv, name, expSymTag);
            if (bSymbol != symTable.notFoundSymbol && !env.enclInvokable.flagSet.contains(Flag.ATTACHED)) {
                ((BLangFunction) env.enclInvokable).closureVarSymbols.add((BVarSymbol) bSymbol);
            }
            return bSymbol;
        }
        return symTable.notFoundSymbol;
    }

    /**
     * Return the symbol associated with the given name in the give package.
     *
     * @param pos       symbol position
     * @param env       current symbol environment
     * @param pkgAlias  package alias
     * @param name      symbol name
     * @param expSymTag expected symbol type/tag
     * @return resolved symbol
     */
    public BSymbol lookupSymbolInPackage(DiagnosticPos pos,
                                         SymbolEnv env,
                                         Name pkgAlias,
                                         Name name,
                                         int expSymTag) {
        // 1) Look up the current package if the package alias is empty.
        if (pkgAlias == Names.EMPTY) {
            return lookupSymbol(env, name, expSymTag);
        }

        // 2) Retrieve the package symbol first
        BSymbol pkgSymbol = resolvePkgSymbol(pos, env, pkgAlias);
        if (pkgSymbol == symTable.notFoundSymbol) {
            return pkgSymbol;
        }

        // 3) Look up the package scope.
        return lookupMemberSymbol(pos, pkgSymbol.scope, env, name, expSymTag);
    }


    /**
     * Return the symbol with the given name.
     * This method only looks at the symbol defined in the given scope.
     *
     * @param pos       diagnostic position
     * @param scope     current scope
     * @param env       symbol environment
     * @param name      symbol name
     * @param expSymTag expected symbol type/tag
     * @return resolved symbol
     */
    public BSymbol lookupMemberSymbol(DiagnosticPos pos,
                                      Scope scope,
                                      SymbolEnv env,
                                      Name name,
                                      int expSymTag) {
        ScopeEntry entry = scope.lookup(name);
        while (entry != NOT_FOUND_ENTRY) {
            if ((entry.symbol.tag & expSymTag) != expSymTag) {
                entry = entry.next;
                continue;
            }

            if (isMemberAccessAllowed(env, entry.symbol)) {
                return entry.symbol;
            } else {
                dlog.error(pos, DiagnosticCode.ATTEMPT_REFER_NON_PUBLIC_SYMBOL, entry.symbol.name);
                return symTable.notFoundSymbol;
            }
        }

        return symTable.notFoundSymbol;
    }

    /**
     * Method to get all the action symbols of a connector.
     *
     * @param scope connector scope to search.
     * @return action list.
     */
    public List<BInvokableSymbol> getConnectorActionSymbols(Scope scope) {
        List<BInvokableSymbol> actions = new ArrayList<>();
        scope.entries.values().forEach(entry -> {
            while (entry != NOT_FOUND_ENTRY) {
                if ((entry.symbol.tag & SymTag.ACTION) != SymTag.ACTION) {
                    entry = entry.next;
                    continue;
                }

                actions.add((BInvokableSymbol) entry.symbol);
                break;
            }
        });

        return actions;
    }

    /**
     * Resolve and return the namespaces visible to the given environment, as a map.
     *
     * @param env Environment to get the visible namespaces
     * @return Map of namespace symbols visible to the given environment
     */
    public Map<Name, BXMLNSSymbol> resolveAllNamespaces(SymbolEnv env) {
        Map<Name, BXMLNSSymbol> namespaces = new LinkedHashMap<Name, BXMLNSSymbol>();
        addNamespacesInScope(namespaces, env);
        return namespaces;
    }

    // visit type nodes

    public void visit(BLangValueType valueTypeNode) {
        visitBuiltInTypeNode(valueTypeNode, valueTypeNode.typeKind, this.env);
    }

    public void visit(BLangBuiltInRefTypeNode builtInRefType) {
        visitBuiltInTypeNode(builtInRefType, builtInRefType.typeKind, this.env);
    }

    public void visit(BLangArrayType arrayTypeNode) {
        // The value of the dimensions field should always be >= 1
        resultType = resolveTypeNode(arrayTypeNode.elemtype, env, diagCode);
        for (int i = 0; i < arrayTypeNode.dimensions; i++) {
            resultType = new BArrayType(resultType);
        }
    }

    public void visit(BLangUnionTypeNode unionTypeNode) {
        Set<BType> memberTypes = unionTypeNode.memberTypeNodes.stream()
                .map(memTypeNode -> resolveTypeNode(memTypeNode, env))
                .flatMap(memBType ->
                        memBType.tag == TypeTags.UNION ?
                                ((BUnionType) memBType).memberTypes.stream() :
                                Stream.of(memBType))
                .collect(Collectors.toCollection(LinkedHashSet::new));

        BTypeSymbol unionTypeSymbol = Symbols.createTypeSymbol(SymTag.UNION_TYPE, Flags.asMask(EnumSet.of(Flag.PUBLIC)),
                Names.EMPTY, env.enclPkg.symbol.pkgID, null, env.scope.owner);

        if (memberTypes.contains(symTable.noType)) {
            resultType = symTable.noType;
            return;
        }

        BUnionType unionType = new BUnionType(unionTypeSymbol, memberTypes,
                memberTypes.contains(symTable.nilType));
        unionTypeSymbol.type = unionType;

        resultType = unionType;
    }

    public void visit(BLangObjectTypeNode objectTypeNode) {
        BTypeSymbol objectSymbol = Symbols.createObjectSymbol(Flags.asMask(EnumSet.of(Flag.PUBLIC)),
                Names.EMPTY, env.enclPkg.symbol.pkgID, null, env.scope.owner);
        BObjectType objectType = new BObjectType(objectSymbol);
        objectSymbol.type = objectType;

        objectTypeNode.symbol = objectSymbol;

        resultType = objectType;
    }

    public void visit(BLangRecordTypeNode recordTypeNode) {
        BTypeSymbol recordSymbol = Symbols.createRecordSymbol(Flags.asMask(EnumSet.of(Flag.PUBLIC)),
                Names.EMPTY, env.enclPkg.symbol.pkgID, null, env.scope.owner);

        BRecordType recordType = new BRecordType(recordSymbol);
        recordSymbol.type = recordType;

        recordTypeNode.symbol = recordSymbol;

        resultType = recordType;
    }

    public void visit(BLangFiniteTypeNode finiteTypeNode) {
        BTypeSymbol finiteTypeSymbol = Symbols.createTypeSymbol(SymTag.FINITE_TYPE, Flags.asMask(EnumSet
                .of(Flag.PUBLIC)), Names.EMPTY, env.enclPkg.symbol.pkgID, null, env.scope.owner);

        BFiniteType finiteType = new BFiniteType(finiteTypeSymbol);
        for (BLangExpression literal : finiteTypeNode.valueSpace) {
            ((BLangLiteral) literal).type = symTable.getTypeFromTag(((BLangLiteral) literal).typeTag);
            finiteType.valueSpace.add(literal);
        }
        finiteTypeSymbol.type = finiteType;

        resultType = finiteType;
    }

    public void visit(BLangTupleTypeNode tupleTypeNode) {
        List<BType> memberTypes = tupleTypeNode.memberTypeNodes.stream()
                .map(memTypeNode -> resolveTypeNode(memTypeNode, env))
                .collect(Collectors.toList());

        BTypeSymbol tupleTypeSymbol = Symbols.createTypeSymbol(SymTag.TUPLE_TYPE, Flags.asMask(EnumSet.of(Flag.PUBLIC)),
                Names.EMPTY, env.enclPkg.symbol.pkgID, null, env.scope.owner);

        BTupleType tupleType = new BTupleType(tupleTypeSymbol, memberTypes);
        tupleTypeSymbol.type = tupleType;

        resultType = tupleType;
    }

    public void visit(BLangConstrainedType constrainedTypeNode) {
        BType type = resolveTypeNode(constrainedTypeNode.type, env);
        BType constraintType = resolveTypeNode(constrainedTypeNode.constraint, env);
        if (type.tag == TypeTags.TABLE) {
            resultType = new BTableType(TypeTags.TABLE, constraintType, type.tsymbol);
        } else if (type.tag == TypeTags.STREAM) {
            resultType = new BStreamType(TypeTags.STREAM, constraintType, type.tsymbol);
        } else if (type.tag == TypeTags.FUTURE) {
            resultType = new BFutureType(TypeTags.FUTURE, constraintType, type.tsymbol);
        } else if (type.tag == TypeTags.MAP) {
            resultType = new BMapType(TypeTags.MAP, constraintType, type.tsymbol);
        } else {
            if (!types.checkStructToJSONCompatibility(constraintType) && constraintType != symTable.errType) {
                dlog.error(constrainedTypeNode.pos, DiagnosticCode.INCOMPATIBLE_TYPE_CONSTRAINT, type, constraintType);
                resultType = symTable.errType;
                return;
            }
            resultType = new BJSONType(TypeTags.JSON, constraintType, type.tsymbol);
        }
    }

    public void visit(BLangUserDefinedType userDefinedTypeNode) {
        // 1) Resolve the package scope using the package alias.
        //    If the package alias is not empty or null, then find the package scope,
        //    if not use the current package scope.
        // 2) lookup the typename in the package scope returned from step 1.
        // 3) If the symbol is not found, then lookup in the root scope. e.g. for types such as 'error'

        BSymbol pkgSymbol = resolvePkgSymbol(userDefinedTypeNode.pos, this.env,
                names.fromIdNode(userDefinedTypeNode.pkgAlias));
        if (pkgSymbol == symTable.notFoundSymbol) {
            resultType = symTable.errType;
            return;
        }

        Name typeName = names.fromIdNode(userDefinedTypeNode.typeName);
        BSymbol symbol = symTable.notFoundSymbol;

        // 2) Resolve ANNOTATION type if and only current scope inside ANNOTATION definition.
        // Only valued types and ANNOTATION type allowed.
        if (env.scope.owner.tag == SymTag.ANNOTATION) {
            symbol = lookupMemberSymbol(userDefinedTypeNode.pos, pkgSymbol.scope,
                    this.env, typeName, SymTag.ANNOTATION);
        }

        // 3) Lookup the current package scope.
        if (symbol == symTable.notFoundSymbol) {
            symbol = lookupMemberSymbol(userDefinedTypeNode.pos, pkgSymbol.scope,
                    this.env, typeName, SymTag.VARIABLE_NAME);
        }

        if (symbol == symTable.notFoundSymbol) {
            // 4) Lookup the root scope for types such as 'error'
            symbol = lookupMemberSymbol(userDefinedTypeNode.pos, symTable.rootScope,
                    this.env, typeName, SymTag.VARIABLE_NAME);
        }

        if (this.env.logErrors && symbol == symTable.notFoundSymbol) {
            dlog.error(userDefinedTypeNode.pos, diagCode, typeName);
            resultType = symTable.errType;
            return;
        }

        if (symbol.kind == SymbolKind.CONNECTOR) {
            userDefinedTypeNode.flagSet = EnumSet.of(Flag.CONNECTOR);
        }
        resultType = symbol.type;
    }

    @Override
    public void visit(BLangFunctionTypeNode functionTypeNode) {
        List<BType> paramTypes = new ArrayList<>();
        functionTypeNode.getParamTypeNode().forEach(t -> paramTypes.add(resolveTypeNode((BLangType) t, env)));
        BType retParamType = resolveTypeNode(functionTypeNode.returnTypeNode, this.env);
        resultType = new BInvokableType(paramTypes, retParamType, null);
    }

    /**
     * Lookup all the visible in-scope symbols for a given environment scope.
     *
     * @param env Symbol environment
     * @return all the visible symbols
     */
    public Map<Name, ScopeEntry> getAllVisibleInScopeSymbols(SymbolEnv env) {
        Map<Name, ScopeEntry> visibleEntries = new HashMap<>();
        visibleEntries.putAll(env.scope.entries);
        if (env.enclEnv != null) {
            visibleEntries.putAll(getAllVisibleInScopeSymbols(env.enclEnv));
        }
        return visibleEntries;
    }


    // private methods

    /**
     * Handle special built-in Struct types, such as error struct.
     *
     * @param symbol symbol
     * @return true, if given symbol is handled
     */
    private boolean handleSpecialBuiltinStructTypes(BSymbol symbol) {
        if (symbol.kind != SymbolKind.RECORD) {
            return false;
        }
        if (Names.ERROR.equals(symbol.name)) {
            // Update error type to actual type.
            symbol.type = symTable.errStructType;
            symbol.scope = symbol.type.tsymbol.scope;
            symbol.type.tsymbol = (BTypeSymbol) symbol;
            return true;
        }
        return false;
    }

    private BSymbol resolveOperator(ScopeEntry entry, List<BType> types) {
        BSymbol foundSymbol = symTable.notFoundSymbol;
        while (entry != NOT_FOUND_ENTRY) {
            BInvokableType opType = (BInvokableType) entry.symbol.type;
            if (types.size() == opType.paramTypes.size()) {
                boolean match = true;
                for (int i = 0; i < types.size(); i++) {
                    if (types.get(i).tag != opType.paramTypes.get(i).tag) {
                        match = false;
                    }
                }

                if (match) {
                    foundSymbol = entry.symbol;
                    break;
                }
            }

            entry = entry.next;
        }

        return foundSymbol;
    }

    private void visitBuiltInTypeNode(BLangType typeNode, TypeKind typeKind, SymbolEnv env) {
        Name typeName = names.fromTypeKind(typeKind);
        BSymbol typeSymbol = lookupMemberSymbol(typeNode.pos, symTable.rootScope,
                env, typeName, SymTag.TYPE);
        if (typeSymbol == symTable.notFoundSymbol) {
            dlog.error(typeNode.pos, diagCode, typeName);
        }

        resultType = typeNode.type = typeSymbol.type;
    }

    private void addNamespacesInScope(Map<Name, BXMLNSSymbol> namespaces, SymbolEnv env) {
        if (env == null) {
            return;
        }
        env.scope.entries.forEach((name, scopeEntry) -> {
            if (scopeEntry.symbol.kind == SymbolKind.XMLNS) {
                BXMLNSSymbol nsSymbol = (BXMLNSSymbol) scopeEntry.symbol;
                // Skip if the namespace is already added, by a child scope. That means it has been overridden.
                if (!namespaces.containsKey(name)) {
                    namespaces.put(name, nsSymbol);
                }
            }
        });
        addNamespacesInScope(namespaces, env.enclEnv);
    }

    private boolean isMemberAccessAllowed(SymbolEnv env, BSymbol symbol) {
        return env.enclPkg.symbol.pkgID == symbol.pkgID || Symbols.isPublic(symbol);
    }
}<|MERGE_RESOLUTION|>--- conflicted
+++ resolved
@@ -347,16 +347,7 @@
 
         return pkgSymbol;
     }
-<<<<<<< HEAD
-
-    public BSymbol resolveTransformer(SymbolEnv env, BType sourceType, BType targetType) {
-        Name transformerName = names.fromString(Names.TRANSFORMER.value + "<" + sourceType + "," + targetType + ">");
-        return lookupSymbol(env, transformerName, SymTag.TRANSFORMER);
-    }
-
-=======
-    
->>>>>>> 6fa13996
+
     public BSymbol resolveAnnotation(DiagnosticPos pos, SymbolEnv env, Name pkgAlias, Name annotationName) {
         return this.lookupSymbolInPackage(pos, env, pkgAlias, annotationName, SymTag.ANNOTATION);
     }
