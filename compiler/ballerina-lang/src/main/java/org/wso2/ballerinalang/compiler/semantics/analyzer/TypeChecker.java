--- conflicted
+++ resolved
@@ -117,7 +117,6 @@
 import java.util.Map;
 import java.util.Set;
 import java.util.stream.Collectors;
-
 import javax.xml.XMLConstants;
 
 /**
@@ -1075,11 +1074,7 @@
     public void visit(BLangMatchExpression bLangMatchExpression) {
         SymbolEnv matchExprEnv = SymbolEnv.createBlockEnv((BLangBlockStmt) TreeBuilder.createBlockNode(), env);
         checkExpr(bLangMatchExpression.expr, matchExprEnv);
-<<<<<<< HEAD
-        Set<BType> matchExprTypes = new HashSet<>();
-=======
         Set<BType> matchExprTypes = new LinkedHashSet<>();
->>>>>>> 32818be0
         bLangMatchExpression.patternClauses.forEach(pattern -> {
             if (!pattern.variable.name.value.endsWith(Names.IGNORE.value)) {
                 symbolEnter.defineNode(pattern.variable, matchExprEnv);
@@ -1099,8 +1094,6 @@
         types.checkTypes(bLangMatchExpression, Lists.of(bLangMatchExpression.type), Lists.of(expType));
     }
 
-<<<<<<< HEAD
-=======
     @Override
     public void visit(BLangCheckedExpr checkedExpr) {
         BType exprType = checkExpr(checkedExpr.expr, env, symTable.noType);
@@ -1149,7 +1142,6 @@
         resultType = types.checkType(checkedExpr, actualType, expType);
     }
 
->>>>>>> 32818be0
     // Private methods
 
     private void checkSefReferences(DiagnosticPos pos, SymbolEnv env, BVarSymbol varSymbol) {
