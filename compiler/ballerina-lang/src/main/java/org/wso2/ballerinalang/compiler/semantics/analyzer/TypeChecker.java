--- conflicted
+++ resolved
@@ -102,11 +102,8 @@
 import org.wso2.ballerinalang.compiler.tree.expressions.BLangTableLiteral;
 import org.wso2.ballerinalang.compiler.tree.expressions.BLangTableQueryExpression;
 import org.wso2.ballerinalang.compiler.tree.expressions.BLangTernaryExpr;
-<<<<<<< HEAD
+import org.wso2.ballerinalang.compiler.tree.expressions.BLangTrapExpr;
 import org.wso2.ballerinalang.compiler.tree.expressions.BLangTupleVarRef;
-=======
-import org.wso2.ballerinalang.compiler.tree.expressions.BLangTrapExpr;
->>>>>>> 55817355
 import org.wso2.ballerinalang.compiler.tree.expressions.BLangTypeConversionExpr;
 import org.wso2.ballerinalang.compiler.tree.expressions.BLangTypeInit;
 import org.wso2.ballerinalang.compiler.tree.expressions.BLangTypeTestExpr;
@@ -604,7 +601,7 @@
         }
 
         if (unresolvedReference) {
-            resultType = symTable.errType;
+            resultType = symTable.semanticError;
             return;
         }
 
@@ -1619,12 +1616,8 @@
 
         if (funcSymbol == symTable.notFoundSymbol || funcSymbol.type.tag != TypeTags.INVOKABLE) {
             dlog.error(iExpr.pos, DiagnosticCode.UNDEFINED_FUNCTION, funcName);
-<<<<<<< HEAD
             iExpr.argExprs.forEach(arg -> checkExpr(arg, env));
-            resultType = symTable.errType;
-=======
             resultType = symTable.semanticError;
->>>>>>> 55817355
             return;
         }
         if (funcSymbol.tag == SymTag.VARIABLE) {
