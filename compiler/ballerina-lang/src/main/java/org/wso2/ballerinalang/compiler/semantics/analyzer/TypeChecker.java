/*
 *  Copyright (c) 2017, WSO2 Inc. (http://www.wso2.org) All Rights Reserved.
 *
 *  WSO2 Inc. licenses this file to you under the Apache License,
 *  Version 2.0 (the "License"); you may not use this file except
 *  in compliance with the License.
 *  You may obtain a copy of the License at
 *
 *    http://www.apache.org/licenses/LICENSE-2.0
 *
 *  Unless required by applicable law or agreed to in writing,
 *  software distributed under the License is distributed on an
 *  "AS IS" BASIS, WITHOUT WARRANTIES OR CONDITIONS OF ANY
 *  KIND, either express or implied.  See the License for the
 *  specific language governing permissions and limitations
 *  under the License.
 */
package org.wso2.ballerinalang.compiler.semantics.analyzer;

import org.ballerinalang.model.TreeBuilder;
import org.ballerinalang.model.elements.Flag;
import org.ballerinalang.model.elements.TableColumnFlag;
import org.ballerinalang.model.symbols.SymbolKind;
import org.ballerinalang.model.tree.NodeKind;
import org.ballerinalang.model.tree.OperatorKind;
import org.ballerinalang.model.tree.clauses.OrderByVariableNode;
import org.ballerinalang.model.tree.clauses.SelectExpressionNode;
import org.ballerinalang.model.tree.expressions.NamedArgNode;
import org.ballerinalang.util.diagnostic.DiagnosticCode;
import org.wso2.ballerinalang.compiler.semantics.model.BLangBuiltInMethod;
import org.wso2.ballerinalang.compiler.semantics.model.SymbolEnv;
import org.wso2.ballerinalang.compiler.semantics.model.SymbolTable;
import org.wso2.ballerinalang.compiler.semantics.model.iterable.IterableKind;
import org.wso2.ballerinalang.compiler.semantics.model.symbols.BAttachedFunction;
import org.wso2.ballerinalang.compiler.semantics.model.symbols.BConstantSymbol;
import org.wso2.ballerinalang.compiler.semantics.model.symbols.BInvokableSymbol;
import org.wso2.ballerinalang.compiler.semantics.model.symbols.BObjectTypeSymbol;
import org.wso2.ballerinalang.compiler.semantics.model.symbols.BOperatorSymbol;
import org.wso2.ballerinalang.compiler.semantics.model.symbols.BPackageSymbol;
import org.wso2.ballerinalang.compiler.semantics.model.symbols.BRecordTypeSymbol;
import org.wso2.ballerinalang.compiler.semantics.model.symbols.BSymbol;
import org.wso2.ballerinalang.compiler.semantics.model.symbols.BVarSymbol;
import org.wso2.ballerinalang.compiler.semantics.model.symbols.BXMLNSSymbol;
import org.wso2.ballerinalang.compiler.semantics.model.symbols.SymTag;
import org.wso2.ballerinalang.compiler.semantics.model.symbols.Symbols;
import org.wso2.ballerinalang.compiler.semantics.model.types.BArrayType;
import org.wso2.ballerinalang.compiler.semantics.model.types.BChannelType;
import org.wso2.ballerinalang.compiler.semantics.model.types.BErrorType;
import org.wso2.ballerinalang.compiler.semantics.model.types.BField;
import org.wso2.ballerinalang.compiler.semantics.model.types.BFiniteType;
import org.wso2.ballerinalang.compiler.semantics.model.types.BFutureType;
import org.wso2.ballerinalang.compiler.semantics.model.types.BInvokableType;
import org.wso2.ballerinalang.compiler.semantics.model.types.BMapType;
import org.wso2.ballerinalang.compiler.semantics.model.types.BObjectType;
import org.wso2.ballerinalang.compiler.semantics.model.types.BRecordType;
import org.wso2.ballerinalang.compiler.semantics.model.types.BStreamType;
import org.wso2.ballerinalang.compiler.semantics.model.types.BTableType;
import org.wso2.ballerinalang.compiler.semantics.model.types.BTupleType;
import org.wso2.ballerinalang.compiler.semantics.model.types.BType;
import org.wso2.ballerinalang.compiler.semantics.model.types.BUnionType;
import org.wso2.ballerinalang.compiler.tree.BLangConstantValue;
import org.wso2.ballerinalang.compiler.tree.BLangFunction;
import org.wso2.ballerinalang.compiler.tree.BLangIdentifier;
import org.wso2.ballerinalang.compiler.tree.BLangInvokableNode;
import org.wso2.ballerinalang.compiler.tree.BLangNodeVisitor;
import org.wso2.ballerinalang.compiler.tree.BLangSimpleVariable;
import org.wso2.ballerinalang.compiler.tree.clauses.BLangGroupBy;
import org.wso2.ballerinalang.compiler.tree.clauses.BLangHaving;
import org.wso2.ballerinalang.compiler.tree.clauses.BLangJoinStreamingInput;
import org.wso2.ballerinalang.compiler.tree.clauses.BLangOrderBy;
import org.wso2.ballerinalang.compiler.tree.clauses.BLangOrderByVariable;
import org.wso2.ballerinalang.compiler.tree.clauses.BLangSelectClause;
import org.wso2.ballerinalang.compiler.tree.clauses.BLangSelectExpression;
import org.wso2.ballerinalang.compiler.tree.clauses.BLangStreamingInput;
import org.wso2.ballerinalang.compiler.tree.clauses.BLangTableQuery;
import org.wso2.ballerinalang.compiler.tree.expressions.BLangAccessExpression;
import org.wso2.ballerinalang.compiler.tree.expressions.BLangArrowFunction;
import org.wso2.ballerinalang.compiler.tree.expressions.BLangBinaryExpr;
import org.wso2.ballerinalang.compiler.tree.expressions.BLangCheckPanickedExpr;
import org.wso2.ballerinalang.compiler.tree.expressions.BLangCheckedExpr;
import org.wso2.ballerinalang.compiler.tree.expressions.BLangElvisExpr;
import org.wso2.ballerinalang.compiler.tree.expressions.BLangErrorConstructorExpr;
import org.wso2.ballerinalang.compiler.tree.expressions.BLangErrorVarRef;
import org.wso2.ballerinalang.compiler.tree.expressions.BLangExpression;
import org.wso2.ballerinalang.compiler.tree.expressions.BLangFieldBasedAccess;
import org.wso2.ballerinalang.compiler.tree.expressions.BLangGroupExpr;
import org.wso2.ballerinalang.compiler.tree.expressions.BLangIndexBasedAccess;
import org.wso2.ballerinalang.compiler.tree.expressions.BLangIntRangeExpression;
import org.wso2.ballerinalang.compiler.tree.expressions.BLangInvocation;
import org.wso2.ballerinalang.compiler.tree.expressions.BLangLambdaFunction;
import org.wso2.ballerinalang.compiler.tree.expressions.BLangListConstructorExpr;
import org.wso2.ballerinalang.compiler.tree.expressions.BLangLiteral;
import org.wso2.ballerinalang.compiler.tree.expressions.BLangMatchExpression;
import org.wso2.ballerinalang.compiler.tree.expressions.BLangMatchExpression.BLangMatchExprPatternClause;
import org.wso2.ballerinalang.compiler.tree.expressions.BLangNamedArgsExpression;
import org.wso2.ballerinalang.compiler.tree.expressions.BLangRecordLiteral;
import org.wso2.ballerinalang.compiler.tree.expressions.BLangRecordLiteral.BLangRecordKey;
import org.wso2.ballerinalang.compiler.tree.expressions.BLangRecordLiteral.BLangRecordKeyValue;
import org.wso2.ballerinalang.compiler.tree.expressions.BLangRecordVarRef;
import org.wso2.ballerinalang.compiler.tree.expressions.BLangRestArgsExpression;
import org.wso2.ballerinalang.compiler.tree.expressions.BLangServiceConstructorExpr;
import org.wso2.ballerinalang.compiler.tree.expressions.BLangSimpleVarRef;
import org.wso2.ballerinalang.compiler.tree.expressions.BLangStringTemplateLiteral;
import org.wso2.ballerinalang.compiler.tree.expressions.BLangTableLiteral;
import org.wso2.ballerinalang.compiler.tree.expressions.BLangTableQueryExpression;
import org.wso2.ballerinalang.compiler.tree.expressions.BLangTernaryExpr;
import org.wso2.ballerinalang.compiler.tree.expressions.BLangTrapExpr;
import org.wso2.ballerinalang.compiler.tree.expressions.BLangTupleVarRef;
import org.wso2.ballerinalang.compiler.tree.expressions.BLangTypeConversionExpr;
import org.wso2.ballerinalang.compiler.tree.expressions.BLangTypeInit;
import org.wso2.ballerinalang.compiler.tree.expressions.BLangTypeTestExpr;
import org.wso2.ballerinalang.compiler.tree.expressions.BLangTypedescExpr;
import org.wso2.ballerinalang.compiler.tree.expressions.BLangUnaryExpr;
import org.wso2.ballerinalang.compiler.tree.expressions.BLangVariableReference;
import org.wso2.ballerinalang.compiler.tree.expressions.BLangWaitExpr;
import org.wso2.ballerinalang.compiler.tree.expressions.BLangWaitForAllExpr;
import org.wso2.ballerinalang.compiler.tree.expressions.BLangWorkerFlushExpr;
import org.wso2.ballerinalang.compiler.tree.expressions.BLangWorkerReceive;
import org.wso2.ballerinalang.compiler.tree.expressions.BLangWorkerSyncSendExpr;
import org.wso2.ballerinalang.compiler.tree.expressions.BLangXMLAttribute;
import org.wso2.ballerinalang.compiler.tree.expressions.BLangXMLAttributeAccess;
import org.wso2.ballerinalang.compiler.tree.expressions.BLangXMLCommentLiteral;
import org.wso2.ballerinalang.compiler.tree.expressions.BLangXMLElementLiteral;
import org.wso2.ballerinalang.compiler.tree.expressions.BLangXMLProcInsLiteral;
import org.wso2.ballerinalang.compiler.tree.expressions.BLangXMLQName;
import org.wso2.ballerinalang.compiler.tree.expressions.BLangXMLQuotedString;
import org.wso2.ballerinalang.compiler.tree.expressions.BLangXMLTextLiteral;
import org.wso2.ballerinalang.compiler.tree.statements.BLangBlockStmt;
import org.wso2.ballerinalang.compiler.tree.types.BLangValueType;
import org.wso2.ballerinalang.compiler.util.BArrayState;
import org.wso2.ballerinalang.compiler.util.ClosureVarSymbol;
import org.wso2.ballerinalang.compiler.util.CompilerContext;
import org.wso2.ballerinalang.compiler.util.FieldKind;
import org.wso2.ballerinalang.compiler.util.Name;
import org.wso2.ballerinalang.compiler.util.Names;
import org.wso2.ballerinalang.compiler.util.NumericLiteralSupport;
import org.wso2.ballerinalang.compiler.util.TypeTags;
import org.wso2.ballerinalang.compiler.util.diagnotic.BLangDiagnosticLog;
import org.wso2.ballerinalang.compiler.util.diagnotic.DiagnosticPos;
import org.wso2.ballerinalang.util.Flags;
import org.wso2.ballerinalang.util.Lists;

import java.util.ArrayList;
import java.util.Collections;
import java.util.HashMap;
import java.util.LinkedHashSet;
import java.util.List;
import java.util.Map;
import java.util.Optional;
import java.util.Set;
import java.util.stream.Collectors;

import javax.xml.XMLConstants;

import static org.wso2.ballerinalang.compiler.tree.BLangInvokableNode.DEFAULT_WORKER_NAME;
import static org.wso2.ballerinalang.compiler.util.Constants.WORKER_LAMBDA_VAR_PREFIX;

/**
 * @since 0.94
 */
public class TypeChecker extends BLangNodeVisitor {

    private static final CompilerContext.Key<TypeChecker> TYPE_CHECKER_KEY =
            new CompilerContext.Key<>();
    private static final String TABLE_TNAME = "table";

    private Names names;
    private SymbolTable symTable;
    private SymbolEnter symbolEnter;
    private SymbolResolver symResolver;
    private Types types;
    private IterableAnalyzer iterableAnalyzer;
    private BLangDiagnosticLog dlog;
    private SymbolEnv env;
    private boolean isTypeChecked;
    private TypeNarrower typeNarrower;

    /**
     * Expected types or inherited types.
     */
    private BType expType;
    private BType resultType;

    private DiagnosticCode diagCode;

    public static TypeChecker getInstance(CompilerContext context) {
        TypeChecker typeChecker = context.get(TYPE_CHECKER_KEY);
        if (typeChecker == null) {
            typeChecker = new TypeChecker(context);
        }

        return typeChecker;
    }

    public TypeChecker(CompilerContext context) {
        context.put(TYPE_CHECKER_KEY, this);

        this.names = Names.getInstance(context);
        this.symTable = SymbolTable.getInstance(context);
        this.symbolEnter = SymbolEnter.getInstance(context);
        this.symResolver = SymbolResolver.getInstance(context);
        this.types = Types.getInstance(context);
        this.iterableAnalyzer = IterableAnalyzer.getInstance(context);
        this.dlog = BLangDiagnosticLog.getInstance(context);
        this.typeNarrower = TypeNarrower.getInstance(context);
    }

    public BType checkExpr(BLangExpression expr, SymbolEnv env) {
        return checkExpr(expr, env, symTable.noType);
    }

    public BType checkExpr(BLangExpression expr, SymbolEnv env, BType expType) {
        return checkExpr(expr, env, expType, DiagnosticCode.INCOMPATIBLE_TYPES);
    }

    /**
     * Check the given list of expressions against the given expected types.
     *
     * @param exprs   list of expressions to be analyzed
     * @param env     current symbol environment
     * @param expType expected type
     * @return the actual types of the given list of expressions
     */
    public List<BType> checkExprs(List<BLangExpression> exprs, SymbolEnv env, BType expType) {
        List<BType> resTypes = new ArrayList<>(exprs.size());
        for (BLangExpression expr : exprs) {
            resTypes.add(checkExpr(expr, env, expType));
        }
        return resTypes;
    }

    public BType checkExpr(BLangExpression expr, SymbolEnv env, BType expType, DiagnosticCode diagCode) {
        if (expr.typeChecked) {
            return expr.type;
        }

        // TODO Check the possibility of using a try/finally here
        SymbolEnv prevEnv = this.env;
        BType preExpType = this.expType;
        DiagnosticCode preDiagCode = this.diagCode;
        this.env = env;
        this.diagCode = diagCode;
        this.expType = expType;
        this.isTypeChecked = true;

        expr.accept(this);

        expr.type = resultType;
        expr.typeChecked = isTypeChecked;
        this.env = prevEnv;
        this.expType = preExpType;
        this.diagCode = preDiagCode;
        return resultType;
    }


    // Expressions

    public void visit(BLangLiteral literalExpr) {
        BType literalType = setLiteralValueAndGetType(literalExpr, expType);
        if (literalType == symTable.semanticError || literalExpr.isFiniteContext) {
            return;
        }
        resultType = types.checkType(literalExpr, literalType, expType);
    }

    private BType setLiteralValueAndGetType(BLangLiteral literalExpr, BType expType) {
        // Get the type matching to the tag from the symbol table.
        BType literalType = symTable.getTypeFromTag(literalExpr.type.tag);
        Object literalValue = literalExpr.value;
        literalExpr.isJSONContext = types.isJSONContext(expType);

        if (literalType.tag == TypeTags.INT) {
            if (expType.tag == TypeTags.FLOAT) {
                literalType = symTable.floatType;
                literalExpr.value = ((Long) literalValue).doubleValue();
            } else if (expType.tag == TypeTags.DECIMAL) {
                literalType = symTable.decimalType;
                literalExpr.value = String.valueOf(literalValue);
            } else if (expType.tag == TypeTags.BYTE) {
                if (!types.isByteLiteralValue((Long) literalValue)) {
                    dlog.error(literalExpr.pos, DiagnosticCode.INCOMPATIBLE_TYPES, expType, literalType);
                    resultType = symTable.semanticError;
                    return resultType;
                }
                literalType = symTable.byteType;
            } else if (expType.tag == TypeTags.FINITE && types.isAssignableToFiniteType(expType, literalExpr)) {
                BFiniteType finiteType = (BFiniteType) expType;
                if (literalAssignableToFiniteType(literalExpr, finiteType, TypeTags.INT)) {
                    BType valueType = setLiteralValueAndGetType(literalExpr, symTable.intType);
                    setLiteralValueForFiniteType(literalExpr, valueType);
                    return valueType;
                } else if (literalAssignableToFiniteType(literalExpr, finiteType, TypeTags.BYTE)) {
                    BType valueType = setLiteralValueAndGetType(literalExpr, symTable.byteType);
                    setLiteralValueForFiniteType(literalExpr, valueType);
                    return valueType;
                } else if (literalAssignableToFiniteType(literalExpr, finiteType, TypeTags.FLOAT)) {
                    BType valueType = setLiteralValueAndGetType(literalExpr, symTable.floatType);
                    setLiteralValueForFiniteType(literalExpr, valueType);
                    return valueType;
                } else if (literalAssignableToFiniteType(literalExpr, finiteType, TypeTags.DECIMAL)) {
                    BType valueType = setLiteralValueAndGetType(literalExpr, symTable.decimalType);
                    setLiteralValueForFiniteType(literalExpr, valueType);
                    return valueType;
                }
            } else if (expType.tag == TypeTags.UNION) {
                Set<BType> memberTypes = ((BUnionType) expType).getMemberTypes();
                if (memberTypes.stream()
                        .anyMatch(memType -> memType.tag == TypeTags.INT || memType.tag == TypeTags.JSON ||
                                memType.tag == TypeTags.ANYDATA || memType.tag == TypeTags.ANY)) {
                    return setLiteralValueAndGetType(literalExpr, symTable.intType);
                }

                BType finiteType = getFiniteTypeWithValuesOfSingleType((BUnionType) expType, symTable.intType);
                if (finiteType != symTable.semanticError) {
                    BType setType = setLiteralValueAndGetType(literalExpr, finiteType);
                    if (literalExpr.isFiniteContext) {
                        // i.e., a match was found for a finite type
                        return setType;
                    }
                }

                if (memberTypes.stream().anyMatch(memType -> memType.tag == TypeTags.BYTE)) {
                    return setLiteralValueAndGetType(literalExpr, symTable.byteType);
                }

                finiteType = getFiniteTypeWithValuesOfSingleType((BUnionType) expType, symTable.byteType);
                if (finiteType != symTable.semanticError) {
                    BType setType = setLiteralValueAndGetType(literalExpr, finiteType);
                    if (literalExpr.isFiniteContext) {
                        // i.e., a match was found for a finite type
                        return setType;
                    }
                }

                if (memberTypes.stream().anyMatch(memType -> memType.tag == TypeTags.FLOAT)) {
                    return setLiteralValueAndGetType(literalExpr, symTable.floatType);
                }

                finiteType = getFiniteTypeWithValuesOfSingleType((BUnionType) expType, symTable.floatType);
                if (finiteType != symTable.semanticError) {
                    BType setType = setLiteralValueAndGetType(literalExpr, finiteType);
                    if (literalExpr.isFiniteContext) {
                        // i.e., a match was found for a finite type
                        return setType;
                    }
                }

                if (memberTypes.stream().anyMatch(memType -> memType.tag == TypeTags.DECIMAL)) {
                    return setLiteralValueAndGetType(literalExpr, symTable.decimalType);
                }

                finiteType = getFiniteTypeWithValuesOfSingleType((BUnionType) expType, symTable.decimalType);
                if (finiteType != symTable.semanticError) {
                    BType setType = setLiteralValueAndGetType(literalExpr, finiteType);
                    if (literalExpr.isFiniteContext) {
                        // i.e., a match was found for a finite type
                        return setType;
                    }
                }
            }
        } else if (literalType.tag == TypeTags.FLOAT) {
            String literal = String.valueOf(literalValue);
            String numericLiteral = NumericLiteralSupport.stripDiscriminator(literal);
            boolean isDiscriminatedFloat = NumericLiteralSupport.isFloatDiscriminated(literal);

            if (expType.tag == TypeTags.DECIMAL) {
                // It's illegal to assign discriminated float literal or hex literal to a decimal LHS.
                if (isDiscriminatedFloat || NumericLiteralSupport.isHexLiteral(numericLiteral)) {
                    dlog.error(literalExpr.pos, DiagnosticCode.INCOMPATIBLE_TYPES, expType, symTable.floatType);
                    resultType = symTable.semanticError;
                    return resultType;
                }
                // LHS expecting decimal value and RHS offer non discriminated float, consider RHS as decimal.
                literalType = symTable.decimalType;
                literalExpr.value = numericLiteral;
            } else if (expType.tag == TypeTags.FLOAT) {
                literalExpr.value = Double.parseDouble(String.valueOf(numericLiteral));
            } else if (expType.tag == TypeTags.FINITE && types.isAssignableToFiniteType(expType, literalExpr)) {
                BFiniteType finiteType = (BFiniteType) expType;
                if (literalAssignableToFiniteType(literalExpr, finiteType, TypeTags.FLOAT)) {
                    BType valueType = setLiteralValueAndGetType(literalExpr, symTable.floatType);
                    setLiteralValueForFiniteType(literalExpr, valueType);
                    return valueType;
                } else if (!isDiscriminatedFloat
                        && literalAssignableToFiniteType(literalExpr, finiteType, TypeTags.DECIMAL)) {
                    BType valueType = setLiteralValueAndGetType(literalExpr, symTable.decimalType);
                    setLiteralValueForFiniteType(literalExpr, valueType);
                    return valueType;
                }
            } else if (expType.tag == TypeTags.UNION) {
                BUnionType unionType = (BUnionType) expType;
                BType unionMember = getAndSetAssignableUnionMember(literalExpr, unionType, symTable.floatType);
                if (unionMember != symTable.noType) {
                    return unionMember;
                }
            }
        } else if (literalType.tag == TypeTags.DECIMAL) {
            return decimalLiteral(literalValue, literalExpr, expType);
        } else {
            if (this.expType.tag == TypeTags.FINITE) {
                boolean foundMember = types.isAssignableToFiniteType(this.expType, literalExpr);
                if (foundMember) {
                    setLiteralValueForFiniteType(literalExpr, literalType);
                    return literalType;
                }
            } else if (this.expType.tag == TypeTags.UNION) {
                BUnionType unionType = (BUnionType) this.expType;
                boolean foundMember = unionType.getMemberTypes()
                        .stream()
                        .anyMatch(memberType -> types.isAssignableToFiniteType(memberType, literalExpr));
                if (foundMember) {
                    setLiteralValueForFiniteType(literalExpr, literalType);
                    return literalType;
                }
            }
        }

        if (literalExpr.type.tag == TypeTags.BYTE_ARRAY) {
            // check whether this is a byte array
            literalType = new BArrayType(symTable.byteType);
        }

        return literalType;
    }

    private BType getAndSetAssignableUnionMember(BLangLiteral literalExpr, BUnionType expType, BType desiredType) {
        Set<BType> memberTypes = expType.getMemberTypes();
        if (memberTypes.stream()
                .anyMatch(memType -> memType.tag == desiredType.tag
                        || memType.tag == TypeTags.JSON
                        || memType.tag == TypeTags.ANYDATA
                        || memType.tag == TypeTags.ANY)) {
            return setLiteralValueAndGetType(literalExpr, desiredType);
        }

        BType finiteType = getFiniteTypeWithValuesOfSingleType(expType, symTable.floatType);
        if (finiteType != symTable.semanticError) {
            BType setType = setLiteralValueAndGetType(literalExpr, finiteType);
            if (literalExpr.isFiniteContext) {
                // i.e., a match was found for a finite type
                return setType;
            }
        }

        if (memberTypes.stream().anyMatch(memType -> memType.tag == TypeTags.DECIMAL)) {
            return setLiteralValueAndGetType(literalExpr, symTable.decimalType);
        }

        finiteType = getFiniteTypeWithValuesOfSingleType(expType, symTable.decimalType);
        if (finiteType != symTable.semanticError) {
            BType setType = setLiteralValueAndGetType(literalExpr, finiteType);
            if (literalExpr.isFiniteContext) {
                // i.e., a match was found for a finite type
                return setType;
            }
        }
        return symTable.noType;
    }

    private boolean literalAssignableToFiniteType(BLangLiteral literalExpr, BFiniteType finiteType,
                                                  int targetMemberTypeTag) {
        return finiteType.valueSpace.stream()
                .anyMatch(valueExpr -> valueExpr.type.tag == targetMemberTypeTag &&
                        types.checkLiteralAssignabilityBasedOnType((BLangLiteral) valueExpr, literalExpr));
    }

    private BType decimalLiteral(Object literalValue, BLangLiteral literalExpr, BType expType) {
        String literal = String.valueOf(literalValue);
        if (expType.tag == TypeTags.FLOAT && NumericLiteralSupport.isDecimalDiscriminated(literal)) {
            dlog.error(literalExpr.pos, DiagnosticCode.INCOMPATIBLE_TYPES, expType, symTable.decimalType);
            resultType = symTable.semanticError;
            return resultType;
        }
        if (expType.tag == TypeTags.FINITE && types.isAssignableToFiniteType(expType, literalExpr)) {
            BFiniteType finiteType = (BFiniteType) expType;
            if (literalAssignableToFiniteType(literalExpr, finiteType, TypeTags.DECIMAL)) {
                BType valueType = setLiteralValueAndGetType(literalExpr, symTable.decimalType);
                setLiteralValueForFiniteType(literalExpr, valueType);
                return valueType;
            }
        } else if (expType.tag == TypeTags.UNION) {
            BUnionType unionType = (BUnionType) expType;
            BType unionMember = getAndSetAssignableUnionMember(literalExpr, unionType, symTable.decimalType);
            if (unionMember != symTable.noType) {
                return unionMember;
            }
        }
        literalExpr.value = NumericLiteralSupport.stripDiscriminator(literal);
        resultType = symTable.decimalType;
        return symTable.decimalType;
    }

    private void setLiteralValueForFiniteType(BLangLiteral literalExpr, BType type) {
        types.setImplicitCastExpr(literalExpr, type, this.expType);
        this.resultType = type;
        literalExpr.isFiniteContext = true;
    }

    private BType getFiniteTypeWithValuesOfSingleType(BUnionType unionType, BType matchType) {
        List<BFiniteType> finiteTypeMembers = unionType.getMemberTypes().stream()
                .filter(memType -> memType.tag == TypeTags.FINITE)
                .map(memFiniteType -> (BFiniteType) memFiniteType)
                .collect(Collectors.toList());

        if (finiteTypeMembers.isEmpty()) {
            return symTable.semanticError;
        }

        int tag = matchType.tag;
        Set<BLangExpression> matchedValueSpace = new LinkedHashSet<>();

        for (BFiniteType finiteType : finiteTypeMembers) {
            matchedValueSpace.addAll(finiteType.valueSpace.stream()
                                             .filter(expression -> expression.type.tag == tag)
                                             .collect(Collectors.toSet()));
        }

        if (matchedValueSpace.isEmpty()) {
            return symTable.semanticError;
        }

        return new BFiniteType(null, matchedValueSpace);
    }

    public void visit(BLangTableLiteral tableLiteral) {
        if (expType.tag == symTable.semanticError.tag) {
            return;
        }
        BType tableConstraint = ((BTableType) expType).getConstraint();
        if (tableConstraint.tag == TypeTags.NONE) {
            dlog.error(tableLiteral.pos, DiagnosticCode.TABLE_CANNOT_BE_CREATED_WITHOUT_CONSTRAINT);
            return;
        }
        validateTableColumns(tableConstraint, tableLiteral);
        checkExprs(tableLiteral.tableDataRows, this.env, tableConstraint);
        resultType = types.checkType(tableLiteral, expType, symTable.noType);
    }

    private void validateTableColumns(BType tableConstraint, BLangTableLiteral tableLiteral) {
        if (tableConstraint.tag != TypeTags.SEMANTIC_ERROR) {
            List<String> columnNames = new ArrayList<>();
            for (BField field : ((BRecordType) tableConstraint).fields) {
                columnNames.add(field.getName().getValue());
                //Check for valid column types
                if (!(field.type.tag == TypeTags.INT || field.type.tag == TypeTags.STRING ||
                        field.type.tag == TypeTags.FLOAT || field.type.tag == TypeTags.DECIMAL ||
                        field.type.tag == TypeTags.XML || field.type.tag == TypeTags.JSON ||
                        field.type.tag == TypeTags.BOOLEAN || field.type.tag == TypeTags.ARRAY)) {
                    dlog.error(tableLiteral.pos, DiagnosticCode.FIELD_NOT_ALLOWED_WITH_TABLE_COLUMN,
                            field.name.value, field.type);
                }
                //Check for valid array types as columns
                if (field.type.tag == TypeTags.ARRAY) {
                    BType arrayType = ((BArrayType) field.type).eType;
                    if (!(arrayType.tag == TypeTags.INT || arrayType.tag == TypeTags.FLOAT ||
                            arrayType.tag == TypeTags.DECIMAL || arrayType.tag == TypeTags.STRING ||
                            arrayType.tag == TypeTags.BOOLEAN || arrayType.tag == TypeTags.BYTE)) {
                        dlog.error(tableLiteral.pos, DiagnosticCode.FIELD_NOT_ALLOWED_WITH_TABLE_COLUMN,
                                field.name.value, field.type);
                    }
                }
            }
            for (BLangTableLiteral.BLangTableColumn column : tableLiteral.columns) {
                boolean contains = columnNames.contains(column.columnName);
                if (!contains) {
                    dlog.error(column.pos, DiagnosticCode.UNDEFINED_TABLE_COLUMN, column.columnName, tableConstraint);
                }
                //Check for valid primary key column types
                if (column.flagSet.contains(TableColumnFlag.PRIMARYKEY)) {
                    for (BField field : ((BRecordType) tableConstraint).fields) {
                        if (field.name.value.equals(column.columnName)) {
                            if (!(field.type.tag == TypeTags.INT || field.type.tag == TypeTags.STRING)) {
                                dlog.error(column.pos, DiagnosticCode.TYPE_NOT_ALLOWED_WITH_PRIMARYKEY,
                                        column.columnName, field.type);
                            }
                            break;
                        }
                    }
                }
            }
        }
    }

    @Override
    public void visit(BLangListConstructorExpr listConstructor) {
        // Check whether the expected type is an array type
        // var a = []; and var a = [1,2,3,4]; are illegal statements, because we cannot infer the type here.
        BType actualType = symTable.semanticError;

        if ((expType.tag == TypeTags.ANY || expType.tag == TypeTags.ANYDATA || expType.tag == TypeTags.NONE)
                && listConstructor.exprs.isEmpty()) {
            dlog.error(listConstructor.pos, DiagnosticCode.INVALID_LIST_CONSTRUCTOR, expType);
            resultType = symTable.semanticError;
            return;
        }

        int expTypeTag = expType.tag;
        if (expTypeTag == TypeTags.JSON) {
            checkExprs(listConstructor.exprs, this.env, expType);
            actualType = expType;
        } else if (expTypeTag == TypeTags.ARRAY) {
            BArrayType arrayType = (BArrayType) expType;
            if (arrayType.state == BArrayState.OPEN_SEALED) {
                arrayType.size = listConstructor.exprs.size();
                arrayType.state = BArrayState.CLOSED_SEALED;
            } else if (arrayType.state != BArrayState.UNSEALED && arrayType.size != listConstructor.exprs.size()) {
                dlog.error(listConstructor.pos,
                        DiagnosticCode.MISMATCHING_ARRAY_LITERAL_VALUES, arrayType.size, listConstructor.exprs.size());
                resultType = symTable.semanticError;
                return;
            }
            checkExprs(listConstructor.exprs, this.env, arrayType.eType);
            actualType = arrayType;
        } else if (expTypeTag == TypeTags.UNION) {
            Set<BType> expTypes = ((BUnionType) expType).getMemberTypes();
            List<BType> matchedTypeList = expTypes.stream()
                    .filter(type -> type.tag == TypeTags.ARRAY || type.tag == TypeTags.TUPLE)
                    .collect(Collectors.toList());
            if (matchedTypeList.isEmpty()) {
                dlog.error(listConstructor.pos, DiagnosticCode.INCOMPATIBLE_TYPES, expType, actualType);
            } else if (matchedTypeList.size() == 1) {
                // If only one type in the union is an array or tuple, use that as the expected type
                actualType = matchedTypeList.get(0);
                if (actualType.tag == TypeTags.ARRAY) {
                    checkExprs(listConstructor.exprs, this.env, ((BArrayType) actualType).eType);
                } else {
                    List<BType> results = new ArrayList<>();
                    for (int i = 0; i < listConstructor.exprs.size(); i++) {
                        BType expType = ((BTupleType) actualType).tupleTypes.get(i);
                        BType actType = checkExpr(listConstructor.exprs.get(i), env, expType);
                        results.add(expType.tag != TypeTags.NONE ? expType : actType);
                    }
                    actualType = new BTupleType(results);
                }
            } else {
                // If more than one array type, visit the literal to get its type and use that type to filter the
                // compatible array types in the union
                actualType = checkArrayLiteralExpr(listConstructor);
            }
        } else if (expTypeTag == TypeTags.TYPEDESC) {
            // i.e typedesc t = [int, string]
            List<BType> results = new ArrayList<>();
            listConstructor.isTypedescExpr = true;
            for (int i = 0; i < listConstructor.exprs.size(); i++) {
                results.add(checkExpr(listConstructor.exprs.get(i), env, symTable.noType));
            }
            List<BType> actualTypes = new ArrayList<>();
            for (int i = 0; i < listConstructor.exprs.size(); i++) {
                final BLangExpression expr = listConstructor.exprs.get(i);
                if (expr.getKind() == NodeKind.TYPEDESC_EXPRESSION) {
                    actualTypes.add(((BLangTypedescExpr) expr).resolvedType);
                } else if (expr.getKind() == NodeKind.SIMPLE_VARIABLE_REF) {
                    actualTypes.add(((BLangSimpleVarRef) expr).symbol.type);
                } else {
                    actualTypes.add(results.get(i));
                }
            }
            if (actualTypes.size() == 1) {
                listConstructor.typedescType = actualTypes.get(0);
            } else {
                listConstructor.typedescType = new BTupleType(actualTypes);
            }
            resultType = symTable.typeDesc;
            return;
        } else if (expTypeTag == TypeTags.TUPLE) {
            BTupleType tupleType = (BTupleType) this.expType;
            // Fix this.
            List<BType> expTypes;
            if (tupleType.tupleTypes.size() != listConstructor.exprs.size()) {
                dlog.error(listConstructor.pos, DiagnosticCode.SYNTAX_ERROR,
                        "tuple and expression size does not match");
                return;
            } else {
                expTypes = tupleType.tupleTypes;
            }
            List<BType> results = new ArrayList<>();
            for (int i = 0; i < listConstructor.exprs.size(); i++) {
                // Infer type from lhs since lhs might be union
                // TODO: Need to fix with tuple casting
                BType expType = expTypes.get(i);
                BType actType = checkExpr(listConstructor.exprs.get(i), env, expType);
                results.add(expType.tag != TypeTags.NONE ? expType : actType);
            }
            actualType = new BTupleType(results);
        } else if (listConstructor.exprs.size() > 1) {
            // This is an array.
            List<BType> narrowTypes = new ArrayList<>();
            for (int i = 0; i < listConstructor.exprs.size(); i++) {
                narrowTypes.add(checkExpr(listConstructor.exprs.get(i), env, symTable.noType));
            }
            Set<BType> narrowTypesSet = new LinkedHashSet<>(narrowTypes);
            LinkedHashSet<BType> broadTypesSet = new LinkedHashSet<>();
            BType[] uniqueNarrowTypes = narrowTypesSet.toArray(new BType[0]);
            BType broadType;
            for (BType t1 : uniqueNarrowTypes) {
                broadType = t1;
                for (BType t2 : uniqueNarrowTypes) {
                    if (types.isAssignable(t2, t1)) {
                        broadType = t1;
                    } else if (types.isAssignable(t1, t2)) {
                        broadType = t2;
                    }
                }
                broadTypesSet.add(broadType);
            }
            BType eType;
            if (broadTypesSet.size() > 1) {
                // union type
                eType = BUnionType.create(null, broadTypesSet);
                if (!types.hasImplicitInitialValue(eType)) {
                    ((BUnionType) eType).add(symTable.nilType);
                }
            } else {
                eType = broadTypesSet.toArray(new BType[0])[0];
            }
            BArrayType arrayType = new BArrayType(eType);
            checkExprs(listConstructor.exprs, this.env, arrayType.eType);
            actualType = arrayType;
        } else if (expTypeTag != TypeTags.SEMANTIC_ERROR) {
            actualType = checkArrayLiteralExpr(listConstructor);
        }

        resultType = types.checkType(listConstructor, actualType, expType);
    }

    private BType checkArrayLiteralExpr(BLangListConstructorExpr listConstructorExpr) {
        Set<BType> expTypes;
        if (expType.tag == TypeTags.UNION) {
            expTypes = ((BUnionType) expType).getMemberTypes();
        } else {
            expTypes = new LinkedHashSet<>();
            expTypes.add(expType);
        }
        BType actualType = symTable.noType;
        List<BType> listCompatibleTypes = new ArrayList<>();
        for (BType type : expTypes) {
            if (type.tag == TypeTags.ARRAY) {
                List<BType> resTypes = checkExprs(listConstructorExpr.exprs, this.env, symTable.noType);
                Set<BType> arrayLitExprTypeSet = new LinkedHashSet<>(resTypes);
                BType[] uniqueExprTypes = arrayLitExprTypeSet.toArray(new BType[0]);
                BType arrayLiteralType;
                if (uniqueExprTypes.length == 0) {
                    arrayLiteralType = symTable.anyType;
                } else if (uniqueExprTypes.length == 1) {
                    arrayLiteralType = resTypes.get(0);
                } else {
                    BType superType = uniqueExprTypes[0];
                    for (int i = 1; i < uniqueExprTypes.length; i++) {
                        if (types.isAssignable(superType, uniqueExprTypes[i])) {
                            superType = uniqueExprTypes[i];
                        } else if (!types.isAssignable(uniqueExprTypes[i], superType)) {
                            superType = symTable.anyType;
                            break;
                        }
                    }
                    arrayLiteralType = superType;
                }
                actualType = new BArrayType(arrayLiteralType, null, listConstructorExpr.exprs.size(),
                        BArrayState.UNSEALED);
                listCompatibleTypes.addAll(getListCompatibleTypes(type, actualType));
            } else if (type.tag == TypeTags.TUPLE) {
<<<<<<< HEAD
                BTupleType tupleType = (BTupleType) type;
                if (checkTupleType(listConstructorExpr, tupleType)) {
                    listCompatibleTypes.add(tupleType);
=======
                List<BType> results = new ArrayList<>();
                for (int i = 0; i < listConstructorExpr.exprs.size(); i++) {
                    results.add(checkExpr(listConstructorExpr.exprs.get(i), env));
>>>>>>> e1e3f7c5
                }
            }
        }

        if (listCompatibleTypes.isEmpty()) {
            dlog.error(listConstructorExpr.pos, DiagnosticCode.INCOMPATIBLE_TYPES, expType, actualType);
            actualType = symTable.semanticError;
        } else if (listCompatibleTypes.size() > 1) {
            dlog.error(listConstructorExpr.pos, DiagnosticCode.AMBIGUOUS_TYPES, expType);
            actualType = symTable.semanticError;
        } else if (listCompatibleTypes.get(0).tag == TypeTags.ANY) {
            dlog.error(listConstructorExpr.pos, DiagnosticCode.INVALID_ARRAY_LITERAL, expType);
            actualType = symTable.semanticError;
        } else if (listCompatibleTypes.get(0).tag == TypeTags.ARRAY) {
            checkExprs(listConstructorExpr.exprs, this.env, ((BArrayType) listCompatibleTypes.get(0)).eType);
        } else if (listCompatibleTypes.get(0).tag == TypeTags.TUPLE) {
            actualType = listCompatibleTypes.get(0);
            setTupleType(listConstructorExpr, actualType);
        }
        return actualType;
    }

    private boolean checkTupleType(BLangExpression expression, BType type) {
        if (type.tag == TypeTags.TUPLE && expression.getKind() == NodeKind.LIST_CONSTRUCTOR_EXPR
                || expression.getKind() == NodeKind.TUPLE_LITERAL_EXPR) {
            BTupleType tupleType = (BTupleType) type;
            BLangListConstructorExpr tupleExpr = (BLangListConstructorExpr) expression;
            if (tupleType.tupleTypes.size() == tupleExpr.exprs.size()) {
                for (int i = 0; i < tupleExpr.exprs.size(); i++) {
                    BLangExpression expr = tupleExpr.exprs.get(i);
                    if (!checkTupleType(expr, tupleType.tupleTypes.get(i))) {
                        return false;
                    }
                }
                return true;
            } else {
                return false;
            }
        } else {
            return types.isAssignable(checkExpr(expression, env), type);
        }
    }

    private void setTupleType(BLangExpression expression, BType type) {
        if (type.tag == TypeTags.TUPLE && expression.getKind() == NodeKind.LIST_CONSTRUCTOR_EXPR
                || expression.getKind() == NodeKind.TUPLE_LITERAL_EXPR) {
            BTupleType tupleType = (BTupleType) type;
            BLangListConstructorExpr tupleExpr = (BLangListConstructorExpr) expression;
            tupleExpr.type = type;
            if (tupleType.tupleTypes.size() == tupleExpr.exprs.size()) {
                for (int i = 0; i < tupleExpr.exprs.size(); i++) {
                    setTupleType(tupleExpr.exprs.get(i), tupleType.tupleTypes.get(i));
                }
            }
        } else {
            checkExpr(expression, env);
        }
    }

    public void visit(BLangRecordLiteral recordLiteral) {
        BType actualType = symTable.semanticError;
        int expTypeTag = expType.tag;
        BType originalExpType = expType;
        if (expTypeTag == TypeTags.NONE || expTypeTag == TypeTags.ANY) {
            // Change the expected type to map,
            expType = symTable.mapType;
        }
        if (expTypeTag == TypeTags.ANY || expTypeTag == TypeTags.ANYDATA || expTypeTag == TypeTags.OBJECT) {
            dlog.error(recordLiteral.pos, DiagnosticCode.INVALID_RECORD_LITERAL, originalExpType);
            resultType = symTable.semanticError;
            return;
        }

        List<BType> matchedTypeList = getRecordCompatibleType(expType, recordLiteral);

        if (matchedTypeList.isEmpty()) {
            dlog.error(recordLiteral.pos, DiagnosticCode.INVALID_LITERAL_FOR_TYPE, expType);
            recordLiteral.keyValuePairs
                    .forEach(keyValuePair -> checkRecLiteralKeyValue(keyValuePair, symTable.errorType));
        } else if (matchedTypeList.size() > 1) {
            dlog.error(recordLiteral.pos, DiagnosticCode.AMBIGUOUS_TYPES, expType);
            recordLiteral.keyValuePairs
                    .forEach(keyValuePair -> checkRecLiteralKeyValue(keyValuePair, symTable.errorType));
        } else {
            recordLiteral.keyValuePairs
                    .forEach(keyValuePair -> checkRecLiteralKeyValue(keyValuePair, matchedTypeList.get(0)));
            actualType = matchedTypeList.get(0);
        }

        resultType = types.checkType(recordLiteral, actualType, expType);

        // If the record literal is of record type and types are validated for the fields, check if there are any
        // required fields missing.
        if (recordLiteral.type.tag == TypeTags.RECORD) {
            checkMissingRequiredFields((BRecordType) recordLiteral.type, recordLiteral.keyValuePairs,
                    recordLiteral.pos);
        }
    }

    private List<BType> getRecordCompatibleType(BType bType, BLangRecordLiteral recordLiteral) {

        if (bType.tag == TypeTags.UNION) {
            Set<BType> expTypes = ((BUnionType) bType).getMemberTypes();
            return expTypes.stream()
                    .filter(type -> type.tag == TypeTags.JSON ||
                            type.tag == TypeTags.MAP ||
                            (type.tag == TypeTags.RECORD && !((BRecordType) type).sealed) ||
                            (type.tag == TypeTags.RECORD
                                    && ((BRecordType) type).sealed
                                    && isCompatibleClosedRecordLiteral((BRecordType) type, recordLiteral)))
                    .collect(Collectors.toList());
        } else {
            switch (expType.tag) {
                case TypeTags.JSON:
                case TypeTags.MAP:
                case TypeTags.RECORD:
                    return new ArrayList<>(Collections.singleton(expType));
                default:
                    return Collections.emptyList();
            }
        }
    }

    private boolean isCompatibleClosedRecordLiteral(BRecordType bRecordType, BLangRecordLiteral recordLiteral) {
        if (!hasRequiredRecordFields(recordLiteral.getKeyValuePairs(), bRecordType)) {
            return false;
        }

        for (BLangRecordKeyValue literalKeyValuePair : recordLiteral.getKeyValuePairs()) {
            boolean matched = false;
            for (BField field : bRecordType.getFields()) {
                matched = ((BLangSimpleVarRef) literalKeyValuePair.getKey()).variableName.value
                        .equals(field.getName().getValue());
                if (matched) {
                    break;
                }
            }
            if (!matched) {
                return false;
            }
        }
        return true;
    }

    private void checkMissingRequiredFields(BRecordType type, List<BLangRecordKeyValue> keyValuePairs,
                                            DiagnosticPos pos) {
        type.fields.forEach(field -> {
            // Check if `field` is explicitly assigned a value in the record literal
            boolean hasField = keyValuePairs.stream()
                    .filter(keyVal -> keyVal.key.expr.getKind() == NodeKind.SIMPLE_VARIABLE_REF)
                    .anyMatch(keyVal -> field.name.value
                            .equals(((BLangSimpleVarRef) keyVal.key.expr).variableName.value));

            // If a required field is missing, it's a compile error
            if (!hasField && Symbols.isFlagOn(field.symbol.flags, Flags.REQUIRED)) {
                dlog.error(pos, DiagnosticCode.MISSING_REQUIRED_RECORD_FIELD, field.name);
            }
        });
    }

    private boolean hasRequiredRecordFields(List<BLangRecordKeyValue> keyValuePairs, BRecordType targetRecType) {
        for (BField field : targetRecType.fields) {
            boolean hasField = keyValuePairs.stream()
                    .filter(keyVal -> keyVal.key.expr.getKind() == NodeKind.SIMPLE_VARIABLE_REF)
                    .anyMatch(keyVal -> field.name.value
                            .equals(((BLangSimpleVarRef) keyVal.key.expr).variableName.value));

            if (!hasField && Symbols.isFlagOn(field.symbol.flags, Flags.REQUIRED)) {
                return false;
            }
        }
        return true;
    }

    private List<BType> getListCompatibleTypes(BType expType, BType actualType) {
        Set<BType> expTypes =
                expType.tag == TypeTags.UNION ? ((BUnionType) expType).getMemberTypes() : new LinkedHashSet<BType>() {
                    {
                        add(expType);
                    }
                };

        return expTypes.stream()
                .filter(type -> types.isAssignable(actualType, type) ||
                        type.tag == TypeTags.NONE ||
                        type.tag == TypeTags.ANY)
                .collect(Collectors.toList());
    }

    @Override
    public void visit(BLangWorkerFlushExpr workerFlushExpr) {
        if (workerFlushExpr.workerIdentifier != null) {
            String workerName = workerFlushExpr.workerIdentifier.getValue();
            if (!this.workerExists(this.env, workerName)) {
                this.dlog.error(workerFlushExpr.pos, DiagnosticCode.UNDEFINED_WORKER, workerName);
            }
        }
        BType actualType = BUnionType.create(null, symTable.errorType, symTable.nilType);
        resultType = types.checkType(workerFlushExpr, actualType, expType);
    }

    @Override
    public void visit(BLangWorkerSyncSendExpr syncSendExpr) {
        BSymbol symbol = symResolver.lookupSymbol(env, names.fromIdNode(syncSendExpr.workerIdentifier),
                                                  SymTag.VARIABLE);

        if (symTable.notFoundSymbol.equals(symbol)) {
            syncSendExpr.workerType = symTable.semanticError;
        } else {
            syncSendExpr.workerType = symbol.type;
        }

        // TODO Need to remove this cached env
        syncSendExpr.env = this.env;
        checkExpr(syncSendExpr.expr, this.env);

        // Validate if the send expression type is anydata
        if (!types.isAnydata(syncSendExpr.expr.type)) {
            this.dlog.error(syncSendExpr.pos, DiagnosticCode.INVALID_TYPE_FOR_SEND, syncSendExpr.expr.type);
        }

        String workerName = syncSendExpr.workerIdentifier.getValue();
        if (!this.workerExists(this.env, workerName)) {
            this.dlog.error(syncSendExpr.pos, DiagnosticCode.UNDEFINED_WORKER, workerName);
        }

        if (expType == symTable.noType) {
            resultType = BUnionType.create(null, symTable.errorType, symTable.nilType);
        } else {
            resultType = expType;
        }
    }

    @Override
    public void visit(BLangWorkerReceive workerReceiveExpr) {
        BSymbol symbol = symResolver.lookupSymbol(env, names.fromIdNode(workerReceiveExpr.workerIdentifier),
                                                  SymTag.VARIABLE);

        // TODO Need to remove this cached env
        workerReceiveExpr.env = this.env;
        if (workerReceiveExpr.isChannel || symbol.getType().tag == TypeTags.CHANNEL) {
            visitChannelReceive(workerReceiveExpr, symbol);
            return;
        }

        if (symTable.notFoundSymbol.equals(symbol)) {
            workerReceiveExpr.workerType = symTable.semanticError;
        } else {
            workerReceiveExpr.workerType = symbol.type;
        }
        // The receive expression cannot be assigned to var, since we cannot infer the type.
        if (symTable.noType == this.expType) {
            this.dlog.error(workerReceiveExpr.pos, DiagnosticCode.INVALID_USAGE_OF_RECEIVE_EXPRESSION);
        }
        // We cannot predict the type of the receive expression as it depends on the type of the data sent by the other
        // worker/channel. Since receive is an expression now we infer the type of it from the lhs of the statement.
        workerReceiveExpr.type = this.expType;
        resultType = this.expType;
    }

    private void visitChannelReceive(BLangWorkerReceive workerReceiveNode, BSymbol symbol) {
        workerReceiveNode.isChannel = true;
        if (symbol == null) {
            symbol = symResolver.lookupSymbol(env, names.fromString(workerReceiveNode.getWorkerName().getValue()),
                                              SymTag.VARIABLE);
        }

        if (symTable.notFoundSymbol.equals(symbol)) {
            dlog.error(workerReceiveNode.pos, DiagnosticCode.UNDEFINED_SYMBOL, workerReceiveNode.workerIdentifier);
            return;
        }

        if (TypeTags.CHANNEL != symbol.type.tag) {
            dlog.error(workerReceiveNode.pos, DiagnosticCode.INCOMPATIBLE_TYPES, symTable.channelType, symbol.type);
            return;
        }

        BType constraint = ((BChannelType) symbol.type).constraint;
        if (this.expType.tag != constraint.tag) {
            dlog.error(workerReceiveNode.pos, DiagnosticCode.INCOMPATIBLE_TYPES, constraint, this.expType);
            return;
        }

        if (workerReceiveNode.keyExpr != null) {
            checkExpr(workerReceiveNode.keyExpr, env);
        }

        // We cannot predict the type of the receive expression as it depends on the type of the data sent by the other
        // worker/channel. Since receive is an expression now we infer the type of it from the lhs of the statement.
        resultType = this.expType;
    }

    private boolean workerExists(SymbolEnv env, String workerName) {
        //TODO: move this method to CodeAnalyzer
        if (workerName.equals(DEFAULT_WORKER_NAME)) {
           return true;
        }
        BSymbol symbol = this.symResolver.lookupSymbol(env, new Name(workerName), SymTag.VARIABLE);
        return symbol != this.symTable.notFoundSymbol &&
               symbol.type.tag == TypeTags.FUTURE &&
               ((BFutureType) symbol.type).workerDerivative;
    }

    public void visit(BLangSimpleVarRef varRefExpr) {
        // Set error type as the actual type.
        BType actualType = symTable.semanticError;

        Name varName = names.fromIdNode(varRefExpr.variableName);
        if (varName == Names.IGNORE) {
            if (varRefExpr.lhsVar) {
                varRefExpr.type = this.symTable.anyType;
            } else {
                varRefExpr.type = this.symTable.semanticError;
                dlog.error(varRefExpr.pos, DiagnosticCode.UNDERSCORE_NOT_ALLOWED);
            }
            varRefExpr.symbol = new BVarSymbol(0, varName, env.enclPkg.symbol.pkgID, actualType, env.scope.owner);
            resultType = varRefExpr.type;
            return;
        }

        varRefExpr.pkgSymbol = symResolver.resolveImportSymbol(varRefExpr.pos,
                env, names.fromIdNode(varRefExpr.pkgAlias));
        if (varRefExpr.pkgSymbol.tag == SymTag.XMLNS) {
            actualType = symTable.stringType;
        } else if (varRefExpr.pkgSymbol != symTable.notFoundSymbol) {
            BSymbol symbol = symResolver.lookupSymbolInPackage(varRefExpr.pos, env,
                    names.fromIdNode(varRefExpr.pkgAlias), varName, SymTag.VARIABLE_NAME);
            // if no symbol, check same for object attached function
            if (symbol == symTable.notFoundSymbol && env.enclType != null) {
                Name objFuncName = names.fromString(Symbols
                        .getAttachedFuncSymbolName(env.enclType.type.tsymbol.name.value, varName.value));
                symbol = symResolver.resolveStructField(varRefExpr.pos, env, objFuncName,
                        env.enclType.type.tsymbol);
            }
            if ((symbol.tag & SymTag.VARIABLE) == SymTag.VARIABLE) {
                BVarSymbol varSym = (BVarSymbol) symbol;
                checkSefReferences(varRefExpr.pos, env, varSym);
                varRefExpr.symbol = varSym;
                actualType = varSym.type;
                BLangInvokableNode encInvokable = env.enclInvokable;
                if (encInvokable != null && encInvokable.flagSet.contains(Flag.LAMBDA) &&
                        !(symbol.owner instanceof BPackageSymbol) &&
                        !isFunctionArgument(varSym, encInvokable.requiredParams)) {
                    SymbolEnv encInvokableEnv = findEnclosingInvokableEnv(env, encInvokable);
                    BSymbol resolvedSymbol = symResolver.lookupClosureVarSymbol(encInvokableEnv,
                            symbol.name, SymTag.VARIABLE);
                    if (resolvedSymbol != symTable.notFoundSymbol && !encInvokable.flagSet.contains(Flag.ATTACHED)) {
                        resolvedSymbol.closure = true;
                        ((BLangFunction) encInvokable).closureVarSymbols.add(
                                new ClosureVarSymbol(resolvedSymbol, varRefExpr.pos));
                    }
                }
                if (env.node.getKind() == NodeKind.ARROW_EXPR && !(symbol.owner instanceof BPackageSymbol)) {
                    if (!isFunctionArgument(varSym, ((BLangArrowFunction) env.node).params)) {
                        SymbolEnv encInvokableEnv = findEnclosingInvokableEnv(env, encInvokable);
                        BSymbol resolvedSymbol = symResolver.lookupClosureVarSymbol(encInvokableEnv, symbol.name,
                                SymTag.VARIABLE);
                        if (resolvedSymbol != symTable.notFoundSymbol) {
                            resolvedSymbol.closure = true;
                            ((BLangArrowFunction) env.node).closureVarSymbols.add(
                                    new ClosureVarSymbol(resolvedSymbol, varRefExpr.pos));
                        }
                    }
                }
            } else if ((symbol.tag & SymTag.TYPE) == SymTag.TYPE) {
                actualType = symTable.typeDesc;
                varRefExpr.symbol = symbol;
            } else if ((symbol.tag & SymTag.CONSTANT) == SymTag.CONSTANT) {
                varRefExpr.symbol = symbol;
                BType symbolType = symbol.type;
                if (symbolType != symTable.noType && expType.tag == TypeTags.FINITE ||
                        (expType.tag == TypeTags.UNION && ((BUnionType) expType).getMemberTypes().stream()
                                .anyMatch(memType -> memType.tag == TypeTags.FINITE &&
                                        types.isAssignable(symbolType, memType)))) {
                    actualType = symbolType;
                } else {
                    actualType = ((BConstantSymbol) symbol).literalType;
                }

                // If the constant is on the LHS, modifications are not allowed.
                // E.g. m.k = "10"; // where `m` is a constant.
                if (varRefExpr.lhsVar) {
                    actualType = symTable.semanticError;
                    dlog.error(varRefExpr.pos, DiagnosticCode.CANNOT_UPDATE_CONSTANT_VALUE);
                }
            } else {
                dlog.error(varRefExpr.pos, DiagnosticCode.UNDEFINED_SYMBOL, varName.toString());
            }
        }

        // Check type compatibility
        if (expType.tag == TypeTags.ARRAY && isArrayOpenSealedType((BArrayType) expType)) {
            dlog.error(varRefExpr.pos, DiagnosticCode.SEALED_ARRAY_TYPE_CAN_NOT_INFER_SIZE);
            return;

        }
        resultType = types.checkType(varRefExpr, actualType, expType);
    }

    @Override
    public void visit(BLangRecordVarRef varRefExpr) {
        List<BField> fields = new ArrayList<>();
        BRecordTypeSymbol recordSymbol = Symbols.createRecordSymbol(0, Names.EMPTY, env.enclPkg.symbol.pkgID,
                null, env.scope.owner);
        boolean unresolvedReference = false;
        for (BLangRecordVarRef.BLangRecordVarRefKeyValue recordRefField : varRefExpr.recordRefFields) {
            ((BLangVariableReference) recordRefField.variableReference).lhsVar = true;
            checkExpr(recordRefField.variableReference, env);
            if (((BLangVariableReference) recordRefField.variableReference).symbol == null ||
                    !isValidVariableReference(recordRefField.variableReference)) {
                unresolvedReference = true;
                continue;
            }
            BVarSymbol bVarSymbol = (BVarSymbol) ((BLangVariableReference) recordRefField.variableReference).symbol;
            fields.add(new BField(names.fromIdNode(recordRefField.variableName), varRefExpr.pos,
                    new BVarSymbol(0, names.fromIdNode(recordRefField.variableName), env.enclPkg.symbol.pkgID,
                            bVarSymbol.type, recordSymbol)));
        }

        if (varRefExpr.restParam != null) {
            BLangExpression restParam = (BLangExpression) varRefExpr.restParam;
            checkExpr(restParam, env);
            unresolvedReference = !isValidVariableReference(restParam);
        }

        if (unresolvedReference) {
            resultType = symTable.semanticError;
            return;
        }

        BRecordType bRecordType = new BRecordType(recordSymbol);
        bRecordType.fields = fields;
        recordSymbol.type = bRecordType;
        varRefExpr.symbol = new BVarSymbol(0, Names.EMPTY, env.enclPkg.symbol.pkgID, bRecordType, env.scope.owner);

        if (varRefExpr.isClosed) {
            bRecordType.sealed = true;
        } else {
            bRecordType.restFieldType = symTable.mapType;
        }

        resultType = bRecordType;
    }

    @Override
    public void visit(BLangErrorVarRef varRefExpr) {
        BType reasonType = checkExpr(varRefExpr.reason, env);
        BType detailType = checkExpr(varRefExpr.detail, env);
        BErrorType actualType = new BErrorType(null, reasonType, detailType);
        resultType = types.checkType(varRefExpr, actualType, expType);
    }

    @Override
    public void visit(BLangTupleVarRef varRefExpr) {
        List<BType> results = new ArrayList<>();
        for (int i = 0; i < varRefExpr.expressions.size(); i++) {
            ((BLangVariableReference) varRefExpr.expressions.get(i)).lhsVar = true;
            results.add(checkExpr(varRefExpr.expressions.get(i), env, symTable.noType));
        }
        BType actualType = new BTupleType(results);
        resultType = types.checkType(varRefExpr, actualType, expType);
    }

    /**
     * This method will recursively check if a multidimensional array has at least one open sealed dimension.
     *
     * @param arrayType array to check if open sealed
     * @return true if at least one dimension is open sealed
     */
    public boolean isArrayOpenSealedType(BArrayType arrayType) {
        if (arrayType.state == BArrayState.OPEN_SEALED) {
            return true;
        }
        if (arrayType.eType.tag == TypeTags.ARRAY) {
            return isArrayOpenSealedType((BArrayType) arrayType.eType);
        }
        return false;
    }

    /**
     * This method will recursively traverse and find the symbol environment of a lambda node (which is given as the
     * enclosing invokable node) which is needed to lookup closure variables. The variable lookup will start from the
     * enclosing invokable node's environment, which are outside of the scope of a lambda function.
     */
    private SymbolEnv findEnclosingInvokableEnv(SymbolEnv env, BLangInvokableNode encInvokable) {
        if (env.enclEnv.node != null && env.enclEnv.node.getKind() == NodeKind.ARROW_EXPR) {
            // if enclosing env's node is arrow expression
            return env.enclEnv;
        }
        if (env.enclInvokable != null && env.enclInvokable == encInvokable) {
            return findEnclosingInvokableEnv(env.enclEnv, encInvokable);
        }
        return env;
    }

    private boolean isFunctionArgument(BSymbol symbol, List<BLangSimpleVariable> params) {
        return params.stream().anyMatch(param -> (param.symbol.name.equals(symbol.name) &&
                param.type.tag == symbol.type.tag));
    }

    public void visit(BLangFieldBasedAccess fieldAccessExpr) {
        // First analyze the variable reference expression.
        ((BLangVariableReference) fieldAccessExpr.expr).lhsVar = fieldAccessExpr.lhsVar;
        BType varRefType = getTypeOfExprInFieldAccess(fieldAccessExpr.expr);

        // Accessing all fields using * is only supported for XML.
        if (fieldAccessExpr.fieldKind == FieldKind.ALL && varRefType.tag != TypeTags.XML) {
            dlog.error(fieldAccessExpr.pos, DiagnosticCode.CANNOT_GET_ALL_FIELDS, varRefType);
        }

        checkConstantAccess(fieldAccessExpr, varRefType);

        // error lifting on lhs is not supported
        if (fieldAccessExpr.lhsVar && fieldAccessExpr.safeNavigate) {
            dlog.error(fieldAccessExpr.pos, DiagnosticCode.INVALID_ERROR_LIFTING_ON_LHS);
            resultType = symTable.semanticError;
            return;
        }

        if (isSafeNavigable(fieldAccessExpr, varRefType)) {
            varRefType = getSafeType(varRefType, fieldAccessExpr);
        }

        Name fieldName = names.fromIdNode(fieldAccessExpr.field);
        BType actualType = checkFieldAccessExpr(fieldAccessExpr, varRefType, fieldName);

        // If this is on lhs, no need to do type checking further. And null/error
        // will not propagate from parent expressions
        if (fieldAccessExpr.lhsVar) {
            fieldAccessExpr.originalType = actualType;
            fieldAccessExpr.type = actualType;
            resultType = actualType;
            return;
        }

        // Get the effective types of the expression. If there are errors/nill propagating from parent
        // expressions, then the effective type will include those as well.
        actualType = getAccessExprFinalType(fieldAccessExpr, actualType);
        resultType = types.checkType(fieldAccessExpr, actualType, this.expType);
    }

    public void visit(BLangIndexBasedAccess indexBasedAccessExpr) {
        // First analyze the variable reference expression.
        ((BLangVariableReference) indexBasedAccessExpr.expr).lhsVar = indexBasedAccessExpr.lhsVar;
        checkExpr(indexBasedAccessExpr.expr, this.env, symTable.noType);

        BType varRefType = indexBasedAccessExpr.expr.type;

        if (isSafeNavigable(indexBasedAccessExpr, varRefType)) {
            varRefType = getSafeType(varRefType, indexBasedAccessExpr);
        }

        BType actualType = checkIndexAccessExpr(indexBasedAccessExpr, varRefType);

        // If this is on lhs, no need to do type checking further. And null/error
        // will not propagate from parent expressions
        if (indexBasedAccessExpr.lhsVar) {
            indexBasedAccessExpr.originalType = actualType;
            indexBasedAccessExpr.type = actualType;
            resultType = actualType;
            return;
        }

        // Get the effective types of the expression. If there are errors/nil propagating from parent
        // expressions, then the effective type will include those as well.
        actualType = getAccessExprFinalType(indexBasedAccessExpr, actualType);
        this.resultType = this.types.checkType(indexBasedAccessExpr, actualType, this.expType);
    }

    public void visit(BLangInvocation iExpr) {
        // Variable ref expression null means this is the leaf node of the variable ref expression tree
        // e.g. foo();, foo(), foo().k;
        if (iExpr.expr == null) {
            // This is a function invocation expression. e.g. foo()
            checkFunctionInvocationExpr(iExpr);
            return;
        }

        Name pkgAlias = names.fromIdNode(iExpr.pkgAlias);
        if (pkgAlias != Names.EMPTY) {
            dlog.error(iExpr.pos, DiagnosticCode.PKG_ALIAS_NOT_ALLOWED_HERE);
            return;
        }

        // Find the variable reference expression type
        final BType exprType = checkExpr(iExpr.expr, this.env, symTable.noType);
        if (isIterableOperationInvocation(iExpr)) {
            iExpr.iterableOperationInvocation = true;
            iterableAnalyzer.handlerIterableOperation(iExpr, expType, env);
            resultType = iExpr.iContext.operations.getLast().resultType;
            return;
        }

        if (iExpr.actionInvocation) {
            checkActionInvocationExpr(iExpr, exprType);
            return;
        }

        BType varRefType = iExpr.expr.type;

        if (isSafeNavigable(iExpr, varRefType)) {
            varRefType = getSafeType(varRefType, iExpr);
        }

        BLangBuiltInMethod builtInFunction = BLangBuiltInMethod.getFromString(iExpr.name.value);
        // Returns if the function is a builtin function
        if (BLangBuiltInMethod.UNDEFINED != builtInFunction && builtInFunction.isExternal() &&
                checkBuiltinFunctionInvocation(iExpr, builtInFunction, varRefType) != symTable.notFoundSymbol) {
            return;
        }

        switch (varRefType.tag) {
            case TypeTags.OBJECT:
                // Invoking a function bound to an object
                // First check whether there exist a function with this name
                // Then perform arg and param matching
                checkObjectFunctionInvocationExpr(iExpr, (BObjectType) varRefType);
                break;
            case TypeTags.RECORD:
            case TypeTags.BOOLEAN:
            case TypeTags.STRING:
            case TypeTags.INT:
            case TypeTags.FLOAT:
            case TypeTags.DECIMAL:
            case TypeTags.XML:
                checkFunctionInvocationExpr(iExpr, varRefType);
                break;
            case TypeTags.JSON:
                checkFunctionInvocationExpr(iExpr, symTable.jsonType);
                break;
            case TypeTags.TABLE:
                checkFunctionInvocationExpr(iExpr, symTable.tableType);
                break;
            case TypeTags.STREAM:
                checkFunctionInvocationExpr(iExpr, symTable.streamType);
                break;
            case TypeTags.FUTURE:
                checkFunctionInvocationExpr(iExpr, symTable.futureType);
                break;
            case TypeTags.NONE:
                dlog.error(iExpr.pos, DiagnosticCode.UNDEFINED_FUNCTION, iExpr.name);
                break;
            case TypeTags.MAP:
                // allow map function for both constrained / un constrained maps
                checkFunctionInvocationExpr(iExpr, this.symTable.mapType);
                break;
            case TypeTags.SEMANTIC_ERROR:
                break;
            case TypeTags.INTERMEDIATE_COLLECTION:
                dlog.error(iExpr.pos, DiagnosticCode.INVALID_FUNCTION_INVOCATION_WITH_NAME, iExpr.name,
                        iExpr.expr.type);
                resultType = symTable.semanticError;
                break;
            default:
                dlog.error(iExpr.pos, DiagnosticCode.INVALID_FUNCTION_INVOCATION, iExpr.expr.type);
                resultType = symTable.semanticError;
                break;
        }

        if (iExpr.symbol != null) {
            iExpr.originalType = ((BInvokableSymbol) iExpr.symbol).type.getReturnType();
        } else {
            iExpr.originalType = iExpr.type;
        }
    }

    public void visit(BLangTypeInit cIExpr) {
        if ((expType.tag == TypeTags.ANY && cIExpr.userDefinedType == null) || expType.tag == TypeTags.RECORD) {
            dlog.error(cIExpr.pos, DiagnosticCode.INVALID_TYPE_NEW_LITERAL, expType);
            resultType = symTable.semanticError;
            return;
        }

        BType actualType;
        if (cIExpr.userDefinedType != null) {
            actualType = symResolver.resolveTypeNode(cIExpr.userDefinedType, env);
        } else {
            actualType = expType;
        }

        if (actualType == symTable.semanticError) {
            //TODO dlog error?
            resultType = symTable.semanticError;
            return;
        }

        switch (actualType.tag) {
            case TypeTags.OBJECT:
                if ((actualType.tsymbol.flags & Flags.ABSTRACT) == Flags.ABSTRACT) {
                    dlog.error(cIExpr.pos, DiagnosticCode.CANNOT_INITIALIZE_ABSTRACT_OBJECT, actualType.tsymbol);
                    cIExpr.initInvocation.argExprs.forEach(expr -> checkExpr(expr, env, symTable.noType));
                    resultType = symTable.semanticError;
                    return;
                }

                if (((BObjectTypeSymbol) actualType.tsymbol).initializerFunc != null) {
                    cIExpr.initInvocation.symbol = ((BObjectTypeSymbol) actualType.tsymbol).initializerFunc.symbol;
                    checkInvocationParam(cIExpr.initInvocation);
                    cIExpr.initInvocation.type = ((BInvokableSymbol) cIExpr.initInvocation.symbol).retType;
                } else if (!cIExpr.initInvocation.argExprs.isEmpty()) {
                    // If the initializerFunc is null then this is a default constructor invocation. Hence should not
                    // pass any arguments.
                    dlog.error(cIExpr.pos, DiagnosticCode.TOO_MANY_ARGS_FUNC_CALL, cIExpr.initInvocation.exprSymbol);
                    cIExpr.initInvocation.argExprs.forEach(expr -> checkExpr(expr, env, symTable.noType));
                    resultType = symTable.semanticError;
                    return;
                }
                break;
            case TypeTags.STREAM:
            case TypeTags.CHANNEL:
                if (!cIExpr.initInvocation.argExprs.isEmpty()) {
                    dlog.error(cIExpr.pos, DiagnosticCode.TOO_MANY_ARGS_FUNC_CALL, cIExpr.initInvocation.name);
                    resultType = symTable.semanticError;
                    return;
                }
                break;
            case TypeTags.UNION:
                List<BType> matchingMembers = findMembersWithMatchingInitFunc(cIExpr, (BUnionType) actualType);
                BType matchedType = getMatchingType(matchingMembers, cIExpr, actualType);
                cIExpr.initInvocation.type = symTable.nilType;

                if (matchedType.tag == TypeTags.OBJECT
                        && ((BObjectTypeSymbol) matchedType.tsymbol).initializerFunc != null) {
                    cIExpr.initInvocation.symbol = ((BObjectTypeSymbol) matchedType.tsymbol).initializerFunc.symbol;
                    checkInvocationParam(cIExpr.initInvocation);
                    cIExpr.initInvocation.type = ((BInvokableSymbol) cIExpr.initInvocation.symbol).retType;
                    actualType = matchedType;
                    break;
                }
                types.checkType(cIExpr, matchedType, expType);
                cIExpr.type = matchedType;
                resultType = matchedType;
                return;
            default:
                dlog.error(cIExpr.pos, DiagnosticCode.CANNOT_INFER_OBJECT_TYPE_FROM_LHS, actualType);
                resultType = symTable.semanticError;
                return;
        }

        if (cIExpr.initInvocation.type == null) {
            cIExpr.initInvocation.type = symTable.nilType;
        }
        BType actualTypeInitType = getObjectConstructorReturnType(actualType, cIExpr.initInvocation.type);
        resultType = types.checkType(cIExpr, actualTypeInitType, expType);
    }

    private BType getObjectConstructorReturnType(BType objType, BType initRetType) {
        if (initRetType.tag == TypeTags.UNION) {
            LinkedHashSet<BType> retTypeMembers = new LinkedHashSet<>();
            retTypeMembers.add(objType);

            retTypeMembers.addAll(((BUnionType) initRetType).getMemberTypes());
            retTypeMembers.remove(symTable.nilType);

            BUnionType unionType = BUnionType.create(null, retTypeMembers);
            unionType.tsymbol = Symbols.createTypeSymbol(SymTag.UNION_TYPE, 0,
                                                         Names.EMPTY, env.enclPkg.symbol.pkgID, unionType,
                                                         env.scope.owner);
            return unionType;
        } else if (initRetType.tag == TypeTags.NIL) {
            return objType;
        }
        return symTable.semanticError;
    }

    private List<BType> findMembersWithMatchingInitFunc(BLangTypeInit cIExpr, BUnionType lhsUnionType) {
        cIExpr.initInvocation.argExprs.forEach(expr -> checkExpr(expr, env, symTable.noType));

        List<BType> matchingLhsMemberTypes = new ArrayList<>();
        for (BType memberType : lhsUnionType.getMemberTypes()) {
            if (memberType.tag != TypeTags.OBJECT) {
                // member is not an object.
                continue;
            }
            if ((memberType.tsymbol.flags & Flags.ABSTRACT) == Flags.ABSTRACT) {
                dlog.error(cIExpr.pos, DiagnosticCode.CANNOT_INITIALIZE_ABSTRACT_OBJECT, lhsUnionType.tsymbol);
            }

            BAttachedFunction initializerFunc = ((BObjectTypeSymbol) memberType.tsymbol).initializerFunc;
            if (isArgsMatchesFunction(cIExpr.argsExpr, initializerFunc)) {
                matchingLhsMemberTypes.add(memberType);
            }
        }
        return matchingLhsMemberTypes;
    }

    private BType getMatchingType(List<BType> matchingLhsMembers, BLangTypeInit cIExpr, BType lhsUnion) {
        if (matchingLhsMembers.isEmpty()) {
            // No union type member found which matches with initializer expression.
            dlog.error(cIExpr.pos, DiagnosticCode.CANNOT_INFER_OBJECT_TYPE_FROM_LHS, lhsUnion);
            resultType = symTable.semanticError;
            return symTable.semanticError;
        } else if (matchingLhsMembers.size() == 1) {
            // We have a correct match.
            return matchingLhsMembers.get(0).tsymbol.type;
        } else {
            // Multiple matches found.
            dlog.error(cIExpr.pos, DiagnosticCode.AMBIGUOUS_TYPES, lhsUnion);
            resultType = symTable.semanticError;
            return symTable.semanticError;
        }
    }

    private boolean isArgsMatchesFunction(List<BLangExpression> invocationArguments, BAttachedFunction function) {
        if (function == null) {
            return invocationArguments.isEmpty();
        }

        if (function.symbol.params.isEmpty() && invocationArguments.isEmpty()) {
            return true;
        }

        List<BLangNamedArgsExpression> namedArgs = new ArrayList<>();
        List<BLangExpression> unnamedArgs = new ArrayList<>();
        for (BLangExpression argument : invocationArguments) {
            if (argument.getKind() == NodeKind.NAMED_ARGS_EXPR) {
                namedArgs.add((BLangNamedArgsExpression) argument);
            } else {
                unnamedArgs.add(argument);
            }
        }

        // All named arguments must be present in function as defaultable parameters.
        if (!matchDefaultableParameters(function, namedArgs)) {
            return false;
        }

        // Given arguments are less than required parameters.
        int requiredParamCount = function.symbol.params.size();
        if (requiredParamCount > unnamedArgs.size()) {
            return false;
        }

        // No rest params, all (unnamed) args must match params.
        if (function.symbol.restParam == null && requiredParamCount != unnamedArgs.size()) {
            return false;
        }

        // Match rest param type.
        if (function.symbol.restParam != null) {
            BType restParamType = ((BArrayType) function.symbol.restParam.type).eType;
            if (!restArgTypesMatch(unnamedArgs, requiredParamCount, restParamType)) {
                return false;
            }
        }

        // Each arguments must be assignable to required parameter at respective position.
        List<BVarSymbol> params = function.symbol.params;
        for (int i = 0, paramsSize = params.size(); i < paramsSize; i++) {
            BVarSymbol param = params.get(i);
            BLangExpression argument = unnamedArgs.get(i);
            if (!types.isAssignable(argument.type, param.type)) {
                return false;
            }
        }
        return true;
    }

    private boolean restArgTypesMatch(List<BLangExpression> unnamedArgs, int requiredParamCount, BType restParamType) {
        if (unnamedArgs.size() == requiredParamCount) {
            return true;
        }
        List<BLangExpression> restArgs = unnamedArgs.subList(requiredParamCount, unnamedArgs.size());
        for (BLangExpression restArg : restArgs) {
            if (!types.isAssignable(restArg.type, restParamType)) {
                return false;
            }
        }
        return true;
    }

    private boolean matchDefaultableParameters(BAttachedFunction function, List<BLangNamedArgsExpression> namedArgs) {
        // More named args given than function can accept.
        if (function.symbol.defaultableParams.size() < namedArgs.size()) {
            return false;
        }

        int matchedParamterCount = 0;
        for (BVarSymbol defaultableParam : function.symbol.defaultableParams) {
            for (BLangNamedArgsExpression namedArg : namedArgs) {
                if (!namedArg.name.value.equals(defaultableParam.name.value)) {
                    continue;
                }
                BType namedArgExprType = checkExpr(namedArg.expr, env);
                if (types.isAssignable(defaultableParam.type, namedArgExprType)) {
                    matchedParamterCount++;
                } else {
                    // Name matched, type mismatched.
                    return false;
                }
            }
        }
        // All named arguments have their respective defaultable parameters.
        return namedArgs.size() == matchedParamterCount;
    }

    public void visit(BLangWaitForAllExpr waitForAllExpr) {
        switch (expType.tag) {
            case TypeTags.RECORD:
                checkTypesForRecords(waitForAllExpr);
                break;
            case TypeTags.MAP:
                checkTypesForMap(waitForAllExpr.keyValuePairs, ((BMapType) expType).constraint);
                LinkedHashSet<BType> memberTypesForMap = collectWaitExprTypes(waitForAllExpr.keyValuePairs);
                if (memberTypesForMap.size() == 1) {
                    resultType = new BMapType(TypeTags.MAP,
                            memberTypesForMap.iterator().next(), symTable.mapType.tsymbol);
                    break;
                }
                BUnionType constraintTypeForMap = BUnionType.create(null, memberTypesForMap);
                resultType = new BMapType(TypeTags.MAP, constraintTypeForMap, symTable.mapType.tsymbol);
                break;
            case TypeTags.NONE:
            case TypeTags.ANY:
                checkTypesForMap(waitForAllExpr.keyValuePairs, expType);
                LinkedHashSet<BType> memberTypes = collectWaitExprTypes(waitForAllExpr.keyValuePairs);
                if (memberTypes.size() == 1) {
                    resultType = new BMapType(TypeTags.MAP, memberTypes.iterator().next(), symTable.mapType.tsymbol);
                    break;
                }
                BUnionType constraintType = BUnionType.create(null, memberTypes);
                resultType = new BMapType(TypeTags.MAP, constraintType, symTable.mapType.tsymbol);
                break;
            default:
                dlog.error(waitForAllExpr.pos, DiagnosticCode.INVALID_LITERAL_FOR_TYPE, expType);
                resultType = symTable.semanticError;
                break;
        }
        waitForAllExpr.type = resultType;

        if (resultType != null && resultType != symTable.semanticError) {
            types.setImplicitCastExpr(waitForAllExpr, waitForAllExpr.type, expType);
        }
    }

    private LinkedHashSet<BType> collectWaitExprTypes(List<BLangWaitForAllExpr.BLangWaitKeyValue> keyVals) {
        LinkedHashSet<BType> memberTypes = new LinkedHashSet<>();
        for (BLangWaitForAllExpr.BLangWaitKeyValue keyVal : keyVals) {
            BType bType = keyVal.keyExpr != null ? keyVal.keyExpr.type : keyVal.valueExpr.type;
            if (bType.tag == TypeTags.FUTURE) {
                memberTypes.add(((BFutureType) bType).constraint);
            } else {
                memberTypes.add(bType);
            }
        }
        return memberTypes;
    }

    private void checkTypesForMap(List<BLangWaitForAllExpr.BLangWaitKeyValue> keyValuePairs, BType expType) {
        keyValuePairs.forEach(keyVal -> checkWaitKeyValExpr(keyVal, expType));
    }

    private void checkTypesForRecords(BLangWaitForAllExpr waitExpr) {
        List<BLangWaitForAllExpr.BLangWaitKeyValue> rhsFields = waitExpr.getKeyValuePairs();
        Map<String, BType> lhsFields = new HashMap<>();
        ((BRecordType) expType).getFields().forEach(field -> lhsFields.put(field.name.value, field.type));

        // check if the record is sealed, if so check if the fields in wait collection is more than the fields expected
        // by the lhs record
        if (((BRecordType) expType).sealed && rhsFields.size() > lhsFields.size()) {
            dlog.error(waitExpr.pos, DiagnosticCode.INVALID_LITERAL_FOR_TYPE, expType);
            resultType = symTable.semanticError;
            return;
        }

        for (BLangWaitForAllExpr.BLangWaitKeyValue keyVal : rhsFields) {
            String key = keyVal.key.value;
            if (!lhsFields.containsKey(key)) {
                // Check if the field is sealed if so you cannot have dynamic fields
                if (((BRecordType) expType).sealed) {
                    dlog.error(waitExpr.pos, DiagnosticCode.INVALID_FIELD_NAME_RECORD_LITERAL, key, expType);
                    resultType = symTable.semanticError;
                } else {
                    // Else if the record is an open record, then check if the rest field type matches the expression
                    BType restFieldType = ((BRecordType) expType).restFieldType;
                    checkWaitKeyValExpr(keyVal, restFieldType);
                }
            } else {
                checkWaitKeyValExpr(keyVal, lhsFields.get(key));
            }
        }
        // If the record literal is of record type and types are validated for the fields, check if there are any
        // required fields missing.
        checkMissingReqFieldsForWait(((BRecordType) expType), rhsFields, waitExpr.pos);

        if (symTable.semanticError != resultType) {
            resultType = expType;
        }
    }

    private void checkMissingReqFieldsForWait(BRecordType type, List<BLangWaitForAllExpr.BLangWaitKeyValue> keyValPairs,
                                              DiagnosticPos pos) {
        type.fields.forEach(field -> {
            // Check if `field` is explicitly assigned a value in the record literal
            boolean hasField = keyValPairs.stream().anyMatch(keyVal -> field.name.value.equals(keyVal.key.value));

            // If a required field is missing, it's a compile error
            if (!hasField && Symbols.isFlagOn(field.symbol.flags, Flags.REQUIRED)) {
                dlog.error(pos, DiagnosticCode.MISSING_REQUIRED_RECORD_FIELD, field.name);
            }
        });
    }

    private void checkWaitKeyValExpr(BLangWaitForAllExpr.BLangWaitKeyValue keyVal, BType type) {
        BLangExpression expr;
        if (keyVal.keyExpr != null) {
            BSymbol symbol = symResolver.lookupSymbol(env, names.fromIdNode
                            (((BLangSimpleVarRef) keyVal.keyExpr).variableName), SymTag.VARIABLE);
            keyVal.keyExpr.type = symbol.type;
            expr = keyVal.keyExpr;
        } else {
            expr = keyVal.valueExpr;
        }
        BFutureType futureType = new BFutureType(TypeTags.FUTURE, type, null);
        checkExpr(expr, env, futureType);
    }

    public void visit(BLangTernaryExpr ternaryExpr) {
        BType condExprType = checkExpr(ternaryExpr.expr, env, this.symTable.booleanType);

        SymbolEnv thenEnv = typeNarrower.evaluateTruth(ternaryExpr.expr, ternaryExpr.thenExpr, env);
        BType thenType = checkExpr(ternaryExpr.thenExpr, thenEnv, expType);

        SymbolEnv elseEnv = typeNarrower.evaluateFalsity(ternaryExpr.expr, ternaryExpr.elseExpr, env);
        BType elseType = checkExpr(ternaryExpr.elseExpr, elseEnv, expType);

        if (condExprType == symTable.semanticError || thenType == symTable.semanticError ||
                elseType == symTable.semanticError) {
            resultType = symTable.semanticError;
        } else if (expType == symTable.noType) {
            if (types.isAssignable(elseType, thenType)) {
                resultType = thenType;
            } else if (types.isAssignable(thenType, elseType)) {
                resultType = elseType;
            } else {
                dlog.error(ternaryExpr.pos, DiagnosticCode.INCOMPATIBLE_TYPES, thenType, elseType);
                resultType = symTable.semanticError;
            }
        } else {
            resultType = expType;
        }
    }

    public void visit(BLangWaitExpr waitExpr) {
        expType = new BFutureType(TypeTags.FUTURE, expType, null);
        checkExpr(waitExpr.getExpression(), env, expType);
        // Handle union types in lhs
        if (resultType.tag == TypeTags.UNION) {
            LinkedHashSet<BType> memberTypes = collectMemberTypes((BUnionType) resultType, new LinkedHashSet<>());
            if (memberTypes.size() == 1) {
                resultType = memberTypes.toArray(new BType[0])[0];
            } else {
                resultType = BUnionType.create(null, memberTypes);
            }
        } else if (resultType != symTable.semanticError) {
            // Handle other types except for semantic errors
            resultType = ((BFutureType) resultType).constraint;
        }
        waitExpr.type = resultType;

        if (resultType != null && resultType != symTable.semanticError) {
            types.setImplicitCastExpr(waitExpr, waitExpr.type, ((BFutureType) expType).constraint);
        }
    }

    private LinkedHashSet<BType> collectMemberTypes(BUnionType unionType, LinkedHashSet<BType> memberTypes) {
        for (BType memberType : unionType.getMemberTypes()) {
            if (memberType.tag == TypeTags.FUTURE) {
                memberTypes.add(((BFutureType) memberType).constraint);
            } else {
                memberTypes.add(memberType);
            }
        }
        return memberTypes;
    }

    @Override
    public void visit(BLangTrapExpr trapExpr) {
        boolean firstVisit = trapExpr.expr.type == null;
        BType actualType;
        BType exprType = checkExpr(trapExpr.expr, env, expType);
        boolean definedWithVar = expType == symTable.noType;

        if (trapExpr.expr.getKind() == NodeKind.WORKER_RECEIVE) {
            if (firstVisit) {
                isTypeChecked = false;
                resultType = expType;
                return;
            } else {
                expType = trapExpr.type;
                exprType = trapExpr.expr.type;
            }
        }

        if (expType == symTable.semanticError) {
            actualType = symTable.semanticError;
        } else {
            LinkedHashSet<BType> resultTypes = new LinkedHashSet<>();
            if (exprType.tag == TypeTags.UNION) {
                resultTypes.addAll(((BUnionType) exprType).getMemberTypes());
            } else {
                resultTypes.add(exprType);
            }
            resultTypes.add(symTable.errorType);
            actualType = BUnionType.create(null, resultTypes);
        }

        resultType = types.checkType(trapExpr, actualType, expType);
        if (definedWithVar && resultType != null && resultType != symTable.semanticError) {
            types.setImplicitCastExpr(trapExpr.expr, trapExpr.expr.type, resultType);
        }
    }

    public void visit(BLangBinaryExpr binaryExpr) {
        // Bitwise operator should be applied for the future types in the wait expression
        if (expType.tag == TypeTags.FUTURE && binaryExpr.opKind == OperatorKind.BITWISE_OR) {
            BType lhsResultType = checkExpr(binaryExpr.lhsExpr, env, expType);
            BType rhsResultType = checkExpr(binaryExpr.rhsExpr, env, expType);
            // Return if both or atleast one of lhs and rhs types are errors
            if (lhsResultType == symTable.semanticError || rhsResultType == symTable.semanticError) {
                resultType = symTable.semanticError;
                return;
            }
            resultType = BUnionType.create(null, lhsResultType, rhsResultType);
            return;
        }

        checkDecimalCompatibilityForBinaryArithmeticOverLiteralValues(binaryExpr);

        SymbolEnv rhsExprEnv;
        BType lhsType = checkExpr(binaryExpr.lhsExpr, env);
        if (binaryExpr.opKind == OperatorKind.AND) {
            rhsExprEnv = typeNarrower.evaluateTruth(binaryExpr.lhsExpr, binaryExpr.rhsExpr, env);
        } else if (binaryExpr.opKind == OperatorKind.OR) {
            rhsExprEnv = typeNarrower.evaluateFalsity(binaryExpr.lhsExpr, binaryExpr.rhsExpr, env);
        } else {
            rhsExprEnv = env;
        }

        BType rhsType = checkExpr(binaryExpr.rhsExpr, rhsExprEnv);

        // Set error type as the actual type.
        BType actualType = symTable.semanticError;

        // Look up operator symbol if both rhs and lhs types are error types
        if (lhsType != symTable.semanticError && rhsType != symTable.semanticError) {
            BSymbol opSymbol = symResolver.resolveBinaryOperator(binaryExpr.opKind, lhsType, rhsType);

            if (opSymbol == symTable.notFoundSymbol) {
                opSymbol = symResolver.getBinaryEqualityForTypeSets(binaryExpr.opKind, lhsType, rhsType, binaryExpr);
            }

            if (opSymbol == symTable.notFoundSymbol) {
                dlog.error(binaryExpr.pos, DiagnosticCode.BINARY_OP_INCOMPATIBLE_TYPES,
                        binaryExpr.opKind, lhsType, rhsType);
            } else {
                if ((binaryExpr.opKind == OperatorKind.EQUAL || binaryExpr.opKind == OperatorKind.NOT_EQUAL) &&
                        (couldHoldTableValues(lhsType, new ArrayList<>()) &&
                                 couldHoldTableValues(rhsType, new ArrayList<>()))) {
                    dlog.error(binaryExpr.pos, DiagnosticCode.EQUALITY_NOT_YET_SUPPORTED, TABLE_TNAME);
                }

                binaryExpr.opSymbol = (BOperatorSymbol) opSymbol;
                actualType = opSymbol.type.getReturnType();
            }
        }

        resultType = types.checkType(binaryExpr, actualType, expType);
    }

    private void checkDecimalCompatibilityForBinaryArithmeticOverLiteralValues(BLangBinaryExpr binaryExpr) {
        if (expType.tag != TypeTags.DECIMAL) {
            return;
        }

        switch (binaryExpr.opKind) {
            case ADD:
            case SUB:
            case MUL:
            case DIV:
                checkExpr(binaryExpr.lhsExpr, env, expType);
                checkExpr(binaryExpr.rhsExpr, env, expType);
                break;
            default:
                break;
        }
    }

    public void visit(BLangElvisExpr elvisExpr) {
        BType lhsType = checkExpr(elvisExpr.lhsExpr, env);
        BType actualType = symTable.semanticError;
        if (lhsType != symTable.semanticError) {
            if (lhsType.tag == TypeTags.UNION && lhsType.isNullable()) {
                BUnionType unionType = (BUnionType) lhsType;
                LinkedHashSet<BType> memberTypes = unionType.getMemberTypes().stream()
                        .filter(type -> type.tag != TypeTags.NIL)
                        .collect(Collectors.toCollection(LinkedHashSet::new));

                if (memberTypes.size() == 1) {
                    actualType = memberTypes.toArray(new BType[0])[0];
                } else {
                    actualType = BUnionType.create(null, memberTypes);
                }
            } else {
                dlog.error(elvisExpr.pos, DiagnosticCode.OPERATOR_NOT_SUPPORTED,
                        OperatorKind.ELVIS, lhsType);
            }
        }
        BType rhsReturnType = checkExpr(elvisExpr.rhsExpr, env, expType);
        BType lhsReturnType = types.checkType(elvisExpr.lhsExpr.pos, actualType, expType,
                DiagnosticCode.INCOMPATIBLE_TYPES);
        if (rhsReturnType == symTable.semanticError || lhsReturnType == symTable.semanticError) {
            resultType = symTable.semanticError;
        } else if (expType == symTable.noType) {
            if (types.isSameType(rhsReturnType, lhsReturnType)) {
                resultType = lhsReturnType;
            } else {
                dlog.error(elvisExpr.rhsExpr.pos, DiagnosticCode.INCOMPATIBLE_TYPES, lhsReturnType, rhsReturnType);
                resultType = symTable.semanticError;
            }
        } else {
            resultType = expType;
        }
    }

    @Override
    public void visit(BLangGroupExpr groupExpr) {
        resultType = checkExpr(groupExpr.expression, env, expType);
    }

    public void visit(BLangTypedescExpr accessExpr) {
        BType actualType = symTable.typeDesc;
        accessExpr.resolvedType = symResolver.resolveTypeNode(accessExpr.typeNode, env);
        resultType = types.checkType(accessExpr, actualType, expType);
    }

    public void visit(BLangUnaryExpr unaryExpr) {
        BType exprType;
        BType actualType = symTable.semanticError;
        if (OperatorKind.UNTAINT.equals(unaryExpr.operator)) {
            exprType = checkExpr(unaryExpr.expr, env);
            if (exprType != symTable.semanticError) {
                actualType = exprType;
            }
        } else if (OperatorKind.TYPEOF.equals(unaryExpr.operator)) {
            exprType = checkExpr(unaryExpr.expr, env);
            if (exprType != symTable.semanticError) {
                actualType = symTable.typeDesc;
            }
        } else {
            exprType = OperatorKind.ADD.equals(unaryExpr.operator) ? checkExpr(unaryExpr.expr, env, expType) :
                    checkExpr(unaryExpr.expr, env);
            if (exprType != symTable.semanticError) {
                BSymbol symbol = symResolver.resolveUnaryOperator(unaryExpr.pos, unaryExpr.operator, exprType);
                if (symbol == symTable.notFoundSymbol) {
                    dlog.error(unaryExpr.pos, DiagnosticCode.UNARY_OP_INCOMPATIBLE_TYPES,
                            unaryExpr.operator, exprType);
                } else {
                    unaryExpr.opSymbol = (BOperatorSymbol) symbol;
                    actualType = symbol.type.getReturnType();
                }
            }
        }

        resultType = types.checkType(unaryExpr, actualType, expType);
    }

    public void visit(BLangTypeConversionExpr conversionExpr) {
        // Set error type as the actual type.
        BType actualType = symTable.semanticError;

        BType targetType = symResolver.resolveTypeNode(conversionExpr.typeNode, env);
        conversionExpr.targetType = targetType;
        BType expType = conversionExpr.expr.getKind() == NodeKind.RECORD_LITERAL_EXPR ? targetType : symTable.noType;
        BType sourceType = checkExpr(conversionExpr.expr, env, expType);

        if (targetType.tag == TypeTags.FUTURE) {
            dlog.error(conversionExpr.pos, DiagnosticCode.TYPE_CAST_NOT_YET_SUPPORTED, targetType);
        } else {
            BSymbol symbol = symResolver.resolveTypeCastOperator(conversionExpr.expr, sourceType, targetType);

            if (symbol == symTable.notFoundSymbol) {
                dlog.error(conversionExpr.pos, DiagnosticCode.INCOMPATIBLE_TYPES_CAST, sourceType, targetType);
            } else {
                conversionExpr.conversionSymbol = (BOperatorSymbol) symbol;
                // We reach this block only if the cast is valid, so we set the target type as the actual type.
                actualType = targetType;
            }
        }
        resultType = types.checkType(conversionExpr, actualType, this.expType);
    }

    @Override
    public void visit(BLangLambdaFunction bLangLambdaFunction) {
        bLangLambdaFunction.type = bLangLambdaFunction.function.symbol.type;
        // creating a copy of the env to visit the lambda function later
        bLangLambdaFunction.cachedEnv = env.createClone();
        env.enclPkg.lambdaFunctions.add(bLangLambdaFunction);
        resultType = types.checkType(bLangLambdaFunction, bLangLambdaFunction.type, expType);
    }

    @Override
    public void visit(BLangArrowFunction bLangArrowFunction) {
        BType expectedType = expType;
        if (expectedType.tag == TypeTags.UNION) {
            BUnionType unionType = (BUnionType) expectedType;
            BType invokableType = unionType.getMemberTypes().stream().filter(type -> type.tag == TypeTags.INVOKABLE)
                    .collect(Collectors.collectingAndThen(Collectors.toList(), list -> {
                                if (list.size() != 1) {
                                    return null;
                                }
                                return list.get(0);
                            }
                    ));

            if (invokableType != null) {
                expectedType = invokableType;
            }
        }
        if (expectedType.tag != TypeTags.INVOKABLE) {
            dlog.error(bLangArrowFunction.pos, DiagnosticCode.ARROW_EXPRESSION_CANNOT_INFER_TYPE_FROM_LHS);
            resultType = symTable.semanticError;
            return;
        }

        BInvokableType expectedInvocation = (BInvokableType) expectedType;
        populateArrowExprParamTypes(bLangArrowFunction, expectedInvocation.paramTypes);
        bLangArrowFunction.expression.type = populateArrowExprReturn(bLangArrowFunction, expectedInvocation.retType);
        // if function return type is none, assign the inferred return type
        if (expectedInvocation.retType.tag == TypeTags.NONE) {
            expectedInvocation.retType = bLangArrowFunction.expression.type;
        }
        resultType = bLangArrowFunction.funcType = expectedInvocation;
    }

    public void visit(BLangXMLQName bLangXMLQName) {
        String prefix = bLangXMLQName.prefix.value;
        resultType = types.checkType(bLangXMLQName, symTable.stringType, expType);
        // TODO: check isLHS

        if (env.node.getKind() == NodeKind.XML_ATTRIBUTE && prefix.isEmpty()
                && bLangXMLQName.localname.value.equals(XMLConstants.XMLNS_ATTRIBUTE)) {
            ((BLangXMLAttribute) env.node).isNamespaceDeclr = true;
            return;
        }

        if (env.node.getKind() == NodeKind.XML_ATTRIBUTE && prefix.equals(XMLConstants.XMLNS_ATTRIBUTE)) {
            ((BLangXMLAttribute) env.node).isNamespaceDeclr = true;
            return;
        }

        if (prefix.equals(XMLConstants.XMLNS_ATTRIBUTE)) {
            dlog.error(bLangXMLQName.pos, DiagnosticCode.INVALID_NAMESPACE_PREFIX, prefix);
            bLangXMLQName.type = symTable.semanticError;
            return;
        }

        BSymbol xmlnsSymbol = symResolver.lookupSymbol(env, names.fromIdNode(bLangXMLQName.prefix), SymTag.XMLNS);
        if (prefix.isEmpty() && xmlnsSymbol == symTable.notFoundSymbol) {
            return;
        }

        if (!prefix.isEmpty() && xmlnsSymbol == symTable.notFoundSymbol) {
            dlog.error(bLangXMLQName.pos, DiagnosticCode.UNDEFINED_SYMBOL, prefix);
            bLangXMLQName.type = symTable.semanticError;
            return;
        }
        bLangXMLQName.namespaceURI = ((BXMLNSSymbol) xmlnsSymbol).namespaceURI;
        bLangXMLQName.nsSymbol = (BXMLNSSymbol) xmlnsSymbol;
    }

    public void visit(BLangXMLAttribute bLangXMLAttribute) {
        SymbolEnv xmlAttributeEnv = SymbolEnv.getXMLAttributeEnv(bLangXMLAttribute, env);

        // check attribute name
        checkExpr(bLangXMLAttribute.name, xmlAttributeEnv, symTable.stringType);

        // check attribute value
        checkExpr(bLangXMLAttribute.value, xmlAttributeEnv, symTable.stringType);

        symbolEnter.defineNode(bLangXMLAttribute, env);
    }

    public void visit(BLangXMLElementLiteral bLangXMLElementLiteral) {
        SymbolEnv xmlElementEnv = SymbolEnv.getXMLElementEnv(bLangXMLElementLiteral, env);

        // Visit in-line namespace declarations
        bLangXMLElementLiteral.attributes.forEach(attribute -> {
            if (attribute.name.getKind() == NodeKind.XML_QNAME
                    && ((BLangXMLQName) attribute.name).prefix.value.equals(XMLConstants.XMLNS_ATTRIBUTE)) {
                checkExpr(attribute, xmlElementEnv, symTable.noType);
            }
        });

        // Visit attributes.
        bLangXMLElementLiteral.attributes.forEach(attribute -> {
            if (attribute.name.getKind() != NodeKind.XML_QNAME
                    || !((BLangXMLQName) attribute.name).prefix.value.equals(XMLConstants.XMLNS_ATTRIBUTE)) {
                checkExpr(attribute, xmlElementEnv, symTable.noType);
            }
        });

        Map<Name, BXMLNSSymbol> namespaces = symResolver.resolveAllNamespaces(xmlElementEnv);
        Name defaultNs = names.fromString(XMLConstants.DEFAULT_NS_PREFIX);
        if (namespaces.containsKey(defaultNs)) {
            bLangXMLElementLiteral.defaultNsSymbol = namespaces.remove(defaultNs);
        }
        bLangXMLElementLiteral.namespacesInScope.putAll(namespaces);

        // Visit the tag names
        validateTags(bLangXMLElementLiteral, xmlElementEnv);

        // Visit the children
        bLangXMLElementLiteral.modifiedChildren =
                concatSimilarKindXMLNodes(bLangXMLElementLiteral.children, xmlElementEnv);
        resultType = types.checkType(bLangXMLElementLiteral, symTable.xmlType, expType);
    }

    public void visit(BLangXMLTextLiteral bLangXMLTextLiteral) {
        bLangXMLTextLiteral.concatExpr = getStringTemplateConcatExpr(bLangXMLTextLiteral.textFragments);
        resultType = types.checkType(bLangXMLTextLiteral, symTable.xmlType, expType);
    }

    public void visit(BLangXMLCommentLiteral bLangXMLCommentLiteral) {
        bLangXMLCommentLiteral.concatExpr = getStringTemplateConcatExpr(bLangXMLCommentLiteral.textFragments);
        resultType = types.checkType(bLangXMLCommentLiteral, symTable.xmlType, expType);
    }

    public void visit(BLangXMLProcInsLiteral bLangXMLProcInsLiteral) {
        checkExpr(bLangXMLProcInsLiteral.target, env, symTable.stringType);
        bLangXMLProcInsLiteral.dataConcatExpr = getStringTemplateConcatExpr(bLangXMLProcInsLiteral.dataFragments);
        resultType = types.checkType(bLangXMLProcInsLiteral, symTable.xmlType, expType);
    }

    public void visit(BLangXMLQuotedString bLangXMLQuotedString) {
        bLangXMLQuotedString.concatExpr = getStringTemplateConcatExpr(bLangXMLQuotedString.textFragments);
        resultType = types.checkType(bLangXMLQuotedString, symTable.stringType, expType);
    }

    public void visit(BLangXMLAttributeAccess xmlAttributeAccessExpr) {
        BType actualType = symTable.semanticError;

        // First analyze the variable reference expression.
        checkExpr(xmlAttributeAccessExpr.expr, env, symTable.xmlType);

        // Then analyze the index expression.
        BLangExpression indexExpr = xmlAttributeAccessExpr.indexExpr;
        if (indexExpr == null) {
            if (xmlAttributeAccessExpr.lhsVar) {
                dlog.error(xmlAttributeAccessExpr.pos, DiagnosticCode.XML_ATTRIBUTE_MAP_UPDATE_NOT_ALLOWED);
            } else {
                actualType = BUnionType.create(null, symTable.mapStringType, symTable.nilType);
            }
            resultType = types.checkType(xmlAttributeAccessExpr, actualType, expType);
            return;
        }

        checkExpr(indexExpr, env, symTable.stringType);

        if (indexExpr.type.tag == TypeTags.STRING) {
            if (xmlAttributeAccessExpr.lhsVar) {
                actualType = symTable.stringType;
            } else {
                actualType = BUnionType.create(null, symTable.stringType, symTable.nilType);
            }
        }

        xmlAttributeAccessExpr.namespaces.putAll(symResolver.resolveAllNamespaces(env));
        resultType = types.checkType(xmlAttributeAccessExpr, actualType, expType);
    }

    public void visit(BLangStringTemplateLiteral stringTemplateLiteral) {
        stringTemplateLiteral.concatExpr = getStringTemplateConcatExpr(stringTemplateLiteral.exprs);
        resultType = types.checkType(stringTemplateLiteral, symTable.stringType, expType);
    }

    @Override
    public void visit(BLangIntRangeExpression intRangeExpression) {
        checkExpr(intRangeExpression.startExpr, env, symTable.intType);
        checkExpr(intRangeExpression.endExpr, env, symTable.intType);
        resultType = new BArrayType(symTable.intType);
    }

    @Override
    public void visit(BLangTableQueryExpression tableQueryExpression) {
        BType actualType = symTable.semanticError;
        int expTypeTag = expType.tag;

        if (expTypeTag == TypeTags.TABLE) {
            actualType = expType;
        } else if (expTypeTag != TypeTags.SEMANTIC_ERROR) {
            dlog.error(tableQueryExpression.pos, DiagnosticCode.INCOMPATIBLE_TYPES_CONVERSION, expType);
        }

        BLangTableQuery tableQuery = (BLangTableQuery) tableQueryExpression.getTableQuery();
        tableQuery.accept(this);

        resultType = types.checkType(tableQueryExpression, actualType, expType);
    }

    @Override
    public void visit(BLangTableQuery tableQuery) {
        BLangStreamingInput streamingInput = (BLangStreamingInput) tableQuery.getStreamingInput();
        streamingInput.accept(this);

        BLangJoinStreamingInput joinStreamingInput = (BLangJoinStreamingInput) tableQuery.getJoinStreamingInput();
        if (joinStreamingInput != null) {
            joinStreamingInput.accept(this);
        }
    }

    @Override
    public void visit(BLangSelectClause selectClause) {
        List<? extends SelectExpressionNode> selectExprList = selectClause.getSelectExpressions();
        selectExprList.forEach(selectExpr -> ((BLangSelectExpression) selectExpr).accept(this));

        BLangGroupBy groupBy = (BLangGroupBy) selectClause.getGroupBy();
        if (groupBy != null) {
            groupBy.accept(this);
        }

        BLangHaving having = (BLangHaving) selectClause.getHaving();
        if (having != null) {
            having.accept(this);
        }
    }

    @Override
    public void visit(BLangSelectExpression selectExpression) {
        BLangExpression expr = (BLangExpression) selectExpression.getExpression();
        expr.accept(this);
    }

    @Override
    public void visit(BLangGroupBy groupBy) {
        groupBy.getVariables().forEach(expr -> ((BLangExpression) expr).accept(this));
    }

    @Override
    public void visit(BLangHaving having) {
        BLangExpression expr = (BLangExpression) having.getExpression();
        expr.accept(this);
    }

    @Override
    public void visit(BLangOrderBy orderBy) {
        for (OrderByVariableNode orderByVariableNode : orderBy.getVariables()) {
            ((BLangOrderByVariable) orderByVariableNode).accept(this);
        }
    }

    @Override
    public void visit(BLangOrderByVariable orderByVariable) {
        BLangExpression expression = (BLangExpression) orderByVariable.getVariableReference();
        expression.accept(this);
    }

    @Override
    public void visit(BLangJoinStreamingInput joinStreamingInput) {
        BLangStreamingInput streamingInput = (BLangStreamingInput) joinStreamingInput.getStreamingInput();
        streamingInput.accept(this);
    }

    @Override
    public void visit(BLangStreamingInput streamingInput) {
        BLangExpression varRef = (BLangExpression) streamingInput.getStreamReference();
        varRef.accept(this);
    }

    @Override
    public void visit(BLangRestArgsExpression bLangRestArgExpression) {
        resultType = checkExpr(bLangRestArgExpression.expr, env, expType);
    }

    @Override
    public void visit(BLangNamedArgsExpression bLangNamedArgsExpression) {
        resultType = checkExpr(bLangNamedArgsExpression.expr, env, expType);
        bLangNamedArgsExpression.type = bLangNamedArgsExpression.expr.type;
    }

    @Override
    public void visit(BLangMatchExpression bLangMatchExpression) {
        SymbolEnv matchExprEnv = SymbolEnv.createBlockEnv((BLangBlockStmt) TreeBuilder.createBlockNode(), env);
        checkExpr(bLangMatchExpression.expr, matchExprEnv);

        // Type check and resolve patterns and their expressions
        bLangMatchExpression.patternClauses.forEach(pattern -> {
            if (!pattern.variable.name.value.endsWith(Names.IGNORE.value)) {
                symbolEnter.defineNode(pattern.variable, matchExprEnv);
            }
            checkExpr(pattern.expr, matchExprEnv, expType);
            pattern.variable.type = symResolver.resolveTypeNode(pattern.variable.typeNode, matchExprEnv);
        });

        LinkedHashSet<BType> matchExprTypes = getMatchExpressionTypes(bLangMatchExpression);

        BType actualType;
        if (matchExprTypes.contains(symTable.semanticError)) {
            actualType = symTable.semanticError;
        } else if (matchExprTypes.size() == 1) {
            actualType = matchExprTypes.toArray(new BType[0])[0];
        } else {
            actualType = BUnionType.create(null, matchExprTypes);
        }

        resultType = types.checkType(bLangMatchExpression, actualType, expType);
    }

    @Override
    public void visit(BLangCheckedExpr checkedExpr) {
        visitCheckAndCheckPanicExpr(checkedExpr);
    }

    @Override
    public void visit(BLangCheckPanickedExpr checkedExpr) {
        visitCheckAndCheckPanicExpr(checkedExpr);
    }

    private void visitCheckAndCheckPanicExpr(BLangCheckedExpr checkedExpr) {
        String operatorType = checkedExpr.getKind() == NodeKind.CHECK_EXPR ? "check" : "checkpanic";
        boolean firstVisit = checkedExpr.expr.type == null;
        BType exprExpType;
        if (expType == symTable.noType) {
            exprExpType = symTable.noType;
        } else {
            exprExpType = BUnionType.create(null, expType, symTable.errorType);
        }

        BType exprType = checkExpr(checkedExpr.expr, env, exprExpType);
        if (checkedExpr.expr.getKind() == NodeKind.WORKER_RECEIVE) {
            if (firstVisit) {
                isTypeChecked = false;
                resultType = expType;
                return;
            } else {
                expType = checkedExpr.type;
                exprType = checkedExpr.expr.type;
            }
        }

        if (exprType.tag != TypeTags.UNION) {
            if (types.isAssignable(exprType, symTable.errorType)) {
                dlog.error(checkedExpr.expr.pos,
                        DiagnosticCode.CHECKED_EXPR_INVALID_USAGE_ALL_ERROR_TYPES_IN_RHS, operatorType);
            } else if (exprType != symTable.semanticError) {
                dlog.error(checkedExpr.expr.pos,
                        DiagnosticCode.CHECKED_EXPR_INVALID_USAGE_NO_ERROR_TYPE_IN_RHS, operatorType);
            }
            checkedExpr.type = symTable.semanticError;
            return;
        }

        BUnionType unionType = (BUnionType) exprType;
        // Filter out the list of types which are not equivalent with the error type.
        Map<Boolean, List<BType>> resultTypeMap = unionType.getMemberTypes().stream()
                .collect(Collectors.groupingBy(memberType -> types.isAssignable(memberType, symTable.errorType)));

        // This list will be used in the desugar phase
        checkedExpr.equivalentErrorTypeList = resultTypeMap.get(true);
        if (checkedExpr.equivalentErrorTypeList == null ||
                checkedExpr.equivalentErrorTypeList.size() == 0) {
            // No member types in this union is equivalent to the error type
            dlog.error(checkedExpr.expr.pos,
                    DiagnosticCode.CHECKED_EXPR_INVALID_USAGE_NO_ERROR_TYPE_IN_RHS, operatorType);
            checkedExpr.type = symTable.semanticError;
            return;
        }

        List<BType> nonErrorTypeList = resultTypeMap.get(false);
        if (nonErrorTypeList == null || nonErrorTypeList.size() == 0) {
            // All member types in the union are equivalent to the error type.
            // Checked expression requires at least one type which is not equivalent to the error type.
            dlog.error(checkedExpr.expr.pos,
                    DiagnosticCode.CHECKED_EXPR_INVALID_USAGE_ALL_ERROR_TYPES_IN_RHS, operatorType);
            checkedExpr.type = symTable.semanticError;
            return;
        }

        BType actualType;
        if (nonErrorTypeList.size() == 1) {
            actualType = nonErrorTypeList.get(0);
        } else {
            actualType = BUnionType.create(null, new LinkedHashSet<>(nonErrorTypeList));
        }

        resultType = types.checkType(checkedExpr, actualType, expType);
    }

    @Override
    public void visit(BLangErrorConstructorExpr errorConstructorExpr) {
        if (expType.tag == TypeTags.NONE) {
            expType = symTable.errorType;
        } else if (expType.tag != TypeTags.ERROR) {
            dlog.error(errorConstructorExpr.pos, DiagnosticCode.CANNOT_INFER_ERROR_TYPE, expType);
            resultType = symTable.semanticError;
            return;
        }

        // No matter what, message expression has to exist and its type should be string for the built-in error type
        // or the type specified when defining the error, for user defined error types.
        Optional.ofNullable(errorConstructorExpr.reasonExpr)
                .map(expr -> checkExpr(expr, env, ((BErrorType) expType).reasonType))
                .orElseThrow(AssertionError::new);

        if (errorConstructorExpr.detailsExpr == null) {
            resultType = expType;
            return;
        }

        BType errConstDetailExprType = errorConstructorExpr.detailsExpr.getKind() == NodeKind.RECORD_LITERAL_EXPR ?
                ((BErrorType) expType).detailType : checkExpr(errorConstructorExpr.detailsExpr, env, symTable.noType);

        if (types.isValidErrorDetailType(errConstDetailExprType) &&
                types.isStampingAllowed(errConstDetailExprType, ((BErrorType) expType).detailType)) {
            checkExpr(errorConstructorExpr.detailsExpr, env, errConstDetailExprType);
        } else {
            checkExpr(errorConstructorExpr.detailsExpr, env, ((BErrorType) expType).detailType);
        }

        checkExpr(errorConstructorExpr.detailsExpr, env, ((BErrorType) expType).detailType);
        resultType = expType;
    }

    @Override
    public void visit(BLangServiceConstructorExpr serviceConstructorExpr) {
        resultType = serviceConstructorExpr.serviceNode.symbol.type;
    }

    @Override
    public void visit(BLangTypeTestExpr typeTestExpr) {
        typeTestExpr.typeNode.type = symResolver.resolveTypeNode(typeTestExpr.typeNode, env);
        checkExpr(typeTestExpr.expr, env);

        resultType = types.checkType(typeTestExpr, symTable.booleanType, expType);
    }

    // Private methods

    private boolean isValidVariableReference(BLangExpression varRef) {
        switch (varRef.getKind()) {
            case SIMPLE_VARIABLE_REF:
            case RECORD_VARIABLE_REF:
            case TUPLE_VARIABLE_REF:
            case ERROR_VARIABLE_REF:
            case FIELD_BASED_ACCESS_EXPR:
            case INDEX_BASED_ACCESS_EXPR:
            case XML_ATTRIBUTE_ACCESS_EXPR:
                return true;
            default:
                dlog.error(varRef.pos, DiagnosticCode.INVALID_RECORD_BINDING_PATTERN, varRef.type);
                return false;
        }
    }

    private BType populateArrowExprReturn(BLangArrowFunction bLangArrowFunction, BType expectedRetType) {
        SymbolEnv arrowFunctionEnv = SymbolEnv.createArrowFunctionSymbolEnv(bLangArrowFunction, env);
        bLangArrowFunction.params.forEach(param -> symbolEnter.defineNode(param, arrowFunctionEnv));
        return checkExpr(bLangArrowFunction.expression, arrowFunctionEnv, expectedRetType);
    }

    private void populateArrowExprParamTypes(BLangArrowFunction bLangArrowFunction, List<BType> paramTypes) {
        if (paramTypes.size() != bLangArrowFunction.params.size()) {
            dlog.error(bLangArrowFunction.pos, DiagnosticCode.ARROW_EXPRESSION_MISMATCHED_PARAMETER_LENGTH,
                    paramTypes.size(), bLangArrowFunction.params.size());
            resultType = symTable.semanticError;
            bLangArrowFunction.params.forEach(param -> param.type = symTable.semanticError);
            return;
        }

        for (int i = 0; i < bLangArrowFunction.params.size(); i++) {
            BLangSimpleVariable paramIdentifier = bLangArrowFunction.params.get(i);
            BType bType = paramTypes.get(i);
            BLangValueType valueTypeNode = (BLangValueType) TreeBuilder.createValueTypeNode();
            valueTypeNode.setTypeKind(bType.getKind());
            paramIdentifier.setTypeNode(valueTypeNode);
            paramIdentifier.type = bType;
        }
    }

    private void checkSefReferences(DiagnosticPos pos, SymbolEnv env, BVarSymbol varSymbol) {
        if (env.enclVarSym == varSymbol) {
            dlog.error(pos, DiagnosticCode.SELF_REFERENCE_VAR, varSymbol.name);
        }
    }

    public List<BType> getListWithErrorTypes(int count) {
        List<BType> list = new ArrayList<>(count);
        for (int i = 0; i < count; i++) {
            list.add(symTable.semanticError);
        }

        return list;
    }

    private void checkFunctionInvocationExpr(BLangInvocation iExpr) {
        Name funcName = names.fromIdNode(iExpr.name);
        Name pkgAlias = names.fromIdNode(iExpr.pkgAlias);
        BSymbol funcSymbol = symTable.notFoundSymbol;
        // TODO: we may not need this section now, with the mandatory 'self'
        // if no package alias, check for same object attached function
        if (pkgAlias == Names.EMPTY && env.enclType != null) {
            Name objFuncName = names.fromString(Symbols.getAttachedFuncSymbolName(
                    env.enclType.type.tsymbol.name.value, funcName.value));
            funcSymbol = symResolver.resolveStructField(iExpr.pos, env, objFuncName,
                    env.enclType.type.tsymbol);
            if (funcSymbol != symTable.notFoundSymbol) {
                iExpr.exprSymbol = symResolver.lookupSymbol(env, Names.SELF, SymTag.VARIABLE);
            }
        }

        // if no such function found, then try resolving in package
        if (funcSymbol == symTable.notFoundSymbol) {
            funcSymbol = symResolver.lookupSymbolInPackage(iExpr.pos, env, pkgAlias, funcName, SymTag.VARIABLE);
        }

        if (funcSymbol == symTable.notFoundSymbol || (funcSymbol.tag & SymTag.FUNCTION) != SymTag.FUNCTION) {
            dlog.error(iExpr.pos, DiagnosticCode.UNDEFINED_FUNCTION, funcName);
            iExpr.argExprs.forEach(arg -> checkExpr(arg, env));
            resultType = symTable.semanticError;
            return;
        }
        if (Symbols.isFlagOn(funcSymbol.flags, Flags.REMOTE)) {
            dlog.error(iExpr.pos, DiagnosticCode.INVALID_ACTION_INVOCATION_SYNTAX);
        }
        if (Symbols.isFlagOn(funcSymbol.flags, Flags.RESOURCE)) {
            dlog.error(iExpr.pos, DiagnosticCode.INVALID_RESOURCE_FUNCTION_INVOCATION);
        }
        // Set the resolved function symbol in the invocation expression.
        // This is used in the code generation phase.
        iExpr.symbol = funcSymbol;
        checkInvocationParamAndReturnType(iExpr);
    }

    private void checkObjectFunctionInvocationExpr(BLangInvocation iExpr, BObjectType objectType) {
        // check for object attached function
        Name funcName =
                names.fromString(Symbols.getAttachedFuncSymbolName(objectType.tsymbol.name.value, iExpr.name.value));
        BSymbol funcSymbol =
                symResolver.resolveObjectMethod(iExpr.pos, env, funcName, (BObjectTypeSymbol) objectType.tsymbol);
        if (funcSymbol == symTable.notFoundSymbol || funcSymbol.type.tag != TypeTags.INVOKABLE) {
            dlog.error(iExpr.pos, DiagnosticCode.UNDEFINED_FUNCTION_IN_OBJECT, iExpr.name.value, objectType);
            resultType = symTable.semanticError;
            return;
        }
        if (Symbols.isFlagOn(funcSymbol.flags, Flags.REMOTE)) {
            dlog.error(iExpr.pos, DiagnosticCode.INVALID_ACTION_INVOCATION_SYNTAX);
        }
        if (Symbols.isFlagOn(funcSymbol.flags, Flags.RESOURCE)) {
            dlog.error(iExpr.pos, DiagnosticCode.INVALID_RESOURCE_FUNCTION_INVOCATION);
        }
        iExpr.symbol = funcSymbol;
        checkInvocationParamAndReturnType(iExpr);
    }

    private void checkFunctionInvocationExpr(BLangInvocation iExpr, BType bType) {
        Name funcName = names.fromString(
                Symbols.getAttachedFuncSymbolName(bType.toString(), iExpr.name.value));
        BPackageSymbol packageSymbol = (BPackageSymbol) bType.tsymbol.owner;
        BSymbol funcSymbol = symResolver.lookupMemberSymbol(iExpr.pos, packageSymbol.scope, this.env,
                funcName, SymTag.FUNCTION);
        if (funcSymbol == symTable.notFoundSymbol) {
            dlog.error(iExpr.pos, DiagnosticCode.UNDEFINED_FUNCTION, funcName);
            resultType = symTable.semanticError;
            return;
        }
        iExpr.symbol = funcSymbol;
        checkInvocationParamAndReturnType(iExpr);
    }

    private boolean isIterableOperationInvocation(BLangInvocation iExpr) {
        final IterableKind iterableKind = IterableKind.getFromString(iExpr.name.value);
        switch (iExpr.expr.type.tag) {
            case TypeTags.ARRAY:
            case TypeTags.MAP:
            case TypeTags.RECORD:
            case TypeTags.STREAM:
            case TypeTags.TABLE:
            case TypeTags.INTERMEDIATE_COLLECTION:
                return iterableKind != IterableKind.UNDEFINED;
            case TypeTags.XML: {
                // This has been done as there are an iterable operation and a function both named "select"
                // "select" function is applicable over XML type and select iterable operation is applicable over
                // Table type. In order to avoid XML.select being confused for iterable function select at
                // TypeChecker#visit(BLangInvocation iExpr) following condition is checked.
                // TODO: There should be a proper way to resolve the conflict
                return iterableKind != IterableKind.SELECT
                        && iterableKind != IterableKind.UNDEFINED;
            }
        }
        return false;
    }

    private void checkInvocationParamAndReturnType(BLangInvocation iExpr) {
        BType actualType = checkInvocationParam(iExpr);
        if (iExpr.expr != null) {
            actualType = getAccessExprFinalType(iExpr, actualType);
        }

        resultType = types.checkType(iExpr, actualType, this.expType);
    }

    private BType checkInvocationParam(BLangInvocation iExpr) {
        BType safeType = getSafeType(iExpr.symbol.type, iExpr);
        List<BType> paramTypes = ((BInvokableType) safeType).getParameterTypes();
        int requiredParamsCount;
        if (iExpr.symbol.tag == SymTag.VARIABLE) {
            // Here we assume function pointers can have only required params.
            // And assume that named params and rest params are not supported.
            requiredParamsCount = paramTypes.size();
        } else {
            requiredParamsCount = ((BInvokableSymbol) iExpr.symbol).params.size();
        }

        iExpr.requiredArgs = new ArrayList<>();

        // Split the different argument types: required args, named args and rest args
        int i = 0;
        BLangExpression vararg = null;
        for (BLangExpression expr : iExpr.argExprs) {
            switch (expr.getKind()) {
                case NAMED_ARGS_EXPR:
                    iExpr.namedArgs.add(expr);
                    break;
                case REST_ARGS_EXPR:
                    vararg = expr;
                    break;
                default:
                    if (i < requiredParamsCount) {
                        iExpr.requiredArgs.add(expr);
                    } else {
                        iExpr.restArgs.add(expr);
                    }
                    i++;
                    break;
            }
        }

        return checkInvocationArgs(iExpr, paramTypes, requiredParamsCount, vararg);
    }

    private BType checkInvocationArgs(BLangInvocation iExpr, List<BType> paramTypes, int requiredParamsCount,
                                      BLangExpression vararg) {
        BType actualType = symTable.semanticError;
        BInvokableSymbol invocableSymbol = (BInvokableSymbol) iExpr.symbol;

        // Check whether the expected param count and the actual args counts are matching.
        if (requiredParamsCount > iExpr.requiredArgs.size()) {
            dlog.error(iExpr.pos, DiagnosticCode.NOT_ENOUGH_ARGS_FUNC_CALL, iExpr.name.value);
            return actualType;
        } else if (invocableSymbol.restParam == null && (vararg != null || !iExpr.restArgs.isEmpty())) {
            if (invocableSymbol.defaultableParams.isEmpty()) {
                dlog.error(iExpr.pos, DiagnosticCode.TOO_MANY_ARGS_FUNC_CALL, iExpr.name.value);
            } else {
                dlog.error(iExpr.pos, DiagnosticCode.DEFAULTABLE_ARG_PASSED_AS_REQUIRED_ARG, iExpr.name.value);
            }
            return actualType;
        }

        checkRequiredArgs(iExpr.requiredArgs, paramTypes);
        checkNamedArgs(iExpr.namedArgs, invocableSymbol.defaultableParams);
        checkRestArgs(iExpr.restArgs, vararg, invocableSymbol.restParam);

        if (iExpr.async) {
            return this.generateFutureType(invocableSymbol);
        } else {
            return getSafeType(invocableSymbol.type, iExpr).getReturnType();
        }
    }

    private BFutureType generateFutureType(BInvokableSymbol invocableSymbol) {
        BType retType = invocableSymbol.type.getReturnType();
        boolean isWorkerStart = invocableSymbol.name.value.startsWith(WORKER_LAMBDA_VAR_PREFIX);
        return new BFutureType(TypeTags.FUTURE, retType, null, isWorkerStart);
    }

    private void checkRequiredArgs(List<BLangExpression> requiredArgExprs, List<BType> requiredParamTypes) {
        for (int i = 0; i < requiredArgExprs.size(); i++) {
            checkExpr(requiredArgExprs.get(i), this.env, requiredParamTypes.get(i));
        }
    }

    private void checkNamedArgs(List<BLangExpression> namedArgExprs, List<BVarSymbol> defaultableParams) {
        for (BLangExpression expr : namedArgExprs) {
            BLangIdentifier argName = ((NamedArgNode) expr).getName();
            BVarSymbol varSym = defaultableParams.stream()
                    .filter(param -> param.getName().value.equals(argName.value))
                    .findAny()
                    .orElse(null);
            if (varSym == null) {
                dlog.error(expr.pos, DiagnosticCode.UNDEFINED_PARAMETER, argName);
                break;
            }

            checkExpr(expr, this.env, varSym.type);
        }
    }

    private void checkRestArgs(List<BLangExpression> restArgExprs, BLangExpression vararg, BVarSymbol restParam) {
        if (vararg != null && !restArgExprs.isEmpty()) {
            dlog.error(vararg.pos, DiagnosticCode.INVALID_REST_ARGS);
            return;
        }

        if (vararg != null) {
            checkExpr(vararg, this.env, restParam.type);
            restArgExprs.add(vararg);
            return;
        }

        for (BLangExpression arg : restArgExprs) {
            checkExpr(arg, this.env, ((BArrayType) restParam.type).eType);
        }
    }

    private BSymbol checkBuiltinFunctionInvocation(BLangInvocation iExpr, BLangBuiltInMethod function, BType... args) {
        Name funcName = names.fromString(iExpr.name.value);

        BSymbol funcSymbol = symResolver.resolveBuiltinOperator(funcName, args);

        if (funcSymbol == symTable.notFoundSymbol) {
            funcSymbol = getSymbolForBuiltinMethodWithDynamicRetType(iExpr, function);
            if (funcSymbol == symTable.notFoundSymbol || funcSymbol == symTable.invalidUsageSymbol) {
                resultType = symTable.semanticError;
                return funcSymbol;
            }
        }

        iExpr.builtinMethodInvocation = true;
        iExpr.builtInMethod = function;
        iExpr.symbol = funcSymbol;

        checkInvocationParamAndReturnType(iExpr);
        if (resultType != null && resultType != symTable.semanticError && iExpr.impConversionExpr == null) {
            types.setImplicitCastExpr(iExpr, resultType, expType);
        }
        return funcSymbol;
    }

    private void checkActionInvocationExpr(BLangInvocation iExpr, BType epType) {
        BType actualType = symTable.semanticError;
        if (epType == symTable.semanticError || epType.tag != TypeTags.OBJECT
                || ((BLangVariableReference) iExpr.expr).symbol.tag != SymTag.ENDPOINT) {
            dlog.error(iExpr.pos, DiagnosticCode.INVALID_ACTION_INVOCATION);
            resultType = actualType;
            return;
        }

        final BVarSymbol epSymbol = (BVarSymbol) ((BLangVariableReference) iExpr.expr).symbol;

        Name remoteFuncQName = names
                .fromString(Symbols.getAttachedFuncSymbolName(epType.tsymbol.name.value, iExpr.name.value));
        Name actionName = names.fromIdNode(iExpr.name);
        BSymbol remoteFuncSymbol = symResolver
                .lookupMemberSymbol(iExpr.pos, ((BObjectTypeSymbol) epSymbol.type.tsymbol).methodScope, env,
                        remoteFuncQName, SymTag.FUNCTION);
        if (remoteFuncSymbol == symTable.notFoundSymbol || !Symbols.isFlagOn(remoteFuncSymbol.flags, Flags.REMOTE)) {
            dlog.error(iExpr.pos, DiagnosticCode.UNDEFINED_ACTION, actionName, epSymbol.type.tsymbol.name);
            resultType = actualType;
            return;
        }
        iExpr.symbol = remoteFuncSymbol;
        checkInvocationParamAndReturnType(iExpr);
    }

    private void checkRecLiteralKeyValue(BLangRecordKeyValue keyValuePair, BType recType) {
        BType fieldType = symTable.semanticError;
        BLangExpression valueExpr = keyValuePair.valueExpr;
        switch (recType.tag) {
            case TypeTags.RECORD:
                fieldType = checkStructLiteralKeyExpr(keyValuePair.key, recType);
                break;
            case TypeTags.MAP:
                fieldType = checkMapLiteralKeyExpr(keyValuePair.key.expr, recType);
                break;
            case TypeTags.JSON:
                fieldType = checkJSONLiteralKeyExpr(keyValuePair.key);

                // First visit the expression having field type, as the expected type.
                checkExpr(valueExpr, this.env, fieldType);

                // Again check the type compatibility with JSON
                if (valueExpr.impConversionExpr == null) {
                    types.checkTypes(valueExpr, Lists.of(valueExpr.type), Lists.of(symTable.jsonType));
                } else {
                    BType valueType = valueExpr.type;
                    types.checkType(valueExpr, valueExpr.impConversionExpr.type, symTable.jsonType);
                    valueExpr.type = valueType;
                }
                resultType = valueExpr.type;
                return;
            case TypeTags.ERROR:
                checkExpr(valueExpr, this.env, fieldType);
        }

        checkExpr(valueExpr, this.env, fieldType);
    }

    private BType checkStructLiteralKeyExpr(BLangRecordKey key, BType recordType) {
        Name fieldName;
        BLangExpression keyExpr = key.expr;

        if (keyExpr.getKind() == NodeKind.SIMPLE_VARIABLE_REF) {
            BLangSimpleVarRef varRef = (BLangSimpleVarRef) keyExpr;
            fieldName = names.fromIdNode(varRef.variableName);
        } else {
            // keys of the struct literal can only be a varRef (identifier)
            dlog.error(keyExpr.pos, DiagnosticCode.INVALID_RECORD_LITERAL_KEY);
            return symTable.semanticError;
        }

        // Check whether the struct field exists
        BSymbol fieldSymbol = symResolver.resolveStructField(keyExpr.pos, this.env,
                fieldName, recordType.tsymbol);
        if (fieldSymbol == symTable.notFoundSymbol) {
            if (((BRecordType) recordType).sealed) {
                dlog.error(keyExpr.pos, DiagnosticCode.UNDEFINED_STRUCTURE_FIELD, fieldName,
                        recordType.tsymbol.type.getKind().typeName(), recordType.tsymbol);
                return symTable.semanticError;
            }

            return ((BRecordType) recordType).restFieldType;
        }

        return fieldSymbol.type;
    }

    private BType checkJSONLiteralKeyExpr(BLangRecordKey key) {
        if (checkRecLiteralKeyExpr(key.expr).tag != TypeTags.STRING) {
            return symTable.semanticError;
        }

        return symTable.jsonType;
    }

    private BType checkMapLiteralKeyExpr(BLangExpression keyExpr, BType recordType) {
        if (checkRecLiteralKeyExpr(keyExpr).tag != TypeTags.STRING) {
            return symTable.semanticError;
        }

        return ((BMapType) recordType).constraint;
    }

    private BType checkRecLiteralKeyExpr(BLangExpression keyExpr) {
        // If the key is not at identifier (i.e: varRef), check the expression
        if (keyExpr.getKind() != NodeKind.SIMPLE_VARIABLE_REF) {
            return checkExpr(keyExpr, this.env, symTable.stringType);
        }

        // If the key expression is an identifier then we simply set the type as string.
        keyExpr.type = symTable.stringType;
        return keyExpr.type;
    }

    private BType checkIndexExprForObjectFieldAccess(BLangExpression indexExpr) {
        if (indexExpr.getKind() != NodeKind.LITERAL && indexExpr.getKind() != NodeKind.NUMERIC_LITERAL) {
            indexExpr.type = symTable.semanticError;
            dlog.error(indexExpr.pos, DiagnosticCode.INVALID_INDEX_EXPR_STRUCT_FIELD_ACCESS);
            return indexExpr.type;
        }

        return checkExpr(indexExpr, this.env, symTable.stringType);
    }

    private BType checkTypeForIndexBasedAccess(BLangIndexBasedAccess indexBasedAccessExpr, BType actualType) {
        // index based map/record access always returns a nil-able type
        if (actualType.tag == TypeTags.ANY || actualType.tag == TypeTags.JSON) {
            return actualType;
        }

        if (indexBasedAccessExpr.leafNode && indexBasedAccessExpr.lhsVar) {
            return actualType;
        }

        return BUnionType.create(null, actualType, symTable.nilType);
    }

    private BType checkRecordFieldAccess(BLangVariableReference varReferExpr, Name fieldName, BRecordType recordType) {
        BSymbol fieldSymbol = symResolver.resolveStructField(varReferExpr.pos, this.env, fieldName, recordType.tsymbol);

        if (fieldSymbol != symTable.notFoundSymbol) {
            // Setting the field symbol. This is used during the code generation phase
            varReferExpr.symbol = fieldSymbol;
            return fieldSymbol.type;
        }

        // Assuming this method is only used for records
        if (recordType.sealed) {
            dlog.error(varReferExpr.pos, DiagnosticCode.UNDEFINED_STRUCTURE_FIELD, fieldName,
                    recordType.tsymbol.type.getKind().typeName(), recordType.tsymbol);
            return symTable.semanticError;
        }

        return recordType.restFieldType;
    }

    private BType getRecordFieldType(BLangVariableReference varReferExpr, Name fieldName, BRecordType recordType) {
        BSymbol fieldSymbol = symResolver.resolveStructField(varReferExpr.pos, this.env, fieldName, recordType.tsymbol);

        if (fieldSymbol != symTable.notFoundSymbol) {
            // Setting the field symbol. This is used during the code generation phase
            varReferExpr.symbol = fieldSymbol;
            return fieldSymbol.type;
        }

        if (recordType.sealed) {
            return symTable.semanticError;
        }

        return recordType.restFieldType;
    }

    private BType checkObjectFieldAccess(BLangVariableReference varReferExpr, Name fieldName, BObjectType objectType) {
        BSymbol fieldSymbol = symResolver.resolveStructField(varReferExpr.pos, this.env, fieldName, objectType.tsymbol);

        if (fieldSymbol != symTable.notFoundSymbol) {
            // Setting the field symbol. This is used during the code generation phase
            varReferExpr.symbol = fieldSymbol;
            return fieldSymbol.type;
        }

        // check if it is an attached function pointer call
        Name objFuncName = names.fromString(Symbols.getAttachedFuncSymbolName(objectType.tsymbol.name.value,
                fieldName.value));
        fieldSymbol = symResolver.resolveObjectField(varReferExpr.pos, env, objFuncName, objectType.tsymbol);

        if (fieldSymbol == symTable.notFoundSymbol) {
            dlog.error(varReferExpr.pos, DiagnosticCode.UNDEFINED_STRUCTURE_FIELD, fieldName,
                    objectType.tsymbol.type.getKind().typeName(), objectType.tsymbol);
            return symTable.semanticError;
        }

        // Setting the field symbol. This is used during the code generation phase
        varReferExpr.symbol = fieldSymbol;
        return fieldSymbol.type;
    }

    private BType checkTupleFieldType(BType tupleType, int indexValue) {
        List<BType> tupleTypes = ((BTupleType) tupleType).tupleTypes;
        if (indexValue < 0 || tupleTypes.size() <= indexValue) {
            return symTable.semanticError;
        }
        return tupleTypes.get(indexValue);
    }

    private void validateTags(BLangXMLElementLiteral bLangXMLElementLiteral, SymbolEnv xmlElementEnv) {
        // check type for start and end tags
        BLangExpression startTagName = bLangXMLElementLiteral.startTagName;
        checkExpr(startTagName, xmlElementEnv, symTable.stringType);
        BLangExpression endTagName = bLangXMLElementLiteral.endTagName;
        if (endTagName != null) {
            checkExpr(endTagName, xmlElementEnv, symTable.stringType);
        }

        if (endTagName == null) {
            return;
        }

        if (startTagName.getKind() == NodeKind.XML_QNAME && startTagName.getKind() == NodeKind.XML_QNAME
                && startTagName.equals(endTagName)) {
            return;
        }

        if (startTagName.getKind() != NodeKind.XML_QNAME && startTagName.getKind() != NodeKind.XML_QNAME) {
            return;
        }

        dlog.error(startTagName.pos, DiagnosticCode.XML_TAGS_MISMATCH);
    }

    private BLangExpression getStringTemplateConcatExpr(List<BLangExpression> exprs) {
        BLangExpression concatExpr = null;
        for (BLangExpression expr : exprs) {
            checkExpr(expr, env);
            if (concatExpr == null) {
                concatExpr = expr;
                continue;
            }

            BSymbol opSymbol = symResolver.resolveBinaryOperator(OperatorKind.ADD, symTable.stringType, expr.type);
            if (opSymbol == symTable.notFoundSymbol && expr.type != symTable.semanticError) {
                dlog.error(expr.pos, DiagnosticCode.INCOMPATIBLE_TYPES, symTable.stringType, expr.type);
            }

            concatExpr = getBinaryAddExpr(concatExpr, expr, opSymbol);
        }

        return concatExpr;
    }

    /**
     * Concatenate the consecutive text type nodes, and get the reduced set of children.
     *
     * @param exprs         Child nodes
     * @param xmlElementEnv
     * @return Reduced set of children
     */
    private List<BLangExpression> concatSimilarKindXMLNodes(List<BLangExpression> exprs, SymbolEnv xmlElementEnv) {
        List<BLangExpression> newChildren = new ArrayList<>();
        BLangExpression strConcatExpr = null;

        for (BLangExpression expr : exprs) {
            BType exprType = checkExpr(expr, xmlElementEnv);
            if (exprType == symTable.xmlType) {
                if (strConcatExpr != null) {
                    newChildren.add(getXMLTextLiteral(strConcatExpr));
                    strConcatExpr = null;
                }
                newChildren.add(expr);
                continue;
            }

            BSymbol opSymbol = symResolver.resolveBinaryOperator(OperatorKind.ADD, symTable.stringType, exprType);
            if (opSymbol == symTable.notFoundSymbol && exprType != symTable.semanticError) {
                dlog.error(expr.pos, DiagnosticCode.INCOMPATIBLE_TYPES, symTable.xmlType, exprType);
            }

            if (strConcatExpr == null) {
                strConcatExpr = expr;
                continue;
            }
            strConcatExpr = getBinaryAddExpr(strConcatExpr, expr, opSymbol);
        }

        // Add remaining concatenated text nodes as children
        if (strConcatExpr != null) {
            newChildren.add(getXMLTextLiteral(strConcatExpr));
        }

        return newChildren;
    }

    private BLangExpression getBinaryAddExpr(BLangExpression lExpr, BLangExpression rExpr, BSymbol opSymbol) {
        BLangBinaryExpr binaryExpressionNode = (BLangBinaryExpr) TreeBuilder.createBinaryExpressionNode();
        binaryExpressionNode.lhsExpr = lExpr;
        binaryExpressionNode.rhsExpr = rExpr;
        binaryExpressionNode.pos = rExpr.pos;
        binaryExpressionNode.opKind = OperatorKind.ADD;
        if (opSymbol != symTable.notFoundSymbol) {
            binaryExpressionNode.type = opSymbol.type.getReturnType();
            binaryExpressionNode.opSymbol = (BOperatorSymbol) opSymbol;
        } else {
            binaryExpressionNode.type = symTable.semanticError;
        }

        types.checkType(binaryExpressionNode, binaryExpressionNode.type, symTable.stringType);
        return binaryExpressionNode;
    }

    private BLangExpression getXMLTextLiteral(BLangExpression contentExpr) {
        BLangXMLTextLiteral xmlTextLiteral = (BLangXMLTextLiteral) TreeBuilder.createXMLTextLiteralNode();
        xmlTextLiteral.concatExpr = contentExpr;
        xmlTextLiteral.pos = contentExpr.pos;
        xmlTextLiteral.type = symTable.xmlType;
        return xmlTextLiteral;
    }

    private BType getTypeOfExprInFieldAccess(BLangExpression expr) {
        checkExpr(expr, this.env, symTable.noType);
        return expr.type;
    }

    private BType getAccessExprFinalType(BLangAccessExpression accessExpr, BType actualType) {
        if (!isSafeNavigableExpr(accessExpr)) {
            return actualType;
        }

        // Cache the actual type of the field. This will be used in desuagr phase to create safe navigation.
        accessExpr.originalType = actualType;

        BUnionType unionType = BUnionType.create(null, actualType);

        if (returnsNull(accessExpr)) {
            unionType.add(symTable.nilType);
        }

        BType parentType = accessExpr.expr.type;
        if (accessExpr.safeNavigate && (parentType.tag == TypeTags.SEMANTIC_ERROR || (parentType.tag == TypeTags.UNION
                && ((BUnionType) parentType).getMemberTypes().contains(symTable.errorType)))) {
            unionType.add(symTable.errorType);
        }

        // If there's only one member, and the one an only member is:
        //    a) nilType OR
        //    b) not-nullable 
        // then return that only member, as the return type.
        if (unionType.getMemberTypes().size() == 1) {
            return unionType.getMemberTypes().toArray(new BType[0])[0];
        }

        return unionType;
    }

    private boolean returnsNull(BLangAccessExpression accessExpr) {
        BType parentType = accessExpr.expr.type;
        if (parentType.isNullable() && parentType.tag != TypeTags.JSON) {
            return true;
        }

        // Check whether this is a map access by index. If not, null is not a possible return type.
        if (parentType.tag != TypeTags.MAP) {
            return false;
        }

        // A map access with index, returns nullable type
        if (accessExpr.getKind() == NodeKind.INDEX_BASED_ACCESS_EXPR && accessExpr.expr.type.tag == TypeTags.MAP) {
            BType constraintType = ((BMapType) accessExpr.expr.type).constraint;

            // JSON and any is special cased here, since those are two union types, with null within them.
            // Therefore return 'type' will not include null.
            return constraintType != null && constraintType.tag != TypeTags.ANY && constraintType.tag != TypeTags.JSON;
        }

        return false;
    }

    private boolean isSafeNavigableExpr(BLangAccessExpression accessExpr) {
        return !(accessExpr.getKind() == NodeKind.INVOCATION && ((BLangInvocation) accessExpr).builtinMethodInvocation
                && ((BLangInvocation) accessExpr).builtInMethod == BLangBuiltInMethod.IS_FROZEN);
    }

    private BType checkFieldAccessExpr(BLangFieldBasedAccess fieldAccessExpr, BType varRefType, Name fieldName) {
        BType actualType = symTable.semanticError;
        switch (varRefType.tag) {
            case TypeTags.OBJECT:
                actualType = checkObjectFieldAccess(fieldAccessExpr, fieldName, (BObjectType) varRefType);
                break;
            case TypeTags.RECORD:
                actualType = checkRecordFieldAccess(fieldAccessExpr, fieldName, (BRecordType) varRefType);
                break;
            case TypeTags.MAP:
                actualType = ((BMapType) varRefType).getConstraint();
                break;
            case TypeTags.STREAM:
                BType streamConstraintType = ((BStreamType) varRefType).constraint;
                if (streamConstraintType.tag == TypeTags.RECORD) {
                    actualType = checkRecordFieldAccess(fieldAccessExpr, fieldName, (BRecordType) streamConstraintType);
                }
                break;
            case TypeTags.TABLE:
                BType tableConstraintType = ((BTableType) varRefType).constraint;
                if (tableConstraintType.tag == TypeTags.RECORD) {
                    actualType = checkRecordFieldAccess(fieldAccessExpr, fieldName, (BRecordType) tableConstraintType);
                }
                break;
            case TypeTags.JSON:
                actualType = symTable.jsonType;
                break;
            case TypeTags.XML:
                if (fieldAccessExpr.lhsVar) {
                    dlog.error(fieldAccessExpr.pos, DiagnosticCode.CANNOT_UPDATE_XML_SEQUENCE);
                    break;
                }
                actualType = symTable.xmlType;
                break;
            case TypeTags.SEMANTIC_ERROR:
                // Do nothing
                break;
            default:
                dlog.error(fieldAccessExpr.pos, DiagnosticCode.OPERATION_DOES_NOT_SUPPORT_FIELD_ACCESS,
                        varRefType);
        }

        return actualType;
    }

    private BType checkIndexAccessExpr(BLangIndexBasedAccess indexBasedAccessExpr, BType varRefType) {
        BLangExpression indexExpr = indexBasedAccessExpr.indexExpr;
        BType actualType = symTable.semanticError;
        BType indexExprType;
        switch (varRefType.tag) {
            case TypeTags.OBJECT:
                indexExprType = checkIndexExprForObjectFieldAccess(indexExpr);
                if (indexExprType.tag == TypeTags.STRING) {
                    String fieldName = (String) ((BLangLiteral) indexExpr).value;
                    actualType = checkObjectFieldAccess(indexBasedAccessExpr, names.fromString(fieldName),
                            (BObjectType) varRefType);
                }
                break;
            case TypeTags.RECORD:
                checkExpr(indexExpr, this.env, symTable.stringType);
                actualType = checkRecordIndexBasedAccess(indexBasedAccessExpr, (BRecordType) varRefType);
                break;
            case TypeTags.MAP:
                indexExprType = checkExpr(indexExpr, this.env, symTable.stringType);
                if (indexExprType.tag == TypeTags.STRING) {
                    actualType = ((BMapType) varRefType).getConstraint();
                    actualType = checkTypeForIndexBasedAccess(indexBasedAccessExpr, actualType);
                }
                break;
            case TypeTags.JSON:
                indexExprType = checkExpr(indexExpr, this.env, symTable.noType);
                if (indexExprType.tag != TypeTags.STRING && indexExprType.tag != TypeTags.INT) {
                    dlog.error(indexExpr.pos, DiagnosticCode.INCOMPATIBLE_TYPES, symTable.stringType, indexExprType);
                    break;
                }
                actualType = symTable.jsonType;
                break;
            case TypeTags.ARRAY:
                checkExpr(indexExpr, this.env, symTable.intType);
                actualType = checkArrayIndexBasedAccess(indexBasedAccessExpr, (BArrayType) varRefType);
                break;
            case TypeTags.TUPLE:
                checkExpr(indexExpr, this.env, symTable.intType);
                actualType = checkTupleIndexBasedAccess(indexBasedAccessExpr, (BTupleType) varRefType);
                break;
            case TypeTags.XML:
                if (indexBasedAccessExpr.lhsVar) {
                    indexExpr.type = symTable.semanticError;
                    dlog.error(indexBasedAccessExpr.pos, DiagnosticCode.CANNOT_UPDATE_XML_SEQUENCE);
                    break;
                }

                checkExpr(indexExpr, this.env);
                actualType = symTable.xmlType;
                break;
            case TypeTags.SEMANTIC_ERROR:
                indexBasedAccessExpr.indexExpr.type = symTable.semanticError;
                break;
            default:
                indexBasedAccessExpr.indexExpr.type = symTable.semanticError;
                dlog.error(indexBasedAccessExpr.pos, DiagnosticCode.OPERATION_DOES_NOT_SUPPORT_INDEXING,
                        indexBasedAccessExpr.expr.type);
        }

        return actualType;
    }

    private BType checkArrayIndexBasedAccess(BLangIndexBasedAccess accessExpr, BArrayType arrayType) {
        return checkArrayIndexBasedAccess(accessExpr.indexExpr.type, arrayType, accessExpr.indexExpr.pos);
    }

    private BType checkArrayIndexBasedAccess(BType indexExprType, BArrayType arrayType, DiagnosticPos pos) {
        BType actualType = symTable.semanticError;
        switch (indexExprType.tag) {
            case TypeTags.INT:
                actualType = arrayType.eType;
                break;
            case TypeTags.FINITE:
                BFiniteType finiteIndexExpr = (BFiniteType) indexExprType;
                boolean validIndexExists = false;
                for (BLangExpression finiteMember : finiteIndexExpr.valueSpace) {
                    int indexValue = ((Long) ((BLangLiteral) finiteMember).value).intValue();
                    if (indexValue >= 0 &&
                            (arrayType.state == BArrayState.UNSEALED || indexValue < arrayType.size)) {
                        validIndexExists = true;
                        break;
                    }
                }
                if (!validIndexExists) {
                    dlog.error(pos, DiagnosticCode.INVALID_ARRAY_INDEX_EXPR, indexExprType);
                    break;
                }
                actualType = arrayType.eType;
                break;
            case TypeTags.UNION:
                // address the case where we have a union of finite types
                List<BFiniteType> finiteTypes = ((BUnionType) indexExprType).getMemberTypes().stream()
                        .filter(memType -> memType.tag == TypeTags.FINITE)
                        .map(matchedType -> (BFiniteType) matchedType)
                        .collect(Collectors.toList());

                BFiniteType finiteType;
                if (finiteTypes.size() == 1) {
                    finiteType = finiteTypes.get(0);
                } else {
                    Set<BLangExpression> valueSpace = new LinkedHashSet<>();
                    finiteTypes.forEach(constituent -> valueSpace.addAll(constituent.valueSpace));
                    finiteType = new BFiniteType(null, valueSpace);
                }

                BType elementType = checkArrayIndexBasedAccess(finiteType, arrayType, pos);
                if (elementType == symTable.semanticError) {
                    return symTable.semanticError;
                }
                actualType = arrayType.eType;
        }
        return actualType;
    }

    private BType checkTupleIndexBasedAccess(BLangIndexBasedAccess accessExpr, BTupleType tuple) {
        return checkTupleIndexBasedAccess(accessExpr, tuple, accessExpr.indexExpr.type);
    }

    private BType checkTupleIndexBasedAccess(BLangIndexBasedAccess accessExpr, BTupleType tuple, BType currentType) {
        BType actualType = symTable.semanticError;
        BLangExpression indexExpr = accessExpr.indexExpr;
        switch (currentType.tag) {
            case TypeTags.INT:
                if (indexExpr.getKind() == NodeKind.NUMERIC_LITERAL) {
                    int indexValue = ((Long) ((BLangLiteral) indexExpr).value).intValue();
                    actualType = checkTupleFieldType(tuple, indexValue);
                    if (actualType.tag == TypeTags.SEMANTIC_ERROR) {
                        dlog.error(accessExpr.pos,
                                   DiagnosticCode.TUPLE_INDEX_OUT_OF_RANGE, indexValue, tuple.tupleTypes.size());
                    }
                } else {
                    BTupleType tupleExpr = (BTupleType) accessExpr.expr.type;
                    LinkedHashSet<BType> tupleTypes = collectTupleFieldTypes(tupleExpr, new LinkedHashSet<>());
                    actualType = tupleTypes.size() == 1 ? tupleTypes.iterator().next() : BUnionType.create(null,
                                                                                                           tupleTypes);
                }
                break;
            case TypeTags.FINITE:
                BFiniteType finiteIndexExpr = (BFiniteType) currentType;
                LinkedHashSet<BType> possibleTypes = new LinkedHashSet<>();
                for (BLangExpression finiteMember : finiteIndexExpr.valueSpace) {
                    int indexValue = ((Long) ((BLangLiteral) finiteMember).value).intValue();
                    BType fieldType = checkTupleFieldType(tuple, indexValue);
                    if (fieldType.tag != TypeTags.SEMANTIC_ERROR) {
                        possibleTypes.add(fieldType);
                    }
                }
                if (possibleTypes.size() == 0) {
                    dlog.error(indexExpr.pos, DiagnosticCode.INVALID_TUPLE_INDEX_EXPR, currentType);
                    break;
                }
                actualType = possibleTypes.size() == 1 ? possibleTypes.iterator().next() :
                        BUnionType.create(null, possibleTypes);
                break;

            case TypeTags.UNION:
                LinkedHashSet<BType> possibleTypesByMember = new LinkedHashSet<>();
                List<BFiniteType> finiteTypes = new ArrayList<>();
                ((BUnionType) currentType).getMemberTypes().forEach(memType -> {
                    if (memType.tag == TypeTags.FINITE) {
                        finiteTypes.add((BFiniteType) memType);
                    } else {
                        BType possibleType = checkTupleIndexBasedAccess(accessExpr, tuple, memType);
                        if (possibleType.tag == TypeTags.UNION) {
                            possibleTypesByMember.addAll(((BUnionType) possibleType).getMemberTypes());
                        } else {
                            possibleTypesByMember.add(possibleType);
                        }
                    }
                });

                BFiniteType finiteType;
                if (finiteTypes.size() == 1) {
                    finiteType = finiteTypes.get(0);
                } else {
                    Set<BLangExpression> valueSpace = new LinkedHashSet<>();
                    finiteTypes.forEach(constituent -> valueSpace.addAll(constituent.valueSpace));
                    finiteType = new BFiniteType(null, valueSpace);
                }

                BType possibleType = checkTupleIndexBasedAccess(accessExpr, tuple, finiteType);
                if (possibleType.tag == TypeTags.UNION) {
                    possibleTypesByMember.addAll(((BUnionType) possibleType).getMemberTypes());
                } else {
                    possibleTypesByMember.add(possibleType);
                }

                if (possibleTypesByMember.contains(symTable.semanticError)) {
                    return symTable.semanticError;
                }
                actualType = possibleTypesByMember.size() == 1 ? possibleTypesByMember.iterator().next() :
                        BUnionType.create(null, possibleTypesByMember);
        }
        return actualType;
    }

    private LinkedHashSet<BType> collectTupleFieldTypes(BTupleType tupleType, LinkedHashSet<BType> memberTypes) {
        tupleType.tupleTypes
                .forEach(memberType -> {
                    if (memberType.tag == TypeTags.UNION) {
                        collectMemberTypes((BUnionType) memberType, memberTypes);
                    } else {
                        memberTypes.add(memberType);
                    }
                });
        return memberTypes;
    }

    private BType checkRecordIndexBasedAccess(BLangIndexBasedAccess accessExpr, BRecordType recordType) {
        return checkRecordIndexBasedAccess(accessExpr, recordType, accessExpr.indexExpr.type);
    }

    private BType checkRecordIndexBasedAccess(BLangIndexBasedAccess accessExpr, BRecordType record, BType currentType) {
        BType actualType = symTable.semanticError;
        BLangExpression indexExpr = accessExpr.indexExpr;
        switch (currentType.tag) {
            case TypeTags.STRING:
                if (indexExpr.getKind() == NodeKind.LITERAL) {
                    String fieldName = (String) ((BLangLiteral) indexExpr).value;
                    actualType = checkRecordFieldAccess(accessExpr, names.fromString(fieldName), record);
                    actualType = checkTypeForIndexBasedAccess(accessExpr, actualType);
                    return actualType;
                }
                LinkedHashSet<BType> fieldTypes = record.fields.stream()
                        .map(field -> field.type)
                        .collect(Collectors.toCollection(LinkedHashSet::new));
                if (record.restFieldType.tag != TypeTags.NONE) {
                    fieldTypes.add(record.restFieldType);
                }
                fieldTypes.add(symTable.nilType);
                actualType = BUnionType.create(null, fieldTypes);
                break;
            case TypeTags.FINITE:
                BFiniteType finiteIndexExpr = (BFiniteType) currentType;
                LinkedHashSet<BType> possibleTypes = new LinkedHashSet<>();
                for (BLangExpression finiteMember : finiteIndexExpr.valueSpace) {
                    if (finiteMember.type.tag != TypeTags.STRING) {
                        dlog.error(indexExpr.pos, DiagnosticCode.INVALID_RECORD_INDEX_EXPR, currentType);
                        return actualType;
                    }
                    if (finiteMember.getKind() != NodeKind.LITERAL) {
                        continue;
                    }
                    String fieldName = (String) ((BLangLiteral) finiteMember).value;
                    BType fieldType = getRecordFieldType(accessExpr, names.fromString(fieldName), record);
                    if (fieldType.tag == TypeTags.SEMANTIC_ERROR) {
                        dlog.error(indexExpr.pos, DiagnosticCode.INVALID_RECORD_INDEX_EXPR, currentType);
                        return actualType;
                    }
                    possibleTypes.add(fieldType);
                }
                if (possibleTypes.isEmpty()) {
                    dlog.error(indexExpr.pos, DiagnosticCode.INVALID_RECORD_INDEX_EXPR, currentType);
                    break;
                }
                possibleTypes.add(symTable.nilType);
                actualType = possibleTypes.size() == 1 ? possibleTypes.iterator().next() :
                        BUnionType.create(null, possibleTypes);
                break;
            case TypeTags.UNION:
                LinkedHashSet<BType> possibleTypesByMember = new LinkedHashSet<>();
                List<BFiniteType> finiteTypes = new ArrayList<>();
                ((BUnionType) currentType).getMemberTypes().forEach(memType -> {
                    if (memType.tag == TypeTags.FINITE) {
                        finiteTypes.add((BFiniteType) memType);
                    } else {
                        BType possibleType = checkRecordIndexBasedAccess(accessExpr, record, memType);
                        if (possibleType.tag == TypeTags.UNION) {
                            possibleTypesByMember.addAll(((BUnionType) possibleType).getMemberTypes());
                        } else {
                            possibleTypesByMember.add(possibleType);
                        }
                    }
                });

                BFiniteType finiteType;
                if (finiteTypes.size() == 1) {
                    finiteType = finiteTypes.get(0);
                } else {
                    Set<BLangExpression> valueSpace = new LinkedHashSet<>();
                    finiteTypes.forEach(constituent -> valueSpace.addAll(constituent.valueSpace));
                    finiteType = new BFiniteType(null, valueSpace);
                }

                BType possibleType = checkRecordIndexBasedAccess(accessExpr, record, finiteType);
                if (possibleType.tag == TypeTags.UNION) {
                    possibleTypesByMember.addAll(((BUnionType) possibleType).getMemberTypes());
                } else {
                    possibleTypesByMember.add(possibleType);
                }

                if (possibleTypesByMember.contains(symTable.semanticError)) {
                    return symTable.semanticError;
                }
                actualType = possibleTypesByMember.size() == 1 ? possibleTypesByMember.iterator().next() :
                        BUnionType.create(null, possibleTypesByMember);
        }
        return actualType;
    }

    private BType getSafeType(BType type, BLangAccessExpression accessExpr) {
        if (type.tag != TypeTags.UNION) {
            return type;
        }

        // Extract the types without the error and null, and revisit access expression
        Set<BType> varRefMemberTypes = ((BUnionType) type).getMemberTypes();
        List<BType> lhsTypes;

        boolean nullable = false;
        if (accessExpr.safeNavigate) {
            if (!varRefMemberTypes.contains(symTable.errorType)) {
                dlog.error(accessExpr.pos, DiagnosticCode.SAFE_NAVIGATION_NOT_REQUIRED, type);
                return symTable.semanticError;
            }

            lhsTypes = varRefMemberTypes.stream().filter(memberType -> {
                return memberType != symTable.errorType && memberType != symTable.nilType;
            }).collect(Collectors.toList());

            if (lhsTypes.isEmpty()) {
                dlog.error(accessExpr.pos, DiagnosticCode.SAFE_NAVIGATION_NOT_REQUIRED, type);
                return symTable.semanticError;
            }
        } else {
            lhsTypes = varRefMemberTypes.stream().filter(memberType -> {
                return memberType != symTable.nilType;
            }).collect(Collectors.toList());
        }

        if (lhsTypes.size() == 1) {
            return lhsTypes.get(0);
        }

        return BUnionType.create(null, new LinkedHashSet<>(lhsTypes));
    }

    private List<BType> getTypesList(BType type) {
        if (type.tag == TypeTags.UNION) {
            BUnionType unionType = (BUnionType) type;
            return new ArrayList<>(unionType.getMemberTypes());
        } else {
            return Lists.of(type);
        }
    }

    private LinkedHashSet<BType> getMatchExpressionTypes(BLangMatchExpression bLangMatchExpression) {
        List<BType> exprTypes = getTypesList(bLangMatchExpression.expr.type);
        LinkedHashSet<BType> matchExprTypes = new LinkedHashSet<>();
        for (BType type : exprTypes) {
            boolean assignable = false;
            for (BLangMatchExprPatternClause pattern : bLangMatchExpression.patternClauses) {
                BType patternExprType = pattern.expr.type;

                // Type of the pattern expression, becomes one of the types of the whole but expression
                matchExprTypes.addAll(getTypesList(patternExprType));

                if (type.tag == TypeTags.SEMANTIC_ERROR || patternExprType.tag == TypeTags.SEMANTIC_ERROR) {
                    return new LinkedHashSet<BType>() {
                        {
                            add(symTable.semanticError);
                        }
                    };
                }

                assignable = this.types.isAssignable(type, pattern.variable.type);
                if (assignable) {
                    break;
                }
            }

            // If the matching expr type is not matching to any pattern, it becomes one of the types
            // returned by the whole but expression
            if (!assignable) {
                matchExprTypes.add(type);
            }
        }

        return matchExprTypes;
    }

    private BSymbol getSymbolForBuiltinMethodWithDynamicRetType(BLangInvocation iExpr, BLangBuiltInMethod function) {
        switch (function) {
            case CLONE:
            case FREEZE:
                return getSymbolForAnydataReturningBuiltinMethods(iExpr);
            case IS_FROZEN:
                return getSymbolForIsFrozenBuiltinMethod(iExpr);
            case STAMP:
                List<BLangExpression> functionArgList = iExpr.argExprs;
                // Resolve the type of the variables passed as arguments to stamp in-built function.
                for (BLangExpression expression : functionArgList) {
                    checkExpr(expression, env, symTable.noType);
                }
                return symResolver.createSymbolForStampOperator(iExpr.pos, new Name(function.getName()),
                        functionArgList, iExpr.expr);
            case CONVERT:
                functionArgList = iExpr.argExprs;
                // Resolve the type of the variables passed as arguments to convert in-built function.
                for (BLangExpression expression : functionArgList) {
                    checkExpr(expression, env, symTable.noType);
                }
                return symResolver.createSymbolForConvertOperator(iExpr.pos, new Name(function.getName()),
                                                                  functionArgList, iExpr.expr);
            case CALL:
                return getFunctionPointerCallSymbol(iExpr);
            case DETAIL:
                return symResolver.createSymbolForDetailBuiltInMethod(iExpr.name, iExpr.expr.type);
            default:
                return symTable.notFoundSymbol;
        }
    }

    private BSymbol getFunctionPointerCallSymbol(BLangInvocation iExpr) {
        if (iExpr.expr == null) {
            // shouldn't reach here
            return symTable.notFoundSymbol;
        }

        BSymbol varSymbol = ((BLangVariableReference) iExpr.expr).symbol;
        if (varSymbol == null) {
            return symTable.notFoundSymbol;
        }

        BType varType = getSafeType(varSymbol.type, iExpr);
        if (varType.tag != TypeTags.INVOKABLE) {
            return symTable.notFoundSymbol;
        }

        if (varSymbol.kind != SymbolKind.FUNCTION) {
            varSymbol = new BInvokableSymbol(SymTag.VARIABLE, 0, varSymbol.name, env.enclPkg.symbol.pkgID, varType,
                    env.scope.owner);
            varSymbol.kind = SymbolKind.FUNCTION;
        }

        iExpr.symbol = varSymbol;
        return varSymbol;
    }

    private BSymbol getSymbolForAnydataReturningBuiltinMethods(BLangInvocation iExpr) {
        BType type = iExpr.expr.type;
        if (!types.isLikeAnydataOrNotNil(type)) {
            return symTable.notFoundSymbol;
        }

        BType retType;
        if (types.isAnydata(type)) {
            retType = type;
        } else {
            retType = BUnionType.create(null, type, symTable.errorType);
        }
        return symResolver.createBuiltinMethodSymbol(BLangBuiltInMethod.FREEZE, type, retType);
    }

    private BSymbol getSymbolForIsFrozenBuiltinMethod(BLangInvocation iExpr) {
        BType type = iExpr.expr.type;
        if (!types.isLikeAnydataOrNotNil(type)) {
            return symTable.notFoundSymbol;
        }
        return symResolver.createBuiltinMethodSymbol(BLangBuiltInMethod.IS_FROZEN, type, symTable.booleanType);
    }

    private boolean isSafeNavigable(BLangAccessExpression fieldAccessExpr, BType varRefType) {
        // If the expression is safe navigable, then the type should be an union. Otherwise safe navigation is not
        // required.
        if (fieldAccessExpr.safeNavigate && varRefType.tag != TypeTags.UNION && varRefType != symTable.semanticError) {
            dlog.error(fieldAccessExpr.pos, DiagnosticCode.SAFE_NAVIGATION_NOT_REQUIRED, varRefType);
            return false;
        }
        return true;
    }

    private boolean couldHoldTableValues(BType type, List<BType> encounteredTypes) {
        if (encounteredTypes.contains(type)) {
            return false;
        }
        encounteredTypes.add(type);

        switch (type.tag) {
            case TypeTags.TABLE:
                return true;
            case TypeTags.UNION:
                return ((BUnionType) type).getMemberTypes().stream()
                        .anyMatch(bType -> couldHoldTableValues(bType, encounteredTypes));
            case TypeTags.MAP:
                return couldHoldTableValues(((BMapType) type).constraint, encounteredTypes);
            case TypeTags.RECORD:
                BRecordType recordType = (BRecordType) type;
                return recordType.fields.stream()
                        .anyMatch(field -> couldHoldTableValues(field.type, encounteredTypes)) ||
                        (!recordType.sealed && couldHoldTableValues(recordType.restFieldType, encounteredTypes));
            case TypeTags.ARRAY:
                return couldHoldTableValues(((BArrayType) type).eType, encounteredTypes);
            case TypeTags.TUPLE:
                return ((BTupleType) type).getTupleTypes().stream()
                        .anyMatch(bType -> couldHoldTableValues(bType, encounteredTypes));
        }
        return false;
    }

    private void checkConstantAccess(BLangFieldBasedAccess fieldAccessExpr, BType varRefType) {
        if (varRefType.tag == TypeTags.SEMANTIC_ERROR) {
            return;
        }

        // Check constant map literal access.
        BLangExpression expression = fieldAccessExpr.getExpression();
        if (expression.getKind() != NodeKind.SIMPLE_VARIABLE_REF) {
            return;
        }

        BSymbol symbol = ((BLangSimpleVarRef) expression).symbol;
        if ((symbol.tag & SymTag.CONSTANT) != SymTag.CONSTANT || varRefType.tag != TypeTags.MAP) {
            return;
        }

        BConstantSymbol constantSymbol = (BConstantSymbol) symbol;
        // if constan't value is null, that means, we are visiting the constant's value expressions,
        // and the are not yet resolved. Hence skip the key validation. It will be validated during
        // the constant value resolution.
        if (constantSymbol.value == null) {
            return;
        }

        Map<String, BLangConstantValue> value = (Map<String, BLangConstantValue>) constantSymbol.value.value;
        String key = fieldAccessExpr.field.value;
        if (!value.containsKey(key)) {
            dlog.error(fieldAccessExpr.field.pos, DiagnosticCode.KEY_NOT_FOUND, key, constantSymbol.name);
        }
    }
}<|MERGE_RESOLUTION|>--- conflicted
+++ resolved
@@ -708,9 +708,6 @@
             if (broadTypesSet.size() > 1) {
                 // union type
                 eType = BUnionType.create(null, broadTypesSet);
-                if (!types.hasImplicitInitialValue(eType)) {
-                    ((BUnionType) eType).add(symTable.nilType);
-                }
             } else {
                 eType = broadTypesSet.toArray(new BType[0])[0];
             }
@@ -760,15 +757,9 @@
                         BArrayState.UNSEALED);
                 listCompatibleTypes.addAll(getListCompatibleTypes(type, actualType));
             } else if (type.tag == TypeTags.TUPLE) {
-<<<<<<< HEAD
                 BTupleType tupleType = (BTupleType) type;
                 if (checkTupleType(listConstructorExpr, tupleType)) {
                     listCompatibleTypes.add(tupleType);
-=======
-                List<BType> results = new ArrayList<>();
-                for (int i = 0; i < listConstructorExpr.exprs.size(); i++) {
-                    results.add(checkExpr(listConstructorExpr.exprs.get(i), env));
->>>>>>> e1e3f7c5
                 }
             }
         }
