/*
 *  Copyright (c) 2017, WSO2 Inc. (http://www.wso2.org) All Rights Reserved.
 *
 *  WSO2 Inc. licenses this file to you under the Apache License,
 *  Version 2.0 (the "License"); you may not use this file except
 *  in compliance with the License.
 *  You may obtain a copy of the License at
 *
 *    http://www.apache.org/licenses/LICENSE-2.0
 *
 *  Unless required by applicable law or agreed to in writing,
 *  software distributed under the License is distributed on an
 *  "AS IS" BASIS, WITHOUT WARRANTIES OR CONDITIONS OF ANY
 *  KIND, either express or implied.  See the License for the
 *  specific language governing permissions and limitations
 *  under the License.
 */
package org.wso2.ballerinalang.compiler.semantics.analyzer;

import io.ballerina.runtime.api.utils.IdentifierUtils;
import io.ballerina.tools.diagnostics.DiagnosticCode;
import io.ballerina.tools.diagnostics.Location;
import org.ballerinalang.model.TreeBuilder;
import org.ballerinalang.model.clauses.OrderKeyNode;
import org.ballerinalang.model.elements.AttachPoint;
import org.ballerinalang.model.elements.Flag;
import org.ballerinalang.model.elements.PackageID;
import org.ballerinalang.model.symbols.InvokableSymbol;
import org.ballerinalang.model.symbols.SymbolKind;
import org.ballerinalang.model.symbols.SymbolOrigin;
import org.ballerinalang.model.tree.ActionNode;
import org.ballerinalang.model.tree.IdentifierNode;
import org.ballerinalang.model.tree.NodeKind;
import org.ballerinalang.model.tree.OperatorKind;
import org.ballerinalang.model.tree.expressions.NamedArgNode;
import org.ballerinalang.model.tree.expressions.RecordLiteralNode;
import org.ballerinalang.model.tree.expressions.XMLNavigationAccess;
import org.ballerinalang.model.types.SelectivelyImmutableReferenceType;
import org.ballerinalang.model.types.TupleType;
import org.ballerinalang.model.types.Type;
import org.ballerinalang.model.types.TypeKind;
import org.ballerinalang.util.BLangCompilerConstants;
import org.ballerinalang.util.diagnostic.DiagnosticErrorCode;
import org.wso2.ballerinalang.compiler.desugar.ASTBuilderUtil;
import org.wso2.ballerinalang.compiler.diagnostic.BLangDiagnosticLog;
import org.wso2.ballerinalang.compiler.parser.BLangAnonymousModelHelper;
import org.wso2.ballerinalang.compiler.parser.BLangMissingNodesHelper;
import org.wso2.ballerinalang.compiler.parser.NodeCloner;
import org.wso2.ballerinalang.compiler.semantics.model.Scope;
import org.wso2.ballerinalang.compiler.semantics.model.SymbolEnv;
import org.wso2.ballerinalang.compiler.semantics.model.SymbolTable;
import org.wso2.ballerinalang.compiler.semantics.model.symbols.BAnnotationSymbol;
import org.wso2.ballerinalang.compiler.semantics.model.symbols.BAttachedFunction;
import org.wso2.ballerinalang.compiler.semantics.model.symbols.BConstantSymbol;
import org.wso2.ballerinalang.compiler.semantics.model.symbols.BInvokableSymbol;
import org.wso2.ballerinalang.compiler.semantics.model.symbols.BInvokableTypeSymbol;
import org.wso2.ballerinalang.compiler.semantics.model.symbols.BLetSymbol;
import org.wso2.ballerinalang.compiler.semantics.model.symbols.BObjectTypeSymbol;
import org.wso2.ballerinalang.compiler.semantics.model.symbols.BOperatorSymbol;
import org.wso2.ballerinalang.compiler.semantics.model.symbols.BPackageSymbol;
import org.wso2.ballerinalang.compiler.semantics.model.symbols.BRecordTypeSymbol;
import org.wso2.ballerinalang.compiler.semantics.model.symbols.BSymbol;
import org.wso2.ballerinalang.compiler.semantics.model.symbols.BVarSymbol;
import org.wso2.ballerinalang.compiler.semantics.model.symbols.BXMLNSSymbol;
import org.wso2.ballerinalang.compiler.semantics.model.symbols.SymTag;
import org.wso2.ballerinalang.compiler.semantics.model.symbols.Symbols;
import org.wso2.ballerinalang.compiler.semantics.model.types.BArrayType;
import org.wso2.ballerinalang.compiler.semantics.model.types.BErrorType;
import org.wso2.ballerinalang.compiler.semantics.model.types.BField;
import org.wso2.ballerinalang.compiler.semantics.model.types.BFiniteType;
import org.wso2.ballerinalang.compiler.semantics.model.types.BFutureType;
import org.wso2.ballerinalang.compiler.semantics.model.types.BIntersectionType;
import org.wso2.ballerinalang.compiler.semantics.model.types.BInvokableType;
import org.wso2.ballerinalang.compiler.semantics.model.types.BMapType;
import org.wso2.ballerinalang.compiler.semantics.model.types.BObjectType;
import org.wso2.ballerinalang.compiler.semantics.model.types.BRecordType;
import org.wso2.ballerinalang.compiler.semantics.model.types.BStreamType;
import org.wso2.ballerinalang.compiler.semantics.model.types.BTableType;
import org.wso2.ballerinalang.compiler.semantics.model.types.BTupleType;
import org.wso2.ballerinalang.compiler.semantics.model.types.BType;
import org.wso2.ballerinalang.compiler.semantics.model.types.BTypeIdSet;
import org.wso2.ballerinalang.compiler.semantics.model.types.BTypedescType;
import org.wso2.ballerinalang.compiler.semantics.model.types.BUnionType;
import org.wso2.ballerinalang.compiler.semantics.model.types.BXMLSubType;
import org.wso2.ballerinalang.compiler.semantics.model.types.BXMLType;
import org.wso2.ballerinalang.compiler.tree.BLangAnnotationAttachment;
import org.wso2.ballerinalang.compiler.tree.BLangClassDefinition;
import org.wso2.ballerinalang.compiler.tree.BLangFunction;
import org.wso2.ballerinalang.compiler.tree.BLangIdentifier;
import org.wso2.ballerinalang.compiler.tree.BLangInvokableNode;
import org.wso2.ballerinalang.compiler.tree.BLangNode;
import org.wso2.ballerinalang.compiler.tree.BLangNodeVisitor;
import org.wso2.ballerinalang.compiler.tree.BLangSimpleVariable;
import org.wso2.ballerinalang.compiler.tree.BLangTableKeySpecifier;
import org.wso2.ballerinalang.compiler.tree.BLangVariable;
import org.wso2.ballerinalang.compiler.tree.clauses.BLangDoClause;
import org.wso2.ballerinalang.compiler.tree.clauses.BLangFromClause;
import org.wso2.ballerinalang.compiler.tree.clauses.BLangInputClause;
import org.wso2.ballerinalang.compiler.tree.clauses.BLangJoinClause;
import org.wso2.ballerinalang.compiler.tree.clauses.BLangLetClause;
import org.wso2.ballerinalang.compiler.tree.clauses.BLangLimitClause;
import org.wso2.ballerinalang.compiler.tree.clauses.BLangOnClause;
import org.wso2.ballerinalang.compiler.tree.clauses.BLangOnConflictClause;
import org.wso2.ballerinalang.compiler.tree.clauses.BLangOnFailClause;
import org.wso2.ballerinalang.compiler.tree.clauses.BLangOrderByClause;
import org.wso2.ballerinalang.compiler.tree.clauses.BLangOrderKey;
import org.wso2.ballerinalang.compiler.tree.clauses.BLangSelectClause;
import org.wso2.ballerinalang.compiler.tree.clauses.BLangWhereClause;
import org.wso2.ballerinalang.compiler.tree.expressions.BLangAccessExpression;
import org.wso2.ballerinalang.compiler.tree.expressions.BLangAnnotAccessExpr;
import org.wso2.ballerinalang.compiler.tree.expressions.BLangArrowFunction;
import org.wso2.ballerinalang.compiler.tree.expressions.BLangBinaryExpr;
import org.wso2.ballerinalang.compiler.tree.expressions.BLangCheckPanickedExpr;
import org.wso2.ballerinalang.compiler.tree.expressions.BLangCheckedExpr;
import org.wso2.ballerinalang.compiler.tree.expressions.BLangCommitExpr;
import org.wso2.ballerinalang.compiler.tree.expressions.BLangConstRef;
import org.wso2.ballerinalang.compiler.tree.expressions.BLangElvisExpr;
import org.wso2.ballerinalang.compiler.tree.expressions.BLangErrorConstructorExpr;
import org.wso2.ballerinalang.compiler.tree.expressions.BLangErrorVarRef;
import org.wso2.ballerinalang.compiler.tree.expressions.BLangExpression;
import org.wso2.ballerinalang.compiler.tree.expressions.BLangFieldBasedAccess;
import org.wso2.ballerinalang.compiler.tree.expressions.BLangGroupExpr;
import org.wso2.ballerinalang.compiler.tree.expressions.BLangIndexBasedAccess;
import org.wso2.ballerinalang.compiler.tree.expressions.BLangInferredTypedescDefaultNode;
import org.wso2.ballerinalang.compiler.tree.expressions.BLangIntRangeExpression;
import org.wso2.ballerinalang.compiler.tree.expressions.BLangInvocation;
import org.wso2.ballerinalang.compiler.tree.expressions.BLangLambdaFunction;
import org.wso2.ballerinalang.compiler.tree.expressions.BLangLetExpression;
import org.wso2.ballerinalang.compiler.tree.expressions.BLangListConstructorExpr;
import org.wso2.ballerinalang.compiler.tree.expressions.BLangLiteral;
import org.wso2.ballerinalang.compiler.tree.expressions.BLangMatchExpression;
import org.wso2.ballerinalang.compiler.tree.expressions.BLangMatchExpression.BLangMatchExprPatternClause;
import org.wso2.ballerinalang.compiler.tree.expressions.BLangNamedArgsExpression;
import org.wso2.ballerinalang.compiler.tree.expressions.BLangObjectConstructorExpression;
import org.wso2.ballerinalang.compiler.tree.expressions.BLangQueryAction;
import org.wso2.ballerinalang.compiler.tree.expressions.BLangQueryExpr;
import org.wso2.ballerinalang.compiler.tree.expressions.BLangRawTemplateLiteral;
import org.wso2.ballerinalang.compiler.tree.expressions.BLangRecordLiteral;
import org.wso2.ballerinalang.compiler.tree.expressions.BLangRecordLiteral.BLangRecordKey;
import org.wso2.ballerinalang.compiler.tree.expressions.BLangRecordLiteral.BLangRecordKeyValueField;
import org.wso2.ballerinalang.compiler.tree.expressions.BLangRecordLiteral.BLangRecordVarNameField;
import org.wso2.ballerinalang.compiler.tree.expressions.BLangRecordVarRef;
import org.wso2.ballerinalang.compiler.tree.expressions.BLangRestArgsExpression;
import org.wso2.ballerinalang.compiler.tree.expressions.BLangServiceConstructorExpr;
import org.wso2.ballerinalang.compiler.tree.expressions.BLangSimpleVarRef;
import org.wso2.ballerinalang.compiler.tree.expressions.BLangStringTemplateLiteral;
import org.wso2.ballerinalang.compiler.tree.expressions.BLangTableConstructorExpr;
import org.wso2.ballerinalang.compiler.tree.expressions.BLangTableMultiKeyExpr;
import org.wso2.ballerinalang.compiler.tree.expressions.BLangTernaryExpr;
import org.wso2.ballerinalang.compiler.tree.expressions.BLangTransactionalExpr;
import org.wso2.ballerinalang.compiler.tree.expressions.BLangTrapExpr;
import org.wso2.ballerinalang.compiler.tree.expressions.BLangTupleVarRef;
import org.wso2.ballerinalang.compiler.tree.expressions.BLangTypeConversionExpr;
import org.wso2.ballerinalang.compiler.tree.expressions.BLangTypeInit;
import org.wso2.ballerinalang.compiler.tree.expressions.BLangTypeTestExpr;
import org.wso2.ballerinalang.compiler.tree.expressions.BLangTypedescExpr;
import org.wso2.ballerinalang.compiler.tree.expressions.BLangUnaryExpr;
import org.wso2.ballerinalang.compiler.tree.expressions.BLangValueExpression;
import org.wso2.ballerinalang.compiler.tree.expressions.BLangVariableReference;
import org.wso2.ballerinalang.compiler.tree.expressions.BLangWaitExpr;
import org.wso2.ballerinalang.compiler.tree.expressions.BLangWaitForAllExpr;
import org.wso2.ballerinalang.compiler.tree.expressions.BLangWorkerFlushExpr;
import org.wso2.ballerinalang.compiler.tree.expressions.BLangWorkerReceive;
import org.wso2.ballerinalang.compiler.tree.expressions.BLangWorkerSyncSendExpr;
import org.wso2.ballerinalang.compiler.tree.expressions.BLangXMLAttribute;
import org.wso2.ballerinalang.compiler.tree.expressions.BLangXMLAttributeAccess;
import org.wso2.ballerinalang.compiler.tree.expressions.BLangXMLCommentLiteral;
import org.wso2.ballerinalang.compiler.tree.expressions.BLangXMLElementAccess;
import org.wso2.ballerinalang.compiler.tree.expressions.BLangXMLElementFilter;
import org.wso2.ballerinalang.compiler.tree.expressions.BLangXMLElementLiteral;
import org.wso2.ballerinalang.compiler.tree.expressions.BLangXMLNavigationAccess;
import org.wso2.ballerinalang.compiler.tree.expressions.BLangXMLProcInsLiteral;
import org.wso2.ballerinalang.compiler.tree.expressions.BLangXMLQName;
import org.wso2.ballerinalang.compiler.tree.expressions.BLangXMLQuotedString;
import org.wso2.ballerinalang.compiler.tree.expressions.BLangXMLSequenceLiteral;
import org.wso2.ballerinalang.compiler.tree.expressions.BLangXMLTextLiteral;
import org.wso2.ballerinalang.compiler.tree.statements.BLangBlockStmt;
import org.wso2.ballerinalang.compiler.tree.statements.BLangDo;
import org.wso2.ballerinalang.compiler.tree.types.BLangLetVariable;
import org.wso2.ballerinalang.compiler.tree.types.BLangRecordTypeNode;
import org.wso2.ballerinalang.compiler.tree.types.BLangType;
import org.wso2.ballerinalang.compiler.tree.types.BLangUserDefinedType;
import org.wso2.ballerinalang.compiler.tree.types.BLangValueType;
import org.wso2.ballerinalang.compiler.util.BArrayState;
import org.wso2.ballerinalang.compiler.util.ClosureVarSymbol;
import org.wso2.ballerinalang.compiler.util.CompilerContext;
import org.wso2.ballerinalang.compiler.util.FieldKind;
import org.wso2.ballerinalang.compiler.util.ImmutableTypeCloner;
import org.wso2.ballerinalang.compiler.util.Name;
import org.wso2.ballerinalang.compiler.util.Names;
import org.wso2.ballerinalang.compiler.util.NumericLiteralSupport;
import org.wso2.ballerinalang.compiler.util.TypeDefBuilderHelper;
import org.wso2.ballerinalang.compiler.util.TypeTags;
import org.wso2.ballerinalang.compiler.util.Unifier;
import org.wso2.ballerinalang.util.Flags;
import org.wso2.ballerinalang.util.Lists;

import java.util.ArrayList;
import java.util.Collections;
import java.util.EnumSet;
import java.util.HashMap;
import java.util.HashSet;
import java.util.LinkedHashMap;
import java.util.LinkedHashSet;
import java.util.LinkedList;
import java.util.List;
import java.util.Map;
import java.util.Set;
import java.util.Stack;
import java.util.function.BinaryOperator;
import java.util.function.Function;
import java.util.stream.Collector;
import java.util.stream.Collectors;

import javax.xml.XMLConstants;

import static org.ballerinalang.model.symbols.SymbolOrigin.SOURCE;
import static org.ballerinalang.model.symbols.SymbolOrigin.VIRTUAL;
import static org.ballerinalang.util.diagnostic.DiagnosticErrorCode.INVALID_NUM_INSERTIONS;
import static org.ballerinalang.util.diagnostic.DiagnosticErrorCode.INVALID_NUM_STRINGS;
import static org.wso2.ballerinalang.compiler.tree.BLangInvokableNode.DEFAULT_WORKER_NAME;
import static org.wso2.ballerinalang.compiler.util.Constants.WORKER_LAMBDA_VAR_PREFIX;

/**
 * @since 0.94
 */
public class TypeChecker extends BLangNodeVisitor {

    private static final CompilerContext.Key<TypeChecker> TYPE_CHECKER_KEY = new CompilerContext.Key<>();
    private static Set<String> listLengthModifierFunctions = new HashSet<>();
    private static Map<String, HashSet<String>> modifierFunctions = new HashMap<>();

    private static final String TABLE_TNAME = "table";

    private static final String LIST_LANG_LIB = "lang.array";
    private static final String MAP_LANG_LIB = "lang.map";
    private static final String TABLE_LANG_LIB = "lang.table";
    private static final String VALUE_LANG_LIB = "lang.value";
    private static final String XML_LANG_LIB = "lang.xml";

    private static final String FUNCTION_NAME_PUSH = "push";
    private static final String FUNCTION_NAME_POP = "pop";
    private static final String FUNCTION_NAME_SHIFT = "shift";
    private static final String FUNCTION_NAME_UNSHIFT = "unshift";
    private static final String FUNCTION_NAME_ENSURE_TYPE = "ensureType";

    private Names names;
    private SymbolTable symTable;
    private SymbolEnter symbolEnter;
    private SymbolResolver symResolver;
    private NodeCloner nodeCloner;
    private Types types;
    private BLangDiagnosticLog dlog;
    private SymbolEnv env;
    private boolean isTypeChecked;
    private TypeNarrower typeNarrower;
    private TypeParamAnalyzer typeParamAnalyzer;
    private BLangAnonymousModelHelper anonymousModelHelper;
    private SemanticAnalyzer semanticAnalyzer;
    private Unifier unifier;
    private boolean nonErrorLoggingCheck = false;
    private int letCount = 0;
    private Stack<SymbolEnv> queryEnvs, prevEnvs;
    private Stack<BLangSelectClause> selectClauses;
    private BLangMissingNodesHelper missingNodesHelper;

    /**
     * Expected types or inherited types.
     */
    private BType expType;
    private BType resultType;

    private DiagnosticCode diagCode;

    static {
        listLengthModifierFunctions.add(FUNCTION_NAME_PUSH);
        listLengthModifierFunctions.add(FUNCTION_NAME_POP);
        listLengthModifierFunctions.add(FUNCTION_NAME_SHIFT);
        listLengthModifierFunctions.add(FUNCTION_NAME_UNSHIFT);

        modifierFunctions.put(LIST_LANG_LIB, new HashSet<String>() {{
            add("remove");
            add("removeAll");
            add("setLength");
            add("reverse");
            add("sort");
            add("pop");
            add("push");
            add("shift");
            add("unshift");
        }});

        modifierFunctions.put(MAP_LANG_LIB, new HashSet<String>() {{
            add("remove");
            add("removeIfHasKey");
            add("removeAll");
        }});

        modifierFunctions.put(TABLE_LANG_LIB, new HashSet<String>() {{
            add("put");
            add("add");
            add("remove");
            add("removeIfHasKey");
            add("removeAll");
        }});

        modifierFunctions.put(VALUE_LANG_LIB, new HashSet<String>() {{
            add("mergeJson");
        }});

        modifierFunctions.put(XML_LANG_LIB, new HashSet<String>() {{
            add("setName");
            add("setChildren");
            add("strip");
        }});
    }

    public static TypeChecker getInstance(CompilerContext context) {
        TypeChecker typeChecker = context.get(TYPE_CHECKER_KEY);
        if (typeChecker == null) {
            typeChecker = new TypeChecker(context);
        }

        return typeChecker;
    }

    public TypeChecker(CompilerContext context) {
        context.put(TYPE_CHECKER_KEY, this);

        this.names = Names.getInstance(context);
        this.symTable = SymbolTable.getInstance(context);
        this.symbolEnter = SymbolEnter.getInstance(context);
        this.symResolver = SymbolResolver.getInstance(context);
        this.nodeCloner = NodeCloner.getInstance(context);
        this.types = Types.getInstance(context);
        this.dlog = BLangDiagnosticLog.getInstance(context);
        this.typeNarrower = TypeNarrower.getInstance(context);
        this.typeParamAnalyzer = TypeParamAnalyzer.getInstance(context);
        this.anonymousModelHelper = BLangAnonymousModelHelper.getInstance(context);
        this.semanticAnalyzer = SemanticAnalyzer.getInstance(context);
        this.missingNodesHelper = BLangMissingNodesHelper.getInstance(context);
        this.selectClauses = new Stack<>();
        this.queryEnvs = new Stack<>();
        this.prevEnvs = new Stack<>();
        this.unifier = new Unifier();
    }

    public BType checkExpr(BLangExpression expr, SymbolEnv env) {
        return checkExpr(expr, env, symTable.noType);
    }

    public BType checkExpr(BLangExpression expr, SymbolEnv env, BType expType) {
        return checkExpr(expr, env, expType, DiagnosticErrorCode.INCOMPATIBLE_TYPES);
    }

    public BType checkExpr(BLangExpression expr, SymbolEnv env, BType expType, DiagnosticCode diagCode) {
        if (expr.typeChecked) {
            return expr.getBType();
        }

        if (expType.tag == TypeTags.INTERSECTION) {
            expType = ((BIntersectionType) expType).effectiveType;
        }

        SymbolEnv prevEnv = this.env;
        BType preExpType = this.expType;
        DiagnosticCode preDiagCode = this.diagCode;
        this.env = env;
        this.diagCode = diagCode;
        this.expType = expType;
        this.isTypeChecked = true;
        expr.expectedType = expType;

        expr.accept(this);

        if (resultType.tag == TypeTags.INTERSECTION) {
            resultType = ((BIntersectionType) resultType).effectiveType;
        }

        expr.setBType(resultType);
        expr.typeChecked = isTypeChecked;
        this.env = prevEnv;
        this.expType = preExpType;
        this.diagCode = preDiagCode;

        validateAndSetExprExpectedType(expr);

        return resultType;
    }

    private void validateAndSetExprExpectedType(BLangExpression expr) {
        if (resultType.tag == TypeTags.SEMANTIC_ERROR) {
            return;
        }

        // If the expected type is a map, but a record type is inferred due to the presence of `readonly` fields in
        // the mapping constructor expression, we don't override the expected type.
        if (expr.getKind() == NodeKind.RECORD_LITERAL_EXPR && expr.expectedType != null &&
                expr.expectedType.tag == TypeTags.MAP && expr.getBType().tag == TypeTags.RECORD) {
            return;
        }

        expr.expectedType = resultType;
    }


    // Expressions

    public void visit(BLangLiteral literalExpr) {

        BType literalType = setLiteralValueAndGetType(literalExpr, expType);
        if (literalType == symTable.semanticError || literalExpr.isFiniteContext) {
            return;
        }
        resultType = types.checkType(literalExpr, literalType, expType);
    }

    @Override
    public void visit(BLangXMLElementAccess xmlElementAccess) {
        // check for undeclared namespaces.
        checkXMLNamespacePrefixes(xmlElementAccess.filters);
        checkExpr(xmlElementAccess.expr, env, symTable.xmlType);
        resultType = types.checkType(xmlElementAccess, symTable.xmlElementSeqType, expType);
    }

    @Override
    public void visit(BLangXMLNavigationAccess xmlNavigation) {
        checkXMLNamespacePrefixes(xmlNavigation.filters);
        if (xmlNavigation.childIndex != null) {
            checkExpr(xmlNavigation.childIndex, env, symTable.intType);
        }
        BType exprType = checkExpr(xmlNavigation.expr, env, symTable.xmlType);

        if (exprType.tag == TypeTags.UNION) {
            dlog.error(xmlNavigation.pos, DiagnosticErrorCode.TYPE_DOES_NOT_SUPPORT_XML_NAVIGATION_ACCESS,
                       xmlNavigation.expr.getBType());
        }

        BType actualType = xmlNavigation.navAccessType == XMLNavigationAccess.NavAccessType.CHILDREN
                ? symTable.xmlType : symTable.xmlElementSeqType;

        types.checkType(xmlNavigation, actualType, expType);
        if (xmlNavigation.navAccessType == XMLNavigationAccess.NavAccessType.CHILDREN) {
            resultType = symTable.xmlType;
        } else {
            resultType = symTable.xmlElementSeqType;
        }
    }

    private void checkXMLNamespacePrefixes(List<BLangXMLElementFilter> filters) {
        for (BLangXMLElementFilter filter : filters) {
            if (!filter.namespace.isEmpty()) {
                Name nsName = names.fromString(filter.namespace);
                BSymbol nsSymbol = symResolver.lookupSymbolInPrefixSpace(env, nsName);
                filter.namespaceSymbol = nsSymbol;
                if (nsSymbol == symTable.notFoundSymbol) {
                    dlog.error(filter.nsPos, DiagnosticErrorCode.CANNOT_FIND_XML_NAMESPACE, nsName);
                }
            }
        }
    }

    private BType setLiteralValueAndGetType(BLangLiteral literalExpr, BType expType) {
        // Get the type matching to the tag from the symbol table.
        BType literalType = symTable.getTypeFromTag(literalExpr.getBType().tag);
        Object literalValue = literalExpr.value;

        if (literalType.tag == TypeTags.INT || literalType.tag == TypeTags.BYTE) {
            if (expType.tag == TypeTags.FLOAT) {
                literalType = symTable.floatType;
                literalExpr.value = ((Long) literalValue).doubleValue();
            } else if (expType.tag == TypeTags.DECIMAL &&
                    !NumericLiteralSupport.hasHexIndicator(literalExpr.originalValue)) {
                literalType = symTable.decimalType;
                literalExpr.value = String.valueOf(literalValue);
            } else if (TypeTags.isIntegerTypeTag(expType.tag) || expType.tag == TypeTags.BYTE) {
                literalType = getIntLiteralType(literalExpr.pos, expType, literalType, literalValue);
                if (literalType == symTable.semanticError) {
                    return symTable.semanticError;
                }
            } else if (expType.tag == TypeTags.FINITE && types.isAssignableToFiniteType(expType, literalExpr)) {
                BFiniteType finiteType = (BFiniteType) expType;
                if (literalAssignableToFiniteType(literalExpr, finiteType, TypeTags.INT)) {
                    BType valueType = setLiteralValueAndGetType(literalExpr, symTable.intType);
                    setLiteralValueForFiniteType(literalExpr, valueType);
                    return valueType;
                } else if (literalAssignableToFiniteType(literalExpr, finiteType, TypeTags.BYTE)) {
                    BType valueType = setLiteralValueAndGetType(literalExpr, symTable.byteType);
                    setLiteralValueForFiniteType(literalExpr, valueType);
                    return valueType;
                } else if (literalAssignableToFiniteType(literalExpr, finiteType, TypeTags.FLOAT)) {
                    BType valueType = setLiteralValueAndGetType(literalExpr, symTable.floatType);
                    setLiteralValueForFiniteType(literalExpr, valueType);
                    return valueType;
                } else if (literalAssignableToFiniteType(literalExpr, finiteType, TypeTags.DECIMAL)) {
                    BType valueType = setLiteralValueAndGetType(literalExpr, symTable.decimalType);
                    setLiteralValueForFiniteType(literalExpr, valueType);
                    return valueType;
                } else if (literalAssignableToFiniteType(literalExpr, finiteType, TypeTags.SIGNED32_INT)) {
                    BType valueType = setLiteralValueAndGetType(literalExpr, symTable.signed32IntType);
                    setLiteralValueForFiniteType(literalExpr, valueType);
                    return valueType;
                } else if (literalAssignableToFiniteType(literalExpr, finiteType, TypeTags.SIGNED16_INT)) {
                    BType valueType = setLiteralValueAndGetType(literalExpr, symTable.signed16IntType);
                    setLiteralValueForFiniteType(literalExpr, valueType);
                    return valueType;
                } else if (literalAssignableToFiniteType(literalExpr, finiteType, TypeTags.SIGNED8_INT)) {
                    BType valueType = setLiteralValueAndGetType(literalExpr, symTable.signed8IntType);
                    setLiteralValueForFiniteType(literalExpr, valueType);
                    return valueType;
                } else if (literalAssignableToFiniteType(literalExpr, finiteType, TypeTags.UNSIGNED32_INT)) {
                    BType valueType = setLiteralValueAndGetType(literalExpr, symTable.unsigned32IntType);
                    setLiteralValueForFiniteType(literalExpr, valueType);
                    return valueType;
                } else if (literalAssignableToFiniteType(literalExpr, finiteType, TypeTags.UNSIGNED16_INT)) {
                    BType valueType = setLiteralValueAndGetType(literalExpr, symTable.unsigned16IntType);
                    setLiteralValueForFiniteType(literalExpr, valueType);
                    return valueType;
                } else if (literalAssignableToFiniteType(literalExpr, finiteType, TypeTags.UNSIGNED8_INT)) {
                    BType valueType = setLiteralValueAndGetType(literalExpr, symTable.unsigned8IntType);
                    setLiteralValueForFiniteType(literalExpr, valueType);
                    return valueType;
                }
            } else if (expType.tag == TypeTags.UNION) {
                Set<BType> memberTypes = ((BUnionType) expType).getMemberTypes();
                BType intSubType = null;
                boolean intOrIntCompatibleTypeFound = false;
                for (BType memType : memberTypes) {
                    if ((memType.tag != TypeTags.INT && TypeTags.isIntegerTypeTag(memType.tag)) ||
                            memType.tag == TypeTags.BYTE) {
                        intSubType = memType;
                    } else if (memType.tag == TypeTags.INT || memType.tag == TypeTags.JSON ||
                            memType.tag == TypeTags.ANYDATA || memType.tag == TypeTags.ANY) {
                        intOrIntCompatibleTypeFound = true;
                    }
                }
                if (intOrIntCompatibleTypeFound) {
                    return setLiteralValueAndGetType(literalExpr, symTable.intType);
                }
                if (intSubType != null) {
                    return setLiteralValueAndGetType(literalExpr, intSubType);
                }

                BType finiteType = getFiniteTypeWithValuesOfSingleType((BUnionType) expType, symTable.intType);
                if (finiteType != symTable.semanticError) {
                    BType setType = setLiteralValueAndGetType(literalExpr, finiteType);
                    if (literalExpr.isFiniteContext) {
                        // i.e., a match was found for a finite type
                        return setType;
                    }
                }

                if (memberTypes.stream().anyMatch(memType -> memType.tag == TypeTags.BYTE)) {
                    return setLiteralValueAndGetType(literalExpr, symTable.byteType);
                }

                finiteType = getFiniteTypeWithValuesOfSingleType((BUnionType) expType, symTable.byteType);
                if (finiteType != symTable.semanticError) {
                    BType setType = setLiteralValueAndGetType(literalExpr, finiteType);
                    if (literalExpr.isFiniteContext) {
                        // i.e., a match was found for a finite type
                        return setType;
                    }
                }

                if (memberTypes.stream().anyMatch(memType -> memType.tag == TypeTags.FLOAT)) {
                    return setLiteralValueAndGetType(literalExpr, symTable.floatType);
                }

                finiteType = getFiniteTypeWithValuesOfSingleType((BUnionType) expType, symTable.floatType);
                if (finiteType != symTable.semanticError) {
                    BType setType = setLiteralValueAndGetType(literalExpr, finiteType);
                    if (literalExpr.isFiniteContext) {
                        // i.e., a match was found for a finite type
                        return setType;
                    }
                }

                if (memberTypes.stream().anyMatch(memType -> memType.tag == TypeTags.DECIMAL)) {
                    return setLiteralValueAndGetType(literalExpr, symTable.decimalType);
                }

                finiteType = getFiniteTypeWithValuesOfSingleType((BUnionType) expType, symTable.decimalType);
                if (finiteType != symTable.semanticError) {
                    BType setType = setLiteralValueAndGetType(literalExpr, finiteType);
                    if (literalExpr.isFiniteContext) {
                        // i.e., a match was found for a finite type
                        return setType;
                    }
                }
            }
        } else if (literalType.tag == TypeTags.FLOAT) {
            String literal = String.valueOf(literalValue);
            String numericLiteral = NumericLiteralSupport.stripDiscriminator(literal);
            boolean isDiscriminatedFloat = NumericLiteralSupport.isFloatDiscriminated(literal);

            if (expType.tag == TypeTags.DECIMAL) {
                // It's illegal to assign discriminated float literal or hex literal to a decimal LHS.
                if (isDiscriminatedFloat || NumericLiteralSupport.isHexLiteral(numericLiteral)) {
                    dlog.error(literalExpr.pos, DiagnosticErrorCode.INCOMPATIBLE_TYPES, expType,
                            symTable.floatType);
                    resultType = symTable.semanticError;
                    return resultType;
                }
                // LHS expecting decimal value and RHS offer non discriminated float, consider RHS as decimal.
                literalType = symTable.decimalType;
                literalExpr.value = numericLiteral;
            } else if (expType.tag == TypeTags.FLOAT) {
                literalExpr.value = Double.parseDouble(String.valueOf(numericLiteral));
            } else if (expType.tag == TypeTags.FINITE && types.isAssignableToFiniteType(expType, literalExpr)) {
                BFiniteType finiteType = (BFiniteType) expType;
                if (literalAssignableToFiniteType(literalExpr, finiteType, TypeTags.FLOAT)) {
                    BType valueType = setLiteralValueAndGetType(literalExpr, symTable.floatType);
                    setLiteralValueForFiniteType(literalExpr, valueType);
                    return valueType;
                } else if (!isDiscriminatedFloat
                        && literalAssignableToFiniteType(literalExpr, finiteType, TypeTags.DECIMAL)) {
                    BType valueType = setLiteralValueAndGetType(literalExpr, symTable.decimalType);
                    setLiteralValueForFiniteType(literalExpr, valueType);
                    return valueType;
                }
            } else if (expType.tag == TypeTags.UNION) {
                BUnionType unionType = (BUnionType) expType;
                BType unionMember = getAndSetAssignableUnionMember(literalExpr, unionType, symTable.floatType);
                if (unionMember != symTable.noType) {
                    return unionMember;
                }
            }
        } else if (literalType.tag == TypeTags.DECIMAL) {
            return decimalLiteral(literalValue, literalExpr, expType);
        } else if (literalType.tag == TypeTags.STRING && types.isCharLiteralValue((String) literalValue)) {
            if (expType.tag == TypeTags.CHAR_STRING) {
                return symTable.charStringType;
            }
            if (expType.tag == TypeTags.UNION) {
                Set<BType> memberTypes = ((BUnionType) expType).getMemberTypes();
                for (BType memType : memberTypes) {
                    if (TypeTags.isStringTypeTag(memType.tag)) {
                        return setLiteralValueAndGetType(literalExpr, memType);
                    } else if (memType.tag == TypeTags.JSON || memType.tag == TypeTags.ANYDATA ||
                            memType.tag == TypeTags.ANY) {
                        return setLiteralValueAndGetType(literalExpr, symTable.charStringType);
                    } else if (memType.tag == TypeTags.FINITE && types.isAssignableToFiniteType(memType,
                            literalExpr)) {
                        setLiteralValueForFiniteType(literalExpr, symTable.charStringType);
                        return literalType;
                    }
                }
            }
            boolean foundMember = types.isAssignableToFiniteType(expType, literalExpr);
            if (foundMember) {
                setLiteralValueForFiniteType(literalExpr, literalType);
                return literalType;
            }
        } else {
            if (this.expType.tag == TypeTags.FINITE) {
                boolean foundMember = types.isAssignableToFiniteType(this.expType, literalExpr);
                if (foundMember) {
                    setLiteralValueForFiniteType(literalExpr, literalType);
                    return literalType;
                }
            } else if (this.expType.tag == TypeTags.UNION) {
                BUnionType unionType = (BUnionType) this.expType;
                boolean foundMember = unionType.getMemberTypes()
                        .stream()
                        .anyMatch(memberType -> types.isAssignableToFiniteType(memberType, literalExpr));
                if (foundMember) {
                    setLiteralValueForFiniteType(literalExpr, literalType);
                    return literalType;
                }
            }
        }

        if (literalExpr.getBType().tag == TypeTags.BYTE_ARRAY) {
            // check whether this is a byte array
            literalType = new BArrayType(symTable.byteType);
        }

        return literalType;
    }

    private BType getAndSetAssignableUnionMember(BLangLiteral literalExpr, BUnionType expType, BType desiredType) {
        Set<BType> memberTypes = expType.getMemberTypes();
        if (memberTypes.stream()
                .anyMatch(memType -> memType.tag == desiredType.tag
                        || memType.tag == TypeTags.JSON
                        || memType.tag == TypeTags.ANYDATA
                        || memType.tag == TypeTags.ANY)) {
            return setLiteralValueAndGetType(literalExpr, desiredType);
        }

        BType finiteType = getFiniteTypeWithValuesOfSingleType(expType, symTable.floatType);
        if (finiteType != symTable.semanticError) {
            BType setType = setLiteralValueAndGetType(literalExpr, finiteType);
            if (literalExpr.isFiniteContext) {
                // i.e., a match was found for a finite type
                return setType;
            }
        }

        if (memberTypes.stream().anyMatch(memType -> memType.tag == TypeTags.DECIMAL)) {
            return setLiteralValueAndGetType(literalExpr, symTable.decimalType);
        }

        finiteType = getFiniteTypeWithValuesOfSingleType(expType, symTable.decimalType);
        if (finiteType != symTable.semanticError) {
            BType setType = setLiteralValueAndGetType(literalExpr, finiteType);
            if (literalExpr.isFiniteContext) {
                // i.e., a match was found for a finite type
                return setType;
            }
        }
        return symTable.noType;
    }

    private boolean literalAssignableToFiniteType(BLangLiteral literalExpr, BFiniteType finiteType,
                                                  int targetMemberTypeTag) {

        for (BLangExpression valueExpr : finiteType.getValueSpace()) {
            if (valueExpr.getBType().tag == targetMemberTypeTag &&
                    types.checkLiteralAssignabilityBasedOnType((BLangLiteral) valueExpr, literalExpr)) {
                return true;
            }
        }
        return false;
    }

    private BType decimalLiteral(Object literalValue, BLangLiteral literalExpr, BType expType) {
        String literal = String.valueOf(literalValue);
        if (expType.tag == TypeTags.FLOAT && NumericLiteralSupport.isDecimalDiscriminated(literal)) {
            dlog.error(literalExpr.pos, DiagnosticErrorCode.INCOMPATIBLE_TYPES, expType,
                    symTable.decimalType);
            resultType = symTable.semanticError;
            return resultType;
        }
        if (expType.tag == TypeTags.FINITE && types.isAssignableToFiniteType(expType, literalExpr)) {
            BFiniteType finiteType = (BFiniteType) expType;
            if (literalAssignableToFiniteType(literalExpr, finiteType, TypeTags.DECIMAL)) {
                BType valueType = setLiteralValueAndGetType(literalExpr, symTable.decimalType);
                setLiteralValueForFiniteType(literalExpr, valueType);
                return valueType;
            }
        } else if (expType.tag == TypeTags.UNION) {
            BUnionType unionType = (BUnionType) expType;
            BType unionMember = getAndSetAssignableUnionMember(literalExpr, unionType, symTable.decimalType);
            if (unionMember != symTable.noType) {
                return unionMember;
            }
        }
        literalExpr.value = NumericLiteralSupport.stripDiscriminator(literal);
        resultType = symTable.decimalType;
        return symTable.decimalType;
    }

    private void setLiteralValueForFiniteType(BLangLiteral literalExpr, BType type) {
        types.setImplicitCastExpr(literalExpr, type, this.expType);
        this.resultType = type;
        literalExpr.isFiniteContext = true;
    }

    private BType getFiniteTypeWithValuesOfSingleType(BUnionType unionType, BType matchType) {
        List<BFiniteType> finiteTypeMembers = unionType.getMemberTypes().stream()
                .filter(memType -> memType.tag == TypeTags.FINITE)
                .map(memFiniteType -> (BFiniteType) memFiniteType)
                .collect(Collectors.toList());

        if (finiteTypeMembers.isEmpty()) {
            return symTable.semanticError;
        }

        int tag = matchType.tag;
        Set<BLangExpression> matchedValueSpace = new LinkedHashSet<>();

        for (BFiniteType finiteType : finiteTypeMembers) {
            Set<BLangExpression> set = new HashSet<>();
            for (BLangExpression expression : finiteType.getValueSpace()) {
                if (expression.getBType().tag == tag) {
                    set.add(expression);
                }
            }
            matchedValueSpace.addAll(set);
        }

        if (matchedValueSpace.isEmpty()) {
            return symTable.semanticError;
        }

        return new BFiniteType(null, matchedValueSpace);
    }

    private BType getIntLiteralType(Location location, BType expType, BType literalType,
                                    Object literalValue) {

        switch (expType.tag) {
            case TypeTags.INT:
                return symTable.intType;
            case TypeTags.BYTE:
                if (types.isByteLiteralValue((Long) literalValue)) {
                    return symTable.byteType;
                }
                break;
            case TypeTags.SIGNED32_INT:
                if (types.isSigned32LiteralValue((Long) literalValue)) {
                    return symTable.signed32IntType;
                }
                break;
            case TypeTags.SIGNED16_INT:
                if (types.isSigned16LiteralValue((Long) literalValue)) {
                    return symTable.signed16IntType;
                }
                break;
            case TypeTags.SIGNED8_INT:
                if (types.isSigned8LiteralValue((Long) literalValue)) {
                    return symTable.signed8IntType;
                }
                break;
            case TypeTags.UNSIGNED32_INT:
                if (types.isUnsigned32LiteralValue((Long) literalValue)) {
                    return symTable.unsigned32IntType;
                }
                break;
            case TypeTags.UNSIGNED16_INT:
                if (types.isUnsigned16LiteralValue((Long) literalValue)) {
                    return symTable.unsigned16IntType;
                }
                break;
            case TypeTags.UNSIGNED8_INT:
                if (types.isUnsigned8LiteralValue((Long) literalValue)) {
                    return symTable.unsigned8IntType;
                }
                break;
            default:
        }
        dlog.error(location, DiagnosticErrorCode.INCOMPATIBLE_TYPES, expType, literalType);
        resultType = symTable.semanticError;
        return resultType;
    }

    @Override
    public void visit(BLangListConstructorExpr listConstructor) {
        if (expType.tag == TypeTags.NONE || expType.tag == TypeTags.READONLY) {
            BType inferredType = getInferredTupleType(listConstructor, expType);
            resultType = inferredType == symTable.semanticError ?
                    symTable.semanticError : types.checkType(listConstructor, inferredType, expType);
            return;
        }

        resultType = checkListConstructorCompatibility(expType, listConstructor);
    }

    @Override
    public void visit(BLangTableConstructorExpr tableConstructorExpr) {
        if (expType.tag == TypeTags.NONE || expType.tag == TypeTags.ANY || expType.tag == TypeTags.ANYDATA) {
            List<BType> memTypes = checkExprList(new ArrayList<>(tableConstructorExpr.recordLiteralList), env);
            for (BType memType : memTypes) {
                if (memType == symTable.semanticError) {
                    resultType = symTable.semanticError;
                    return;
                }
            }

            if (tableConstructorExpr.recordLiteralList.size() == 0) {
                dlog.error(tableConstructorExpr.pos, DiagnosticErrorCode.CANNOT_INFER_MEMBER_TYPE_FOR_TABLE);
                resultType = symTable.semanticError;
                return;
            }

            BType inherentMemberType = inferTableMemberType(memTypes, tableConstructorExpr);
            BTableType tableType = new BTableType(TypeTags.TABLE, inherentMemberType, null);
            for (BLangRecordLiteral recordLiteral : tableConstructorExpr.recordLiteralList) {
                recordLiteral.setBType(inherentMemberType);
            }

            if (!validateTableConstructorExpr(tableConstructorExpr, tableType)) {
                resultType = symTable.semanticError;
                return;
            }

            if (checkKeySpecifier(tableConstructorExpr, tableType)) {
                return;
            }
            resultType = tableType;
            return;
        }

        BType applicableExpType = expType.tag == TypeTags.INTERSECTION ?
                ((BIntersectionType) expType).effectiveType : expType;

        if (applicableExpType.tag == TypeTags.TABLE) {
            List<BType> memTypes = new ArrayList<>();
            for (BLangRecordLiteral recordLiteral : tableConstructorExpr.recordLiteralList) {
                BLangRecordLiteral clonedExpr = recordLiteral;
                if (this.nonErrorLoggingCheck) {
                    clonedExpr.cloneAttempt++;
                    clonedExpr = nodeCloner.clone(recordLiteral);
                }
                BType recordType = checkExpr(clonedExpr, env, ((BTableType) applicableExpType).constraint);
                if (recordType == symTable.semanticError) {
                    resultType = symTable.semanticError;
                    return;
                }
                memTypes.add(recordType);
            }

            if (((BTableType) applicableExpType).constraint.tag == TypeTags.MAP &&
                    ((BTableType) applicableExpType).isTypeInlineDefined) {
                validateMapConstraintTable(tableConstructorExpr, applicableExpType);
                return;
            }

            if (!(validateTableType((BTableType) applicableExpType,
                    tableConstructorExpr.recordLiteralList) &&
                    validateTableConstructorExpr(tableConstructorExpr, (BTableType) applicableExpType))) {
                resultType = symTable.semanticError;
                return;
            }

            BTableType tableType = new BTableType(TypeTags.TABLE, inferTableMemberType(memTypes, applicableExpType),
                                                  null);

            if (Symbols.isFlagOn(applicableExpType.flags, Flags.READONLY)) {
                tableType.flags |= Flags.READONLY;
            }

            if (checkKeySpecifier(tableConstructorExpr, tableType)) {
                return;
            }

            BTableType expectedTableType = (BTableType) applicableExpType;
            if (expectedTableType.fieldNameList != null && tableType.fieldNameList == null) {
                tableType.fieldNameList = expectedTableType.fieldNameList;
            }
            resultType = tableType;
        } else if (applicableExpType.tag == TypeTags.UNION) {

            boolean prevNonErrorLoggingCheck = this.nonErrorLoggingCheck;
            this.nonErrorLoggingCheck = true;
            int errorCount = this.dlog.errorCount();
            this.dlog.mute();

            List<BType> matchingTypes = new ArrayList<>();
            BUnionType expectedType = (BUnionType) applicableExpType;
            for (BType memType : expectedType.getMemberTypes()) {
                dlog.resetErrorCount();

                BLangTableConstructorExpr clonedTableExpr = tableConstructorExpr;
                if (this.nonErrorLoggingCheck) {
                    tableConstructorExpr.cloneAttempt++;
                    clonedTableExpr = nodeCloner.clone(tableConstructorExpr);
                }

                BType resultType = checkExpr(clonedTableExpr, env, memType);
                if (resultType != symTable.semanticError && dlog.errorCount() == 0 &&
                        isUniqueType(matchingTypes, resultType)) {
                    matchingTypes.add(resultType);
                }
            }

            this.nonErrorLoggingCheck = prevNonErrorLoggingCheck;
            this.dlog.setErrorCount(errorCount);
            if (!prevNonErrorLoggingCheck) {
                this.dlog.unmute();
            }

            if (matchingTypes.isEmpty()) {
                BLangTableConstructorExpr exprToLog = tableConstructorExpr;
                if (this.nonErrorLoggingCheck) {
                    tableConstructorExpr.cloneAttempt++;
                    exprToLog = nodeCloner.clone(tableConstructorExpr);
                }

                dlog.error(tableConstructorExpr.pos, DiagnosticErrorCode.INCOMPATIBLE_TYPES, expType,
                        getInferredTableType(exprToLog));

            } else if (matchingTypes.size() != 1) {
                dlog.error(tableConstructorExpr.pos, DiagnosticErrorCode.AMBIGUOUS_TYPES,
                        expType);
            } else {
                resultType = checkExpr(tableConstructorExpr, env, matchingTypes.get(0));
                return;
            }
            resultType = symTable.semanticError;
        } else {
            resultType = symTable.semanticError;
        }
    }

    private BType getInferredTableType(BLangTableConstructorExpr exprToLog) {
        List<BType> memTypes = checkExprList(new ArrayList<>(exprToLog.recordLiteralList), env);
        for (BType memType : memTypes) {
            if (memType == symTable.semanticError) {
                return  symTable.semanticError;
            }
        }

        return new BTableType(TypeTags.TABLE, inferTableMemberType(memTypes, exprToLog), null);
    }

    private boolean checkKeySpecifier(BLangTableConstructorExpr tableConstructorExpr, BTableType tableType) {
        if (tableConstructorExpr.tableKeySpecifier != null) {
            if (!(validateTableKeyValue(getTableKeyNameList(tableConstructorExpr.
                    tableKeySpecifier), tableConstructorExpr.recordLiteralList))) {
                resultType = symTable.semanticError;
                return true;
            }
            tableType.fieldNameList = getTableKeyNameList(tableConstructorExpr.tableKeySpecifier);
        }
        return false;
    }

    private BType inferTableMemberType(List<BType> memTypes, BType expType) {

        if (memTypes.isEmpty()) {
            return ((BTableType) expType).constraint;
        }

        LinkedHashSet<BType> result = new LinkedHashSet<>();

        result.add(memTypes.get(0));

        BUnionType unionType = BUnionType.create(null, result);
        for (int i = 1; i < memTypes.size(); i++) {
            BType source = memTypes.get(i);
            if (!types.isAssignable(source, unionType)) {
                result.add(source);
                unionType = BUnionType.create(null, result);
            }
        }

        if (unionType.getMemberTypes().size() == 1) {
            return memTypes.get(0);
        }

        return unionType;
    }

    private BType inferTableMemberType(List<BType> memTypes, BLangTableConstructorExpr tableConstructorExpr) {
        BLangTableKeySpecifier keySpecifier = tableConstructorExpr.tableKeySpecifier;
        List<String> keySpecifierFieldNames = new ArrayList<>();
        Set<BField> allFieldSet = new LinkedHashSet<>();
        for (BType memType : memTypes) {
            allFieldSet.addAll(((BRecordType) memType).fields.values());
        }

        Set<BField> commonFieldSet = new LinkedHashSet<>(allFieldSet);
        for (BType memType : memTypes) {
            commonFieldSet.retainAll(((BRecordType) memType).fields.values());
        }

        List<String> requiredFieldNames = new ArrayList<>();
        if (keySpecifier != null) {
            for (IdentifierNode identifierNode : keySpecifier.fieldNameIdentifierList) {
                requiredFieldNames.add(((BLangIdentifier) identifierNode).value);
                keySpecifierFieldNames.add(((BLangIdentifier) identifierNode).value);
            }
        }

        List<String> fieldNames = new ArrayList<>();
        for (BField field : allFieldSet) {
            String fieldName = field.name.value;

            if (fieldNames.contains(fieldName)) {
                dlog.error(tableConstructorExpr.pos,
                        DiagnosticErrorCode.CANNOT_INFER_MEMBER_TYPE_FOR_TABLE_DUE_AMBIGUITY,
                        fieldName);
                return symTable.semanticError;
            }
            fieldNames.add(fieldName);

            boolean isOptional = true;
            for (BField commonField : commonFieldSet) {
                if (commonField.name.value.equals(fieldName)) {
                    isOptional = false;
                    requiredFieldNames.add(commonField.name.value);
                }
            }

            if (isOptional) {
                field.symbol.flags = Flags.asMask(EnumSet.of(Flag.OPTIONAL));
            } else if (requiredFieldNames.contains(fieldName) && keySpecifierFieldNames.contains(fieldName)) {
                field.symbol.flags = Flags.asMask(EnumSet.of(Flag.REQUIRED)) + Flags.asMask(EnumSet.of(Flag.READONLY));
            } else if (requiredFieldNames.contains(fieldName)) {
                field.symbol.flags = Flags.asMask(EnumSet.of(Flag.REQUIRED));
            }
        }

        return createTableConstraintRecordType(allFieldSet, tableConstructorExpr.pos);
    }

    private BRecordType createTableConstraintRecordType(Set<BField> allFieldSet, Location pos) {
        PackageID pkgID = env.enclPkg.symbol.pkgID;
        BRecordTypeSymbol recordSymbol = createRecordTypeSymbol(pkgID, pos, VIRTUAL);

        for (BField field : allFieldSet) {
            recordSymbol.scope.define(field.name, field.symbol);
        }

        BRecordType recordType = new BRecordType(recordSymbol);
        recordType.fields = allFieldSet.stream().collect(getFieldCollector());

        recordSymbol.type = recordType;
        recordType.tsymbol = recordSymbol;

        BLangRecordTypeNode recordTypeNode = TypeDefBuilderHelper.createRecordTypeNode(recordType, pkgID, symTable,
                pos);
        recordTypeNode.initFunction = TypeDefBuilderHelper.createInitFunctionForRecordType(recordTypeNode, env,
                                                                                           names, symTable);
        TypeDefBuilderHelper.addTypeDefinition(recordType, recordSymbol, recordTypeNode, env);
        recordType.sealed = true;
        recordType.restFieldType = symTable.noType;
        return recordType;
    }

    private Collector<BField, ?, LinkedHashMap<String, BField>> getFieldCollector() {
        BinaryOperator<BField> mergeFunc = (u, v) -> {
            throw new IllegalStateException(String.format("Duplicate key %s", u));
        };
        return Collectors.toMap(field -> field.name.value, Function.identity(), mergeFunc, LinkedHashMap::new);
    }

    private boolean validateTableType(BTableType tableType, List<BLangRecordLiteral> recordLiterals) {

        BType constraint = tableType.constraint;
        if (tableType.isTypeInlineDefined && !types.isAssignable(constraint, symTable.mapAllType)) {
            dlog.error(tableType.constraintPos, DiagnosticErrorCode.TABLE_CONSTRAINT_INVALID_SUBTYPE, constraint);
            resultType = symTable.semanticError;
            return false;
        }

        List<String> fieldNameList = tableType.fieldNameList;
        if (fieldNameList != null) {
            boolean isKeySpecifierValidated = !tableType.isTypeInlineDefined || validateKeySpecifier(fieldNameList,
                    constraint.tag != TypeTags.INTERSECTION ? constraint :
                            ((BIntersectionType) constraint).effectiveType,
                    tableType.keyPos);

            return (isKeySpecifierValidated && validateTableKeyValue(fieldNameList, recordLiterals));
        }

        return true;
    }

    private boolean validateTableKeyValue(List<String> keySpecifierFieldNames,
                                                           List<BLangRecordLiteral> recordLiterals) {

        for (String fieldName : keySpecifierFieldNames) {
            for (BLangRecordLiteral recordLiteral : recordLiterals) {
                BLangRecordKeyValueField recordKeyValueField = getRecordKeyValueField(recordLiteral, fieldName);
                if (recordKeyValueField != null && isConstExpression(recordKeyValueField.getValue())) {
                    continue;
                }

                dlog.error(recordLiteral.pos,
                        DiagnosticErrorCode.KEY_SPECIFIER_FIELD_VALUE_MUST_BE_CONSTANT_EXPR, fieldName);
                resultType = symTable.semanticError;
                return false;
            }
        }

        return true;
    }

    private boolean isConstExpression(BLangExpression expression) {
        switch(expression.getKind()) {
            case LITERAL:
            case NUMERIC_LITERAL:
            case STRING_TEMPLATE_LITERAL:
            case XML_ELEMENT_LITERAL:
            case XML_TEXT_LITERAL:
            case LIST_CONSTRUCTOR_EXPR:
            case TABLE_CONSTRUCTOR_EXPR:
            case RECORD_LITERAL_EXPR:
            case TYPE_CONVERSION_EXPR:
            case UNARY_EXPR:
            case BINARY_EXPR:
            case TYPE_TEST_EXPR:
            case TERNARY_EXPR:
                return true;
            case SIMPLE_VARIABLE_REF:
                return (((BLangSimpleVarRef) expression).symbol.tag & SymTag.CONSTANT) == SymTag.CONSTANT;
            case GROUP_EXPR:
                return isConstExpression(((BLangGroupExpr) expression).expression);
            default:
                return false;
        }
    }

    private BLangRecordKeyValueField getRecordKeyValueField(BLangRecordLiteral recordLiteral,
                                                            String fieldName) {
        for (RecordLiteralNode.RecordField recordField : recordLiteral.fields) {
            BLangRecordKeyValueField recordKeyValueField = (BLangRecordKeyValueField) recordField;
            if (fieldName.equals(recordKeyValueField.key.toString())) {
                return recordKeyValueField;
            }
        }

        return null;
    }

    public boolean validateKeySpecifier(List<String> fieldNameList, BType constraint,
                                         Location pos) {
        for (String fieldName : fieldNameList) {
            BField field = types.getTableConstraintField(constraint, fieldName);
            if (field == null) {
                dlog.error(pos,
                        DiagnosticErrorCode.INVALID_FIELD_NAMES_IN_KEY_SPECIFIER, fieldName, constraint);
                resultType = symTable.semanticError;
                return false;
            }

            if (!Symbols.isFlagOn(field.symbol.flags, Flags.READONLY)) {
                dlog.error(pos,
                        DiagnosticErrorCode.KEY_SPECIFIER_FIELD_MUST_BE_READONLY, fieldName);
                resultType = symTable.semanticError;
                return false;
            }

            if (!Symbols.isFlagOn(field.symbol.flags, Flags.REQUIRED)) {
                dlog.error(pos,
                        DiagnosticErrorCode.KEY_SPECIFIER_FIELD_MUST_BE_REQUIRED, fieldName);
                resultType = symTable.semanticError;
                return false;
            }

            if (!types.isAssignable(field.type, symTable.anydataType)) {
                dlog.error(pos,
                        DiagnosticErrorCode.KEY_SPECIFIER_FIELD_MUST_BE_ANYDATA, fieldName, constraint);
                resultType = symTable.semanticError;
                return false;
            }
        }
        return true;
    }

    private boolean validateTableConstructorExpr(BLangTableConstructorExpr tableConstructorExpr,
                                                 BTableType tableType) {
        BType constraintType = tableType.constraint;

        if (tableConstructorExpr.tableKeySpecifier != null) {
            List<String> fieldNameList = getTableKeyNameList(tableConstructorExpr.tableKeySpecifier);

            if (tableType.fieldNameList == null &&
                    !validateKeySpecifier(fieldNameList,
                                          constraintType.tag != TypeTags.INTERSECTION ? constraintType :
                                                  ((BIntersectionType) constraintType).effectiveType,
                                          tableConstructorExpr.tableKeySpecifier.pos)) {
                return false;
            }

            if (tableType.fieldNameList != null && !tableType.fieldNameList.equals(fieldNameList)) {
                dlog.error(tableConstructorExpr.tableKeySpecifier.pos, DiagnosticErrorCode.TABLE_KEY_SPECIFIER_MISMATCH,
                        tableType.fieldNameList.toString(), fieldNameList.toString());
                resultType = symTable.semanticError;
                return false;
            }
        }

        BType keyTypeConstraint = tableType.keyTypeConstraint;
        if (keyTypeConstraint != null) {
            List<BType> memberTypes = new ArrayList<>();

            if (keyTypeConstraint.tag == TypeTags.TUPLE) {
                for (Type type : ((TupleType) keyTypeConstraint).getTupleTypes()) {
                    memberTypes.add((BType) type);
                }
            } else {
                memberTypes.add(keyTypeConstraint);
            }

            if (tableConstructorExpr.tableKeySpecifier == null && keyTypeConstraint.tag == TypeTags.NEVER) {
                return true;
            }

            if (tableConstructorExpr.tableKeySpecifier == null ||
                    tableConstructorExpr.tableKeySpecifier.fieldNameIdentifierList.size() != memberTypes.size()) {
                dlog.error(tableConstructorExpr.pos,
                        DiagnosticErrorCode.KEY_SPECIFIER_SIZE_MISMATCH_WITH_KEY_CONSTRAINT,
                        memberTypes.size(),
                        tableConstructorExpr.tableKeySpecifier == null ?
                                0 : tableConstructorExpr.tableKeySpecifier.fieldNameIdentifierList.size());
                resultType = symTable.semanticError;
                return false;
            }

            List<IdentifierNode> fieldNameIdentifierList = tableConstructorExpr.tableKeySpecifier.
                    fieldNameIdentifierList;

            int index = 0;
            for (IdentifierNode identifier : fieldNameIdentifierList) {
                BField field = types.getTableConstraintField(constraintType, ((BLangIdentifier) identifier).value);
                if (field == null || !types.isAssignable(field.type, memberTypes.get(index))) {
                    dlog.error(tableConstructorExpr.tableKeySpecifier.pos,
                            DiagnosticErrorCode.KEY_SPECIFIER_MISMATCH_WITH_KEY_CONSTRAINT,
                            fieldNameIdentifierList.toString(), memberTypes.toString());
                    resultType = symTable.semanticError;
                    return false;
                }
                index++;
            }
        }

        return true;
    }

    public void validateMapConstraintTable(BLangTableConstructorExpr tableConstructorExpr, BType expType) {
        if (((BTableType) expType).fieldNameList != null || ((BTableType) expType).keyTypeConstraint != null) {
            dlog.error(((BTableType) expType).keyPos,
                    DiagnosticErrorCode.KEY_CONSTRAINT_NOT_SUPPORTED_FOR_TABLE_WITH_MAP_CONSTRAINT);
            resultType = symTable.semanticError;
            return;
        }

        if (tableConstructorExpr != null && tableConstructorExpr.tableKeySpecifier != null) {
            dlog.error(tableConstructorExpr.tableKeySpecifier.pos,
                    DiagnosticErrorCode.KEY_CONSTRAINT_NOT_SUPPORTED_FOR_TABLE_WITH_MAP_CONSTRAINT);
            resultType = symTable.semanticError;
            return;
        }

        if (tableConstructorExpr != null && !(validateTableType((BTableType) expType,
                tableConstructorExpr.recordLiteralList))) {
            resultType = symTable.semanticError;
            return;
        }

        resultType = expType;
    }

    private List<String> getTableKeyNameList(BLangTableKeySpecifier tableKeySpecifier) {
        List<String> fieldNamesList = new ArrayList<>();
        for (IdentifierNode identifier : tableKeySpecifier.fieldNameIdentifierList) {
            fieldNamesList.add(((BLangIdentifier) identifier).value);
        }

        return fieldNamesList;
    }

    private BType createTableKeyConstraint(List<String> fieldNames, BType constraintType) {
        if (fieldNames == null) {
            return symTable.semanticError;
        }

        List<BType> memTypes = new ArrayList<>();
        for (String fieldName : fieldNames) {
            //null is not possible for field
            BField tableConstraintField = types.getTableConstraintField(constraintType, fieldName);

            if (tableConstraintField == null) {
                return symTable.semanticError;
            }

            BType fieldType = tableConstraintField.type;
            memTypes.add(fieldType);
        }

        if (memTypes.size() == 1) {
            return memTypes.get(0);
        }

        return new BTupleType(memTypes);
    }

    private BType checkListConstructorCompatibility(BType bType, BLangListConstructorExpr listConstructor) {
        int tag = bType.tag;
        if (tag == TypeTags.UNION) {
            boolean prevNonErrorLoggingCheck = this.nonErrorLoggingCheck;
            int errorCount = this.dlog.errorCount();
            this.nonErrorLoggingCheck = true;
            this.dlog.mute();

            List<BType> compatibleTypes = new ArrayList<>();
            boolean erroredExpType = false;
            for (BType memberType : ((BUnionType) bType).getMemberTypes()) {
                if (memberType == symTable.semanticError) {
                    if (!erroredExpType) {
                        erroredExpType = true;
                    }
                    continue;
                }

                BType listCompatibleMemType = getListConstructorCompatibleNonUnionType(memberType);
                if (listCompatibleMemType == symTable.semanticError) {
                    continue;
                }

                dlog.resetErrorCount();
                BType memCompatibiltyType = checkListConstructorCompatibility(listCompatibleMemType, listConstructor);
                if (memCompatibiltyType != symTable.semanticError && dlog.errorCount() == 0 &&
                        isUniqueType(compatibleTypes, memCompatibiltyType)) {
                    compatibleTypes.add(memCompatibiltyType);
                }
            }

            this.nonErrorLoggingCheck = prevNonErrorLoggingCheck;
            this.dlog.setErrorCount(errorCount);
            if (!prevNonErrorLoggingCheck) {
                this.dlog.unmute();
            }

            if (compatibleTypes.isEmpty()) {
                BLangListConstructorExpr exprToLog = listConstructor;
                if (this.nonErrorLoggingCheck) {
                    listConstructor.cloneAttempt++;
                    exprToLog = nodeCloner.clone(listConstructor);
                }

                BType inferredTupleType = getInferredTupleType(exprToLog, symTable.noType);

                if (!erroredExpType && inferredTupleType != symTable.semanticError) {
                    dlog.error(listConstructor.pos, DiagnosticErrorCode.INCOMPATIBLE_TYPES, expType, inferredTupleType);
                }
                return symTable.semanticError;
            } else if (compatibleTypes.size() != 1) {
                dlog.error(listConstructor.pos, DiagnosticErrorCode.AMBIGUOUS_TYPES,
                        expType);
                return symTable.semanticError;
            }

            return checkListConstructorCompatibility(compatibleTypes.get(0), listConstructor);
        }

        if (tag == TypeTags.INTERSECTION) {
            return checkListConstructorCompatibility(((BIntersectionType) bType).effectiveType, listConstructor);
        }

        BType possibleType = getListConstructorCompatibleNonUnionType(bType);

        switch (possibleType.tag) {
            case TypeTags.ARRAY:
                return checkArrayType(listConstructor, (BArrayType) possibleType);
            case TypeTags.TUPLE:
                return checkTupleType(listConstructor, (BTupleType) possibleType);
            case TypeTags.READONLY:
                return checkReadOnlyListType(listConstructor);
            case TypeTags.TYPEDESC:
                // i.e typedesc t = [int, string]
                List<BType> results = new ArrayList<>();
                listConstructor.isTypedescExpr = true;
                for (int i = 0; i < listConstructor.exprs.size(); i++) {
                    results.add(checkExpr(listConstructor.exprs.get(i), env, symTable.noType));
                }
                List<BType> actualTypes = new ArrayList<>();
                for (int i = 0; i < listConstructor.exprs.size(); i++) {
                    final BLangExpression expr = listConstructor.exprs.get(i);
                    if (expr.getKind() == NodeKind.TYPEDESC_EXPRESSION) {
                        actualTypes.add(((BLangTypedescExpr) expr).resolvedType);
                    } else if (expr.getKind() == NodeKind.SIMPLE_VARIABLE_REF) {
                        actualTypes.add(((BLangSimpleVarRef) expr).symbol.type);
                    } else {
                        actualTypes.add(results.get(i));
                    }
                }
                if (actualTypes.size() == 1) {
                    listConstructor.typedescType = actualTypes.get(0);
                } else {
                    listConstructor.typedescType = new BTupleType(actualTypes);
                }
                return new BTypedescType(listConstructor.typedescType, null);
        }

        BLangListConstructorExpr exprToLog = listConstructor;
        if (this.nonErrorLoggingCheck) {
            listConstructor.cloneAttempt++;
            exprToLog = nodeCloner.clone(listConstructor);
        }

        if (bType == symTable.semanticError) {
            // Ignore the return value, we only need to visit the expressions.
            getInferredTupleType(exprToLog, symTable.semanticError);
        } else {
            dlog.error(listConstructor.pos, DiagnosticErrorCode.INCOMPATIBLE_TYPES, bType,
                    getInferredTupleType(exprToLog, symTable.noType));
        }

        return symTable.semanticError;
    }

    private BType getListConstructorCompatibleNonUnionType(BType type) {
        switch (type.tag) {
            case TypeTags.ARRAY:
            case TypeTags.TUPLE:
            case TypeTags.READONLY:
            case TypeTags.TYPEDESC:
                return type;
            case TypeTags.JSON:
                return !Symbols.isFlagOn(type.flags, Flags.READONLY) ? symTable.arrayJsonType :
                        ImmutableTypeCloner.getEffectiveImmutableType(null, types, symTable.arrayJsonType,
                                                                      env, symTable, anonymousModelHelper, names);
            case TypeTags.ANYDATA:
                return !Symbols.isFlagOn(type.flags, Flags.READONLY) ? symTable.arrayAnydataType :
                        ImmutableTypeCloner.getEffectiveImmutableType(null, types, symTable.arrayAnydataType,
                                                                      env, symTable, anonymousModelHelper, names);
            case TypeTags.ANY:
                return !Symbols.isFlagOn(type.flags, Flags.READONLY) ? symTable.arrayType :
                        ImmutableTypeCloner.getEffectiveImmutableType(null, types, symTable.arrayType, env,
                                                                      symTable, anonymousModelHelper, names);
            case TypeTags.INTERSECTION:
                return ((BIntersectionType) type).effectiveType;
        }
        return symTable.semanticError;
    }

    private BType checkArrayType(BLangListConstructorExpr listConstructor, BArrayType arrayType) {
        BType eType = arrayType.eType;

        if (arrayType.state == BArrayState.INFERRED) {
            arrayType.size = listConstructor.exprs.size();
            arrayType.state = BArrayState.CLOSED;
        } else if ((arrayType.state != BArrayState.OPEN) && (arrayType.size != listConstructor.exprs.size())) {
            if (arrayType.size < listConstructor.exprs.size()) {
                dlog.error(listConstructor.pos,
                        DiagnosticErrorCode.MISMATCHING_ARRAY_LITERAL_VALUES, arrayType.size,
                        listConstructor.exprs.size());
                return symTable.semanticError;
            }

            if (!types.hasFillerValue(eType)) {
                dlog.error(listConstructor.pos,
                        DiagnosticErrorCode.INVALID_LIST_CONSTRUCTOR_ELEMENT_TYPE, expType);
                return symTable.semanticError;
            }
        }

        boolean errored = false;
        for (BLangExpression expr : listConstructor.exprs) {
            if (exprIncompatible(eType, expr) && !errored) {
                errored = true;
            }
        }

        return errored ? symTable.semanticError : arrayType;
    }

    private BType checkTupleType(BLangListConstructorExpr listConstructor, BTupleType tupleType) {
        List<BLangExpression> exprs = listConstructor.exprs;
        List<BType> memberTypes = tupleType.tupleTypes;
        BType restType = tupleType.restType;

        int listExprSize = exprs.size();
        int memberTypeSize = memberTypes.size();

        if (listExprSize < memberTypeSize) {
            for (int i = listExprSize; i < memberTypeSize; i++) {
                if (!types.hasFillerValue(memberTypes.get(i))) {
                    dlog.error(listConstructor.pos, DiagnosticErrorCode.SYNTAX_ERROR,
                            "tuple and expression size does not match");
                    return symTable.semanticError;
                }
            }
        } else if (listExprSize > memberTypeSize && restType == null) {
            dlog.error(listConstructor.pos, DiagnosticErrorCode.SYNTAX_ERROR,
                    "tuple and expression size does not match");
            return symTable.semanticError;
        }

        boolean errored = false;

        int nonRestCountToCheck = listExprSize < memberTypeSize ? listExprSize : memberTypeSize;

        for (int i = 0; i < nonRestCountToCheck; i++) {
            if (exprIncompatible(memberTypes.get(i), exprs.get(i)) && !errored) {
                errored = true;
            }
        }

        for (int i = nonRestCountToCheck; i < exprs.size(); i++) {
            if (exprIncompatible(restType, exprs.get(i)) && !errored) {
                errored = true;
            }
        }
        return errored ? symTable.semanticError : tupleType;
    }

    private BType checkReadOnlyListType(BLangListConstructorExpr listConstructor) {
        if (!this.nonErrorLoggingCheck) {
            BType inferredType = getInferredTupleType(listConstructor, symTable.readonlyType);

            if (inferredType == symTable.semanticError) {
                return symTable.semanticError;
            }
            return types.checkType(listConstructor, inferredType, symTable.readonlyType);
        }

        for (BLangExpression expr : listConstructor.exprs) {
            if (exprIncompatible(symTable.readonlyType, expr)) {
                return symTable.semanticError;
            }
        }

        return symTable.readonlyType;
    }

    private boolean exprIncompatible(BType eType, BLangExpression expr) {
        if (expr.typeChecked) {
            return expr.getBType() == symTable.semanticError;
        }

        BLangExpression exprToCheck = expr;

        if (this.nonErrorLoggingCheck) {
            expr.cloneAttempt++;
            exprToCheck = nodeCloner.clone(expr);
        }

        return checkExpr(exprToCheck, this.env, eType) == symTable.semanticError;
    }

    private List<BType> checkExprList(List<BLangExpression> exprs, SymbolEnv env) {
        return checkExprList(exprs, env, symTable.noType);
    }

    private List<BType> checkExprList(List<BLangExpression> exprs, SymbolEnv env, BType expType) {
        List<BType> types = new ArrayList<>();
        SymbolEnv prevEnv = this.env;
        BType preExpType = this.expType;
        this.env = env;
        this.expType = expType;
        for (BLangExpression e : exprs) {
            checkExpr(e, this.env, expType);
            types.add(resultType);
        }
        this.env = prevEnv;
        this.expType = preExpType;
        return types;
    }

    private BType getInferredTupleType(BLangListConstructorExpr listConstructor, BType expType) {
        List<BType> memTypes = checkExprList(listConstructor.exprs, env, expType);

        for (BType memType : memTypes) {
            if (memType == symTable.semanticError) {
                return symTable.semanticError;
            }
        }

        BTupleType tupleType = new BTupleType(memTypes);

        if (expType.tag != TypeTags.READONLY) {
            return tupleType;
        }

        tupleType.flags |= Flags.READONLY;
        return tupleType;
    }

    public void visit(BLangRecordLiteral recordLiteral) {
        int expTypeTag = expType.tag;

        if (expTypeTag == TypeTags.NONE || expTypeTag == TypeTags.READONLY) {
            expType = defineInferredRecordType(recordLiteral, expType);
        } else if (expTypeTag == TypeTags.OBJECT) {
            dlog.error(recordLiteral.pos, DiagnosticErrorCode.INVALID_RECORD_LITERAL, expType);
            resultType = symTable.semanticError;
            return;
        }

        resultType = getEffectiveMappingType(recordLiteral,
                                             checkMappingConstructorCompatibility(expType, recordLiteral));
    }

    private BType getEffectiveMappingType(BLangRecordLiteral recordLiteral, BType applicableMappingType) {
        if (applicableMappingType == symTable.semanticError ||
                (applicableMappingType.tag == TypeTags.RECORD && Symbols.isFlagOn(applicableMappingType.flags,
                                                                                  Flags.READONLY))) {
            return applicableMappingType;
        }

        Map<String, RecordLiteralNode.RecordField> readOnlyFields = new LinkedHashMap<>();
        LinkedHashMap<String, BField> applicableTypeFields =
                applicableMappingType.tag == TypeTags.RECORD ? ((BRecordType) applicableMappingType).fields :
                        new LinkedHashMap<>();

        for (RecordLiteralNode.RecordField field : recordLiteral.fields) {
            if (field.getKind() == NodeKind.RECORD_LITERAL_SPREAD_OP) {
                continue;
            }

            String name;
            if (field.isKeyValueField()) {
                BLangRecordKeyValueField keyValueField = (BLangRecordKeyValueField) field;

                if (!keyValueField.readonly) {
                    continue;
                }

                BLangExpression keyExpr = keyValueField.key.expr;
                if (keyExpr.getKind() == NodeKind.SIMPLE_VARIABLE_REF) {
                    name = ((BLangSimpleVarRef) keyExpr).variableName.value;
                } else {
                    name = (String) ((BLangLiteral) keyExpr).value;
                }
            } else {
                BLangRecordVarNameField varNameField = (BLangRecordVarNameField) field;

                if (!varNameField.readonly) {
                    continue;
                }
                name = varNameField.variableName.value;
            }

            if (applicableTypeFields.containsKey(name) &&
                    Symbols.isFlagOn(applicableTypeFields.get(name).symbol.flags, Flags.READONLY)) {
                continue;
            }

            readOnlyFields.put(name, field);
        }

        if (readOnlyFields.isEmpty()) {
            return applicableMappingType;
        }

        PackageID pkgID = env.enclPkg.symbol.pkgID;
        BRecordTypeSymbol recordSymbol = createRecordTypeSymbol(pkgID, recordLiteral.pos, VIRTUAL);

        LinkedHashMap<String, BField> newFields = new LinkedHashMap<>();

        for (Map.Entry<String, RecordLiteralNode.RecordField> readOnlyEntry : readOnlyFields.entrySet()) {
            RecordLiteralNode.RecordField field = readOnlyEntry.getValue();

            String key = readOnlyEntry.getKey();
            Name fieldName = names.fromString(key);

            BType readOnlyFieldType;
            if (field.isKeyValueField()) {
                readOnlyFieldType = ((BLangRecordKeyValueField) field).valueExpr.getBType();
            } else {
                // Has to be a varname field.
                readOnlyFieldType = ((BLangRecordVarNameField) field).getBType();
            }

            BVarSymbol fieldSymbol = new BVarSymbol(Flags.asMask(new HashSet<Flag>() {{
                add(Flag.REQUIRED);
                add(Flag.READONLY);
            }}), fieldName, pkgID, readOnlyFieldType, recordSymbol,
                                                    ((BLangNode) field).pos, VIRTUAL);
            newFields.put(key, new BField(fieldName, null, fieldSymbol));
            recordSymbol.scope.define(fieldName, fieldSymbol);
        }

        BRecordType recordType = new BRecordType(recordSymbol, recordSymbol.flags);
        if (applicableMappingType.tag == TypeTags.MAP) {
            recordType.sealed = false;
            recordType.restFieldType = ((BMapType) applicableMappingType).constraint;
        } else {
            BRecordType applicableRecordType = (BRecordType) applicableMappingType;
            boolean allReadOnlyFields = true;

            for (Map.Entry<String, BField> origEntry : applicableRecordType.fields.entrySet()) {
                String fieldName = origEntry.getKey();
                BField field = origEntry.getValue();

                if (readOnlyFields.containsKey(fieldName)) {
                    // Already defined.
                    continue;
                }

                BVarSymbol origFieldSymbol = field.symbol;
                long origFieldFlags = origFieldSymbol.flags;

                if (allReadOnlyFields && !Symbols.isFlagOn(origFieldFlags, Flags.READONLY)) {
                    allReadOnlyFields = false;
                }

                BVarSymbol fieldSymbol = new BVarSymbol(origFieldFlags, field.name, pkgID,
                                                        origFieldSymbol.type, recordSymbol, field.pos, VIRTUAL);
                newFields.put(fieldName, new BField(field.name, null, fieldSymbol));
                recordSymbol.scope.define(field.name, fieldSymbol);
            }

            recordType.sealed = applicableRecordType.sealed;
            recordType.restFieldType = applicableRecordType.restFieldType;

            if (recordType.sealed && allReadOnlyFields) {
                recordType.flags |= Flags.READONLY;
                recordType.tsymbol.flags |= Flags.READONLY;
            }

        }

        recordType.fields = newFields;
        recordSymbol.type = recordType;
        recordType.tsymbol = recordSymbol;

        BLangRecordTypeNode recordTypeNode = TypeDefBuilderHelper.createRecordTypeNode(recordType, pkgID, symTable,
                                                                                       recordLiteral.pos);
        recordTypeNode.initFunction = TypeDefBuilderHelper.createInitFunctionForRecordType(recordTypeNode, env,
                                                                                           names, symTable);
        TypeDefBuilderHelper.addTypeDefinition(recordType, recordSymbol, recordTypeNode, env);

        if (applicableMappingType.tag == TypeTags.MAP) {
            recordLiteral.expectedType = applicableMappingType;
        }

        return recordType;
    }

    private BType checkMappingConstructorCompatibility(BType bType, BLangRecordLiteral mappingConstructor) {
        int tag = bType.tag;
        if (tag == TypeTags.UNION) {
            boolean prevNonErrorLoggingCheck = this.nonErrorLoggingCheck;
            this.nonErrorLoggingCheck = true;
            int errorCount = this.dlog.errorCount();
            this.dlog.mute();

            List<BType> compatibleTypes = new ArrayList<>();
            boolean erroredExpType = false;
            for (BType memberType : ((BUnionType) bType).getMemberTypes()) {
                if (memberType == symTable.semanticError) {
                    if (!erroredExpType) {
                        erroredExpType = true;
                    }
                    continue;
                }

                BType listCompatibleMemType = getMappingConstructorCompatibleNonUnionType(memberType);
                if (listCompatibleMemType == symTable.semanticError) {
                    continue;
                }

                dlog.resetErrorCount();
                BType memCompatibiltyType = checkMappingConstructorCompatibility(listCompatibleMemType,
                                                                                 mappingConstructor);

                if (memCompatibiltyType != symTable.semanticError && dlog.errorCount() == 0 &&
                        isUniqueType(compatibleTypes, memCompatibiltyType)) {
                    compatibleTypes.add(memCompatibiltyType);
                }
            }

            this.nonErrorLoggingCheck = prevNonErrorLoggingCheck;
            dlog.setErrorCount(errorCount);
            if (!prevNonErrorLoggingCheck) {
                this.dlog.unmute();
            }

            if (compatibleTypes.isEmpty()) {
                if (!erroredExpType) {
                    reportIncompatibleMappingConstructorError(mappingConstructor, bType);
                }
                validateSpecifiedFields(mappingConstructor, symTable.semanticError);
                return symTable.semanticError;
            } else if (compatibleTypes.size() != 1) {
                dlog.error(mappingConstructor.pos, DiagnosticErrorCode.AMBIGUOUS_TYPES, bType);
                validateSpecifiedFields(mappingConstructor, symTable.semanticError);
                return symTable.semanticError;
            }

            return checkMappingConstructorCompatibility(compatibleTypes.get(0), mappingConstructor);
        }

        if (tag == TypeTags.INTERSECTION) {
            return checkMappingConstructorCompatibility(((BIntersectionType) bType).effectiveType, mappingConstructor);
        }

        BType possibleType = getMappingConstructorCompatibleNonUnionType(bType);

        switch (possibleType.tag) {
            case TypeTags.MAP:
                return validateSpecifiedFields(mappingConstructor, possibleType) ? possibleType :
                        symTable.semanticError;
            case TypeTags.RECORD:
                boolean isSpecifiedFieldsValid = validateSpecifiedFields(mappingConstructor, possibleType);

                boolean hasAllRequiredFields = validateRequiredFields((BRecordType) possibleType,
                                                                      mappingConstructor.fields,
                                                                      mappingConstructor.pos);

                return isSpecifiedFieldsValid && hasAllRequiredFields ? possibleType : symTable.semanticError;
            case TypeTags.READONLY:
                return checkReadOnlyMappingType(mappingConstructor);
        }
        reportIncompatibleMappingConstructorError(mappingConstructor, bType);
        validateSpecifiedFields(mappingConstructor, symTable.semanticError);
        return symTable.semanticError;
    }

    private BType checkReadOnlyMappingType(BLangRecordLiteral mappingConstructor) {
        if (!this.nonErrorLoggingCheck) {
            BType inferredType = defineInferredRecordType(mappingConstructor, symTable.readonlyType);

            if (inferredType == symTable.semanticError) {
                return symTable.semanticError;
            }
            return checkMappingConstructorCompatibility(inferredType, mappingConstructor);
        }

        for (RecordLiteralNode.RecordField field : mappingConstructor.fields) {
            BLangExpression exprToCheck;

            if (field.isKeyValueField()) {
                exprToCheck = ((BLangRecordKeyValueField) field).valueExpr;
            } else if (field.getKind() == NodeKind.RECORD_LITERAL_SPREAD_OP) {
                exprToCheck = ((BLangRecordLiteral.BLangRecordSpreadOperatorField) field).expr;
            } else {
                exprToCheck = (BLangRecordVarNameField) field;
            }

            if (exprIncompatible(symTable.readonlyType, exprToCheck)) {
                return symTable.semanticError;
            }
        }

        return symTable.readonlyType;
    }

    private BType getMappingConstructorCompatibleNonUnionType(BType type) {
        switch (type.tag) {
            case TypeTags.MAP:
            case TypeTags.RECORD:
            case TypeTags.READONLY:
                return type;
            case TypeTags.JSON:
                return !Symbols.isFlagOn(type.flags, Flags.READONLY) ? symTable.mapJsonType :
                        ImmutableTypeCloner.getEffectiveImmutableType(null, types, symTable.mapJsonType, env,
                                                                      symTable, anonymousModelHelper, names);
            case TypeTags.ANYDATA:
                return !Symbols.isFlagOn(type.flags, Flags.READONLY) ? symTable.mapAnydataType :
                        ImmutableTypeCloner.getEffectiveImmutableType(null, types, symTable.mapAnydataType,
                                                                      env, symTable, anonymousModelHelper, names);
            case TypeTags.ANY:
                return !Symbols.isFlagOn(type.flags, Flags.READONLY) ? symTable.mapType :
                        ImmutableTypeCloner.getEffectiveImmutableType(null, types, symTable.mapType, env,
                                                                      symTable, anonymousModelHelper, names);
            case TypeTags.INTERSECTION:
                return ((BIntersectionType) type).effectiveType;
        }
        return symTable.semanticError;
    }

    private boolean isMappingConstructorCompatibleType(BType type) {
        return type.tag == TypeTags.RECORD || type.tag == TypeTags.MAP;
    }

    private void reportIncompatibleMappingConstructorError(BLangRecordLiteral mappingConstructorExpr, BType expType) {
        if (expType == symTable.semanticError) {
            return;
        }

        if (expType.tag != TypeTags.UNION) {
            dlog.error(mappingConstructorExpr.pos,
                    DiagnosticErrorCode.MAPPING_CONSTRUCTOR_COMPATIBLE_TYPE_NOT_FOUND, expType);
            return;
        }

        BUnionType unionType = (BUnionType) expType;
        BType[] memberTypes = unionType.getMemberTypes().toArray(new BType[0]);

        // Special case handling for `T?` where T is a record type. This is done to give more user friendly error
        // messages for this common scenario.
        if (memberTypes.length == 2) {
            BRecordType recType = null;

            if (memberTypes[0].tag == TypeTags.RECORD && memberTypes[1].tag == TypeTags.NIL) {
                recType = (BRecordType) memberTypes[0];
            } else if (memberTypes[1].tag == TypeTags.RECORD && memberTypes[0].tag == TypeTags.NIL) {
                recType = (BRecordType) memberTypes[1];
            }

            if (recType != null) {
                validateSpecifiedFields(mappingConstructorExpr, recType);
                validateRequiredFields(recType, mappingConstructorExpr.fields, mappingConstructorExpr.pos);
                return;
            }
        }

        // By this point, we know there aren't any types to which we can assign the mapping constructor. If this is
        // case where there is at least one type with which we can use mapping constructors, but this particular
        // mapping constructor is incompatible, we give an incompatible mapping constructor error.
        for (BType bType : memberTypes) {
            if (isMappingConstructorCompatibleType(bType)) {
                dlog.error(mappingConstructorExpr.pos, DiagnosticErrorCode.INCOMPATIBLE_MAPPING_CONSTRUCTOR,
                        unionType);
                return;
            }
        }

        dlog.error(mappingConstructorExpr.pos,
                DiagnosticErrorCode.MAPPING_CONSTRUCTOR_COMPATIBLE_TYPE_NOT_FOUND, unionType);
    }

    private boolean validateSpecifiedFields(BLangRecordLiteral mappingConstructor, BType possibleType) {
        boolean isFieldsValid = true;

        for (RecordLiteralNode.RecordField field : mappingConstructor.fields) {
            BType checkedType = checkMappingField(field, possibleType);
            if (isFieldsValid && checkedType == symTable.semanticError) {
                isFieldsValid = false;
            }
        }

        return isFieldsValid;
    }

    private boolean validateRequiredFields(BRecordType type, List<RecordLiteralNode.RecordField> specifiedFields,
                                           Location pos) {
        HashSet<String> specFieldNames = getFieldNames(specifiedFields);
        boolean hasAllRequiredFields = true;

        for (BField field : type.fields.values()) {
            String fieldName = field.name.value;
            if (!specFieldNames.contains(fieldName) && Symbols.isFlagOn(field.symbol.flags, Flags.REQUIRED)
                    && !types.isNeverTypeOrStructureTypeWithARequiredNeverMember(field.type)) {
                // Check if `field` is explicitly assigned a value in the record literal
                // If a required field is missing, it's a compile error
                dlog.error(pos, DiagnosticErrorCode.MISSING_REQUIRED_RECORD_FIELD, field.name);
                if (hasAllRequiredFields) {
                    hasAllRequiredFields = false;
                }
            }
        }
        return hasAllRequiredFields;
    }

    private HashSet<String> getFieldNames(List<RecordLiteralNode.RecordField> specifiedFields) {
        HashSet<String> fieldNames = new HashSet<>();

        for (RecordLiteralNode.RecordField specifiedField : specifiedFields) {
            if (specifiedField.isKeyValueField()) {
                String name = getKeyValueFieldName((BLangRecordKeyValueField) specifiedField);
                if (name == null) {
                    continue; // computed key
                }

                fieldNames.add(name);
            } else if (specifiedField.getKind() == NodeKind.SIMPLE_VARIABLE_REF) {
                fieldNames.add(getVarNameFieldName((BLangRecordVarNameField) specifiedField));
            } else {
                fieldNames.addAll(getSpreadOpFieldRequiredFieldNames(
                        (BLangRecordLiteral.BLangRecordSpreadOperatorField) specifiedField));
            }
        }

        return fieldNames;
    }

    private String getKeyValueFieldName(BLangRecordKeyValueField field) {
        BLangRecordKey key = field.key;
        if (key.computedKey) {
            return null;
        }

        BLangExpression keyExpr = key.expr;

        if (keyExpr.getKind() == NodeKind.SIMPLE_VARIABLE_REF) {
            return ((BLangSimpleVarRef) keyExpr).variableName.value;
        } else if (keyExpr.getKind() == NodeKind.LITERAL) {
            return (String) ((BLangLiteral) keyExpr).value;
        }
        return null;
    }

    private String getVarNameFieldName(BLangRecordVarNameField field) {
        return field.variableName.value;
    }

    private List<String> getSpreadOpFieldRequiredFieldNames(BLangRecordLiteral.BLangRecordSpreadOperatorField field) {
        BType spreadType = checkExpr(field.expr, env);

        if (spreadType.tag != TypeTags.RECORD) {
            return Collections.emptyList();
        }

        List<String> fieldNames = new ArrayList<>();
        for (BField bField : ((BRecordType) spreadType).getFields().values()) {
            if (!Symbols.isOptional(bField.symbol)) {
                fieldNames.add(bField.name.value);
            }
        }
        return fieldNames;
    }

    @Override
    public void visit(BLangWorkerFlushExpr workerFlushExpr) {
        if (workerFlushExpr.workerIdentifier != null) {
            String workerName = workerFlushExpr.workerIdentifier.getValue();
            if (!this.workerExists(this.env, workerName)) {
                this.dlog.error(workerFlushExpr.pos, DiagnosticErrorCode.UNDEFINED_WORKER, workerName);
            } else {
                BSymbol symbol = symResolver.lookupSymbolInMainSpace(env, names.fromString(workerName));
                if (symbol != symTable.notFoundSymbol) {
                    workerFlushExpr.workerSymbol = symbol;
                }
            }
        }
        BType actualType = BUnionType.create(null, symTable.errorType, symTable.nilType);
        resultType = types.checkType(workerFlushExpr, actualType, expType);
    }

    @Override
    public void visit(BLangWorkerSyncSendExpr syncSendExpr) {
        BSymbol symbol = symResolver.lookupSymbolInMainSpace(env, names.fromIdNode(syncSendExpr.workerIdentifier));

        if (symTable.notFoundSymbol.equals(symbol)) {
            syncSendExpr.workerType = symTable.semanticError;
        } else {
            syncSendExpr.workerType = symbol.type;
            syncSendExpr.workerSymbol = symbol;
        }

        // TODO Need to remove this cached env
        syncSendExpr.env = this.env;
        checkExpr(syncSendExpr.expr, this.env);

        // Validate if the send expression type is cloneableType
        if (!types.isAssignable(syncSendExpr.expr.getBType(), symTable.cloneableType)) {
            this.dlog.error(syncSendExpr.pos, DiagnosticErrorCode.INVALID_TYPE_FOR_SEND,
                            syncSendExpr.expr.getBType());
        }

        String workerName = syncSendExpr.workerIdentifier.getValue();
        if (!this.workerExists(this.env, workerName)) {
            this.dlog.error(syncSendExpr.pos, DiagnosticErrorCode.UNDEFINED_WORKER, workerName);
        }

        syncSendExpr.expectedType = expType;

        // Type checking against the matching receive is done during code analysis.
        // When the expected type is noType, set the result type as nil to avoid variable assignment is required errors.
        resultType = expType == symTable.noType ? symTable.nilType : expType;
    }

    @Override
    public void visit(BLangWorkerReceive workerReceiveExpr) {
        BSymbol symbol = symResolver.lookupSymbolInMainSpace(env, names.fromIdNode(workerReceiveExpr.workerIdentifier));

        // TODO Need to remove this cached env
        workerReceiveExpr.env = this.env;

        if (symTable.notFoundSymbol.equals(symbol)) {
            workerReceiveExpr.workerType = symTable.semanticError;
        } else {
            workerReceiveExpr.workerType = symbol.type;
            workerReceiveExpr.workerSymbol = symbol;
        }
        // The receive expression cannot be assigned to var, since we cannot infer the type.
        if (symTable.noType == this.expType) {
            this.dlog.error(workerReceiveExpr.pos, DiagnosticErrorCode.INVALID_USAGE_OF_RECEIVE_EXPRESSION);
        }
        // We cannot predict the type of the receive expression as it depends on the type of the data sent by the other
        // worker/channel. Since receive is an expression now we infer the type of it from the lhs of the statement.
        workerReceiveExpr.setBType(this.expType);
        resultType = this.expType;
    }

    private boolean workerExists(SymbolEnv env, String workerName) {
        //TODO: move this method to CodeAnalyzer
        if (workerName.equals(DEFAULT_WORKER_NAME)) {
           return true;
        }
        BSymbol symbol = this.symResolver.lookupSymbolInMainSpace(env, new Name(workerName));
        return symbol != this.symTable.notFoundSymbol &&
               symbol.type.tag == TypeTags.FUTURE &&
               ((BFutureType) symbol.type).workerDerivative;
    }

    @Override
    public void visit(BLangConstRef constRef) {
        constRef.symbol = symResolver.lookupMainSpaceSymbolInPackage(constRef.pos, env,
                names.fromIdNode(constRef.pkgAlias), names.fromIdNode(constRef.variableName));

        types.setImplicitCastExpr(constRef, constRef.getBType(), expType);
        resultType = constRef.getBType();
    }

    public void visit(BLangSimpleVarRef varRefExpr) {
        // Set error type as the actual type.
        BType actualType = symTable.semanticError;

        Name varName = names.fromIdNode(varRefExpr.variableName);
        if (varName == Names.IGNORE) {
            if (varRefExpr.isLValue) {
                varRefExpr.setBType(this.symTable.anyType);
            } else {
                varRefExpr.setBType(this.symTable.semanticError);
                dlog.error(varRefExpr.pos, DiagnosticErrorCode.UNDERSCORE_NOT_ALLOWED);
            }

            // If the variable name is a wildcard('_'), the symbol should be ignorable.
            varRefExpr.symbol = new BVarSymbol(0, true, varName, env.enclPkg.symbol.pkgID, varRefExpr.getBType(),
                                               env.scope.owner, varRefExpr.pos, VIRTUAL);

            resultType = varRefExpr.getBType();
            return;
        }

        Name compUnitName = getCurrentCompUnit(varRefExpr);
        varRefExpr.pkgSymbol =
                symResolver.resolvePrefixSymbol(env, names.fromIdNode(varRefExpr.pkgAlias), compUnitName);
        if (varRefExpr.pkgSymbol == symTable.notFoundSymbol) {
            varRefExpr.symbol = symTable.notFoundSymbol;
            dlog.error(varRefExpr.pos, DiagnosticErrorCode.UNDEFINED_MODULE, varRefExpr.pkgAlias);
        }

        if (varRefExpr.pkgSymbol.tag == SymTag.XMLNS) {
            actualType = symTable.stringType;
        } else if (varRefExpr.pkgSymbol != symTable.notFoundSymbol) {
            BSymbol symbol = symResolver.lookupMainSpaceSymbolInPackage(varRefExpr.pos, env,
                    names.fromIdNode(varRefExpr.pkgAlias), varName);
            // if no symbol, check same for object attached function
            if (symbol == symTable.notFoundSymbol && env.enclType != null) {
                Name objFuncName = names.fromString(Symbols
                        .getAttachedFuncSymbolName(env.enclType.getBType().tsymbol.name.value, varName.value));
                symbol = symResolver.resolveStructField(varRefExpr.pos, env, objFuncName,
                                                        env.enclType.getBType().tsymbol);
            }

            // TODO: call to isInLocallyDefinedRecord() is a temporary fix done to disallow local var references in
            //  locally defined record type defs. This check should be removed once local var referencing is supported.
            if (((symbol.tag & SymTag.VARIABLE) == SymTag.VARIABLE)) {
                BVarSymbol varSym = (BVarSymbol) symbol;
                checkSelfReferences(varRefExpr.pos, env, varSym);
                varRefExpr.symbol = varSym;
                actualType = varSym.type;
                markAndRegisterClosureVariable(symbol, varRefExpr.pos, env);
            } else if ((symbol.tag & SymTag.TYPE_DEF) == SymTag.TYPE_DEF) {
                actualType = symbol.type.tag == TypeTags.TYPEDESC ? symbol.type : new BTypedescType(symbol.type, null);
                varRefExpr.symbol = symbol;
            } else if ((symbol.tag & SymTag.CONSTANT) == SymTag.CONSTANT) {
                BConstantSymbol constSymbol = (BConstantSymbol) symbol;
                varRefExpr.symbol = constSymbol;
                BType symbolType = symbol.type;
                if (symbolType != symTable.noType && expType.tag == TypeTags.FINITE ||
                        (expType.tag == TypeTags.UNION && ((BUnionType) expType).getMemberTypes().stream()
                                .anyMatch(memType -> memType.tag == TypeTags.FINITE &&
                                        types.isAssignable(symbolType, memType)))) {
                    actualType = symbolType;
                } else {
                    actualType = constSymbol.literalType;
                }

                // If the constant is on the LHS, modifications are not allowed.
                // E.g. m.k = "10"; // where `m` is a constant.
                if (varRefExpr.isLValue || varRefExpr.isCompoundAssignmentLValue) {
                    actualType = symTable.semanticError;
                    dlog.error(varRefExpr.pos, DiagnosticErrorCode.CANNOT_UPDATE_CONSTANT_VALUE);
                }
            } else {
                varRefExpr.symbol = symbol; // Set notFoundSymbol
                logUndefinedSymbolError(varRefExpr.pos, varName.value);
            }
        }

        // Check type compatibility
        if (expType.tag == TypeTags.ARRAY && isArrayOpenSealedType((BArrayType) expType)) {
            dlog.error(varRefExpr.pos, DiagnosticErrorCode.CLOSED_ARRAY_TYPE_CAN_NOT_INFER_SIZE);
            return;

        }
        resultType = types.checkType(varRefExpr, actualType, expType);
    }

    @Override
    public void visit(BLangRecordVarRef varRefExpr) {
        LinkedHashMap<String, BField> fields = new LinkedHashMap<>();

        String recordName = this.anonymousModelHelper.getNextAnonymousTypeKey(env.enclPkg.symbol.pkgID);
        BRecordTypeSymbol recordSymbol = Symbols.createRecordSymbol(Flags.ANONYMOUS, names.fromString(recordName),
                                                                    env.enclPkg.symbol.pkgID, null, env.scope.owner,
                                                                    varRefExpr.pos, SOURCE);
        symbolEnter.defineSymbol(varRefExpr.pos, recordSymbol, env);

        boolean unresolvedReference = false;
        for (BLangRecordVarRef.BLangRecordVarRefKeyValue recordRefField : varRefExpr.recordRefFields) {
            BLangVariableReference bLangVarReference = (BLangVariableReference) recordRefField.variableReference;
            bLangVarReference.isLValue = true;
            checkExpr(recordRefField.variableReference, env);
            if (bLangVarReference.symbol == null || bLangVarReference.symbol == symTable.notFoundSymbol ||
                    !isValidVariableReference(recordRefField.variableReference)) {
                unresolvedReference = true;
                continue;
            }
            BVarSymbol bVarSymbol = (BVarSymbol) bLangVarReference.symbol;
            BField field = new BField(names.fromIdNode(recordRefField.variableName), varRefExpr.pos,
                                      new BVarSymbol(0, names.fromIdNode(recordRefField.variableName),
                                                     env.enclPkg.symbol.pkgID, bVarSymbol.type, recordSymbol,
                                                     varRefExpr.pos, SOURCE));
            fields.put(field.name.value, field);
        }

        BLangExpression restParam = (BLangExpression) varRefExpr.restParam;
        if (restParam != null) {
            checkExpr(restParam, env);
            unresolvedReference = !isValidVariableReference(restParam);
        }

        if (unresolvedReference) {
            resultType = symTable.semanticError;
            return;
        }

        BRecordType bRecordType = new BRecordType(recordSymbol);
        bRecordType.fields = fields;
        recordSymbol.type = bRecordType;
        varRefExpr.symbol = new BVarSymbol(0, recordSymbol.name,
                                           env.enclPkg.symbol.pkgID, bRecordType, env.scope.owner, varRefExpr.pos,
                                           SOURCE);

        if (restParam == null) {
            bRecordType.sealed = true;
            bRecordType.restFieldType = symTable.noType;
        } else if (restParam.getBType() == symTable.semanticError) {
            bRecordType.restFieldType = symTable.mapType;
        } else {
            // Rest variable type of Record ref (record destructuring assignment) is a map where T is the broad type of
            // all fields that are not specified in the destructuring pattern. Here we set the rest type of record type
            // to T.
            BMapType restParamType = (BMapType) restParam.getBType();
            bRecordType.restFieldType = restParamType.constraint;
        }

        resultType = bRecordType;
    }

    @Override
    public void visit(BLangErrorVarRef varRefExpr) {
        if (varRefExpr.typeNode != null) {
            BType bType = symResolver.resolveTypeNode(varRefExpr.typeNode, env);
            varRefExpr.setBType(bType);
            checkIndirectErrorVarRef(varRefExpr);
            resultType = bType;
            return;
        }

        if (varRefExpr.message != null) {
            varRefExpr.message.isLValue = true;
            checkExpr(varRefExpr.message, env);
            if (!types.isAssignable(symTable.stringType, varRefExpr.message.getBType())) {
                dlog.error(varRefExpr.message.pos, DiagnosticErrorCode.INCOMPATIBLE_TYPES, symTable.stringType,
                           varRefExpr.message.getBType());
            }
        }

        if (varRefExpr.cause != null) {
            varRefExpr.cause.isLValue = true;
            checkExpr(varRefExpr.cause, env);
            if (!types.isAssignable(symTable.errorOrNilType, varRefExpr.cause.getBType())) {
                dlog.error(varRefExpr.cause.pos, DiagnosticErrorCode.INCOMPATIBLE_TYPES, symTable.errorOrNilType,
                           varRefExpr.cause.getBType());
            }
        }

        boolean unresolvedReference = false;

        for (BLangNamedArgsExpression detailItem : varRefExpr.detail) {
            BLangVariableReference refItem = (BLangVariableReference) detailItem.expr;
            refItem.isLValue = true;
            checkExpr(refItem, env);

            if (!isValidVariableReference(refItem)) {
                unresolvedReference = true;
                continue;
            }

            if (refItem.getKind() == NodeKind.FIELD_BASED_ACCESS_EXPR
                    || refItem.getKind() == NodeKind.INDEX_BASED_ACCESS_EXPR) {
                dlog.error(refItem.pos, DiagnosticErrorCode.INVALID_VARIABLE_REFERENCE_IN_BINDING_PATTERN,
                        refItem);
                unresolvedReference = true;
                continue;
            }

            if (refItem.symbol == null) {
                unresolvedReference = true;
            }
        }

        if (varRefExpr.restVar != null) {
            varRefExpr.restVar.isLValue = true;
            if (varRefExpr.restVar.getKind() == NodeKind.SIMPLE_VARIABLE_REF) {
                checkExpr(varRefExpr.restVar, env);
                unresolvedReference = unresolvedReference
                        || varRefExpr.restVar.symbol == null
                        || !isValidVariableReference(varRefExpr.restVar);
            }
        }

        if (unresolvedReference) {
            resultType = symTable.semanticError;
            return;
        }

        BType errorRefRestFieldType;
        if (varRefExpr.restVar == null) {
            errorRefRestFieldType = symTable.anydataOrReadonly;
        } else if (varRefExpr.restVar.getKind() == NodeKind.SIMPLE_VARIABLE_REF
                && ((BLangSimpleVarRef) varRefExpr.restVar).variableName.value.equals(Names.IGNORE.value)) {
            errorRefRestFieldType = symTable.anydataOrReadonly;
        } else if (varRefExpr.restVar.getKind() == NodeKind.INDEX_BASED_ACCESS_EXPR
            || varRefExpr.restVar.getKind() == NodeKind.FIELD_BASED_ACCESS_EXPR) {
            errorRefRestFieldType = varRefExpr.restVar.getBType();
        } else if (varRefExpr.restVar.getBType().tag == TypeTags.MAP) {
            errorRefRestFieldType = ((BMapType) varRefExpr.restVar.getBType()).constraint;
        } else {
            dlog.error(varRefExpr.restVar.pos, DiagnosticErrorCode.INCOMPATIBLE_TYPES,
                       varRefExpr.restVar.getBType(), symTable.detailType);
            resultType = symTable.semanticError;
            return;
        }

        BType errorDetailType = errorRefRestFieldType == symTable.anydataOrReadonly
                ? symTable.errorType.detailType
                : new BMapType(TypeTags.MAP, errorRefRestFieldType, null, Flags.PUBLIC);
        resultType = new BErrorType(symTable.errorType.tsymbol, errorDetailType);
    }

    private void checkIndirectErrorVarRef(BLangErrorVarRef varRefExpr) {
        for (BLangNamedArgsExpression detailItem : varRefExpr.detail) {
            checkExpr(detailItem.expr, env);
            checkExpr(detailItem, env, detailItem.expr.getBType());
        }

        if (varRefExpr.restVar != null) {
            checkExpr(varRefExpr.restVar, env);
        }

        if (varRefExpr.message != null) {
            varRefExpr.message.isLValue = true;
            checkExpr(varRefExpr.message, env);
        }

        if (varRefExpr.cause != null) {
            varRefExpr.cause.isLValue = true;
            checkExpr(varRefExpr.cause, env);
        }
    }

    @Override
    public void visit(BLangTupleVarRef varRefExpr) {
        List<BType> results = new ArrayList<>();
        for (int i = 0; i < varRefExpr.expressions.size(); i++) {
            ((BLangVariableReference) varRefExpr.expressions.get(i)).isLValue = true;
            results.add(checkExpr(varRefExpr.expressions.get(i), env, symTable.noType));
        }
        BTupleType actualType = new BTupleType(results);
        if (varRefExpr.restParam != null) {
            BLangExpression restExpr = (BLangExpression) varRefExpr.restParam;
            ((BLangVariableReference) restExpr).isLValue = true;
            BType checkedType = checkExpr(restExpr, env, symTable.noType);
            if (checkedType.tag != TypeTags.ARRAY) {
                dlog.error(varRefExpr.pos, DiagnosticErrorCode.INVALID_TYPE_FOR_REST_DESCRIPTOR, checkedType);
                resultType = symTable.semanticError;
                return;
            }
            actualType.restType = ((BArrayType) checkedType).eType;
        }
        resultType = types.checkType(varRefExpr, actualType, expType);
    }

    /**
     * This method will recursively check if a multidimensional array has at least one open sealed dimension.
     *
     * @param arrayType array to check if open sealed
     * @return true if at least one dimension is open sealed
     */
    public boolean isArrayOpenSealedType(BArrayType arrayType) {
        if (arrayType.state == BArrayState.INFERRED) {
            return true;
        }
        if (arrayType.eType.tag == TypeTags.ARRAY) {
            return isArrayOpenSealedType((BArrayType) arrayType.eType);
        }
        return false;
    }

    /**
     * This method will recursively traverse and find the symbol environment of a lambda node (which is given as the
     * enclosing invokable node) which is needed to lookup closure variables. The variable lookup will start from the
     * enclosing invokable node's environment, which are outside of the scope of a lambda function.
     */
    private SymbolEnv findEnclosingInvokableEnv(SymbolEnv env, BLangInvokableNode encInvokable) {
        if (env.enclEnv.node != null && env.enclEnv.node.getKind() == NodeKind.ARROW_EXPR) {
            // if enclosing env's node is arrow expression
            return env.enclEnv;
        }

        if (env.enclEnv.node != null && (env.enclEnv.node.getKind() == NodeKind.ON_FAIL)) {
            // if enclosing env's node is a transaction, retry or a on-fail
            return env.enclEnv;
        }

        if (env.enclInvokable != null && env.enclInvokable == encInvokable) {
            return findEnclosingInvokableEnv(env.enclEnv, encInvokable);
        }
        return env;
    }

    private SymbolEnv findEnclosingInvokableEnv(SymbolEnv env, BLangRecordTypeNode recordTypeNode) {
        if (env.enclEnv.node != null && env.enclEnv.node.getKind() == NodeKind.ARROW_EXPR) {
            // if enclosing env's node is arrow expression
            return env.enclEnv;
        }

        if (env.enclEnv.node != null && (env.enclEnv.node.getKind() == NodeKind.ON_FAIL)) {
            // if enclosing env's node is a transaction, retry or on-fail
            return env.enclEnv;
        }

        if (env.enclType != null && env.enclType == recordTypeNode) {
            return findEnclosingInvokableEnv(env.enclEnv, recordTypeNode);
        }
        return env;
    }

    private boolean isFunctionArgument(BSymbol symbol, List<BLangSimpleVariable> params) {
        return params.stream().anyMatch(param -> (param.symbol.name.equals(symbol.name) &&
                param.getBType().tag == symbol.type.tag));
    }

    public void visit(BLangFieldBasedAccess fieldAccessExpr) {
        markLeafNode(fieldAccessExpr);

        // First analyze the accessible expression.
        BLangExpression containerExpression = fieldAccessExpr.expr;

        if (containerExpression instanceof BLangValueExpression) {
            ((BLangValueExpression) containerExpression).isLValue = fieldAccessExpr.isLValue;
            ((BLangValueExpression) containerExpression).isCompoundAssignmentLValue =
                    fieldAccessExpr.isCompoundAssignmentLValue;
        }

        BType varRefType = types.getTypeWithEffectiveIntersectionTypes(getTypeOfExprInFieldAccess(containerExpression));

        // Disallow `expr.ns:attrname` syntax on non xml expressions.
        if (fieldAccessExpr instanceof BLangFieldBasedAccess.BLangNSPrefixedFieldBasedAccess
                && !isXmlAccess(fieldAccessExpr)) {
            dlog.error(fieldAccessExpr.pos, DiagnosticErrorCode.INVALID_FIELD_ACCESS_EXPRESSION);
            resultType = symTable.semanticError;
            return;
        }

        BType actualType;
        if (fieldAccessExpr.optionalFieldAccess) {
            if (fieldAccessExpr.isLValue || fieldAccessExpr.isCompoundAssignmentLValue) {
                dlog.error(fieldAccessExpr.pos, DiagnosticErrorCode.OPTIONAL_FIELD_ACCESS_NOT_REQUIRED_ON_LHS);
                resultType = symTable.semanticError;
                return;
            }
            actualType = checkOptionalFieldAccessExpr(fieldAccessExpr, varRefType,
                                                      names.fromIdNode(fieldAccessExpr.field));
        } else {
            actualType = checkFieldAccessExpr(fieldAccessExpr, varRefType, names.fromIdNode(fieldAccessExpr.field));

            if (actualType != symTable.semanticError &&
                    (fieldAccessExpr.isLValue || fieldAccessExpr.isCompoundAssignmentLValue)) {
                if (isAllReadonlyTypes(varRefType)) {
                    if (varRefType.tag != TypeTags.OBJECT || !isInitializationInInit(varRefType)) {
                        dlog.error(fieldAccessExpr.pos, DiagnosticErrorCode.CANNOT_UPDATE_READONLY_VALUE_OF_TYPE,
                                varRefType);
                        resultType = symTable.semanticError;
                        return;
                    }

                } else if (types.isSubTypeOfBaseType(varRefType, TypeTags.RECORD) &&
                        isInvalidReadonlyFieldUpdate(varRefType, fieldAccessExpr.field.value)) {
                    dlog.error(fieldAccessExpr.pos, DiagnosticErrorCode.CANNOT_UPDATE_READONLY_RECORD_FIELD,
                            fieldAccessExpr.field.value, varRefType);
                    resultType = symTable.semanticError;
                    return;
                }
                // Object final field updates will be analyzed at dataflow analysis.
            }
        }

        resultType = types.checkType(fieldAccessExpr, actualType, this.expType);
    }

    private boolean isAllReadonlyTypes(BType type) {
        if (type.tag != TypeTags.UNION) {
            return Symbols.isFlagOn(type.flags, Flags.READONLY);
        }

        for (BType memberType : ((BUnionType) type).getMemberTypes()) {
            if (!isAllReadonlyTypes(memberType)) {
                return false;
            }
        }
        return true;
    }

    private boolean isInitializationInInit(BType type) {
        BObjectType objectType = (BObjectType) type;
        BObjectTypeSymbol objectTypeSymbol = (BObjectTypeSymbol) objectType.tsymbol;
        BAttachedFunction initializerFunc = objectTypeSymbol.initializerFunc;

        return env.enclInvokable != null && initializerFunc != null &&
                env.enclInvokable.symbol == initializerFunc.symbol;
    }

    private boolean isInvalidReadonlyFieldUpdate(BType type, String fieldName) {
        if (type.tag == TypeTags.RECORD) {
            if (Symbols.isFlagOn(type.flags, Flags.READONLY)) {
                return true;
            }

            BRecordType recordType = (BRecordType) type;
            for (BField field : recordType.fields.values()) {
                if (!field.name.value.equals(fieldName)) {
                    continue;
                }

                return Symbols.isFlagOn(field.symbol.flags, Flags.READONLY);
            }
            return recordType.sealed;
        }

        // For unions, we consider this an invalid update only if it is invalid for all member types. If for at least
        // one member this is valid, we allow this at compile time with the potential to fail at runtime.
        boolean allInvalidUpdates = true;
        for (BType memberType : ((BUnionType) type).getMemberTypes()) {
            if (!isInvalidReadonlyFieldUpdate(memberType, fieldName)) {
                allInvalidUpdates = false;
            }
        }
        return allInvalidUpdates;
    }

    private boolean isXmlAccess(BLangFieldBasedAccess fieldAccessExpr) {
        BLangExpression expr = fieldAccessExpr.expr;
        BType exprType = expr.getBType();

        if (exprType.tag == TypeTags.XML || exprType.tag == TypeTags.XML_ELEMENT) {
            return true;
        }

        if (expr.getKind() == NodeKind.FIELD_BASED_ACCESS_EXPR  && hasLaxOriginalType((BLangFieldBasedAccess) expr)
                && exprType.tag == TypeTags.UNION) {
            Set<BType> memberTypes = ((BUnionType) exprType).getMemberTypes();
            return memberTypes.contains(symTable.xmlType) || memberTypes.contains(symTable.xmlElementType);
          }

        return false;
    }

    public void visit(BLangIndexBasedAccess indexBasedAccessExpr) {
        markLeafNode(indexBasedAccessExpr);

        // First analyze the variable reference expression.
        BLangExpression containerExpression = indexBasedAccessExpr.expr;
        if (containerExpression.getKind() ==  NodeKind.TYPEDESC_EXPRESSION) {
            dlog.error(indexBasedAccessExpr.pos, DiagnosticErrorCode.OPERATION_DOES_NOT_SUPPORT_MEMBER_ACCESS,
                    ((BLangTypedescExpr) containerExpression).typeNode);
            resultType = symTable.semanticError;
            return;
        }

        if (containerExpression instanceof BLangValueExpression) {
            ((BLangValueExpression) containerExpression).isLValue = indexBasedAccessExpr.isLValue;
            ((BLangValueExpression) containerExpression).isCompoundAssignmentLValue =
                    indexBasedAccessExpr.isCompoundAssignmentLValue;
        }

        boolean isStringValue = containerExpression.getBType() != null
                && containerExpression.getBType().tag == TypeTags.STRING;
        if (!isStringValue) {
            checkExpr(containerExpression, this.env, symTable.noType);
        }

        if (indexBasedAccessExpr.indexExpr.getKind() == NodeKind.TABLE_MULTI_KEY &&
                containerExpression.getBType().tag != TypeTags.TABLE) {
            dlog.error(indexBasedAccessExpr.pos, DiagnosticErrorCode.MULTI_KEY_MEMBER_ACCESS_NOT_SUPPORTED,
                       containerExpression.getBType());
            resultType = symTable.semanticError;
            return;
        }

        BType actualType = checkIndexAccessExpr(indexBasedAccessExpr);

        BType exprType = containerExpression.getBType();
        BLangExpression indexExpr = indexBasedAccessExpr.indexExpr;

        if (actualType != symTable.semanticError &&
                (indexBasedAccessExpr.isLValue || indexBasedAccessExpr.isCompoundAssignmentLValue)) {
            if (isAllReadonlyTypes(exprType)) {
                dlog.error(indexBasedAccessExpr.pos, DiagnosticErrorCode.CANNOT_UPDATE_READONLY_VALUE_OF_TYPE,
                        exprType);
                resultType = symTable.semanticError;
                return;
            } else if (types.isSubTypeOfBaseType(exprType, TypeTags.RECORD) &&
                    (indexExpr.getKind() == NodeKind.LITERAL || isConst(indexExpr)) &&
                    isInvalidReadonlyFieldUpdate(exprType, getConstFieldName(indexExpr))) {
                dlog.error(indexBasedAccessExpr.pos, DiagnosticErrorCode.CANNOT_UPDATE_READONLY_RECORD_FIELD,
                        getConstFieldName(indexExpr), exprType);
                resultType = symTable.semanticError;
                return;
            }
        }

        // If this is on lhs, no need to do type checking further. And null/error
        // will not propagate from parent expressions
        if (indexBasedAccessExpr.isLValue) {
            indexBasedAccessExpr.originalType = actualType;
            indexBasedAccessExpr.setBType(actualType);
            resultType = actualType;
            return;
        }

        this.resultType = this.types.checkType(indexBasedAccessExpr, actualType, this.expType);
    }

    public void visit(BLangInvocation iExpr) {
        // Variable ref expression null means this is the leaf node of the variable ref expression tree
        // e.g. foo();, foo(), foo().k;
        if (iExpr.expr == null) {
            // This is a function invocation expression. e.g. foo()
            checkFunctionInvocationExpr(iExpr);
            return;
        }

        // Module aliases cannot be used with methods
        if (invalidModuleAliasUsage(iExpr)) {
            return;
        }

        // Find the variable reference expression type
        checkExpr(iExpr.expr, this.env, symTable.noType);

        BType varRefType = iExpr.expr.getBType();

        switch (varRefType.tag) {
            case TypeTags.OBJECT:
                // Invoking a function bound to an object
                // First check whether there exist a function with this name
                // Then perform arg and param matching
                checkObjectFunctionInvocationExpr(iExpr, (BObjectType) varRefType);
                break;
            case TypeTags.RECORD:
                checkFieldFunctionPointer(iExpr, this.env);
                break;
            case TypeTags.NONE:
                dlog.error(iExpr.pos, DiagnosticErrorCode.UNDEFINED_FUNCTION, iExpr.name);
                break;
            case TypeTags.SEMANTIC_ERROR:
                break;
            default:
                checkInLangLib(iExpr, varRefType);
        }
    }

    public void visit(BLangErrorConstructorExpr errorConstructorExpr) {
        BLangUserDefinedType userProvidedTypeRef = errorConstructorExpr.errorTypeRef;
        if (userProvidedTypeRef != null) {
            symResolver.resolveTypeNode(userProvidedTypeRef, env, DiagnosticErrorCode.UNDEFINED_ERROR_TYPE_DESCRIPTOR);
        }
        validateErrorConstructorPositionalArgs(errorConstructorExpr);

        List<BType> expandedCandidates = getTypeCandidatesForErrorConstructor(errorConstructorExpr);

        List<BType> errorDetailTypes = new ArrayList<>();
        for (BType expandedCandidate : expandedCandidates) {
            BType detailType = ((BErrorType) expandedCandidate).detailType;
            errorDetailTypes.add(detailType);
        }

        BType detailCandidate;
        if (errorDetailTypes.size() == 1) {
            detailCandidate = errorDetailTypes.get(0);
        } else {
            detailCandidate = BUnionType.create(null, new LinkedHashSet<>(errorDetailTypes));
        }

        BLangRecordLiteral recordLiteral = createRecordLiteralForErrorConstructor(errorConstructorExpr);
        BType inferredDetailType = checkExprSilent(recordLiteral, detailCandidate, env);

        int index = errorDetailTypes.indexOf(inferredDetailType);
        BType selectedCandidate = index < 0 ? symTable.semanticError : expandedCandidates.get(index);

        if (selectedCandidate != symTable.semanticError
                && (userProvidedTypeRef == null || userProvidedTypeRef.getBType() == selectedCandidate)) {
            checkProvidedErrorDetails(errorConstructorExpr, inferredDetailType);
            resultType = types.checkType(errorConstructorExpr.pos, selectedCandidate, expType,
                    DiagnosticErrorCode.INCOMPATIBLE_TYPES);
            return;
        }

        if (userProvidedTypeRef == null && errorDetailTypes.size() > 1) {
            dlog.error(errorConstructorExpr.pos, DiagnosticErrorCode.CANNOT_INFER_ERROR_TYPE, expType);
        }

        // Error details provided does not match the contextually expected error type.
        // if type reference is not provided let's take the `ballerina/lang.error:error` as the expected type.
        BErrorType errorType;
        if (userProvidedTypeRef != null && userProvidedTypeRef.getBType().tag == TypeTags.ERROR) {
            errorType = (BErrorType) userProvidedTypeRef.getBType();
        } else if (expandedCandidates.size() == 1) {
            errorType = (BErrorType) expandedCandidates.get(0);
        } else {
            errorType = symTable.errorType;
        }
        List<BLangNamedArgsExpression> namedArgs =
                checkProvidedErrorDetails(errorConstructorExpr, errorType.detailType);

        BType detailType = errorType.detailType;

        if (detailType.tag == TypeTags.MAP) {
            BType errorDetailTypeConstraint = ((BMapType) detailType).constraint;
            for (BLangNamedArgsExpression namedArgExpr: namedArgs) {
                if (!types.isAssignable(namedArgExpr.expr.getBType(), errorDetailTypeConstraint)) {
                    dlog.error(namedArgExpr.pos, DiagnosticErrorCode.INVALID_ERROR_DETAIL_ARG_TYPE,
                               namedArgExpr.name, errorDetailTypeConstraint, namedArgExpr.expr.getBType());
                }
            }
        } else if (detailType.tag == TypeTags.RECORD) {
            BRecordType targetErrorDetailRec = (BRecordType) errorType.detailType;

            LinkedList<String> missingRequiredFields = targetErrorDetailRec.fields.values().stream()
                    .filter(f -> (f.symbol.flags & Flags.REQUIRED) == Flags.REQUIRED)
                    .map(f -> f.name.value)
                    .collect(Collectors.toCollection(LinkedList::new));

            LinkedHashMap<String, BField> targetFields = targetErrorDetailRec.fields;
            for (BLangNamedArgsExpression namedArg : namedArgs) {
                BField field = targetFields.get(namedArg.name.value);
                Location pos = namedArg.pos;
                if (field == null) {
                    if (targetErrorDetailRec.sealed) {
                        dlog.error(pos, DiagnosticErrorCode.UNKNOWN_DETAIL_ARG_TO_CLOSED_ERROR_DETAIL_REC,
                                namedArg.name, targetErrorDetailRec);
                    } else if (targetFields.isEmpty()
                            && !types.isAssignable(namedArg.expr.getBType(), targetErrorDetailRec.restFieldType)) {
                        dlog.error(pos, DiagnosticErrorCode.INVALID_ERROR_DETAIL_REST_ARG_TYPE,
                                namedArg.name, targetErrorDetailRec);
                    }
                } else {
                    missingRequiredFields.remove(namedArg.name.value);
                    if (!types.isAssignable(namedArg.expr.getBType(), field.type)) {
                        dlog.error(pos, DiagnosticErrorCode.INVALID_ERROR_DETAIL_ARG_TYPE,
                                   namedArg.name, field.type, namedArg.expr.getBType());
                    }
                }
            }

            for (String requiredField : missingRequiredFields) {
                dlog.error(errorConstructorExpr.pos, DiagnosticErrorCode.MISSING_ERROR_DETAIL_ARG, requiredField);
            }
        }

        if (userProvidedTypeRef != null) {
            errorConstructorExpr.setBType(userProvidedTypeRef.getBType());
        } else {
            errorConstructorExpr.setBType(errorType);
        }

        resultType = errorConstructorExpr.getBType();
    }

    private void validateErrorConstructorPositionalArgs(BLangErrorConstructorExpr errorConstructorExpr) {
        // Parser handle the missing error message case, and too many positional argument cases.
        if (errorConstructorExpr.positionalArgs.isEmpty()) {
            return;
        }

        checkExpr(errorConstructorExpr.positionalArgs.get(0), this.env, symTable.stringType);

        int positionalArgCount = errorConstructorExpr.positionalArgs.size();
        if (positionalArgCount > 1) {
            checkExpr(errorConstructorExpr.positionalArgs.get(1), this.env, symTable.errorOrNilType);
        }

        // todo: Need to add type-checking when fixing #29247 for positional args beyond second arg.
    }

    private BType checkExprSilent(BLangRecordLiteral recordLiteral, BType expType, SymbolEnv env) {
        boolean prevNonErrorLoggingCheck = this.nonErrorLoggingCheck;
        this.nonErrorLoggingCheck = true;
        int errorCount = this.dlog.errorCount();
        this.dlog.mute();

        BType type = checkExpr(recordLiteral, env, expType);

        this.nonErrorLoggingCheck = prevNonErrorLoggingCheck;
        dlog.setErrorCount(errorCount);
        if (!prevNonErrorLoggingCheck) {
            this.dlog.unmute();
        }

        return type;
    }

    private BLangRecordLiteral createRecordLiteralForErrorConstructor(BLangErrorConstructorExpr errorConstructorExpr) {
        BLangRecordLiteral recordLiteral = (BLangRecordLiteral) TreeBuilder.createRecordLiteralNode();
        for (NamedArgNode namedArg : errorConstructorExpr.getNamedArgs()) {
            BLangRecordKeyValueField field =
                    (BLangRecordKeyValueField) TreeBuilder.createRecordKeyValue();
            field.valueExpr = (BLangExpression) namedArg.getExpression();
            BLangLiteral expr = new BLangLiteral();
            expr.value = namedArg.getName().value;
            expr.setBType(symTable.stringType);
            field.key = new BLangRecordKey(expr);
            recordLiteral.fields.add(field);
        }
        return recordLiteral;
    }

    private List<BType> getTypeCandidatesForErrorConstructor(BLangErrorConstructorExpr errorConstructorExpr) {
        BLangUserDefinedType errorTypeRef = errorConstructorExpr.errorTypeRef;
        if (errorTypeRef == null) {
            // If contextually expected type for error constructor without type-ref contain errors take it.
            // Else take default error type as the contextually expected type.
            if (expType.tag == TypeTags.ERROR) {
                return List.of(expType);
            } else if (types.isAssignable(expType, symTable.errorType) || expType.tag == TypeTags.UNION) {
                return expandExpectedErrorTypes(expType);
            }
        } else {
            // if `errorTypeRef.type == semanticError` then an error is already logged.
            if (errorTypeRef.getBType().tag != TypeTags.ERROR) {
                if (errorTypeRef.getBType().tag != TypeTags.SEMANTIC_ERROR) {
                    dlog.error(errorTypeRef.pos, DiagnosticErrorCode.INVALID_ERROR_TYPE_REFERENCE, errorTypeRef);
                }
            } else {
                return List.of(errorTypeRef.getBType());
            }
        }

        return List.of(symTable.errorType);
    }

    private List<BType> expandExpectedErrorTypes(BType candidateType) {
        List<BType> expandedCandidates = new ArrayList<>();
        if (candidateType.tag == TypeTags.UNION) {
            for (BType memberType : ((BUnionType) candidateType).getMemberTypes()) {
                if (types.isAssignable(memberType, symTable.errorType)) {
                    if (memberType.tag == TypeTags.INTERSECTION) {
                        expandedCandidates.add(((BIntersectionType) memberType).effectiveType);
                    } else {
                        expandedCandidates.add(memberType);
                    }
                }
            }
        } else if (types.isAssignable(candidateType, symTable.errorType)) {
            if (candidateType.tag == TypeTags.INTERSECTION) {
                expandedCandidates.add(((BIntersectionType) candidateType).effectiveType);
            } else {
                expandedCandidates.add(candidateType);
            }
        }
        return expandedCandidates;
    }

    public void visit(BLangInvocation.BLangActionInvocation aInv) {
        // For an action invocation, this will only be satisfied when it's an async call of a function.
        // e.g., start foo();
        if (aInv.expr == null) {
            checkFunctionInvocationExpr(aInv);
            return;
        }

        // Module aliases cannot be used with remote method call actions
        if (invalidModuleAliasUsage(aInv)) {
            return;
        }

        // Find the variable reference expression type
        checkExpr(aInv.expr, this.env, symTable.noType);
        BLangExpression varRef = aInv.expr;

        switch (varRef.getBType().tag) {
            case TypeTags.OBJECT:
                checkActionInvocation(aInv, (BObjectType) varRef.getBType());
                break;
            case TypeTags.RECORD:
                checkFieldFunctionPointer(aInv, this.env);
                break;
            case TypeTags.NONE:
                dlog.error(aInv.pos, DiagnosticErrorCode.UNDEFINED_FUNCTION, aInv.name);
                resultType = symTable.semanticError;
                break;
            case TypeTags.SEMANTIC_ERROR:
            default:
                dlog.error(aInv.pos, DiagnosticErrorCode.INVALID_ACTION_INVOCATION, varRef.getBType());
                resultType = symTable.semanticError;
                break;
        }
    }

    private boolean invalidModuleAliasUsage(BLangInvocation invocation) {
        Name pkgAlias = names.fromIdNode(invocation.pkgAlias);
        if (pkgAlias != Names.EMPTY) {
            dlog.error(invocation.pos, DiagnosticErrorCode.PKG_ALIAS_NOT_ALLOWED_HERE);
            return true;
        }
        return false;
    }

    public void visit(BLangLetExpression letExpression) {
        BLetSymbol letSymbol = new BLetSymbol(SymTag.LET, Flags.asMask(new HashSet<>(Lists.of())),
                                              new Name(String.format("$let_symbol_%d$", letCount++)),
                                              env.enclPkg.symbol.pkgID, letExpression.getBType(), env.scope.owner,
                                              letExpression.pos);
        letExpression.env = SymbolEnv.createExprEnv(letExpression, env, letSymbol);
        for (BLangLetVariable letVariable : letExpression.letVarDeclarations) {
            semanticAnalyzer.analyzeDef((BLangNode) letVariable.definitionNode, letExpression.env);
        }
        BType exprType = checkExpr(letExpression.expr, letExpression.env, this.expType);
        types.checkType(letExpression, exprType, this.expType);
    }

    private void checkInLangLib(BLangInvocation iExpr, BType varRefType) {
        BSymbol langLibMethodSymbol = getLangLibMethod(iExpr, varRefType);
        if (langLibMethodSymbol == symTable.notFoundSymbol) {
            dlog.error(iExpr.name.pos, DiagnosticErrorCode.UNDEFINED_FUNCTION_IN_TYPE, iExpr.name.value,
                       iExpr.expr.getBType());
            resultType = symTable.semanticError;
            return;
        }

        if (checkInvalidImmutableValueUpdate(iExpr, varRefType, langLibMethodSymbol)) {
            return;
        }

        checkIllegalStorageSizeChangeMethodCall(iExpr, varRefType);
    }

    private boolean checkInvalidImmutableValueUpdate(BLangInvocation iExpr, BType varRefType,
                                                     BSymbol langLibMethodSymbol) {
        if (!Symbols.isFlagOn(varRefType.flags, Flags.READONLY)) {
            return false;
        }

        String packageId = langLibMethodSymbol.pkgID.name.value;

        if (!modifierFunctions.containsKey(packageId)) {
            return false;
        }

        String funcName = langLibMethodSymbol.name.value;
        if (!modifierFunctions.get(packageId).contains(funcName)) {
            return false;
        }

        if (funcName.equals("mergeJson") && varRefType.tag != TypeTags.MAP) {
            return false;
        }
        if (funcName.equals("strip") && TypeTags.isXMLTypeTag(varRefType.tag)) {
            return false;
        }

        dlog.error(iExpr.pos, DiagnosticErrorCode.CANNOT_UPDATE_READONLY_VALUE_OF_TYPE, varRefType);
        resultType = symTable.semanticError;
        return true;
    }

    private boolean isFixedLengthList(BType type) {
        switch(type.tag) {
            case TypeTags.ARRAY:
                return (((BArrayType) type).state != BArrayState.OPEN);
            case TypeTags.TUPLE:
                return (((BTupleType) type).restType == null);
            case TypeTags.UNION:
                BUnionType unionType = (BUnionType) type;
                for (BType member : unionType.getMemberTypes()) {
                    if (!isFixedLengthList(member)) {
                        return false;
                    }
                }
                return true;
            default:
                return false;
        }
    }

    private void checkIllegalStorageSizeChangeMethodCall(BLangInvocation iExpr, BType varRefType) {
        String invocationName = iExpr.name.getValue();
        if (!listLengthModifierFunctions.contains(invocationName)) {
            return;
        }

        if (isFixedLengthList(varRefType)) {
            dlog.error(iExpr.name.pos, DiagnosticErrorCode.ILLEGAL_FUNCTION_CHANGE_LIST_SIZE, invocationName,
                       varRefType);
            resultType = symTable.semanticError;
            return;
        }

        if (isShiftOnIncompatibleTuples(varRefType, invocationName)) {
            dlog.error(iExpr.name.pos, DiagnosticErrorCode.ILLEGAL_FUNCTION_CHANGE_TUPLE_SHAPE, invocationName,
                    varRefType);
            resultType = symTable.semanticError;
            return;
        }
    }

    private boolean isShiftOnIncompatibleTuples(BType varRefType, String invocationName) {
        if ((varRefType.tag == TypeTags.TUPLE) && (invocationName.compareTo(FUNCTION_NAME_SHIFT) == 0) &&
                hasDifferentTypeThanRest((BTupleType) varRefType)) {
            return true;
        }

        if ((varRefType.tag == TypeTags.UNION) && (invocationName.compareTo(FUNCTION_NAME_SHIFT) == 0)) {
            BUnionType unionVarRef = (BUnionType) varRefType;
            boolean allMemberAreFixedShapeTuples = true;
            for (BType member : unionVarRef.getMemberTypes()) {
                if (member.tag != TypeTags.TUPLE) {
                    allMemberAreFixedShapeTuples = false;
                    break;
                }
                if (!hasDifferentTypeThanRest((BTupleType) member)) {
                    allMemberAreFixedShapeTuples = false;
                    break;
                }
            }
            return allMemberAreFixedShapeTuples;
        }
        return false;
    }

    private boolean hasDifferentTypeThanRest(BTupleType tupleType) {
        if (tupleType.restType == null) {
            return false;
        }

        for (BType member : tupleType.getTupleTypes()) {
            if (!types.isSameType(tupleType.restType, member)) {
                return true;
            }
        }
        return false;
    }

    private boolean checkFieldFunctionPointer(BLangInvocation iExpr, SymbolEnv env) {
        BType type = checkExpr(iExpr.expr, env);

        BLangIdentifier invocationIdentifier = iExpr.name;

        if (type == symTable.semanticError) {
            return false;
        }
        BSymbol fieldSymbol = symResolver.resolveStructField(iExpr.pos, env, names.fromIdNode(invocationIdentifier),
                                                             type.tsymbol);

        if (fieldSymbol == symTable.notFoundSymbol) {
            checkIfLangLibMethodExists(iExpr, type, iExpr.name.pos, DiagnosticErrorCode.UNDEFINED_FIELD_IN_RECORD,
                                       invocationIdentifier, type);
            return false;
        }

        if (fieldSymbol.kind != SymbolKind.FUNCTION) {
            checkIfLangLibMethodExists(iExpr, type, iExpr.pos, DiagnosticErrorCode.INVALID_METHOD_CALL_EXPR_ON_FIELD,
                                       fieldSymbol.type);
            return false;
        }

        iExpr.symbol = fieldSymbol;
        iExpr.setBType(((BInvokableSymbol) fieldSymbol).retType);
        checkInvocationParamAndReturnType(iExpr);
        iExpr.functionPointerInvocation = true;
        return true;
    }

    private void checkIfLangLibMethodExists(BLangInvocation iExpr, BType varRefType, Location pos,
                                            DiagnosticErrorCode errCode, Object... diagMsgArgs) {
        BSymbol langLibMethodSymbol = getLangLibMethod(iExpr, varRefType);
        if (langLibMethodSymbol == symTable.notFoundSymbol) {
            dlog.error(pos, errCode, diagMsgArgs);
            resultType = symTable.semanticError;
        } else {
            checkInvalidImmutableValueUpdate(iExpr, varRefType, langLibMethodSymbol);
        }
    }

    @Override
    public void visit(BLangObjectConstructorExpression objectCtorExpression) {
        if (objectCtorExpression.referenceType == null && objectCtorExpression.expectedType != null) {
            BObjectType objectType = (BObjectType) objectCtorExpression.classNode.getBType();
            if (objectCtorExpression.expectedType.tag == TypeTags.OBJECT) {
                BObjectType expObjType = (BObjectType) objectCtorExpression.expectedType;
                objectType.typeIdSet = expObjType.typeIdSet;
            } else if (objectCtorExpression.expectedType.tag != TypeTags.NONE) {
                if (!checkAndLoadTypeIdSet(objectCtorExpression.expectedType, objectType)) {
                    dlog.error(objectCtorExpression.pos, DiagnosticErrorCode.INVALID_TYPE_OBJECT_CONSTRUCTOR,
                            objectCtorExpression.expectedType);
                    resultType = symTable.semanticError;
                    return;
                }
            }
        }
        visit(objectCtorExpression.typeInit);
    }

    private boolean isDefiniteObjectType(BType type, Set<BTypeIdSet> typeIdSets) {
        if (type.tag != TypeTags.OBJECT && type.tag != TypeTags.UNION) {
            return false;
        }

        Set<BType> visitedTypes = new HashSet<>();
        if (!collectObjectTypeIds(type, typeIdSets, visitedTypes)) {
            return false;
        }
        return typeIdSets.size() <= 1;
    }

    private boolean collectObjectTypeIds(BType type, Set<BTypeIdSet> typeIdSets, Set<BType> visitedTypes) {
        if (type.tag == TypeTags.OBJECT) {
            var objectType = (BObjectType) type;
            typeIdSets.add(objectType.typeIdSet);
            return true;
        }
        if (type.tag == TypeTags.UNION) {
            if (!visitedTypes.add(type)) {
                return true;
            }
            for (BType member : ((BUnionType) type).getMemberTypes()) {
                if (!collectObjectTypeIds(member, typeIdSets, visitedTypes)) {
                    return false;
                }
            }
            return true;
        }
        return false;
    }

    private boolean checkAndLoadTypeIdSet(BType type, BObjectType objectType) {
        Set<BTypeIdSet> typeIdSets = new HashSet<>();
        if (!isDefiniteObjectType(type, typeIdSets)) {
            return false;
        }
        if (typeIdSets.isEmpty()) {
            objectType.typeIdSet = BTypeIdSet.emptySet();
            return true;
        }
        var typeIdIterator = typeIdSets.iterator();
        if (typeIdIterator.hasNext()) {
            BTypeIdSet typeIdSet = typeIdIterator.next();
            objectType.typeIdSet = typeIdSet;
            return true;
        }
        return true;
    }

    public void visit(BLangTypeInit cIExpr) {
        if ((expType.tag == TypeTags.ANY && cIExpr.userDefinedType == null) || expType.tag == TypeTags.RECORD) {
            dlog.error(cIExpr.pos, DiagnosticErrorCode.INVALID_TYPE_NEW_LITERAL, expType);
            resultType = symTable.semanticError;
            return;
        }

        BType actualType;
        if (cIExpr.userDefinedType != null) {
            actualType = symResolver.resolveTypeNode(cIExpr.userDefinedType, env);
        } else {
            actualType = expType;
        }

        if (actualType == symTable.semanticError) {
            //TODO dlog error?
            resultType = symTable.semanticError;
            return;
        }

        if (actualType.tag == TypeTags.INTERSECTION) {
            actualType = ((BIntersectionType) actualType).effectiveType;
        }

        switch (actualType.tag) {
            case TypeTags.OBJECT:
                BObjectType actualObjectType = (BObjectType) actualType;

                if (isObjectConstructorExpr(cIExpr, actualObjectType)) {
                    BLangClassDefinition classDefForConstructor = getClassDefinitionForObjectConstructorExpr(cIExpr,
                                                                                                             env);
                    List<BLangType> typeRefs = classDefForConstructor.typeRefs;

                    SymbolEnv pkgEnv = symTable.pkgEnvMap.get(env.enclPkg.symbol);

                    if (Symbols.isFlagOn(expType.flags, Flags.READONLY)) {
                        handleObjectConstrExprForReadOnly(cIExpr, actualObjectType, classDefForConstructor, pkgEnv,
                                                          false);
                    } else if (!typeRefs.isEmpty() && Symbols.isFlagOn(typeRefs.get(0).getBType().flags,
                                                                       Flags.READONLY)) {
                        handleObjectConstrExprForReadOnly(cIExpr, actualObjectType, classDefForConstructor, pkgEnv,
                                                          true);
                    } else {
                        semanticAnalyzer.analyzeNode(classDefForConstructor, pkgEnv);
                    }

                    markConstructedObjectIsolatedness(actualObjectType);
                }

                if ((actualType.tsymbol.flags & Flags.CLASS) != Flags.CLASS) {
                    dlog.error(cIExpr.pos, DiagnosticErrorCode.CANNOT_INITIALIZE_ABSTRACT_OBJECT,
                            actualType.tsymbol);
                    cIExpr.initInvocation.argExprs.forEach(expr -> checkExpr(expr, env, symTable.noType));
                    resultType = symTable.semanticError;
                    return;
                }

                if (((BObjectTypeSymbol) actualType.tsymbol).initializerFunc != null) {
                    cIExpr.initInvocation.symbol = ((BObjectTypeSymbol) actualType.tsymbol).initializerFunc.symbol;
                    checkInvocationParam(cIExpr.initInvocation);
                    cIExpr.initInvocation.setBType(((BInvokableSymbol) cIExpr.initInvocation.symbol).retType);
                } else {
                    // If the initializerFunc is null then this is a default constructor invocation. Hence should not
                    // pass any arguments.
                    if (!isValidInitInvocation(cIExpr, (BObjectType) actualType)) {
                        return;
                    }
                }
                break;
            case TypeTags.STREAM:
                if (cIExpr.initInvocation.argExprs.size() > 1) {
                    dlog.error(cIExpr.pos, DiagnosticErrorCode.INVALID_STREAM_CONSTRUCTOR, cIExpr.initInvocation);
                    resultType = symTable.semanticError;
                    return;
                }

                BStreamType actualStreamType = (BStreamType) actualType;
                if (actualStreamType.completionType != null) {
                    BType completionType = actualStreamType.completionType;
                    if (completionType.tag != symTable.nilType.tag && !types.containsErrorType(completionType)) {
                        dlog.error(cIExpr.pos, DiagnosticErrorCode.ERROR_TYPE_EXPECTED, completionType.toString());
                        resultType = symTable.semanticError;
                        return;
                    }
                }

                if (!cIExpr.initInvocation.argExprs.isEmpty()) {
                    BLangExpression iteratorExpr = cIExpr.initInvocation.argExprs.get(0);
                    BType constructType = checkExpr(iteratorExpr, env, symTable.noType);
                    BUnionType expectedNextReturnType = createNextReturnType(cIExpr.pos, (BStreamType) actualType);
                    if (constructType.tag != TypeTags.OBJECT) {
                        dlog.error(iteratorExpr.pos, DiagnosticErrorCode.INVALID_STREAM_CONSTRUCTOR_ITERATOR,
                                expectedNextReturnType, constructType);
                        resultType = symTable.semanticError;
                        return;
                    }
                    BAttachedFunction closeFunc = types.getAttachedFuncFromObject((BObjectType) constructType,
                            BLangCompilerConstants.CLOSE_FUNC);
                    if (closeFunc != null) {
                        BType closeableIteratorType = symTable.langQueryModuleSymbol.scope
                                .lookup(Names.ABSTRACT_STREAM_CLOSEABLE_ITERATOR).symbol.type;
                        if (!types.isAssignable(constructType, closeableIteratorType)) {
                            dlog.error(iteratorExpr.pos,
                                       DiagnosticErrorCode.INVALID_STREAM_CONSTRUCTOR_CLOSEABLE_ITERATOR,
                                       expectedNextReturnType, constructType);
                            resultType = symTable.semanticError;
                            return;
                        }
                    } else {
                        BType iteratorType = symTable.langQueryModuleSymbol.scope
                                .lookup(Names.ABSTRACT_STREAM_ITERATOR).symbol.type;
                        if (!types.isAssignable(constructType, iteratorType)) {
                            dlog.error(iteratorExpr.pos, DiagnosticErrorCode.INVALID_STREAM_CONSTRUCTOR_ITERATOR,
                                    expectedNextReturnType, constructType);
                            resultType = symTable.semanticError;
                            return;
                        }
                    }
                    BUnionType nextReturnType = types.getVarTypeFromIteratorFuncReturnType(constructType);
                    if (nextReturnType != null) {
                        types.checkType(iteratorExpr.pos, nextReturnType, expectedNextReturnType,
                                DiagnosticErrorCode.INCOMPATIBLE_TYPES);
                    } else {
                        dlog.error(constructType.tsymbol.getPosition(),
                                DiagnosticErrorCode.INVALID_NEXT_METHOD_RETURN_TYPE, expectedNextReturnType);
                    }
                }
                if (this.expType.tag != TypeTags.NONE && !types.isAssignable(actualType, this.expType)) {
                    dlog.error(cIExpr.pos, DiagnosticErrorCode.INCOMPATIBLE_TYPES, this.expType,
                            actualType);
                    resultType = symTable.semanticError;
                    return;
                }
                resultType = actualType;
                return;
            case TypeTags.UNION:
                List<BType> matchingMembers = findMembersWithMatchingInitFunc(cIExpr, (BUnionType) actualType);
                BType matchedType = getMatchingType(matchingMembers, cIExpr, actualType);
                cIExpr.initInvocation.setBType(symTable.nilType);

                if (matchedType.tag == TypeTags.OBJECT) {
                    if (((BObjectTypeSymbol) matchedType.tsymbol).initializerFunc != null) {
                        cIExpr.initInvocation.symbol = ((BObjectTypeSymbol) matchedType.tsymbol).initializerFunc.symbol;
                        checkInvocationParam(cIExpr.initInvocation);
                        cIExpr.initInvocation.setBType(((BInvokableSymbol) cIExpr.initInvocation.symbol).retType);
                        actualType = matchedType;
                        break;
                    } else {
                        if (!isValidInitInvocation(cIExpr, (BObjectType) matchedType)) {
                            return;
                        }
                    }
                }
                types.checkType(cIExpr, matchedType, expType);
                cIExpr.setBType(matchedType);
                resultType = matchedType;
                return;
            default:
                dlog.error(cIExpr.pos, DiagnosticErrorCode.CANNOT_INFER_OBJECT_TYPE_FROM_LHS, actualType);
                resultType = symTable.semanticError;
                return;
        }

        if (cIExpr.initInvocation.getBType() == null) {
            cIExpr.initInvocation.setBType(symTable.nilType);
        }
        BType actualTypeInitType = getObjectConstructorReturnType(actualType, cIExpr.initInvocation.getBType());
        resultType = types.checkType(cIExpr, actualTypeInitType, expType);
    }

    private BUnionType createNextReturnType(Location pos, BStreamType streamType) {
        BRecordType recordType = new BRecordType(null, Flags.ANONYMOUS);
        recordType.restFieldType = symTable.noType;
        recordType.sealed = true;

        Name fieldName = Names.VALUE;
        BField field = new BField(fieldName, pos, new BVarSymbol(Flags.PUBLIC,
                                                                 fieldName, env.enclPkg.packageID,
                                                                 streamType.constraint, env.scope.owner, pos, VIRTUAL));
        field.type = streamType.constraint;
        recordType.fields.put(field.name.value, field);

        recordType.tsymbol = Symbols.createRecordSymbol(Flags.ANONYMOUS, Names.EMPTY, env.enclPkg.packageID,
                                                        recordType, env.scope.owner, pos, VIRTUAL);
        recordType.tsymbol.scope = new Scope(env.scope.owner);
        recordType.tsymbol.scope.define(fieldName, field.symbol);

        LinkedHashSet<BType> retTypeMembers = new LinkedHashSet<>();
        retTypeMembers.add(recordType);
        retTypeMembers.addAll(types.getAllTypes(streamType.completionType));
        retTypeMembers.add(symTable.nilType);

        BUnionType unionType = BUnionType.create(null);
        unionType.addAll(retTypeMembers);
        unionType.tsymbol = Symbols.createTypeSymbol(SymTag.UNION_TYPE, 0, Names.EMPTY,
                env.enclPkg.symbol.pkgID, unionType, env.scope.owner, pos, VIRTUAL);

        return unionType;
    }

    private boolean isValidInitInvocation(BLangTypeInit cIExpr, BObjectType objType) {

        if (!cIExpr.initInvocation.argExprs.isEmpty()
                && ((BObjectTypeSymbol) objType.tsymbol).initializerFunc == null) {
            dlog.error(cIExpr.pos, DiagnosticErrorCode.TOO_MANY_ARGS_FUNC_CALL,
                    cIExpr.initInvocation.name.value);
            cIExpr.initInvocation.argExprs.forEach(expr -> checkExpr(expr, env, symTable.noType));
            resultType = symTable.semanticError;
            return false;
        }
        return true;
    }

    private BType getObjectConstructorReturnType(BType objType, BType initRetType) {
        if (initRetType.tag == TypeTags.UNION) {
            LinkedHashSet<BType> retTypeMembers = new LinkedHashSet<>();
            retTypeMembers.add(objType);

            retTypeMembers.addAll(((BUnionType) initRetType).getMemberTypes());
            retTypeMembers.remove(symTable.nilType);

            BUnionType unionType = BUnionType.create(null, retTypeMembers);
            unionType.tsymbol = Symbols.createTypeSymbol(SymTag.UNION_TYPE, 0,
                                                         Names.EMPTY, env.enclPkg.symbol.pkgID, unionType,
                                                         env.scope.owner, symTable.builtinPos, VIRTUAL);
            return unionType;
        } else if (initRetType.tag == TypeTags.NIL) {
            return objType;
        }
        return symTable.semanticError;
    }

    private List<BType> findMembersWithMatchingInitFunc(BLangTypeInit cIExpr, BUnionType lhsUnionType) {
        int objectCount = 0;

        for (BType memberType : lhsUnionType.getMemberTypes()) {
            int tag = memberType.tag;

            if (tag == TypeTags.OBJECT) {
                objectCount++;
                continue;
            }

            if (tag != TypeTags.INTERSECTION) {
                continue;
            }

            if (((BIntersectionType) memberType).effectiveType.tag == TypeTags.OBJECT) {
                objectCount++;
            }
        }

        boolean containsSingleObject = objectCount == 1;

        List<BType> matchingLhsMemberTypes = new ArrayList<>();
        for (BType memberType : lhsUnionType.getMemberTypes()) {
            if (memberType.tag != TypeTags.OBJECT) {
                // member is not an object.
                continue;
            }
            if ((memberType.tsymbol.flags & Flags.CLASS) != Flags.CLASS) {
                dlog.error(cIExpr.pos, DiagnosticErrorCode.CANNOT_INITIALIZE_ABSTRACT_OBJECT,
                        lhsUnionType.tsymbol);
            }

            if (containsSingleObject) {
                return Collections.singletonList(memberType);
            }

            BAttachedFunction initializerFunc = ((BObjectTypeSymbol) memberType.tsymbol).initializerFunc;
            if (isArgsMatchesFunction(cIExpr.argsExpr, initializerFunc)) {
                matchingLhsMemberTypes.add(memberType);
            }
        }
        return matchingLhsMemberTypes;
    }

    private BType getMatchingType(List<BType> matchingLhsMembers, BLangTypeInit cIExpr, BType lhsUnion) {
        if (matchingLhsMembers.isEmpty()) {
            // No union type member found which matches with initializer expression.
            dlog.error(cIExpr.pos, DiagnosticErrorCode.CANNOT_INFER_OBJECT_TYPE_FROM_LHS, lhsUnion);
            resultType = symTable.semanticError;
            return symTable.semanticError;
        } else if (matchingLhsMembers.size() == 1) {
            // We have a correct match.
            return matchingLhsMembers.get(0).tsymbol.type;
        } else {
            // Multiple matches found.
            dlog.error(cIExpr.pos, DiagnosticErrorCode.AMBIGUOUS_TYPES, lhsUnion);
            resultType = symTable.semanticError;
            return symTable.semanticError;
        }
    }

    private boolean isArgsMatchesFunction(List<BLangExpression> invocationArguments, BAttachedFunction function) {
        invocationArguments.forEach(expr -> checkExpr(expr, env, symTable.noType));

        if (function == null) {
            return invocationArguments.isEmpty();
        }

        if (function.symbol.params.isEmpty() && invocationArguments.isEmpty()) {
            return true;
        }

        List<BLangNamedArgsExpression> namedArgs = new ArrayList<>();
        List<BLangExpression> positionalArgs = new ArrayList<>();
        for (BLangExpression argument : invocationArguments) {
            if (argument.getKind() == NodeKind.NAMED_ARGS_EXPR) {
                namedArgs.add((BLangNamedArgsExpression) argument);
            } else {
                positionalArgs.add(argument);
            }
        }

        List<BVarSymbol> requiredParams = function.symbol.params.stream()
                .filter(param -> !param.isDefaultable)
                .collect(Collectors.toList());
        // Given named and positional arguments are less than required parameters.
        if (requiredParams.size() > invocationArguments.size()) {
            return false;
        }

        List<BVarSymbol> defaultableParams = function.symbol.params.stream()
                .filter(param -> param.isDefaultable)
                .collect(Collectors.toList());

        int givenRequiredParamCount = 0;
        for (int i = 0; i < positionalArgs.size(); i++) {
            if (function.symbol.params.size() > i) {
                givenRequiredParamCount++;
                BVarSymbol functionParam = function.symbol.params.get(i);
                // check the type compatibility of positional args against function params.
                if (!types.isAssignable(positionalArgs.get(i).getBType(), functionParam.type)) {
                    return false;
                }
                requiredParams.remove(functionParam);
                defaultableParams.remove(functionParam);
                continue;
            }

            if (function.symbol.restParam != null) {
                BType restParamType = ((BArrayType) function.symbol.restParam.type).eType;
                if (!types.isAssignable(positionalArgs.get(i).getBType(), restParamType)) {
                    return false;
                }
                continue;
            }

            // additional positional args given for function with no rest param
            return false;
        }

        for (BLangNamedArgsExpression namedArg : namedArgs) {
            boolean foundNamedArg = false;
            // check the type compatibility of named args against function params.
            List<BVarSymbol> params = function.symbol.params;
            for (int i = givenRequiredParamCount; i < params.size(); i++) {
                BVarSymbol functionParam = params.get(i);
                if (!namedArg.name.value.equals(functionParam.name.value)) {
                    continue;
                }
                foundNamedArg = true;
                BType namedArgExprType = checkExpr(namedArg.expr, env);
                if (!types.isAssignable(functionParam.type, namedArgExprType)) {
                    // Name matched, type mismatched.
                    return false;
                }
                requiredParams.remove(functionParam);
                defaultableParams.remove(functionParam);
            }
            if (!foundNamedArg) {
                return false;
            }
        }

        // all required params are not given by positional or named args.
        return requiredParams.size() <= 0;
    }

    public void visit(BLangWaitForAllExpr waitForAllExpr) {
        switch (expType.tag) {
            case TypeTags.RECORD:
                checkTypesForRecords(waitForAllExpr);
                break;
            case TypeTags.MAP:
                checkTypesForMap(waitForAllExpr, ((BMapType) expType).constraint);
                LinkedHashSet<BType> memberTypesForMap = collectWaitExprTypes(waitForAllExpr.keyValuePairs);
                if (memberTypesForMap.size() == 1) {
                    resultType = new BMapType(TypeTags.MAP,
                            memberTypesForMap.iterator().next(), symTable.mapType.tsymbol);
                    break;
                }
                BUnionType constraintTypeForMap = BUnionType.create(null, memberTypesForMap);
                resultType = new BMapType(TypeTags.MAP, constraintTypeForMap, symTable.mapType.tsymbol);
                break;
            case TypeTags.NONE:
            case TypeTags.ANY:
                checkTypesForMap(waitForAllExpr, expType);
                LinkedHashSet<BType> memberTypes = collectWaitExprTypes(waitForAllExpr.keyValuePairs);
                if (memberTypes.size() == 1) {
                    resultType = new BMapType(TypeTags.MAP, memberTypes.iterator().next(), symTable.mapType.tsymbol);
                    break;
                }
                BUnionType constraintType = BUnionType.create(null, memberTypes);
                resultType = new BMapType(TypeTags.MAP, constraintType, symTable.mapType.tsymbol);
                break;
            default:
                dlog.error(waitForAllExpr.pos, DiagnosticErrorCode.INCOMPATIBLE_TYPES, expType,
                        getWaitForAllExprReturnType(waitForAllExpr, waitForAllExpr.pos));
                resultType = symTable.semanticError;
                break;
        }
        waitForAllExpr.setBType(resultType);

        if (resultType != null && resultType != symTable.semanticError) {
            types.setImplicitCastExpr(waitForAllExpr, waitForAllExpr.getBType(), expType);
        }
    }

    private BRecordType getWaitForAllExprReturnType(BLangWaitForAllExpr waitExpr,
                                                    Location pos) {
        BRecordType retType = new BRecordType(null, Flags.ANONYMOUS);
        List<BLangWaitForAllExpr.BLangWaitKeyValue> keyVals = waitExpr.keyValuePairs;

        for (BLangWaitForAllExpr.BLangWaitKeyValue keyVal : keyVals) {
            BLangIdentifier fieldName;
            if (keyVal.valueExpr == null || keyVal.valueExpr.getKind() != NodeKind.SIMPLE_VARIABLE_REF) {
                fieldName = keyVal.key;
            } else {
                fieldName = ((BLangSimpleVarRef) keyVal.valueExpr).variableName;
            }

            BSymbol symbol = symResolver.lookupSymbolInMainSpace(env, names.fromIdNode(fieldName));
            BType fieldType = symbol.type.tag == TypeTags.FUTURE ? ((BFutureType) symbol.type).constraint : symbol.type;
            BField field = new BField(names.fromIdNode(keyVal.key), null,
                                      new BVarSymbol(0, names.fromIdNode(keyVal.key), env.enclPkg.packageID,
                                                     fieldType, null, keyVal.pos, VIRTUAL));
            retType.fields.put(field.name.value, field);
        }

        retType.restFieldType = symTable.noType;
        retType.sealed = true;
        retType.tsymbol = Symbols.createRecordSymbol(Flags.ANONYMOUS, Names.EMPTY, env.enclPkg.packageID, retType, null,
                                                     pos, VIRTUAL);
        return retType;
    }

    private LinkedHashSet<BType> collectWaitExprTypes(List<BLangWaitForAllExpr.BLangWaitKeyValue> keyVals) {
        LinkedHashSet<BType> memberTypes = new LinkedHashSet<>();
        for (BLangWaitForAllExpr.BLangWaitKeyValue keyVal : keyVals) {
            BType bType = keyVal.keyExpr != null ? keyVal.keyExpr.getBType() : keyVal.valueExpr.getBType();
            if (bType.tag == TypeTags.FUTURE) {
                memberTypes.add(((BFutureType) bType).constraint);
            } else {
                memberTypes.add(bType);
            }
        }
        return memberTypes;
    }

    private void checkTypesForMap(BLangWaitForAllExpr waitForAllExpr, BType expType) {
        List<BLangWaitForAllExpr.BLangWaitKeyValue> keyValuePairs = waitForAllExpr.keyValuePairs;
        keyValuePairs.forEach(keyVal -> checkWaitKeyValExpr(keyVal, expType));
    }

    private void checkTypesForRecords(BLangWaitForAllExpr waitExpr) {
        List<BLangWaitForAllExpr.BLangWaitKeyValue> rhsFields = waitExpr.getKeyValuePairs();
        Map<String, BField> lhsFields = ((BRecordType) expType).fields;

        // check if the record is sealed, if so check if the fields in wait collection is more than the fields expected
        // by the lhs record
        if (((BRecordType) expType).sealed && rhsFields.size() > lhsFields.size()) {
            dlog.error(waitExpr.pos, DiagnosticErrorCode.INCOMPATIBLE_TYPES, expType,
                    getWaitForAllExprReturnType(waitExpr, waitExpr.pos));
            resultType = symTable.semanticError;
            return;
        }

        for (BLangWaitForAllExpr.BLangWaitKeyValue keyVal : rhsFields) {
            String key = keyVal.key.value;
            if (!lhsFields.containsKey(key)) {
                // Check if the field is sealed if so you cannot have dynamic fields
                if (((BRecordType) expType).sealed) {
                    dlog.error(waitExpr.pos, DiagnosticErrorCode.INVALID_FIELD_NAME_RECORD_LITERAL, key, expType);
                    resultType = symTable.semanticError;
                } else {
                    // Else if the record is an open record, then check if the rest field type matches the expression
                    BType restFieldType = ((BRecordType) expType).restFieldType;
                    checkWaitKeyValExpr(keyVal, restFieldType);
                }
            } else {
                checkWaitKeyValExpr(keyVal, lhsFields.get(key).type);
            }
        }
        // If the record literal is of record type and types are validated for the fields, check if there are any
        // required fields missing.
        checkMissingReqFieldsForWait(((BRecordType) expType), rhsFields, waitExpr.pos);

        if (symTable.semanticError != resultType) {
            resultType = expType;
        }
    }

    private void checkMissingReqFieldsForWait(BRecordType type, List<BLangWaitForAllExpr.BLangWaitKeyValue> keyValPairs,
                                              Location pos) {
        type.fields.values().forEach(field -> {
            // Check if `field` is explicitly assigned a value in the record literal
            boolean hasField = keyValPairs.stream().anyMatch(keyVal -> field.name.value.equals(keyVal.key.value));

            // If a required field is missing, it's a compile error
            if (!hasField && Symbols.isFlagOn(field.symbol.flags, Flags.REQUIRED)) {
                dlog.error(pos, DiagnosticErrorCode.MISSING_REQUIRED_RECORD_FIELD, field.name);
            }
        });
    }

    private void checkWaitKeyValExpr(BLangWaitForAllExpr.BLangWaitKeyValue keyVal, BType type) {
        BLangExpression expr;
        if (keyVal.keyExpr != null) {
            BSymbol symbol = symResolver.lookupSymbolInMainSpace(env, names.fromIdNode
                    (((BLangSimpleVarRef) keyVal.keyExpr).variableName));
            keyVal.keyExpr.setBType(symbol.type);
            expr = keyVal.keyExpr;
        } else {
            expr = keyVal.valueExpr;
        }
        BFutureType futureType = new BFutureType(TypeTags.FUTURE, type, null);
        checkExpr(expr, env, futureType);
        setEventualTypeForExpression(expr, type);
    }

    // eventual type if not directly referring a worker is T|error. future<T> --> T|error
    private void setEventualTypeForExpression(BLangExpression expression,
                                              BType currentExpectedType) {
        if (expression == null) {
            return;
        }
        if (isSimpleWorkerReference(expression)) {
            return;
        }
        BFutureType futureType = (BFutureType) expression.expectedType;
        BType currentType = futureType.constraint;
        if (types.containsErrorType(currentType)) {
            return;
        }

        BUnionType eventualType = BUnionType.create(null, currentType, symTable.errorType);
        if (((currentExpectedType.tag != TypeTags.NONE) && (currentExpectedType.tag != TypeTags.NIL)) &&
                !types.isAssignable(eventualType, currentExpectedType)) {
            dlog.error(expression.pos, DiagnosticErrorCode.INCOMPATIBLE_TYPE_WAIT_FUTURE_EXPR,
                    currentExpectedType, eventualType, expression);
        }
        futureType.constraint = eventualType;
    }

    private void setEventualTypeForWaitExpression(BLangExpression expression,
                                                  Location pos) {
        if ((resultType == symTable.semanticError) ||
                (types.containsErrorType(resultType))) {
            return;
        }
        if (isSimpleWorkerReference(expression)) {
            return;
        }
        BType currentExpectedType = ((BFutureType) expType).constraint;
        BUnionType eventualType = BUnionType.create(null, resultType, symTable.errorType);
        if ((currentExpectedType.tag == TypeTags.NONE) || (currentExpectedType.tag == TypeTags.NIL)) {
            resultType = eventualType;
            return;
        }

        if (!types.isAssignable(eventualType, currentExpectedType)) {
            dlog.error(pos, DiagnosticErrorCode.INCOMPATIBLE_TYPE_WAIT_FUTURE_EXPR, currentExpectedType,
                    eventualType, expression);
            resultType = symTable.semanticError;
            return;
        }
        if (resultType.tag == TypeTags.FUTURE) {
            ((BFutureType) resultType).constraint = eventualType;
        } else {
            resultType = eventualType;
        }
    }

    private void setEventualTypeForAlternateWaitExpression(BLangExpression expression, Location pos) {
        if ((resultType == symTable.semanticError) ||
                (expression.getKind() != NodeKind.BINARY_EXPR) ||
                (types.containsErrorType(resultType))) {
            return;
        }
        if (types.containsErrorType(resultType)) {
            return;
        }
        if (!isReferencingNonWorker((BLangBinaryExpr) expression)) {
            return;
        }

        BType currentExpectedType = ((BFutureType) expType).constraint;
        BUnionType eventualType = BUnionType.create(null, resultType, symTable.errorType);
        if ((currentExpectedType.tag == TypeTags.NONE) || (currentExpectedType.tag == TypeTags.NIL)) {
            resultType = eventualType;
            return;
        }

        if (!types.isAssignable(eventualType, currentExpectedType)) {
            dlog.error(pos, DiagnosticErrorCode.INCOMPATIBLE_TYPE_WAIT_FUTURE_EXPR, currentExpectedType,
                    eventualType, expression);
            resultType = symTable.semanticError;
            return;
        }
        if (resultType.tag == TypeTags.FUTURE) {
            ((BFutureType) resultType).constraint = eventualType;
        } else {
            resultType = eventualType;
        }
    }

    private boolean isSimpleWorkerReference(BLangExpression expression) {
        if (expression.getKind() != NodeKind.SIMPLE_VARIABLE_REF) {
            return false;
        }
        BLangSimpleVarRef simpleVarRef = ((BLangSimpleVarRef) expression);
        BSymbol varRefSymbol = simpleVarRef.symbol;
        if (varRefSymbol == null) {
            return false;
        }
        if (workerExists(env, simpleVarRef.variableName.value)) {
            return true;
        }
        return false;
    }

    private boolean isReferencingNonWorker(BLangBinaryExpr binaryExpr) {
        BLangExpression lhsExpr = binaryExpr.lhsExpr;
        BLangExpression rhsExpr = binaryExpr.rhsExpr;
        if (isReferencingNonWorker(lhsExpr)) {
            return true;
        }
        return isReferencingNonWorker(rhsExpr);
    }

    private boolean isReferencingNonWorker(BLangExpression expression) {
        if (expression.getKind() == NodeKind.BINARY_EXPR) {
            return isReferencingNonWorker((BLangBinaryExpr) expression);
        } else if (expression.getKind() == NodeKind.SIMPLE_VARIABLE_REF) {
            BLangSimpleVarRef simpleVarRef = (BLangSimpleVarRef) expression;
            BSymbol varRefSymbol = simpleVarRef.symbol;
            String varRefSymbolName = varRefSymbol.getName().value;
            if (workerExists(env, varRefSymbolName)) {
                return false;
            }
        }
        return true;
    }


    public void visit(BLangTernaryExpr ternaryExpr) {
        BType condExprType = checkExpr(ternaryExpr.expr, env, this.symTable.booleanType);

        SymbolEnv thenEnv = typeNarrower.evaluateTruth(ternaryExpr.expr, ternaryExpr.thenExpr, env);
        BType thenType = checkExpr(ternaryExpr.thenExpr, thenEnv, expType);

        SymbolEnv elseEnv = typeNarrower.evaluateFalsity(ternaryExpr.expr, ternaryExpr.elseExpr, env);
        BType elseType = checkExpr(ternaryExpr.elseExpr, elseEnv, expType);

        if (condExprType == symTable.semanticError || thenType == symTable.semanticError ||
                elseType == symTable.semanticError) {
            resultType = symTable.semanticError;
        } else if (expType == symTable.noType) {
            if (types.isAssignable(elseType, thenType)) {
                resultType = thenType;
            } else if (types.isAssignable(thenType, elseType)) {
                resultType = elseType;
            } else {
                dlog.error(ternaryExpr.pos, DiagnosticErrorCode.INCOMPATIBLE_TYPES, thenType, elseType);
                resultType = symTable.semanticError;
            }
        } else {
            resultType = expType;
        }
    }

    public void visit(BLangWaitExpr waitExpr) {
        expType = new BFutureType(TypeTags.FUTURE, expType, null);
        checkExpr(waitExpr.getExpression(), env, expType);
        // Handle union types in lhs
        if (resultType.tag == TypeTags.UNION) {
            LinkedHashSet<BType> memberTypes = collectMemberTypes((BUnionType) resultType, new LinkedHashSet<>());
            if (memberTypes.size() == 1) {
                resultType = memberTypes.toArray(new BType[0])[0];
            } else {
                resultType = BUnionType.create(null, memberTypes);
            }
        } else if (resultType != symTable.semanticError) {
            // Handle other types except for semantic errors
            resultType = ((BFutureType) resultType).constraint;
        }

        BLangExpression waitFutureExpression = waitExpr.getExpression();
        if (waitFutureExpression.getKind() == NodeKind.BINARY_EXPR) {
            setEventualTypeForAlternateWaitExpression(waitFutureExpression, waitExpr.pos);
        } else {
            setEventualTypeForWaitExpression(waitFutureExpression, waitExpr.pos);
        }
        waitExpr.setBType(resultType);

        if (resultType != null && resultType != symTable.semanticError) {
            types.setImplicitCastExpr(waitExpr, waitExpr.getBType(), ((BFutureType) expType).constraint);
        }
    }

    private LinkedHashSet<BType> collectMemberTypes(BUnionType unionType, LinkedHashSet<BType> memberTypes) {
        for (BType memberType : unionType.getMemberTypes()) {
            if (memberType.tag == TypeTags.FUTURE) {
                memberTypes.add(((BFutureType) memberType).constraint);
            } else {
                memberTypes.add(memberType);
            }
        }
        return memberTypes;
    }

    @Override
    public void visit(BLangTrapExpr trapExpr) {
        boolean firstVisit = trapExpr.expr.getBType() == null;
        BType actualType;
        BType exprType = checkExpr(trapExpr.expr, env, expType);
        boolean definedWithVar = expType == symTable.noType;

        if (trapExpr.expr.getKind() == NodeKind.WORKER_RECEIVE) {
            if (firstVisit) {
                isTypeChecked = false;
                resultType = expType;
                return;
            } else {
                expType = trapExpr.getBType();
                exprType = trapExpr.expr.getBType();
            }
        }

        if (expType == symTable.semanticError || exprType == symTable.semanticError) {
            actualType = symTable.semanticError;
        } else {
            LinkedHashSet<BType> resultTypes = new LinkedHashSet<>();
            if (exprType.tag == TypeTags.UNION) {
                resultTypes.addAll(((BUnionType) exprType).getMemberTypes());
            } else {
                resultTypes.add(exprType);
            }
            resultTypes.add(symTable.errorType);
            actualType = BUnionType.create(null, resultTypes);
        }

        resultType = types.checkType(trapExpr, actualType, expType);
        if (definedWithVar && resultType != null && resultType != symTable.semanticError) {
            types.setImplicitCastExpr(trapExpr.expr, trapExpr.expr.getBType(), resultType);
        }
    }

    public void visit(BLangBinaryExpr binaryExpr) {
        // Bitwise operator should be applied for the future types in the wait expression
        if (expType.tag == TypeTags.FUTURE && binaryExpr.opKind == OperatorKind.BITWISE_OR) {
            BType lhsResultType = checkExpr(binaryExpr.lhsExpr, env, expType);
            BType rhsResultType = checkExpr(binaryExpr.rhsExpr, env, expType);
            // Return if both or atleast one of lhs and rhs types are errors
            if (lhsResultType == symTable.semanticError || rhsResultType == symTable.semanticError) {
                resultType = symTable.semanticError;
                return;
            }
            resultType = BUnionType.create(null, lhsResultType, rhsResultType);
            return;
        }

        checkDecimalCompatibilityForBinaryArithmeticOverLiteralValues(binaryExpr);

        SymbolEnv rhsExprEnv;
        BType lhsType = checkExpr(binaryExpr.lhsExpr, env);
        if (binaryExpr.opKind == OperatorKind.AND) {
            rhsExprEnv = typeNarrower.evaluateTruth(binaryExpr.lhsExpr, binaryExpr.rhsExpr, env, true);
        } else if (binaryExpr.opKind == OperatorKind.OR) {
            rhsExprEnv = typeNarrower.evaluateFalsity(binaryExpr.lhsExpr, binaryExpr.rhsExpr, env);
        } else {
            rhsExprEnv = env;
        }
        BType rhsType = checkExpr(binaryExpr.rhsExpr, rhsExprEnv);

        // Set error type as the actual type.
        BType actualType = symTable.semanticError;

        //noinspection SwitchStatementWithTooFewBranches
        switch (binaryExpr.opKind) {
            // Do not lookup operator symbol for xml sequence additions
            case ADD:
                BType leftConstituent = getXMLConstituents(lhsType);
                BType rightConstituent = getXMLConstituents(rhsType);

                if (leftConstituent != null && rightConstituent != null) {
                    actualType = new BXMLType(BUnionType.create(null, leftConstituent, rightConstituent), null);
                    break;
                }
                // Fall through
            default:
                if (lhsType != symTable.semanticError && rhsType != symTable.semanticError) {
                    // Look up operator symbol if both rhs and lhs types aren't error or xml types
                    BSymbol opSymbol = symResolver.resolveBinaryOperator(binaryExpr.opKind, lhsType, rhsType);

                    if (opSymbol == symTable.notFoundSymbol) {
                        opSymbol = symResolver.getBitwiseShiftOpsForTypeSets(binaryExpr.opKind, lhsType, rhsType);
                    }

                    if (opSymbol == symTable.notFoundSymbol) {
                        opSymbol = symResolver.getArithmeticOpsForTypeSets(binaryExpr.opKind, lhsType, rhsType);
                    }

                    if (opSymbol == symTable.notFoundSymbol) {
                        opSymbol = symResolver.getBinaryEqualityForTypeSets(binaryExpr.opKind, lhsType, rhsType,
                                binaryExpr);
                    }

                    if (opSymbol == symTable.notFoundSymbol) {
                        opSymbol = symResolver.getBinaryComparisonOpForTypeSets(binaryExpr.opKind, lhsType, rhsType);
                    }

                    if (opSymbol == symTable.notFoundSymbol) {
                        dlog.error(binaryExpr.pos, DiagnosticErrorCode.BINARY_OP_INCOMPATIBLE_TYPES, binaryExpr.opKind,
                                lhsType, rhsType);
                    } else {
                        if ((binaryExpr.opKind == OperatorKind.EQUAL || binaryExpr.opKind == OperatorKind.NOT_EQUAL) &&
                                (couldHoldTableValues(lhsType, new ArrayList<>()) &&
                                        couldHoldTableValues(rhsType, new ArrayList<>()))) {
                            dlog.error(binaryExpr.pos, DiagnosticErrorCode.EQUALITY_NOT_YET_SUPPORTED, TABLE_TNAME);
                        }

                        binaryExpr.opSymbol = (BOperatorSymbol) opSymbol;
                        actualType = opSymbol.type.getReturnType();
                    }
                }
        }

        resultType = types.checkType(binaryExpr, actualType, expType);
    }

    private SymbolEnv getEnvBeforeInputNode(SymbolEnv env, BLangNode node) {
        while (env != null && env.node != node) {
            env = env.enclEnv;
        }
        return env != null && env.enclEnv != null
                ? env.enclEnv.createClone()
                : new SymbolEnv(node, null);
    }

    private SymbolEnv getEnvAfterJoinNode(SymbolEnv env, BLangNode node) {
        SymbolEnv clone = env.createClone();
        while (clone != null && clone.node != node) {
            clone = clone.enclEnv;
        }
        if (clone != null) {
            clone.enclEnv = getEnvBeforeInputNode(clone.enclEnv, getLastInputNodeFromEnv(clone.enclEnv));
        } else {
            clone = new SymbolEnv(node, null);
        }
        return clone;
    }

    private BLangNode getLastInputNodeFromEnv(SymbolEnv env) {
        while (env != null && (env.node.getKind() != NodeKind.FROM && env.node.getKind() != NodeKind.JOIN)) {
            env = env.enclEnv;
        }
        return env != null ? env.node : null;
    }

    public void visit(BLangTransactionalExpr transactionalExpr) {
        resultType = types.checkType(transactionalExpr, symTable.booleanType, expType);
    }

    public void visit(BLangCommitExpr commitExpr) {
        BType actualType = BUnionType.create(null, symTable.errorType, symTable.nilType);
        resultType = types.checkType(commitExpr, actualType, expType);
    }

    private BType getXMLConstituents(BType type) {
        BType constituent = null;
        if (type.tag == TypeTags.XML) {
            constituent = ((BXMLType) type).constraint;
        } else if (TypeTags.isXMLNonSequenceType(type.tag)) {
            constituent = type;
        }
        return constituent;
    }

    private void checkDecimalCompatibilityForBinaryArithmeticOverLiteralValues(BLangBinaryExpr binaryExpr) {
        if (expType.tag != TypeTags.DECIMAL) {
            return;
        }

        switch (binaryExpr.opKind) {
            case ADD:
            case SUB:
            case MUL:
            case DIV:
                checkExpr(binaryExpr.lhsExpr, env, expType);
                checkExpr(binaryExpr.rhsExpr, env, expType);
                break;
            default:
                break;
        }
    }

    public void visit(BLangElvisExpr elvisExpr) {
        BType lhsType = checkExpr(elvisExpr.lhsExpr, env);
        BType actualType = symTable.semanticError;
        if (lhsType != symTable.semanticError) {
            if (lhsType.tag == TypeTags.UNION && lhsType.isNullable()) {
                BUnionType unionType = (BUnionType) lhsType;
                LinkedHashSet<BType> memberTypes = unionType.getMemberTypes().stream()
                        .filter(type -> type.tag != TypeTags.NIL)
                        .collect(Collectors.toCollection(LinkedHashSet::new));

                if (memberTypes.size() == 1) {
                    actualType = memberTypes.toArray(new BType[0])[0];
                } else {
                    actualType = BUnionType.create(null, memberTypes);
                }
            } else {
                dlog.error(elvisExpr.pos, DiagnosticErrorCode.OPERATOR_NOT_SUPPORTED, OperatorKind.ELVIS,
                        lhsType);
            }
        }
        BType rhsReturnType = checkExpr(elvisExpr.rhsExpr, env, expType);
        BType lhsReturnType = types.checkType(elvisExpr.lhsExpr.pos, actualType, expType,
                DiagnosticErrorCode.INCOMPATIBLE_TYPES);
        if (rhsReturnType == symTable.semanticError || lhsReturnType == symTable.semanticError) {
            resultType = symTable.semanticError;
        } else if (expType == symTable.noType) {
            if (types.isSameType(rhsReturnType, lhsReturnType)) {
                resultType = lhsReturnType;
            } else {
                dlog.error(elvisExpr.rhsExpr.pos, DiagnosticErrorCode.INCOMPATIBLE_TYPES, lhsReturnType,
                        rhsReturnType);
                resultType = symTable.semanticError;
            }
        } else {
            resultType = expType;
        }
    }

    @Override
    public void visit(BLangGroupExpr groupExpr) {
        resultType = checkExpr(groupExpr.expression, env, expType);
    }

    public void visit(BLangTypedescExpr accessExpr) {
        if (accessExpr.resolvedType == null) {
            accessExpr.resolvedType = symResolver.resolveTypeNode(accessExpr.typeNode, env);
        }

        int resolveTypeTag = accessExpr.resolvedType.tag;
        final BType actualType;
        if (resolveTypeTag != TypeTags.TYPEDESC && resolveTypeTag != TypeTags.NONE) {
            actualType = new BTypedescType(accessExpr.resolvedType, null);
        } else {
            actualType = accessExpr.resolvedType;
        }
        resultType = types.checkType(accessExpr, actualType, expType);
    }

    public void visit(BLangUnaryExpr unaryExpr) {
        BType exprType;
        BType actualType = symTable.semanticError;
        if (OperatorKind.UNTAINT.equals(unaryExpr.operator)) {
            exprType = checkExpr(unaryExpr.expr, env);
            if (exprType != symTable.semanticError) {
                actualType = exprType;
            }
        } else if (OperatorKind.TYPEOF.equals(unaryExpr.operator)) {
            exprType = checkExpr(unaryExpr.expr, env);
            if (exprType != symTable.semanticError) {
                actualType = new BTypedescType(exprType, null);
            }
        } else {
//            allow both addition and subtraction operators to get expected type as Decimal
            boolean decimalNegation = OperatorKind.SUB.equals(unaryExpr.operator) && expType.tag == TypeTags.DECIMAL;
            boolean isAdd = OperatorKind.ADD.equals(unaryExpr.operator);
            exprType = (decimalNegation || isAdd) ? checkExpr(unaryExpr.expr, env, expType) :
                    checkExpr(unaryExpr.expr, env);
            if (exprType != symTable.semanticError) {
                BSymbol symbol = symResolver.resolveUnaryOperator(unaryExpr.pos, unaryExpr.operator, exprType);
                if (symbol == symTable.notFoundSymbol) {
                    dlog.error(unaryExpr.pos, DiagnosticErrorCode.UNARY_OP_INCOMPATIBLE_TYPES,
                            unaryExpr.operator, exprType);
                } else {
                    unaryExpr.opSymbol = (BOperatorSymbol) symbol;
                    actualType = symbol.type.getReturnType();
                }
            }
        }

        resultType = types.checkType(unaryExpr, actualType, expType);
    }

    public void visit(BLangTypeConversionExpr conversionExpr) {
        // Set error type as the actual type.
        BType actualType = symTable.semanticError;

        for (BLangAnnotationAttachment annAttachment : conversionExpr.annAttachments) {
            annAttachment.attachPoints.add(AttachPoint.Point.TYPE);
            semanticAnalyzer.analyzeNode(annAttachment, this.env);
        }

        // Annotation such as <@untainted [T]>, where T is not provided,
        // it's merely a annotation on contextually expected type.
        BLangExpression expr = conversionExpr.expr;
        if (conversionExpr.typeNode == null) {
            if (!conversionExpr.annAttachments.isEmpty()) {
                resultType = checkExpr(expr, env, this.expType);
            }
            return;
        }

        BType targetType = getEffectiveReadOnlyType(conversionExpr.typeNode.pos,
                                                    symResolver.resolveTypeNode(conversionExpr.typeNode, env));

        conversionExpr.targetType = targetType;

        boolean prevNonErrorLoggingCheck = this.nonErrorLoggingCheck;
        this.nonErrorLoggingCheck = true;
        int prevErrorCount = this.dlog.errorCount();
        this.dlog.resetErrorCount();
        this.dlog.mute();

        expr.cloneAttempt++;
        BType exprCompatibleType = checkExpr(nodeCloner.clone(expr), env, targetType);

        this.nonErrorLoggingCheck = prevNonErrorLoggingCheck;
        int errorCount = this.dlog.errorCount();
        this.dlog.setErrorCount(prevErrorCount);
        if (!prevNonErrorLoggingCheck) {
            this.dlog.unmute();
        }

        if ((errorCount == 0 && exprCompatibleType != symTable.semanticError) || requireTypeInference(expr, false)) {
            checkExpr(expr, env, targetType);
        } else {
            checkExpr(expr, env, symTable.noType);
        }

        BType exprType = expr.getBType();
        if (types.isTypeCastable(expr, exprType, targetType, this.env)) {
            // We reach this block only if the cast is valid, so we set the target type as the actual type.
            actualType = targetType;
        } else if (exprType != symTable.semanticError && exprType != symTable.noType) {
            dlog.error(conversionExpr.pos, DiagnosticErrorCode.INCOMPATIBLE_TYPES_CAST, exprType, targetType);
        }
        resultType = types.checkType(conversionExpr, actualType, this.expType);
    }

    @Override
    public void visit(BLangLambdaFunction bLangLambdaFunction) {
        bLangLambdaFunction.setBType(bLangLambdaFunction.function.getBType());
        // creating a copy of the env to visit the lambda function later
        bLangLambdaFunction.capturedClosureEnv = env.createClone();

        if (!this.nonErrorLoggingCheck) {
            env.enclPkg.lambdaFunctions.add(bLangLambdaFunction);
        }

        resultType = types.checkType(bLangLambdaFunction, bLangLambdaFunction.getBType(), expType);
    }

    @Override
    public void visit(BLangArrowFunction bLangArrowFunction) {
        BType expectedType = expType;
        if (expectedType.tag == TypeTags.UNION) {
            BUnionType unionType = (BUnionType) expectedType;
            BType invokableType = unionType.getMemberTypes().stream().filter(type -> type.tag == TypeTags.INVOKABLE)
                    .collect(Collectors.collectingAndThen(Collectors.toList(), list -> {
                                if (list.size() != 1) {
                                    return null;
                                }
                                return list.get(0);
                            }
                    ));

            if (invokableType != null) {
                expectedType = invokableType;
            }
        }
        if (expectedType.tag != TypeTags.INVOKABLE || Symbols.isFlagOn(expectedType.flags, Flags.ANY_FUNCTION)) {
            dlog.error(bLangArrowFunction.pos,
                    DiagnosticErrorCode.ARROW_EXPRESSION_CANNOT_INFER_TYPE_FROM_LHS);
            resultType = symTable.semanticError;
            return;
        }

        BInvokableType expectedInvocation = (BInvokableType) expectedType;
        populateArrowExprParamTypes(bLangArrowFunction, expectedInvocation.paramTypes);
        bLangArrowFunction.body.expr.setBType(populateArrowExprReturn(bLangArrowFunction, expectedInvocation.retType));
        // if function return type is none, assign the inferred return type
        if (expectedInvocation.retType.tag == TypeTags.NONE) {
            expectedInvocation.retType = bLangArrowFunction.body.expr.getBType();
        }
        resultType = bLangArrowFunction.funcType = expectedInvocation;
    }

    public void visit(BLangXMLQName bLangXMLQName) {
        String prefix = bLangXMLQName.prefix.value;
        resultType = types.checkType(bLangXMLQName, symTable.stringType, expType);
        // TODO: check isLHS

        if (env.node.getKind() == NodeKind.XML_ATTRIBUTE && prefix.isEmpty()
                && bLangXMLQName.localname.value.equals(XMLConstants.XMLNS_ATTRIBUTE)) {
            ((BLangXMLAttribute) env.node).isNamespaceDeclr = true;
            return;
        }

        if (env.node.getKind() == NodeKind.XML_ATTRIBUTE && prefix.equals(XMLConstants.XMLNS_ATTRIBUTE)) {
            ((BLangXMLAttribute) env.node).isNamespaceDeclr = true;
            return;
        }

        if (prefix.equals(XMLConstants.XMLNS_ATTRIBUTE)) {
            dlog.error(bLangXMLQName.pos, DiagnosticErrorCode.INVALID_NAMESPACE_PREFIX, prefix);
            bLangXMLQName.setBType(symTable.semanticError);
            return;
        }

        // XML attributes without a namespace prefix does not inherit default namespace
        // https://www.w3.org/TR/xml-names/#defaulting
        if (bLangXMLQName.prefix.value.isEmpty()) {
            return;
        }

        BSymbol xmlnsSymbol = symResolver.lookupSymbolInPrefixSpace(env, names.fromIdNode(bLangXMLQName.prefix));
        if (prefix.isEmpty() && xmlnsSymbol == symTable.notFoundSymbol) {
            return;
        }

        if (!prefix.isEmpty() && xmlnsSymbol == symTable.notFoundSymbol) {
            logUndefinedSymbolError(bLangXMLQName.pos, prefix);
            bLangXMLQName.setBType(symTable.semanticError);
            return;
        }

        if (xmlnsSymbol.getKind() == SymbolKind.PACKAGE) {
            xmlnsSymbol = findXMLNamespaceFromPackageConst(bLangXMLQName.localname.value, bLangXMLQName.prefix.value,
                    (BPackageSymbol) xmlnsSymbol, bLangXMLQName.pos);
        }

        if (xmlnsSymbol == null || xmlnsSymbol.getKind() != SymbolKind.XMLNS) {
            resultType = symTable.semanticError;
            return;
        }

        bLangXMLQName.nsSymbol = (BXMLNSSymbol) xmlnsSymbol;
        bLangXMLQName.namespaceURI = bLangXMLQName.nsSymbol.namespaceURI;
    }

    private BSymbol findXMLNamespaceFromPackageConst(String localname, String prefix,
                                                     BPackageSymbol pkgSymbol, Location pos) {
        // Resolve a const from module scope.
        BSymbol constSymbol = symResolver.lookupMemberSymbol(pos, pkgSymbol.scope, env,
                names.fromString(localname), SymTag.CONSTANT);
        if (constSymbol == symTable.notFoundSymbol) {
            if (!missingNodesHelper.isMissingNode(prefix) && !missingNodesHelper.isMissingNode(localname)) {
                dlog.error(pos, DiagnosticErrorCode.UNDEFINED_SYMBOL, prefix + ":" + localname);
            }
            return null;
        }

        // If Resolved const is not a string, it is an error.
        BConstantSymbol constantSymbol = (BConstantSymbol) constSymbol;
        if (constantSymbol.literalType.tag != TypeTags.STRING) {
            dlog.error(pos, DiagnosticErrorCode.INCOMPATIBLE_TYPES, symTable.stringType, constantSymbol.literalType);
            return null;
        }

        // If resolve const contain a string in {namespace url}local form extract namespace uri and local part.
        String constVal = (String) constantSymbol.value.value;
        int s = constVal.indexOf('{');
        int e = constVal.lastIndexOf('}');
        if (e > s + 1) {
            pkgSymbol.isUsed = true;
            String nsURI = constVal.substring(s + 1, e);
            String local = constVal.substring(e);
            return new BXMLNSSymbol(names.fromString(local), nsURI, constantSymbol.pkgID, constantSymbol.owner, pos,
                                    SOURCE);
        }

        // Resolved const string is not in valid format.
        dlog.error(pos, DiagnosticErrorCode.INVALID_ATTRIBUTE_REFERENCE, prefix + ":" + localname);
        return null;
    }

    public void visit(BLangXMLAttribute bLangXMLAttribute) {
        SymbolEnv xmlAttributeEnv = SymbolEnv.getXMLAttributeEnv(bLangXMLAttribute, env);

        // check attribute name
        BLangXMLQName name = (BLangXMLQName) bLangXMLAttribute.name;
        checkExpr(name, xmlAttributeEnv, symTable.stringType);
        // XML attributes without a prefix does not belong to enclosing elements default namespace.
        // https://www.w3.org/TR/xml-names/#uniqAttrs
        if (name.prefix.value.isEmpty()) {
            name.namespaceURI = null;
        }

        // check attribute value
        checkExpr(bLangXMLAttribute.value, xmlAttributeEnv, symTable.stringType);

        symbolEnter.defineNode(bLangXMLAttribute, env);
    }

    public void visit(BLangXMLElementLiteral bLangXMLElementLiteral) {
        SymbolEnv xmlElementEnv = SymbolEnv.getXMLElementEnv(bLangXMLElementLiteral, env);

        // Keep track of used namespace prefixes in this element and only add namespace attr for those used ones.
        Set<String> usedPrefixes = new HashSet<>();
        BLangIdentifier elemNamePrefix = ((BLangXMLQName) bLangXMLElementLiteral.startTagName).prefix;
        if (elemNamePrefix != null && !elemNamePrefix.value.isEmpty()) {
            usedPrefixes.add(elemNamePrefix.value);
        }

        // Visit in-line namespace declarations and define the namespace.
        for (BLangXMLAttribute attribute : bLangXMLElementLiteral.attributes) {
            if (attribute.name.getKind() == NodeKind.XML_QNAME && isXmlNamespaceAttribute(attribute)) {
                BLangXMLQuotedString value = attribute.value;
                if (value.getKind() == NodeKind.XML_QUOTED_STRING && value.textFragments.size() > 1) {
                    dlog.error(value.pos, DiagnosticErrorCode.INVALID_XML_NS_INTERPOLATION);
                }
                checkExpr(attribute, xmlElementEnv, symTable.noType);
            }
            BLangIdentifier prefix = ((BLangXMLQName) attribute.name).prefix;
            if (prefix != null && !prefix.value.isEmpty()) {
                usedPrefixes.add(prefix.value);
            }
        }

        // Visit attributes, this may depend on the namespace defined in previous attribute iteration.
        bLangXMLElementLiteral.attributes.forEach(attribute -> {
            if (!(attribute.name.getKind() == NodeKind.XML_QNAME && isXmlNamespaceAttribute(attribute))) {
                checkExpr(attribute, xmlElementEnv, symTable.noType);
            }
        });

        Map<Name, BXMLNSSymbol> namespaces = symResolver.resolveAllNamespaces(xmlElementEnv);
        Name defaultNs = names.fromString(XMLConstants.DEFAULT_NS_PREFIX);
        if (namespaces.containsKey(defaultNs)) {
            bLangXMLElementLiteral.defaultNsSymbol = namespaces.remove(defaultNs);
        }
        for (Map.Entry<Name, BXMLNSSymbol> nsEntry : namespaces.entrySet()) {
            if (usedPrefixes.contains(nsEntry.getKey().value)) {
                bLangXMLElementLiteral.namespacesInScope.put(nsEntry.getKey(), nsEntry.getValue());
            }
        }

        // Visit the tag names
        validateTags(bLangXMLElementLiteral, xmlElementEnv);

        // Visit the children
        bLangXMLElementLiteral.modifiedChildren =
                concatSimilarKindXMLNodes(bLangXMLElementLiteral.children, xmlElementEnv);

        if (expType == symTable.noType) {
            resultType = types.checkType(bLangXMLElementLiteral, symTable.xmlElementType, expType);
            return;
        }

        resultType = checkXmlSubTypeLiteralCompatibility(bLangXMLElementLiteral.pos, symTable.xmlElementType,
                                                         this.expType);

        if (Symbols.isFlagOn(resultType.flags, Flags.READONLY)) {
            markChildrenAsImmutable(bLangXMLElementLiteral);
        }
    }

    private boolean isXmlNamespaceAttribute(BLangXMLAttribute attribute) {
        BLangXMLQName attrName = (BLangXMLQName) attribute.name;
        return (attrName.prefix.value.isEmpty()
                    && attrName.localname.value.equals(XMLConstants.XMLNS_ATTRIBUTE))
                || attrName.prefix.value.equals(XMLConstants.XMLNS_ATTRIBUTE);
    }

    public BType getXMLTypeFromLiteralKind(BLangExpression childXMLExpressions) {
        if (childXMLExpressions.getKind() == NodeKind.XML_ELEMENT_LITERAL) {
            return symTable.xmlElementType;
        }
        if (childXMLExpressions.getKind() == NodeKind.XML_TEXT_LITERAL) {
            return symTable.xmlTextType;
        }
        if (childXMLExpressions.getKind() == NodeKind.XML_PI_LITERAL) {
            return symTable.xmlPIType;
        }
        return symTable.xmlCommentType;
    }

    public void muteErrorLog() {
        this.nonErrorLoggingCheck = true;
        this.dlog.mute();
    }

    public void unMuteErrorLog(boolean prevNonErrorLoggingCheck, int errorCount) {
        this.nonErrorLoggingCheck = prevNonErrorLoggingCheck;
        this.dlog.setErrorCount(errorCount);
        if (!prevNonErrorLoggingCheck) {
            this.dlog.unmute();
        }
    }

    public BType getXMLSequenceType(BType xmlSubType) {
        switch (xmlSubType.tag) {
            case TypeTags.XML_ELEMENT:
                return new BXMLType(symTable.xmlElementType,  null);
            case TypeTags.XML_COMMENT:
                return new BXMLType(symTable.xmlCommentType,  null);
            case TypeTags.XML_PI:
                return new BXMLType(symTable.xmlPIType,  null);
            default:
                // Since 'xml:Text is same as xml<'xml:Text>
                return symTable.xmlTextType;
        }
    }

    public void visit(BLangXMLSequenceLiteral bLangXMLSequenceLiteral) {
        if (expType.tag != TypeTags.XML && expType.tag != TypeTags.UNION && expType.tag != TypeTags.XML_TEXT
        && expType != symTable.noType) {
            dlog.error(bLangXMLSequenceLiteral.pos, DiagnosticErrorCode.INCOMPATIBLE_TYPES, expType,
                    "XML Sequence");
            resultType = symTable.semanticError;
            return;
        }

        List<BType> xmlTypesInSequence = new ArrayList<>();

        for (BLangExpression expressionItem : bLangXMLSequenceLiteral.xmlItems) {
            resultType = checkExpr(expressionItem, env, expType);
            if (!xmlTypesInSequence.contains(resultType)) {
                xmlTypesInSequence.add(resultType);
            }
        }

        // Set type according to items in xml sequence and expected type
        if (expType.tag == TypeTags.XML || expType == symTable.noType) {
            if (xmlTypesInSequence.size() == 1) {
                resultType = getXMLSequenceType(xmlTypesInSequence.get(0));
                return;
            }
            resultType = symTable.xmlType;
            return;
        }
        // Since 'xml:Text is same as xml<'xml:Text>
        if (expType.tag == TypeTags.XML_TEXT) {
            resultType = symTable.xmlTextType;
            return;
        }
        // Disallow unions with 'xml:T (singleton) items
         for (BType item : ((BUnionType) expType).getMemberTypes()) {
             if (item.tag != TypeTags.XML_TEXT && item.tag != TypeTags.XML) {
                 dlog.error(bLangXMLSequenceLiteral.pos, DiagnosticErrorCode.INCOMPATIBLE_TYPES,
                         expType, symTable.xmlType);
                 resultType = symTable.semanticError;
                 return;
             }
         }
        resultType = symTable.xmlType;
    }

    public void visit(BLangXMLTextLiteral bLangXMLTextLiteral) {
        List<BLangExpression> literalValues = bLangXMLTextLiteral.textFragments;
        checkStringTemplateExprs(literalValues);
        BLangExpression xmlExpression = literalValues.get(0);
        if (literalValues.size() == 1 && xmlExpression.getKind() == NodeKind.LITERAL &&
                ((String) ((BLangLiteral) xmlExpression).value).isEmpty()) {
            resultType = types.checkType(bLangXMLTextLiteral, symTable.xmlNeverType, expType);
            return;
        }
        resultType = types.checkType(bLangXMLTextLiteral, symTable.xmlTextType, expType);
    }

    public void visit(BLangXMLCommentLiteral bLangXMLCommentLiteral) {
        checkStringTemplateExprs(bLangXMLCommentLiteral.textFragments);

        if (expType == symTable.noType) {
            resultType = types.checkType(bLangXMLCommentLiteral, symTable.xmlCommentType, expType);
            return;
        }
        resultType = checkXmlSubTypeLiteralCompatibility(bLangXMLCommentLiteral.pos, symTable.xmlCommentType,
                                                         this.expType);
    }

    public void visit(BLangXMLProcInsLiteral bLangXMLProcInsLiteral) {
        checkExpr(bLangXMLProcInsLiteral.target, env, symTable.stringType);
        checkStringTemplateExprs(bLangXMLProcInsLiteral.dataFragments);
        if (expType == symTable.noType) {
            resultType = types.checkType(bLangXMLProcInsLiteral, symTable.xmlPIType, expType);
            return;
        }
        resultType = checkXmlSubTypeLiteralCompatibility(bLangXMLProcInsLiteral.pos, symTable.xmlPIType, this.expType);
    }

    public void visit(BLangXMLQuotedString bLangXMLQuotedString) {
        checkStringTemplateExprs(bLangXMLQuotedString.textFragments);
        resultType = types.checkType(bLangXMLQuotedString, symTable.stringType, expType);
    }

    public void visit(BLangXMLAttributeAccess xmlAttributeAccessExpr) {
        dlog.error(xmlAttributeAccessExpr.pos,
                DiagnosticErrorCode.DEPRECATED_XML_ATTRIBUTE_ACCESS);
        resultType = symTable.semanticError;
    }

    public void visit(BLangStringTemplateLiteral stringTemplateLiteral) {
        checkStringTemplateExprs(stringTemplateLiteral.exprs);
        resultType = types.checkType(stringTemplateLiteral, symTable.stringType, expType);
    }

    @Override
    public void visit(BLangRawTemplateLiteral rawTemplateLiteral) {
        // First, ensure that the contextually expected type is compatible with the RawTemplate type.
        // The RawTemplate type should have just two fields: strings and insertions. There shouldn't be any methods.
        BType type = determineRawTemplateLiteralType(rawTemplateLiteral, expType);

        if (type == symTable.semanticError) {
            resultType = type;
            return;
        }

        // Once we ensure the types are compatible, need to ensure that the types of the strings and insertions are
        // compatible with the types of the strings and insertions fields.
        BObjectType literalType = (BObjectType) type;
        BType stringsType = literalType.fields.get("strings").type;

        if (evaluateRawTemplateExprs(rawTemplateLiteral.strings, stringsType, INVALID_NUM_STRINGS,
                                     rawTemplateLiteral.pos)) {
            type = symTable.semanticError;
        }

        BType insertionsType = literalType.fields.get("insertions").type;

        if (evaluateRawTemplateExprs(rawTemplateLiteral.insertions, insertionsType, INVALID_NUM_INSERTIONS,
                                     rawTemplateLiteral.pos)) {
            type = symTable.semanticError;
        }

        resultType = type;
    }

    private BType determineRawTemplateLiteralType(BLangRawTemplateLiteral rawTemplateLiteral, BType expType) {
        // Contextually expected type is NoType when `var` is used. When `var` is used, the literal is considered to
        // be of type `RawTemplate`.
        if (expType == symTable.noType || containsAnyType(expType)) {
            return symTable.rawTemplateType;
        }

        BType compatibleType = getCompatibleRawTemplateType(expType, rawTemplateLiteral.pos);
        BType type = types.checkType(rawTemplateLiteral, compatibleType, symTable.rawTemplateType,
                DiagnosticErrorCode.INVALID_RAW_TEMPLATE_TYPE);

        if (type == symTable.semanticError) {
            return type;
        }

        // Raw template literals can be directly assigned only to abstract object types
        if (Symbols.isFlagOn(type.tsymbol.flags, Flags.CLASS)) {
            dlog.error(rawTemplateLiteral.pos, DiagnosticErrorCode.INVALID_RAW_TEMPLATE_ASSIGNMENT, type);
            return symTable.semanticError;
        }

        // Ensure that only the two fields, strings and insertions, are there
        BObjectType litObjType = (BObjectType) type;
        BObjectTypeSymbol objTSymbol = (BObjectTypeSymbol) litObjType.tsymbol;

        if (litObjType.fields.size() > 2) {
            dlog.error(rawTemplateLiteral.pos, DiagnosticErrorCode.INVALID_NUM_FIELDS, litObjType);
            type = symTable.semanticError;
        }

        if (!objTSymbol.attachedFuncs.isEmpty()) {
            dlog.error(rawTemplateLiteral.pos, DiagnosticErrorCode.METHODS_NOT_ALLOWED, litObjType);
            type = symTable.semanticError;
        }

        return type;
    }

    private boolean evaluateRawTemplateExprs(List<? extends BLangExpression> exprs, BType fieldType,
                                             DiagnosticCode code, Location pos) {
        BType listType = fieldType.tag != TypeTags.INTERSECTION ? fieldType :
                ((BIntersectionType) fieldType).effectiveType;
        boolean errored = false;

        if (listType.tag == TypeTags.ARRAY) {
            BArrayType arrayType = (BArrayType) listType;

            if (arrayType.state == BArrayState.CLOSED && (exprs.size() != arrayType.size)) {
                dlog.error(pos, code, arrayType.size, exprs.size());
                return false;
            }

            for (BLangExpression expr : exprs) {
                errored = (checkExpr(expr, env, arrayType.eType) == symTable.semanticError) || errored;
            }
        } else if (listType.tag == TypeTags.TUPLE) {
            BTupleType tupleType = (BTupleType) listType;
            final int size = exprs.size();
            final int requiredItems = tupleType.tupleTypes.size();

            if (size < requiredItems || (size > requiredItems && tupleType.restType == null)) {
                dlog.error(pos, code, requiredItems, size);
                return false;
            }

            int i;
            List<BType> memberTypes = tupleType.tupleTypes;
            for (i = 0; i < requiredItems; i++) {
                errored = (checkExpr(exprs.get(i), env, memberTypes.get(i)) == symTable.semanticError) || errored;
            }

            if (size > requiredItems) {
                for (; i < size; i++) {
                    errored = (checkExpr(exprs.get(i), env, tupleType.restType) == symTable.semanticError) || errored;
                }
            }
        } else {
            throw new IllegalStateException("Expected a list type, but found: " + listType);
        }

        return errored;
    }

    private boolean containsAnyType(BType type) {
        if (type == symTable.anyType) {
            return true;
        }

        if (type.tag == TypeTags.UNION) {
            return ((BUnionType) type).getMemberTypes().contains(symTable.anyType);
        }

        return false;
    }

    private BType getCompatibleRawTemplateType(BType expType, Location pos) {
        if (expType.tag != TypeTags.UNION) {
            return expType;
        }

        BUnionType unionType = (BUnionType) expType;
        List<BType> compatibleTypes = new ArrayList<>();

        for (BType type : unionType.getMemberTypes()) {
            if (types.isAssignable(type, symTable.rawTemplateType)) {
                compatibleTypes.add(type);
            }
        }

        if (compatibleTypes.size() == 0) {
            return expType;
        }

        if (compatibleTypes.size() > 1) {
            dlog.error(pos, DiagnosticErrorCode.MULTIPLE_COMPATIBLE_RAW_TEMPLATE_TYPES, symTable.rawTemplateType,
                       expType);
            return symTable.semanticError;
        }

        return compatibleTypes.get(0);
    }

    @Override
    public void visit(BLangIntRangeExpression intRangeExpression) {
        checkExpr(intRangeExpression.startExpr, env, symTable.intType);
        checkExpr(intRangeExpression.endExpr, env, symTable.intType);
        resultType = new BArrayType(symTable.intType);
    }

    @Override
    public void visit(BLangRestArgsExpression bLangRestArgExpression) {
        resultType = checkExpr(bLangRestArgExpression.expr, env, expType);
    }

    @Override
    public void visit(BLangInferredTypedescDefaultNode inferTypedescExpr) {
        if (expType.tag != TypeTags.TYPEDESC) {
            dlog.error(inferTypedescExpr.pos, DiagnosticErrorCode.INCOMPATIBLE_TYPES, expType, symTable.typeDesc);
            resultType = symTable.semanticError;
            return;
        }
        resultType = expType;
    }

    @Override
    public void visit(BLangNamedArgsExpression bLangNamedArgsExpression) {
        resultType = checkExpr(bLangNamedArgsExpression.expr, env, expType);
        bLangNamedArgsExpression.setBType(bLangNamedArgsExpression.expr.getBType());
    }

    @Override
    public void visit(BLangMatchExpression bLangMatchExpression) {
        SymbolEnv matchExprEnv = SymbolEnv.createBlockEnv((BLangBlockStmt) TreeBuilder.createBlockNode(), env);
        checkExpr(bLangMatchExpression.expr, matchExprEnv);

        // Type check and resolve patterns and their expressions
        bLangMatchExpression.patternClauses.forEach(pattern -> {
            if (!pattern.variable.name.value.endsWith(Names.IGNORE.value)) {
                symbolEnter.defineNode(pattern.variable, matchExprEnv);
            }
            checkExpr(pattern.expr, matchExprEnv, expType);
            pattern.variable.setBType(symResolver.resolveTypeNode(pattern.variable.typeNode, matchExprEnv));
        });

        LinkedHashSet<BType> matchExprTypes = getMatchExpressionTypes(bLangMatchExpression);

        BType actualType;
        if (matchExprTypes.contains(symTable.semanticError)) {
            actualType = symTable.semanticError;
        } else if (matchExprTypes.size() == 1) {
            actualType = matchExprTypes.toArray(new BType[0])[0];
        } else {
            actualType = BUnionType.create(null, matchExprTypes);
        }

        resultType = types.checkType(bLangMatchExpression, actualType, expType);
    }

    @Override
    public void visit(BLangCheckedExpr checkedExpr) {
        visitCheckAndCheckPanicExpr(checkedExpr);
    }

    @Override
    public void visit(BLangCheckPanickedExpr checkedExpr) {
        visitCheckAndCheckPanicExpr(checkedExpr);
    }

    @Override
    public void visit(BLangQueryExpr queryExpr) {
        if (prevEnvs.empty()) {
            prevEnvs.push(env);
        } else {
            prevEnvs.push(prevEnvs.peek());
        }
        queryEnvs.push(prevEnvs.peek());
        selectClauses.push(queryExpr.getSelectClause());
        List<BLangNode> clauses = queryExpr.getQueryClauses();
        BLangExpression collectionNode = (BLangExpression) ((BLangFromClause) clauses.get(0)).getCollection();
        clauses.forEach(clause -> clause.accept(this));
        BType actualType = resolveQueryType(queryEnvs.peek(), selectClauses.peek().expression,
                                            collectionNode.getBType(), expType, queryExpr);
        actualType = (actualType == symTable.semanticError) ? actualType :
                types.checkType(queryExpr.pos, actualType, expType, DiagnosticErrorCode.INCOMPATIBLE_TYPES);
        selectClauses.pop();
        queryEnvs.pop();
        prevEnvs.pop();

        if (actualType.tag == TypeTags.TABLE) {
            BTableType tableType = (BTableType) actualType;
            tableType.constraintPos = queryExpr.pos;
            tableType.isTypeInlineDefined = true;
            if (!validateTableType(tableType, null)) {
                resultType = symTable.semanticError;
                return;
            }
        }

        resultType = actualType;
    }

    private BType resolveQueryType(SymbolEnv env, BLangExpression selectExp, BType collectionType,
                                   BType targetType, BLangQueryExpr queryExpr) {
        List<BType> resultTypes = types.getAllTypes(targetType).stream()
                .filter(t -> !types.isAssignable(t, symTable.errorType))
                .filter(t -> !types.isAssignable(t, symTable.nilType))
                .collect(Collectors.toList());
        // resultTypes will be empty if the targetType is `error?`
        if (resultTypes.isEmpty()) {
            resultTypes.add(symTable.noType);
        }
        BType actualType = symTable.semanticError;
        List<BType> selectTypes = new ArrayList<>();
        List<BType> resolvedTypes = new ArrayList<>();
        BType selectType, resolvedType;
        for (BType type : resultTypes) {
            switch (type.tag) {
                case TypeTags.ARRAY:
                    selectType = checkExpr(selectExp, env, ((BArrayType) type).eType);
                    resolvedType = new BArrayType(selectType);
                    break;
                case TypeTags.TABLE:
                    selectType = checkExpr(selectExp, env, types.getSafeType(((BTableType) type).constraint,
                            true, true));
                    resolvedType = symTable.tableType;
                    break;
                case TypeTags.STREAM:
                    selectType = checkExpr(selectExp, env, types.getSafeType(((BStreamType) type).constraint,
                            true, true));
                    resolvedType = symTable.streamType;
                    break;
                case TypeTags.STRING:
                case TypeTags.XML:
                    selectType = checkExpr(selectExp, env, type);
                    resolvedType = selectType;
                    break;
                case TypeTags.NONE:
                default:
                    // contextually expected type not given (i.e var).
                    selectType = checkExpr(selectExp, env, type);
                    resolvedType = getNonContextualQueryType(selectType, collectionType);
                    break;
            }
            if (selectType != symTable.semanticError) {
                if (resolvedType.tag == TypeTags.STREAM) {
                    queryExpr.isStream = true;
                }
                if (resolvedType.tag == TypeTags.TABLE) {
                    queryExpr.isTable = true;
                }
                selectTypes.add(selectType);
                resolvedTypes.add(resolvedType);
            }
        }

        if (selectTypes.size() == 1) {
            BType errorType = getErrorType(collectionType);
            selectType = selectTypes.get(0);
            if (queryExpr.isStream) {
                return new BStreamType(TypeTags.STREAM, selectType, errorType, null);
            } else if (queryExpr.isTable) {
                actualType = getQueryTableType(queryExpr, selectType);
            } else {
                actualType = resolvedTypes.get(0);
            }

            if (errorType != null && errorType.tag != TypeTags.NIL) {
                return BUnionType.create(null, actualType, errorType);
            } else {
                return actualType;
            }
        } else if (selectTypes.size() > 1) {
            dlog.error(selectExp.pos, DiagnosticErrorCode.AMBIGUOUS_TYPES, selectTypes);
            return actualType;
        } else {
            return actualType;
        }
    }

    private BType getQueryTableType(BLangQueryExpr queryExpr, BType constraintType) {
        final BTableType tableType = new BTableType(TypeTags.TABLE, constraintType, null);
        if (!queryExpr.fieldNameIdentifierList.isEmpty()) {
            tableType.fieldNameList = queryExpr.fieldNameIdentifierList.stream()
                    .map(identifier -> ((BLangIdentifier) identifier).value).collect(Collectors.toList());
            return BUnionType.create(null, tableType, symTable.errorType);
        }
        return tableType;
    }


    private BType getErrorType(BType collectionType) {
        if (collectionType.tag == TypeTags.SEMANTIC_ERROR) {
            return null;
        }
        BType returnType = null, errorType = null;
        switch (collectionType.tag) {
            case TypeTags.STREAM:
                errorType = ((BStreamType) collectionType).completionType;
                break;
            case TypeTags.OBJECT:
                returnType = types.getVarTypeFromIterableObject((BObjectType) collectionType);
                break;
            default:
                BSymbol itrSymbol = symResolver.lookupLangLibMethod(collectionType,
                        names.fromString(BLangCompilerConstants.ITERABLE_COLLECTION_ITERATOR_FUNC));
                if (itrSymbol == this.symTable.notFoundSymbol) {
                    return null;
                }
                BInvokableSymbol invokableSymbol = (BInvokableSymbol) itrSymbol;
                returnType = types.getResultTypeOfNextInvocation((BObjectType) invokableSymbol.retType);
        }
        if (returnType != null) {
            List<BType> errorTypes = types.getAllTypes(returnType).stream()
                    .filter(t -> types.isAssignable(t, symTable.errorType))
                    .collect(Collectors.toList());
            if (!errorTypes.isEmpty()) {
                if (errorTypes.size() == 1) {
                    errorType = errorTypes.get(0);
                } else {
                    errorType = BUnionType.create(null, errorTypes.toArray(new BType[0]));
                }
            }
        }
        return errorType;
    }

    private BType getNonContextualQueryType(BType staticType, BType basicType) {
        BType resultType;
        switch (basicType.tag) {
            case TypeTags.TABLE:
                resultType = symTable.tableType;
                break;
            case TypeTags.STREAM:
                resultType = symTable.streamType;
                break;
            case TypeTags.XML:
                resultType = new BXMLType(staticType, null);
                break;
            case TypeTags.STRING:
                resultType = symTable.stringType;
                break;
            default:
                resultType = new BArrayType(staticType);
                break;
        }
        return resultType;
    }

    @Override
    public void visit(BLangQueryAction queryAction) {
        if (prevEnvs.empty()) {
            prevEnvs.push(env);
        } else {
            prevEnvs.push(prevEnvs.peek());
        }
        queryEnvs.push(prevEnvs.peek());
        selectClauses.push(null);
        BLangDoClause doClause = queryAction.getDoClause();
        List<BLangNode> clauses = queryAction.getQueryClauses();
        clauses.forEach(clause -> clause.accept(this));
        // Analyze foreach node's statements.
        semanticAnalyzer.analyzeStmt(doClause.body, SymbolEnv.createBlockEnv(doClause.body, queryEnvs.peek()));
        BType actualType = BUnionType.create(null, symTable.errorType, symTable.nilType);
        resultType = types.checkType(doClause.pos, actualType, expType, DiagnosticErrorCode.INCOMPATIBLE_TYPES);
        selectClauses.pop();
        queryEnvs.pop();
        prevEnvs.pop();
    }

    @Override
    public void visit(BLangFromClause fromClause) {
        SymbolEnv fromEnv = SymbolEnv.createTypeNarrowedEnv(fromClause, queryEnvs.pop());
        fromClause.env = fromEnv;
        queryEnvs.push(fromEnv);
        checkExpr(fromClause.collection, queryEnvs.peek());
        // Set the type of the foreach node's type node.
        types.setInputClauseTypedBindingPatternType(fromClause);
        handleInputClauseVariables(fromClause, queryEnvs.peek());
    }

    @Override
    public void visit(BLangJoinClause joinClause) {
        SymbolEnv joinEnv = SymbolEnv.createTypeNarrowedEnv(joinClause, queryEnvs.pop());
        joinClause.env = joinEnv;
        queryEnvs.push(joinEnv);
        checkExpr(joinClause.collection, queryEnvs.peek());
        // Set the type of the foreach node's type node.
        types.setInputClauseTypedBindingPatternType(joinClause);
        handleInputClauseVariables(joinClause, queryEnvs.peek());
        if (joinClause.onClause != null) {
            ((BLangOnClause) joinClause.onClause).accept(this);
        }
    }

    @Override
    public void visit(BLangLetClause letClause) {
        SymbolEnv letEnv = SymbolEnv.createTypeNarrowedEnv(letClause, queryEnvs.pop());
        letClause.env = letEnv;
        queryEnvs.push(letEnv);
        for (BLangLetVariable letVariable : letClause.letVarDeclarations) {
            semanticAnalyzer.analyzeDef((BLangNode) letVariable.definitionNode, letEnv);
        }
    }

    @Override
    public void visit(BLangWhereClause whereClause) {
        whereClause.env = handleFilterClauses(whereClause.expression);
    }

    @Override
    public void visit(BLangSelectClause selectClause) {
        SymbolEnv letEnv = SymbolEnv.createTypeNarrowedEnv(selectClause, queryEnvs.pop());
        selectClause.env = letEnv;
        queryEnvs.push(letEnv);
    }

    @Override
    public void visit(BLangDoClause doClause) {
        SymbolEnv letEnv = SymbolEnv.createTypeNarrowedEnv(doClause, queryEnvs.pop());
        doClause.env = letEnv;
        queryEnvs.push(letEnv);
    }

    @Override
    public void visit(BLangOnConflictClause onConflictClause) {
        BType exprType = checkExpr(onConflictClause.expression, queryEnvs.peek(), symTable.errorType);
        if (!types.isAssignable(exprType, symTable.errorType)) {
            dlog.error(onConflictClause.expression.pos, DiagnosticErrorCode.ERROR_TYPE_EXPECTED,
                    symTable.errorType, exprType);
        }
    }

    @Override
    public void visit(BLangLimitClause limitClause) {
        BType exprType = checkExpr(limitClause.expression, queryEnvs.peek());
        if (!types.isAssignable(exprType, symTable.intType)) {
            dlog.error(limitClause.expression.pos, DiagnosticErrorCode.INCOMPATIBLE_TYPES,
                    symTable.intType, exprType);
        }
    }

    @Override
    public void visit(BLangOnClause onClause) {
        BType lhsType, rhsType;
        BLangNode joinNode = getLastInputNodeFromEnv(queryEnvs.peek());
        // lhsExprEnv should only contain scope entries before join condition.
        onClause.lhsEnv = getEnvBeforeInputNode(queryEnvs.peek(), joinNode);
        lhsType = checkExpr(onClause.lhsExpr, onClause.lhsEnv);
        // rhsExprEnv should only contain scope entries after join condition.
        onClause.rhsEnv = getEnvAfterJoinNode(queryEnvs.peek(), joinNode);
        rhsType = checkExpr(onClause.rhsExpr, onClause.rhsEnv != null ? onClause.rhsEnv : queryEnvs.peek());
        if (!types.isAssignable(lhsType, rhsType)) {
            dlog.error(onClause.rhsExpr.pos, DiagnosticErrorCode.INCOMPATIBLE_TYPES, lhsType, rhsType);
        }
    }

    @Override
    public void visit(BLangOrderByClause orderByClause) {
        orderByClause.env = queryEnvs.peek();
        for (OrderKeyNode orderKeyNode : orderByClause.getOrderKeyList()) {
            BType exprType = checkExpr((BLangExpression) orderKeyNode.getOrderKey(), orderByClause.env);
            if (!types.isOrderedType(exprType, false)) {
                dlog.error(((BLangOrderKey) orderKeyNode).expression.pos, DiagnosticErrorCode.ORDER_BY_NOT_SUPPORTED);
            }
        }
    }

    @Override
    public void visit(BLangDo doNode) {
        if (doNode.onFailClause != null) {
            doNode.onFailClause.accept(this);
        }
    }

    public void visit(BLangOnFailClause onFailClause) {
        onFailClause.body.stmts.forEach(stmt -> stmt.accept(this));
    }

    private SymbolEnv handleFilterClauses (BLangExpression filterExpression) {
        checkExpr(filterExpression, queryEnvs.peek(), symTable.booleanType);
        BType actualType = filterExpression.getBType();
        if (TypeTags.TUPLE == actualType.tag) {
            dlog.error(filterExpression.pos, DiagnosticErrorCode.INCOMPATIBLE_TYPES,
                    symTable.booleanType, actualType);
        }
        SymbolEnv filterEnv = typeNarrower.evaluateTruth(filterExpression, selectClauses.peek(), queryEnvs.pop());
        queryEnvs.push(filterEnv);
        return filterEnv;
    }

    private void handleInputClauseVariables(BLangInputClause bLangInputClause, SymbolEnv blockEnv) {
        if (bLangInputClause.variableDefinitionNode == null) {
            //not-possible
            return;
        }

        BLangVariable variableNode = (BLangVariable) bLangInputClause.variableDefinitionNode.getVariable();
        // Check whether the foreach node's variables are declared with var.
        if (bLangInputClause.isDeclaredWithVar) {
            // If the foreach node's variables are declared with var, type is `varType`.
            semanticAnalyzer.handleDeclaredVarInForeach(variableNode, bLangInputClause.varType, blockEnv);
            return;
        }
        // If the type node is available, we get the type from it.
        BType typeNodeType = symResolver.resolveTypeNode(variableNode.typeNode, blockEnv);
        // Then we need to check whether the RHS type is assignable to LHS type.
        if (types.isAssignable(bLangInputClause.varType, typeNodeType)) {
            // If assignable, we set types to the variables.
            semanticAnalyzer.handleDeclaredVarInForeach(variableNode, bLangInputClause.varType, blockEnv);
            return;
        }
        // Log an error and define a symbol with the node's type to avoid undeclared symbol errors.
        if (typeNodeType != symTable.semanticError) {
            dlog.error(variableNode.typeNode.pos, DiagnosticErrorCode.INCOMPATIBLE_TYPES,
                    bLangInputClause.varType, typeNodeType);
        }
        semanticAnalyzer.handleDeclaredVarInForeach(variableNode, typeNodeType, blockEnv);
    }

    private void visitCheckAndCheckPanicExpr(BLangCheckedExpr checkedExpr) {
        String operatorType = checkedExpr.getKind() == NodeKind.CHECK_EXPR ? "check" : "checkpanic";
        BLangExpression exprWithCheckingKeyword = checkedExpr.expr;
<<<<<<< HEAD
        boolean firstVisit = exprWithCheckingKeyword.type == null;

        BType checkExprCandidateType;
        if (expType == symTable.noType) {
            checkExprCandidateType = symTable.noType;
        } else {
            checkExprCandidateType = BUnionType.create(null, expType, symTable.errorType);
        }

        boolean prevNonErrorLoggingCheck = this.nonErrorLoggingCheck;
        this.nonErrorLoggingCheck = true;
        int prevErrorCount = this.dlog.errorCount();
        this.dlog.resetErrorCount();
        this.dlog.mute();

        checkedExpr.expr.cloneAttempt++;
        BLangExpression clone = nodeCloner.clone(checkedExpr.expr);
        BType rhsType = checkExpr(clone, env, checkExprCandidateType);

        this.nonErrorLoggingCheck = prevNonErrorLoggingCheck;
        this.dlog.setErrorCount(prevErrorCount);
        if (!prevNonErrorLoggingCheck) {
            this.dlog.unmute();
        }

        BType errorType = getNonDefaultErrorErrorComponentsOrDefaultError(rhsType);

=======
        boolean firstVisit = exprWithCheckingKeyword.getBType() == null;
>>>>>>> 644dabf5
        BType typeOfExprWithCheckingKeyword;
        if (expType == symTable.noType) {
            typeOfExprWithCheckingKeyword = symTable.noType;
        } else {
            typeOfExprWithCheckingKeyword = BUnionType.create(null, expType, errorType);
        }

        if (exprWithCheckingKeyword.getKind() == NodeKind.FIELD_BASED_ACCESS_EXPR &&
                operatorType.equals("check") && types.isUnionOfSimpleBasicTypes(expType)) {
            BType varRefType = getTypeOfExprInFieldAccess(((BLangFieldBasedAccess) exprWithCheckingKeyword).expr);
            if (types.isLax(varRefType)) {
                ArrayList<BLangExpression> argExprs = new ArrayList<>();
                BType typedescType = new BTypedescType(expType, null);
                BLangTypedescExpr typedescExpr = new BLangTypedescExpr();
                typedescExpr.resolvedType = expType;
                typedescExpr.setBType(typedescType);
                argExprs.add(typedescExpr);
                BLangInvocation invocation = ASTBuilderUtil.createLangLibInvocationNode(FUNCTION_NAME_ENSURE_TYPE,
                                                                    argExprs, exprWithCheckingKeyword, checkedExpr.pos);
                invocation.symbol = symResolver.lookupLangLibMethod(typeOfExprWithCheckingKeyword,
                                                                    names.fromString(invocation.name.value));
                invocation.pkgAlias = (BLangIdentifier) TreeBuilder.createIdentifierNode();
                checkedExpr.expr = invocation;
            }
        }

        BType exprType = checkExpr(checkedExpr.expr, env, typeOfExprWithCheckingKeyword);
        if (checkedExpr.expr.getKind() == NodeKind.WORKER_RECEIVE) {
            if (firstVisit) {
                isTypeChecked = false;
                resultType = expType;
                return;
            } else {
                expType = checkedExpr.getBType();
                exprType = checkedExpr.expr.getBType();
            }
        }

        boolean isErrorType = types.isAssignable(exprType, symTable.errorType);
        if (exprType.tag != TypeTags.UNION && !isErrorType) {
            if (exprType.tag == TypeTags.READONLY) {
                checkedExpr.equivalentErrorTypeList = new ArrayList<>(1) {{
                    add(symTable.errorType);
                }};
                resultType = symTable.anyAndReadonly;
                return;
            } else if (exprType != symTable.semanticError) {
                dlog.error(checkedExpr.expr.pos,
                        DiagnosticErrorCode.CHECKED_EXPR_INVALID_USAGE_NO_ERROR_TYPE_IN_RHS,
                        operatorType);
            }
            checkedExpr.setBType(symTable.semanticError);
            return;
        }

        // Filter out the list of types which are not equivalent with the error type.
        List<BType> errorTypes = new ArrayList<>();
        List<BType> nonErrorTypes = new ArrayList<>();
        if (!isErrorType) {
            for (BType memberType : ((BUnionType) exprType).getMemberTypes()) {
                if (memberType.tag == TypeTags.READONLY) {
                    errorTypes.add(symTable.errorType);
                    nonErrorTypes.add(symTable.anyAndReadonly);
                    continue;
                }
                if (types.isAssignable(memberType, symTable.errorType)) {
                    errorTypes.add(memberType);
                    continue;
                }
                nonErrorTypes.add(memberType);
            }
        } else {
            errorTypes.add(exprType);
        }

        // This list will be used in the desugar phase
        checkedExpr.equivalentErrorTypeList = errorTypes;
        if (errorTypes.isEmpty()) {
            // No member types in this union is equivalent to the error type
            dlog.error(checkedExpr.expr.pos,
                    DiagnosticErrorCode.CHECKED_EXPR_INVALID_USAGE_NO_ERROR_TYPE_IN_RHS, operatorType);
            checkedExpr.setBType(symTable.semanticError);
            return;
        }

        BType actualType;
        if (nonErrorTypes.size() == 0) {
            actualType = symTable.neverType;
        } else if (nonErrorTypes.size() == 1) {
            actualType = nonErrorTypes.get(0);
        } else {
            actualType = BUnionType.create(null, new LinkedHashSet<>(nonErrorTypes));
        }

        if (actualType.tag == TypeTags.NEVER) {
            dlog.error(checkedExpr.pos, DiagnosticErrorCode.NEVER_TYPE_NOT_ALLOWED_WITH_CHECKED_EXPR,
                    operatorType);
        }

        resultType = types.checkType(checkedExpr, actualType, expType);
    }

    private BType getNonDefaultErrorErrorComponentsOrDefaultError(BType rhsType) {
        List<BType> errorTypes = new ArrayList<>();
        for (BType t : types.getAllTypes(rhsType)) {
            if (types.isSameType(t, symTable.errorType) && types.isAssignable(t, symTable.errorType)) {
                errorTypes.add(t);
            }
        }
        if (!errorTypes.isEmpty()) {
            if (errorTypes.size() == 1) {
                return errorTypes.get(0);
            } else {
                return BUnionType.create(null, errorTypes.toArray(new BType[0]));
            }
        }
        return symTable.errorType;
    }

    @Override
    public void visit(BLangServiceConstructorExpr serviceConstructorExpr) {
        resultType = serviceConstructorExpr.serviceNode.symbol.type;
    }

    @Override
    public void visit(BLangTypeTestExpr typeTestExpr) {
        typeTestExpr.typeNode.setBType(symResolver.resolveTypeNode(typeTestExpr.typeNode, env));
        checkExpr(typeTestExpr.expr, env);

        resultType = types.checkType(typeTestExpr, symTable.booleanType, expType);
    }

    public void visit(BLangAnnotAccessExpr annotAccessExpr) {
        checkExpr(annotAccessExpr.expr, this.env, symTable.typeDesc);

        BType actualType = symTable.semanticError;
        BSymbol symbol =
                this.symResolver.resolveAnnotation(annotAccessExpr.pos, env,
                        names.fromString(annotAccessExpr.pkgAlias.getValue()),
                        names.fromString(annotAccessExpr.annotationName.getValue()));
        if (symbol == this.symTable.notFoundSymbol) {
            this.dlog.error(annotAccessExpr.pos, DiagnosticErrorCode.UNDEFINED_ANNOTATION,
                    annotAccessExpr.annotationName.getValue());
        } else {
            annotAccessExpr.annotationSymbol = (BAnnotationSymbol) symbol;
            BType annotType = ((BAnnotationSymbol) symbol).attachedType == null ? symTable.trueType :
                    ((BAnnotationSymbol) symbol).attachedType.type;
            actualType = BUnionType.create(null, annotType, symTable.nilType);
        }

        this.resultType = this.types.checkType(annotAccessExpr, actualType, this.expType);
    }

    // Private methods

    private boolean isValidVariableReference(BLangExpression varRef) {
        switch (varRef.getKind()) {
            case SIMPLE_VARIABLE_REF:
            case RECORD_VARIABLE_REF:
            case TUPLE_VARIABLE_REF:
            case ERROR_VARIABLE_REF:
            case FIELD_BASED_ACCESS_EXPR:
            case INDEX_BASED_ACCESS_EXPR:
            case XML_ATTRIBUTE_ACCESS_EXPR:
                return true;
            default:
                dlog.error(varRef.pos, DiagnosticErrorCode.INVALID_RECORD_BINDING_PATTERN, varRef.getBType());
                return false;
        }
    }

    private BType getEffectiveReadOnlyType(Location pos, BType origTargetType) {
        if (origTargetType == symTable.readonlyType) {
            if (types.isInherentlyImmutableType(expType) || !types.isSelectivelyImmutableType(expType)) {
                return origTargetType;
            }

            return ImmutableTypeCloner.getImmutableIntersectionType(pos, types,
                                                                    (SelectivelyImmutableReferenceType) expType,
                                                                    env, symTable, anonymousModelHelper, names,
                                                                    new HashSet<>());
        }

        if (origTargetType.tag != TypeTags.UNION) {
            return origTargetType;
        }

        boolean hasReadOnlyType = false;

        LinkedHashSet<BType> nonReadOnlyTypes = new LinkedHashSet<>();

        for (BType memberType : ((BUnionType) origTargetType).getMemberTypes()) {
            if (memberType == symTable.readonlyType) {
                hasReadOnlyType = true;
                continue;
            }

            nonReadOnlyTypes.add(memberType);
        }

        if (!hasReadOnlyType) {
            return origTargetType;
        }

        if (types.isInherentlyImmutableType(expType) || !types.isSelectivelyImmutableType(expType)) {
            return origTargetType;
        }

        BUnionType nonReadOnlyUnion = BUnionType.create(null, nonReadOnlyTypes);

        nonReadOnlyUnion.add(ImmutableTypeCloner.getImmutableIntersectionType(pos, types,
                                                                              (SelectivelyImmutableReferenceType)
                                                                                      expType,
                                                                              env, symTable, anonymousModelHelper,
                                                                              names, new HashSet<>()));
        return nonReadOnlyUnion;
    }

    private BType populateArrowExprReturn(BLangArrowFunction bLangArrowFunction, BType expectedRetType) {
        SymbolEnv arrowFunctionEnv = SymbolEnv.createArrowFunctionSymbolEnv(bLangArrowFunction, env);
        bLangArrowFunction.params.forEach(param -> symbolEnter.defineNode(param, arrowFunctionEnv));
        return checkExpr(bLangArrowFunction.body.expr, arrowFunctionEnv, expectedRetType);
    }

    private void populateArrowExprParamTypes(BLangArrowFunction bLangArrowFunction, List<BType> paramTypes) {
        if (paramTypes.size() != bLangArrowFunction.params.size()) {
            dlog.error(bLangArrowFunction.pos,
                    DiagnosticErrorCode.ARROW_EXPRESSION_MISMATCHED_PARAMETER_LENGTH,
                    paramTypes.size(), bLangArrowFunction.params.size());
            resultType = symTable.semanticError;
            bLangArrowFunction.params.forEach(param -> param.setBType(symTable.semanticError));
            return;
        }

        for (int i = 0; i < bLangArrowFunction.params.size(); i++) {
            BLangSimpleVariable paramIdentifier = bLangArrowFunction.params.get(i);
            BType bType = paramTypes.get(i);
            BLangValueType valueTypeNode = (BLangValueType) TreeBuilder.createValueTypeNode();
            valueTypeNode.setTypeKind(bType.getKind());
            valueTypeNode.pos = symTable.builtinPos;
            paramIdentifier.setTypeNode(valueTypeNode);
            paramIdentifier.setBType(bType);
        }
    }

    private void checkSelfReferences(Location pos, SymbolEnv env, BVarSymbol varSymbol) {
        if (env.enclVarSym == varSymbol) {
            dlog.error(pos, DiagnosticErrorCode.SELF_REFERENCE_VAR, varSymbol.name);
        }
    }

    public List<BType> getListWithErrorTypes(int count) {
        List<BType> list = new ArrayList<>(count);
        for (int i = 0; i < count; i++) {
            list.add(symTable.semanticError);
        }

        return list;
    }

    private void checkFunctionInvocationExpr(BLangInvocation iExpr) {
        Name funcName = names.fromIdNode(iExpr.name);
        Name pkgAlias = names.fromIdNode(iExpr.pkgAlias);
        BSymbol funcSymbol = symTable.notFoundSymbol;

        BSymbol pkgSymbol = symResolver.resolvePrefixSymbol(env, pkgAlias, getCurrentCompUnit(iExpr));
        if (pkgSymbol == symTable.notFoundSymbol) {
            dlog.error(iExpr.pos, DiagnosticErrorCode.UNDEFINED_MODULE, pkgAlias);
        } else {
            if (funcSymbol == symTable.notFoundSymbol) {
                BSymbol symbol = symResolver.lookupMainSpaceSymbolInPackage(iExpr.pos, env, pkgAlias, funcName);
                if ((symbol.tag & SymTag.VARIABLE) == SymTag.VARIABLE) {
                    funcSymbol = symbol;
                }
                if (symTable.rootPkgSymbol.pkgID.equals(symbol.pkgID) &&
                        (symbol.tag & SymTag.VARIABLE_NAME) == SymTag.VARIABLE_NAME) {
                    funcSymbol = symbol;
                }
            }
            if (funcSymbol == symTable.notFoundSymbol || ((funcSymbol.tag & SymTag.TYPE) == SymTag.TYPE)) {
                BSymbol ctor = symResolver.lookupConstructorSpaceSymbolInPackage(iExpr.pos, env, pkgAlias, funcName);
                funcSymbol = ctor != symTable.notFoundSymbol ? ctor : funcSymbol;
            }
        }

        if (funcSymbol == symTable.notFoundSymbol || isNotFunction(funcSymbol)) {
            if (!missingNodesHelper.isMissingNode(funcName)) {
                dlog.error(iExpr.pos, DiagnosticErrorCode.UNDEFINED_FUNCTION, funcName);
            }
            iExpr.argExprs.forEach(arg -> checkExpr(arg, env));
            resultType = symTable.semanticError;
            return;
        }
        if (isFunctionPointer(funcSymbol)) {
            iExpr.functionPointerInvocation = true;
            markAndRegisterClosureVariable(funcSymbol, iExpr.pos, env);
        }
        if (Symbols.isFlagOn(funcSymbol.flags, Flags.REMOTE)) {
            dlog.error(iExpr.pos, DiagnosticErrorCode.INVALID_ACTION_INVOCATION_SYNTAX, iExpr.name.value);
        }
        if (Symbols.isFlagOn(funcSymbol.flags, Flags.RESOURCE)) {
            dlog.error(iExpr.pos, DiagnosticErrorCode.INVALID_RESOURCE_FUNCTION_INVOCATION);
        }

        boolean langLibPackageID = PackageID.isLangLibPackageID(pkgSymbol.pkgID);

        if (langLibPackageID) {
            // This will enable, type param support, if the function is called directly.
            this.env = SymbolEnv.createInvocationEnv(iExpr, this.env);
        }
        // Set the resolved function symbol in the invocation expression.
        // This is used in the code generation phase.
        iExpr.symbol = funcSymbol;
        checkInvocationParamAndReturnType(iExpr);

        if (langLibPackageID && !iExpr.argExprs.isEmpty()) {
            checkInvalidImmutableValueUpdate(iExpr, iExpr.argExprs.get(0).getBType(), funcSymbol);
        }
    }

    protected void markAndRegisterClosureVariable(BSymbol symbol, Location pos, SymbolEnv env) {
        BLangInvokableNode encInvokable = env.enclInvokable;
        if (symbol.closure == true ||
                (symbol.owner.tag & SymTag.PACKAGE) == SymTag.PACKAGE && env.node.getKind() != NodeKind.ARROW_EXPR) {
            return;
        }
        if (encInvokable != null && encInvokable.flagSet.contains(Flag.LAMBDA)
                && !isFunctionArgument(symbol, encInvokable.requiredParams)) {
            SymbolEnv encInvokableEnv = findEnclosingInvokableEnv(env, encInvokable);
            BSymbol resolvedSymbol = symResolver.lookupClosureVarSymbol(encInvokableEnv, symbol.name, SymTag.VARIABLE);
            if (resolvedSymbol != symTable.notFoundSymbol && !encInvokable.flagSet.contains(Flag.ATTACHED)) {
                resolvedSymbol.closure = true;
                ((BLangFunction) encInvokable).closureVarSymbols.add(new ClosureVarSymbol(resolvedSymbol, pos));
            }
        }
        if (env.node.getKind() == NodeKind.ARROW_EXPR
                && !isFunctionArgument(symbol, ((BLangArrowFunction) env.node).params)) {
            SymbolEnv encInvokableEnv = findEnclosingInvokableEnv(env, encInvokable);
            BSymbol resolvedSymbol = symResolver.lookupClosureVarSymbol(encInvokableEnv, symbol.name, SymTag.VARIABLE);
            if (resolvedSymbol != symTable.notFoundSymbol) {
                resolvedSymbol.closure = true;
                ((BLangArrowFunction) env.node).closureVarSymbols.add(new ClosureVarSymbol(resolvedSymbol, pos));
            }
        }
        if (env.enclType != null && env.enclType.getKind() == NodeKind.RECORD_TYPE) {
            SymbolEnv encInvokableEnv = findEnclosingInvokableEnv(env, (BLangRecordTypeNode) env.enclType);
            BSymbol resolvedSymbol = symResolver.lookupClosureVarSymbol(encInvokableEnv, symbol.name, SymTag.VARIABLE);
            if (resolvedSymbol != symTable.notFoundSymbol && !encInvokable.flagSet.contains(Flag.ATTACHED)) {
                resolvedSymbol.closure = true;
                ((BLangFunction) encInvokable).closureVarSymbols.add(new ClosureVarSymbol(resolvedSymbol, pos));
            }
        }

        // Iterate through parent nodes until a function node is met to find if the variable is used inside
        // a transaction block to mark it as a closure, blocks inside transactions are desugared into functions later.
        BLangNode node = env.node;
        SymbolEnv cEnv = env;
        while (node != null && node.getKind() != NodeKind.FUNCTION) {
            if (node.getKind() == NodeKind.ON_FAIL) {
                BLangOnFailClause onFailClause = (BLangOnFailClause) node;
                SymbolEnv encInvokableEnv = findEnclosingInvokableEnv(env, encInvokable);
                BSymbol resolvedSymbol = symResolver.lookupClosureVarSymbol(encInvokableEnv, symbol.name,
                        SymTag.VARIABLE);
                if (resolvedSymbol != symTable.notFoundSymbol && !resolvedSymbol.closure) {
                    onFailClause.possibleClosureSymbols.add(resolvedSymbol);
                }
                break;
            } else {
                SymbolEnv enclEnv = cEnv.enclEnv;
                if (enclEnv == null) {
                    break;
                }
                cEnv = enclEnv;
                node = cEnv.node;
            }
        }
    }

    private boolean isNotFunction(BSymbol funcSymbol) {
        if ((funcSymbol.tag & SymTag.FUNCTION) == SymTag.FUNCTION
                || (funcSymbol.tag & SymTag.CONSTRUCTOR) == SymTag.CONSTRUCTOR) {
            return false;
        }

        if (isFunctionPointer(funcSymbol)) {
            return false;
        }

        return true;
    }

    private boolean isFunctionPointer(BSymbol funcSymbol) {
        if ((funcSymbol.tag & SymTag.FUNCTION) == SymTag.FUNCTION) {
            return false;
        }
        return (funcSymbol.tag & SymTag.FUNCTION) == SymTag.VARIABLE
                && funcSymbol.kind == SymbolKind.FUNCTION
                && (funcSymbol.flags & Flags.NATIVE) != Flags.NATIVE;
    }

    private List<BLangNamedArgsExpression> checkProvidedErrorDetails(BLangErrorConstructorExpr errorConstructorExpr,
                                                                     BType expectedType) {
        List<BLangNamedArgsExpression> namedArgs = new ArrayList<>();
        for (BLangNamedArgsExpression namedArgsExpression : errorConstructorExpr.namedArgs) {
            BType target = getErrorCtorNamedArgTargetType(namedArgsExpression, expectedType);

            BLangNamedArgsExpression clone = nodeCloner.clone(namedArgsExpression);
            BType type = checkExpr(clone, env, target);
            if (type == symTable.semanticError) {
                checkExpr(namedArgsExpression, env);
            } else {
                checkExpr(namedArgsExpression, env, target);
            }
            namedArgs.add(namedArgsExpression);
        }
        return namedArgs;
    }

    private BType getErrorCtorNamedArgTargetType(BLangNamedArgsExpression namedArgsExpression, BType expectedType) {
        if (expectedType == symTable.semanticError) {
            return symTable.semanticError;
        }

        if (expectedType.tag == TypeTags.MAP) {
            return ((BMapType) expectedType).constraint;
        }

        if (expectedType.tag != TypeTags.RECORD) {
            return symTable.semanticError;
        }

        BRecordType recordType = (BRecordType) expectedType;
        BField targetField = recordType.fields.get(namedArgsExpression.name.value);
        if (targetField != null) {
            return targetField.type;
        }

        if (!recordType.sealed && !recordType.fields.isEmpty()) {
            dlog.error(namedArgsExpression.pos, DiagnosticErrorCode.INVALID_REST_DETAIL_ARG, namedArgsExpression.name,
                    recordType);
        }

        return recordType.sealed ? symTable.noType : recordType.restFieldType;
    }

    private void checkObjectFunctionInvocationExpr(BLangInvocation iExpr, BObjectType objectType) {
        if (objectType.getKind() == TypeKind.SERVICE &&
                !(iExpr.expr.getKind() == NodeKind.SIMPLE_VARIABLE_REF &&
                (Names.SELF.equals(((BLangSimpleVarRef) iExpr.expr).symbol.name)))) {
            dlog.error(iExpr.pos, DiagnosticErrorCode.SERVICE_FUNCTION_INVALID_INVOCATION);
            return;
        }
        // check for object attached function
        Name funcName =
                names.fromString(Symbols.getAttachedFuncSymbolName(objectType.tsymbol.name.value, iExpr.name.value));
        BSymbol funcSymbol =
                symResolver.resolveObjectMethod(iExpr.pos, env, funcName, (BObjectTypeSymbol) objectType.tsymbol);
        if (funcSymbol == symTable.notFoundSymbol || funcSymbol.type.tag != TypeTags.INVOKABLE) {
            if (!checkLangLibMethodInvocationExpr(iExpr, objectType)) {
                dlog.error(iExpr.name.pos, DiagnosticErrorCode.UNDEFINED_METHOD_IN_OBJECT, iExpr.name.value,
                        objectType);
                resultType = symTable.semanticError;
                return;
            }
        } else {
            iExpr.symbol = funcSymbol;
        }

        // init method can be called in a method-call-expr only when the expression
        // preceding the . is self
        if (iExpr.name.value.equals(Names.USER_DEFINED_INIT_SUFFIX.value) &&
                !(iExpr.expr.getKind() == NodeKind.SIMPLE_VARIABLE_REF &&
                (Names.SELF.equals(((BLangSimpleVarRef) iExpr.expr).symbol.name)))) {
            dlog.error(iExpr.pos, DiagnosticErrorCode.INVALID_INIT_INVOCATION);
        }

        if (Symbols.isFlagOn(funcSymbol.flags, Flags.REMOTE)) {
            dlog.error(iExpr.pos, DiagnosticErrorCode.INVALID_ACTION_INVOCATION_SYNTAX, iExpr.name.value);
        }
        if (Symbols.isFlagOn(funcSymbol.flags, Flags.RESOURCE)) {
            dlog.error(iExpr.pos, DiagnosticErrorCode.INVALID_RESOURCE_FUNCTION_INVOCATION);
        }
        checkInvocationParamAndReturnType(iExpr);
    }

    // Here, an action invocation can be either of the following two forms:
    // - foo->bar();
    // - start foo.bar(); or start foo->bar()
    private void checkActionInvocation(BLangInvocation.BLangActionInvocation aInv, BObjectType expType) {
        BLangValueExpression varRef = (BLangValueExpression) aInv.expr;

        if (((varRef.symbol.tag & SymTag.ENDPOINT) != SymTag.ENDPOINT) && !aInv.async) {
            dlog.error(aInv.pos, DiagnosticErrorCode.INVALID_ACTION_INVOCATION, varRef.getBType());
            this.resultType = symTable.semanticError;
            aInv.symbol = symTable.notFoundSymbol;
            return;
        }

        BVarSymbol epSymbol = (BVarSymbol) varRef.symbol;

        Name remoteMethodQName = names
                .fromString(Symbols.getAttachedFuncSymbolName(expType.tsymbol.name.value, aInv.name.value));
        Name actionName = names.fromIdNode(aInv.name);
        BSymbol remoteFuncSymbol = symResolver
                .lookupMemberSymbol(aInv.pos, epSymbol.type.tsymbol.scope, env, remoteMethodQName, SymTag.FUNCTION);

        if (remoteFuncSymbol == symTable.notFoundSymbol && !checkLangLibMethodInvocationExpr(aInv, expType)) {
            dlog.error(aInv.name.pos, DiagnosticErrorCode.UNDEFINED_METHOD_IN_OBJECT, aInv.name.value, expType);
            resultType = symTable.semanticError;
            return;
        }

        if (!Symbols.isFlagOn(remoteFuncSymbol.flags, Flags.REMOTE) && !aInv.async) {
            dlog.error(aInv.pos, DiagnosticErrorCode.INVALID_METHOD_INVOCATION_SYNTAX, actionName);
            this.resultType = symTable.semanticError;
            return;
        }
        if (Symbols.isFlagOn(remoteFuncSymbol.flags, Flags.REMOTE) &&
                Symbols.isFlagOn(expType.flags, Flags.CLIENT) &&
                types.isNeverTypeOrStructureTypeWithARequiredNeverMember
                        ((BType) ((InvokableSymbol) remoteFuncSymbol).getReturnType())) {
            dlog.error(aInv.pos, DiagnosticErrorCode.INVALID_CLIENT_REMOTE_METHOD_CALL);
        }

        aInv.symbol = remoteFuncSymbol;
        checkInvocationParamAndReturnType(aInv);
    }

    private boolean checkLangLibMethodInvocationExpr(BLangInvocation iExpr, BType bType) {
        return getLangLibMethod(iExpr, bType) != symTable.notFoundSymbol;
    }

    private BSymbol getLangLibMethod(BLangInvocation iExpr, BType bType) {

        Name funcName = names.fromString(iExpr.name.value);
        BSymbol funcSymbol = symResolver.lookupLangLibMethod(bType, funcName);

        if (funcSymbol == symTable.notFoundSymbol) {
            return symTable.notFoundSymbol;
        }

        iExpr.symbol = funcSymbol;
        iExpr.langLibInvocation = true;
        SymbolEnv enclEnv = this.env;
        this.env = SymbolEnv.createInvocationEnv(iExpr, this.env);
        iExpr.argExprs.add(0, iExpr.expr);
        checkInvocationParamAndReturnType(iExpr);
        this.env = enclEnv;

        return funcSymbol;
    }

    private void checkInvocationParamAndReturnType(BLangInvocation iExpr) {
        BType actualType = checkInvocationParam(iExpr);
        resultType = types.checkType(iExpr, actualType, this.expType);
    }

    private BVarSymbol incRecordParamAllowAdditionalFields(List<BVarSymbol> openIncRecordParams,
                                                           Set<String> requiredParamNames) {
        if (openIncRecordParams.size() != 1) {
            return null;
        }
        LinkedHashMap<String, BField> fields = ((BRecordType) openIncRecordParams.get(0).type).fields;
        for (String paramName : requiredParamNames) {
            if (!fields.containsKey(paramName)) {
                return null;
            }
        }
        return openIncRecordParams.get(0);
    }

    private BVarSymbol checkForIncRecordParamAllowAdditionalFields(BInvokableSymbol invokableSymbol,
                                                                   List<BVarSymbol> incRecordParams) {
        Set<String> requiredParamNames = new HashSet<>();
        List<BVarSymbol> openIncRecordParams = new ArrayList<>();
        for (BVarSymbol paramSymbol : invokableSymbol.params) {
            if (Symbols.isFlagOn(Flags.asMask(paramSymbol.getFlags()), Flags.INCLUDED) &&
                                                                        paramSymbol.type.getKind() == TypeKind.RECORD) {
                boolean recordWithDisallowFieldsOnly = true;
                LinkedHashMap<String, BField> fields = ((BRecordType) paramSymbol.type).fields;
                for (String fieldName : fields.keySet()) {
                    BField field = fields.get(fieldName);
                    if (field.symbol.type.tag != TypeTags.NEVER) {
                        recordWithDisallowFieldsOnly = false;
                        incRecordParams.add(field.symbol);
                        requiredParamNames.add(fieldName);
                    }
                }
                if (recordWithDisallowFieldsOnly && ((BRecordType) paramSymbol.type).restFieldType != symTable.noType) {
                    openIncRecordParams.add(paramSymbol);
                }
            } else {
                requiredParamNames.add(paramSymbol.name.value);
            }
        }
        return incRecordParamAllowAdditionalFields(openIncRecordParams, requiredParamNames);
    }

    private BType checkInvocationParam(BLangInvocation iExpr) {
        if (Symbols.isFlagOn(iExpr.symbol.type.flags, Flags.ANY_FUNCTION)) {
            dlog.error(iExpr.pos, DiagnosticErrorCode.INVALID_FUNCTION_POINTER_INVOCATION_WITH_TYPE);
            return symTable.semanticError;
        }
        if (iExpr.symbol.type.tag != TypeTags.INVOKABLE) {
            dlog.error(iExpr.pos, DiagnosticErrorCode.INVALID_FUNCTION_INVOCATION, iExpr.symbol.type);
            return symTable.noType;
        }

        BInvokableSymbol invokableSymbol = ((BInvokableSymbol) iExpr.symbol);
        List<BType> paramTypes = ((BInvokableType) invokableSymbol.type).getParameterTypes();
        List<BVarSymbol> incRecordParams = new ArrayList<>();
        BVarSymbol incRecordParamAllowAdditionalFields = checkForIncRecordParamAllowAdditionalFields(invokableSymbol,
                                                                                                     incRecordParams);
        int parameterCountForPositionalArgs = paramTypes.size();
        int parameterCountForNamedArgs = parameterCountForPositionalArgs + incRecordParams.size();
        iExpr.requiredArgs = new ArrayList<>();
        for (BVarSymbol symbol : invokableSymbol.params) {
            if (!Symbols.isFlagOn(Flags.asMask(symbol.getFlags()), Flags.INCLUDED) ||
                                                                            symbol.type.tag != TypeTags.RECORD) {
                continue;
            }
            LinkedHashMap<String, BField> fields = ((BRecordType) symbol.type).fields;
            if (fields.isEmpty()) {
                continue;
            }
            for (String field : fields.keySet()) {
                if (fields.get(field).type.tag != TypeTags.NEVER) {
                    parameterCountForNamedArgs = parameterCountForNamedArgs - 1;
                    break;
                }
            }
        }

        // Split the different argument types: required args, named args and rest args
        int i = 0;
        BLangExpression vararg = null;
        boolean foundNamedArg = false;
        for (BLangExpression expr : iExpr.argExprs) {
            switch (expr.getKind()) {
                case NAMED_ARGS_EXPR:
                    foundNamedArg = true;
                    if (i < parameterCountForNamedArgs || incRecordParamAllowAdditionalFields != null) {
                        iExpr.requiredArgs.add(expr);
                    } else {
                        // can not provide a rest parameters as named args
                        dlog.error(expr.pos, DiagnosticErrorCode.TOO_MANY_ARGS_FUNC_CALL, iExpr.name.value);
                    }
                    i++;
                    break;
                case REST_ARGS_EXPR:
                    if (foundNamedArg) {
                        dlog.error(expr.pos, DiagnosticErrorCode.REST_ARG_DEFINED_AFTER_NAMED_ARG);
                        continue;
                    }
                    vararg = expr;
                    break;
                default: // positional args
                    if (foundNamedArg) {
                        dlog.error(expr.pos, DiagnosticErrorCode.POSITIONAL_ARG_DEFINED_AFTER_NAMED_ARG);
                    }
                    if (i < parameterCountForPositionalArgs) {
                        iExpr.requiredArgs.add(expr);
                    } else {
                        iExpr.restArgs.add(expr);
                    }
                    i++;
                    break;
            }
        }

        return checkInvocationArgs(iExpr, paramTypes, vararg, incRecordParams,
                                    incRecordParamAllowAdditionalFields);
    }

    private BType checkInvocationArgs(BLangInvocation iExpr, List<BType> paramTypes, BLangExpression vararg,
                                      List<BVarSymbol> incRecordParams,
                                      BVarSymbol incRecordParamAllowAdditionalFields) {
        BInvokableSymbol invokableSymbol = (BInvokableSymbol) iExpr.symbol;
        BInvokableType bInvokableType = (BInvokableType) invokableSymbol.type;
        BInvokableTypeSymbol invokableTypeSymbol = (BInvokableTypeSymbol) bInvokableType.tsymbol;
        List<BVarSymbol> nonRestParams = new ArrayList<>(invokableTypeSymbol.params);

        List<BLangExpression> nonRestArgs = iExpr.requiredArgs;
        List<BVarSymbol> valueProvidedParams = new ArrayList<>();

        List<BVarSymbol> requiredParams = new ArrayList<>();
        List<BVarSymbol> requiredIncRecordParams = new ArrayList<>();

        for (BVarSymbol nonRestParam : nonRestParams) {
            if (nonRestParam.isDefaultable) {
                continue;
            }

            requiredParams.add(nonRestParam);
        }

        for (BVarSymbol incRecordParam : incRecordParams) {
            if (Symbols.isFlagOn(Flags.asMask(incRecordParam.getFlags()), Flags.REQUIRED)) {
                requiredIncRecordParams.add(incRecordParam);
            }
        }

        int i = 0;
        for (; i < nonRestArgs.size(); i++) {
            BLangExpression arg = nonRestArgs.get(i);

            // Special case handling for the first param because for parameterized invocations, we have added the
            // value on which the function is invoked as the first param of the function call. If we run checkExpr()
            // on it, it will recursively add the first param to argExprs again, resulting in a too many args in
            // function call error.
            if (i == 0 && arg.typeChecked && iExpr.expr != null && iExpr.expr == arg) {
                BType expectedType = paramTypes.get(i);
                types.checkType(arg.pos, arg.getBType(), expectedType, DiagnosticErrorCode.INCOMPATIBLE_TYPES);
                types.setImplicitCastExpr(arg, arg.getBType(), expectedType);
            }

            if (arg.getKind() != NodeKind.NAMED_ARGS_EXPR) {
                // if arg is positional, corresponding parameter in the same position should be of same type.
                if (i < nonRestParams.size()) {
                    BVarSymbol param = nonRestParams.get(i);
                    checkTypeParamExpr(arg, this.env, param.type, iExpr.langLibInvocation);
                    valueProvidedParams.add(param);
                    requiredParams.remove(param);
                    continue;
                }
                // Arg count > required + defaultable param count.
                break;
            }

            if (arg.getKind() == NodeKind.NAMED_ARGS_EXPR) {
                // if arg is named, function should have a parameter with this name.
                BLangIdentifier argName = ((NamedArgNode) arg).getName();
                BVarSymbol varSym = checkParameterNameForDefaultArgument(argName, ((BLangNamedArgsExpression) arg).expr,
                                            nonRestParams, incRecordParams, incRecordParamAllowAdditionalFields);

                if (varSym == null) {
                    dlog.error(arg.pos, DiagnosticErrorCode.UNDEFINED_PARAMETER, argName);
                    break;
                }
                requiredParams.remove(varSym);
                requiredIncRecordParams.remove(varSym);
                if (valueProvidedParams.contains(varSym)) {
                    dlog.error(arg.pos, DiagnosticErrorCode.DUPLICATE_NAMED_ARGS, varSym.name.value);
                    continue;
                }
                checkTypeParamExpr(arg, this.env, varSym.type, iExpr.langLibInvocation);
                valueProvidedParams.add(varSym);
            }
        }

        BVarSymbol restParam = invokableTypeSymbol.restParam;

        boolean errored = false;

        if (!requiredParams.isEmpty() && vararg == null) {
            // Log errors if any required parameters are not given as positional/named args and there is
            // no vararg either.
            for (BVarSymbol requiredParam : requiredParams) {
                if (!Symbols.isFlagOn(Flags.asMask(requiredParam.getFlags()), Flags.INCLUDED)) {
                    dlog.error(iExpr.pos, DiagnosticErrorCode.MISSING_REQUIRED_PARAMETER, requiredParam.name,
                            iExpr.name.value);
                    errored = true;
                }
            }
        }

        if (!requiredIncRecordParams.isEmpty() && !requiredParams.isEmpty()) {
            // Log errors if any non-defaultable required record fields of included record parameters are not given as
            // named args.
            for (BVarSymbol requiredIncRecordParam : requiredIncRecordParams) {
                for (BVarSymbol requiredParam : requiredParams) {
                    if (requiredParam.type == requiredIncRecordParam.owner.type) {
                        dlog.error(iExpr.pos, DiagnosticErrorCode.MISSING_REQUIRED_PARAMETER,
                                requiredIncRecordParam.name, iExpr.name.value);
                        errored = true;
                    }
                }
            }
        }

        if (restParam == null &&
                (!iExpr.restArgs.isEmpty() ||
                         (vararg != null && valueProvidedParams.size() == nonRestParams.size()))) {
            dlog.error(iExpr.pos, DiagnosticErrorCode.TOO_MANY_ARGS_FUNC_CALL, iExpr.name.value);
            errored = true;
        }

        if (errored) {
            return symTable.semanticError;
        }

        BType listTypeRestArg = restParam == null ? null : restParam.type;
        BRecordType mappingTypeRestArg = null;

        if (vararg != null && nonRestArgs.size() < nonRestParams.size()) {
            // We only reach here if there are no named args and there is a vararg, and part of the non-rest params
            // are provided via the vararg.
            // Create a new tuple type and a closed record type as the expected rest param type with expected
            // required/defaultable paramtypes as members.
            PackageID pkgID = env.enclPkg.symbol.pkgID;
            List<BType> tupleMemberTypes = new ArrayList<>();
            BRecordTypeSymbol recordSymbol = createRecordTypeSymbol(pkgID, null, VIRTUAL);
            mappingTypeRestArg = new BRecordType(recordSymbol);
            LinkedHashMap<String, BField> fields = new LinkedHashMap<>();
            BType tupleRestType = null;
            BVarSymbol fieldSymbol;

            for (int j = nonRestArgs.size(); j < nonRestParams.size(); j++) {
                BType paramType = paramTypes.get(j);
                BVarSymbol nonRestParam = nonRestParams.get(j);
                Name paramName = nonRestParam.name;
                tupleMemberTypes.add(paramType);
                boolean required = requiredParams.contains(nonRestParam);
                fieldSymbol = new BVarSymbol(Flags.asMask(new HashSet<Flag>() {{
                                             add(required ? Flag.REQUIRED : Flag.OPTIONAL); }}), paramName,
                                             pkgID, paramType, recordSymbol, null, VIRTUAL);
                fields.put(paramName.value, new BField(paramName, null, fieldSymbol));
            }

            if (listTypeRestArg != null) {
                if (listTypeRestArg.tag == TypeTags.ARRAY) {
                    tupleRestType = ((BArrayType) listTypeRestArg).eType;
                } else if (listTypeRestArg.tag == TypeTags.TUPLE) {
                    BTupleType restTupleType = (BTupleType) listTypeRestArg;
                    tupleMemberTypes.addAll(restTupleType.tupleTypes);
                    if (restTupleType.restType != null) {
                        tupleRestType = restTupleType.restType;
                    }
                }
            }

            BTupleType tupleType = new BTupleType(tupleMemberTypes);
            tupleType.restType = tupleRestType;
            listTypeRestArg = tupleType;
            mappingTypeRestArg.sealed = true;
            mappingTypeRestArg.restFieldType = symTable.noType;
            mappingTypeRestArg.fields = fields;
            recordSymbol.type = mappingTypeRestArg;
            mappingTypeRestArg.tsymbol = recordSymbol;
        }

        // Check whether the expected param count and the actual args counts are matching.
        if (listTypeRestArg == null && (vararg != null || !iExpr.restArgs.isEmpty())) {
            dlog.error(iExpr.pos, DiagnosticErrorCode.TOO_MANY_ARGS_FUNC_CALL, iExpr.name.value);
            return symTable.semanticError;
        }

        BType restType = null;
        if (vararg != null && !iExpr.restArgs.isEmpty()) {
            // We reach here if args are provided for the rest param as both individual rest args and a vararg.
            // Thus, the rest param type is the original rest param type which is an array type.
            BType elementType = ((BArrayType) listTypeRestArg).eType;

            for (BLangExpression restArg : iExpr.restArgs) {
                checkTypeParamExpr(restArg, this.env, elementType, true);
            }

            checkTypeParamExpr(vararg, this.env, listTypeRestArg, iExpr.langLibInvocation);
            iExpr.restArgs.add(vararg);
            restType = this.resultType;
        } else if (vararg != null) {
            iExpr.restArgs.add(vararg);
            if (mappingTypeRestArg != null) {
                LinkedHashSet<BType> restTypes = new LinkedHashSet<>();
                restTypes.add(listTypeRestArg);
                restTypes.add(mappingTypeRestArg);
                BType actualType = BUnionType.create(null, restTypes);
                checkTypeParamExpr(vararg, this.env, actualType, iExpr.langLibInvocation);
            } else {
                checkTypeParamExpr(vararg, this.env, listTypeRestArg, iExpr.langLibInvocation);
            }
            restType = this.resultType;
        } else if (!iExpr.restArgs.isEmpty()) {
            if (listTypeRestArg.tag == TypeTags.ARRAY) {
                BType elementType = ((BArrayType) listTypeRestArg).eType;
                for (BLangExpression restArg : iExpr.restArgs) {
                    checkTypeParamExpr(restArg, this.env, elementType, true);
                    if (restType != symTable.semanticError && this.resultType == symTable.semanticError) {
                        restType = this.resultType;
                    }
                }
            } else {
                BTupleType tupleType = (BTupleType) listTypeRestArg;
                List<BType> tupleMemberTypes = tupleType.tupleTypes;
                BType tupleRestType = tupleType.restType;

                int tupleMemCount = tupleMemberTypes.size();

                for (int j = 0; j < iExpr.restArgs.size(); j++) {
                    BLangExpression restArg = iExpr.restArgs.get(j);
                    BType memType = j < tupleMemCount ? tupleMemberTypes.get(j) : tupleRestType;
                    checkTypeParamExpr(restArg, this.env, memType, true);
                    if (restType != symTable.semanticError && this.resultType == symTable.semanticError) {
                        restType = this.resultType;
                    }
                }
            }
        }

        BType retType = typeParamAnalyzer.getReturnTypeParams(env, bInvokableType.getReturnType());
        if (restType != symTable.semanticError &&
                Symbols.isFlagOn(invokableSymbol.flags, Flags.NATIVE) &&
                Symbols.isFlagOn(retType.flags, Flags.PARAMETERIZED)) {
            retType = unifier.build(retType, expType, iExpr, types, symTable, dlog);
        }

        // check argument types in arr:sort function
        boolean langLibPackageID = PackageID.isLangLibPackageID(iExpr.symbol.pkgID);
        String sortFuncName = "sort";
        if (langLibPackageID && sortFuncName.equals(iExpr.name.value)) {
            checkArrayLibSortFuncArgs(iExpr);
        }

        if (iExpr instanceof ActionNode && ((BLangInvocation.BLangActionInvocation) iExpr).async) {
            return this.generateFutureType(invokableSymbol, retType);
        } else {
            return retType;
        }
    }

    private void checkArrayLibSortFuncArgs(BLangInvocation iExpr) {
        if (iExpr.argExprs.size() <= 2 && !types.isOrderedType(iExpr.argExprs.get(0).getBType(), false)) {
            dlog.error(iExpr.argExprs.get(0).pos, DiagnosticErrorCode.INVALID_SORT_ARRAY_MEMBER_TYPE,
                       iExpr.argExprs.get(0).getBType());
        }

        if (iExpr.argExprs.size() != 3) {
            return;
        }

        BLangExpression keyFunction = iExpr.argExprs.get(2);
        BType keyFunctionType = keyFunction.getBType();

        if (keyFunctionType.tag == TypeTags.SEMANTIC_ERROR) {
            return;
        }

        if (keyFunctionType.tag == TypeTags.NIL) {
            if (!types.isOrderedType(iExpr.argExprs.get(0).getBType(), false)) {
                dlog.error(iExpr.argExprs.get(0).pos, DiagnosticErrorCode.INVALID_SORT_ARRAY_MEMBER_TYPE,
                           iExpr.argExprs.get(0).getBType());
            }
            return;
        }

        Location pos;
        BType returnType;

        if (keyFunction.getKind() == NodeKind.SIMPLE_VARIABLE_REF) {
            pos = keyFunction.pos;
            returnType = keyFunction.getBType().getReturnType();
        } else if (keyFunction.getKind() == NodeKind.ARROW_EXPR) {
            BLangArrowFunction arrowFunction = ((BLangArrowFunction) keyFunction);
            pos = arrowFunction.body.expr.pos;
            returnType = arrowFunction.body.expr.getBType();
            if (returnType.tag == TypeTags.SEMANTIC_ERROR) {
                return;
            }
        } else {
            BLangLambdaFunction keyLambdaFunction = (BLangLambdaFunction) keyFunction;
            pos = keyLambdaFunction.function.pos;
            returnType = keyLambdaFunction.function.getBType().getReturnType();
        }

        if (!types.isOrderedType(returnType, false)) {
            dlog.error(pos, DiagnosticErrorCode.INVALID_SORT_FUNC_RETURN_TYPE, returnType);
        }
    }

    private BVarSymbol checkParameterNameForDefaultArgument(BLangIdentifier argName, BLangExpression expr,
                                                            List<BVarSymbol> nonRestParams,
                                                            List<BVarSymbol> incRecordParams,
                                                            BVarSymbol incRecordParamAllowAdditionalFields) {
        for (BVarSymbol nonRestParam : nonRestParams) {
            if (nonRestParam.getName().value.equals(argName.value)) {
                return nonRestParam;
            }
        }
        for (BVarSymbol incRecordParam : incRecordParams) {
            if (incRecordParam.getName().value.equals(argName.value)) {
                return incRecordParam;
            }
        }
        if (incRecordParamAllowAdditionalFields != null) {
            BRecordType incRecordType = (BRecordType) incRecordParamAllowAdditionalFields.type;
            checkExpr(expr, env, incRecordType.restFieldType);
            if (!incRecordType.fields.containsKey(argName.value)) {
                return new BVarSymbol(0, names.fromIdNode(argName), null, symTable.noType, null, argName.pos, VIRTUAL);
            }
        }
        return null;
    }

    private BFutureType generateFutureType(BInvokableSymbol invocableSymbol, BType retType) {

        boolean isWorkerStart = invocableSymbol.name.value.startsWith(WORKER_LAMBDA_VAR_PREFIX);
        return new BFutureType(TypeTags.FUTURE, retType, null, isWorkerStart);
    }

    private void checkTypeParamExpr(BLangExpression arg, SymbolEnv env, BType expectedType,
                                    boolean inferTypeForNumericLiteral) {
        checkTypeParamExpr(arg.pos, arg, env, expectedType, inferTypeForNumericLiteral);
    }

    private void checkTypeParamExpr(Location pos, BLangExpression arg, SymbolEnv env, BType expectedType,
                                    boolean inferTypeForNumericLiteral) {

        if (typeParamAnalyzer.notRequireTypeParams(env)) {
            checkExpr(arg, env, expectedType);
            return;
        }
        if (requireTypeInference(arg, inferTypeForNumericLiteral)) {
            // Need to infer the type. Calculate matching bound type, with no type.
            BType expType = typeParamAnalyzer.getMatchingBoundType(expectedType, env);
            BType inferredType = checkExpr(arg, env, expType);
            typeParamAnalyzer.checkForTypeParamsInArg(pos, inferredType, this.env, expectedType);
            return;
        }
        checkExpr(arg, env, expectedType);
        typeParamAnalyzer.checkForTypeParamsInArg(pos, arg.getBType(), this.env, expectedType);
    }

    private boolean requireTypeInference(BLangExpression expr, boolean inferTypeForNumericLiteral) {

        switch (expr.getKind()) {
            case GROUP_EXPR:
                return requireTypeInference(((BLangGroupExpr) expr).expression, inferTypeForNumericLiteral);
            case ARROW_EXPR:
            case LIST_CONSTRUCTOR_EXPR:
            case RECORD_LITERAL_EXPR:
                return true;
            case NUMERIC_LITERAL:
                return inferTypeForNumericLiteral;
            default:
                return false;
        }
    }

    private BType checkMappingField(RecordLiteralNode.RecordField field, BType mappingType) {
        BType fieldType = symTable.semanticError;
        boolean keyValueField = field.isKeyValueField();
        boolean spreadOpField = field.getKind() == NodeKind.RECORD_LITERAL_SPREAD_OP;

        boolean readOnlyConstructorField = false;
        String fieldName = null;
        Location pos = null;

        BLangExpression valueExpr = null;

        if (keyValueField) {
            valueExpr = ((BLangRecordKeyValueField) field).valueExpr;
        } else if (!spreadOpField) {
            valueExpr = (BLangRecordVarNameField) field;
        }

        switch (mappingType.tag) {
            case TypeTags.RECORD:
                if (keyValueField) {
                    BLangRecordKeyValueField keyValField = (BLangRecordKeyValueField) field;
                    BLangRecordKey key = keyValField.key;
                    fieldType = checkRecordLiteralKeyExpr(key.expr, key.computedKey, (BRecordType) mappingType);
                    readOnlyConstructorField = keyValField.readonly;
                    pos = key.expr.pos;
                    fieldName = getKeyValueFieldName(keyValField);
                } else if (spreadOpField) {
                    BLangExpression spreadExpr = ((BLangRecordLiteral.BLangRecordSpreadOperatorField) field).expr;
                    checkExpr(spreadExpr, this.env);

                    BType spreadExprType = spreadExpr.getBType();
                    if (spreadExprType.tag == TypeTags.MAP) {
                        return types.checkType(spreadExpr.pos, ((BMapType) spreadExprType).constraint,
                                getAllFieldType((BRecordType) mappingType),
                                DiagnosticErrorCode.INCOMPATIBLE_TYPES);
                    }

                    if (spreadExprType.tag != TypeTags.RECORD) {
                        dlog.error(spreadExpr.pos, DiagnosticErrorCode.INCOMPATIBLE_TYPES_SPREAD_OP,
                                spreadExprType);
                        return symTable.semanticError;
                    }

                    boolean errored = false;
                    for (BField bField : ((BRecordType) spreadExprType).fields.values()) {
                        BType specFieldType = bField.type;
                        BType expectedFieldType = checkRecordLiteralKeyByName(spreadExpr.pos, this.env, bField.name,
                                                                              (BRecordType) mappingType);
                        if (expectedFieldType != symTable.semanticError &&
                                !types.isAssignable(specFieldType, expectedFieldType)) {
                            dlog.error(spreadExpr.pos, DiagnosticErrorCode.INCOMPATIBLE_TYPES_FIELD,
                                    expectedFieldType, bField.name, specFieldType);
                            if (!errored) {
                                errored = true;
                            }
                        }
                    }
                    return errored ? symTable.semanticError : symTable.noType;
                } else {
                    BLangRecordVarNameField varNameField = (BLangRecordVarNameField) field;
                    fieldType = checkRecordLiteralKeyExpr(varNameField, false, (BRecordType) mappingType);
                    readOnlyConstructorField = varNameField.readonly;
                    pos = varNameField.pos;
                    fieldName = getVarNameFieldName(varNameField);
                }
                break;
            case TypeTags.MAP:
                if (spreadOpField) {
                    BLangExpression spreadExp = ((BLangRecordLiteral.BLangRecordSpreadOperatorField) field).expr;
                    BType spreadOpType = checkExpr(spreadExp, this.env);
                    BType spreadOpMemberType;

                    switch (spreadOpType.tag) {
                        case TypeTags.RECORD:
                            List<BType> types = new ArrayList<>();
                            BRecordType recordType = (BRecordType) spreadOpType;

                            for (BField recField : recordType.fields.values()) {
                                types.add(recField.type);
                            }

                            if (!recordType.sealed) {
                                types.add(recordType.restFieldType);
                            }

                            spreadOpMemberType = getRepresentativeBroadType(types);
                            break;
                        case TypeTags.MAP:
                            spreadOpMemberType = ((BMapType) spreadOpType).constraint;
                            break;
                        default:
                            dlog.error(spreadExp.pos, DiagnosticErrorCode.INCOMPATIBLE_TYPES_SPREAD_OP,
                                    spreadOpType);
                            return symTable.semanticError;
                    }

                    return types.checkType(spreadExp.pos, spreadOpMemberType, ((BMapType) mappingType).constraint,
                            DiagnosticErrorCode.INCOMPATIBLE_TYPES);
                }

                boolean validMapKey;
                if (keyValueField) {
                    BLangRecordKeyValueField keyValField = (BLangRecordKeyValueField) field;
                    BLangRecordKey key = keyValField.key;
                    validMapKey = checkValidJsonOrMapLiteralKeyExpr(key.expr, key.computedKey);
                    readOnlyConstructorField = keyValField.readonly;
                    pos = key.pos;
                    fieldName = getKeyValueFieldName(keyValField);
                } else {
                    BLangRecordVarNameField varNameField = (BLangRecordVarNameField) field;
                    validMapKey = checkValidJsonOrMapLiteralKeyExpr(varNameField, false);
                    readOnlyConstructorField = varNameField.readonly;
                    pos = varNameField.pos;
                    fieldName = getVarNameFieldName(varNameField);
                }

                fieldType = validMapKey ? ((BMapType) mappingType).constraint : symTable.semanticError;
                break;
        }


        if (readOnlyConstructorField) {
            if (types.isSelectivelyImmutableType(fieldType)) {
                fieldType =
                        ImmutableTypeCloner.getImmutableIntersectionType(pos, types,
                                                                         (SelectivelyImmutableReferenceType) fieldType,
                                                                         env, symTable, anonymousModelHelper, names,
                                                                         new HashSet<>());
            } else if (!types.isInherentlyImmutableType(fieldType)) {
                dlog.error(pos, DiagnosticErrorCode.INVALID_READONLY_MAPPING_FIELD, fieldName, fieldType);
                fieldType = symTable.semanticError;
            }
        }

        if (spreadOpField) {
            // If we reach this point for a spread operator it is due to the mapping type being a semantic error.
            // In such a scenario, valueExpr would be null here, and fieldType would be symTable.semanticError.
            // We set the spread op expression as the valueExpr here, to check it against symTable.semanticError.
            valueExpr = ((BLangRecordLiteral.BLangRecordSpreadOperatorField) field).expr;
        }

        BLangExpression exprToCheck = valueExpr;
        if (this.nonErrorLoggingCheck) {
            valueExpr.cloneAttempt++;
            exprToCheck = nodeCloner.clone(valueExpr);
        } else {
            ((BLangNode) field).setBType(fieldType);
        }

        return checkExpr(exprToCheck, this.env, fieldType);
    }

    private BType checkRecordLiteralKeyExpr(BLangExpression keyExpr, boolean computedKey, BRecordType recordType) {
        Name fieldName;

        if (computedKey) {
            checkExpr(keyExpr, this.env, symTable.stringType);

            if (keyExpr.getBType() == symTable.semanticError) {
                return symTable.semanticError;
            }

            LinkedHashSet<BType> fieldTypes = recordType.fields.values().stream()
                    .map(field -> field.type)
                    .collect(Collectors.toCollection(LinkedHashSet::new));

            if (recordType.restFieldType.tag != TypeTags.NONE) {
                fieldTypes.add(recordType.restFieldType);
            }

            return BUnionType.create(null, fieldTypes);
        } else if (keyExpr.getKind() == NodeKind.SIMPLE_VARIABLE_REF) {
            BLangSimpleVarRef varRef = (BLangSimpleVarRef) keyExpr;
            fieldName = names.fromIdNode(varRef.variableName);
        } else if (keyExpr.getKind() == NodeKind.LITERAL && keyExpr.getBType().tag == TypeTags.STRING) {
            fieldName = names.fromString((String) ((BLangLiteral) keyExpr).value);
        } else {
            dlog.error(keyExpr.pos, DiagnosticErrorCode.INVALID_RECORD_LITERAL_KEY);
            return symTable.semanticError;
        }

        // Check whether the struct field exists
        return checkRecordLiteralKeyByName(keyExpr.pos, this.env, fieldName, recordType);
    }

    private BType checkRecordLiteralKeyByName(Location location, SymbolEnv env, Name key,
                                              BRecordType recordType) {
        BSymbol fieldSymbol = symResolver.resolveStructField(location, env, key, recordType.tsymbol);
        if (fieldSymbol != symTable.notFoundSymbol) {
            return fieldSymbol.type;
        }

        if (recordType.sealed) {
            dlog.error(location, DiagnosticErrorCode.UNDEFINED_STRUCTURE_FIELD_WITH_TYPE, key,
                    recordType.tsymbol.type.getKind().typeName(), recordType);
            return symTable.semanticError;
        }

        return recordType.restFieldType;
    }

    private BType getAllFieldType(BRecordType recordType) {
        LinkedHashSet<BType> possibleTypes = new LinkedHashSet<>();

        for (BField field : recordType.fields.values()) {
            possibleTypes.add(field.type);
        }

        BType restFieldType = recordType.restFieldType;

        if (restFieldType != null && restFieldType != symTable.noType) {
            possibleTypes.add(restFieldType);
        }

        return BUnionType.create(null, possibleTypes);
    }

    private boolean checkValidJsonOrMapLiteralKeyExpr(BLangExpression keyExpr, boolean computedKey) {
        if (computedKey) {
            checkExpr(keyExpr, this.env, symTable.stringType);

            if (keyExpr.getBType() == symTable.semanticError) {
                return false;
            }
            return true;
        } else if (keyExpr.getKind() == NodeKind.SIMPLE_VARIABLE_REF ||
                (keyExpr.getKind() == NodeKind.LITERAL && ((BLangLiteral) keyExpr).getBType().tag == TypeTags.STRING)) {
            return true;
        }
        dlog.error(keyExpr.pos, DiagnosticErrorCode.INVALID_RECORD_LITERAL_KEY);
        return false;
    }

    private BType addNilForNillableAccessType(BType actualType) {
        // index based map/record access always returns a nil-able type for optional/rest fields.
        if (actualType.isNullable()) {
            return actualType;
        }

        return BUnionType.create(null, actualType, symTable.nilType);
    }

    private BType checkRecordRequiredFieldAccess(BLangAccessExpression varReferExpr, Name fieldName,
                                                 BRecordType recordType) {
        BSymbol fieldSymbol = symResolver.resolveStructField(varReferExpr.pos, this.env, fieldName, recordType.tsymbol);

        if (fieldSymbol == symTable.notFoundSymbol || Symbols.isOptional(fieldSymbol)) {
            return symTable.semanticError;
        }

        // Set the field symbol to use during the code generation phase.
        varReferExpr.symbol = fieldSymbol;
        return fieldSymbol.type;
    }

    private BType checkRecordOptionalFieldAccess(BLangAccessExpression varReferExpr, Name fieldName,
                                                 BRecordType recordType) {
        BSymbol fieldSymbol = symResolver.resolveStructField(varReferExpr.pos, this.env, fieldName, recordType.tsymbol);

        if (fieldSymbol == symTable.notFoundSymbol || !Symbols.isOptional(fieldSymbol)) {
            return symTable.semanticError;
        }

        // Set the field symbol to use during the code generation phase.
        varReferExpr.symbol = fieldSymbol;
        return fieldSymbol.type;
    }

    private BType checkRecordRestFieldAccess(BLangAccessExpression varReferExpr, Name fieldName,
                                             BRecordType recordType) {
        BSymbol fieldSymbol = symResolver.resolveStructField(varReferExpr.pos, this.env, fieldName, recordType.tsymbol);

        if (fieldSymbol != symTable.notFoundSymbol) {
            // The field should not exist as a required or optional field.
            return symTable.semanticError;
        }

        if (recordType.sealed) {
            return symTable.semanticError;
        }

        return recordType.restFieldType;
    }

    private BType checkObjectFieldAccess(BLangFieldBasedAccess bLangFieldBasedAccess,
                                         Name fieldName, BObjectType objectType) {
        BSymbol fieldSymbol = symResolver.resolveStructField(bLangFieldBasedAccess.pos,
                this.env, fieldName, objectType.tsymbol);

        if (fieldSymbol != symTable.notFoundSymbol) {
            // Setting the field symbol. This is used during the code generation phase
            bLangFieldBasedAccess.symbol = fieldSymbol;
            return fieldSymbol.type;
        }

        // check if it is an attached function pointer call
        Name objFuncName = names.fromString(Symbols.getAttachedFuncSymbolName(objectType.tsymbol.name.value,
                fieldName.value));
        fieldSymbol = symResolver.resolveObjectField(bLangFieldBasedAccess.pos, env, objFuncName, objectType.tsymbol);

        if (fieldSymbol == symTable.notFoundSymbol) {
            dlog.error(bLangFieldBasedAccess.field.pos,
                    DiagnosticErrorCode.UNDEFINED_STRUCTURE_FIELD_WITH_TYPE, fieldName,
                    objectType.tsymbol.type.getKind().typeName(), objectType.tsymbol);
            return symTable.semanticError;
        }

        if (Symbols.isFlagOn(fieldSymbol.type.flags, Flags.ISOLATED) &&
                !Symbols.isFlagOn(objectType.flags, Flags.ISOLATED)) {
            fieldSymbol = ASTBuilderUtil.duplicateInvokableSymbol((BInvokableSymbol) fieldSymbol);

            fieldSymbol.flags &= ~Flags.ISOLATED;
            fieldSymbol.type.flags &= ~Flags.ISOLATED;
        }

        // Setting the field symbol. This is used during the code generation phase
        bLangFieldBasedAccess.symbol = fieldSymbol;
        return fieldSymbol.type;
    }

    private BType checkTupleFieldType(BType tupleType, int indexValue) {
        BTupleType bTupleType = (BTupleType) tupleType;
        if (bTupleType.tupleTypes.size() <= indexValue && bTupleType.restType != null) {
            return bTupleType.restType;
        } else if (indexValue < 0 || bTupleType.tupleTypes.size() <= indexValue) {
            return symTable.semanticError;
        }
        return bTupleType.tupleTypes.get(indexValue);
    }

    private void validateTags(BLangXMLElementLiteral bLangXMLElementLiteral, SymbolEnv xmlElementEnv) {
        // check type for start and end tags
        BLangExpression startTagName = bLangXMLElementLiteral.startTagName;
        checkExpr(startTagName, xmlElementEnv, symTable.stringType);
        BLangExpression endTagName = bLangXMLElementLiteral.endTagName;
        if (endTagName == null) {
            return;
        }

        checkExpr(endTagName, xmlElementEnv, symTable.stringType);
        if (startTagName.getKind() == NodeKind.XML_QNAME && endTagName.getKind() == NodeKind.XML_QNAME &&
                startTagName.equals(endTagName)) {
            return;
        }

        if (startTagName.getKind() != NodeKind.XML_QNAME && endTagName.getKind() != NodeKind.XML_QNAME) {
            return;
        }

        dlog.error(bLangXMLElementLiteral.pos, DiagnosticErrorCode.XML_TAGS_MISMATCH);
    }

    private void checkStringTemplateExprs(List<? extends BLangExpression> exprs) {
        for (BLangExpression expr : exprs) {
            checkExpr(expr, env);

            BType type = expr.getBType();

            if (type == symTable.semanticError) {
                continue;
            }

            if (!types.isNonNilSimpleBasicTypeOrString(type)) {
                dlog.error(expr.pos, DiagnosticErrorCode.INCOMPATIBLE_TYPES,
                        BUnionType.create(null, symTable.intType, symTable.floatType,
                                symTable.decimalType, symTable.stringType,
                                symTable.booleanType), type);
            }
        }
    }

    /**
     * Concatenate the consecutive text type nodes, and get the reduced set of children.
     *
     * @param exprs         Child nodes
     * @param xmlElementEnv
     * @return Reduced set of children
     */
    private List<BLangExpression> concatSimilarKindXMLNodes(List<BLangExpression> exprs, SymbolEnv xmlElementEnv) {
        List<BLangExpression> newChildren = new ArrayList<>();
        List<BLangExpression> tempConcatExpressions = new ArrayList<>();

        for (BLangExpression expr : exprs) {
            BType exprType;
            if (expr.getKind() == NodeKind.QUERY_EXPR) {
                exprType = checkExpr(expr, xmlElementEnv, expType);
            } else {
                exprType = checkExpr(expr, xmlElementEnv);
            }
            if (TypeTags.isXMLTypeTag(exprType.tag)) {
                if (!tempConcatExpressions.isEmpty()) {
                    newChildren.add(getXMLTextLiteral(tempConcatExpressions));
                    tempConcatExpressions = new ArrayList<>();
                }
                newChildren.add(expr);
                continue;
            }

            BType type = expr.getBType();
            if (type.tag >= TypeTags.JSON) {
                if (type != symTable.semanticError && !TypeTags.isXMLTypeTag(type.tag)) {
                    dlog.error(expr.pos, DiagnosticErrorCode.INCOMPATIBLE_TYPES,
                            BUnionType.create(null, symTable.intType, symTable.floatType,
                                    symTable.decimalType, symTable.stringType,
                                    symTable.booleanType, symTable.xmlType), type);
                }
                continue;
            }

            tempConcatExpressions.add(expr);
        }

        // Add remaining concatenated text nodes as children
        if (!tempConcatExpressions.isEmpty()) {
            newChildren.add(getXMLTextLiteral(tempConcatExpressions));
        }

        return newChildren;
    }

    private BLangExpression getXMLTextLiteral(List<BLangExpression> exprs) {
        BLangXMLTextLiteral xmlTextLiteral = (BLangXMLTextLiteral) TreeBuilder.createXMLTextLiteralNode();
        xmlTextLiteral.textFragments = exprs;
        xmlTextLiteral.pos = exprs.get(0).pos;
        xmlTextLiteral.setBType(symTable.xmlType);
        return xmlTextLiteral;
    }

    private BType getTypeOfExprInFieldAccess(BLangExpression expr) {
        checkExpr(expr, this.env, symTable.noType);
        return expr.getBType();
    }

    private BType getAccessExprFinalType(BLangAccessExpression accessExpr, BType actualType) {

        // Cache the actual type of the field. This will be used in desuagr phase to create safe navigation.
        accessExpr.originalType = actualType;

        BUnionType unionType = BUnionType.create(null, actualType);

        if (returnsNull(accessExpr)) {
            unionType.add(symTable.nilType);
        }

        BType parentType = accessExpr.expr.getBType();
        if (accessExpr.errorSafeNavigation
                && (parentType.tag == TypeTags.SEMANTIC_ERROR || (parentType.tag == TypeTags.UNION
                && ((BUnionType) parentType).getMemberTypes().contains(symTable.errorType)))) {
            unionType.add(symTable.errorType);
        }

        // If there's only one member, and the one an only member is:
        //    a) nilType OR
        //    b) not-nullable
        // then return that only member, as the return type.
        if (unionType.getMemberTypes().size() == 1) {
            return unionType.getMemberTypes().toArray(new BType[0])[0];
        }

        return unionType;
    }

    private boolean returnsNull(BLangAccessExpression accessExpr) {
        BType parentType = accessExpr.expr.getBType();
        if (parentType.isNullable() && parentType.tag != TypeTags.JSON) {
            return true;
        }

        // Check whether this is a map access by index. If not, null is not a possible return type.
        if (parentType.tag != TypeTags.MAP) {
            return false;
        }

        // A map access with index, returns nullable type
        if (accessExpr.getKind() == NodeKind.INDEX_BASED_ACCESS_EXPR
                && accessExpr.expr.getBType().tag == TypeTags.MAP) {
            BType constraintType = ((BMapType) accessExpr.expr.getBType()).constraint;

            // JSON and any is special cased here, since those are two union types, with null within them.
            // Therefore return 'type' will not include null.
            return constraintType != null && constraintType.tag != TypeTags.ANY && constraintType.tag != TypeTags.JSON;
        }

        return false;
    }

    private BType checkObjectFieldAccessExpr(BLangFieldBasedAccess fieldAccessExpr, BType varRefType, Name fieldName) {
        if (varRefType.tag == TypeTags.OBJECT) {
            return checkObjectFieldAccess(fieldAccessExpr, fieldName, (BObjectType) varRefType);
        }

        // If the type is not an object, it needs to be a union of objects.
        // Resultant field type is calculated here.
        Set<BType> memberTypes = ((BUnionType) varRefType).getMemberTypes();

        LinkedHashSet<BType> fieldTypeMembers = new LinkedHashSet<>();

        for (BType memType : memberTypes) {
            BType individualFieldType = checkObjectFieldAccess(fieldAccessExpr, fieldName, (BObjectType) memType);

            if (individualFieldType == symTable.semanticError) {
                return individualFieldType;
            }

            fieldTypeMembers.add(individualFieldType);
        }

        if (fieldTypeMembers.size() == 1) {
            return fieldTypeMembers.iterator().next();
        }

        return BUnionType.create(null, fieldTypeMembers);
    }

    private BType checkRecordFieldAccessExpr(BLangFieldBasedAccess fieldAccessExpr, BType varRefType, Name fieldName) {
        if (varRefType.tag == TypeTags.RECORD) {
            return checkRecordRequiredFieldAccess(fieldAccessExpr, fieldName, (BRecordType) varRefType);
        }

        // If the type is not an record, it needs to be a union of records.
        // Resultant field type is calculated here.
        Set<BType> memberTypes = ((BUnionType) varRefType).getMemberTypes();

        LinkedHashSet<BType> fieldTypeMembers = new LinkedHashSet<>();

        for (BType memType : memberTypes) {
            BType individualFieldType = checkRecordFieldAccessExpr(fieldAccessExpr, memType, fieldName);

            if (individualFieldType == symTable.semanticError) {
                return individualFieldType;
            }

            fieldTypeMembers.add(individualFieldType);
        }

        if (fieldTypeMembers.size() == 1) {
            return fieldTypeMembers.iterator().next();
        }

        return BUnionType.create(null, fieldTypeMembers);
    }

    private BType checkRecordFieldAccessLhsExpr(BLangFieldBasedAccess fieldAccessExpr, BType varRefType,
                                                Name fieldName) {
        if (varRefType.tag == TypeTags.RECORD) {
            BType fieldType = checkRecordRequiredFieldAccess(fieldAccessExpr, fieldName, (BRecordType) varRefType);
            if (fieldType != symTable.semanticError) {
                return fieldType;
            }

            // For the LHS, the field could be optional.
            return checkRecordOptionalFieldAccess(fieldAccessExpr, fieldName, (BRecordType) varRefType);
        }

        // If the type is not an record, it needs to be a union of records.
        // Resultant field type is calculated here.
        Set<BType> memberTypes = ((BUnionType) varRefType).getMemberTypes();

        LinkedHashSet<BType> fieldTypeMembers = new LinkedHashSet<>();

        for (BType memType : memberTypes) {
            BType individualFieldType = checkRecordFieldAccessLhsExpr(fieldAccessExpr, memType, fieldName);

            if (individualFieldType == symTable.semanticError) {
                return symTable.semanticError;
            }

            fieldTypeMembers.add(individualFieldType);
        }

        if (fieldTypeMembers.size() == 1) {
            return fieldTypeMembers.iterator().next();
        }

        return BUnionType.create(null, fieldTypeMembers);
    }

    private BType checkOptionalRecordFieldAccessExpr(BLangFieldBasedAccess fieldAccessExpr, BType varRefType,
                                                     Name fieldName) {
        if (varRefType.tag == TypeTags.RECORD) {
            BType fieldType = checkRecordRequiredFieldAccess(fieldAccessExpr, fieldName, (BRecordType) varRefType);
            if (fieldType != symTable.semanticError) {
                return fieldType;
            }

            fieldType = checkRecordOptionalFieldAccess(fieldAccessExpr, fieldName, (BRecordType) varRefType);
            if (fieldType == symTable.semanticError) {
                return fieldType;
            }
            return BUnionType.create(null, fieldType, symTable.nilType);
        }

        // If the type is not an record, it needs to be a union of records.
        // Resultant field type is calculated here.
        Set<BType> memberTypes = ((BUnionType) varRefType).getMemberTypes();

        BType fieldType;

        boolean nonMatchedRecordExists = false;

        LinkedHashSet<BType> fieldTypeMembers = new LinkedHashSet<>();

        for (BType memType : memberTypes) {
            BType individualFieldType = checkOptionalRecordFieldAccessExpr(fieldAccessExpr, memType, fieldName);

            if (individualFieldType == symTable.semanticError) {
                nonMatchedRecordExists = true;
                continue;
            }

            fieldTypeMembers.add(individualFieldType);
        }

        if (fieldTypeMembers.isEmpty()) {
            return symTable.semanticError;
        }

        if (fieldTypeMembers.size() == 1) {
            fieldType = fieldTypeMembers.iterator().next();
        } else {
            fieldType = BUnionType.create(null, fieldTypeMembers);
        }

        return nonMatchedRecordExists ? addNilForNillableAccessType(fieldType) : fieldType;
    }

    private BType checkFieldAccessExpr(BLangFieldBasedAccess fieldAccessExpr, BType varRefType, Name fieldName) {
        BType actualType = symTable.semanticError;

        if (types.isSubTypeOfBaseType(varRefType, TypeTags.OBJECT)) {
            actualType = checkObjectFieldAccessExpr(fieldAccessExpr, varRefType, fieldName);
            fieldAccessExpr.originalType = actualType;
        } else if (types.isSubTypeOfBaseType(varRefType, TypeTags.RECORD)) {
            actualType = checkRecordFieldAccessExpr(fieldAccessExpr, varRefType, fieldName);

            if (actualType != symTable.semanticError) {
                fieldAccessExpr.originalType = actualType;
                return actualType;
            }

            if (!fieldAccessExpr.isLValue) {
                dlog.error(fieldAccessExpr.pos,
                        DiagnosticErrorCode.OPERATION_DOES_NOT_SUPPORT_FIELD_ACCESS_FOR_NON_REQUIRED_FIELD,
                        varRefType, fieldName);
                return actualType;
            }

            // If this is an LHS expression, check if there is a required and/ optional field by the specified field
            // name in all records.
            actualType = checkRecordFieldAccessLhsExpr(fieldAccessExpr, varRefType, fieldName);
            fieldAccessExpr.originalType = actualType;
            if (actualType == symTable.semanticError) {
                dlog.error(fieldAccessExpr.pos, DiagnosticErrorCode.UNDEFINED_STRUCTURE_FIELD_WITH_TYPE,
                        fieldName, varRefType.tsymbol.type.getKind().typeName(), varRefType);
            }
        } else if (types.isLax(varRefType)) {
            if (fieldAccessExpr.isLValue) {
                dlog.error(fieldAccessExpr.pos,
                        DiagnosticErrorCode.OPERATION_DOES_NOT_SUPPORT_FIELD_ACCESS_FOR_ASSIGNMENT,
                        varRefType);
                return symTable.semanticError;
            }
            if (fieldAccessExpr.fieldKind == FieldKind.WITH_NS) {
                resolveXMLNamespace((BLangFieldBasedAccess.BLangNSPrefixedFieldBasedAccess) fieldAccessExpr);
            }
            BType laxFieldAccessType = getLaxFieldAccessType(varRefType);
            actualType = BUnionType.create(null, laxFieldAccessType, symTable.errorType);
            fieldAccessExpr.originalType = laxFieldAccessType;
        } else if (fieldAccessExpr.expr.getKind() == NodeKind.FIELD_BASED_ACCESS_EXPR &&
                hasLaxOriginalType(((BLangFieldBasedAccess) fieldAccessExpr.expr))) {
            BType laxFieldAccessType =
                    getLaxFieldAccessType(((BLangFieldBasedAccess) fieldAccessExpr.expr).originalType);
            if (fieldAccessExpr.fieldKind == FieldKind.WITH_NS) {
                resolveXMLNamespace((BLangFieldBasedAccess.BLangNSPrefixedFieldBasedAccess) fieldAccessExpr);
            }
            actualType = BUnionType.create(null, laxFieldAccessType, symTable.errorType);
            fieldAccessExpr.errorSafeNavigation = true;
            fieldAccessExpr.originalType = laxFieldAccessType;
        } else if (TypeTags.isXMLTypeTag(varRefType.tag)) {
            if (fieldAccessExpr.isLValue) {
                dlog.error(fieldAccessExpr.pos, DiagnosticErrorCode.CANNOT_UPDATE_XML_SEQUENCE);
            }
            // todo: field access on a xml value is not attribute access, return type should be string?
            // `_` is a special field that refer to the element name.
            actualType = symTable.xmlType;
            fieldAccessExpr.originalType = actualType;
        } else if (varRefType.tag != TypeTags.SEMANTIC_ERROR) {
            dlog.error(fieldAccessExpr.pos, DiagnosticErrorCode.OPERATION_DOES_NOT_SUPPORT_FIELD_ACCESS,
                    varRefType);
        }

        return actualType;
    }

    private void resolveXMLNamespace(BLangFieldBasedAccess.BLangNSPrefixedFieldBasedAccess fieldAccessExpr) {
        BLangFieldBasedAccess.BLangNSPrefixedFieldBasedAccess nsPrefixedFieldAccess = fieldAccessExpr;
        String nsPrefix = nsPrefixedFieldAccess.nsPrefix.value;
        BSymbol nsSymbol = symResolver.lookupSymbolInPrefixSpace(env, names.fromString(nsPrefix));

        if (nsSymbol == symTable.notFoundSymbol) {
            dlog.error(nsPrefixedFieldAccess.nsPrefix.pos, DiagnosticErrorCode.CANNOT_FIND_XML_NAMESPACE,
                    nsPrefixedFieldAccess.nsPrefix);
        } else if (nsSymbol.getKind() == SymbolKind.PACKAGE) {
            nsPrefixedFieldAccess.nsSymbol = (BXMLNSSymbol) findXMLNamespaceFromPackageConst(
                    nsPrefixedFieldAccess.field.value, nsPrefixedFieldAccess.nsPrefix.value,
                    (BPackageSymbol) nsSymbol, fieldAccessExpr.pos);
        } else {
            nsPrefixedFieldAccess.nsSymbol = (BXMLNSSymbol) nsSymbol;
        }
    }

    private boolean hasLaxOriginalType(BLangFieldBasedAccess fieldBasedAccess) {
        return fieldBasedAccess.originalType != null && types.isLax(fieldBasedAccess.originalType);
    }

    private BType getLaxFieldAccessType(BType exprType) {
        switch (exprType.tag) {
            case TypeTags.JSON:
                return symTable.jsonType;
            case TypeTags.XML:
            case TypeTags.XML_ELEMENT:
                return symTable.stringType;
            case TypeTags.MAP:
                return ((BMapType) exprType).constraint;
            case TypeTags.UNION:
                BUnionType unionType = (BUnionType) exprType;
                if (types.isSameType(symTable.jsonType, unionType)) {
                    return symTable.jsonType;
                }
                LinkedHashSet<BType> memberTypes = new LinkedHashSet<>();
                unionType.getMemberTypes().forEach(bType -> memberTypes.add(getLaxFieldAccessType(bType)));
                return memberTypes.size() == 1 ? memberTypes.iterator().next() : BUnionType.create(null, memberTypes);
        }
        return symTable.semanticError;
    }

    private BType checkOptionalFieldAccessExpr(BLangFieldBasedAccess fieldAccessExpr, BType varRefType,
                                               Name fieldName) {
        BType actualType = symTable.semanticError;

        boolean nillableExprType = false;
        BType effectiveType = varRefType;

        if (varRefType.tag == TypeTags.UNION) {
            Set<BType> memTypes = ((BUnionType) varRefType).getMemberTypes();

            if (memTypes.contains(symTable.nilType)) {
                LinkedHashSet<BType> nilRemovedSet = new LinkedHashSet<>();
                for (BType bType : memTypes) {
                    if (bType != symTable.nilType) {
                        nilRemovedSet.add(bType);
                    } else {
                        nillableExprType = true;
                    }
                }

                effectiveType = nilRemovedSet.size() == 1 ? nilRemovedSet.iterator().next() :
                        BUnionType.create(null, nilRemovedSet);
            }
        }

        if (types.isSubTypeOfBaseType(effectiveType, TypeTags.RECORD)) {
            actualType = checkOptionalRecordFieldAccessExpr(fieldAccessExpr, effectiveType, fieldName);
            if (actualType == symTable.semanticError) {
                dlog.error(fieldAccessExpr.pos,
                        DiagnosticErrorCode.OPERATION_DOES_NOT_SUPPORT_OPTIONAL_FIELD_ACCESS_FOR_FIELD,
                        varRefType, fieldName);
            }
            fieldAccessExpr.nilSafeNavigation = nillableExprType;
            fieldAccessExpr.originalType = fieldAccessExpr.leafNode || !nillableExprType ? actualType :
                    types.getTypeWithoutNil(actualType);
        } else if (types.isLax(effectiveType)) {
            BType laxFieldAccessType = getLaxFieldAccessType(effectiveType);
            actualType = accessCouldResultInError(effectiveType) ?
                    BUnionType.create(null, laxFieldAccessType, symTable.errorType) : laxFieldAccessType;
            if (fieldAccessExpr.fieldKind == FieldKind.WITH_NS) {
                resolveXMLNamespace((BLangFieldBasedAccess.BLangNSPrefixedFieldBasedAccess) fieldAccessExpr);
            }
            fieldAccessExpr.originalType = laxFieldAccessType;
            fieldAccessExpr.nilSafeNavigation = true;
            nillableExprType = true;
        } else if (fieldAccessExpr.expr.getKind() == NodeKind.FIELD_BASED_ACCESS_EXPR &&
                hasLaxOriginalType(((BLangFieldBasedAccess) fieldAccessExpr.expr))) {
            BType laxFieldAccessType =
                    getLaxFieldAccessType(((BLangFieldBasedAccess) fieldAccessExpr.expr).originalType);
            actualType = accessCouldResultInError(effectiveType) ?
                    BUnionType.create(null, laxFieldAccessType, symTable.errorType) : laxFieldAccessType;
            if (fieldAccessExpr.fieldKind == FieldKind.WITH_NS) {
                resolveXMLNamespace((BLangFieldBasedAccess.BLangNSPrefixedFieldBasedAccess) fieldAccessExpr);
            }
            fieldAccessExpr.errorSafeNavigation = true;
            fieldAccessExpr.originalType = laxFieldAccessType;
            fieldAccessExpr.nilSafeNavigation = true;
            nillableExprType = true;
        } else if (varRefType.tag != TypeTags.SEMANTIC_ERROR) {
            dlog.error(fieldAccessExpr.pos,
                    DiagnosticErrorCode.OPERATION_DOES_NOT_SUPPORT_OPTIONAL_FIELD_ACCESS, varRefType);
        }

        if (nillableExprType && actualType != symTable.semanticError && !actualType.isNullable()) {
            actualType = BUnionType.create(null, actualType, symTable.nilType);
        }

        return actualType;
    }

    private boolean accessCouldResultInError(BType type) {
        if (type.tag == TypeTags.JSON) {
            return true;
        }

        if (type.tag == TypeTags.MAP) {
            return false;
        }

        if (type.tag == TypeTags.XML) {
            return true;
        }

        if (type.tag == TypeTags.UNION) {
            return ((BUnionType) type).getMemberTypes().stream().anyMatch(this::accessCouldResultInError);
        } else {
            return false;
        }
    }

    private BType checkIndexAccessExpr(BLangIndexBasedAccess indexBasedAccessExpr) {
        BType varRefType = types.getTypeWithEffectiveIntersectionTypes(indexBasedAccessExpr.expr.getBType());

        boolean nillableExprType = false;

        if (varRefType.tag == TypeTags.UNION) {
            Set<BType> memTypes = ((BUnionType) varRefType).getMemberTypes();

            if (memTypes.contains(symTable.nilType)) {
                LinkedHashSet<BType> nilRemovedSet = new LinkedHashSet<>();
                for (BType bType : memTypes) {
                    if (bType != symTable.nilType) {
                        nilRemovedSet.add(bType);
                    } else {
                        nillableExprType = true;
                    }
                }

                if (nillableExprType) {
                    varRefType = nilRemovedSet.size() == 1 ? nilRemovedSet.iterator().next() :
                            BUnionType.create(null, nilRemovedSet);

                    if (!types.isSubTypeOfMapping(varRefType)) {
                        // Member access is allowed on optional types only with mappings.
                        dlog.error(indexBasedAccessExpr.pos,
                                DiagnosticErrorCode.OPERATION_DOES_NOT_SUPPORT_MEMBER_ACCESS,
                                   indexBasedAccessExpr.expr.getBType());
                        return symTable.semanticError;
                    }

                    if (indexBasedAccessExpr.isLValue) {
                        dlog.error(indexBasedAccessExpr.pos,
                                DiagnosticErrorCode.OPERATION_DOES_NOT_SUPPORT_MEMBER_ACCESS_FOR_ASSIGNMENT,
                                   indexBasedAccessExpr.expr.getBType());
                        return symTable.semanticError;
                    }
                }
            }
        }


        BLangExpression indexExpr = indexBasedAccessExpr.indexExpr;
        BType actualType = symTable.semanticError;

        if (types.isSubTypeOfMapping(varRefType)) {
            checkExpr(indexExpr, this.env, symTable.stringType);

            if (indexExpr.getBType() == symTable.semanticError) {
                return symTable.semanticError;
            }

            actualType = checkMappingIndexBasedAccess(indexBasedAccessExpr, varRefType);

            if (actualType == symTable.semanticError) {
                if (indexExpr.getBType().tag == TypeTags.STRING && isConst(indexExpr)) {
                    String fieldName = getConstFieldName(indexExpr);
                    dlog.error(indexBasedAccessExpr.pos, DiagnosticErrorCode.UNDEFINED_STRUCTURE_FIELD,
                               fieldName, indexBasedAccessExpr.expr.getBType());
                    return actualType;
                }

                dlog.error(indexExpr.pos, DiagnosticErrorCode.INVALID_RECORD_MEMBER_ACCESS_EXPR, indexExpr.getBType());
                return actualType;
            }

            indexBasedAccessExpr.nilSafeNavigation = nillableExprType;
            indexBasedAccessExpr.originalType = indexBasedAccessExpr.leafNode || !nillableExprType ? actualType :
                    types.getTypeWithoutNil(actualType);
        } else if (types.isSubTypeOfList(varRefType)) {
            checkExpr(indexExpr, this.env, symTable.intType);

            if (indexExpr.getBType() == symTable.semanticError) {
                return symTable.semanticError;
            }

            actualType = checkListIndexBasedAccess(indexBasedAccessExpr, varRefType);
            indexBasedAccessExpr.originalType = actualType;

            if (actualType == symTable.semanticError) {
                if (indexExpr.getBType().tag == TypeTags.INT && isConst(indexExpr)) {
                    dlog.error(indexBasedAccessExpr.indexExpr.pos,
                            DiagnosticErrorCode.LIST_INDEX_OUT_OF_RANGE, getConstIndex(indexExpr));
                    return actualType;
                }
                dlog.error(indexExpr.pos, DiagnosticErrorCode.INVALID_LIST_MEMBER_ACCESS_EXPR, indexExpr.getBType());
                return actualType;
            }
        } else if (types.isAssignable(varRefType, symTable.stringType)) {
            if (indexBasedAccessExpr.isLValue) {
                dlog.error(indexBasedAccessExpr.pos,
                        DiagnosticErrorCode.OPERATION_DOES_NOT_SUPPORT_MEMBER_ACCESS_FOR_ASSIGNMENT,
                           indexBasedAccessExpr.expr.getBType());
                return symTable.semanticError;
            }

            checkExpr(indexExpr, this.env, symTable.intType);

            if (indexExpr.getBType() == symTable.semanticError) {
                return symTable.semanticError;
            }

            indexBasedAccessExpr.originalType = symTable.stringType;
            actualType = symTable.stringType;
        } else if (TypeTags.isXMLTypeTag(varRefType.tag)) {
            if (indexBasedAccessExpr.isLValue) {
                indexExpr.setBType(symTable.semanticError);
                dlog.error(indexBasedAccessExpr.pos, DiagnosticErrorCode.CANNOT_UPDATE_XML_SEQUENCE);
                return actualType;
            }

            BType type = checkExpr(indexExpr, this.env, symTable.intType);
            if (type == symTable.semanticError) {
                return type;
            }
            // Note: out of range member access returns empty xml value unlike lists
            // hence, this needs to be set to xml type
            indexBasedAccessExpr.originalType = varRefType;
            actualType = varRefType;
        } else if (varRefType.tag == TypeTags.TABLE) {
            if (indexBasedAccessExpr.isLValue) {
                dlog.error(indexBasedAccessExpr.pos, DiagnosticErrorCode.CANNOT_UPDATE_TABLE_USING_MEMBER_ACCESS,
                        varRefType);
                return symTable.semanticError;
            }
            BTableType tableType = (BTableType) indexBasedAccessExpr.expr.getBType();
            BType keyTypeConstraint = tableType.keyTypeConstraint;
            if (tableType.keyTypeConstraint == null) {
                keyTypeConstraint = createTableKeyConstraint(((BTableType) indexBasedAccessExpr.expr.getBType()).
                        fieldNameList, ((BTableType) indexBasedAccessExpr.expr.getBType()).constraint);

                if (keyTypeConstraint == symTable.semanticError) {
                    dlog.error(indexBasedAccessExpr.pos,
                               DiagnosticErrorCode.MEMBER_ACCESS_NOT_SUPPORT_FOR_KEYLESS_TABLE,
                               indexBasedAccessExpr.expr);
                    return symTable.semanticError;
                }
            }

            if (indexExpr.getKind() != NodeKind.TABLE_MULTI_KEY) {
                checkExpr(indexExpr, this.env, keyTypeConstraint);
                if (indexExpr.getBType() == symTable.semanticError) {
                    dlog.error(indexBasedAccessExpr.pos, DiagnosticErrorCode.INVALID_KEY_CONSTRAINT_PROVIDED_FOR_ACCESS,
                            keyTypeConstraint);
                    return symTable.semanticError;
                }
            } else {
                List<BLangExpression> multiKeyExpressionList = ((BLangTableMultiKeyExpr)
                        indexBasedAccessExpr.indexExpr).multiKeyIndexExprs;
                List<BType> keyConstraintTypes = ((BTupleType) keyTypeConstraint).tupleTypes;
                if (keyConstraintTypes.size() != multiKeyExpressionList.size()) {
                    dlog.error(indexBasedAccessExpr.pos, DiagnosticErrorCode.INVALID_KEY_CONSTRAINT_PROVIDED_FOR_ACCESS,
                            keyTypeConstraint);
                    return symTable.semanticError;
                }

                for (int i = 0; i < multiKeyExpressionList.size(); i++) {
                    BLangExpression keyExpr = multiKeyExpressionList.get(i);
                    checkExpr(keyExpr, this.env, keyConstraintTypes.get(i));
                    if (keyExpr.getBType() == symTable.semanticError) {
                        dlog.error(indexBasedAccessExpr.pos,
                                   DiagnosticErrorCode.INVALID_KEY_CONSTRAINT_PROVIDED_FOR_ACCESS,
                                   keyTypeConstraint);
                        return symTable.semanticError;
                    }
                }
            }

            if (expType.tag != TypeTags.NONE) {
                BType resultType = checkExpr(indexBasedAccessExpr.expr, env, expType);
                if (resultType == symTable.semanticError) {
                    return symTable.semanticError;
                }
            }
            BType constraint = tableType.constraint;
            actualType = addNilForNillableAccessType(constraint);
            indexBasedAccessExpr.originalType = indexBasedAccessExpr.leafNode || !nillableExprType ? actualType :
                    types.getTypeWithoutNil(actualType);
        } else if (varRefType == symTable.semanticError) {
            indexBasedAccessExpr.indexExpr.setBType(symTable.semanticError);
            return symTable.semanticError;
        } else {
            indexBasedAccessExpr.indexExpr.setBType(symTable.semanticError);
            dlog.error(indexBasedAccessExpr.pos, DiagnosticErrorCode.OPERATION_DOES_NOT_SUPPORT_MEMBER_ACCESS,
                       indexBasedAccessExpr.expr.getBType());
            return symTable.semanticError;
        }

        if (nillableExprType && !actualType.isNullable()) {
            actualType = BUnionType.create(null, actualType, symTable.nilType);
        }

        return actualType;
    }

    private Long getConstIndex(BLangExpression indexExpr) {
        return indexExpr.getKind() == NodeKind.NUMERIC_LITERAL ? (Long) ((BLangLiteral) indexExpr).value :
                (Long) ((BConstantSymbol) ((BLangSimpleVarRef) indexExpr).symbol).value.value;
    }

    private String getConstFieldName(BLangExpression indexExpr) {
        return indexExpr.getKind() == NodeKind.LITERAL ? (String) ((BLangLiteral) indexExpr).value :
                (String) ((BConstantSymbol) ((BLangSimpleVarRef) indexExpr).symbol).value.value;
    }

    private BType checkArrayIndexBasedAccess(BLangIndexBasedAccess indexBasedAccess, BType indexExprType,
                                             BArrayType arrayType) {
        BType actualType = symTable.semanticError;
        switch (indexExprType.tag) {
            case TypeTags.INT:
                BLangExpression indexExpr = indexBasedAccess.indexExpr;
                if (!isConst(indexExpr) || arrayType.state == BArrayState.OPEN) {
                    actualType = arrayType.eType;
                    break;
                }
                actualType = getConstIndex(indexExpr) >= arrayType.size ? symTable.semanticError : arrayType.eType;
                break;
            case TypeTags.FINITE:
                BFiniteType finiteIndexExpr = (BFiniteType) indexExprType;
                boolean validIndexExists = false;
                for (BLangExpression finiteMember : finiteIndexExpr.getValueSpace()) {
                    int indexValue = ((Long) ((BLangLiteral) finiteMember).value).intValue();
                    if (indexValue >= 0 &&
                            (arrayType.state == BArrayState.OPEN || indexValue < arrayType.size)) {
                        validIndexExists = true;
                        break;
                    }
                }
                if (!validIndexExists) {
                    return symTable.semanticError;
                }
                actualType = arrayType.eType;
                break;
            case TypeTags.UNION:
                // address the case where we have a union of finite types
                List<BFiniteType> finiteTypes = ((BUnionType) indexExprType).getMemberTypes().stream()
                        .filter(memType -> memType.tag == TypeTags.FINITE)
                        .map(matchedType -> (BFiniteType) matchedType)
                        .collect(Collectors.toList());

                BFiniteType finiteType;
                if (finiteTypes.size() == 1) {
                    finiteType = finiteTypes.get(0);
                } else {
                    Set<BLangExpression> valueSpace = new LinkedHashSet<>();
                    finiteTypes.forEach(constituent -> valueSpace.addAll(constituent.getValueSpace()));
                    finiteType = new BFiniteType(null, valueSpace);
                }

                BType elementType = checkArrayIndexBasedAccess(indexBasedAccess, finiteType, arrayType);
                if (elementType == symTable.semanticError) {
                    return symTable.semanticError;
                }
                actualType = arrayType.eType;
        }
        return actualType;
    }

    private BType checkListIndexBasedAccess(BLangIndexBasedAccess accessExpr, BType type) {
        if (type.tag == TypeTags.ARRAY) {
            return checkArrayIndexBasedAccess(accessExpr, accessExpr.indexExpr.getBType(), (BArrayType) type);
        }

        if (type.tag == TypeTags.TUPLE) {
            return checkTupleIndexBasedAccess(accessExpr, (BTupleType) type, accessExpr.indexExpr.getBType());
        }

        LinkedHashSet<BType> fieldTypeMembers = new LinkedHashSet<>();

        for (BType memType : ((BUnionType) type).getMemberTypes()) {
            BType individualFieldType = checkListIndexBasedAccess(accessExpr, memType);

            if (individualFieldType == symTable.semanticError) {
                continue;
            }

            fieldTypeMembers.add(individualFieldType);
        }

        if (fieldTypeMembers.size() == 0) {
            return symTable.semanticError;
        }

        if (fieldTypeMembers.size() == 1) {
            return fieldTypeMembers.iterator().next();
        }
        return BUnionType.create(null, fieldTypeMembers);
    }

    private BType checkTupleIndexBasedAccess(BLangIndexBasedAccess accessExpr, BTupleType tuple, BType currentType) {
        BType actualType = symTable.semanticError;
        BLangExpression indexExpr = accessExpr.indexExpr;
        switch (currentType.tag) {
            case TypeTags.INT:
                if (isConst(indexExpr)) {
                    actualType = checkTupleFieldType(tuple, getConstIndex(indexExpr).intValue());
                } else {
                    BTupleType tupleExpr = (BTupleType) accessExpr.expr.getBType();
                    LinkedHashSet<BType> tupleTypes = collectTupleFieldTypes(tupleExpr, new LinkedHashSet<>());
                    actualType = tupleTypes.size() == 1 ? tupleTypes.iterator().next() : BUnionType.create(null,
                                                                                                           tupleTypes);
                }
                break;
            case TypeTags.FINITE:
                BFiniteType finiteIndexExpr = (BFiniteType) currentType;
                LinkedHashSet<BType> possibleTypes = new LinkedHashSet<>();
                for (BLangExpression finiteMember : finiteIndexExpr.getValueSpace()) {
                    int indexValue = ((Long) ((BLangLiteral) finiteMember).value).intValue();
                    BType fieldType = checkTupleFieldType(tuple, indexValue);
                    if (fieldType.tag != TypeTags.SEMANTIC_ERROR) {
                        possibleTypes.add(fieldType);
                    }
                }
                if (possibleTypes.size() == 0) {
                    return symTable.semanticError;
                }
                actualType = possibleTypes.size() == 1 ? possibleTypes.iterator().next() :
                        BUnionType.create(null, possibleTypes);
                break;

            case TypeTags.UNION:
                LinkedHashSet<BType> possibleTypesByMember = new LinkedHashSet<>();
                List<BFiniteType> finiteTypes = new ArrayList<>();
                ((BUnionType) currentType).getMemberTypes().forEach(memType -> {
                    if (memType.tag == TypeTags.FINITE) {
                        finiteTypes.add((BFiniteType) memType);
                    } else {
                        BType possibleType = checkTupleIndexBasedAccess(accessExpr, tuple, memType);
                        if (possibleType.tag == TypeTags.UNION) {
                            possibleTypesByMember.addAll(((BUnionType) possibleType).getMemberTypes());
                        } else {
                            possibleTypesByMember.add(possibleType);
                        }
                    }
                });

                BFiniteType finiteType;
                if (finiteTypes.size() == 1) {
                    finiteType = finiteTypes.get(0);
                } else {
                    Set<BLangExpression> valueSpace = new LinkedHashSet<>();
                    finiteTypes.forEach(constituent -> valueSpace.addAll(constituent.getValueSpace()));
                    finiteType = new BFiniteType(null, valueSpace);
                }

                BType possibleType = checkTupleIndexBasedAccess(accessExpr, tuple, finiteType);
                if (possibleType.tag == TypeTags.UNION) {
                    possibleTypesByMember.addAll(((BUnionType) possibleType).getMemberTypes());
                } else {
                    possibleTypesByMember.add(possibleType);
                }

                if (possibleTypesByMember.contains(symTable.semanticError)) {
                    return symTable.semanticError;
                }
                actualType = possibleTypesByMember.size() == 1 ? possibleTypesByMember.iterator().next() :
                        BUnionType.create(null, possibleTypesByMember);
        }
        return actualType;
    }

    private LinkedHashSet<BType> collectTupleFieldTypes(BTupleType tupleType, LinkedHashSet<BType> memberTypes) {
        tupleType.tupleTypes
                .forEach(memberType -> {
                    if (memberType.tag == TypeTags.UNION) {
                        collectMemberTypes((BUnionType) memberType, memberTypes);
                    } else {
                        memberTypes.add(memberType);
                    }
                });
        return memberTypes;
    }

    private BType checkMappingIndexBasedAccess(BLangIndexBasedAccess accessExpr, BType type) {
        if (type.tag == TypeTags.MAP) {
            BType constraint = ((BMapType) type).constraint;
            return accessExpr.isLValue ? constraint : addNilForNillableAccessType(constraint);
        }

        if (type.tag == TypeTags.RECORD) {
            return checkRecordIndexBasedAccess(accessExpr, (BRecordType) type, accessExpr.indexExpr.getBType());
        }

        BType fieldType;

        boolean nonMatchedRecordExists = false;

        LinkedHashSet<BType> fieldTypeMembers = new LinkedHashSet<>();

        for (BType memType : ((BUnionType) type).getMemberTypes()) {
            BType individualFieldType = checkMappingIndexBasedAccess(accessExpr, memType);

            if (individualFieldType == symTable.semanticError) {
                nonMatchedRecordExists = true;
                continue;
            }

            fieldTypeMembers.add(individualFieldType);
        }

        if (fieldTypeMembers.size() == 0) {
            return symTable.semanticError;
        }

        if (fieldTypeMembers.size() == 1) {
            fieldType = fieldTypeMembers.iterator().next();
        } else {
            fieldType = BUnionType.create(null, fieldTypeMembers);
        }

        return nonMatchedRecordExists ? addNilForNillableAccessType(fieldType) : fieldType;
    }

    private BType checkRecordIndexBasedAccess(BLangIndexBasedAccess accessExpr, BRecordType record, BType currentType) {
        BType actualType = symTable.semanticError;
        BLangExpression indexExpr = accessExpr.indexExpr;
        switch (currentType.tag) {
            case TypeTags.STRING:
                if (isConst(indexExpr)) {
                    String fieldName = IdentifierUtils.escapeSpecialCharacters(getConstFieldName(indexExpr));
                    actualType = checkRecordRequiredFieldAccess(accessExpr, names.fromString(fieldName), record);
                    if (actualType != symTable.semanticError) {
                        return actualType;
                    }

                    actualType = checkRecordOptionalFieldAccess(accessExpr, names.fromString(fieldName), record);
                    if (actualType == symTable.semanticError) {
                        actualType = checkRecordRestFieldAccess(accessExpr, names.fromString(fieldName), record);
                        if (actualType == symTable.semanticError) {
                            return actualType;
                        }
                        if (actualType == symTable.neverType) {
                            return actualType;
                        }
                        return addNilForNillableAccessType(actualType);
                    }

                    if (accessExpr.isLValue) {
                        return actualType;
                    }
                    return addNilForNillableAccessType(actualType);
                }

                LinkedHashSet<BType> fieldTypes = record.fields.values().stream()
                        .map(field -> field.type)
                        .collect(Collectors.toCollection(LinkedHashSet::new));

                if (record.restFieldType.tag != TypeTags.NONE) {
                    fieldTypes.add(record.restFieldType);
                }

                if (fieldTypes.stream().noneMatch(BType::isNullable)) {
                    fieldTypes.add(symTable.nilType);
                }

                actualType = BUnionType.create(null, fieldTypes);
                break;
            case TypeTags.FINITE:
                BFiniteType finiteIndexExpr = (BFiniteType) currentType;
                LinkedHashSet<BType> possibleTypes = new LinkedHashSet<>();
                for (BLangExpression finiteMember : finiteIndexExpr.getValueSpace()) {
                    String fieldName = (String) ((BLangLiteral) finiteMember).value;
                    BType fieldType = checkRecordRequiredFieldAccess(accessExpr, names.fromString(fieldName), record);
                    if (fieldType == symTable.semanticError) {
                        fieldType = checkRecordOptionalFieldAccess(accessExpr, names.fromString(fieldName), record);
                        if (fieldType == symTable.semanticError) {
                            fieldType = checkRecordRestFieldAccess(accessExpr, names.fromString(fieldName), record);
                        }

                        if (fieldType != symTable.semanticError) {
                            fieldType = addNilForNillableAccessType(fieldType);
                        }
                    }

                    if (fieldType.tag == TypeTags.SEMANTIC_ERROR) {
                        continue;
                    }
                    possibleTypes.add(fieldType);
                }

                if (possibleTypes.isEmpty()) {
                    return symTable.semanticError;
                }

                if (possibleTypes.stream().noneMatch(BType::isNullable)) {
                    possibleTypes.add(symTable.nilType);
                }

                actualType = possibleTypes.size() == 1 ? possibleTypes.iterator().next() :
                        BUnionType.create(null, possibleTypes);
                break;
            case TypeTags.UNION:
                LinkedHashSet<BType> possibleTypesByMember = new LinkedHashSet<>();
                List<BFiniteType> finiteTypes = new ArrayList<>();
                ((BUnionType) currentType).getMemberTypes().forEach(memType -> {
                    if (memType.tag == TypeTags.FINITE) {
                        finiteTypes.add((BFiniteType) memType);
                    } else {
                        BType possibleType = checkRecordIndexBasedAccess(accessExpr, record, memType);
                        if (possibleType.tag == TypeTags.UNION) {
                            possibleTypesByMember.addAll(((BUnionType) possibleType).getMemberTypes());
                        } else {
                            possibleTypesByMember.add(possibleType);
                        }
                    }
                });

                BFiniteType finiteType;
                if (finiteTypes.size() == 1) {
                    finiteType = finiteTypes.get(0);
                } else {
                    Set<BLangExpression> valueSpace = new LinkedHashSet<>();
                    finiteTypes.forEach(constituent -> valueSpace.addAll(constituent.getValueSpace()));
                    finiteType = new BFiniteType(null, valueSpace);
                }

                BType possibleType = checkRecordIndexBasedAccess(accessExpr, record, finiteType);
                if (possibleType.tag == TypeTags.UNION) {
                    possibleTypesByMember.addAll(((BUnionType) possibleType).getMemberTypes());
                } else {
                    possibleTypesByMember.add(possibleType);
                }

                if (possibleTypesByMember.contains(symTable.semanticError)) {
                    return symTable.semanticError;
                }
                actualType = possibleTypesByMember.size() == 1 ? possibleTypesByMember.iterator().next() :
                        BUnionType.create(null, possibleTypesByMember);
        }
        return actualType;
    }

    private List<BType> getTypesList(BType type) {
        if (type.tag == TypeTags.UNION) {
            BUnionType unionType = (BUnionType) type;
            return new ArrayList<>(unionType.getMemberTypes());
        } else {
            return Lists.of(type);
        }
    }

    private LinkedHashSet<BType> getMatchExpressionTypes(BLangMatchExpression bLangMatchExpression) {
        List<BType> exprTypes = getTypesList(bLangMatchExpression.expr.getBType());
        LinkedHashSet<BType> matchExprTypes = new LinkedHashSet<>();
        for (BType type : exprTypes) {
            boolean assignable = false;
            for (BLangMatchExprPatternClause pattern : bLangMatchExpression.patternClauses) {
                BType patternExprType = pattern.expr.getBType();

                // Type of the pattern expression, becomes one of the types of the whole but expression
                matchExprTypes.addAll(getTypesList(patternExprType));

                if (type.tag == TypeTags.SEMANTIC_ERROR || patternExprType.tag == TypeTags.SEMANTIC_ERROR) {
                    return new LinkedHashSet<BType>() {
                        {
                            add(symTable.semanticError);
                        }
                    };
                }

                assignable = this.types.isAssignable(type, pattern.variable.getBType());
                if (assignable) {
                    break;
                }
            }

            // If the matching expr type is not matching to any pattern, it becomes one of the types
            // returned by the whole but expression
            if (!assignable) {
                matchExprTypes.add(type);
            }
        }

        return matchExprTypes;
    }

    private boolean couldHoldTableValues(BType type, List<BType> encounteredTypes) {
        if (encounteredTypes.contains(type)) {
            return false;
        }
        encounteredTypes.add(type);

        switch (type.tag) {
            case TypeTags.UNION:
                for (BType bType1 : ((BUnionType) type).getMemberTypes()) {
                    if (couldHoldTableValues(bType1, encounteredTypes)) {
                        return true;
                    }
                }
                return false;
            case TypeTags.MAP:
                return couldHoldTableValues(((BMapType) type).constraint, encounteredTypes);
            case TypeTags.RECORD:
                BRecordType recordType = (BRecordType) type;
                for (BField field : recordType.fields.values()) {
                    if (couldHoldTableValues(field.type, encounteredTypes)) {
                        return true;
                    }
                }
                return !recordType.sealed && couldHoldTableValues(recordType.restFieldType, encounteredTypes);
            case TypeTags.ARRAY:
                return couldHoldTableValues(((BArrayType) type).eType, encounteredTypes);
            case TypeTags.TUPLE:
                for (BType bType : ((BTupleType) type).getTupleTypes()) {
                    if (couldHoldTableValues(bType, encounteredTypes)) {
                        return true;
                    }
                }
                return false;
        }
        return false;
    }

    private boolean isConst(BLangExpression expression) {

        if (ConstantAnalyzer.isValidConstantExpressionNode(expression)) {
            return true;
        }

        if (expression.getKind() != NodeKind.SIMPLE_VARIABLE_REF) {
            return false;
        }

        return (((BLangSimpleVarRef) expression).symbol.tag & SymTag.CONSTANT) == SymTag.CONSTANT;
    }

    private Name getCurrentCompUnit(BLangNode node) {
        return names.fromString(node.pos.lineRange().filePath());
    }

    private BType getRepresentativeBroadType(List<BType> inferredTypeList) {
        for (int i = 0; i < inferredTypeList.size(); i++) {
            BType type = inferredTypeList.get(i);
            if (type.tag == TypeTags.SEMANTIC_ERROR) {
                return type;
            }

            for (int j = i + 1; j < inferredTypeList.size(); j++) {
                BType otherType = inferredTypeList.get(j);

                if (otherType.tag == TypeTags.SEMANTIC_ERROR) {
                    return otherType;
                }

                if (types.isAssignable(otherType, type)) {
                    inferredTypeList.remove(j);
                    j -= 1;
                    continue;
                }

                if (types.isAssignable(type, otherType)) {
                    inferredTypeList.remove(i);
                    i -= 1;
                    break;
                }
            }
        }

        if (inferredTypeList.size() == 1) {
            return inferredTypeList.get(0);
        }

        return BUnionType.create(null, inferredTypeList.toArray(new BType[0]));
    }

    private BType defineInferredRecordType(BLangRecordLiteral recordLiteral, BType expType) {
        PackageID pkgID = env.enclPkg.symbol.pkgID;
        BRecordTypeSymbol recordSymbol = createRecordTypeSymbol(pkgID, recordLiteral.pos, VIRTUAL);

        Map<String, FieldInfo> nonRestFieldTypes = new LinkedHashMap<>();
        List<BType> restFieldTypes = new ArrayList<>();

        for (RecordLiteralNode.RecordField field : recordLiteral.fields) {
            if (field.isKeyValueField()) {
                BLangRecordKeyValueField keyValue = (BLangRecordKeyValueField) field;
                BLangRecordKey key = keyValue.key;
                BLangExpression expression = keyValue.valueExpr;
                BLangExpression keyExpr = key.expr;
                if (key.computedKey) {
                    checkExpr(keyExpr, env, symTable.stringType);
                    BType exprType = checkExpr(expression, env, expType);
                    if (isUniqueType(restFieldTypes, exprType)) {
                        restFieldTypes.add(exprType);
                    }
                } else {
                    addToNonRestFieldTypes(nonRestFieldTypes, getKeyName(keyExpr),
                                           keyValue.readonly ? checkExpr(expression, env, symTable.readonlyType) :
                                                   checkExpr(expression, env, expType),
                                           true, keyValue.readonly);
                }
            } else if (field.getKind() == NodeKind.RECORD_LITERAL_SPREAD_OP) {
                BType type = checkExpr(((BLangRecordLiteral.BLangRecordSpreadOperatorField) field).expr, env, expType);
                int typeTag = type.tag;

                if (typeTag == TypeTags.MAP) {
                    BType constraintType = ((BMapType) type).constraint;

                    if (isUniqueType(restFieldTypes, constraintType)) {
                        restFieldTypes.add(constraintType);
                    }
                }

                if (type.tag != TypeTags.RECORD) {
                    continue;
                }

                BRecordType recordType = (BRecordType) type;
                for (BField recField : recordType.fields.values()) {
                    addToNonRestFieldTypes(nonRestFieldTypes, recField.name.value, recField.type,
                                           !Symbols.isOptional(recField.symbol), false);
                }

                if (!recordType.sealed) {
                    BType restFieldType = recordType.restFieldType;
                    if (isUniqueType(restFieldTypes, restFieldType)) {
                        restFieldTypes.add(restFieldType);
                    }
                }
            } else {
                BLangRecordVarNameField varNameField = (BLangRecordVarNameField) field;
                addToNonRestFieldTypes(nonRestFieldTypes, getKeyName(varNameField),
                                       varNameField.readonly ? checkExpr(varNameField, env, symTable.readonlyType) :
                                               checkExpr(varNameField, env, expType),
                                       true, varNameField.readonly);
            }
        }

        LinkedHashMap<String, BField> fields = new LinkedHashMap<>();
        boolean allReadOnlyNonRestFields = true;

        for (Map.Entry<String, FieldInfo> entry : nonRestFieldTypes.entrySet()) {
            FieldInfo fieldInfo = entry.getValue();
            List<BType> types = fieldInfo.types;

            if (types.contains(symTable.semanticError)) {
                return symTable.semanticError;
            }

            String key = entry.getKey();
            Name fieldName = names.fromString(key);
            BType type = types.size() == 1 ? types.get(0) : BUnionType.create(null, types.toArray(new BType[0]));

            Set<Flag> flags = new HashSet<>();

            if (fieldInfo.required) {
                flags.add(Flag.REQUIRED);
            } else {
                flags.add(Flag.OPTIONAL);
            }

            if (fieldInfo.readonly) {
                flags.add(Flag.READONLY);
            } else if (allReadOnlyNonRestFields) {
                allReadOnlyNonRestFields = false;
            }

            BVarSymbol fieldSymbol = new BVarSymbol(Flags.asMask(flags), fieldName, pkgID, type, recordSymbol,
                                                    symTable.builtinPos, VIRTUAL);
            fields.put(fieldName.value, new BField(fieldName, null, fieldSymbol));
            recordSymbol.scope.define(fieldName, fieldSymbol);
        }

        BRecordType recordType = new BRecordType(recordSymbol);
        recordType.fields = fields;

        if (restFieldTypes.contains(symTable.semanticError)) {
            return symTable.semanticError;
        }

        if (restFieldTypes.isEmpty()) {
            recordType.sealed = true;
            recordType.restFieldType = symTable.noType;
        } else if (restFieldTypes.size() == 1) {
            recordType.restFieldType = restFieldTypes.get(0);
        } else {
            recordType.restFieldType = BUnionType.create(null, restFieldTypes.toArray(new BType[0]));
        }
        recordSymbol.type = recordType;
        recordType.tsymbol = recordSymbol;

        if (expType == symTable.readonlyType || (recordType.sealed && allReadOnlyNonRestFields)) {
            recordType.flags |= Flags.READONLY;
            recordSymbol.flags |= Flags.READONLY;
        }

        BLangRecordTypeNode recordTypeNode = TypeDefBuilderHelper.createRecordTypeNode(recordType, pkgID, symTable,
                                                                                       recordLiteral.pos);
        recordTypeNode.initFunction = TypeDefBuilderHelper.createInitFunctionForRecordType(recordTypeNode, env,
                                                                                           names, symTable);
        TypeDefBuilderHelper.addTypeDefinition(recordType, recordSymbol, recordTypeNode, env);

        return recordType;
    }

    private BRecordTypeSymbol createRecordTypeSymbol(PackageID pkgID, Location location,
                                                     SymbolOrigin origin) {
        BRecordTypeSymbol recordSymbol =
                Symbols.createRecordSymbol(Flags.ANONYMOUS,
                                           names.fromString(anonymousModelHelper.getNextAnonymousTypeKey(pkgID)),
                                           pkgID, null, env.scope.owner, location, origin);

        BInvokableType bInvokableType = new BInvokableType(new ArrayList<>(), symTable.nilType, null);
        BInvokableSymbol initFuncSymbol = Symbols.createFunctionSymbol(
                Flags.PUBLIC, Names.EMPTY, env.enclPkg.symbol.pkgID, bInvokableType, env.scope.owner, false,
                symTable.builtinPos, VIRTUAL);
        initFuncSymbol.retType = symTable.nilType;
        recordSymbol.initializerFunc = new BAttachedFunction(Names.INIT_FUNCTION_SUFFIX, initFuncSymbol,
                                                             bInvokableType, location);

        recordSymbol.scope = new Scope(recordSymbol);
        recordSymbol.scope.define(
                names.fromString(recordSymbol.name.value + "." + recordSymbol.initializerFunc.funcName.value),
                recordSymbol.initializerFunc.symbol);
        return recordSymbol;
    }

    private String getKeyName(BLangExpression key) {
        return key.getKind() == NodeKind.SIMPLE_VARIABLE_REF ?
                ((BLangSimpleVarRef) key).variableName.value : (String) ((BLangLiteral) key).value;
    }

    private void addToNonRestFieldTypes(Map<String, FieldInfo> nonRestFieldTypes, String keyString,
                                        BType exprType, boolean required, boolean readonly) {
        if (!nonRestFieldTypes.containsKey(keyString)) {
            nonRestFieldTypes.put(keyString, new FieldInfo(new ArrayList<BType>() {{ add(exprType); }}, required,
                                                           readonly));
            return;
        }

        FieldInfo fieldInfo = nonRestFieldTypes.get(keyString);
        List<BType> typeList = fieldInfo.types;

        if (isUniqueType(typeList, exprType)) {
            typeList.add(exprType);
        }

        if (required && !fieldInfo.required) {
            fieldInfo.required = true;
        }
    }

    private boolean isUniqueType(List<BType> typeList, BType type) {
        boolean isRecord = type.tag == TypeTags.RECORD;

        for (BType bType : typeList) {

            if (isRecord) {
                if (type == bType) {
                    return false;
                }
            } else if (types.isSameType(type, bType)) {
                return false;
            }
        }
        return true;
    }

    private BType checkXmlSubTypeLiteralCompatibility(Location location, BXMLSubType mutableXmlSubType,
                                                      BType expType) {
        if (expType == symTable.semanticError) {
            return expType;
        }

        boolean unionExpType = expType.tag == TypeTags.UNION;

        if (expType == mutableXmlSubType) {
            return expType;
        }

        if (!unionExpType && types.isAssignable(mutableXmlSubType, expType)) {
            return mutableXmlSubType;
        }

        BXMLSubType immutableXmlSubType = (BXMLSubType)
                ImmutableTypeCloner.getEffectiveImmutableType(location, types, mutableXmlSubType, env, symTable,
                                                              anonymousModelHelper, names);

        if (expType == immutableXmlSubType) {
            return expType;
        }

        if (!unionExpType && types.isAssignable(immutableXmlSubType, expType)) {
            return immutableXmlSubType;
        }

        if (!unionExpType) {
            dlog.error(location, DiagnosticErrorCode.INCOMPATIBLE_TYPES, expType, mutableXmlSubType);
            return symTable.semanticError;
        }

        List<BType> compatibleTypes = new ArrayList<>();
        for (BType memberType : ((BUnionType) expType).getMemberTypes()) {
            if (compatibleTypes.contains(memberType)) {
                continue;
            }

            if (memberType == mutableXmlSubType || memberType == immutableXmlSubType) {
                compatibleTypes.add(memberType);
                continue;
            }

            if (types.isAssignable(mutableXmlSubType, memberType) && !compatibleTypes.contains(mutableXmlSubType)) {
                compatibleTypes.add(mutableXmlSubType);
                continue;
            }

            if (types.isAssignable(immutableXmlSubType, memberType) && !compatibleTypes.contains(immutableXmlSubType)) {
                compatibleTypes.add(immutableXmlSubType);
            }
        }

        if (compatibleTypes.isEmpty()) {
            dlog.error(location, DiagnosticErrorCode.INCOMPATIBLE_TYPES, expType, mutableXmlSubType);
            return symTable.semanticError;
        }

        if (compatibleTypes.size() == 1) {
            return compatibleTypes.get(0);
        }

        dlog.error(location, DiagnosticErrorCode.AMBIGUOUS_TYPES, expType);
        return symTable.semanticError;
    }

    private void markChildrenAsImmutable(BLangXMLElementLiteral bLangXMLElementLiteral) {
        for (BLangExpression modifiedChild : bLangXMLElementLiteral.modifiedChildren) {
            BType childType = modifiedChild.getBType();
            if (Symbols.isFlagOn(childType.flags, Flags.READONLY) || !types.isSelectivelyImmutableType(childType)) {
                continue;
            }
            modifiedChild.setBType(ImmutableTypeCloner.getEffectiveImmutableType(modifiedChild.pos, types,
                                                                         (SelectivelyImmutableReferenceType) childType,
                                                                         env, symTable, anonymousModelHelper, names));

            if (modifiedChild.getKind() == NodeKind.XML_ELEMENT_LITERAL) {
                markChildrenAsImmutable((BLangXMLElementLiteral) modifiedChild);
            }
        }
    }

    private void logUndefinedSymbolError(Location pos, String name) {
        if (!missingNodesHelper.isMissingNode(name)) {
            dlog.error(pos, DiagnosticErrorCode.UNDEFINED_SYMBOL, name);
        }
    }

    private void markTypeAsIsolated(BType actualType) {
        actualType.flags |= Flags.ISOLATED;
        actualType.tsymbol.flags |= Flags.ISOLATED;
    }

    private boolean isObjectConstructorExpr(BLangTypeInit cIExpr, BType actualType) {
        return cIExpr.getType() != null && Symbols.isFlagOn(actualType.tsymbol.flags, Flags.ANONYMOUS);
    }

    private BLangClassDefinition getClassDefinitionForObjectConstructorExpr(BLangTypeInit cIExpr, SymbolEnv env) {
        List<BLangClassDefinition> classDefinitions = env.enclPkg.classDefinitions;

        BLangUserDefinedType userDefinedType = (BLangUserDefinedType) cIExpr.getType();
        BSymbol symbol = symResolver.lookupMainSpaceSymbolInPackage(userDefinedType.pos, env,
                                                                    names.fromIdNode(userDefinedType.pkgAlias),
                                                                    names.fromIdNode(userDefinedType.typeName));

        for (BLangClassDefinition classDefinition : classDefinitions) {
            if (classDefinition.symbol == symbol) {
                return classDefinition;
            }
        }
        return null; // Won't reach here.
    }

    private void handleObjectConstrExprForReadOnly(BLangTypeInit cIExpr, BObjectType actualObjectType,
                                                   BLangClassDefinition classDefForConstructor, SymbolEnv env,
                                                   boolean logErrors) {
        boolean hasNeverReadOnlyField = false;

        for (BField field : actualObjectType.fields.values()) {
            BType fieldType = field.type;
            if (!types.isInherentlyImmutableType(fieldType) && !types.isSelectivelyImmutableType(fieldType, false)) {
                semanticAnalyzer.analyzeNode(classDefForConstructor, env);
                hasNeverReadOnlyField = true;

                if (!logErrors) {
                    return;
                }

                dlog.error(field.pos,
                           DiagnosticErrorCode.INVALID_FIELD_IN_OBJECT_CONSTUCTOR_EXPR_WITH_READONLY_REFERENCE,
                           fieldType);
            }
        }

        if (hasNeverReadOnlyField) {
            return;
        }

        classDefForConstructor.flagSet.add(Flag.READONLY);
        actualObjectType.flags |= Flags.READONLY;
        actualObjectType.tsymbol.flags |= Flags.READONLY;

        ImmutableTypeCloner.markFieldsAsImmutable(classDefForConstructor, env, actualObjectType, types,
                                                  anonymousModelHelper, symTable, names, cIExpr.pos);

        semanticAnalyzer.analyzeNode(classDefForConstructor, env);
    }

    private void markConstructedObjectIsolatedness(BObjectType actualObjectType) {
        if (Symbols.isFlagOn(actualObjectType.flags, Flags.READONLY)) {
            markTypeAsIsolated(actualObjectType);
            return;
        }

        for (BField field : actualObjectType.fields.values()) {
            if (!Symbols.isFlagOn(field.symbol.flags, Flags.FINAL) ||
                    !types.isSubTypeOfReadOnlyOrIsolatedObjectUnion(field.type)) {
                return;
            }
        }

        markTypeAsIsolated(actualObjectType);
    }

    private void markLeafNode(BLangAccessExpression accessExpression) {
        BLangNode parent = accessExpression.parent;
        if (parent == null) {
            accessExpression.leafNode = true;
            return;
        }

        NodeKind kind = parent.getKind();

        while (kind == NodeKind.GROUP_EXPR) {
            parent = parent.parent;

            if (parent == null) {
                accessExpression.leafNode = true;
                break;
            }

            kind = parent.getKind();
        }

        if (kind != NodeKind.FIELD_BASED_ACCESS_EXPR && kind != NodeKind.INDEX_BASED_ACCESS_EXPR) {
            accessExpression.leafNode = true;
        }
    }

    private static class FieldInfo {
        List<BType> types;
        boolean required;
        boolean readonly;

        private FieldInfo(List<BType> types, boolean required, boolean readonly) {
            this.types = types;
            this.required = required;
            this.readonly = readonly;
        }
    }
}<|MERGE_RESOLUTION|>--- conflicted
+++ resolved
@@ -5216,8 +5216,7 @@
     private void visitCheckAndCheckPanicExpr(BLangCheckedExpr checkedExpr) {
         String operatorType = checkedExpr.getKind() == NodeKind.CHECK_EXPR ? "check" : "checkpanic";
         BLangExpression exprWithCheckingKeyword = checkedExpr.expr;
-<<<<<<< HEAD
-        boolean firstVisit = exprWithCheckingKeyword.type == null;
+        boolean firstVisit = exprWithCheckingKeyword.getBType() == null;
 
         BType checkExprCandidateType;
         if (expType == symTable.noType) {
@@ -5243,10 +5242,6 @@
         }
 
         BType errorType = getNonDefaultErrorErrorComponentsOrDefaultError(rhsType);
-
-=======
-        boolean firstVisit = exprWithCheckingKeyword.getBType() == null;
->>>>>>> 644dabf5
         BType typeOfExprWithCheckingKeyword;
         if (expType == symTable.noType) {
             typeOfExprWithCheckingKeyword = symTable.noType;
