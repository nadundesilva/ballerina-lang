--- conflicted
+++ resolved
@@ -29,12 +29,14 @@
 import org.wso2.ballerinalang.compiler.semantics.model.SymbolEnv;
 import org.wso2.ballerinalang.compiler.semantics.model.SymbolTable;
 import org.wso2.ballerinalang.compiler.semantics.model.iterable.IterableKind;
+import org.wso2.ballerinalang.compiler.semantics.model.symbols.BAttachedFunction;
 import org.wso2.ballerinalang.compiler.semantics.model.symbols.BConversionOperatorSymbol;
 import org.wso2.ballerinalang.compiler.semantics.model.symbols.BEndpointVarSymbol;
 import org.wso2.ballerinalang.compiler.semantics.model.symbols.BInvokableSymbol;
 import org.wso2.ballerinalang.compiler.semantics.model.symbols.BObjectTypeSymbol;
 import org.wso2.ballerinalang.compiler.semantics.model.symbols.BOperatorSymbol;
 import org.wso2.ballerinalang.compiler.semantics.model.symbols.BPackageSymbol;
+import org.wso2.ballerinalang.compiler.semantics.model.symbols.BRecordTypeSymbol;
 import org.wso2.ballerinalang.compiler.semantics.model.symbols.BSymbol;
 import org.wso2.ballerinalang.compiler.semantics.model.symbols.BTypeSymbol;
 import org.wso2.ballerinalang.compiler.semantics.model.symbols.BVarSymbol;
@@ -48,11 +50,8 @@
 import org.wso2.ballerinalang.compiler.semantics.model.types.BInvokableType;
 import org.wso2.ballerinalang.compiler.semantics.model.types.BJSONType;
 import org.wso2.ballerinalang.compiler.semantics.model.types.BMapType;
-<<<<<<< HEAD
 import org.wso2.ballerinalang.compiler.semantics.model.types.BRecordType;
-=======
 import org.wso2.ballerinalang.compiler.semantics.model.types.BStreamType;
->>>>>>> dcc1100a
 import org.wso2.ballerinalang.compiler.semantics.model.types.BStructureType;
 import org.wso2.ballerinalang.compiler.semantics.model.types.BTupleType;
 import org.wso2.ballerinalang.compiler.semantics.model.types.BType;
@@ -1248,8 +1247,16 @@
                     iExpr.functionPointerInvocation = true;
                 }
             }
-        }
-
+        } else {
+            // Attached function found
+            // Check for the explicit initializer function invocation
+            if (structType.tag == TypeTags.RECORD) {
+                BAttachedFunction initializerFunc = ((BRecordTypeSymbol) structType.tsymbol).initializerFunc;
+                if (initializerFunc != null && initializerFunc.funcName.value.equals(iExpr.name.value)) {
+                    dlog.error(iExpr.pos, DiagnosticCode.STRUCT_INITIALIZER_INVOKED, structType.tsymbol.toString());
+                }
+            }
+        }
         iExpr.symbol = funcSymbol;
         checkInvocationParamAndReturnType(iExpr);
     }
