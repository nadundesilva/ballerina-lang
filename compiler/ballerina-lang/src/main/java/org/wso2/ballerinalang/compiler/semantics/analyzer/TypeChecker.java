/*
 *  Copyright (c) 2017, WSO2 Inc. (http://www.wso2.org) All Rights Reserved.
 *
 *  WSO2 Inc. licenses this file to you under the Apache License,
 *  Version 2.0 (the "License"); you may not use this file except
 *  in compliance with the License.
 *  You may obtain a copy of the License at
 *
 *    http://www.apache.org/licenses/LICENSE-2.0
 *
 *  Unless required by applicable law or agreed to in writing,
 *  software distributed under the License is distributed on an
 *  "AS IS" BASIS, WITHOUT WARRANTIES OR CONDITIONS OF ANY
 *  KIND, either express or implied.  See the License for the
 *  specific language governing permissions and limitations
 *  under the License.
 */
package org.wso2.ballerinalang.compiler.semantics.analyzer;

import org.ballerinalang.model.TreeBuilder;
import org.ballerinalang.model.elements.Flag;
import org.ballerinalang.model.tree.NodeKind;
import org.ballerinalang.model.tree.OperatorKind;
import org.ballerinalang.model.tree.clauses.OrderByVariableNode;
import org.ballerinalang.model.tree.clauses.SelectExpressionNode;
import org.ballerinalang.model.tree.expressions.NamedArgNode;
import org.ballerinalang.util.diagnostic.DiagnosticCode;
import org.wso2.ballerinalang.compiler.semantics.analyzer.Types.RecordKind;
import org.wso2.ballerinalang.compiler.semantics.model.SymbolEnv;
import org.wso2.ballerinalang.compiler.semantics.model.SymbolTable;
import org.wso2.ballerinalang.compiler.semantics.model.iterable.IterableKind;
import org.wso2.ballerinalang.compiler.semantics.model.symbols.BAttachedFunction;
import org.wso2.ballerinalang.compiler.semantics.model.symbols.BConversionOperatorSymbol;
import org.wso2.ballerinalang.compiler.semantics.model.symbols.BEndpointVarSymbol;
import org.wso2.ballerinalang.compiler.semantics.model.symbols.BInvokableSymbol;
import org.wso2.ballerinalang.compiler.semantics.model.symbols.BObjectTypeSymbol;
import org.wso2.ballerinalang.compiler.semantics.model.symbols.BOperatorSymbol;
import org.wso2.ballerinalang.compiler.semantics.model.symbols.BPackageSymbol;
import org.wso2.ballerinalang.compiler.semantics.model.symbols.BRecordTypeSymbol;
import org.wso2.ballerinalang.compiler.semantics.model.symbols.BSymbol;
import org.wso2.ballerinalang.compiler.semantics.model.symbols.BTypeSymbol;
import org.wso2.ballerinalang.compiler.semantics.model.symbols.BVarSymbol;
import org.wso2.ballerinalang.compiler.semantics.model.symbols.BXMLNSSymbol;
import org.wso2.ballerinalang.compiler.semantics.model.symbols.SymTag;
import org.wso2.ballerinalang.compiler.semantics.model.symbols.Symbols;
import org.wso2.ballerinalang.compiler.semantics.model.types.BArrayType;
import org.wso2.ballerinalang.compiler.semantics.model.types.BField;
import org.wso2.ballerinalang.compiler.semantics.model.types.BFiniteType;
import org.wso2.ballerinalang.compiler.semantics.model.types.BFutureType;
import org.wso2.ballerinalang.compiler.semantics.model.types.BInvokableType;
import org.wso2.ballerinalang.compiler.semantics.model.types.BJSONType;
import org.wso2.ballerinalang.compiler.semantics.model.types.BMapType;
import org.wso2.ballerinalang.compiler.semantics.model.types.BRecordType;
import org.wso2.ballerinalang.compiler.semantics.model.types.BStreamType;
import org.wso2.ballerinalang.compiler.semantics.model.types.BStructureType;
import org.wso2.ballerinalang.compiler.semantics.model.types.BTableType;
import org.wso2.ballerinalang.compiler.semantics.model.types.BTupleType;
import org.wso2.ballerinalang.compiler.semantics.model.types.BType;
import org.wso2.ballerinalang.compiler.semantics.model.types.BUnionType;
import org.wso2.ballerinalang.compiler.tree.BLangFunction;
import org.wso2.ballerinalang.compiler.tree.BLangIdentifier;
import org.wso2.ballerinalang.compiler.tree.BLangInvokableNode;
import org.wso2.ballerinalang.compiler.tree.BLangNodeVisitor;
import org.wso2.ballerinalang.compiler.tree.BLangVariable;
import org.wso2.ballerinalang.compiler.tree.clauses.BLangGroupBy;
import org.wso2.ballerinalang.compiler.tree.clauses.BLangHaving;
import org.wso2.ballerinalang.compiler.tree.clauses.BLangJoinStreamingInput;
import org.wso2.ballerinalang.compiler.tree.clauses.BLangOrderBy;
import org.wso2.ballerinalang.compiler.tree.clauses.BLangOrderByVariable;
import org.wso2.ballerinalang.compiler.tree.clauses.BLangSelectClause;
import org.wso2.ballerinalang.compiler.tree.clauses.BLangSelectExpression;
import org.wso2.ballerinalang.compiler.tree.clauses.BLangStreamingInput;
import org.wso2.ballerinalang.compiler.tree.clauses.BLangTableQuery;
import org.wso2.ballerinalang.compiler.tree.expressions.BLangAccessExpression;
import org.wso2.ballerinalang.compiler.tree.expressions.BLangArrayLiteral;
import org.wso2.ballerinalang.compiler.tree.expressions.BLangArrowFunction;
import org.wso2.ballerinalang.compiler.tree.expressions.BLangAwaitExpr;
import org.wso2.ballerinalang.compiler.tree.expressions.BLangBinaryExpr;
import org.wso2.ballerinalang.compiler.tree.expressions.BLangBracedOrTupleExpr;
import org.wso2.ballerinalang.compiler.tree.expressions.BLangCheckedExpr;
import org.wso2.ballerinalang.compiler.tree.expressions.BLangElvisExpr;
import org.wso2.ballerinalang.compiler.tree.expressions.BLangExpression;
import org.wso2.ballerinalang.compiler.tree.expressions.BLangFieldBasedAccess;
import org.wso2.ballerinalang.compiler.tree.expressions.BLangIndexBasedAccess;
import org.wso2.ballerinalang.compiler.tree.expressions.BLangIntRangeExpression;
import org.wso2.ballerinalang.compiler.tree.expressions.BLangInvocation;
import org.wso2.ballerinalang.compiler.tree.expressions.BLangLambdaFunction;
import org.wso2.ballerinalang.compiler.tree.expressions.BLangLiteral;
import org.wso2.ballerinalang.compiler.tree.expressions.BLangMatchExpression;
import org.wso2.ballerinalang.compiler.tree.expressions.BLangMatchExpression.BLangMatchExprPatternClause;
import org.wso2.ballerinalang.compiler.tree.expressions.BLangNamedArgsExpression;
import org.wso2.ballerinalang.compiler.tree.expressions.BLangRecordLiteral;
import org.wso2.ballerinalang.compiler.tree.expressions.BLangRecordLiteral.BLangRecordKey;
import org.wso2.ballerinalang.compiler.tree.expressions.BLangRecordLiteral.BLangRecordKeyValue;
import org.wso2.ballerinalang.compiler.tree.expressions.BLangRestArgsExpression;
import org.wso2.ballerinalang.compiler.tree.expressions.BLangSimpleVarRef;
import org.wso2.ballerinalang.compiler.tree.expressions.BLangStringTemplateLiteral;
import org.wso2.ballerinalang.compiler.tree.expressions.BLangTableLiteral;
import org.wso2.ballerinalang.compiler.tree.expressions.BLangTableQueryExpression;
import org.wso2.ballerinalang.compiler.tree.expressions.BLangTernaryExpr;
import org.wso2.ballerinalang.compiler.tree.expressions.BLangTypeCheckExpr;
import org.wso2.ballerinalang.compiler.tree.expressions.BLangTypeConversionExpr;
import org.wso2.ballerinalang.compiler.tree.expressions.BLangTypeInit;
import org.wso2.ballerinalang.compiler.tree.expressions.BLangTypeTestExpr;
import org.wso2.ballerinalang.compiler.tree.expressions.BLangTypedescExpr;
import org.wso2.ballerinalang.compiler.tree.expressions.BLangUnaryExpr;
import org.wso2.ballerinalang.compiler.tree.expressions.BLangVariableReference;
import org.wso2.ballerinalang.compiler.tree.expressions.BLangXMLAttribute;
import org.wso2.ballerinalang.compiler.tree.expressions.BLangXMLAttributeAccess;
import org.wso2.ballerinalang.compiler.tree.expressions.BLangXMLCommentLiteral;
import org.wso2.ballerinalang.compiler.tree.expressions.BLangXMLElementLiteral;
import org.wso2.ballerinalang.compiler.tree.expressions.BLangXMLProcInsLiteral;
import org.wso2.ballerinalang.compiler.tree.expressions.BLangXMLQName;
import org.wso2.ballerinalang.compiler.tree.expressions.BLangXMLQuotedString;
import org.wso2.ballerinalang.compiler.tree.expressions.BLangXMLTextLiteral;
import org.wso2.ballerinalang.compiler.tree.statements.BLangBlockStmt;
import org.wso2.ballerinalang.compiler.tree.types.BLangValueType;
import org.wso2.ballerinalang.compiler.util.BArrayState;
import org.wso2.ballerinalang.compiler.util.CompilerContext;
import org.wso2.ballerinalang.compiler.util.FieldKind;
import org.wso2.ballerinalang.compiler.util.Name;
import org.wso2.ballerinalang.compiler.util.Names;
import org.wso2.ballerinalang.compiler.util.TypeTags;
import org.wso2.ballerinalang.compiler.util.diagnotic.BLangDiagnosticLog;
import org.wso2.ballerinalang.compiler.util.diagnotic.DiagnosticPos;
import org.wso2.ballerinalang.util.Flags;
import org.wso2.ballerinalang.util.Lists;

import java.util.ArrayList;
import java.util.Collections;
import java.util.HashMap;
import java.util.HashSet;
import java.util.Iterator;
import java.util.LinkedHashSet;
import java.util.List;
import java.util.Map;
import java.util.Map.Entry;
import java.util.Set;
import java.util.Stack;
import java.util.stream.Collectors;

import javax.xml.XMLConstants;

import static org.wso2.ballerinalang.compiler.semantics.model.SymbolTable.BBYTE_MAX_VALUE;
import static org.wso2.ballerinalang.compiler.semantics.model.SymbolTable.BBYTE_MIN_VALUE;

/**
 * @since 0.94
 */
public class TypeChecker extends BLangNodeVisitor {

    private static final CompilerContext.Key<TypeChecker> TYPE_CHECKER_KEY =
            new CompilerContext.Key<>();

    private Names names;
    private SymbolTable symTable;
    private SymbolEnter symbolEnter;
    private SymbolResolver symResolver;
    private Types types;
    private IterableAnalyzer iterableAnalyzer;
    private BLangDiagnosticLog dlog;
    private SymbolEnv env;

    /**
     * Expected types or inherited types.
     */
    private BType expType;
    private BType resultType;

    private DiagnosticCode diagCode;
    
    public static TypeChecker getInstance(CompilerContext context) {
        TypeChecker typeChecker = context.get(TYPE_CHECKER_KEY);
        if (typeChecker == null) {
            typeChecker = new TypeChecker(context);
        }

        return typeChecker;
    }

    public TypeChecker(CompilerContext context) {
        context.put(TYPE_CHECKER_KEY, this);

        this.names = Names.getInstance(context);
        this.symTable = SymbolTable.getInstance(context);
        this.symbolEnter = SymbolEnter.getInstance(context);
        this.symResolver = SymbolResolver.getInstance(context);
        this.types = Types.getInstance(context);
        this.iterableAnalyzer = IterableAnalyzer.getInstance(context);
        this.dlog = BLangDiagnosticLog.getInstance(context);
    }

    public BType checkExpr(BLangExpression expr, SymbolEnv env) {
        return checkExpr(expr, env, symTable.noType);
    }

    public BType checkExpr(BLangExpression expr, SymbolEnv env, BType expType) {
        return checkExpr(expr, env, expType, DiagnosticCode.INCOMPATIBLE_TYPES);
    }

    /**
     * Check the given list of expressions against the given expected types.
     *
     * @param exprs   list of expressions to be analyzed
     * @param env     current symbol environment
     * @param expType expected type
     * @return the actual types of the given list of expressions
     */
    public List<BType> checkExprs(List<BLangExpression> exprs, SymbolEnv env, BType expType) {
        List<BType> resTypes = new ArrayList<>(exprs.size());
        for (BLangExpression expr : exprs) {
            resTypes.add(checkExpr(expr, env, expType));
        }
        return resTypes;
    }

    public BType checkExpr(BLangExpression expr, SymbolEnv env, BType expType, DiagnosticCode diagCode) {
        // TODO Check the possibility of using a try/finally here
        SymbolEnv prevEnv = this.env;
        BType preExpType = this.expType;
        DiagnosticCode preDiagCode = this.diagCode;
        this.env = env;
        this.diagCode = diagCode;
        this.expType = expType;

        expr.accept(this);

        expr.type = resultType;
        this.env = prevEnv;
        this.expType = preExpType;
        this.diagCode = preDiagCode;
        return resultType;
    }


    // Expressions

    public void visit(BLangLiteral literalExpr) {
        BType literalType = symTable.getTypeFromTag(literalExpr.typeTag);

        Object literalValue = literalExpr.value;
        if (TypeTags.FLOAT == expType.tag && TypeTags.INT == literalType.tag) {
            literalType = symTable.floatType;
            literalExpr.value = ((Long) literalValue).doubleValue();
        }

        if (TypeTags.BYTE == expType.tag && TypeTags.INT == literalType.tag) {
            if (!isByteLiteralValue((Long) literalValue)) {
                dlog.error(literalExpr.pos, DiagnosticCode.INCOMPATIBLE_TYPES, expType, literalType);
                return;
            }
            literalType = symTable.byteType;
            literalExpr.value = ((Long) literalValue).byteValue();
        }

        // check whether this is a byte array
        if (TypeTags.BYTE_ARRAY == literalExpr.typeTag) {
            literalType = new BArrayType(symTable.byteType);
        }

        if (this.expType.tag == TypeTags.FINITE) {
            BFiniteType expType = (BFiniteType) this.expType;
            boolean foundMember = types.isAssignableToFiniteType(expType, literalExpr);
            if (foundMember) {
                types.setImplicitCastExpr(literalExpr, literalType, this.expType);
                resultType = literalType;
                return;
            }
        } else if (this.expType.tag == TypeTags.UNION) {
            BUnionType unionType = (BUnionType) this.expType;
            boolean foundMember = unionType.memberTypes
                    .stream()
                    .map(memberType -> types.isAssignableToFiniteType(memberType, literalExpr))
                    .anyMatch(foundType -> foundType);
            if (foundMember) {
                types.setImplicitCastExpr(literalExpr, literalType, this.expType);
                resultType = literalType;
                return;
            }
        }
        resultType = types.checkType(literalExpr, literalType, expType);
    }

    private static boolean isByteLiteralValue(Long longObject) {
        return (longObject.intValue() >= BBYTE_MIN_VALUE && longObject.intValue() <= BBYTE_MAX_VALUE);
    }

    public void visit(BLangTableLiteral tableLiteral) {
        if (expType.tag == symTable.errType.tag) {
            return;
        }
        BType tableConstraint = ((BTableType) expType).getConstraint();
        if (tableConstraint.tag == TypeTags.NONE) {
            dlog.error(tableLiteral.pos, DiagnosticCode.TABLE_CANNOT_BE_CREATED_WITHOUT_CONSTRAINT);
            return;
        }
        validateTableColumns(tableConstraint, tableLiteral);
        checkExprs(tableLiteral.tableDataRows, this.env, tableConstraint);
        resultType = types.checkType(tableLiteral, expType, symTable.noType);
    }

    private void validateTableColumns(BType tableConstraint, BLangTableLiteral tableLiteral) {
        if (tableConstraint.tag != TypeTags.ERROR) {
            List<String> columnNames = new ArrayList<>();
            for (BField field : ((BRecordType) tableConstraint).fields) {
                columnNames.add(field.getName().getValue());
            }
            for (BLangTableLiteral.BLangTableColumn column : tableLiteral.columns) {
                boolean contains = columnNames.contains(column.columnName);
                if (!contains) {
                    dlog.error(tableLiteral.pos, DiagnosticCode.UNDEFINED_TABLE_COLUMN, column.columnName,
                            tableConstraint);
                }
            }
        }
    }

    public void visit(BLangArrayLiteral arrayLiteral) {
        // Check whether the expected type is an array type
        // var a = []; and var a = [1,2,3,4]; are illegal statements, because we cannot infer the type here.
        BType actualType = symTable.errType;

        if (expType.tag == TypeTags.ANY) {
            dlog.error(arrayLiteral.pos, DiagnosticCode.INVALID_ARRAY_LITERAL, expType);
            resultType = symTable.errType;
            return;
        }

        int expTypeTag = expType.tag;
        if (expTypeTag == TypeTags.JSON) {
            checkExprs(arrayLiteral.exprs, this.env, expType);
            actualType = expType;

        } else if (expTypeTag == TypeTags.ARRAY) {
            BArrayType arrayType = (BArrayType) expType;
            if (arrayType.state == BArrayState.OPEN_SEALED) {
                arrayType.size = arrayLiteral.exprs.size();
                arrayType.state = BArrayState.CLOSED_SEALED;
            } else if (arrayType.state != BArrayState.UNSEALED && arrayType.size != arrayLiteral.exprs.size()) {
                dlog.error(arrayLiteral.pos,
                        DiagnosticCode.MISMATCHING_ARRAY_LITERAL_VALUES, arrayType.size, arrayLiteral.exprs.size());
                resultType = symTable.errType;
                return;
            }
            checkExprs(arrayLiteral.exprs, this.env, arrayType.eType);
            actualType = arrayType;

        } else if (expTypeTag != TypeTags.ERROR) {
            List<BType> resTypes = checkExprs(arrayLiteral.exprs, this.env, symTable.noType);
            Set<BType> arrayLitExprTypeSet = new HashSet<>(resTypes);
            BType[] uniqueExprTypes = arrayLitExprTypeSet.toArray(new BType[0]);
            if (uniqueExprTypes.length == 0) {
                actualType = symTable.anyType;
            } else if (uniqueExprTypes.length == 1) {
                actualType = resTypes.get(0);
            } else {
                BType superType = uniqueExprTypes[0];
                for (int i = 1; i < uniqueExprTypes.length; i++) {
                    if (types.isAssignable(superType, uniqueExprTypes[i])) {
                        superType = uniqueExprTypes[i];
                    } else if (!types.isAssignable(uniqueExprTypes[i], superType)) {
                        superType = symTable.anyType;
                        break;
                    }
                }
                actualType = superType;
            }
            actualType = new BArrayType(actualType, null, arrayLiteral.exprs.size(), BArrayState.UNSEALED);

            List<BType> arrayCompatibleType = getArrayCompatibleTypes(expType, actualType);
            if (arrayCompatibleType.isEmpty()) {
                dlog.error(arrayLiteral.pos, DiagnosticCode.INCOMPATIBLE_TYPES, expType, actualType);
            } else if (arrayCompatibleType.size() > 1) {
                dlog.error(arrayLiteral.pos, DiagnosticCode.AMBIGUOUS_TYPES, expType);
            } else if (arrayCompatibleType.get(0).tag == TypeTags.ANY) {
                dlog.error(arrayLiteral.pos, DiagnosticCode.INVALID_ARRAY_LITERAL, expType);
            } else if (arrayCompatibleType.get(0).tag == TypeTags.ARRAY) {
                checkExprs(arrayLiteral.exprs, this.env, ((BArrayType) arrayCompatibleType.get(0)).eType);
            }
        }

        resultType = types.checkType(arrayLiteral, actualType, expType);
    }

    public void visit(BLangRecordLiteral recordLiteral) {
        BType actualType = symTable.errType;
        int expTypeTag = expType.tag;
        BType originalExpType = expType;
        if (expTypeTag == TypeTags.NONE || expTypeTag == TypeTags.ANY) {
            // Change the expected type to map,
            expType = symTable.mapType;
        }
        if (expTypeTag == TypeTags.ANY || expTypeTag == TypeTags.OBJECT) {
            dlog.error(recordLiteral.pos, DiagnosticCode.INVALID_RECORD_LITERAL, originalExpType);
            resultType = symTable.errType;
            return;
        }

        List<BType> matchedTypeList = getRecordCompatibleType(expType, recordLiteral);

        if (matchedTypeList.isEmpty()) {
            dlog.error(recordLiteral.pos, DiagnosticCode.INVALID_LITERAL_FOR_TYPE, expType);
        } else if (matchedTypeList.size() > 1) {
            dlog.error(recordLiteral.pos, DiagnosticCode.AMBIGUOUS_TYPES, expType);
        } else {
            recordLiteral.keyValuePairs
                    .forEach(keyValuePair -> checkRecLiteralKeyValue(keyValuePair, matchedTypeList.get(0)));
            actualType = matchedTypeList.get(0);
        }

        resultType = types.checkType(recordLiteral, actualType, expType);

        // If the record literal is of record type and types are validated for the fields, check if there are any
        // required fields missing.
        if (recordLiteral.type.tag == TypeTags.RECORD) {
            checkMissingRequiredFields((BRecordType) recordLiteral.type, recordLiteral.keyValuePairs,
                                       recordLiteral.pos);
        }
    }

    private List<BType> getRecordCompatibleType(BType bType, BLangRecordLiteral recordLiteral) {

        if (bType.tag == TypeTags.UNION) {
            Set<BType> expTypes = ((BUnionType) bType).memberTypes;
            return expTypes.stream()
                    .filter(type -> type.tag == TypeTags.JSON ||
                            type.tag == TypeTags.MAP ||
                            (type.tag == TypeTags.RECORD && !((BRecordType) type).sealed) ||
                            (type.tag == TypeTags.RECORD
                                    && ((BRecordType) type).sealed
                                    && isRecordLiteralCompatible((BRecordType) type, recordLiteral)))
                    .collect(Collectors.toList());
        } else {
            switch (expType.tag) {
                case TypeTags.JSON:
                case TypeTags.MAP:
                case TypeTags.RECORD:
                    return new ArrayList<>(Collections.singleton(expType));
                default:
                    return Collections.emptyList();
            }
        }
    }

    private boolean isRecordLiteralCompatible(BRecordType bRecordType, BLangRecordLiteral recordLiteral) {
        for (BLangRecordKeyValue literalKeyValuePair : recordLiteral.getKeyValuePairs()) {
            boolean matched = false;
            for (BField field : bRecordType.getFields()) {
                matched = ((BLangSimpleVarRef) literalKeyValuePair.getKey()).variableName.value
                        .equals(field.getName().getValue());
                if (matched) {
                    break;
                }
            }
            if (!matched) {
                return false;
            }
        }
        return true;
    }

    private void checkMissingRequiredFields(BRecordType type, List<BLangRecordKeyValue> keyValuePairs,
                                            DiagnosticPos pos) {
        type.fields.forEach(field -> {
            // Check if `field` is explicitly assigned a value in the record literal
            boolean hasField = keyValuePairs.stream()
                    .filter(keyVal -> keyVal.key.expr.getKind() == NodeKind.SIMPLE_VARIABLE_REF)
                    .anyMatch(keyVal -> field.name.value
                            .equals(((BLangSimpleVarRef) keyVal.key.expr).variableName.value));

            // If a required field is missing and it's not defaultable, it's a compile error
            if (!hasField && !Symbols.isFlagOn(field.symbol.flags, Flags.OPTIONAL) &&
                    (!types.defaultValueExists(pos, field.type) &&
                            !Symbols.isFlagOn(field.symbol.flags, Flags.DEFAULTABLE))) {
                dlog.error(pos, DiagnosticCode.MISSING_REQUIRED_RECORD_FIELD, field.name);
            }
        });
    }

    private List<BType> getArrayCompatibleTypes(BType expType, BType actualType) {
        Set<BType> expTypes =
                expType.tag == TypeTags.UNION ? ((BUnionType) expType).memberTypes : new HashSet<BType>() {
                    {
                        add(expType);
                    }
                };

        return expTypes.stream()
                .filter(type -> types.isAssignable(actualType, type) ||
                        type.tag == TypeTags.NONE ||
                        type.tag == TypeTags.ANY)
                .collect(Collectors.toList());
    }

    public void visit(BLangSimpleVarRef varRefExpr) {
        // Set error type as the actual type.
        BType actualType = symTable.errType;

        Name varName = names.fromIdNode(varRefExpr.variableName);
        if (varName == Names.IGNORE) {
            if (varRefExpr.lhsVar) {
                varRefExpr.type = this.symTable.noType;
            } else {
                varRefExpr.type = this.symTable.errType;
                dlog.error(varRefExpr.pos, DiagnosticCode.UNDERSCORE_NOT_ALLOWED);
            }
            varRefExpr.symbol = new BVarSymbol(0, varName, env.enclPkg.symbol.pkgID, actualType, env.scope.owner);
            resultType = varRefExpr.type;
            return;
        }

        varRefExpr.pkgSymbol = symResolver.resolveImportSymbol(varRefExpr.pos,
                env, names.fromIdNode(varRefExpr.pkgAlias));
        if (varRefExpr.pkgSymbol.tag == SymTag.XMLNS) {
            actualType = symTable.stringType;
        } else if (varRefExpr.pkgSymbol != symTable.notFoundSymbol) {
            BSymbol symbol = symResolver.lookupSymbolInPackage(varRefExpr.pos, env,
                    names.fromIdNode(varRefExpr.pkgAlias), varName, SymTag.VARIABLE_NAME);
            // if no symbol, check same for object attached function
            if (symbol == symTable.notFoundSymbol && env.enclTypeDefinition != null) {
                Name objFuncName = names.fromString(Symbols
                        .getAttachedFuncSymbolName(env.enclTypeDefinition.name.value, varName.value));
                symbol = symResolver.resolveStructField(varRefExpr.pos, env, objFuncName,
                        env.enclTypeDefinition.symbol.type.tsymbol);
            }
            if ((symbol.tag & SymTag.VARIABLE) == SymTag.VARIABLE) {
                BVarSymbol varSym = (BVarSymbol) symbol;
                checkSefReferences(varRefExpr.pos, env, varSym);
                varRefExpr.symbol = varSym;
                actualType = varSym.type;
                BLangInvokableNode encInvokable = env.enclInvokable;
                if (encInvokable != null && encInvokable.flagSet.contains(Flag.LAMBDA) &&
                        !(symbol.owner instanceof BPackageSymbol)) {
                    SymbolEnv encInvokableEnv = findEnclosingInvokableEnv(env, encInvokable);
                    BSymbol closureVarSymbol = symResolver.lookupClosureVarSymbol(encInvokableEnv, symbol.name,
                            SymTag.VARIABLE_NAME);
                    if (closureVarSymbol != symTable.notFoundSymbol &&
                            !isFunctionArgument(closureVarSymbol, env.enclInvokable.requiredParams)) {
                        ((BLangFunction) env.enclInvokable).closureVarSymbols.add((BVarSymbol) closureVarSymbol);
                    }
                }
                if (env.node.getKind() == NodeKind.ARROW_EXPR && !(symbol.owner instanceof BPackageSymbol)) {
                    // The owner of the variable ref should be an invokable symbol.
                    // It's set here because the arrow expression changes to an invokable only at desugar
                    // and is not an invokable at this phase.
                    symbol.owner = Symbols.createInvokableSymbol(SymTag.FUNCTION, 0, null,
                            env.enclPkg.packageID, null, symbol.owner);
                    SymbolEnv encInvokableEnv = findEnclosingInvokableEnv(env, encInvokable);
                    BSymbol closureVarSymbol = symResolver.lookupClosureVarSymbol(encInvokableEnv, symbol.name,
                            SymTag.VARIABLE_NAME);
                    if (closureVarSymbol != symTable.notFoundSymbol &&
                            !isFunctionArgument(closureVarSymbol, ((BLangArrowFunction) env.node).params)) {
                        ((BLangArrowFunction) env.node).closureVarSymbols.add((BVarSymbol) closureVarSymbol);
                    }
                }
            } else if ((symbol.tag & SymTag.TYPE) == SymTag.TYPE) {
                actualType = symTable.typeDesc;
                varRefExpr.symbol = symbol;
            } else {
                dlog.error(varRefExpr.pos, DiagnosticCode.UNDEFINED_SYMBOL, varName.toString());
            }
        }

        // Check type compatibility
        if (expType.tag == TypeTags.ARRAY && isArrayOpenSealedType((BArrayType) expType)) {
            dlog.error(varRefExpr.pos, DiagnosticCode.SEALED_ARRAY_TYPE_CAN_NOT_INFER_SIZE);
            return;

        }
        resultType = types.checkType(varRefExpr, actualType, expType);
    }

    /**
     * This method will recursively check if a multidimensional array has at least one open sealed dimension.
     *
     * @param arrayType array to check if open sealed
     * @return true if at least one dimension is open sealed
     */
    public boolean isArrayOpenSealedType(BArrayType arrayType) {
        if (arrayType.state == BArrayState.OPEN_SEALED) {
            return true;
        }
        if (arrayType.eType.tag == TypeTags.ARRAY) {
            return isArrayOpenSealedType((BArrayType) arrayType.eType);
        }
        return false;
    }

    /**
     * This method will recursively traverse and find the symbol environment of a lambda node (which is given as the
     * enclosing invokable node) which is needed to lookup closure variables. The variable lookup will start from the
     * enclosing invokable node's environment, which are outside of the scope of a lambda function.
     */
    private SymbolEnv findEnclosingInvokableEnv(SymbolEnv env, BLangInvokableNode encInvokable) {
        if (env.enclEnv.node != null && env.enclEnv.node.getKind() == NodeKind.ARROW_EXPR) {
            // if enclosing env's node is arrow expression
            return env.enclEnv;
        }
        if (env.enclInvokable != null && env.enclInvokable == encInvokable) {
            return findEnclosingInvokableEnv(env.enclEnv, encInvokable);
        }
        return env;
    }

    private boolean isFunctionArgument(BSymbol symbol, List<BLangVariable> params) {
        return params.stream().anyMatch(param -> (param.symbol.name.equals(symbol.name) &&
                param.type.tag == symbol.type.tag));
    }

    public void visit(BLangFieldBasedAccess fieldAccessExpr) {
        // First analyze the variable reference expression.
        fieldAccessExpr.expr.lhsVar = fieldAccessExpr.lhsVar;
        BType varRefType = getTypeOfExprInFieldAccess(fieldAccessExpr.expr);

        // Accessing all fields using * is only supported for XML.
        if (fieldAccessExpr.fieldKind == FieldKind.ALL && varRefType.tag != TypeTags.XML) {
            dlog.error(fieldAccessExpr.pos, DiagnosticCode.CANNOT_GET_ALL_FIELDS, varRefType);
        }

        // error lifting on lhs is not supported
        if (fieldAccessExpr.lhsVar && fieldAccessExpr.safeNavigate) {
            dlog.error(fieldAccessExpr.pos, DiagnosticCode.INVALID_ERROR_LIFTING_ON_LHS);
            resultType = symTable.errType;
            return;
        }

        varRefType = getSafeType(varRefType, fieldAccessExpr);
        Name fieldName = names.fromIdNode(fieldAccessExpr.field);
        BType actualType = checkFieldAccessExpr(fieldAccessExpr, varRefType, fieldName);

        // If this is on lhs, no need to do type checking further. And null/error
        // will not propagate from parent expressions
        if (fieldAccessExpr.lhsVar) {
            fieldAccessExpr.originalType = actualType;
            fieldAccessExpr.type = actualType;
            resultType = actualType;
            return;
        }

        // Get the effective types of the expression. If there are errors/nill propagating from parent
        // expressions, then the effective type will include those as well.
        actualType = getAccessExprFinalType(fieldAccessExpr, actualType);
        resultType = types.checkType(fieldAccessExpr, actualType, this.expType);
    }

    public void visit(BLangIndexBasedAccess indexBasedAccessExpr) {
        // First analyze the variable reference expression.
        indexBasedAccessExpr.expr.lhsVar = indexBasedAccessExpr.lhsVar;
        checkExpr(indexBasedAccessExpr.expr, this.env, symTable.noType);

        BType varRefType = indexBasedAccessExpr.expr.type;
        varRefType = getSafeType(varRefType, indexBasedAccessExpr);
        BType actualType = checkIndexAccessExpr(indexBasedAccessExpr, varRefType);

        // If this is on lhs, no need to do type checking further. And null/error
        // will not propagate from parent expressions
        if (indexBasedAccessExpr.lhsVar) { 
            indexBasedAccessExpr.originalType = actualType;
            indexBasedAccessExpr.type = actualType;
            resultType = actualType;
            return;
        }

        // Get the effective types of the expression. If there are errors/nil propagating from parent
        // expressions, then the effective type will include those as well.
        actualType = getAccessExprFinalType(indexBasedAccessExpr, actualType);
        this.resultType = this.types.checkType(indexBasedAccessExpr, actualType, this.expType);
    }

    public void visit(BLangInvocation iExpr) {
        // Variable ref expression null means this is the leaf node of the variable ref expression tree
        // e.g. foo();, foo(), foo().k;
        if (iExpr.expr == null) {
            // This is a function invocation expression. e.g. foo()
            checkFunctionInvocationExpr(iExpr);
            return;
        }

        Name pkgAlias = names.fromIdNode(iExpr.pkgAlias);
        if (pkgAlias != Names.EMPTY) {
            dlog.error(iExpr.pos, DiagnosticCode.PKG_ALIAS_NOT_ALLOWED_HERE);
            return;
        }

        // Find the variable reference expression type
        final BType exprType = checkExpr(iExpr.expr, this.env, symTable.noType);
        if (isIterableOperationInvocation(iExpr)) {
            iExpr.iterableOperationInvocation = true;
            iterableAnalyzer.handlerIterableOperation(iExpr, expType, env);
            resultType = iExpr.iContext.operations.getLast().resultType;
            return;
        }
        if (iExpr.actionInvocation) {
            checkActionInvocationExpr(iExpr, exprType);
            return;
        }

        BType varRefType = iExpr.expr.type;
        varRefType = getSafeType(varRefType, iExpr);
        switch (varRefType.tag) {
            case TypeTags.OBJECT:
            case TypeTags.RECORD:
                // Invoking a function bound to a struct
                // First check whether there exist a function with this name
                // Then perform arg and param matching
                checkFunctionInvocationExpr(iExpr, (BStructureType) varRefType);
                break;
            case TypeTags.BOOLEAN:
            case TypeTags.STRING:
            case TypeTags.INT:
            case TypeTags.FLOAT:
            case TypeTags.XML:
                checkFunctionInvocationExpr(iExpr, varRefType);
                break;
            case TypeTags.JSON:
                checkFunctionInvocationExpr(iExpr, symTable.jsonType);
                break;
            case TypeTags.TABLE:
                checkFunctionInvocationExpr(iExpr, symTable.tableType);
                break;
            case TypeTags.STREAM:
                checkFunctionInvocationExpr(iExpr, symTable.streamType);
                break;
            case TypeTags.FUTURE:
                checkFunctionInvocationExpr(iExpr, symTable.futureType);
                break;
            case TypeTags.NONE:
                dlog.error(iExpr.pos, DiagnosticCode.UNDEFINED_FUNCTION, iExpr.name);
                break;
            case TypeTags.MAP:
                // allow map function for both constrained / un constrained maps
                checkFunctionInvocationExpr(iExpr, this.symTable.mapType);
                break;
            case TypeTags.ERROR:
                break;
            case TypeTags.INTERMEDIATE_COLLECTION:
                dlog.error(iExpr.pos, DiagnosticCode.INVALID_FUNCTION_INVOCATION_WITH_NAME, iExpr.name,
                        iExpr.expr.type);
                resultType = symTable.errType;
                break;
            default:
                dlog.error(iExpr.pos, DiagnosticCode.INVALID_FUNCTION_INVOCATION, iExpr.expr.type);
                resultType = symTable.errType;
                break;
        }

        if (iExpr.symbol != null) {
            iExpr.originalType = ((BInvokableSymbol) iExpr.symbol).type.getReturnType();
        } else {
            iExpr.originalType = iExpr.type;
        }
    }

    public void visit(BLangTypeInit cIExpr) {
        if ((expType.tag == TypeTags.ANY && cIExpr.userDefinedType == null)
                || expType.tag == TypeTags.RECORD) {
            dlog.error(cIExpr.pos, DiagnosticCode.INVALID_TYPE_NEW_LITERAL, expType);
            resultType = symTable.errType;
            return;
        }
        BType actualType;
        if (cIExpr.userDefinedType != null) {
            actualType = symResolver.resolveTypeNode(cIExpr.userDefinedType, env);
        } else {
            actualType = expType;
        }

        if (actualType == symTable.errType) {
            //TODO dlog error?
            resultType = symTable.errType;
            return;
        }

        if (actualType.tag != TypeTags.OBJECT) {
            dlog.error(cIExpr.pos, DiagnosticCode.CANNOT_INFER_OBJECT_TYPE_FROM_LHS, actualType);
            resultType = symTable.errType;
            return;
        }

        if ((actualType.tsymbol.flags & Flags.ABSTRACT) == Flags.ABSTRACT) {
            dlog.error(cIExpr.pos, DiagnosticCode.CANNOT_INITIALIZE_ABSTRACT_OBJECT, actualType.tsymbol);
            cIExpr.objectInitInvocation.argExprs.forEach(expr -> checkExpr(expr, env, symTable.noType));
            resultType = symTable.errType;
            return;
        }

        if (((BObjectTypeSymbol) actualType.tsymbol).initializerFunc != null) {
            cIExpr.objectInitInvocation.symbol = ((BObjectTypeSymbol) actualType.tsymbol).initializerFunc.symbol;
            checkInvocationParam(cIExpr.objectInitInvocation);
        } else if (cIExpr.objectInitInvocation.argExprs.size() > 0) {
            // If the initializerFunc null then this is a default constructor invocation. Hence should not 
            // pass any arguments.
            dlog.error(cIExpr.pos, DiagnosticCode.TOO_MANY_ARGS_FUNC_CALL, cIExpr.objectInitInvocation.exprSymbol);
            cIExpr.objectInitInvocation.argExprs.forEach(expr -> checkExpr(expr, env, symTable.noType));
            resultType = symTable.errType;
            return;
        }

        cIExpr.objectInitInvocation.type = symTable.nilType;
        resultType = types.checkType(cIExpr, actualType, expType);
    }

    public void visit(BLangTernaryExpr ternaryExpr) {
        BType condExprType = checkExpr(ternaryExpr.expr, env, this.symTable.booleanType);

        SymbolEnv thenEnv = env;
        Map<BVarSymbol, BType> typeGuards = getTypeGuards(ternaryExpr.expr);
        if (!typeGuards.isEmpty()) {
            thenEnv = SymbolEnv.createExpressionEnv(ternaryExpr, env);
            for (Entry<BVarSymbol, BType> entry : typeGuards.entrySet()) {
                BVarSymbol originalVarSymbol = entry.getKey();
                BVarSymbol varSymbol = new BVarSymbol(0, originalVarSymbol.name, thenEnv.scope.owner.pkgID,
                        entry.getValue(), this.env.scope.owner);
                symbolEnter.defineShadowedSymbol(ternaryExpr.pos, varSymbol, thenEnv);

                // Cache the type guards, to be reused at the desugar.
                ternaryExpr.typeGuards.put(originalVarSymbol, varSymbol);
            }
        }

        BType thenType = checkExpr(ternaryExpr.thenExpr, thenEnv, expType);
        BType elseType = checkExpr(ternaryExpr.elseExpr, env, expType);
        if (condExprType == symTable.errType || thenType == symTable.errType || elseType == symTable.errType) {
            resultType = symTable.errType;
        } else if (expType == symTable.noType) {
            if (thenType == elseType) {
                resultType = thenType;
            } else {
                dlog.error(ternaryExpr.pos, DiagnosticCode.INCOMPATIBLE_TYPES, thenType, elseType);
                resultType = symTable.errType;
            }
        } else {
            resultType = expType;
        }
    }

    public void visit(BLangAwaitExpr awaitExpr) {
        BType actualType;
        BType expType = checkExpr(awaitExpr.expr, env, this.symTable.noType);
        if (expType == symTable.errType) {
            actualType = symTable.errType;
        } else if (expType.tag == TypeTags.FUTURE) {
            actualType = ((BFutureType) expType).constraint;
        } else {
            dlog.error(awaitExpr.pos, DiagnosticCode.INCOMPATIBLE_TYPES, symTable.futureType, expType);
            return;
        }
        resultType = types.checkType(awaitExpr, actualType, this.expType);
    }

    public void visit(BLangBinaryExpr binaryExpr) {
        BType lhsType = checkExpr(binaryExpr.lhsExpr, env);
        BType rhsType = checkExpr(binaryExpr.rhsExpr, env);

        // Set error type as the actual type.
        BType actualType = symTable.errType;

        // Look up operator symbol if both rhs and lhs types are error types
        if (lhsType != symTable.errType && rhsType != symTable.errType) {
            BSymbol opSymbol = symResolver.resolveBinaryOperator(binaryExpr.opKind, lhsType, rhsType);

            if (opSymbol == symTable.notFoundSymbol) {
                opSymbol = getBinaryEqualityForTypeSets(binaryExpr.opKind, lhsType, rhsType,
                        binaryExpr);
            }

            if (opSymbol == symTable.notFoundSymbol) {
                dlog.error(binaryExpr.pos, DiagnosticCode.BINARY_OP_INCOMPATIBLE_TYPES,
                        binaryExpr.opKind, lhsType, rhsType);
            } else {
                binaryExpr.opSymbol = (BOperatorSymbol) opSymbol;
                actualType = opSymbol.type.getReturnType();
            }
        }

        resultType = types.checkType(binaryExpr, actualType, expType);
    }

    private BSymbol getBinaryEqualityForTypeSets(OperatorKind opKind, BType lhsType,
                                                 BType rhsType, BLangBinaryExpr binaryExpr) {
        if (opKind != OperatorKind.EQUAL && opKind != OperatorKind.NOT_EQUAL) {
            return symTable.notFoundSymbol;
        }
        if (types.isIntersectionExist(lhsType, rhsType)) {
            if ((!types.isValueType(lhsType) && !types.isValueType(rhsType)) ||
                    (types.isValueType(lhsType) && types.isValueType(rhsType))) {
                return symResolver.createReferenceEqualityOperator(opKind, lhsType, rhsType);
            } else {
                types.setImplicitCastExpr(binaryExpr.rhsExpr, rhsType, symTable.anyType);
                types.setImplicitCastExpr(binaryExpr.lhsExpr, lhsType, symTable.anyType);
                return symResolver.createReferenceEqualityOperator(opKind, symTable.anyType, symTable.anyType);
            }
        } else {
            return symTable.notFoundSymbol;
        }
    }

    public void visit(BLangElvisExpr elvisExpr) {
        BType lhsType = checkExpr(elvisExpr.lhsExpr, env);
        BType actualType = symTable.errType;
        if (lhsType != symTable.errType) {
            if (lhsType.tag == TypeTags.UNION && lhsType.isNullable()) {
                BUnionType unionType = (BUnionType) lhsType;
                HashSet<BType> memberTypes = new HashSet<BType>();
                Iterator<BType> iterator = unionType.getMemberTypes().iterator();
                while (iterator.hasNext()) {
                    BType memberType = iterator.next();
                    if (memberType != symTable.nilType) {
                        memberTypes.add(memberType);
                    }
                }
                if (memberTypes.size() == 1) {
                    BType[] memberArray = new BType[1];
                    memberTypes.toArray(memberArray);
                    actualType = memberArray[0];
                } else {
                    actualType = new BUnionType(null, memberTypes, false);
                }
            } else {
                dlog.error(elvisExpr.pos, DiagnosticCode.OPERATOR_NOT_SUPPORTED,
                        OperatorKind.ELVIS, lhsType);
            }
        }
        BType rhsReturnType = checkExpr(elvisExpr.rhsExpr, env, expType);
        BType lhsReturnType = types.checkType(elvisExpr.lhsExpr.pos, actualType, expType,
                DiagnosticCode.INCOMPATIBLE_TYPES);
        if (rhsReturnType == symTable.errType || lhsReturnType == symTable.errType) {
            resultType = symTable.errType;
        } else if (expType == symTable.noType) {
            if (types.isSameType(rhsReturnType, lhsReturnType)) {
                resultType = lhsReturnType;
            } else {
                dlog.error(elvisExpr.rhsExpr.pos, DiagnosticCode.INCOMPATIBLE_TYPES, lhsReturnType, rhsReturnType);
                resultType = symTable.errType;
            }
        } else {
            resultType = expType;
        }
    }

    @Override
    public void visit(BLangBracedOrTupleExpr bracedOrTupleExpr) {
        // Handle Tuple Expression.
        if (expType.tag == TypeTags.TUPLE) {
            BTupleType tupleType = (BTupleType) this.expType;
            // Fix this.
            List<BType> expTypes = getListWithErrorTypes(bracedOrTupleExpr.expressions.size());
            if (tupleType.tupleTypes.size() != bracedOrTupleExpr.expressions.size()) {
                dlog.error(bracedOrTupleExpr.pos, DiagnosticCode.SYNTAX_ERROR,
                        "tuple and expression size does not match");
            } else {
                expTypes = tupleType.tupleTypes;
            }
            List<BType> results = new ArrayList<>();
            for (int i = 0; i < bracedOrTupleExpr.expressions.size(); i++) {
                // Infer type from lhs since lhs might be union
                // TODO: Need to fix with tuple casting
                BType expType = expTypes.get(i);
                BType actualType = checkExpr(bracedOrTupleExpr.expressions.get(i), env, expType);
                results.add(expType.tag != TypeTags.NONE ? expType : actualType);
            }
            resultType = new BTupleType(results);
            return;
        }
        List<BType> results = new ArrayList<>();
        for (int i = 0; i < bracedOrTupleExpr.expressions.size(); i++) {
            results.add(checkExpr(bracedOrTupleExpr.expressions.get(i), env, symTable.noType));
        }
        if (expType.tag == TypeTags.TYPEDESC) {
            bracedOrTupleExpr.isTypedescExpr = true;
            List<BType> actualTypes = new ArrayList<>();
            for (int i = 0; i < bracedOrTupleExpr.expressions.size(); i++) {
                final BLangExpression expr = bracedOrTupleExpr.expressions.get(i);
                if (expr.getKind() == NodeKind.TYPEDESC_EXPRESSION) {
                    actualTypes.add(((BLangTypedescExpr) expr).resolvedType);
                } else if (expr.getKind() == NodeKind.SIMPLE_VARIABLE_REF) {
                    actualTypes.add(((BLangSimpleVarRef) expr).symbol.type);
                } else {
                    actualTypes.add(results.get(i));
                }
            }
            if (actualTypes.size() == 1) {
                bracedOrTupleExpr.typedescType = actualTypes.get(0);
            } else {
                bracedOrTupleExpr.typedescType = new BTupleType(actualTypes);
            }
            resultType = symTable.typeDesc;
        } else if (bracedOrTupleExpr.expressions.size() > 1) {
            // This is a tuple.
            BType actualType = new BTupleType(results);

            if (expType.tag == TypeTags.ANY) {
                dlog.error(bracedOrTupleExpr.pos, DiagnosticCode.INVALID_TUPLE_LITERAL, expType);
                resultType = symTable.errType;
                return;
            }

            List<BType> tupleCompatibleType = getArrayCompatibleTypes(expType, actualType);
            if (tupleCompatibleType.isEmpty()) {
                dlog.error(bracedOrTupleExpr.pos, DiagnosticCode.INCOMPATIBLE_TYPES, expType, actualType);
            } else if (tupleCompatibleType.size() > 1) {
                dlog.error(bracedOrTupleExpr.pos, DiagnosticCode.AMBIGUOUS_TYPES, expType);
            } else if (tupleCompatibleType.get(0).tag == TypeTags.ANY) {
                dlog.error(bracedOrTupleExpr.pos, DiagnosticCode.INVALID_TUPLE_LITERAL, expType);
            } else {
                resultType = types.checkType(bracedOrTupleExpr, actualType, expType);
            }
        } else {
            // This is a braced expression.
            bracedOrTupleExpr.isBracedExpr = true;
            final BType actualType = results.get(0);
            BLangExpression expression = bracedOrTupleExpr.expressions.get(0);
            resultType = types.checkType(expression, actualType, expType);
        }
    }

    public void visit(BLangTypedescExpr accessExpr) {
        BType actualType = symTable.typeDesc;
        accessExpr.resolvedType = symResolver.resolveTypeNode(accessExpr.typeNode, env);
        resultType = types.checkType(accessExpr, actualType, expType);
    }

    public void visit(BLangUnaryExpr unaryExpr) {
        BType exprType;
        BType actualType = symTable.errType;
        if (OperatorKind.UNTAINT.equals(unaryExpr.operator)) {
            exprType = checkExpr(unaryExpr.expr, env);
            if (exprType != symTable.errType) {
                actualType = exprType;
            }
        } else {
            exprType = checkExpr(unaryExpr.expr, env);
            if (exprType != symTable.errType) {
                BSymbol symbol = symResolver.resolveUnaryOperator(unaryExpr.pos, unaryExpr.operator, exprType);
                if (symbol == symTable.notFoundSymbol) {
                    dlog.error(unaryExpr.pos, DiagnosticCode.UNARY_OP_INCOMPATIBLE_TYPES,
                            unaryExpr.operator, exprType);
                } else {
                    unaryExpr.opSymbol = (BOperatorSymbol) symbol;
                    actualType = symbol.type.getReturnType();
                }
            }
        }

        resultType = types.checkType(unaryExpr, actualType, expType);
    }

    public void visit(BLangTypeConversionExpr conversionExpr) {
        // Set error type as the actual type.
        BType actualType = symTable.errType;

        BType targetType = symResolver.resolveTypeNode(conversionExpr.typeNode, env);
        conversionExpr.targetType = targetType;
        BType sourceType = checkExpr(conversionExpr.expr, env, symTable.noType);

        // Lookup for built-in type conversion operator symbol
        BSymbol symbol = symResolver.resolveConversionOperator(sourceType, targetType);
        if (symbol == symTable.notFoundSymbol) {
            dlog.error(conversionExpr.pos, DiagnosticCode.INCOMPATIBLE_TYPES_CONVERSION, sourceType, targetType);
        } else {
            BConversionOperatorSymbol conversionSym = (BConversionOperatorSymbol) symbol;
            conversionExpr.conversionSymbol = conversionSym;
            actualType = conversionSym.type.getReturnType();
        }

        resultType = types.checkType(conversionExpr, actualType, expType);
    }

    @Override
    public void visit(BLangLambdaFunction bLangLambdaFunction) {
        bLangLambdaFunction.type = bLangLambdaFunction.function.symbol.type;
        // creating a copy of the env to visit the lambda function later
        bLangLambdaFunction.cachedEnv = env.createClone();
        env.enclPkg.lambdaFunctions.add(bLangLambdaFunction);
        resultType = types.checkType(bLangLambdaFunction, bLangLambdaFunction.type, expType);
    }

    @Override
    public void visit(BLangArrowFunction bLangArrowFunction) {
        if (expType.tag != TypeTags.INVOKABLE) {
            dlog.error(bLangArrowFunction.pos, DiagnosticCode.ARROW_EXPRESSION_CANNOT_INFER_TYPE_FROM_LHS);
            resultType = symTable.errType;
            return;
        }

        BInvokableType expectedInvocation = (BInvokableType) this.expType;
        populateArrowExprParamTypes(bLangArrowFunction, expectedInvocation.paramTypes);
        bLangArrowFunction.expression.type = populateArrowExprReturn(bLangArrowFunction, expectedInvocation.retType);
        // if function return type is none, assign the inferred return type
        if (expectedInvocation.retType.tag == TypeTags.NONE) {
            expectedInvocation.retType = bLangArrowFunction.expression.type;
        }
        resultType = bLangArrowFunction.funcType = expectedInvocation;
    }

    public void visit(BLangXMLQName bLangXMLQName) {
        String prefix = bLangXMLQName.prefix.value;
        resultType = types.checkType(bLangXMLQName, symTable.stringType, expType);
        // TODO: check isLHS

        if (env.node.getKind() == NodeKind.XML_ATTRIBUTE && prefix.isEmpty()
                && bLangXMLQName.localname.value.equals(XMLConstants.XMLNS_ATTRIBUTE)) {
            ((BLangXMLAttribute) env.node).isNamespaceDeclr = true;
            return;
        }

        if (env.node.getKind() == NodeKind.XML_ATTRIBUTE && prefix.equals(XMLConstants.XMLNS_ATTRIBUTE)) {
            ((BLangXMLAttribute) env.node).isNamespaceDeclr = true;
            return;
        }

        if (prefix.equals(XMLConstants.XMLNS_ATTRIBUTE)) {
            dlog.error(bLangXMLQName.pos, DiagnosticCode.INVALID_NAMESPACE_PREFIX, prefix);
            bLangXMLQName.type = symTable.errType;
            return;
        }

        BSymbol xmlnsSymbol = symResolver.lookupSymbol(env, names.fromIdNode(bLangXMLQName.prefix), SymTag.XMLNS);
        if (prefix.isEmpty() && xmlnsSymbol == symTable.notFoundSymbol) {
            return;
        }

        if (!prefix.isEmpty() && xmlnsSymbol == symTable.notFoundSymbol) {
            dlog.error(bLangXMLQName.pos, DiagnosticCode.UNDEFINED_SYMBOL, prefix);
            bLangXMLQName.type = symTable.errType;
            return;
        }
        bLangXMLQName.namespaceURI = ((BXMLNSSymbol) xmlnsSymbol).namespaceURI;
        bLangXMLQName.nsSymbol = (BXMLNSSymbol) xmlnsSymbol;
    }

    public void visit(BLangXMLAttribute bLangXMLAttribute) {
        SymbolEnv xmlAttributeEnv = SymbolEnv.getXMLAttributeEnv(bLangXMLAttribute, env);

        // check attribute name
        checkExpr(bLangXMLAttribute.name, xmlAttributeEnv, symTable.stringType);

        // check attribute value
        checkExpr(bLangXMLAttribute.value, xmlAttributeEnv, symTable.stringType);

        symbolEnter.defineNode(bLangXMLAttribute, env);
    }

    public void visit(BLangXMLElementLiteral bLangXMLElementLiteral) {
        SymbolEnv xmlElementEnv = SymbolEnv.getXMLElementEnv(bLangXMLElementLiteral, env);

        // Visit in-line namespace declarations
        bLangXMLElementLiteral.attributes.forEach(attribute -> {
            if (attribute.name.getKind() == NodeKind.XML_QNAME
                    && ((BLangXMLQName) attribute.name).prefix.value.equals(XMLConstants.XMLNS_ATTRIBUTE)) {
                checkExpr(attribute, xmlElementEnv, symTable.noType);
            }
        });

        // Visit attributes.
        bLangXMLElementLiteral.attributes.forEach(attribute -> {
            if (attribute.name.getKind() != NodeKind.XML_QNAME
                    || !((BLangXMLQName) attribute.name).prefix.value.equals(XMLConstants.XMLNS_ATTRIBUTE)) {
                checkExpr(attribute, xmlElementEnv, symTable.noType);
            }
        });

        Map<Name, BXMLNSSymbol> namespaces = symResolver.resolveAllNamespaces(xmlElementEnv);
        Name defaultNs = names.fromString(XMLConstants.DEFAULT_NS_PREFIX);
        if (namespaces.containsKey(defaultNs)) {
            bLangXMLElementLiteral.defaultNsSymbol = namespaces.remove(defaultNs);
        }
        bLangXMLElementLiteral.namespacesInScope.putAll(namespaces);

        // Visit the tag names
        validateTags(bLangXMLElementLiteral, xmlElementEnv);

        // Visit the children
        bLangXMLElementLiteral.modifiedChildren =
                concatSimilarKindXMLNodes(bLangXMLElementLiteral.children, xmlElementEnv);
        resultType = types.checkType(bLangXMLElementLiteral, symTable.xmlType, expType);
    }

    public void visit(BLangXMLTextLiteral bLangXMLTextLiteral) {
        bLangXMLTextLiteral.concatExpr = getStringTemplateConcatExpr(bLangXMLTextLiteral.textFragments);
        resultType = types.checkType(bLangXMLTextLiteral, symTable.xmlType, expType);
    }

    public void visit(BLangXMLCommentLiteral bLangXMLCommentLiteral) {
        bLangXMLCommentLiteral.concatExpr = getStringTemplateConcatExpr(bLangXMLCommentLiteral.textFragments);
        resultType = types.checkType(bLangXMLCommentLiteral, symTable.xmlType, expType);
    }

    public void visit(BLangXMLProcInsLiteral bLangXMLProcInsLiteral) {
        checkExpr(bLangXMLProcInsLiteral.target, env, symTable.stringType);
        bLangXMLProcInsLiteral.dataConcatExpr = getStringTemplateConcatExpr(bLangXMLProcInsLiteral.dataFragments);
        resultType = types.checkType(bLangXMLProcInsLiteral, symTable.xmlType, expType);
    }

    public void visit(BLangXMLQuotedString bLangXMLQuotedString) {
        bLangXMLQuotedString.concatExpr = getStringTemplateConcatExpr(bLangXMLQuotedString.textFragments);
        resultType = types.checkType(bLangXMLQuotedString, symTable.stringType, expType);
    }

    public void visit(BLangXMLAttributeAccess xmlAttributeAccessExpr) {
        BType actualType = symTable.errType;

        // First analyze the variable reference expression.
        checkExpr(xmlAttributeAccessExpr.expr, env, symTable.xmlType);

        // Then analyze the index expression.
        BLangExpression indexExpr = xmlAttributeAccessExpr.indexExpr;
        if (indexExpr == null) {
            if (xmlAttributeAccessExpr.lhsVar) {
                dlog.error(xmlAttributeAccessExpr.pos, DiagnosticCode.XML_ATTRIBUTE_MAP_UPDATE_NOT_ALLOWED);
            } else {
                actualType = symTable.xmlAttributesType;
            }
            resultType = types.checkType(xmlAttributeAccessExpr, actualType, expType);
            return;
        }

        checkExpr(indexExpr, env, symTable.stringType);

        if (indexExpr.type.tag == TypeTags.STRING) {
            actualType = symTable.stringType;
        }

        xmlAttributeAccessExpr.namespaces.putAll(symResolver.resolveAllNamespaces(env));
        resultType = types.checkType(xmlAttributeAccessExpr, actualType, expType);
    }

    public void visit(BLangStringTemplateLiteral stringTemplateLiteral) {
        stringTemplateLiteral.concatExpr = getStringTemplateConcatExpr(stringTemplateLiteral.exprs);
        resultType = types.checkType(stringTemplateLiteral, symTable.stringType, expType);
    }

    @Override
    public void visit(BLangIntRangeExpression intRangeExpression) {
        checkExpr(intRangeExpression.startExpr, env, symTable.intType);
        checkExpr(intRangeExpression.endExpr, env, symTable.intType);
        resultType = new BArrayType(symTable.intType);
    }

    @Override
    public void visit(BLangTableQueryExpression tableQueryExpression) {
        BType actualType = symTable.errType;
        int expTypeTag = expType.tag;

        if (expTypeTag == TypeTags.TABLE) {
            actualType = expType;
        } else if (expTypeTag != TypeTags.ERROR) {
            dlog.error(tableQueryExpression.pos, DiagnosticCode.INCOMPATIBLE_TYPES_CONVERSION, expType);
        }

        BLangTableQuery tableQuery = (BLangTableQuery) tableQueryExpression.getTableQuery();
        tableQuery.accept(this);

        resultType = types.checkType(tableQueryExpression, actualType, expType);
    }

    @Override
    public void visit(BLangTableQuery tableQuery) {
        BLangStreamingInput streamingInput = (BLangStreamingInput) tableQuery.getStreamingInput();
        streamingInput.accept(this);

        BLangJoinStreamingInput joinStreamingInput = (BLangJoinStreamingInput) tableQuery.getJoinStreamingInput();
        if (joinStreamingInput != null) {
            joinStreamingInput.accept(this);
        }
    }

    @Override
    public void visit(BLangSelectClause selectClause) {
        List<? extends SelectExpressionNode> selectExprList = selectClause.getSelectExpressions();
        selectExprList.forEach(selectExpr -> ((BLangSelectExpression) selectExpr).accept(this));

        BLangGroupBy groupBy = (BLangGroupBy) selectClause.getGroupBy();
        if (groupBy != null) {
            groupBy.accept(this);
        }

        BLangHaving having = (BLangHaving) selectClause.getHaving();
        if (having != null) {
            having.accept(this);
        }
    }

    @Override
    public void visit(BLangSelectExpression selectExpression) {
        BLangExpression expr = (BLangExpression) selectExpression.getExpression();
        expr.accept(this);
    }

    @Override
    public void visit(BLangGroupBy groupBy) {
        groupBy.getVariables().forEach(expr -> ((BLangExpression) expr).accept(this));
    }

    @Override
    public void visit(BLangHaving having) {
        BLangExpression expr = (BLangExpression) having.getExpression();
        expr.accept(this);
    }

    @Override
    public void visit(BLangOrderBy orderBy) {
        for (OrderByVariableNode orderByVariableNode : orderBy.getVariables()) {
            ((BLangOrderByVariable) orderByVariableNode).accept(this);
        }
    }

    @Override
    public void visit(BLangOrderByVariable orderByVariable) {
        BLangExpression expression = (BLangExpression) orderByVariable.getVariableReference();
        expression.accept(this);
    }

    @Override
    public void visit(BLangJoinStreamingInput joinStreamingInput) {
        BLangStreamingInput streamingInput = (BLangStreamingInput) joinStreamingInput.getStreamingInput();
        streamingInput.accept(this);
    }

    @Override
    public void visit(BLangStreamingInput streamingInput) {
        BLangExpression varRef = (BLangExpression) streamingInput.getStreamReference();
        varRef.accept(this);
    }

    @Override
    public void visit(BLangRestArgsExpression bLangRestArgExpression) {
        resultType = checkExpr(bLangRestArgExpression.expr, env, expType);
    }

    @Override
    public void visit(BLangNamedArgsExpression bLangNamedArgsExpression) {
        resultType = checkExpr(bLangNamedArgsExpression.expr, env, expType);
        bLangNamedArgsExpression.type = bLangNamedArgsExpression.expr.type;
    }

    @Override
    public void visit(BLangMatchExpression bLangMatchExpression) {
        SymbolEnv matchExprEnv = SymbolEnv.createBlockEnv((BLangBlockStmt) TreeBuilder.createBlockNode(), env);
        checkExpr(bLangMatchExpression.expr, matchExprEnv);

        // Type check and resolve patterns and their expressions
        bLangMatchExpression.patternClauses.forEach(pattern -> {
            if (!pattern.variable.name.value.endsWith(Names.IGNORE.value)) {
                symbolEnter.defineNode(pattern.variable, matchExprEnv);
            }
            checkExpr(pattern.expr, matchExprEnv, expType);
            pattern.variable.type = symResolver.resolveTypeNode(pattern.variable.typeNode, matchExprEnv);
        });

        Set<BType> matchExprTypes = getMatchExpressionTypes(bLangMatchExpression);

        BType actualType;
        if (matchExprTypes.contains(symTable.errType)) {
            actualType = symTable.errType;
        } else if (matchExprTypes.size() == 1) {
            actualType = matchExprTypes.toArray(new BType[matchExprTypes.size()])[0];
        } else {
            actualType = new BUnionType(null, matchExprTypes, matchExprTypes.contains(symTable.nilType));
        }

        resultType = types.checkType(bLangMatchExpression, actualType, expType);
    }

    @Override
    public void visit(BLangCheckedExpr checkedExpr) {
        BType exprType = checkExpr(checkedExpr.expr, env, symTable.noType);
        if (exprType.tag != TypeTags.UNION) {
            if (types.isAssignable(exprType, symTable.errStructType)) {
                dlog.error(checkedExpr.expr.pos, DiagnosticCode.CHECKED_EXPR_INVALID_USAGE_ALL_ERROR_TYPES_IN_RHS);
            } else {
                dlog.error(checkedExpr.expr.pos, DiagnosticCode.CHECKED_EXPR_INVALID_USAGE_NO_ERROR_TYPE_IN_RHS);
            }
            checkedExpr.type = symTable.errType;
            return;
        }

        BUnionType unionType = (BUnionType) exprType;
        // Filter out the list of types which are not equivalent with the error type.
        Map<Boolean, List<BType>> resultTypeMap = unionType.memberTypes.stream()
                .collect(Collectors.groupingBy(memberType -> types.isAssignable(memberType, symTable.errStructType)));

        // This list will be used in the desugar phase
        checkedExpr.equivalentErrorTypeList = resultTypeMap.get(true);
        if (checkedExpr.equivalentErrorTypeList == null ||
                checkedExpr.equivalentErrorTypeList.size() == 0) {
            // No member types in this union is equivalent to the error type
            dlog.error(checkedExpr.expr.pos, DiagnosticCode.CHECKED_EXPR_INVALID_USAGE_NO_ERROR_TYPE_IN_RHS);
            checkedExpr.type = symTable.errType;
            return;
        }

        List<BType> nonErrorTypeList = resultTypeMap.get(false);
        if (nonErrorTypeList == null || nonErrorTypeList.size() == 0) {
            // All member types in the union are equivalent to the error type.
            // Checked expression requires at least one type which is not equivalent to the error type.
            dlog.error(checkedExpr.expr.pos, DiagnosticCode.CHECKED_EXPR_INVALID_USAGE_ALL_ERROR_TYPES_IN_RHS);
            checkedExpr.type = symTable.errType;
            return;
        }

        BType actualType;
        if (nonErrorTypeList.size() == 1) {
            actualType = nonErrorTypeList.get(0);
        } else {
            actualType = new BUnionType(null, new LinkedHashSet<>(nonErrorTypeList),
                    nonErrorTypeList.contains(symTable.nilType));
        }

        resultType = types.checkType(checkedExpr, actualType, expType);
    }

    @Override
<<<<<<< HEAD
    public void visit(BLangTypeCheckExpr typeCheckExpr) {
        typeCheckExpr.typeNode.type = symResolver.resolveTypeNode(typeCheckExpr.typeNode, env);
        checkExpr(typeCheckExpr.expr, env);

        resultType = types.checkType(typeCheckExpr, symTable.booleanType, expType);
=======
    public void visit(BLangTypeTestExpr typeTestExpr) {
        typeTestExpr.typeNode.type = symResolver.resolveTypeNode(typeTestExpr.typeNode, env);
        checkExpr(typeTestExpr.expr, env);

        resultType = types.checkType(typeTestExpr, symTable.booleanType, expType);
>>>>>>> 27ef534a
    }

    // Private methods

    private BType populateArrowExprReturn(BLangArrowFunction bLangArrowFunction, BType expectedRetType) {
        SymbolEnv arrowFunctionEnv = SymbolEnv.createArrowFunctionSymbolEnv(bLangArrowFunction, env);
        bLangArrowFunction.params.forEach(param -> symbolEnter.defineNode(param, arrowFunctionEnv));
        return checkExpr(bLangArrowFunction.expression, arrowFunctionEnv, expectedRetType);
    }

    private void populateArrowExprParamTypes(BLangArrowFunction bLangArrowFunction, List<BType> paramTypes) {
        if (paramTypes.size() != bLangArrowFunction.params.size()) {
            dlog.error(bLangArrowFunction.pos, DiagnosticCode.ARROW_EXPRESSION_MISMATCHED_PARAMETER_LENGTH,
                    paramTypes.size(), bLangArrowFunction.params.size());
            resultType = symTable.errType;
            bLangArrowFunction.params.forEach(param -> param.type = symTable.errType);
            return;
        }

        for (int i = 0; i < bLangArrowFunction.params.size(); i++) {
            BLangVariable paramIdentifier = bLangArrowFunction.params.get(i);
            BType bType = paramTypes.get(i);
            BLangValueType valueTypeNode = (BLangValueType) TreeBuilder.createValueTypeNode();
            valueTypeNode.setTypeKind(bType.getKind());
            paramIdentifier.setTypeNode(valueTypeNode);
            paramIdentifier.type = bType;
        }
    }

    private void checkSefReferences(DiagnosticPos pos, SymbolEnv env, BVarSymbol varSymbol) {
        if (env.enclVarSym == varSymbol) {
            dlog.error(pos, DiagnosticCode.SELF_REFERENCE_VAR, varSymbol.name);
        }
    }

    public List<BType> getListWithErrorTypes(int count) {
        List<BType> list = new ArrayList<>(count);
        for (int i = 0; i < count; i++) {
            list.add(symTable.errType);
        }

        return list;
    }

    private void checkFunctionInvocationExpr(BLangInvocation iExpr) {
        Name funcName = names.fromIdNode(iExpr.name);
        Name pkgAlias = names.fromIdNode(iExpr.pkgAlias);

        BSymbol funcSymbol = symTable.notFoundSymbol;
        // if no package alias, check for same object attached function
        if (pkgAlias == Names.EMPTY && env.enclTypeDefinition != null) {
            Name objFuncName = names.fromString(Symbols.getAttachedFuncSymbolName(
                    env.enclTypeDefinition.name.value, iExpr.name.value));
            funcSymbol = symResolver.resolveStructField(iExpr.pos, env, objFuncName,
                    env.enclTypeDefinition.symbol.type.tsymbol);
            if (funcSymbol != symTable.notFoundSymbol) {
                iExpr.exprSymbol = symResolver.lookupSymbol(env, Names.SELF, SymTag.VARIABLE);
            }
        }

        // if no such function found, then try resolving in package
        if (funcSymbol == symTable.notFoundSymbol) {
            funcSymbol = symResolver.lookupSymbolInPackage(iExpr.pos, env, pkgAlias, funcName, SymTag.VARIABLE);
        }

        if (funcSymbol == symTable.notFoundSymbol || funcSymbol.type.tag != TypeTags.INVOKABLE) {
            dlog.error(iExpr.pos, DiagnosticCode.UNDEFINED_FUNCTION, funcName);
            resultType = symTable.errType;
            return;
        }
        if (funcSymbol.tag == SymTag.VARIABLE) {
            // Check for function pointer.
            iExpr.functionPointerInvocation = true;
        }
        // Set the resolved function symbol in the invocation expression.
        // This is used in the code generation phase.
        iExpr.symbol = funcSymbol;
        checkInvocationParamAndReturnType(iExpr);
    }

    private void checkFunctionInvocationExpr(BLangInvocation iExpr, BStructureType structType) {
        // check for same object attached function
        Name objFuncName = names.fromString(Symbols.getAttachedFuncSymbolName(structType
                .tsymbol.name.value, iExpr.name.value));
        BSymbol funcSymbol = symResolver.resolveStructField(iExpr.pos, env, objFuncName, structType.tsymbol);

        if (funcSymbol == symTable.notFoundSymbol) {
            // Check, any function pointer in struct field with given name.
            funcSymbol = symResolver.resolveStructField(iExpr.pos, env, names.fromIdNode(iExpr.name),
                    structType.tsymbol);
            if (structType.tag == TypeTags.OBJECT &&
                    (funcSymbol == symTable.notFoundSymbol || funcSymbol.type.tag != TypeTags.INVOKABLE)) {
                dlog.error(iExpr.pos, DiagnosticCode.UNDEFINED_FUNCTION_IN_OBJECT, iExpr.name.value, structType);
                resultType = symTable.errType;
                return;
            }

            if (structType.tag == TypeTags.RECORD) {
                if (funcSymbol == symTable.notFoundSymbol) {
                    dlog.error(iExpr.pos, DiagnosticCode.UNDEFINED_STRUCTURE_FIELD, iExpr.name.value,
                               structType.getKind().typeName(), structType.tsymbol);
                    resultType = symTable.errType;
                    return;
                }
                if (funcSymbol.type.tag != TypeTags.INVOKABLE) {
                    dlog.error(iExpr.pos, DiagnosticCode.INVALID_FUNCTION_POINTER_INVOCATION, iExpr.name.value,
                               structType);
                    resultType = symTable.errType;
                    return;
                }
            }

            if ((funcSymbol.flags & Flags.ATTACHED) != Flags.ATTACHED) {
                iExpr.functionPointerInvocation = true;
            }
        } else {
            // Attached function found
            // Check for the explicit initializer function invocation
            if (structType.tag == TypeTags.RECORD) {
                BAttachedFunction initializerFunc = ((BRecordTypeSymbol) structType.tsymbol).initializerFunc;
                if (initializerFunc != null && initializerFunc.funcName.value.equals(iExpr.name.value)) {
                    dlog.error(iExpr.pos, DiagnosticCode.RECORD_INITIALIZER_INVOKED, structType.tsymbol.toString());
                }
            }
        }
        iExpr.symbol = funcSymbol;
        checkInvocationParamAndReturnType(iExpr);
    }

    private void checkFunctionInvocationExpr(BLangInvocation iExpr, BType bType) {
        Name funcName = names.fromString(
                Symbols.getAttachedFuncSymbolName(bType.toString(), iExpr.name.value));
        BPackageSymbol packageSymbol = (BPackageSymbol) bType.tsymbol.owner;
        BSymbol funcSymbol = symResolver.lookupMemberSymbol(iExpr.pos, packageSymbol.scope, this.env,
                funcName, SymTag.FUNCTION);
        if (funcSymbol == symTable.notFoundSymbol) {
            dlog.error(iExpr.pos, DiagnosticCode.UNDEFINED_FUNCTION, funcName);
            resultType = symTable.errType;
            return;
        }
        iExpr.symbol = funcSymbol;
        checkInvocationParamAndReturnType(iExpr);
    }

    private boolean isIterableOperationInvocation(BLangInvocation iExpr) {
        final IterableKind iterableKind = IterableKind.getFromString(iExpr.name.value);
        switch (iExpr.expr.type.tag) {
            case TypeTags.ARRAY:
            case TypeTags.MAP:
            case TypeTags.RECORD:
            case TypeTags.JSON:
            case TypeTags.STREAM:
            case TypeTags.TABLE:
            case TypeTags.INTERMEDIATE_COLLECTION:
                return iterableKind != IterableKind.UNDEFINED;
            case TypeTags.XML: {
                // This has been done as there are an iterable operation and a function both named "select"
                // "select" function is applicable over XML type and select iterable operation is applicable over
                // Table type. In order to avoid XML.select being confused for iterable function select at
                // TypeChecker#visit(BLangInvocation iExpr) following condition is checked.
                // TODO: There should be a proper way to resolve the conflict
                return iterableKind != IterableKind.SELECT
                        && iterableKind != IterableKind.UNDEFINED;
            }
        }
        return false;
    }

    private void checkInvocationParamAndReturnType(BLangInvocation iExpr) {
        BType actualType = checkInvocationParam(iExpr);
        if (iExpr.expr != null) {
            actualType = getAccessExprFinalType(iExpr, actualType);
        }

        resultType = types.checkType(iExpr, actualType, this.expType);
    }

    private BType checkInvocationParam(BLangInvocation iExpr) {
        List<BType> paramTypes = ((BInvokableType) iExpr.symbol.type).getParameterTypes();
        int requiredParamsCount;
        if (iExpr.symbol.tag == SymTag.VARIABLE) {
            // Here we assume function pointers can have only required params.
            // And assume that named params and rest params are not supported.
            requiredParamsCount = paramTypes.size();
        } else {
            requiredParamsCount = ((BInvokableSymbol) iExpr.symbol).params.size();
        }

        // Split the different argument types: required args, named args and rest args
        int i = 0;
        BLangExpression vararg = null;
        for (BLangExpression expr : iExpr.argExprs) {
            switch (expr.getKind()) {
                case NAMED_ARGS_EXPR:
                    iExpr.namedArgs.add(expr);
                    break;
                case REST_ARGS_EXPR:
                    vararg = expr;
                    break;
                default:
                    if (i < requiredParamsCount) {
                        iExpr.requiredArgs.add(expr);
                    } else {
                        iExpr.restArgs.add(expr);
                    }
                    i++;
                    break;
            }
        }

        return checkInvocationArgs(iExpr, paramTypes, requiredParamsCount, vararg);
    }

    private BType checkInvocationArgs(BLangInvocation iExpr, List<BType> paramTypes, int requiredParamsCount,
                                      BLangExpression vararg) {
        BType actualType = symTable.errType;
        BInvokableSymbol invocableSymbol = (BInvokableSymbol) iExpr.symbol;

        // Check whether the expected param count and the actual args counts are matching.
        if (requiredParamsCount > iExpr.requiredArgs.size()) {
            dlog.error(iExpr.pos, DiagnosticCode.NOT_ENOUGH_ARGS_FUNC_CALL, iExpr.name.value);
            return actualType;
        } else if (invocableSymbol.restParam == null && (vararg != null || !iExpr.restArgs.isEmpty())) {
            if (invocableSymbol.defaultableParams.isEmpty()) {
                dlog.error(iExpr.pos, DiagnosticCode.TOO_MANY_ARGS_FUNC_CALL, iExpr.name.value);
            } else {
                dlog.error(iExpr.pos, DiagnosticCode.DEFAULTABLE_ARG_PASSED_AS_REQUIRED_ARG, iExpr.name.value);
            }
            return actualType;
        }

        checkRequiredArgs(iExpr.requiredArgs, paramTypes);
        checkNamedArgs(iExpr.namedArgs, invocableSymbol.defaultableParams);
        checkRestArgs(iExpr.restArgs, vararg, invocableSymbol.restParam);

        if (iExpr.async) {
            return this.generateFutureType(invocableSymbol);
        } else {
            return invocableSymbol.type.getReturnType();
        }
    }

    private BFutureType generateFutureType(BInvokableSymbol invocableSymbol) {
        BType retType = invocableSymbol.type.getReturnType();
        return new BFutureType(TypeTags.FUTURE, retType, null);
    }

    private void checkRequiredArgs(List<BLangExpression> requiredArgExprs, List<BType> requiredParamTypes) {
        for (int i = 0; i < requiredArgExprs.size(); i++) {
            checkExpr(requiredArgExprs.get(i), this.env, requiredParamTypes.get(i));
        }
    }

    private void checkNamedArgs(List<BLangExpression> namedArgExprs, List<BVarSymbol> defaultableParams) {
        for (BLangExpression expr : namedArgExprs) {
            BLangIdentifier argName = ((NamedArgNode) expr).getName();
            BVarSymbol varSym = defaultableParams.stream()
                    .filter(param -> param.getName().value.equals(argName.value))
                    .findAny()
                    .orElse(null);
            if (varSym == null) {
                dlog.error(expr.pos, DiagnosticCode.UNDEFINED_PARAMETER, argName);
                break;
            }

            checkExpr(expr, this.env, varSym.type);
        }
    }

    private void checkRestArgs(List<BLangExpression> restArgExprs, BLangExpression vararg, BVarSymbol restParam) {
        if (vararg != null && !restArgExprs.isEmpty()) {
            dlog.error(vararg.pos, DiagnosticCode.INVALID_REST_ARGS);
            return;
        }

        if (vararg != null) {
            checkExpr(vararg, this.env, restParam.type);
            restArgExprs.add(vararg);
            return;
        }

        for (BLangExpression arg : restArgExprs) {
            checkExpr(arg, this.env, ((BArrayType) restParam.type).eType);
        }
    }

    private void checkActionInvocationExpr(BLangInvocation iExpr, BType conType) {
        BType actualType = symTable.errType;
        if (conType == symTable.errType || conType.tag != TypeTags.OBJECT
                || iExpr.expr.symbol.tag != SymTag.ENDPOINT) {
            dlog.error(iExpr.pos, DiagnosticCode.INVALID_ACTION_INVOCATION);
            resultType = actualType;
            return;
        }

        final BEndpointVarSymbol epSymbol = (BEndpointVarSymbol) iExpr.expr.symbol;
        if (!epSymbol.interactable) {
            dlog.error(iExpr.pos, DiagnosticCode.ENDPOINT_NOT_SUPPORT_INTERACTIONS, epSymbol.name);
            resultType = actualType;
            return;
        }

        BSymbol conSymbol = epSymbol.clientSymbol;
        if (conSymbol == null
                || conSymbol == symTable.notFoundSymbol
                || conSymbol == symTable.errSymbol
                || !(conSymbol.type.tag == TypeTags.OBJECT || conSymbol.type.tag == TypeTags.RECORD)) {
            // TODO : Remove struct dependency.
            dlog.error(iExpr.pos, DiagnosticCode.INVALID_ACTION_INVOCATION);
            resultType = actualType;
            return;
        }

        Name actionName = names.fromIdNode(iExpr.name);
        Name uniqueFuncName = names.fromString(
                Symbols.getAttachedFuncSymbolName(conSymbol.name.value, actionName.value));
        BPackageSymbol packageSymbol = (BPackageSymbol) conSymbol.owner;
        BSymbol actionSym = symResolver.lookupMemberSymbol(iExpr.pos, packageSymbol.scope, this.env,
                uniqueFuncName, SymTag.FUNCTION);
        if (actionSym == symTable.notFoundSymbol) {
            actionSym = symResolver.resolveStructField(iExpr.pos, env, uniqueFuncName, (BTypeSymbol) conSymbol);
        }
        if (actionSym == symTable.errSymbol || actionSym == symTable.notFoundSymbol) {
            dlog.error(iExpr.pos, DiagnosticCode.UNDEFINED_ACTION, actionName, epSymbol.name, conSymbol.type);
            resultType = actualType;
            return;
        }
        iExpr.symbol = actionSym;
        checkInvocationParamAndReturnType(iExpr);
    }

    private void checkRecLiteralKeyValue(BLangRecordKeyValue keyValuePair, BType recType) {
        BType fieldType = symTable.errType;
        BLangExpression valueExpr = keyValuePair.valueExpr;
        switch (recType.tag) {
            case TypeTags.RECORD:
                fieldType = checkStructLiteralKeyExpr(keyValuePair.key, recType);
                break;
            case TypeTags.MAP:
                fieldType = checkMapLiteralKeyExpr(keyValuePair.key.expr, recType, RecordKind.MAP);
                break;
            case TypeTags.JSON:
                fieldType = checkJSONLiteralKeyExpr(keyValuePair.key, recType, RecordKind.JSON);

                // If the field is again a struct, treat that literal expression as another constraint JSON.
                if (fieldType.tag == TypeTags.OBJECT || fieldType.tag == TypeTags.RECORD) {
                    fieldType = new BJSONType(TypeTags.JSON, fieldType, symTable.jsonType.tsymbol);
                }

                // First visit the expression having field type, as the expected type.
                checkExpr(valueExpr, this.env, fieldType);

                // Again check the type compatibility with JSON
                if (valueExpr.impConversionExpr == null) {
                    types.checkTypes(valueExpr, Lists.of(valueExpr.type), Lists.of(symTable.jsonType));
                } else {
                    BType valueType = valueExpr.type;
                    types.checkType(valueExpr, valueExpr.impConversionExpr.type, symTable.jsonType);
                    valueExpr.type = valueType;
                }
                resultType = valueExpr.type;
                return;
        }

        checkExpr(valueExpr, this.env, fieldType);
    }

    private BType checkStructLiteralKeyExpr(BLangRecordKey key, BType recordType) {
        Name fieldName;
        BLangExpression keyExpr = key.expr;

        if (keyExpr.getKind() == NodeKind.SIMPLE_VARIABLE_REF) {
            BLangSimpleVarRef varRef = (BLangSimpleVarRef) keyExpr;
            fieldName = names.fromIdNode(varRef.variableName);
        } else {
            // keys of the struct literal can only be a varRef (identifier)
            dlog.error(keyExpr.pos, DiagnosticCode.INVALID_RECORD_LITERAL_KEY);
            return symTable.errType;
        }

        // Check whether the struct field exists
        BSymbol fieldSymbol = symResolver.resolveStructField(keyExpr.pos, this.env,
                fieldName, recordType.tsymbol);
        if (fieldSymbol == symTable.notFoundSymbol) {
            if (((BRecordType) recordType).sealed) {
                dlog.error(keyExpr.pos, DiagnosticCode.UNDEFINED_STRUCTURE_FIELD, fieldName,
                        recordType.tsymbol.type.getKind().typeName(), recordType.tsymbol);
                return symTable.errType;
            }

            return ((BRecordType) recordType).restFieldType;
        }

        return fieldSymbol.type;
    }

    private BType checkJSONLiteralKeyExpr(BLangRecordKey key, BType recordType, RecordKind recKind) {
        BJSONType type = (BJSONType) recordType;

        // If the JSON is constrained with a struct, get the field type from the struct
        if (type.constraint.tag != TypeTags.NONE && type.constraint.tag != TypeTags.ERROR) {
            return checkStructLiteralKeyExpr(key, type.constraint);
        }

        if (checkRecLiteralKeyExpr(key.expr, recKind).tag != TypeTags.STRING) {
            return symTable.errType;
        }

        // If the JSON is not constrained, field type is always JSON.
        return symTable.jsonType;
    }

    private BType checkMapLiteralKeyExpr(BLangExpression keyExpr, BType recordType, RecordKind recKind) {
        if (checkRecLiteralKeyExpr(keyExpr, recKind).tag != TypeTags.STRING) {
            return symTable.errType;
        }

        return ((BMapType) recordType).constraint;
    }

    private BType checkRecLiteralKeyExpr(BLangExpression keyExpr, RecordKind recKind) {
        // If the key is not at identifier (i.e: varRef), check the expression
        if (keyExpr.getKind() != NodeKind.SIMPLE_VARIABLE_REF) {
            return checkExpr(keyExpr, this.env, symTable.stringType);
        }

        // If the key expression is an identifier then we simply set the type as string.
        keyExpr.type = symTable.stringType;
        return keyExpr.type;
    }

    private BType checkIndexExprForStructFieldAccess(BLangExpression indexExpr) {
        if (indexExpr.getKind() != NodeKind.LITERAL) {
            indexExpr.type = symTable.errType;
            dlog.error(indexExpr.pos, DiagnosticCode.INVALID_INDEX_EXPR_STRUCT_FIELD_ACCESS);
            return indexExpr.type;
        }

        return checkExpr(indexExpr, this.env, symTable.stringType);
    }

    private BType checkTypeForIndexBasedAccess(BLangIndexBasedAccess indexBasedAccessExpr, BType actualType) {
        // index based map/record access always returns a nil-able type
        if (actualType.tag == TypeTags.ANY || actualType.tag == TypeTags.JSON) {
            return actualType;
        }

        if (indexBasedAccessExpr.leafNode && indexBasedAccessExpr.lhsVar) {
            return actualType;
        }

        BUnionType type = new BUnionType(null, new LinkedHashSet<>(getTypesList(actualType)), true);
        type.memberTypes.add(symTable.nilType);
        return type;
    }

    private BType checkStructFieldAccess(BLangVariableReference varReferExpr, Name fieldName, BType structType) {
        BSymbol fieldSymbol = symResolver.resolveStructField(varReferExpr.pos, this.env, fieldName, structType.tsymbol);

        if (fieldSymbol != symTable.notFoundSymbol) {
            // Setting the field symbol. This is used during the code generation phase
            varReferExpr.symbol = fieldSymbol;
            return fieldSymbol.type;
        }

        if (structType.tag == TypeTags.OBJECT) {
            // check if it is an attached function pointer call
            Name objFuncName = names.fromString(Symbols.getAttachedFuncSymbolName(structType.tsymbol.name.value,
                    fieldName.value));
            fieldSymbol = symResolver.resolveObjectField(varReferExpr.pos, env, objFuncName, structType.tsymbol);

            if (fieldSymbol == symTable.notFoundSymbol) {
                dlog.error(varReferExpr.pos, DiagnosticCode.UNDEFINED_STRUCTURE_FIELD, fieldName,
                        structType.tsymbol.type.getKind().typeName(), structType.tsymbol);
                return symTable.errType;
            }

            // Setting the field symbol. This is used during the code generation phase
            varReferExpr.symbol = fieldSymbol;
            return fieldSymbol.type;
        }

        // Assuming this method is only used for objects and records
        if (((BRecordType) structType).sealed) {
            dlog.error(varReferExpr.pos, DiagnosticCode.UNDEFINED_STRUCTURE_FIELD, fieldName,
                    structType.tsymbol.type.getKind().typeName(), structType.tsymbol);
            return symTable.errType;
        }

        return ((BRecordType) structType).restFieldType;
    }

    private BType checkTupleFieldType(BLangIndexBasedAccess indexBasedAccessExpr, BType varRefType, int indexValue) {
        List<BType> tupleTypes = ((BTupleType) varRefType).tupleTypes;
        if (indexValue < 0 || tupleTypes.size() <= indexValue) {
            dlog.error(indexBasedAccessExpr.pos,
                    DiagnosticCode.TUPLE_INDEX_OUT_OF_RANGE, indexValue, tupleTypes.size());
            return symTable.errType;
        }
        return tupleTypes.get(indexValue);
    }

    private BType checkIndexExprForTupleFieldAccess(BLangExpression indexExpr) {
        if (indexExpr.getKind() != NodeKind.LITERAL) {
            indexExpr.type = symTable.errType;
            dlog.error(indexExpr.pos, DiagnosticCode.INVALID_INDEX_EXPR_TUPLE_FIELD_ACCESS);
            return indexExpr.type;
        }

        return checkExpr(indexExpr, this.env, symTable.intType);
    }

    private void validateTags(BLangXMLElementLiteral bLangXMLElementLiteral, SymbolEnv xmlElementEnv) {
        // check type for start and end tags
        BLangExpression startTagName = bLangXMLElementLiteral.startTagName;
        checkExpr(startTagName, xmlElementEnv, symTable.stringType);
        BLangExpression endTagName = bLangXMLElementLiteral.endTagName;
        if (endTagName != null) {
            checkExpr(endTagName, xmlElementEnv, symTable.stringType);
        }

        if (endTagName == null) {
            return;
        }

        if (startTagName.getKind() == NodeKind.XML_QNAME && startTagName.getKind() == NodeKind.XML_QNAME
                && startTagName.equals(endTagName)) {
            return;
        }

        if (startTagName.getKind() != NodeKind.XML_QNAME && startTagName.getKind() != NodeKind.XML_QNAME) {
            return;
        }

        dlog.error(startTagName.pos, DiagnosticCode.XML_TAGS_MISMATCH);
    }

    private BLangExpression getStringTemplateConcatExpr(List<BLangExpression> exprs) {
        BLangExpression concatExpr = null;
        for (BLangExpression expr : exprs) {
            checkExpr(expr, env);
            if (concatExpr == null) {
                concatExpr = expr;
                continue;
            }

            BSymbol opSymbol = symResolver.resolveBinaryOperator(OperatorKind.ADD, symTable.stringType, expr.type);
            if (opSymbol == symTable.notFoundSymbol && expr.type != symTable.errType) {
                dlog.error(expr.pos, DiagnosticCode.INCOMPATIBLE_TYPES, symTable.stringType, expr.type);
            }

            concatExpr = getBinaryAddExpr(concatExpr, expr, opSymbol);
        }

        return concatExpr;
    }

    /**
     * Concatenate the consecutive text type nodes, and get the reduced set of children.
     *
     * @param exprs         Child nodes
     * @param xmlElementEnv
     * @return Reduced set of children
     */
    private List<BLangExpression> concatSimilarKindXMLNodes(List<BLangExpression> exprs, SymbolEnv xmlElementEnv) {
        List<BLangExpression> newChildren = new ArrayList<>();
        BLangExpression strConcatExpr = null;

        for (BLangExpression expr : exprs) {
            BType exprType = checkExpr(expr, xmlElementEnv);
            if (exprType == symTable.xmlType) {
                if (strConcatExpr != null) {
                    newChildren.add(getXMLTextLiteral(strConcatExpr));
                    strConcatExpr = null;
                }
                newChildren.add(expr);
                continue;
            }

            BSymbol opSymbol = symResolver.resolveBinaryOperator(OperatorKind.ADD, symTable.stringType, exprType);
            if (opSymbol == symTable.notFoundSymbol && exprType != symTable.errType) {
                dlog.error(expr.pos, DiagnosticCode.INCOMPATIBLE_TYPES, symTable.xmlType, exprType);
            }

            if (strConcatExpr == null) {
                strConcatExpr = expr;
                continue;
            }
            strConcatExpr = getBinaryAddExpr(strConcatExpr, expr, opSymbol);
        }

        // Add remaining concatenated text nodes as children
        if (strConcatExpr != null) {
            newChildren.add(getXMLTextLiteral(strConcatExpr));
        }

        return newChildren;
    }

    private BLangExpression getBinaryAddExpr(BLangExpression lExpr, BLangExpression rExpr, BSymbol opSymbol) {
        BLangBinaryExpr binaryExpressionNode = (BLangBinaryExpr) TreeBuilder.createBinaryExpressionNode();
        binaryExpressionNode.lhsExpr = lExpr;
        binaryExpressionNode.rhsExpr = rExpr;
        binaryExpressionNode.pos = rExpr.pos;
        binaryExpressionNode.opKind = OperatorKind.ADD;
        if (opSymbol != symTable.notFoundSymbol) {
            binaryExpressionNode.type = opSymbol.type.getReturnType();
            binaryExpressionNode.opSymbol = (BOperatorSymbol) opSymbol;
        } else {
            binaryExpressionNode.type = symTable.errType;
        }

        types.checkType(binaryExpressionNode, binaryExpressionNode.type, symTable.stringType);
        return binaryExpressionNode;
    }

    private BLangExpression getXMLTextLiteral(BLangExpression contentExpr) {
        BLangXMLTextLiteral xmlTextLiteral = (BLangXMLTextLiteral) TreeBuilder.createXMLTextLiteralNode();
        xmlTextLiteral.concatExpr = contentExpr;
        xmlTextLiteral.pos = contentExpr.pos;
        return xmlTextLiteral;
    }

    private BType getTypeOfExprInFieldAccess(BLangExpression expr) {
        checkExpr(expr, this.env, symTable.noType);
        return expr.type;
    }

    private BType getAccessExprFinalType(BLangAccessExpression accessExpr, BType actualType) {
        // Cache the actual type of the field. This will be used in desuagr phase to create safe navigation.
        accessExpr.originalType = actualType;

        BUnionType unionType = new BUnionType(null, new LinkedHashSet<>(), false);
        if (actualType.tag == TypeTags.UNION) {
            unionType.memberTypes.addAll(((BUnionType) actualType).memberTypes);
            unionType.setNullable(actualType.isNullable());
        } else {
            unionType.memberTypes.add(actualType);
        }

        if (returnsNull(accessExpr)) {
            unionType.memberTypes.add(symTable.nilType);
            unionType.setNullable(true);
        }

        BType parentType = accessExpr.expr.type;
        if (accessExpr.safeNavigate && (parentType.tag == TypeTags.ERROR || (parentType.tag == TypeTags.UNION &&
                ((BUnionType) parentType).memberTypes.contains(symTable.errStructType)))) {
            unionType.memberTypes.add(symTable.errStructType);
        }

        // If there's only one member, and the one an only member is:
        //    a) nilType OR
        //    b) not-nullable 
        // then return that only member, as the return type.
        if (unionType.memberTypes.size() == 1 &&
                (!unionType.isNullable() || unionType.memberTypes.contains(symTable.nilType))) {
            return unionType.memberTypes.toArray(new BType[0])[0];
        }

        return unionType;
    }

    private boolean returnsNull(BLangAccessExpression accessExpr) {
        BType parentType = accessExpr.expr.type;
        if (parentType.isNullable() && parentType.tag != TypeTags.JSON) {
            return true;
        }

        // Check whether this is a map access by index. If not, null is not a possible return type.
        if (parentType.tag != TypeTags.MAP) {
            return false;
        }

        // A map access with index, returns nullable type
        if (accessExpr.getKind() == NodeKind.INDEX_BASED_ACCESS_EXPR && accessExpr.expr.type.tag == TypeTags.MAP) {
            BType constraintType = ((BMapType) accessExpr.expr.type).constraint;

            // JSON and any is special cased here, since those are two union types, with null within them.
            // Therefore return 'type' will not include null.
            return constraintType != null && constraintType.tag != TypeTags.ANY && constraintType.tag != TypeTags.JSON;
        }

        return false;
    }

    private BType checkFieldAccessExpr(BLangFieldBasedAccess fieldAccessExpr, BType varRefType, Name fieldName) {
        BType actualType = symTable.errType;
        switch (varRefType.tag) {
            case TypeTags.OBJECT:
            case TypeTags.RECORD:
                actualType = checkStructFieldAccess(fieldAccessExpr, fieldName, varRefType);
                break;
            case TypeTags.MAP:
                actualType = ((BMapType) varRefType).getConstraint();
                break;
            case TypeTags.STREAM:
                BType streamConstraintType = ((BStreamType) varRefType).constraint;
                if (streamConstraintType.tag == TypeTags.RECORD) {
                    actualType = checkStructFieldAccess(fieldAccessExpr, fieldName, streamConstraintType);
                }
                break;
            case TypeTags.JSON:
                BType constraintType = ((BJSONType) varRefType).constraint;
                if (constraintType.tag == TypeTags.OBJECT || constraintType.tag == TypeTags.RECORD) {
                    BType fieldType = checkStructFieldAccess(fieldAccessExpr, fieldName, constraintType);

                    // If the type of the field is struct, treat it as constraint JSON type.
                    if (fieldType.tag == TypeTags.OBJECT || fieldType.tag == TypeTags.RECORD) {
                        actualType = new BJSONType(TypeTags.JSON, fieldType, symTable.jsonType.tsymbol);
                        break;
                    }
                }
                actualType = symTable.jsonType;
                break;
            case TypeTags.XML:
                if (fieldAccessExpr.lhsVar) {
                    dlog.error(fieldAccessExpr.pos, DiagnosticCode.CANNOT_UPDATE_XML_SEQUENCE);
                    break;
                }
                actualType = symTable.xmlType;
                break;
            case TypeTags.ERROR:
                // Do nothing
                break;
            default:
                dlog.error(fieldAccessExpr.pos, DiagnosticCode.OPERATION_DOES_NOT_SUPPORT_FIELD_ACCESS,
                        varRefType);
        }

        return actualType;
    }

    private BType checkIndexAccessExpr(BLangIndexBasedAccess indexBasedAccessExpr, BType varRefType) {
        BLangExpression indexExpr = indexBasedAccessExpr.indexExpr;
        BType actualType = symTable.errType;
        BType indexExprType;
        switch (varRefType.tag) {
            case TypeTags.OBJECT:
                indexExprType = checkIndexExprForStructFieldAccess(indexExpr);
                if (indexExprType.tag == TypeTags.STRING) {
                    String fieldName = (String) ((BLangLiteral) indexExpr).value;
                    actualType = checkStructFieldAccess(indexBasedAccessExpr, names.fromString(fieldName), varRefType);
                }
                break;
            case TypeTags.RECORD:
                indexExprType = checkIndexExprForStructFieldAccess(indexExpr);
                if (indexExprType.tag == TypeTags.STRING) {
                    String fieldName = (String) ((BLangLiteral) indexExpr).value;
                    actualType = checkStructFieldAccess(indexBasedAccessExpr, names.fromString(fieldName), varRefType);
                    actualType = checkTypeForIndexBasedAccess(indexBasedAccessExpr, actualType);
                }
                break;
            case TypeTags.MAP:
                indexExprType = checkExpr(indexExpr, this.env, symTable.stringType);
                if (indexExprType.tag == TypeTags.STRING) {
                    actualType = ((BMapType) varRefType).getConstraint();
                    actualType = checkTypeForIndexBasedAccess(indexBasedAccessExpr, actualType);
                }
                break;
            case TypeTags.JSON:
                BType constraintType = ((BJSONType) varRefType).constraint;
                if (constraintType.tag == TypeTags.OBJECT || constraintType.tag == TypeTags.RECORD) {
                    indexExprType = checkIndexExprForStructFieldAccess(indexExpr);
                    if (indexExprType.tag != TypeTags.STRING) {
                        break;
                    }
                    String fieldName = (String) ((BLangLiteral) indexExpr).value;
                    BType fieldType =
                            checkStructFieldAccess(indexBasedAccessExpr, names.fromString(fieldName), constraintType);

                    // If the type of the field is struct, treat it as constraint JSON type.
                    if (fieldType.tag == TypeTags.OBJECT || fieldType.tag == TypeTags.RECORD) {
                        actualType = new BJSONType(TypeTags.JSON, fieldType, symTable.jsonType.tsymbol);
                        break;
                    }
                } else {
                    indexExprType = checkExpr(indexExpr, this.env, symTable.noType);
                    if (indexExprType.tag != TypeTags.STRING && indexExprType.tag != TypeTags.INT) {
                        dlog.error(indexExpr.pos, DiagnosticCode.INCOMPATIBLE_TYPES, symTable.stringType,
                                indexExprType);
                        break;
                    }
                }
                actualType = symTable.jsonType;
                break;
            case TypeTags.ARRAY:
                indexExprType = checkExpr(indexExpr, this.env, symTable.intType);
                if (indexExprType.tag == TypeTags.INT) {
                    actualType = ((BArrayType) varRefType).getElementType();
                }
                break;
            case TypeTags.XML:
                if (indexBasedAccessExpr.lhsVar) {
                    indexExpr.type = symTable.errType;
                    dlog.error(indexBasedAccessExpr.pos, DiagnosticCode.CANNOT_UPDATE_XML_SEQUENCE);
                    break;
                }

                checkExpr(indexExpr, this.env);
                actualType = symTable.xmlType;
                break;
            case TypeTags.TUPLE:
                indexExprType = checkIndexExprForTupleFieldAccess(indexExpr);
                if (indexExprType.tag == TypeTags.INT) {
                    int indexValue = ((Long) ((BLangLiteral) indexExpr).value).intValue();
                    actualType = checkTupleFieldType(indexBasedAccessExpr, varRefType, indexValue);
                }
                break;
            case TypeTags.ERROR:
                indexBasedAccessExpr.indexExpr.type = symTable.errType;
                break;
            default:
                indexBasedAccessExpr.indexExpr.type = symTable.errType;
                dlog.error(indexBasedAccessExpr.pos, DiagnosticCode.OPERATION_DOES_NOT_SUPPORT_INDEXING,
                        indexBasedAccessExpr.expr.type);
        }

        return actualType;
    }

    private BType getSafeType(BType type, BLangAccessExpression accessExpr) {
        if (accessExpr.safeNavigate && type == symTable.errStructType) {
            dlog.error(accessExpr.pos, DiagnosticCode.SAFE_NAVIGATION_NOT_REQUIRED, type);
            return symTable.errType;
        }

        if (type.tag != TypeTags.UNION) {
            return type;
        }

        // Extract the types without the error and null, and revisit access expression
        Set<BType> varRefMemberTypes = ((BUnionType) type).memberTypes;
        List<BType> lhsTypes;

        boolean nullable = false;
        if (accessExpr.safeNavigate) {
            if (!varRefMemberTypes.contains(symTable.errStructType)) {
                dlog.error(accessExpr.pos, DiagnosticCode.SAFE_NAVIGATION_NOT_REQUIRED, type);
                return symTable.errType;
            }

            lhsTypes = varRefMemberTypes.stream().filter(memberType -> {
                return memberType != symTable.errStructType && memberType != symTable.nilType;
            }).collect(Collectors.toList());

            if (lhsTypes.isEmpty()) {
                dlog.error(accessExpr.pos, DiagnosticCode.SAFE_NAVIGATION_NOT_REQUIRED, type);
                return symTable.errType;
            }
        } else {
            lhsTypes = varRefMemberTypes.stream().filter(memberType -> {
                return memberType != symTable.nilType;
            }).collect(Collectors.toList());
        }

        if (lhsTypes.size() == 1) {
            return lhsTypes.get(0);
        }

        return new BUnionType(null, new LinkedHashSet<>(lhsTypes), nullable);
    }

    private List<BType> getTypesList(BType type) {
        if (type.tag == TypeTags.UNION) {
            BUnionType unionType = (BUnionType) type;
            return new ArrayList<>(unionType.memberTypes);
        } else {
            return Lists.of(type);
        }
    }

    private Set<BType> getMatchExpressionTypes(BLangMatchExpression bLangMatchExpression) {
        List<BType> exprTypes = getTypesList(bLangMatchExpression.expr.type);
        Set<BType> matchExprTypes = new LinkedHashSet<>();
        for (BType type : exprTypes) {
            boolean assignable = false;
            for (BLangMatchExprPatternClause pattern : bLangMatchExpression.patternClauses) {
                BType patternExprType = pattern.expr.type;

                // Type of the pattern expression, becomes one of the types of the whole but expression
                matchExprTypes.addAll(getTypesList(patternExprType));

                if (type.tag == TypeTags.ERROR || patternExprType.tag == TypeTags.ERROR) {
                    return new HashSet<>(Lists.of(symTable.errType));
                }

                assignable = this.types.isAssignable(type, pattern.variable.type);
                if (assignable) {
                    break;
                }
            }

            // If the matching expr type is not matching to any pattern, it becomes one of the types
            // returned by the whole but expression
            if (!assignable) {
                matchExprTypes.add(type);
            }
        }

        return matchExprTypes;
    }

    /**
     * Returns the type guards included in a given expression.
     * 
     * @param expr Expression to get type guards
     * @return A map of type guards, with the original variable symbol as keys
     *         and their guarded type.
     */
    Map<BVarSymbol, BType> getTypeGuards(BLangExpression expr) {
        Map<BVarSymbol, BType> typeGuards = new HashMap<>();
        collectTypeGuards(expr, typeGuards);
        return typeGuards;
    }

    private Map<BVarSymbol, BType> collectTypeGuards(BLangExpression expr, Map<BVarSymbol, BType> typeGuards) {
        switch (expr.getKind()) {
            case TYPE_TEST_EXPR:
                BLangTypeTestExpr typeTest = (BLangTypeTestExpr) expr;
                if (typeTest.expr.getKind() == NodeKind.SIMPLE_VARIABLE_REF) {
                    BVarSymbol varSymbol = (BVarSymbol) ((BLangSimpleVarRef) typeTest.expr).symbol;
                    if (!typeGuards.containsKey(varSymbol)) {
                        typeGuards.put(varSymbol, typeTest.typeNode.type);
                    } else {
                        // TODO: handle two type-tests for same var
                    }
                }
                break;
            case BRACED_TUPLE_EXPR:
                BLangBracedOrTupleExpr bracedExpr = (BLangBracedOrTupleExpr) expr;
                if (bracedExpr.isBracedExpr) {
                    collectTypeGuards(bracedExpr.expressions.get(0), typeGuards);
                }
                break;
            case BINARY_EXPR:
                BLangBinaryExpr binExpr = (BLangBinaryExpr) expr;
                if (binExpr.getOperatorKind() == OperatorKind.AND) {
                    collectTypeGuards(binExpr.lhsExpr, typeGuards);
                    collectTypeGuards(binExpr.rhsExpr, typeGuards);
                }
                break;
            default:
                break;
        }
        return typeGuards;
    }
}<|MERGE_RESOLUTION|>--- conflicted
+++ resolved
@@ -98,7 +98,6 @@
 import org.wso2.ballerinalang.compiler.tree.expressions.BLangTableLiteral;
 import org.wso2.ballerinalang.compiler.tree.expressions.BLangTableQueryExpression;
 import org.wso2.ballerinalang.compiler.tree.expressions.BLangTernaryExpr;
-import org.wso2.ballerinalang.compiler.tree.expressions.BLangTypeCheckExpr;
 import org.wso2.ballerinalang.compiler.tree.expressions.BLangTypeConversionExpr;
 import org.wso2.ballerinalang.compiler.tree.expressions.BLangTypeInit;
 import org.wso2.ballerinalang.compiler.tree.expressions.BLangTypeTestExpr;
@@ -136,7 +135,6 @@
 import java.util.Map;
 import java.util.Map.Entry;
 import java.util.Set;
-import java.util.Stack;
 import java.util.stream.Collectors;
 
 import javax.xml.XMLConstants;
@@ -1411,19 +1409,11 @@
     }
 
     @Override
-<<<<<<< HEAD
-    public void visit(BLangTypeCheckExpr typeCheckExpr) {
-        typeCheckExpr.typeNode.type = symResolver.resolveTypeNode(typeCheckExpr.typeNode, env);
-        checkExpr(typeCheckExpr.expr, env);
-
-        resultType = types.checkType(typeCheckExpr, symTable.booleanType, expType);
-=======
     public void visit(BLangTypeTestExpr typeTestExpr) {
         typeTestExpr.typeNode.type = symResolver.resolveTypeNode(typeTestExpr.typeNode, env);
         checkExpr(typeTestExpr.expr, env);
 
         resultType = types.checkType(typeTestExpr, symTable.booleanType, expType);
->>>>>>> 27ef534a
     }
 
     // Private methods
