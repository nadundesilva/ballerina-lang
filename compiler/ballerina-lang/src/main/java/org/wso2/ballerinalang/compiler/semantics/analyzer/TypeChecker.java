--- conflicted
+++ resolved
@@ -6463,15 +6463,10 @@
             if (Symbols.isFlagOn(childType.flags, Flags.READONLY) || !types.isSelectivelyImmutableType(childType)) {
                 continue;
             }
-<<<<<<< HEAD
             modifiedChild.type =
                     ImmutableTypeCloner.getImmutableIntersectionType(modifiedChild.pos, types,
                                                                      (SelectivelyImmutableReferenceType) childType,
                                                                      env, symTable, anonymousModelHelper, names);
-=======
-            modifiedChild.type = ImmutableTypeCloner.setImmutableType(modifiedChild.pos, types, childType, env,
-                                                                      symTable, anonymousModelHelper, names);
->>>>>>> 2ec6bf8b
 
             if (modifiedChild.getKind() == NodeKind.XML_ELEMENT_LITERAL) {
                 markChildrenAsImmutable((BLangXMLElementLiteral) modifiedChild);
