--- conflicted
+++ resolved
@@ -1637,12 +1637,6 @@
         if (Symbols.isFlagOn(funcSymbol.flags, Flags.RESOURCE)) {
             dlog.error(iExpr.pos, DiagnosticCode.INVALID_RESOURCE_FUNCTION_INVOCATION);
         }
-        if (Symbols.isFlagOn(funcSymbol.flags, Flags.REMOTE)) {
-            dlog.error(iExpr.pos, DiagnosticCode.INVALID_ACTION_INVOCATION_SYNTAX);
-        }
-        if (Symbols.isFlagOn(funcSymbol.flags, Flags.RESOURCE)) {
-            dlog.error(iExpr.pos, DiagnosticCode.INVALID_RESOURCE_FUNCTION_INVOCATION);
-        }
         // Set the resolved function symbol in the invocation expression.
         // This is used in the code generation phase.
         iExpr.symbol = funcSymbol;
@@ -1659,12 +1653,6 @@
             dlog.error(iExpr.pos, DiagnosticCode.UNDEFINED_FUNCTION_IN_OBJECT, iExpr.name.value, objectType);
             resultType = symTable.semanticError;
             return;
-        }
-        if (Symbols.isFlagOn(funcSymbol.flags, Flags.REMOTE)) {
-            dlog.error(iExpr.pos, DiagnosticCode.INVALID_ACTION_INVOCATION_SYNTAX);
-        }
-        if (Symbols.isFlagOn(funcSymbol.flags, Flags.RESOURCE)) {
-            dlog.error(iExpr.pos, DiagnosticCode.INVALID_RESOURCE_FUNCTION_INVOCATION);
         }
         if (Symbols.isFlagOn(funcSymbol.flags, Flags.REMOTE)) {
             dlog.error(iExpr.pos, DiagnosticCode.INVALID_ACTION_INVOCATION_SYNTAX);
@@ -1871,12 +1859,8 @@
                 .fromString(Symbols.getAttachedFuncSymbolName(epType.tsymbol.name.value, iExpr.name.value));
         Name actionName = names.fromIdNode(iExpr.name);
         BSymbol remoteFuncSymbol = symResolver
-<<<<<<< HEAD
-                .lookupMemberSymbol(iExpr.pos, epSymbol.type.tsymbol.scope, env, remoteFuncQName, SymTag.FUNCTION);
-=======
                 .lookupMemberSymbol(iExpr.pos, ((BObjectTypeSymbol) epSymbol.type.tsymbol).methodScope, env,
                         remoteFuncQName, SymTag.FUNCTION);
->>>>>>> ac06ab92
         if (remoteFuncSymbol == symTable.notFoundSymbol || !Symbols.isFlagOn(remoteFuncSymbol.flags, Flags.REMOTE)) {
             dlog.error(iExpr.pos, DiagnosticCode.UNDEFINED_ACTION, actionName, epSymbol.type.tsymbol.name);
             resultType = actualType;
@@ -2530,16 +2514,10 @@
                 for (BLangExpression expression : functionArgList) {
                     checkExpr(expression, env, symTable.noType);
                 }
-<<<<<<< HEAD
-                return symResolver
-                        .createSymbolForStampOperator(iExpr.pos, new Name(function.getName()), functionArgList,
-                                iExpr.expr);
-=======
                 return symResolver.createSymbolForStampOperator(iExpr.pos, new Name(function.getName()),
                         functionArgList, iExpr.expr);
             case CALL:
                 return getFunctionPointerCallSymbol(iExpr);
->>>>>>> ac06ab92
             default:
                 return symTable.notFoundSymbol;
         }
