/*
*  Copyright (c) 2017, WSO2 Inc. (http://www.wso2.org) All Rights Reserved.
*
*  WSO2 Inc. licenses this file to you under the Apache License,
*  Version 2.0 (the "License"); you may not use this file except
*  in compliance with the License.
*  You may obtain a copy of the License at
*
*    http://www.apache.org/licenses/LICENSE-2.0
*
*  Unless required by applicable law or agreed to in writing,
*  software distributed under the License is distributed on an
*  "AS IS" BASIS, WITHOUT WARRANTIES OR CONDITIONS OF ANY
*  KIND, either express or implied.  See the License for the
*  specific language governing permissions and limitations
*  under the License.
*/
package org.wso2.ballerinalang.compiler.semantics.model;


import org.ballerinalang.model.TreeBuilder;
import org.ballerinalang.model.elements.PackageID;
import org.ballerinalang.model.symbols.SymbolKind;
import org.ballerinalang.model.tree.OperatorKind;
import org.ballerinalang.model.types.TypeKind;
import org.wso2.ballerinalang.compiler.semantics.model.symbols.BCastOperatorSymbol;
import org.wso2.ballerinalang.compiler.semantics.model.symbols.BConversionOperatorSymbol;
import org.wso2.ballerinalang.compiler.semantics.model.symbols.BOperatorSymbol;
import org.wso2.ballerinalang.compiler.semantics.model.symbols.BPackageSymbol;
import org.wso2.ballerinalang.compiler.semantics.model.symbols.BSymbol;
import org.wso2.ballerinalang.compiler.semantics.model.symbols.BTypeSymbol;
import org.wso2.ballerinalang.compiler.semantics.model.symbols.SymTag;
import org.wso2.ballerinalang.compiler.semantics.model.types.BAnyType;
import org.wso2.ballerinalang.compiler.semantics.model.types.BArrayType;
import org.wso2.ballerinalang.compiler.semantics.model.types.BBuiltInRefType;
import org.wso2.ballerinalang.compiler.semantics.model.types.BConnectorType;
import org.wso2.ballerinalang.compiler.semantics.model.types.BErrorType;
import org.wso2.ballerinalang.compiler.semantics.model.types.BInvokableType;
import org.wso2.ballerinalang.compiler.semantics.model.types.BJSONType;
import org.wso2.ballerinalang.compiler.semantics.model.types.BMapType;
import org.wso2.ballerinalang.compiler.semantics.model.types.BNoType;
import org.wso2.ballerinalang.compiler.semantics.model.types.BNullType;
import org.wso2.ballerinalang.compiler.semantics.model.types.BStructType;
import org.wso2.ballerinalang.compiler.semantics.model.types.BTableType;
import org.wso2.ballerinalang.compiler.semantics.model.types.BType;
import org.wso2.ballerinalang.compiler.semantics.model.types.BXMLAttributesType;
import org.wso2.ballerinalang.compiler.semantics.model.types.BXMLType;
import org.wso2.ballerinalang.compiler.tree.BLangPackage;
import org.wso2.ballerinalang.compiler.util.CompilerContext;
import org.wso2.ballerinalang.compiler.util.Name;
import org.wso2.ballerinalang.compiler.util.Names;
import org.wso2.ballerinalang.compiler.util.TypeTags;
import org.wso2.ballerinalang.programfile.InstructionCodes;
import org.wso2.ballerinalang.util.Flags;
import org.wso2.ballerinalang.util.Lists;

import java.util.List;

/**
 * @since 0.94
 */
public class SymbolTable {

    private static final CompilerContext.Key<SymbolTable> SYM_TABLE_KEY =
            new CompilerContext.Key<>();

    public static final PackageID BUILTIN = new PackageID(Names.BUILTIN_PACKAGE, Names.DEFAULT_VERSION);


    public final BLangPackage rootPkgNode;
    public final BPackageSymbol rootPkgSymbol;
    public final BSymbol notFoundSymbol;
    public final Scope rootScope;

    public final BType noType = new BNoType(TypeTags.NONE);
    public final BType intType = new BType(TypeTags.INT, null);
    public final BType floatType = new BType(TypeTags.FLOAT, null);
    public final BType stringType = new BType(TypeTags.STRING, null);
    public final BType booleanType = new BType(TypeTags.BOOLEAN, null);
    public final BType blobType = new BType(TypeTags.BLOB, null);
    public final BType typeType = new BType(TypeTags.TYPE, null);
    public final BType jsonType = new BJSONType(TypeTags.JSON, noType, null);
<<<<<<< HEAD
    public final BType xmlType = new BXMLType(TypeTags.XML, null);
    public final BType datatableType = new BBuiltInRefType(TypeTags.DATATABLE, null);
=======
    public final BType xmlType = new BBuiltInRefType(TypeTags.XML, null);
    public final BType tableType = new BTableType(TypeTags.TABLE, noType, null);
>>>>>>> 56122099
    public final BType anyType = new BAnyType(TypeTags.ANY, null);
    public final BType mapType = new BMapType(TypeTags.MAP, anyType, null);
    public final BType nullType = new BNullType();
    public final BType voidType = new BNoType(TypeTags.VOID);
    public final BType xmlAttributesType = new BXMLAttributesType(TypeTags.XML_ATTRIBUTES);
    public final BType connectorType = new BConnectorType(null, null);
    public final BType arrayType = new BArrayType(noType);

    public final BTypeSymbol errSymbol;
    public final BType errType;

    public BStructType errStructType;
    public BStructType errTypeConversionType;
    public BStructType errTypeCastType;

    public BPackageSymbol builtInPackageSymbol;

    private Names names;

    private CompilerContext context;

    public static SymbolTable getInstance(CompilerContext context) {
        SymbolTable symTable = context.get(SYM_TABLE_KEY);
        if (symTable == null) {
            symTable = new SymbolTable(context);
        }

        return symTable;
    }

    private SymbolTable(CompilerContext context) {
        this.context = context;
        this.context.put(SYM_TABLE_KEY, this);

        this.names = Names.getInstance(context);

        this.rootPkgNode = (BLangPackage) TreeBuilder.createPackageNode();
        this.rootPkgSymbol = new BPackageSymbol(BUILTIN, null);
        this.rootPkgNode.symbol = this.rootPkgSymbol;
        this.rootScope = new BuiltInScope(rootPkgSymbol);
        this.rootPkgSymbol.scope = this.rootScope;
        this.notFoundSymbol = new BSymbol(SymTag.NIL, Flags.PUBLIC, Names.INVALID,
                rootPkgSymbol.pkgID, noType, rootPkgSymbol);

        // Initialize built-in types in Ballerina
        initializeType(intType, TypeKind.INT.typeName());
        initializeType(floatType, TypeKind.FLOAT.typeName());
        initializeType(stringType, TypeKind.STRING.typeName());
        initializeType(booleanType, TypeKind.BOOLEAN.typeName());
        initializeType(blobType, TypeKind.BLOB.typeName());
        initializeType(typeType, TypeKind.TYPE.typeName());
        initializeType(jsonType, TypeKind.JSON.typeName());
        initializeType(xmlType, TypeKind.XML.typeName());
        initializeType(tableType, TypeKind.TABLE.typeName());
        initializeType(mapType, TypeKind.MAP.typeName());
        initializeType(anyType, TypeKind.ANY.typeName());

        // Initialize error type;
        this.errType = new BErrorType(null);
        this.errSymbol = new BTypeSymbol(SymTag.ERROR, Flags.PUBLIC, Names.INVALID,
                rootPkgSymbol.pkgID, errType, rootPkgSymbol);
        defineType(errType, errSymbol);
    }

    public void createErrorTypes() {
        this.errStructType = (BStructType) rootScope.lookup(Names.ERROR).symbol.type;
        this.errTypeCastType = (BStructType) rootScope.lookup(Names.ERROR_TYPE_CAST).symbol.type;
        this.errTypeConversionType = (BStructType) rootScope.lookup(Names.ERROR_TYPE_CONVERSION).symbol.type;
    }

    public void loadOperators() {
        // Define all operators e.g. binary, unary, cast and conversion
        defineOperators();
    }

    public BType getTypeFromTag(int tag) {
        switch (tag) {
            case TypeTags.INT:
                return intType;
            case TypeTags.FLOAT:
                return floatType;
            case TypeTags.STRING:
                return stringType;
            case TypeTags.BOOLEAN:
                return booleanType;
            case TypeTags.BLOB:
                return blobType;
            case TypeTags.JSON:
                return jsonType;
            case TypeTags.XML:
                return xmlType;
            case TypeTags.TABLE:
                return tableType;
            case TypeTags.NULL:
                return nullType;
            default:
                return errType;
        }
    }

    private void initializeType(BType type, String name) {
        initializeType(type, names.fromString(name));
    }

    private void initializeType(BType type, Name name) {
        defineType(type, new BTypeSymbol(SymTag.TYPE, Flags.PUBLIC, name, rootPkgSymbol.pkgID, type, rootPkgSymbol));
    }

    private void defineType(BType type, BTypeSymbol tSymbol) {
        type.tsymbol = tSymbol;
        rootScope.define(tSymbol.name, tSymbol);
    }

    private void defineOperators() {
        // Binary arithmetic operators
        defineBinaryOperator(OperatorKind.ADD, xmlType, xmlType, xmlType, InstructionCodes.XMLADD);
        defineBinaryOperator(OperatorKind.ADD, floatType, stringType, stringType, InstructionCodes.SADD);
        defineBinaryOperator(OperatorKind.ADD, intType, stringType, stringType, InstructionCodes.SADD);
        defineBinaryOperator(OperatorKind.ADD, booleanType, stringType, stringType, InstructionCodes.SADD);
        defineBinaryOperator(OperatorKind.ADD, stringType, floatType, stringType, InstructionCodes.SADD);
        defineBinaryOperator(OperatorKind.ADD, stringType, intType, stringType, InstructionCodes.SADD);
        defineBinaryOperator(OperatorKind.ADD, stringType, booleanType, stringType, InstructionCodes.SADD);
        defineBinaryOperator(OperatorKind.ADD, stringType, stringType, stringType, InstructionCodes.SADD);
        defineBinaryOperator(OperatorKind.ADD, stringType, booleanType, stringType, InstructionCodes.SADD);
        defineBinaryOperator(OperatorKind.ADD, booleanType, stringType, stringType, InstructionCodes.SADD);
        defineBinaryOperator(OperatorKind.ADD, floatType, floatType, floatType, InstructionCodes.FADD);
        defineBinaryOperator(OperatorKind.ADD, intType, intType, intType, InstructionCodes.IADD);
        defineBinaryOperator(OperatorKind.ADD, intType, floatType, floatType, InstructionCodes.FADD);
        defineBinaryOperator(OperatorKind.ADD, floatType, intType, floatType, InstructionCodes.FADD);
        defineBinaryOperator(OperatorKind.SUB, floatType, floatType, floatType, InstructionCodes.FSUB);
        defineBinaryOperator(OperatorKind.SUB, intType, intType, intType, InstructionCodes.ISUB);
        defineBinaryOperator(OperatorKind.SUB, floatType, intType, floatType, InstructionCodes.FSUB);
        defineBinaryOperator(OperatorKind.SUB, intType, floatType, floatType, InstructionCodes.FSUB);
        defineBinaryOperator(OperatorKind.DIV, floatType, floatType, floatType, InstructionCodes.FDIV);
        defineBinaryOperator(OperatorKind.DIV, intType, intType, intType, InstructionCodes.IDIV);
        defineBinaryOperator(OperatorKind.DIV, intType, floatType, floatType, InstructionCodes.FDIV);
        defineBinaryOperator(OperatorKind.DIV, floatType, intType, floatType, InstructionCodes.FDIV);
        defineBinaryOperator(OperatorKind.MUL, floatType, floatType, floatType, InstructionCodes.FMUL);
        defineBinaryOperator(OperatorKind.MUL, intType, intType, intType, InstructionCodes.IMUL);
        defineBinaryOperator(OperatorKind.MUL, floatType, intType, floatType, InstructionCodes.FMUL);
        defineBinaryOperator(OperatorKind.MUL, intType, floatType, floatType, InstructionCodes.FMUL);
        defineBinaryOperator(OperatorKind.MOD, floatType, floatType, floatType, InstructionCodes.FMOD);
        defineBinaryOperator(OperatorKind.MOD, intType, intType, intType, InstructionCodes.IMOD);
        defineBinaryOperator(OperatorKind.MOD, floatType, intType, floatType, InstructionCodes.FMOD);
        defineBinaryOperator(OperatorKind.MOD, intType, floatType, floatType, InstructionCodes.FMOD);

        // Binary equality operators ==, !=
        defineBinaryOperator(OperatorKind.EQUAL, intType, intType, booleanType, InstructionCodes.IEQ);
        defineBinaryOperator(OperatorKind.EQUAL, floatType, floatType, booleanType, InstructionCodes.FEQ);
        defineBinaryOperator(OperatorKind.EQUAL, booleanType, booleanType, booleanType, InstructionCodes.BEQ);
        defineBinaryOperator(OperatorKind.EQUAL, stringType, stringType, booleanType, InstructionCodes.SEQ);
        defineBinaryOperator(OperatorKind.EQUAL, typeType, typeType, booleanType, InstructionCodes.TEQ);
        defineBinaryOperator(OperatorKind.EQUAL, jsonType, nullType, booleanType, InstructionCodes.REQ);
        defineBinaryOperator(OperatorKind.EQUAL, nullType, jsonType, booleanType, InstructionCodes.REQ);
        defineBinaryOperator(OperatorKind.EQUAL, xmlType, nullType, booleanType, InstructionCodes.REQ);
        defineBinaryOperator(OperatorKind.EQUAL, nullType, xmlType, booleanType, InstructionCodes.REQ);
        defineBinaryOperator(OperatorKind.EQUAL, tableType, nullType, booleanType, InstructionCodes.REQ);
        defineBinaryOperator(OperatorKind.EQUAL, nullType, tableType, booleanType, InstructionCodes.REQ);
        defineBinaryOperator(OperatorKind.EQUAL, anyType, nullType, booleanType, InstructionCodes.REQ);
        defineBinaryOperator(OperatorKind.EQUAL, nullType, anyType, booleanType, InstructionCodes.REQ);
        defineBinaryOperator(OperatorKind.EQUAL, mapType, nullType, booleanType, InstructionCodes.REQ);
        defineBinaryOperator(OperatorKind.EQUAL, nullType, mapType, booleanType, InstructionCodes.REQ);
        defineBinaryOperator(OperatorKind.EQUAL, connectorType, nullType, booleanType, InstructionCodes.REQ);
        defineBinaryOperator(OperatorKind.EQUAL, nullType, connectorType, booleanType, InstructionCodes.REQ);
        defineBinaryOperator(OperatorKind.EQUAL, nullType, arrayType, booleanType, InstructionCodes.REQ);
        defineBinaryOperator(OperatorKind.EQUAL, arrayType, nullType, booleanType, InstructionCodes.REQ);
        defineBinaryOperator(OperatorKind.EQUAL, nullType, nullType, booleanType, InstructionCodes.REQ);
        defineBinaryOperator(OperatorKind.EQUAL, stringType, nullType, booleanType, InstructionCodes.SEQ_NULL);
        defineBinaryOperator(OperatorKind.EQUAL, nullType, stringType, booleanType, InstructionCodes.SEQ_NULL);
        defineBinaryOperator(OperatorKind.NOT_EQUAL, intType, intType, booleanType, InstructionCodes.INE);
        defineBinaryOperator(OperatorKind.NOT_EQUAL, floatType, floatType, booleanType, InstructionCodes.FNE);
        defineBinaryOperator(OperatorKind.NOT_EQUAL, booleanType, booleanType, booleanType, InstructionCodes.BNE);
        defineBinaryOperator(OperatorKind.NOT_EQUAL, stringType, stringType, booleanType, InstructionCodes.SNE);
        defineBinaryOperator(OperatorKind.NOT_EQUAL, typeType, typeType, booleanType, InstructionCodes.TNE);
        defineBinaryOperator(OperatorKind.NOT_EQUAL, jsonType, nullType, booleanType, InstructionCodes.RNE);
        defineBinaryOperator(OperatorKind.NOT_EQUAL, nullType, jsonType, booleanType, InstructionCodes.RNE);
        defineBinaryOperator(OperatorKind.NOT_EQUAL, xmlType, nullType, booleanType, InstructionCodes.RNE);
        defineBinaryOperator(OperatorKind.NOT_EQUAL, nullType, xmlType, booleanType, InstructionCodes.RNE);
        defineBinaryOperator(OperatorKind.NOT_EQUAL, tableType, nullType, booleanType, InstructionCodes.RNE);
        defineBinaryOperator(OperatorKind.NOT_EQUAL, nullType, tableType, booleanType, InstructionCodes.RNE);
        defineBinaryOperator(OperatorKind.NOT_EQUAL, anyType, nullType, booleanType, InstructionCodes.RNE);
        defineBinaryOperator(OperatorKind.NOT_EQUAL, nullType, anyType, booleanType, InstructionCodes.RNE);
        defineBinaryOperator(OperatorKind.NOT_EQUAL, mapType, nullType, booleanType, InstructionCodes.RNE);
        defineBinaryOperator(OperatorKind.NOT_EQUAL, nullType, mapType, booleanType, InstructionCodes.RNE);
        defineBinaryOperator(OperatorKind.NOT_EQUAL, connectorType, nullType, booleanType, InstructionCodes.RNE);
        defineBinaryOperator(OperatorKind.NOT_EQUAL, nullType, connectorType, booleanType, InstructionCodes.RNE);
        defineBinaryOperator(OperatorKind.NOT_EQUAL, nullType, arrayType, booleanType, InstructionCodes.RNE);
        defineBinaryOperator(OperatorKind.NOT_EQUAL, arrayType, nullType, booleanType, InstructionCodes.RNE);
        defineBinaryOperator(OperatorKind.NOT_EQUAL, nullType, nullType, booleanType, InstructionCodes.RNE);
        defineBinaryOperator(OperatorKind.NOT_EQUAL, stringType, nullType, booleanType, InstructionCodes.SNE_NULL);
        defineBinaryOperator(OperatorKind.NOT_EQUAL, nullType, stringType, booleanType, InstructionCodes.SNE_NULL);

        // Binary comparison operators <=, <, >=, >
        defineBinaryOperator(OperatorKind.LESS_THAN, intType, intType, booleanType, InstructionCodes.ILT);
        defineBinaryOperator(OperatorKind.LESS_THAN, intType, floatType, booleanType, InstructionCodes.FLT);
        defineBinaryOperator(OperatorKind.LESS_THAN, floatType, intType, booleanType, InstructionCodes.FLT);
        defineBinaryOperator(OperatorKind.LESS_THAN, floatType, floatType, booleanType, InstructionCodes.FLT);

        defineBinaryOperator(OperatorKind.LESS_EQUAL, intType, intType, booleanType, InstructionCodes.ILE);
        defineBinaryOperator(OperatorKind.LESS_EQUAL, floatType, intType, booleanType, InstructionCodes.FLE);
        defineBinaryOperator(OperatorKind.LESS_EQUAL, intType, floatType, booleanType, InstructionCodes.FLE);
        defineBinaryOperator(OperatorKind.LESS_EQUAL, floatType, floatType, booleanType, InstructionCodes.FLE);

        defineBinaryOperator(OperatorKind.GREATER_THAN, intType, intType, booleanType, InstructionCodes.IGT);
        defineBinaryOperator(OperatorKind.GREATER_THAN, floatType, intType, booleanType, InstructionCodes.FGT);
        defineBinaryOperator(OperatorKind.GREATER_THAN, intType, floatType, booleanType, InstructionCodes.FGT);
        defineBinaryOperator(OperatorKind.GREATER_THAN, floatType, floatType, booleanType, InstructionCodes.FGT);

        defineBinaryOperator(OperatorKind.GREATER_EQUAL, intType, intType, booleanType, InstructionCodes.IGE);
        defineBinaryOperator(OperatorKind.GREATER_EQUAL, floatType, intType, booleanType, InstructionCodes.FGE);
        defineBinaryOperator(OperatorKind.GREATER_EQUAL, intType, floatType, booleanType, InstructionCodes.FGE);
        defineBinaryOperator(OperatorKind.GREATER_EQUAL, floatType, floatType, booleanType, InstructionCodes.FGE);

        defineBinaryOperator(OperatorKind.AND, booleanType, booleanType, booleanType, -1);
        defineBinaryOperator(OperatorKind.OR, booleanType, booleanType, booleanType, -1);

        // Unary operator symbols
        defineUnaryOperator(OperatorKind.ADD, floatType, floatType, -1);
        defineUnaryOperator(OperatorKind.ADD, intType, intType, -1);

        defineUnaryOperator(OperatorKind.SUB, floatType, floatType, InstructionCodes.FNEG);
        defineUnaryOperator(OperatorKind.SUB, intType, intType, InstructionCodes.INEG);

        defineUnaryOperator(OperatorKind.NOT, booleanType, booleanType, InstructionCodes.BNOT);

        defineUnaryOperator(OperatorKind.LENGTHOF, jsonType, intType, InstructionCodes.LENGTHOF);
        defineUnaryOperator(OperatorKind.LENGTHOF, arrayType, intType, InstructionCodes.LENGTHOF);
        defineUnaryOperator(OperatorKind.LENGTHOF, xmlType, intType, InstructionCodes.LENGTHOF);
        defineUnaryOperator(OperatorKind.LENGTHOF, mapType, intType, InstructionCodes.LENGTHOF);
        defineUnaryOperator(OperatorKind.LENGTHOF, stringType, intType, InstructionCodes.LENGTHOF);
        defineUnaryOperator(OperatorKind.LENGTHOF, blobType, intType, InstructionCodes.LENGTHOF);

        defineCastOperators();
        defineConversionOperators();
    }

    private void defineCastOperators() {
        // Define both implicit and explicit cast operators
        defineCastOperator(intType, jsonType, true, InstructionCodes.I2JSON);
        defineCastOperator(intType, anyType, true, InstructionCodes.I2ANY);
        defineCastOperator(intType, floatType, true, InstructionCodes.I2F);
        defineCastOperator(floatType, jsonType, true, InstructionCodes.F2JSON);
        defineCastOperator(floatType, anyType, true, InstructionCodes.F2ANY);
        defineCastOperator(stringType, jsonType, true, InstructionCodes.S2JSON);
        defineCastOperator(stringType, anyType, true, InstructionCodes.S2ANY);
        defineCastOperator(booleanType, jsonType, true, InstructionCodes.B2JSON);
        defineCastOperator(booleanType, anyType, true, InstructionCodes.B2ANY);
        defineCastOperator(blobType, anyType, true, InstructionCodes.L2ANY);
        defineCastOperator(typeType, anyType, true, InstructionCodes.NOP);
        defineCastOperator(nullType, stringType, true, InstructionCodes.NULL2S);

        // Define explicit cast operators
        defineExplicitCastOperator(anyType, intType, false, InstructionCodes.ANY2I);
        defineExplicitCastOperator(anyType, floatType, false, InstructionCodes.ANY2F);
        defineExplicitCastOperator(anyType, stringType, false, InstructionCodes.ANY2S);
        defineExplicitCastOperator(anyType, booleanType, false, InstructionCodes.ANY2B);
        defineExplicitCastOperator(anyType, blobType, false, InstructionCodes.ANY2L);
        defineExplicitCastOperator(anyType, typeType, false, InstructionCodes.ANY2TYPE);
        defineExplicitCastOperator(anyType, jsonType, false, InstructionCodes.ANY2JSON);
        defineExplicitCastOperator(anyType, xmlType, false, InstructionCodes.ANY2XML);
        defineExplicitCastOperator(anyType, mapType, false, InstructionCodes.ANY2MAP);
        defineExplicitCastOperator(anyType, tableType, false, InstructionCodes.ANY2DT);

        defineExplicitCastOperator(jsonType, intType, false, InstructionCodes.JSON2I);
        defineExplicitCastOperator(jsonType, floatType, false, InstructionCodes.JSON2F);
        defineExplicitCastOperator(jsonType, stringType, false, InstructionCodes.JSON2S);
        defineExplicitCastOperator(jsonType, booleanType, false, InstructionCodes.JSON2B);
    }

    private void defineConversionOperators() {
        // Define conversion operators
        defineConversionOperator(intType, floatType, true, InstructionCodes.I2F);
        defineConversionOperator(intType, stringType, true, InstructionCodes.I2S);
        defineConversionOperator(intType, booleanType, true, InstructionCodes.I2B);
        defineConversionOperator(floatType, stringType, true, InstructionCodes.F2S);
        defineConversionOperator(floatType, booleanType, true, InstructionCodes.F2B);
        defineConversionOperator(floatType, intType, true, InstructionCodes.F2I);
        defineConversionOperator(stringType, floatType, false, InstructionCodes.S2F);
        defineConversionOperator(stringType, intType, false, InstructionCodes.S2I);
        defineConversionOperator(stringType, booleanType, false, InstructionCodes.S2B);
        defineConversionOperator(booleanType, stringType, true, InstructionCodes.B2S);
        defineConversionOperator(booleanType, intType, true, InstructionCodes.B2I);
        defineConversionOperator(booleanType, floatType, true, InstructionCodes.B2F);
        defineConversionOperator(tableType, xmlType, false, InstructionCodes.DT2XML);
        defineConversionOperator(tableType, jsonType, false, InstructionCodes.DT2JSON);
        defineConversionOperator(xmlAttributesType, mapType, true, InstructionCodes.XMLATTRS2MAP);
        defineConversionOperator(stringType, xmlType, false, InstructionCodes.S2XML);
        defineConversionOperator(xmlType, stringType, true, InstructionCodes.XML2S);
        defineConversionOperator(stringType, jsonType, false, InstructionCodes.S2JSONX);
    }

    private void defineBinaryOperator(OperatorKind kind,
                                      BType lhsType,
                                      BType rhsType,
                                      BType retType,
                                      int opcode) {
        List<BType> paramTypes = Lists.of(lhsType, rhsType);
        List<BType> retTypes = Lists.of(retType);
        defineOperator(names.fromString(kind.value()), paramTypes, retTypes, opcode);
    }

    private void defineUnaryOperator(OperatorKind kind,
                                     BType type,
                                     BType retType,
                                     int opcode) {
        List<BType> paramTypes = Lists.of(type);
        List<BType> retTypes = Lists.of(retType);
        defineOperator(names.fromString(kind.value()), paramTypes, retTypes, opcode);
    }

    private void defineExplicitCastOperator(BType sourceType,
                                            BType targetType,
                                            boolean safe,
                                            int opcode) {
        defineCastOperator(sourceType, targetType, false, safe, opcode);
    }

    private void defineCastOperator(BType sourceType,
                                    BType targetType,
                                    boolean safe,
                                    int opcode) {
        defineCastOperator(sourceType, targetType, true, safe, opcode);
    }

    private void defineCastOperator(BType sourceType,
                                    BType targetType,
                                    boolean implicit,
                                    boolean safe,
                                    int opcode) {
        List<BType> paramTypes = Lists.of(sourceType, targetType);
        List<BType> retTypes = Lists.of(targetType, this.errTypeCastType);
        BInvokableType opType = new BInvokableType(paramTypes, retTypes, null);
        BCastOperatorSymbol symbol = new BCastOperatorSymbol(this.rootPkgSymbol.pkgID, opType, this.rootPkgSymbol,
                implicit, safe, opcode);
        symbol.kind = SymbolKind.CAST_OPERATOR;
        rootScope.define(symbol.name, symbol);
    }

    private void defineConversionOperator(BType sourceType,
                                          BType targetType,
                                          boolean safe,
                                          int opcode) {
        List<BType> paramTypes = Lists.of(sourceType, targetType);
        List<BType> retTypes;
        if (safe) {
            retTypes = Lists.of(targetType);
        } else {
            retTypes = Lists.of(targetType, this.errTypeConversionType);
        }
        BInvokableType opType = new BInvokableType(paramTypes, retTypes, null);
        BConversionOperatorSymbol symbol = new BConversionOperatorSymbol(this.rootPkgSymbol.pkgID, opType,
                this.rootPkgSymbol, safe, opcode);
        symbol.kind = SymbolKind.CONVERSION_OPERATOR;
        rootScope.define(symbol.name, symbol);
    }

    private void defineOperator(Name name,
                                List<BType> paramTypes,
                                List<BType> retTypes,
                                int opcode) {
        BInvokableType opType = new BInvokableType(paramTypes, retTypes, null);
        BOperatorSymbol symbol = new BOperatorSymbol(name, rootPkgSymbol.pkgID, opType, rootPkgSymbol, opcode);
        rootScope.define(name, symbol);
    }
}<|MERGE_RESOLUTION|>--- conflicted
+++ resolved
@@ -80,13 +80,8 @@
     public final BType blobType = new BType(TypeTags.BLOB, null);
     public final BType typeType = new BType(TypeTags.TYPE, null);
     public final BType jsonType = new BJSONType(TypeTags.JSON, noType, null);
-<<<<<<< HEAD
     public final BType xmlType = new BXMLType(TypeTags.XML, null);
-    public final BType datatableType = new BBuiltInRefType(TypeTags.DATATABLE, null);
-=======
-    public final BType xmlType = new BBuiltInRefType(TypeTags.XML, null);
     public final BType tableType = new BTableType(TypeTags.TABLE, noType, null);
->>>>>>> 56122099
     public final BType anyType = new BAnyType(TypeTags.ANY, null);
     public final BType mapType = new BMapType(TypeTags.MAP, anyType, null);
     public final BType nullType = new BNullType();
