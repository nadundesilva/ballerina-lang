/*
 *  Copyright (c) 2017, WSO2 Inc. (http://www.wso2.org) All Rights Reserved.
 *
 *  WSO2 Inc. licenses this file to you under the Apache License,
 *  Version 2.0 (the "License"); you may not use this file except
 *  in compliance with the License.
 *  You may obtain a copy of the License at
 *
 *    http://www.apache.org/licenses/LICENSE-2.0
 *
 *  Unless required by applicable law or agreed to in writing,
 *  software distributed under the License is distributed on an
 *  "AS IS" BASIS, WITHOUT WARRANTIES OR CONDITIONS OF ANY
 *  KIND, either express or implied.  See the License for the
 *  specific language governing permissions and limitations
 *  under the License.
 */
package org.wso2.ballerinalang.compiler.semantics.model;

import org.ballerinalang.model.TreeBuilder;
import org.ballerinalang.model.elements.PackageID;
import org.ballerinalang.model.tree.OperatorKind;
import org.ballerinalang.model.types.TypeKind;
import org.wso2.ballerinalang.compiler.semantics.model.symbols.BCastOperatorSymbol;
import org.wso2.ballerinalang.compiler.semantics.model.symbols.BConstructorSymbol;
import org.wso2.ballerinalang.compiler.semantics.model.symbols.BConversionOperatorSymbol;
<<<<<<< HEAD
import org.wso2.ballerinalang.compiler.semantics.model.symbols.BErrorTypeSymbol;
import org.wso2.ballerinalang.compiler.semantics.model.symbols.BInvokableSymbol;
import org.wso2.ballerinalang.compiler.semantics.model.symbols.BObjectTypeSymbol;
=======
>>>>>>> 28af4a8c
import org.wso2.ballerinalang.compiler.semantics.model.symbols.BOperatorSymbol;
import org.wso2.ballerinalang.compiler.semantics.model.symbols.BPackageSymbol;
import org.wso2.ballerinalang.compiler.semantics.model.symbols.BSymbol;
import org.wso2.ballerinalang.compiler.semantics.model.symbols.BTypeSymbol;
import org.wso2.ballerinalang.compiler.semantics.model.symbols.BVarSymbol;
import org.wso2.ballerinalang.compiler.semantics.model.symbols.SymTag;
import org.wso2.ballerinalang.compiler.semantics.model.symbols.Symbols;
import org.wso2.ballerinalang.compiler.semantics.model.types.BAnyType;
import org.wso2.ballerinalang.compiler.semantics.model.types.BAnydataType;
import org.wso2.ballerinalang.compiler.semantics.model.types.BArrayType;
import org.wso2.ballerinalang.compiler.semantics.model.types.BChannelType;
import org.wso2.ballerinalang.compiler.semantics.model.types.BErrorType;
import org.wso2.ballerinalang.compiler.semantics.model.types.BFiniteType;
import org.wso2.ballerinalang.compiler.semantics.model.types.BFutureType;
import org.wso2.ballerinalang.compiler.semantics.model.types.BInvokableType;
import org.wso2.ballerinalang.compiler.semantics.model.types.BJSONType;
import org.wso2.ballerinalang.compiler.semantics.model.types.BMapType;
import org.wso2.ballerinalang.compiler.semantics.model.types.BNilType;
import org.wso2.ballerinalang.compiler.semantics.model.types.BNoType;
import org.wso2.ballerinalang.compiler.semantics.model.types.BObjectType;
import org.wso2.ballerinalang.compiler.semantics.model.types.BRecordType;
import org.wso2.ballerinalang.compiler.semantics.model.types.BSemanticErrorType;
import org.wso2.ballerinalang.compiler.semantics.model.types.BServiceType;
import org.wso2.ballerinalang.compiler.semantics.model.types.BStreamType;
import org.wso2.ballerinalang.compiler.semantics.model.types.BTableType;
import org.wso2.ballerinalang.compiler.semantics.model.types.BTupleType;
import org.wso2.ballerinalang.compiler.semantics.model.types.BType;
import org.wso2.ballerinalang.compiler.semantics.model.types.BTypedescType;
import org.wso2.ballerinalang.compiler.semantics.model.types.BUnionType;
import org.wso2.ballerinalang.compiler.semantics.model.types.BXMLType;
import org.wso2.ballerinalang.compiler.tree.BLangPackage;
import org.wso2.ballerinalang.compiler.tree.expressions.BLangExpression;
import org.wso2.ballerinalang.compiler.tree.expressions.BLangLiteral;
import org.wso2.ballerinalang.compiler.util.CompilerContext;
import org.wso2.ballerinalang.compiler.util.Name;
import org.wso2.ballerinalang.compiler.util.Names;
import org.wso2.ballerinalang.compiler.util.TypeTags;
import org.wso2.ballerinalang.compiler.util.diagnotic.BDiagnosticSource;
import org.wso2.ballerinalang.compiler.util.diagnotic.DiagnosticPos;
import org.wso2.ballerinalang.programfile.InstructionCodes;
import org.wso2.ballerinalang.util.Flags;
import org.wso2.ballerinalang.util.Lists;

import java.util.ArrayList;
import java.util.HashMap;
import java.util.HashSet;
import java.util.List;
import java.util.Map;

/**
 * @since 0.94
 */
public class SymbolTable {

    private static final CompilerContext.Key<SymbolTable> SYM_TABLE_KEY =
            new CompilerContext.Key<>();

    public static final PackageID UTILS = new PackageID(Names.BUILTIN_ORG, Names.UTILS_PACKAGE, Names.EMPTY);

    public static final Integer BBYTE_MIN_VALUE = 0;
    public static final Integer BBYTE_MAX_VALUE = 255;

    public final BLangPackage rootPkgNode;
    public final BPackageSymbol rootPkgSymbol;
    public final BSymbol notFoundSymbol;
    public final BSymbol invalidUsageSymbol;
    public final Scope rootScope;

    public final BType noType = new BNoType(TypeTags.NONE);
    public final BType nilType = new BNilType();
    public final BType intType = new BType(TypeTags.INT, null);
    public final BType byteType = new BType(TypeTags.BYTE, null);
    public final BType floatType = new BType(TypeTags.FLOAT, null);
    public final BType decimalType = new BType(TypeTags.DECIMAL, null);
    public final BType stringType = new BType(TypeTags.STRING, null);
    public final BType booleanType = new BType(TypeTags.BOOLEAN, null);
    public final BType jsonType = new BJSONType(TypeTags.JSON, null);
    public final BType xmlType = new BXMLType(TypeTags.XML, null);
    public final BType tableType = new BTableType(TypeTags.TABLE, noType, null);
    public final BType anyType = new BAnyType(TypeTags.ANY, null);
    public final BType anydataType = new BAnydataType(TypeTags.ANYDATA, null);
    public final BType streamType = new BStreamType(TypeTags.STREAM, anyType, null);
    public final BType mapType = new BMapType(TypeTags.MAP, anyType, null);
    public final BType mapStringType = new BMapType(TypeTags.MAP, stringType, null);
    public final BType mapAnydataType = new BMapType(TypeTags.MAP, anydataType, null);
    public final BType futureType = new BFutureType(TypeTags.FUTURE, nilType, null);
    public final BType arrayType = new BArrayType(noType);
    public final BType tupleType = new BTupleType(Lists.of(noType));
    public final BType recordType = new BRecordType(null);
    public final BType intArrayType = new BArrayType(intType);
    public final BType stringArrayType = new BArrayType(stringType);
    public final BType anydataArrayType = new BArrayType(anydataType);
    public final BType channelType = new BChannelType(TypeTags.CHANNEL, anyType, null);
    public final BType anyServiceType = new BServiceType(null);
    public final BType typeDesc;

    public final BTypeSymbol semanticErrSymbol;
    public final BType semanticError;

    public BErrorType errorType;
    public BRecordType detailType;
    public BConstructorSymbol errorConstructor;
    public BUnionType pureType;
    public BFiniteType trueType;
    public BObjectType intRangeType;

    public BPackageSymbol langInternalModuleSymbol;
    public BPackageSymbol langAnnotationModuleSymbol;
    public BPackageSymbol langArrayModuleSymbol;
    public BPackageSymbol langDecimalModuleSymbol;
    public BPackageSymbol langErrorModuleSymbol;
    public BPackageSymbol langFloatModuleSymbol;
    public BPackageSymbol langFutureModuleSymbol;
    public BPackageSymbol langIntModuleSymbol;
    public BPackageSymbol langMapModuleSymbol;
    public BPackageSymbol langObjectModuleSymbol;
    public BPackageSymbol langStreamModuleSymbol;
    public BPackageSymbol langStringModuleSymbol;
    public BPackageSymbol langTableModuleSymbol;
    public BPackageSymbol langTypedescModuleSymbol;
    public BPackageSymbol langValueModuleSymbol;
    public BPackageSymbol langXmlModuleSymbol;
    public BPackageSymbol utilsPackageSymbol;

    private Names names;
    public Map<BPackageSymbol, SymbolEnv> pkgEnvMap = new HashMap<>();

    public static SymbolTable getInstance(CompilerContext context) {
        SymbolTable symTable = context.get(SYM_TABLE_KEY);
        if (symTable == null) {
            symTable = new SymbolTable(context);
        }

        return symTable;
    }

    private SymbolTable(CompilerContext context) {
        context.put(SYM_TABLE_KEY, this);

        this.names = Names.getInstance(context);

        this.rootPkgNode = (BLangPackage) TreeBuilder.createPackageNode();
        this.rootPkgSymbol = new BPackageSymbol(PackageID.ANNOTATIONS, null);
        this.rootPkgNode.pos = new DiagnosticPos(new BDiagnosticSource(rootPkgSymbol.pkgID, Names.EMPTY.value), 0, 0,
                0, 0);
        this.rootPkgNode.symbol = this.rootPkgSymbol;
        this.rootScope = new Scope(rootPkgSymbol);
        this.rootPkgSymbol.scope = this.rootScope;

        this.notFoundSymbol = new BSymbol(SymTag.NIL, Flags.PUBLIC, Names.INVALID,
                rootPkgSymbol.pkgID, noType, rootPkgSymbol);
        this.invalidUsageSymbol = new BSymbol(SymTag.NIL, Flags.PUBLIC, Names.INVALID, rootPkgSymbol.pkgID, noType,
                                              rootPkgSymbol);
        // Initialize built-in types in Ballerina
        initializeType(intType, TypeKind.INT.typeName());
        initializeType(byteType, TypeKind.BYTE.typeName());
        initializeType(floatType, TypeKind.FLOAT.typeName());
        initializeType(decimalType, TypeKind.DECIMAL.typeName());
        initializeType(stringType, TypeKind.STRING.typeName());
        initializeType(booleanType, TypeKind.BOOLEAN.typeName());
        initializeType(jsonType, TypeKind.JSON.typeName());
        initializeType(xmlType, TypeKind.XML.typeName());
        initializeType(tableType, TypeKind.TABLE.typeName());
        initializeType(streamType, TypeKind.STREAM.typeName());
        initializeType(mapType, TypeKind.MAP.typeName());
        initializeType(mapStringType, TypeKind.MAP.typeName());
        initializeType(mapAnydataType, TypeKind.MAP.typeName());
        initializeType(futureType, TypeKind.FUTURE.typeName());
        initializeType(anyType, TypeKind.ANY.typeName());
        initializeType(anydataType, TypeKind.ANYDATA.typeName());
        initializeType(nilType, TypeKind.NIL.typeName());
        initializeType(channelType, TypeKind.CHANNEL.typeName());
        initializeType(anyServiceType, TypeKind.SERVICE.typeName());

        // Initialize semantic error type;
        this.semanticError = new BSemanticErrorType(null);
        this.semanticErrSymbol = new BTypeSymbol(SymTag.SEMANTIC_ERROR, Flags.PUBLIC, Names.INVALID,
                rootPkgSymbol.pkgID, semanticError, rootPkgSymbol);
        defineType(semanticError, semanticErrSymbol);

<<<<<<< HEAD
        initializeErrorType();

        initializeIntRangeType();

        this.pureType = BUnionType.create(null, this.anydataType, this.errorType);
        this.typeDesc = new BTypedescType(TypeTags.TYPEDESC, BUnionType.create(null, this.anyType, this.errorType),
                null);
=======
        this.typeDesc = new BTypedescType(TypeTags.TYPEDESC, this.anyType, null);
>>>>>>> 28af4a8c
        initializeType(typeDesc, TypeKind.TYPEDESC.typeName());


        BLangLiteral trueLiteral = new BLangLiteral();
        trueLiteral.type = this.booleanType;
        trueLiteral.value = Boolean.TRUE;

        BTypeSymbol finiteTypeSymbol = Symbols.createTypeSymbol(SymTag.FINITE_TYPE, Flags.PUBLIC,
                                                                names.fromString("$anonType$TRUE"),
                                                                rootPkgNode.packageID, null, rootPkgNode.symbol.owner);
        this.trueType = new BFiniteType(finiteTypeSymbol, new HashSet<BLangExpression>() {{ add(trueLiteral); }});
    }

    public BType getTypeFromTag(int tag) {
        switch (tag) {
            case TypeTags.INT:
                return intType;
            case TypeTags.BYTE:
                return byteType;
            case TypeTags.FLOAT:
                return floatType;
            case TypeTags.DECIMAL:
                return decimalType;
            case TypeTags.STRING:
                return stringType;
            case TypeTags.BOOLEAN:
                return booleanType;
            case TypeTags.JSON:
                return jsonType;
            case TypeTags.XML:
                return xmlType;
            case TypeTags.TABLE:
                return tableType;
            case TypeTags.STREAM:
                return streamType;
            case TypeTags.NIL:
                return nilType;
            case TypeTags.ERROR:
                return errorType;
            default:
                return semanticError;
        }
    }

    private void initializeType(BType type, String name) {
        initializeType(type, names.fromString(name));
    }

    private void initializeType(BType type, Name name) {
        defineType(type, new BTypeSymbol(SymTag.TYPE, Flags.PUBLIC, name, rootPkgSymbol.pkgID, type, rootPkgSymbol));
    }

    private void defineType(BType type, BTypeSymbol tSymbol) {
        type.tsymbol = tSymbol;
        rootScope.define(tSymbol.name, tSymbol);
    }

<<<<<<< HEAD
    private void initializeErrorType() {

        BRecordTypeSymbol detailSymbol = new BRecordTypeSymbol(SymTag.RECORD, Flags.PUBLIC, Names.EMPTY,
                rootPkgSymbol.pkgID, null, rootPkgSymbol);
        detailSymbol.scope = new Scope(this.rootPkgSymbol);
        this.detailType = new BRecordType(detailSymbol);

        BTypeSymbol errorSymbol = new BErrorTypeSymbol(SymTag.ERROR, Flags.PUBLIC, Names.ERROR, rootPkgSymbol.pkgID,
                null, rootPkgSymbol);
        this.errorType = new BErrorType(errorSymbol, this.stringType, this.detailType);
        this.errorType.flags |= Flags.NATIVE;
        errorSymbol.type = this.errorType;

        int flags = Flags.asMask(new HashSet<>(Lists.of(Flag.OPTIONAL, Flag.PUBLIC)));
        BField messageField = new BField(Names.DETAIL_MESSAGE, this.rootPkgNode.pos,
                new BVarSymbol(flags, Names.DETAIL_MESSAGE, rootPkgSymbol.pkgID, this.stringType, detailSymbol));
        this.detailType.fields.add(messageField);
        detailSymbol.scope.define(Names.DETAIL_MESSAGE, messageField.symbol);

        BField causeField = new BField(Names.DETAIL_CAUSE, this.rootPkgNode.pos,
                new BVarSymbol(flags, Names.DETAIL_CAUSE, rootPkgSymbol.pkgID, this.errorType, detailSymbol));
        this.detailType.fields.add(causeField);
        detailSymbol.scope.define(Names.DETAIL_CAUSE, causeField.symbol);

        this.detailType.restFieldType = BUnionType.create(null, this.anydataType, this.errorType);

        // Initialize constructor symbol for ballerina built-in error type
        this.errorConstructor = new BConstructorSymbol(SymTag.CONSTRUCTOR, this.errorType.tsymbol.flags,
                this.errorType.tsymbol.name, this.errorType.tsymbol.pkgID,
                this.errorType.tsymbol.type, this.errorType.tsymbol.owner);
        this.errorConstructor.kind = SymbolKind.ERROR_CONSTRUCTOR;
        this.errorType.ctorSymbol = this.errorConstructor;
        this.errorConstructor.retType = errorType;

        // TODO : Remove this. Had to add this due to BIR codegen requires this.
        BInvokableType invokableType = new BInvokableType(new ArrayList<>(), this.nilType, null);
        BInvokableSymbol initSymbol = Symbols.createFunctionSymbol(0, Names.INIT_FUNCTION_SUFFIX, rootPkgSymbol.pkgID,
                invokableType, detailSymbol, false);
        detailSymbol.initializerFunc = new BAttachedFunction(Names.INIT_FUNCTION_SUFFIX, initSymbol, invokableType);
        detailSymbol.scope.define(initSymbol.name, initSymbol);
    }

    public void initializeIntRangeType() {
        BObjectTypeSymbol intRangeTypeSymbol = new BObjectTypeSymbol(SymTag.OBJECT, Flags.PUBLIC, Names.EMPTY,
                                                                     rootPkgSymbol.pkgID, null, rootPkgSymbol);
        this.intRangeType = new BObjectType(intRangeTypeSymbol);
    }

    private void defineOperators() {
=======
    public void defineOperators() {
>>>>>>> 28af4a8c
        // Binary arithmetic operators
        defineBinaryOperator(OperatorKind.ADD, xmlType, xmlType, xmlType, InstructionCodes.XMLADD);
        defineBinaryOperator(OperatorKind.ADD, xmlType, stringType, xmlType, InstructionCodes.XMLADD);
        defineBinaryOperator(OperatorKind.ADD, floatType, stringType, stringType, InstructionCodes.SADD);
        defineBinaryOperator(OperatorKind.ADD, decimalType, stringType, stringType, InstructionCodes.SADD);
        defineBinaryOperator(OperatorKind.ADD, intType, stringType, stringType, InstructionCodes.SADD);
        defineBinaryOperator(OperatorKind.ADD, booleanType, stringType, stringType, InstructionCodes.SADD);
        defineBinaryOperator(OperatorKind.ADD, stringType, floatType, stringType, InstructionCodes.SADD);
        defineBinaryOperator(OperatorKind.ADD, stringType, decimalType, stringType, InstructionCodes.SADD);
        defineBinaryOperator(OperatorKind.ADD, stringType, intType, stringType, InstructionCodes.SADD);
        defineBinaryOperator(OperatorKind.ADD, stringType, booleanType, stringType, InstructionCodes.SADD);
        defineBinaryOperator(OperatorKind.ADD, stringType, stringType, stringType, InstructionCodes.SADD);
        defineBinaryOperator(OperatorKind.ADD, stringType, booleanType, stringType, InstructionCodes.SADD);
        defineBinaryOperator(OperatorKind.ADD, stringType, xmlType, xmlType, InstructionCodes.XMLADD);
        defineBinaryOperator(OperatorKind.ADD, booleanType, stringType, stringType, InstructionCodes.SADD);
        defineBinaryOperator(OperatorKind.ADD, floatType, floatType, floatType, InstructionCodes.FADD);
        defineBinaryOperator(OperatorKind.ADD, decimalType, decimalType, decimalType, InstructionCodes.DADD);
        defineBinaryOperator(OperatorKind.ADD, intType, intType, intType, InstructionCodes.IADD);
        defineBinaryOperator(OperatorKind.ADD, intType, byteType, intType, InstructionCodes.IADD);
        defineBinaryOperator(OperatorKind.ADD, byteType, intType, intType, InstructionCodes.IADD);
        defineBinaryOperator(OperatorKind.ADD, byteType, byteType, intType, InstructionCodes.IADD);
        defineBinaryOperator(OperatorKind.ADD, intType, floatType, floatType, InstructionCodes.FADD);
        defineBinaryOperator(OperatorKind.ADD, floatType, intType, floatType, InstructionCodes.FADD);
        defineBinaryOperator(OperatorKind.ADD, intType, decimalType, decimalType, InstructionCodes.DADD);
        defineBinaryOperator(OperatorKind.ADD, decimalType, intType, decimalType, InstructionCodes.DADD);
        defineBinaryOperator(OperatorKind.ADD, floatType, decimalType, decimalType, InstructionCodes.DADD);
        defineBinaryOperator(OperatorKind.ADD, decimalType, floatType, decimalType, InstructionCodes.DADD);
        defineBinaryOperator(OperatorKind.SUB, floatType, floatType, floatType, InstructionCodes.FSUB);
        defineBinaryOperator(OperatorKind.SUB, decimalType, decimalType, decimalType, InstructionCodes.DSUB);
        defineBinaryOperator(OperatorKind.SUB, intType, intType, intType, InstructionCodes.ISUB);
        defineBinaryOperator(OperatorKind.SUB, intType, byteType, intType, InstructionCodes.ISUB);
        defineBinaryOperator(OperatorKind.SUB, byteType, intType, intType, InstructionCodes.ISUB);
        defineBinaryOperator(OperatorKind.SUB, byteType, byteType, intType, InstructionCodes.ISUB);
        defineBinaryOperator(OperatorKind.SUB, floatType, intType, floatType, InstructionCodes.FSUB);
        defineBinaryOperator(OperatorKind.SUB, intType, floatType, floatType, InstructionCodes.FSUB);
        defineBinaryOperator(OperatorKind.SUB, decimalType, intType, decimalType, InstructionCodes.DSUB);
        defineBinaryOperator(OperatorKind.SUB, intType, decimalType, decimalType, InstructionCodes.DSUB);
        defineBinaryOperator(OperatorKind.SUB, decimalType, floatType, decimalType, InstructionCodes.DSUB);
        defineBinaryOperator(OperatorKind.SUB, floatType, decimalType, decimalType, InstructionCodes.DSUB);
        defineBinaryOperator(OperatorKind.DIV, floatType, floatType, floatType, InstructionCodes.FDIV);
        defineBinaryOperator(OperatorKind.DIV, decimalType, decimalType, decimalType, InstructionCodes.DDIV);
        defineBinaryOperator(OperatorKind.DIV, intType, intType, intType, InstructionCodes.IDIV);
        defineBinaryOperator(OperatorKind.DIV, intType, byteType, intType, InstructionCodes.IDIV);
        defineBinaryOperator(OperatorKind.DIV, byteType, intType, intType, InstructionCodes.IDIV);
        defineBinaryOperator(OperatorKind.DIV, byteType, byteType, intType, InstructionCodes.IDIV);
        defineBinaryOperator(OperatorKind.DIV, intType, floatType, floatType, InstructionCodes.FDIV);
        defineBinaryOperator(OperatorKind.DIV, floatType, intType, floatType, InstructionCodes.FDIV);
        defineBinaryOperator(OperatorKind.DIV, intType, decimalType, decimalType, InstructionCodes.DDIV);
        defineBinaryOperator(OperatorKind.DIV, decimalType, intType, decimalType, InstructionCodes.DDIV);
        defineBinaryOperator(OperatorKind.DIV, floatType, decimalType, decimalType, InstructionCodes.DDIV);
        defineBinaryOperator(OperatorKind.DIV, decimalType, floatType, decimalType, InstructionCodes.DDIV);
        defineBinaryOperator(OperatorKind.MUL, floatType, floatType, floatType, InstructionCodes.FMUL);
        defineBinaryOperator(OperatorKind.MUL, decimalType, decimalType, decimalType, InstructionCodes.DMUL);
        defineBinaryOperator(OperatorKind.MUL, intType, intType, intType, InstructionCodes.IMUL);
        defineBinaryOperator(OperatorKind.MUL, intType, byteType, intType, InstructionCodes.IMUL);
        defineBinaryOperator(OperatorKind.MUL, byteType, intType, intType, InstructionCodes.IMUL);
        defineBinaryOperator(OperatorKind.MUL, byteType, byteType, intType, InstructionCodes.IMUL);
        defineBinaryOperator(OperatorKind.MUL, floatType, intType, floatType, InstructionCodes.FMUL);
        defineBinaryOperator(OperatorKind.MUL, intType, floatType, floatType, InstructionCodes.FMUL);
        defineBinaryOperator(OperatorKind.MUL, decimalType, intType, decimalType, InstructionCodes.DMUL);
        defineBinaryOperator(OperatorKind.MUL, intType, decimalType, decimalType, InstructionCodes.DMUL);
        defineBinaryOperator(OperatorKind.MUL, decimalType, floatType, decimalType, InstructionCodes.DMUL);
        defineBinaryOperator(OperatorKind.MUL, floatType, decimalType, decimalType, InstructionCodes.DMUL);
        defineBinaryOperator(OperatorKind.MOD, floatType, floatType, floatType, InstructionCodes.FMOD);
        defineBinaryOperator(OperatorKind.MOD, decimalType, decimalType, decimalType, InstructionCodes.DMOD);
        defineBinaryOperator(OperatorKind.MOD, intType, intType, intType, InstructionCodes.IMOD);
        defineBinaryOperator(OperatorKind.MOD, intType, byteType, intType, InstructionCodes.IMOD);
        defineBinaryOperator(OperatorKind.MOD, byteType, intType, intType, InstructionCodes.IMOD);
        defineBinaryOperator(OperatorKind.MOD, byteType, byteType, intType, InstructionCodes.IMOD);
        defineBinaryOperator(OperatorKind.MOD, floatType, intType, floatType, InstructionCodes.FMOD);
        defineBinaryOperator(OperatorKind.MOD, intType, floatType, floatType, InstructionCodes.FMOD);
        defineBinaryOperator(OperatorKind.MOD, decimalType, intType, decimalType, InstructionCodes.DMOD);
        defineBinaryOperator(OperatorKind.MOD, intType, decimalType, decimalType, InstructionCodes.DMOD);
        defineBinaryOperator(OperatorKind.MOD, decimalType, floatType, decimalType, InstructionCodes.DMOD);
        defineBinaryOperator(OperatorKind.MOD, floatType, decimalType, decimalType, InstructionCodes.DMOD);
        defineBinaryOperator(OperatorKind.BITWISE_AND, byteType, byteType, byteType, InstructionCodes.IAND);
        defineBinaryOperator(OperatorKind.BITWISE_AND, byteType, intType, byteType, InstructionCodes.IAND);
        defineBinaryOperator(OperatorKind.BITWISE_AND, intType, byteType, byteType, InstructionCodes.IAND);
        defineBinaryOperator(OperatorKind.BITWISE_AND, intType, intType, intType, InstructionCodes.IAND);
        defineBinaryOperator(OperatorKind.BITWISE_OR, byteType, byteType, byteType, InstructionCodes.IOR);
        defineBinaryOperator(OperatorKind.BITWISE_OR, byteType, intType, intType, InstructionCodes.IOR);
        defineBinaryOperator(OperatorKind.BITWISE_OR, intType, byteType, intType, InstructionCodes.IOR);
        defineBinaryOperator(OperatorKind.BITWISE_OR, intType, intType, intType, InstructionCodes.IOR);
        defineBinaryOperator(OperatorKind.BITWISE_XOR, byteType, byteType, byteType, InstructionCodes.IXOR);
        defineBinaryOperator(OperatorKind.BITWISE_XOR, byteType, intType, intType, InstructionCodes.IXOR);
        defineBinaryOperator(OperatorKind.BITWISE_XOR, intType, byteType, intType, InstructionCodes.IXOR);
        defineBinaryOperator(OperatorKind.BITWISE_XOR, intType, intType, intType, InstructionCodes.IXOR);
        defineBinaryOperator(OperatorKind.BITWISE_LEFT_SHIFT, intType, intType, intType, InstructionCodes.ILSHIFT);
        defineBinaryOperator(OperatorKind.BITWISE_LEFT_SHIFT, intType, byteType, intType, InstructionCodes.ILSHIFT);
        defineBinaryOperator(OperatorKind.BITWISE_LEFT_SHIFT, byteType, byteType, byteType, InstructionCodes.BILSHIFT);
        defineBinaryOperator(OperatorKind.BITWISE_LEFT_SHIFT, byteType, intType, byteType, InstructionCodes.BILSHIFT);
        defineBinaryOperator(OperatorKind.BITWISE_RIGHT_SHIFT, intType, intType, intType, InstructionCodes.IRSHIFT);
        defineBinaryOperator(OperatorKind.BITWISE_RIGHT_SHIFT, intType, byteType, intType, InstructionCodes.IRSHIFT);
        defineBinaryOperator(OperatorKind.BITWISE_RIGHT_SHIFT, byteType, byteType, byteType, InstructionCodes.BIRSHIFT);
        defineBinaryOperator(OperatorKind.BITWISE_RIGHT_SHIFT, byteType, intType, byteType, InstructionCodes.BIRSHIFT);
        defineBinaryOperator(OperatorKind.BITWISE_UNSIGNED_RIGHT_SHIFT, intType, intType, intType,
                InstructionCodes.IURSHIFT);
        defineBinaryOperator(OperatorKind.BITWISE_UNSIGNED_RIGHT_SHIFT, intType, byteType, intType,
                InstructionCodes.IURSHIFT);

        // Binary equality operators ==, !=
        defineBinaryOperator(OperatorKind.EQUAL, intType, intType, booleanType, InstructionCodes.IEQ);
        defineBinaryOperator(OperatorKind.EQUAL, byteType, byteType, booleanType, InstructionCodes.IEQ);
        defineBinaryOperator(OperatorKind.EQUAL, floatType, floatType, booleanType, InstructionCodes.FEQ);
        defineBinaryOperator(OperatorKind.EQUAL, decimalType, decimalType, booleanType, InstructionCodes.DEQ);
        defineBinaryOperator(OperatorKind.EQUAL, booleanType, booleanType, booleanType, InstructionCodes.BEQ);
        defineBinaryOperator(OperatorKind.EQUAL, stringType, stringType, booleanType, InstructionCodes.SEQ);
        defineBinaryOperator(OperatorKind.EQUAL, intType, byteType, booleanType, InstructionCodes.IEQ);
        defineBinaryOperator(OperatorKind.EQUAL, byteType, intType, booleanType, InstructionCodes.IEQ);
        defineBinaryOperator(OperatorKind.EQUAL, jsonType, nilType, booleanType, InstructionCodes.REQ);
        defineBinaryOperator(OperatorKind.EQUAL, nilType, jsonType, booleanType, InstructionCodes.REQ);
        defineBinaryOperator(OperatorKind.EQUAL, anyType, nilType, booleanType, InstructionCodes.REQ);
        defineBinaryOperator(OperatorKind.EQUAL, nilType, anyType, booleanType, InstructionCodes.REQ);
        defineBinaryOperator(OperatorKind.EQUAL, anydataType, nilType, booleanType, InstructionCodes.REQ);
        defineBinaryOperator(OperatorKind.EQUAL, nilType, anydataType, booleanType, InstructionCodes.REQ);
        defineBinaryOperator(OperatorKind.EQUAL, nilType, nilType, booleanType, InstructionCodes.REQ);
        defineBinaryOperator(OperatorKind.NOT_EQUAL, intType, intType, booleanType, InstructionCodes.INE);
        defineBinaryOperator(OperatorKind.NOT_EQUAL, byteType, byteType, booleanType, InstructionCodes.INE);
        defineBinaryOperator(OperatorKind.NOT_EQUAL, floatType, floatType, booleanType, InstructionCodes.FNE);
        defineBinaryOperator(OperatorKind.NOT_EQUAL, decimalType, decimalType, booleanType, InstructionCodes.DNE);
        defineBinaryOperator(OperatorKind.NOT_EQUAL, booleanType, booleanType, booleanType, InstructionCodes.BNE);
        defineBinaryOperator(OperatorKind.NOT_EQUAL, stringType, stringType, booleanType, InstructionCodes.SNE);
        defineBinaryOperator(OperatorKind.NOT_EQUAL, intType, byteType, booleanType, InstructionCodes.INE);
        defineBinaryOperator(OperatorKind.NOT_EQUAL, byteType, intType, booleanType, InstructionCodes.INE);
        defineBinaryOperator(OperatorKind.NOT_EQUAL, jsonType, nilType, booleanType, InstructionCodes.RNE);
        defineBinaryOperator(OperatorKind.NOT_EQUAL, nilType, jsonType, booleanType, InstructionCodes.RNE);
        defineBinaryOperator(OperatorKind.NOT_EQUAL, anyType, nilType, booleanType, InstructionCodes.RNE);
        defineBinaryOperator(OperatorKind.NOT_EQUAL, nilType, anyType, booleanType, InstructionCodes.RNE);
        defineBinaryOperator(OperatorKind.NOT_EQUAL, anydataType, nilType, booleanType, InstructionCodes.RNE);
        defineBinaryOperator(OperatorKind.NOT_EQUAL, nilType, anydataType, booleanType, InstructionCodes.RNE);
        defineBinaryOperator(OperatorKind.NOT_EQUAL, nilType, nilType, booleanType, InstructionCodes.RNE);

        // Binary reference equality operators ===, !==
        defineBinaryOperator(OperatorKind.REF_EQUAL, intType, intType, booleanType, InstructionCodes.IEQ);
        defineBinaryOperator(OperatorKind.REF_EQUAL, byteType, byteType, booleanType, InstructionCodes.IEQ);
        defineBinaryOperator(OperatorKind.REF_EQUAL, floatType, floatType, booleanType, InstructionCodes.FEQ);
        defineBinaryOperator(OperatorKind.REF_EQUAL, decimalType, decimalType, booleanType, InstructionCodes.DEQ);
        defineBinaryOperator(OperatorKind.REF_EQUAL, booleanType, booleanType, booleanType, InstructionCodes.BEQ);
        defineBinaryOperator(OperatorKind.REF_EQUAL, stringType, stringType, booleanType, InstructionCodes.SEQ);
        defineBinaryOperator(OperatorKind.REF_EQUAL, intType, byteType, booleanType, InstructionCodes.IEQ);
        defineBinaryOperator(OperatorKind.REF_EQUAL, byteType, intType, booleanType, InstructionCodes.IEQ);
        defineBinaryOperator(OperatorKind.REF_NOT_EQUAL, intType, intType, booleanType, InstructionCodes.INE);
        defineBinaryOperator(OperatorKind.REF_NOT_EQUAL, byteType, byteType, booleanType, InstructionCodes.INE);
        defineBinaryOperator(OperatorKind.REF_NOT_EQUAL, floatType, floatType, booleanType, InstructionCodes.FNE);
        defineBinaryOperator(OperatorKind.REF_NOT_EQUAL, decimalType, decimalType, booleanType, InstructionCodes.DNE);
        defineBinaryOperator(OperatorKind.REF_NOT_EQUAL, booleanType, booleanType, booleanType, InstructionCodes.BNE);
        defineBinaryOperator(OperatorKind.REF_NOT_EQUAL, stringType, stringType, booleanType, InstructionCodes.SNE);
        defineBinaryOperator(OperatorKind.REF_NOT_EQUAL, intType, byteType, booleanType, InstructionCodes.INE);
        defineBinaryOperator(OperatorKind.REF_NOT_EQUAL, byteType, intType, booleanType, InstructionCodes.INE);

        // Binary comparison operators <=, <, >=, >
        defineBinaryOperator(OperatorKind.LESS_THAN, intType, intType, booleanType, InstructionCodes.ILT);
        defineBinaryOperator(OperatorKind.LESS_THAN, intType, floatType, booleanType, InstructionCodes.FLT);
        defineBinaryOperator(OperatorKind.LESS_THAN, floatType, intType, booleanType, InstructionCodes.FLT);
        defineBinaryOperator(OperatorKind.LESS_THAN, floatType, floatType, booleanType, InstructionCodes.FLT);
        defineBinaryOperator(OperatorKind.LESS_THAN, decimalType, decimalType, booleanType, InstructionCodes.DLT);
        defineBinaryOperator(OperatorKind.LESS_THAN, intType, decimalType, booleanType, InstructionCodes.DLT);
        defineBinaryOperator(OperatorKind.LESS_THAN, decimalType, intType, booleanType, InstructionCodes.DLT);
        defineBinaryOperator(OperatorKind.LESS_THAN, floatType, decimalType, booleanType, InstructionCodes.DLT);
        defineBinaryOperator(OperatorKind.LESS_THAN, decimalType, floatType, booleanType, InstructionCodes.DLT);

        defineBinaryOperator(OperatorKind.LESS_EQUAL, intType, intType, booleanType, InstructionCodes.ILE);
        defineBinaryOperator(OperatorKind.LESS_EQUAL, floatType, intType, booleanType, InstructionCodes.FLE);
        defineBinaryOperator(OperatorKind.LESS_EQUAL, intType, floatType, booleanType, InstructionCodes.FLE);
        defineBinaryOperator(OperatorKind.LESS_EQUAL, floatType, floatType, booleanType, InstructionCodes.FLE);
        defineBinaryOperator(OperatorKind.LESS_EQUAL, decimalType, decimalType, booleanType, InstructionCodes.DLE);
        defineBinaryOperator(OperatorKind.LESS_EQUAL, intType, decimalType, booleanType, InstructionCodes.DLE);
        defineBinaryOperator(OperatorKind.LESS_EQUAL, decimalType, intType, booleanType, InstructionCodes.DLE);
        defineBinaryOperator(OperatorKind.LESS_EQUAL, floatType, decimalType, booleanType, InstructionCodes.DLE);
        defineBinaryOperator(OperatorKind.LESS_EQUAL, decimalType, floatType, booleanType, InstructionCodes.DLE);

        defineBinaryOperator(OperatorKind.GREATER_THAN, intType, intType, booleanType, InstructionCodes.IGT);
        defineBinaryOperator(OperatorKind.GREATER_THAN, floatType, intType, booleanType, InstructionCodes.FGT);
        defineBinaryOperator(OperatorKind.GREATER_THAN, intType, floatType, booleanType, InstructionCodes.FGT);
        defineBinaryOperator(OperatorKind.GREATER_THAN, floatType, floatType, booleanType, InstructionCodes.FGT);
        defineBinaryOperator(OperatorKind.GREATER_THAN, decimalType, decimalType, booleanType, InstructionCodes.DGT);
        defineBinaryOperator(OperatorKind.GREATER_THAN, intType, decimalType, booleanType, InstructionCodes.DGT);
        defineBinaryOperator(OperatorKind.GREATER_THAN, decimalType, intType, booleanType, InstructionCodes.DGT);
        defineBinaryOperator(OperatorKind.GREATER_THAN, floatType, decimalType, booleanType, InstructionCodes.DGT);
        defineBinaryOperator(OperatorKind.GREATER_THAN, decimalType, floatType, booleanType, InstructionCodes.DGT);

        defineBinaryOperator(OperatorKind.GREATER_EQUAL, intType, intType, booleanType, InstructionCodes.IGE);
        defineBinaryOperator(OperatorKind.GREATER_EQUAL, floatType, intType, booleanType, InstructionCodes.FGE);
        defineBinaryOperator(OperatorKind.GREATER_EQUAL, intType, floatType, booleanType, InstructionCodes.FGE);
        defineBinaryOperator(OperatorKind.GREATER_EQUAL, floatType, floatType, booleanType, InstructionCodes.FGE);
        defineBinaryOperator(OperatorKind.GREATER_EQUAL, decimalType, decimalType, booleanType, InstructionCodes.DGE);
        defineBinaryOperator(OperatorKind.GREATER_EQUAL, intType, decimalType, booleanType, InstructionCodes.DGE);
        defineBinaryOperator(OperatorKind.GREATER_EQUAL, decimalType, intType, booleanType, InstructionCodes.DGE);
        defineBinaryOperator(OperatorKind.GREATER_EQUAL, floatType, decimalType, booleanType, InstructionCodes.DGE);
        defineBinaryOperator(OperatorKind.GREATER_EQUAL, decimalType, floatType, booleanType, InstructionCodes.DGE);

        defineBinaryOperator(OperatorKind.CLOSED_RANGE, intType, intType, intArrayType, InstructionCodes.INT_RANGE);
        defineBinaryOperator(OperatorKind.HALF_OPEN_RANGE, intType, intType, intArrayType, InstructionCodes.INT_RANGE);

        defineBinaryOperator(OperatorKind.AND, booleanType, booleanType, booleanType, -1);
        defineBinaryOperator(OperatorKind.OR, booleanType, booleanType, booleanType, -1);

        // Unary operator symbols
        defineUnaryOperator(OperatorKind.ADD, floatType, floatType, -1);
        defineUnaryOperator(OperatorKind.ADD, decimalType, decimalType, -1);
        defineUnaryOperator(OperatorKind.ADD, intType, intType, -1);

        defineUnaryOperator(OperatorKind.SUB, floatType, floatType, InstructionCodes.FNEG);
        defineUnaryOperator(OperatorKind.SUB, decimalType, decimalType, InstructionCodes.DNEG);
        defineUnaryOperator(OperatorKind.SUB, intType, intType, InstructionCodes.INEG);

        defineUnaryOperator(OperatorKind.NOT, booleanType, booleanType, InstructionCodes.BNOT);
        defineUnaryOperator(OperatorKind.BITWISE_COMPLEMENT, byteType, byteType, -1);
        defineUnaryOperator(OperatorKind.BITWISE_COMPLEMENT, intType, intType, -1);

        defineConversionOperators();

    }

    private void defineConversionOperators() {
        // Define both implicit and explicit conversion operators
        defineImplicitCastOperator(intType, jsonType, true, InstructionCodes.I2ANY);
        defineImplicitCastOperator(intType, anyType, true, InstructionCodes.I2ANY);
        defineImplicitCastOperator(byteType, anyType, true, InstructionCodes.BI2ANY);
        defineImplicitCastOperator(floatType, jsonType, true, InstructionCodes.F2ANY);
        defineImplicitCastOperator(floatType, anyType, true, InstructionCodes.F2ANY);
        defineImplicitCastOperator(decimalType, jsonType, true, InstructionCodes.NOP);
        defineImplicitCastOperator(decimalType, anyType, true, InstructionCodes.NOP);
        defineImplicitCastOperator(stringType, jsonType, true, InstructionCodes.S2ANY);
        defineImplicitCastOperator(stringType, anyType, true, InstructionCodes.S2ANY);
        defineImplicitCastOperator(booleanType, jsonType, true, InstructionCodes.B2ANY);
        defineImplicitCastOperator(booleanType, anyType, true, InstructionCodes.B2ANY);
        defineImplicitCastOperator(typeDesc, anyType, true, InstructionCodes.NOP);
        defineImplicitCastOperator(intType, anydataType, true, InstructionCodes.I2ANY);
        defineImplicitCastOperator(byteType, anydataType, true, InstructionCodes.BI2ANY);
        defineImplicitCastOperator(floatType, anydataType, true, InstructionCodes.F2ANY);
        defineImplicitCastOperator(decimalType, anydataType, true, InstructionCodes.NOP);
        defineImplicitCastOperator(stringType, anydataType, true, InstructionCodes.S2ANY);
        defineImplicitCastOperator(booleanType, anydataType, true, InstructionCodes.B2ANY);

        // Define explicit conversion operators
        defineCastOperator(anyType, intType, false, InstructionCodes.CHECKCAST);
        defineCastOperator(anyType, byteType, false, InstructionCodes.CHECKCAST);
        defineCastOperator(anyType, floatType, false, InstructionCodes.CHECKCAST);
        defineCastOperator(anyType, decimalType, false, InstructionCodes.CHECKCAST);
        defineCastOperator(anyType, stringType, false, InstructionCodes.CHECKCAST);
        defineCastOperator(anyType, booleanType, false, InstructionCodes.CHECKCAST);
        defineCastOperator(anyType, typeDesc, false, InstructionCodes.ANY2TYPE);
        defineCastOperator(anyType, jsonType, false, InstructionCodes.ANY2JSON);
        defineCastOperator(anyType, xmlType, false, InstructionCodes.ANY2XML);
        defineCastOperator(anyType, mapType, false, InstructionCodes.ANY2MAP);
        defineCastOperator(anyType, tableType, false, InstructionCodes.ANY2DT);
        defineCastOperator(anyType, streamType, false, InstructionCodes.ANY2STM);
        defineCastOperator(anydataType, intType, false, InstructionCodes.CHECKCAST);
        defineCastOperator(anydataType, byteType, false, InstructionCodes.CHECKCAST);
        defineCastOperator(anydataType, floatType, false, InstructionCodes.CHECKCAST);
        defineCastOperator(anydataType, decimalType, false, InstructionCodes.CHECKCAST);
        defineCastOperator(anydataType, stringType, false, InstructionCodes.CHECKCAST);
        defineCastOperator(anydataType, booleanType, false, InstructionCodes.CHECKCAST);
        defineCastOperator(anydataType, jsonType, false, InstructionCodes.ANY2JSON);
        defineCastOperator(anydataType, xmlType, false, InstructionCodes.ANY2XML);
        defineCastOperator(anydataType, tableType, false, InstructionCodes.ANY2DT);

        defineCastOperator(jsonType, intType, false, InstructionCodes.CHECKCAST);
        defineCastOperator(jsonType, floatType, false, InstructionCodes.CHECKCAST);
        defineCastOperator(jsonType, decimalType, false, InstructionCodes.CHECKCAST);
        defineCastOperator(jsonType, stringType, false, InstructionCodes.CHECKCAST);
        defineCastOperator(jsonType, booleanType, false, InstructionCodes.CHECKCAST);

        // Define conversion operators

        defineConversionOperator(anyType, intType, false);
        defineConversionOperator(anyType, byteType, false);
        defineConversionOperator(anyType, floatType, false);
        defineConversionOperator(anyType, decimalType, false);
        defineConversionOperator(anyType, stringType, true);
        defineConversionOperator(anyType, booleanType, false);
        defineConversionOperator(anydataType, intType, false);
        defineConversionOperator(anydataType, byteType, false);
        defineConversionOperator(anydataType, floatType, false);
        defineConversionOperator(anydataType, decimalType, false);
        defineConversionOperator(anydataType, stringType, true);
        defineConversionOperator(anydataType, booleanType, false);
        defineConversionOperator(jsonType, intType, false);
        defineConversionOperator(jsonType, floatType, false);
        defineConversionOperator(jsonType, decimalType, false);
        defineConversionOperator(jsonType, stringType, false);
        defineConversionOperator(jsonType, booleanType, false);
        
//        defineConversionOperator(anyType, stringType, true, InstructionCodes.ANY2SCONV);
//        defineConversionOperator(anydataType, stringType, true, InstructionCodes.ANY2SCONV);
        defineConversionOperator(intType, floatType, true, InstructionCodes.I2F);
        defineConversionOperator(intType, decimalType, true, InstructionCodes.I2D);
        defineConversionOperator(intType, booleanType, true, InstructionCodes.I2B);
        defineConversionOperator(intType, stringType, true, InstructionCodes.I2S);
        defineConversionOperator(intType, byteType, false, InstructionCodes.I2BI);
        defineConversionOperator(floatType, intType, false, InstructionCodes.F2I);
        defineConversionOperator(floatType, decimalType, true, InstructionCodes.F2D);
        defineConversionOperator(floatType, booleanType, true, InstructionCodes.F2B);
        defineConversionOperator(floatType, stringType, true, InstructionCodes.F2S);
        defineConversionOperator(floatType, byteType, true, InstructionCodes.F2BI);
        defineConversionOperator(decimalType, intType, false, InstructionCodes.D2I);
        defineConversionOperator(decimalType, floatType, true, InstructionCodes.D2F);
        defineConversionOperator(decimalType, booleanType, true, InstructionCodes.D2B);
        defineConversionOperator(decimalType, stringType, true, InstructionCodes.D2S);
        defineConversionOperator(decimalType, byteType, true, InstructionCodes.D2BI);
        defineConversionOperator(byteType, intType, true, InstructionCodes.NOP);
        defineConversionOperator(byteType, floatType, true, InstructionCodes.I2F);
        defineConversionOperator(byteType, decimalType, true, InstructionCodes.I2D);
        defineConversionOperator(stringType, floatType, false, InstructionCodes.S2F);
        defineConversionOperator(stringType, decimalType, false, InstructionCodes.S2D);
        defineConversionOperator(stringType, intType, false, InstructionCodes.S2I);
        defineConversionOperator(stringType, booleanType, true, InstructionCodes.S2B);
        defineConversionOperator(booleanType, stringType, true, InstructionCodes.B2S);
        defineConversionOperator(booleanType, intType, true, InstructionCodes.B2I);
        defineConversionOperator(booleanType, floatType, true, InstructionCodes.B2F);
        defineConversionOperator(booleanType, decimalType, true, InstructionCodes.B2D);
        defineConversionOperator(tableType, xmlType, false, InstructionCodes.DT2XML);
        defineConversionOperator(tableType, jsonType, false, InstructionCodes.DT2JSON);
//        defineConversionOperator(stringType, xmlType, false, InstructionCodes.S2XML);
        defineConversionOperator(xmlType, stringType, true, InstructionCodes.XML2S);
//        defineConversionOperator(stringType, jsonType, false, InstructionCodes.S2JSONX);
    }

    private void defineBinaryOperator(OperatorKind kind,
                                      BType lhsType,
                                      BType rhsType,
                                      BType retType,
                                      int opcode) {
        List<BType> paramTypes = Lists.of(lhsType, rhsType);
        defineOperator(names.fromString(kind.value()), paramTypes, retType, opcode);
    }

    private void defineUnaryOperator(OperatorKind kind,
                                     BType type,
                                     BType retType,
                                     int opcode) {
        List<BType> paramTypes = Lists.of(type);
        defineOperator(names.fromString(kind.value()), paramTypes, retType, opcode);
    }

    private void defineImplicitCastOperator(BType sourceType,
                                            BType targetType,
                                            boolean safe,
                                            int opcode) {
        defineCastOperator(sourceType, targetType, true, safe, opcode);
    }

    private void defineCastOperator(BType sourceType,
                                    BType targetType,
                                    boolean safe,
                                    int opcode) {
        defineCastOperator(sourceType, targetType, false, safe, opcode);
    }

    private void defineConversionOperator(BType sourceType,
                                          BType targetType,
                                          boolean safe) {
        defineConversionOperator(sourceType, targetType, safe, InstructionCodes.NOP);
    }

    private void defineConversionOperator(BType sourceType,
                                    BType targetType,
                                    boolean safe,
                                    int opcode) {
        List<BType> paramTypes = Lists.of(sourceType, targetType);
        BType retType;
        if (safe) {
            retType = targetType;
        } else {
            if (targetType.tag == TypeTags.UNION) {
                BUnionType unionType = (BUnionType) targetType;
                unionType.add(this.errorType);
                retType = targetType;
            } else {
                retType = BUnionType.create(null, targetType, errorType);
            }
        }
        BInvokableType opType = new BInvokableType(paramTypes, retType, null);
        BConversionOperatorSymbol symbol = new BConversionOperatorSymbol(this.rootPkgSymbol.pkgID, opType, sourceType,
                                                                         this.rootPkgSymbol, opcode, safe);
        rootScope.define(symbol.name, symbol);
    }

    private void defineCastOperator(BType sourceType,
                                    BType targetType,
                                    boolean implicit,
                                    boolean safe,
                                    int opcode) {
        List<BType> paramTypes = Lists.of(sourceType, targetType);
        BType retType;
        if (safe) {
            retType = targetType;
        } else {
            if (targetType.tag == TypeTags.UNION) {
                BUnionType unionType = (BUnionType) targetType;
                unionType.add(this.errorType);
                retType = targetType;
            } else {
                retType = BUnionType.create(null, targetType, errorType);
            }
        }
        BInvokableType opType = new BInvokableType(paramTypes, retType, null);
        BCastOperatorSymbol symbol = new BCastOperatorSymbol(this.rootPkgSymbol.pkgID, opType, sourceType,
                                                             this.rootPkgSymbol, implicit, safe, opcode);
        rootScope.define(symbol.name, symbol);
    }

    private void defineOperator(Name name,
                                List<BType> paramTypes,
                                BType retType,
                                int opcode) {
        BInvokableType opType = new BInvokableType(paramTypes, retType, null);
        BOperatorSymbol symbol = new BOperatorSymbol(name, rootPkgSymbol.pkgID, opType, rootPkgSymbol, opcode);
        rootScope.define(name, symbol);
    }

    public BOperatorSymbol createOperator(Name name,
                                          List<BType> paramTypes,
                                          BType retType,
                                          int opcode) {
        BInvokableType opType = new BInvokableType(paramTypes, retType, null);
        BOperatorSymbol symbol = new BOperatorSymbol(name, rootPkgSymbol.pkgID, opType, rootPkgSymbol, opcode);

        List<BVarSymbol> symbolList = new ArrayList<>();
        for (BType type : paramTypes) {
            BVarSymbol targetVarSymbol = new BVarSymbol(0, new Name("_"), rootPkgSymbol.pkgID,
                    type, rootPkgSymbol);

            symbolList.add(targetVarSymbol);
        }

        symbol.params = symbolList;
        symbol.retType = retType;
        rootScope.define(name, symbol);
        return symbol;
    }
}<|MERGE_RESOLUTION|>--- conflicted
+++ resolved
@@ -24,12 +24,6 @@
 import org.wso2.ballerinalang.compiler.semantics.model.symbols.BCastOperatorSymbol;
 import org.wso2.ballerinalang.compiler.semantics.model.symbols.BConstructorSymbol;
 import org.wso2.ballerinalang.compiler.semantics.model.symbols.BConversionOperatorSymbol;
-<<<<<<< HEAD
-import org.wso2.ballerinalang.compiler.semantics.model.symbols.BErrorTypeSymbol;
-import org.wso2.ballerinalang.compiler.semantics.model.symbols.BInvokableSymbol;
-import org.wso2.ballerinalang.compiler.semantics.model.symbols.BObjectTypeSymbol;
-=======
->>>>>>> 28af4a8c
 import org.wso2.ballerinalang.compiler.semantics.model.symbols.BOperatorSymbol;
 import org.wso2.ballerinalang.compiler.semantics.model.symbols.BPackageSymbol;
 import org.wso2.ballerinalang.compiler.semantics.model.symbols.BSymbol;
@@ -210,17 +204,7 @@
                 rootPkgSymbol.pkgID, semanticError, rootPkgSymbol);
         defineType(semanticError, semanticErrSymbol);
 
-<<<<<<< HEAD
-        initializeErrorType();
-
-        initializeIntRangeType();
-
-        this.pureType = BUnionType.create(null, this.anydataType, this.errorType);
-        this.typeDesc = new BTypedescType(TypeTags.TYPEDESC, BUnionType.create(null, this.anyType, this.errorType),
-                null);
-=======
         this.typeDesc = new BTypedescType(TypeTags.TYPEDESC, this.anyType, null);
->>>>>>> 28af4a8c
         initializeType(typeDesc, TypeKind.TYPEDESC.typeName());
 
 
@@ -278,59 +262,7 @@
         rootScope.define(tSymbol.name, tSymbol);
     }
 
-<<<<<<< HEAD
-    private void initializeErrorType() {
-
-        BRecordTypeSymbol detailSymbol = new BRecordTypeSymbol(SymTag.RECORD, Flags.PUBLIC, Names.EMPTY,
-                rootPkgSymbol.pkgID, null, rootPkgSymbol);
-        detailSymbol.scope = new Scope(this.rootPkgSymbol);
-        this.detailType = new BRecordType(detailSymbol);
-
-        BTypeSymbol errorSymbol = new BErrorTypeSymbol(SymTag.ERROR, Flags.PUBLIC, Names.ERROR, rootPkgSymbol.pkgID,
-                null, rootPkgSymbol);
-        this.errorType = new BErrorType(errorSymbol, this.stringType, this.detailType);
-        this.errorType.flags |= Flags.NATIVE;
-        errorSymbol.type = this.errorType;
-
-        int flags = Flags.asMask(new HashSet<>(Lists.of(Flag.OPTIONAL, Flag.PUBLIC)));
-        BField messageField = new BField(Names.DETAIL_MESSAGE, this.rootPkgNode.pos,
-                new BVarSymbol(flags, Names.DETAIL_MESSAGE, rootPkgSymbol.pkgID, this.stringType, detailSymbol));
-        this.detailType.fields.add(messageField);
-        detailSymbol.scope.define(Names.DETAIL_MESSAGE, messageField.symbol);
-
-        BField causeField = new BField(Names.DETAIL_CAUSE, this.rootPkgNode.pos,
-                new BVarSymbol(flags, Names.DETAIL_CAUSE, rootPkgSymbol.pkgID, this.errorType, detailSymbol));
-        this.detailType.fields.add(causeField);
-        detailSymbol.scope.define(Names.DETAIL_CAUSE, causeField.symbol);
-
-        this.detailType.restFieldType = BUnionType.create(null, this.anydataType, this.errorType);
-
-        // Initialize constructor symbol for ballerina built-in error type
-        this.errorConstructor = new BConstructorSymbol(SymTag.CONSTRUCTOR, this.errorType.tsymbol.flags,
-                this.errorType.tsymbol.name, this.errorType.tsymbol.pkgID,
-                this.errorType.tsymbol.type, this.errorType.tsymbol.owner);
-        this.errorConstructor.kind = SymbolKind.ERROR_CONSTRUCTOR;
-        this.errorType.ctorSymbol = this.errorConstructor;
-        this.errorConstructor.retType = errorType;
-
-        // TODO : Remove this. Had to add this due to BIR codegen requires this.
-        BInvokableType invokableType = new BInvokableType(new ArrayList<>(), this.nilType, null);
-        BInvokableSymbol initSymbol = Symbols.createFunctionSymbol(0, Names.INIT_FUNCTION_SUFFIX, rootPkgSymbol.pkgID,
-                invokableType, detailSymbol, false);
-        detailSymbol.initializerFunc = new BAttachedFunction(Names.INIT_FUNCTION_SUFFIX, initSymbol, invokableType);
-        detailSymbol.scope.define(initSymbol.name, initSymbol);
-    }
-
-    public void initializeIntRangeType() {
-        BObjectTypeSymbol intRangeTypeSymbol = new BObjectTypeSymbol(SymTag.OBJECT, Flags.PUBLIC, Names.EMPTY,
-                                                                     rootPkgSymbol.pkgID, null, rootPkgSymbol);
-        this.intRangeType = new BObjectType(intRangeTypeSymbol);
-    }
-
-    private void defineOperators() {
-=======
     public void defineOperators() {
->>>>>>> 28af4a8c
         // Binary arithmetic operators
         defineBinaryOperator(OperatorKind.ADD, xmlType, xmlType, xmlType, InstructionCodes.XMLADD);
         defineBinaryOperator(OperatorKind.ADD, xmlType, stringType, xmlType, InstructionCodes.XMLADD);
@@ -522,9 +454,6 @@
         defineBinaryOperator(OperatorKind.GREATER_EQUAL, floatType, decimalType, booleanType, InstructionCodes.DGE);
         defineBinaryOperator(OperatorKind.GREATER_EQUAL, decimalType, floatType, booleanType, InstructionCodes.DGE);
 
-        defineBinaryOperator(OperatorKind.CLOSED_RANGE, intType, intType, intArrayType, InstructionCodes.INT_RANGE);
-        defineBinaryOperator(OperatorKind.HALF_OPEN_RANGE, intType, intType, intArrayType, InstructionCodes.INT_RANGE);
-
         defineBinaryOperator(OperatorKind.AND, booleanType, booleanType, booleanType, -1);
         defineBinaryOperator(OperatorKind.OR, booleanType, booleanType, booleanType, -1);
 
@@ -650,7 +579,7 @@
 //        defineConversionOperator(stringType, jsonType, false, InstructionCodes.S2JSONX);
     }
 
-    private void defineBinaryOperator(OperatorKind kind,
+    public void defineBinaryOperator(OperatorKind kind,
                                       BType lhsType,
                                       BType rhsType,
                                       BType retType,
