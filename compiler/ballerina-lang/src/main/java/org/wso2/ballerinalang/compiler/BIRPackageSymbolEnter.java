/*
 *  Copyright (c) 2019, WSO2 Inc. (http://www.wso2.org) All Rights Reserved.
 *
 *  WSO2 Inc. licenses this file to you under the Apache License,
 *  Version 2.0 (the "License"); you may not use this file except
 *  in compliance with the License.
 *  You may obtain a copy of the License at
 *
 *    http://www.apache.org/licenses/LICENSE-2.0
 *
 *  Unless required by applicable law or agreed to in writing,
 *  software distributed under the License is distributed on an
 *  "AS IS" BASIS, WITHOUT WARRANTIES OR CONDITIONS OF ANY
 *  KIND, either express or implied.  See the License for the
 *  specific language governing permissions and limitations
 *  under the License.
 */
package org.wso2.ballerinalang.compiler;

import org.ballerinalang.compiler.BLangCompilerException;
import org.ballerinalang.model.TreeBuilder;
import org.ballerinalang.model.elements.Flag;
import org.ballerinalang.model.elements.PackageID;
import org.ballerinalang.model.tree.NodeKind;
import org.wso2.ballerinalang.compiler.bir.model.VisibilityFlags;
import org.wso2.ballerinalang.compiler.bir.writer.CPEntry;
import org.wso2.ballerinalang.compiler.bir.writer.CPEntry.FloatCPEntry;
import org.wso2.ballerinalang.compiler.bir.writer.CPEntry.IntegerCPEntry;
import org.wso2.ballerinalang.compiler.bir.writer.CPEntry.PackageCPEntry;
import org.wso2.ballerinalang.compiler.bir.writer.CPEntry.StringCPEntry;
import org.wso2.ballerinalang.compiler.packaging.RepoHierarchy;
import org.wso2.ballerinalang.compiler.semantics.model.Scope;
import org.wso2.ballerinalang.compiler.semantics.model.SymbolEnv;
import org.wso2.ballerinalang.compiler.semantics.model.SymbolTable;
import org.wso2.ballerinalang.compiler.semantics.model.symbols.BAnnotationSymbol;
import org.wso2.ballerinalang.compiler.semantics.model.symbols.BAttachedFunction;
import org.wso2.ballerinalang.compiler.semantics.model.symbols.BConstantSymbol;
import org.wso2.ballerinalang.compiler.semantics.model.symbols.BErrorTypeSymbol;
import org.wso2.ballerinalang.compiler.semantics.model.symbols.BInvokableSymbol;
import org.wso2.ballerinalang.compiler.semantics.model.symbols.BObjectTypeSymbol;
import org.wso2.ballerinalang.compiler.semantics.model.symbols.BPackageSymbol;
import org.wso2.ballerinalang.compiler.semantics.model.symbols.BRecordTypeSymbol;
import org.wso2.ballerinalang.compiler.semantics.model.symbols.BStructureTypeSymbol;
import org.wso2.ballerinalang.compiler.semantics.model.symbols.BTypeSymbol;
import org.wso2.ballerinalang.compiler.semantics.model.symbols.BVarSymbol;
import org.wso2.ballerinalang.compiler.semantics.model.symbols.SymTag;
import org.wso2.ballerinalang.compiler.semantics.model.symbols.Symbols;
import org.wso2.ballerinalang.compiler.semantics.model.symbols.TaintRecord;
import org.wso2.ballerinalang.compiler.semantics.model.types.BAnnotationType;
import org.wso2.ballerinalang.compiler.semantics.model.types.BArrayType;
import org.wso2.ballerinalang.compiler.semantics.model.types.BErrorType;
import org.wso2.ballerinalang.compiler.semantics.model.types.BFiniteType;
import org.wso2.ballerinalang.compiler.semantics.model.types.BFutureType;
import org.wso2.ballerinalang.compiler.semantics.model.types.BInvokableType;
import org.wso2.ballerinalang.compiler.semantics.model.types.BMapType;
import org.wso2.ballerinalang.compiler.semantics.model.types.BObjectType;
import org.wso2.ballerinalang.compiler.semantics.model.types.BRecordType;
import org.wso2.ballerinalang.compiler.semantics.model.types.BServiceType;
import org.wso2.ballerinalang.compiler.semantics.model.types.BStreamType;
import org.wso2.ballerinalang.compiler.semantics.model.types.BTableType;
import org.wso2.ballerinalang.compiler.semantics.model.types.BTupleType;
import org.wso2.ballerinalang.compiler.semantics.model.types.BType;
import org.wso2.ballerinalang.compiler.semantics.model.types.BUnionType;
import org.wso2.ballerinalang.compiler.tree.expressions.BLangLiteral;
import org.wso2.ballerinalang.compiler.util.BArrayState;
import org.wso2.ballerinalang.compiler.util.CompilerContext;
import org.wso2.ballerinalang.compiler.util.Name;
import org.wso2.ballerinalang.compiler.util.Names;
import org.wso2.ballerinalang.compiler.util.TypeTags;
import org.wso2.ballerinalang.compiler.util.diagnotic.BLangDiagnosticLog;
import org.wso2.ballerinalang.programfile.CompiledBinaryFile;
import org.wso2.ballerinalang.programfile.CompiledBinaryFile.BIRPackageFile;
import org.wso2.ballerinalang.util.Flags;

import java.io.ByteArrayInputStream;
import java.io.DataInputStream;
import java.io.IOException;
import java.io.InputStream;
import java.util.ArrayList;
import java.util.Arrays;
import java.util.EnumSet;
import java.util.HashMap;
import java.util.LinkedHashSet;
import java.util.LinkedList;
import java.util.List;
import java.util.Map;
import java.util.function.Consumer;

import static org.wso2.ballerinalang.util.LambdaExceptionUtils.rethrow;

/**
 * This class is responsible for reading the compiled package file (bir) and creating a package symbol.
 * <p>
 *
 * @since 0.995.0
 */
public class BIRPackageSymbolEnter {
    private final PackageLoader packageLoader;
    private final SymbolTable symTable;
    private final Names names;
    private final BLangDiagnosticLog dlog;
    private BIRTypeReader typeReader;

    private BIRPackageSymbolEnv env;
    private List<BStructureTypeSymbol> structureTypes; // TODO find a better way
    private BStructureTypeSymbol currentStructure = null;
    private LinkedList<Object> compositeStack = new LinkedList<>();

    private static final CompilerContext.Key<BIRPackageSymbolEnter> COMPILED_PACKAGE_SYMBOL_ENTER_KEY =
            new CompilerContext.Key<>();

    public static BIRPackageSymbolEnter getInstance(CompilerContext context) {
        BIRPackageSymbolEnter packageReader = context.get(COMPILED_PACKAGE_SYMBOL_ENTER_KEY);
        if (packageReader == null) {
            packageReader = new BIRPackageSymbolEnter(context);
        }

        return packageReader;
    }

    private BIRPackageSymbolEnter(CompilerContext context) {
        context.put(COMPILED_PACKAGE_SYMBOL_ENTER_KEY, this);

        this.packageLoader = PackageLoader.getInstance(context);
        this.symTable = SymbolTable.getInstance(context);
        this.names = Names.getInstance(context);
        this.dlog = BLangDiagnosticLog.getInstance(context);
    }

    public BPackageSymbol definePackage(PackageID packageId,
                                        RepoHierarchy packageRepositoryHierarchy,
                                        byte[] packageBinaryContent) {
        BPackageSymbol pkgSymbol = definePackage(packageId, packageRepositoryHierarchy,
                new ByteArrayInputStream(packageBinaryContent));

        // Strip magic value (4 bytes) and the version (2 bytes) off from the binary content of the package.
        byte[] modifiedPkgBinaryContent = Arrays.copyOfRange(
                packageBinaryContent, 8, packageBinaryContent.length);
        pkgSymbol.birPackageFile = new CompiledBinaryFile.BIRPackageFile(modifiedPkgBinaryContent);
        SymbolEnv builtinEnv = this.symTable.pkgEnvMap.get(symTable.builtInPackageSymbol);
        SymbolEnv pkgEnv = SymbolEnv.createPkgEnv(null, pkgSymbol.scope, builtinEnv);
        this.symTable.pkgEnvMap.put(pkgSymbol, pkgEnv);
        return pkgSymbol;
    }

    private BPackageSymbol definePackage(PackageID packageId,
                                        RepoHierarchy packageRepositoryHierarchy,
                                        InputStream programFileInStream) {
        // TODO packageID --> package to be loaded. this is required for error reporting..
        try (DataInputStream dataInStream = new DataInputStream(programFileInStream)) {
            BIRPackageSymbolEnv prevEnv = this.env;
            this.env = new BIRPackageSymbolEnv();
            this.env.requestedPackageId = packageId;
            this.env.repoHierarchy = packageRepositoryHierarchy;

            BPackageSymbol pkgSymbol = definePackage(dataInStream);
            this.env = prevEnv;
            return pkgSymbol;
        } catch (IOException e) {
            // TODO dlog.error();
            throw new BLangCompilerException(e.getMessage(), e);
            //            return null;
        } catch (Throwable e) {
            // TODO format error
            throw new BLangCompilerException(e.getMessage(), e);
            //            return null;
        }
    }

    private BPackageSymbol definePackage(DataInputStream dataInStream) throws IOException {
        byte[] magic = new byte[4];
        dataInStream.read(magic, 0, 4);
        if (!Arrays.equals(magic, BIRPackageFile.BIR_MAGIC)) {
            // TODO dlog.error() with package name
            throw new BLangCompilerException("invalid magic number " + Arrays.toString(magic));
        }

        int version = dataInStream.readInt();
        if (version != BIRPackageFile.BIR_VERSION) {
            // TODO dlog.error() with package name
            throw new BLangCompilerException("unsupported program file version " + version);
        }

        // Read constant pool entries of the package info.
        this.env.constantPool = readConstantPool(dataInStream);

        int pkgCPIndex = dataInStream.readInt();
        return definePackage(dataInStream, pkgCPIndex);
    }

    private BPackageSymbol definePackage(DataInputStream dataInStream, int pkgCpIndex) throws IOException {

        PackageCPEntry pkgCpEntry = (PackageCPEntry) this.env.constantPool[pkgCpIndex];

        String orgName = ((StringCPEntry) this.env.constantPool[pkgCpEntry.orgNameCPIndex]).value;
        String pkgName = ((StringCPEntry) this.env.constantPool[pkgCpEntry.pkgNameCPIndex]).value;
        String pkgVersion = ((StringCPEntry) this.env.constantPool[pkgCpEntry.versionCPIndex]).value;

        PackageID pkgId = createPackageID(orgName, pkgName, pkgVersion);
        this.env.pkgSymbol = Symbols.createPackageSymbol(pkgId, this.symTable);

        // TODO Validate this pkdID with the requestedPackageID available in the env.

        // Define import packages.
        defineSymbols(dataInStream, rethrow(this::defineImportPackage));

        // Define typeDescRef definitions.
        this.structureTypes = new ArrayList<>();
        defineSymbols(dataInStream, rethrow(this::defineTypeDef));

        // Define package level variables.
        defineSymbols(dataInStream, rethrow(this::definePackageLevelVariables));

        defineAttachedFunctions(dataInStream);

        // Define constants.
//        defineSymbols(dataInStream, rethrow(this::defineConstants));

        // Define functions.
        defineSymbols(dataInStream, rethrow(this::defineFunction));

        // Define annotations.
        defineSymbols(dataInStream, rethrow(this::defineAnnotations));

        // Define constants.
        dataInStream.readLong(); //read and ignore constant byte chunk length.
        defineSymbols(dataInStream, rethrow(this::defineConstant));

        this.typeReader = null;
        return this.env.pkgSymbol;
    }

    private void defineAttachedFunctions(DataInputStream dataInStream) throws IOException {
        for (BStructureTypeSymbol structureTypeSymbol : this.structureTypes) {
            this.currentStructure = structureTypeSymbol;
            defineSymbols(dataInStream, rethrow(this::defineFunction));
        }
        this.currentStructure = null;
    }

    private CPEntry[] readConstantPool(DataInputStream dataInStream) throws IOException {
        int constantPoolSize = dataInStream.readInt();
        CPEntry[] constantPool = new CPEntry[constantPoolSize];
        this.env.constantPool = constantPool;
        for (int i = 0; i < constantPoolSize; i++) {
            byte cpTag = dataInStream.readByte();
            CPEntry.Type cpEntryType = CPEntry.Type.values()[cpTag - 1];
            constantPool[i] = readCPEntry(dataInStream, constantPool, cpEntryType, i);
        }
        return constantPool;
    }

    private CPEntry readCPEntry(DataInputStream dataInStream,
                                CPEntry[] constantPool,
                                CPEntry.Type cpEntryType, int i) throws IOException {
        switch (cpEntryType) {
            case CP_ENTRY_INTEGER:
                return new CPEntry.IntegerCPEntry(dataInStream.readLong());
            case CP_ENTRY_FLOAT:
                return new CPEntry.FloatCPEntry(dataInStream.readDouble());
            case CP_ENTRY_BOOLEAN:
                return new CPEntry.BooleanCPEntry(dataInStream.readBoolean());
            case CP_ENTRY_STRING:
                int length = dataInStream.readInt();
                String strValue = null;

                // If the length of the bytes is -1, that means no UTF value has been written.
                // i.e: string value represented by the UTF should be null.
                // Therefore we read the UTF value only if the length >= 0.
                if (length >= 0) {
                    byte[] bytes = new byte[length];
                    dataInStream.read(bytes, 0, length);
                    strValue = new String(bytes);
                }
                return new CPEntry.StringCPEntry(strValue);
            case CP_ENTRY_PACKAGE:
                return new CPEntry.PackageCPEntry(dataInStream.readInt(),
                                                  dataInStream.readInt(), dataInStream.readInt());
            case CP_ENTRY_SHAPE:
                env.unparsedBTypeCPs.put(i, readByteArray(dataInStream));
                return null;
            default:
                throw new IllegalStateException("unsupported constant pool entry type: " +
                        cpEntryType.name());
        }
    }

    private byte[] readByteArray(DataInputStream dataInStream) throws IOException {
        int length = dataInStream.readInt();
        byte[] bytes = new byte[length];
        dataInStream.readFully(bytes);
        return bytes;
    }

    private void defineSymbols(DataInputStream dataInStream,
                               Consumer<DataInputStream> symbolDefineFunc) throws IOException {
        int symbolCount = dataInStream.readInt();
        for (int i = 0; i < symbolCount; i++) {
            symbolDefineFunc.accept(dataInStream);
        }
    }

    // TODO do we need to load all the import packages of a compiled package.
    private void defineImportPackage(DataInputStream dataInStream) throws IOException {
        String orgName = getStringCPEntryValue(dataInStream);
        String pkgName = getStringCPEntryValue(dataInStream);
        String pkgVersion = getStringCPEntryValue(dataInStream);
        PackageID importPkgID = createPackageID(orgName, pkgName, pkgVersion);
        BPackageSymbol importPackageSymbol = packageLoader.loadPackageSymbol(importPkgID, this.env.pkgSymbol.pkgID,
                this.env.repoHierarchy);
        //TODO: after balo_change try to not to add to scope, it's duplicated with 'imports'
        // Define the import package with the alias being the package name
        this.env.pkgSymbol.scope.define(importPkgID.name, importPackageSymbol);
        this.env.pkgSymbol.imports.add(importPackageSymbol);
    }

    private void defineFunction(DataInputStream dataInStream) throws IOException {
        skipPosition(dataInStream); // Position details are skipped
        // Consider attached functions.. remove the first variable
        String funcName = getStringCPEntryValue(dataInStream);
        int flags = 0;

        flags = dataInStream.readByte() == 1 ? flags | Flags.NATIVE : flags;
        flags = dataInStream.readByte() == 1 ? flags | Flags.INTERFACE : flags;

        flags = visibilityAsMask(flags, dataInStream.readByte());

        BInvokableType funcType = (BInvokableType) readBType(dataInStream);
        BInvokableSymbol invokableSymbol = Symbols.createFunctionSymbol(flags, names.fromString(funcName),
                this.env.pkgSymbol.pkgID, funcType, this.env.pkgSymbol, Symbols.isFlagOn(flags, Flags.NATIVE));
        Scope scopeToDefine = this.env.pkgSymbol.scope;

        if (this.currentStructure != null) {
            BType attachedType = this.currentStructure.type;

            // Update the symbol
            invokableSymbol.owner = attachedType.tsymbol;
            invokableSymbol.name =
                    names.fromString(Symbols.getAttachedFuncSymbolName(attachedType.tsymbol.name.value, funcName));
            if (attachedType.tag == TypeTags.OBJECT || attachedType.tag == TypeTags.RECORD) {
                if (attachedType.tag == TypeTags.OBJECT) {
                    scopeToDefine = ((BObjectTypeSymbol) attachedType.tsymbol).methodScope;
                } else {
                    scopeToDefine = attachedType.tsymbol.scope;
                }
                BAttachedFunction attachedFunc =
                        new BAttachedFunction(names.fromString(funcName), invokableSymbol, funcType);
                BStructureTypeSymbol structureTypeSymbol = (BStructureTypeSymbol) attachedType.tsymbol;
                if (Names.OBJECT_INIT_SUFFIX.value.equals(funcName)
                        || funcName.equals(Names.INIT_FUNCTION_SUFFIX.value)) {
                    structureTypeSymbol.attachedFuncs.add(attachedFunc);
                    structureTypeSymbol.initializerFunc = attachedFunc;
                }
            }
        }

        // set parameter symbols to the function symbol
        setParamSymbols(invokableSymbol, dataInStream);

        // set taint table to the function symbol
        readTaintTable(invokableSymbol, dataInStream);
//
//        setDocumentation(invokableSymbol, attrDataMap);


        dataInStream.skip(dataInStream.readLong()); // read and skip method body

        scopeToDefine.define(invokableSymbol.name, invokableSymbol);
    }

    private void skipPosition(DataInputStream dataInStream) throws IOException {
        // TODO find a better way to skip this
        dataInStream.readInt();
        dataInStream.readInt();
        dataInStream.readInt();
        dataInStream.readInt();
        dataInStream.readInt();
    }

    private int visibilityAsMask(int flags, byte visibility) {
        switch (visibility) {
            case VisibilityFlags.PACKAGE_PRIVATE:
                return flags;
            case VisibilityFlags.PRIVATE:
                return flags | Flags.PRIVATE;
            case VisibilityFlags.PUBLIC:
                return flags | Flags.PUBLIC;
            case VisibilityFlags.OPTIONAL:
                return flags | Flags.OPTIONAL;
        }
        return flags;
    }

    private void defineTypeDef(DataInputStream dataInStream) throws IOException {
        skipPosition(dataInStream);
        String typeDefName = getStringCPEntryValue(dataInStream);

        int flags = 0;

        flags = visibilityAsMask(flags, dataInStream.readByte());

        BType type = readBType(dataInStream);

        // Temp solution to add abstract flag if available TODO find a better approach
        flags = Symbols.isFlagOn(type.tsymbol.flags, Flags.ABSTRACT) ? flags | Flags.ABSTRACT : flags;

        BTypeSymbol symbol = type.tsymbol;
        symbol.type = type;


        symbol.name = names.fromString(typeDefName);
        symbol.pkgID = this.env.pkgSymbol.pkgID;
        symbol.flags = flags;

//        setDocumentation(typeDefSymbol, attrDataMap); //TODO fix

        if (type.tag == TypeTags.RECORD || type.tag == TypeTags.OBJECT) {
            this.structureTypes.add((BStructureTypeSymbol) symbol);
        }

        this.env.pkgSymbol.scope.define(symbol.name, symbol);
    }

    private BType readBType(DataInputStream dataInStream) throws IOException {
        int typeCpIndex = dataInStream.readInt();
        CPEntry cpEntry = this.env.constantPool[typeCpIndex];
        if (cpEntry != null) {
            return ((CPEntry.ShapeCPEntry) cpEntry).shape;
        }
        byte[] e = env.unparsedBTypeCPs.get(typeCpIndex);
        BType bType = new BIRTypeReader(new DataInputStream(new ByteArrayInputStream(e))).readType(typeCpIndex);
        addShapeCP(bType, typeCpIndex);

        return bType;
    }

    private void addShapeCP(BType bType, int typeCpIndex) {
        this.env.constantPool[typeCpIndex] = new CPEntry.ShapeCPEntry(bType);
    }

    private void defineAnnotations(DataInputStream dataInStream) throws IOException {
        String name = getStringCPEntryValue(dataInStream);

        int flags = 0;
        flags = visibilityAsMask(flags, dataInStream.readByte());

        int attachPoints = dataInStream.readInt();
        BType annotationType = readBType(dataInStream);

        BAnnotationSymbol annotationSymbol = Symbols.createAnnotationSymbol(flags, attachPoints, names.fromString(name),
                this.env.pkgSymbol.pkgID, null, this.env.pkgSymbol);
        annotationSymbol.type = new BAnnotationType(annotationSymbol);

        this.env.pkgSymbol.scope.define(annotationSymbol.name, annotationSymbol);
        if (annotationType != symTable.noType) { //TODO fix properly
            annotationSymbol.attachedType = annotationType.tsymbol;
        }
    }

    private void defineConstant(DataInputStream dataInStream) throws IOException {
        String constantName = getStringCPEntryValue(dataInStream);
        int flags = 0;
        flags = visibilityAsMask(flags, dataInStream.readByte());
        BType finiteType = readBType(dataInStream);
        BType valueType = readBType(dataInStream);

        // Get the simple literal value.
        Object object = readLiteralValue(dataInStream, valueType);

        Scope enclScope = this.env.pkgSymbol.scope;

        // Create the constant symbol.
        BConstantSymbol constantSymbol = new BConstantSymbol(flags, names.fromString(constantName),
                this.env.pkgSymbol.pkgID, finiteType, valueType, enclScope.owner);
        constantSymbol.literalValue = object;
        constantSymbol.literalValueTypeTag = valueType.tag;

        // Define constant.
        enclScope.define(constantSymbol.name, constantSymbol);
    }

    private Object readLiteralValue(DataInputStream dataInStream, BType valueType) throws IOException {
        switch (valueType.tag) {
            case TypeTags.INT:
            case TypeTags.BYTE:
                int integerCpIndex = dataInStream.readInt();
                IntegerCPEntry integerCPEntry = (IntegerCPEntry) this.env.constantPool[integerCpIndex];
                return integerCPEntry.value;
            case TypeTags.FLOAT:
                int floatCpIndex = dataInStream.readInt();
                FloatCPEntry floatCPEntry = (FloatCPEntry) this.env.constantPool[floatCpIndex];
                return Double.toString(floatCPEntry.value);
            case TypeTags.STRING:
            case TypeTags.DECIMAL:
                return getStringCPEntryValue(dataInStream);
            case TypeTags.BOOLEAN:
                return dataInStream.readByte() == 1;
            case TypeTags.NIL:
                return null;
            default:
                // TODO implement for other types
                throw new RuntimeException("unexpected type: " + valueType);
        }
    }

    private void definePackageLevelVariables(DataInputStream dataInStream) throws IOException {
        dataInStream.readByte(); // Read and ignore the kind as it is anyway global variable
        String varName = getStringCPEntryValue(dataInStream);
        int flags = visibilityAsMask(0, dataInStream.readByte());

        // Create variable symbol
        BType varType = readBType(dataInStream);
        Scope enclScope = this.env.pkgSymbol.scope;
        BVarSymbol varSymbol;

        if (varType.tag == TypeTags.INVOKABLE) {
            // Here we don't set the required-params, defaultable params and the rest param of
            // the symbol. Because, for the function pointers we directly read the param types
            // from the varType (i.e: from InvokableType), and assumes it can have only required
            // params.
            varSymbol = new BInvokableSymbol(SymTag.VARIABLE, flags, names.fromString(varName),
                    this.env.pkgSymbol.pkgID, varType, enclScope.owner);
        } else {
            varSymbol = new BVarSymbol(flags, names.fromString(varName), this.env.pkgSymbol.pkgID, varType,
                    enclScope.owner);
            if (Symbols.isFlagOn(varType.tsymbol.flags, Flags.CLIENT)) {
                varSymbol.tag = SymTag.ENDPOINT;
            }
        }

//        setDocumentation(varSymbol, attrDataMap); //TODO Fix

        enclScope.define(varSymbol.name, varSymbol);
    }

    private void setParamSymbols(BInvokableSymbol invokableSymbol, DataInputStream dataInStream)
            throws IOException {

        int requiredParamCount = dataInStream.readInt();

        for (int i = 0; i < requiredParamCount; i++) {
            String paramName = getStringCPEntryValue(dataInStream);
            BInvokableType invokableType = (BInvokableType) invokableSymbol.type;
            BVarSymbol varSymbol = new BVarSymbol(0, names.fromString(paramName), this.env.pkgSymbol.pkgID,
                    invokableType.paramTypes.get(i), invokableSymbol);
            invokableSymbol.params.add(varSymbol);
        }

        int defaultableParamCount = dataInStream.readInt();

        for (int i = requiredParamCount; i < defaultableParamCount + requiredParamCount; i++) {
            String paramName = getStringCPEntryValue(dataInStream);
            BInvokableType invokableType = (BInvokableType) invokableSymbol.type;
            BVarSymbol varSymbol = new BVarSymbol(0, names.fromString(paramName), this.env.pkgSymbol.pkgID,
                    invokableType.paramTypes.get(i), invokableSymbol);
            invokableSymbol.defaultableParams.add(varSymbol);
        }

        if (dataInStream.readBoolean()) { //if rest param exist
            String paramName = getStringCPEntryValue(dataInStream);
            BInvokableType invokableType = (BInvokableType) invokableSymbol.type;
            BVarSymbol varSymbol = new BVarSymbol(0, names.fromString(paramName), this.env.pkgSymbol.pkgID,
                    invokableType.paramTypes.get(requiredParamCount + defaultableParamCount), invokableSymbol);
            invokableSymbol.restParam = varSymbol;
        }

        boolean hasReceiver = dataInStream.readBoolean(); //if receiver type is written, read and ignore
        if (hasReceiver) {
            readBType(dataInStream);
        }
    }

    /**
     * Set taint table to the invokable symbol.
     *
     * @param invokableSymbol Invokable symbol
     * @param dataInStream    Input stream
     * @throws IOException
     */
    private void readTaintTable(BInvokableSymbol invokableSymbol, DataInputStream dataInStream)
            throws IOException {
        long length = dataInStream.readLong();
        if (length <= 0) {
            return;
        }
        int rowCount = dataInStream.readShort();
        int columnCount = dataInStream.readShort();

        // Extract and set taint table to the symbol
        invokableSymbol.taintTable = new HashMap<>();
        for (int rowIndex = 0; rowIndex < rowCount; rowIndex++) {
            int paramIndex = dataInStream.readShort();
            TaintRecord.TaintedStatus returnTaintedStatus =
                    convertByteToTaintedStatus(dataInStream.readByte());
            List<TaintRecord.TaintedStatus> parameterTaintedStatusList = new ArrayList<>();
            for (int columnIndex = 1; columnIndex < columnCount; columnIndex++) {
                parameterTaintedStatusList.add(convertByteToTaintedStatus(dataInStream.readByte()));
            }
            TaintRecord taintRecord = new TaintRecord(returnTaintedStatus, parameterTaintedStatusList);
            invokableSymbol.taintTable.put(paramIndex, taintRecord);
        }
    }

    private TaintRecord.TaintedStatus convertByteToTaintedStatus(byte readByte) {
        return EnumSet.allOf(TaintRecord.TaintedStatus.class).stream()
                .filter(taintedStatus -> readByte == taintedStatus.getByteValue()).findFirst().get();
    }

    // private utility methods
    //TODO rename this method to stringcp
    private String getStringCPEntryValue(DataInputStream dataInStream) throws IOException {
        int pkgNameCPIndex = dataInStream.readInt();
        StringCPEntry stringCPEntry = (StringCPEntry) this.env.constantPool[pkgNameCPIndex];
        return stringCPEntry.value;
    }

    private PackageID createPackageID(String orgName, String pkgName, String pkgVersion) {
        if (orgName == null || orgName.isEmpty()) {
            throw new BLangCompilerException("invalid module name '" + pkgName + "' in compiled package file");
        }

        return new PackageID(names.fromString(orgName),
                names.fromString(pkgName),
                names.fromString(pkgVersion));
    }

    /**
     * This class holds compiled package specific information during the symbol enter phase of the compiled package.
     *
     * @since 0.970.0
     */
    private static class BIRPackageSymbolEnv {
        PackageID requestedPackageId;
        RepoHierarchy repoHierarchy;
        Map<Integer, byte[]> unparsedBTypeCPs = new HashMap<>();
        BPackageSymbol pkgSymbol;
        CPEntry[] constantPool;
        List<UnresolvedType> unresolvedTypes;

        BIRPackageSymbolEnv() {
            this.unresolvedTypes = new ArrayList<>();
        }
    }

    private static class UnresolvedType {
        String typeSig;
        Consumer<BType> completer;

        UnresolvedType(String typeSig, Consumer<BType> completer) {
            this.typeSig = typeSig;
            this.completer = completer;
        }
    }

    private class BIRTypeReader {
        public static final int TYPE_TAG_SELF = 50;
        public static final int SERVICE_TYPE_TAG = 51;
        private DataInputStream inputStream;

        public BIRTypeReader(DataInputStream inputStream) {
            this.inputStream = inputStream;
        }

        private BType readTypeFromCp() throws IOException {
            return readBType(inputStream);
        }

        public BType readType(int cpI) throws IOException {
            byte tag = inputStream.readByte();
            switch (tag) {
                case TypeTags.INT:
                    return symTable.intType;
                case TypeTags.BYTE:
                    return symTable.byteType;
                case TypeTags.FLOAT:
                    return symTable.floatType;
                case TypeTags.DECIMAL:
                    return symTable.decimalType;
                case TypeTags.STRING:
                    return symTable.stringType;
                case TypeTags.BOOLEAN:
                    return symTable.booleanType;
                // All the above types are values type
                case TypeTags.JSON:
                    return symTable.jsonType;
                case TypeTags.XML:
                    return symTable.xmlType;
                case TypeTags.TABLE:
                    BTableType bTableType = new BTableType(TypeTags.TABLE, null, symTable.tableType.tsymbol);
                    bTableType.constraint = readTypeFromCp();
                    return bTableType;
                case TypeTags.NIL:
                    return symTable.nilType;
                case TypeTags.ANYDATA:
                    return symTable.anydataType;
                case TypeTags.RECORD:
                    String name = getStringCPEntryValue(inputStream);
                    BRecordTypeSymbol recordSymbol = Symbols.createRecordSymbol(Flags.asMask(EnumSet.of(Flag.PUBLIC)),
                            names.fromString(name), env.pkgSymbol.pkgID, null, env.pkgSymbol);
                    recordSymbol.scope = new Scope(recordSymbol);
                    BRecordType recordType = new BRecordType(recordSymbol);
                    recordSymbol.type = recordType;

                    compositeStack.push(recordType);
                    addShapeCP(recordType, cpI);

                    recordType.sealed = inputStream.readBoolean();
                    recordType.restFieldType = readTypeFromCp();

                    int recordFields = inputStream.readInt();
                    for (int i = 0; i < recordFields; i++) {
                        String fieldName = getStringCPEntryValue(inputStream);
                        int fieldFlags = 0;
                        fieldFlags = visibilityAsMask(fieldFlags, inputStream.readByte());
<<<<<<< HEAD
                        BType fieldType = readTypeFromCp();
=======
                        BType fieldType = readType();
>>>>>>> 5894096f
                        BVarSymbol varSymbol = new BVarSymbol(fieldFlags, names.fromString(fieldName),
                                recordSymbol.pkgID, fieldType, recordSymbol.scope.owner);
                        recordSymbol.scope.define(varSymbol.name, varSymbol);
                    }

                    // read record init function
                    String recordInitFuncName = getStringCPEntryValue(inputStream);
                    int recordInitFuncFlags = 0;
                    recordInitFuncFlags = visibilityAsMask(recordInitFuncFlags, inputStream.readByte());
                    BInvokableType recordInitFuncType = (BInvokableType) readTypeFromCp();
                    Name initFuncName = names.fromString(recordInitFuncName);
                    boolean isNative = Symbols.isFlagOn(recordInitFuncFlags, Flags.NATIVE);
                    BInvokableSymbol recordInitFuncSymbol =
                            Symbols.createFunctionSymbol(recordInitFuncFlags,
                                                         initFuncName, env.pkgSymbol.pkgID, recordInitFuncType,
                                                         env.pkgSymbol, isNative);
                    recordInitFuncSymbol.retType = recordInitFuncType.retType;
                    recordSymbol.initializerFunc = new BAttachedFunction(initFuncName, recordInitFuncSymbol,
                                                                         recordInitFuncType);
                    recordSymbol.scope.define(initFuncName, recordInitFuncSymbol);

//                    setDocumentation(varSymbol, attrData); // TODO fix

                    Object poppedRecordType = compositeStack.pop();
                    assert poppedRecordType == recordType;
                    return recordType;
                case TypeTags.TYPEDESC:
                    return symTable.typeDesc;
                case TypeTags.STREAM:
                    BStreamType bStreamType = new BStreamType(TypeTags.STREAM, null, symTable.streamType.tsymbol);
                    bStreamType.constraint = readTypeFromCp();
                    return bStreamType;
                case TypeTags.MAP:
                    BMapType bMapType = new BMapType(TypeTags.MAP, null, symTable.mapType.tsymbol);
                    bMapType.constraint = readTypeFromCp();
                    return bMapType;
                case TypeTags.INVOKABLE:
                    BTypeSymbol tsymbol = Symbols.createTypeSymbol(SymTag.FUNCTION_TYPE,
                            Flags.asMask(EnumSet.of(Flag.PUBLIC)), Names.EMPTY, env.pkgSymbol.pkgID, null,
                            env.pkgSymbol.owner);
                    BInvokableType bInvokableType = new BInvokableType(null, null, tsymbol);
                    int paramCount = inputStream.readInt();
                    List<BType> paramTypes = new ArrayList<>();
                    for (int i = 0; i < paramCount; i++) {
                        paramTypes.add(readTypeFromCp());
                    }
                    BType retType = readTypeFromCp();
                    bInvokableType.paramTypes = paramTypes;
                    bInvokableType.retType = retType;
                    return bInvokableType;
                // All the above types are branded types
                case TypeTags.ANY:
                    return symTable.anyType;
                case TypeTags.ENDPOINT:
                    // TODO fix
                    break;
                case TypeTags.ARRAY:
                    byte state = inputStream.readByte();
                    int size = inputStream.readInt();
                    BTypeSymbol arrayTypeSymbol = Symbols.createTypeSymbol(SymTag.ARRAY_TYPE, Flags.asMask(EnumSet
                            .of(Flag.PUBLIC)), Names.EMPTY, env.pkgSymbol.pkgID, null, env.pkgSymbol.owner);
                    BArrayType bArrayType = new BArrayType(null, arrayTypeSymbol, size, BArrayState.valueOf(state));
                    bArrayType.eType = readTypeFromCp();
                    return bArrayType;
                case TypeTags.UNION:
                    BTypeSymbol unionTypeSymbol = Symbols.createTypeSymbol(SymTag.UNION_TYPE, Flags.asMask(EnumSet
                            .of(Flag.PUBLIC)), Names.EMPTY, env.pkgSymbol.pkgID, null, env.pkgSymbol.owner);
                    BUnionType unionType = BUnionType.create(unionTypeSymbol,
                            new LinkedHashSet<>()); //TODO improve(useless second param)
                    int unionMemberCount = inputStream.readInt();
                    for (int i = 0; i < unionMemberCount; i++) {
                        unionType.add(readTypeFromCp());
                    }
                    return unionType;
                case TypeTags.PACKAGE:
                    // TODO fix
                    break;
                case TypeTags.NONE:
                    return symTable.noType;
                case TypeTags.VOID:
                    // TODO fix
                    break;
                case TypeTags.XMLNS:
                    // TODO fix
                    break;
                case TypeTags.ANNOTATION:
                    // TODO fix
                    break;
                case TypeTags.SEMANTIC_ERROR:
                    // TODO fix
                    break;
                case TypeTags.ERROR:
                    BTypeSymbol errorSymbol = new BErrorTypeSymbol(SymTag.ERROR, Flags.PUBLIC, Names.EMPTY,
                            env.pkgSymbol.pkgID, null, env.pkgSymbol.owner);
                    BErrorType errorType = new BErrorType(errorSymbol);
                    addShapeCP(errorType, cpI);
                    compositeStack.push(errorType);
                    BType reasonType = readTypeFromCp();
                    BType detailsType = readTypeFromCp();
                    errorType.reasonType = reasonType;
                    errorType.detailType = detailsType;
                    errorSymbol.type = errorType;
                    Object poppedErrorType = compositeStack.pop();
                    assert poppedErrorType == errorType;
                    return errorType;
                case TypeTags.ITERATOR:
                    // TODO fix
                    break;
                case TypeTags.TUPLE:
                    BTypeSymbol tupleTypeSymbol = Symbols.createTypeSymbol(SymTag.TUPLE_TYPE, Flags.asMask(EnumSet
                            .of(Flag.PUBLIC)), Names.EMPTY, env.pkgSymbol.pkgID, null, env.pkgSymbol.owner);
                    BTupleType bTupleType = new BTupleType(tupleTypeSymbol, null);
                    int tupleMemberCount = inputStream.readInt();
                    List<BType> tupleMemberTypes = new ArrayList<>();
                    for (int i = 0; i < tupleMemberCount; i++) {
                        tupleMemberTypes.add(readTypeFromCp());
                    }
                    bTupleType.tupleTypes = tupleMemberTypes;
                    return bTupleType;
                case TypeTags.FUTURE:
                    BFutureType bFutureType = new BFutureType(TypeTags.FUTURE, null, symTable.futureType.tsymbol);
                    bFutureType.constraint = readTypeFromCp();
                    return bFutureType;
                case TypeTags.INTERMEDIATE_COLLECTION:
                    // TODO fix
                    break;
                case TypeTags.FINITE:
                    String finiteTypeName = getStringCPEntryValue(inputStream);
                    int visibility = 0;
                    visibility = visibilityAsMask(visibility, inputStream.readByte());
                    BTypeSymbol symbol = Symbols.createTypeSymbol(SymTag.FINITE_TYPE, visibility,
                            names.fromString(finiteTypeName), env.pkgSymbol.pkgID, null, env.pkgSymbol);
                    symbol.scope = new Scope(symbol);
                    BFiniteType finiteType = new BFiniteType(symbol);
                    symbol.type = finiteType;
                    int valueSpaceSize = inputStream.readInt();
                    for (int i = 0; i < valueSpaceSize; i++) {
                        defineValueSpace(inputStream, finiteType, this);
                    }
                    return finiteType;
                case TypeTags.OBJECT:
                    boolean service = inputStream.readByte() == 1;
                    String objName = getStringCPEntryValue(inputStream);
                    int objFlags = (inputStream.readBoolean() ? Flags.ABSTRACT : 0) | Flags.PUBLIC;
                    BObjectTypeSymbol objectSymbol = (BObjectTypeSymbol) Symbols.createObjectSymbol(objFlags,
                            names.fromString(objName), env.pkgSymbol.pkgID, null, env.pkgSymbol);
                    objectSymbol.scope = new Scope(objectSymbol);
                    objectSymbol.methodScope = new Scope(objectSymbol);
                    BObjectType objectType;
                    // Below is a temporary fix, need to fix this properly by using the type tag
                    if (service) {
                        objectType = new BServiceType(objectSymbol);
                    } else {
                        objectType = new BObjectType(objectSymbol);
                    }
                    objectSymbol.type = objectType;
                    addShapeCP(objectType, cpI);
                    compositeStack.push(objectType);
                    int fieldCount = inputStream.readInt();
                    for (int i = 0; i < fieldCount; i++) {
                        String fieldName = getStringCPEntryValue(inputStream);
                        int fieldFlags = 0;
                        fieldFlags = visibilityAsMask(fieldFlags, inputStream.readByte());
                        BType fieldType = readTypeFromCp();
                        BVarSymbol objectVarSymbol = new BVarSymbol(fieldFlags, names.fromString(fieldName),
                                objectSymbol.pkgID, fieldType, objectSymbol.scope.owner);
                        objectSymbol.scope.define(objectVarSymbol.name, objectVarSymbol);
//                        setDocumentation(varSymbol, attrData); // TODO fix
                    }
                    int funcCount = inputStream.readInt();
                    for (int i = 0; i < funcCount; i++) {
                        String funcName = getStringCPEntryValue(inputStream);
                        int funcFlags = 0;
                        funcFlags = visibilityAsMask(funcFlags, inputStream.readByte());
                        BInvokableType funcType = (BInvokableType) readTypeFromCp();
                        BInvokableSymbol invokableSymbol = Symbols.createFunctionSymbol(funcFlags,
                                names.fromString(funcName), env.pkgSymbol.pkgID, funcType,
                                env.pkgSymbol, Symbols.isFlagOn(objFlags, Flags.NATIVE));
                        invokableSymbol.retType = funcType.retType;

                        BAttachedFunction attachedFunc =
                                new BAttachedFunction(names.fromString(funcName), invokableSymbol, funcType);
                        if (!Names.OBJECT_INIT_SUFFIX.value.equals(funcName) &&
                                !funcName.equals(Names.INIT_FUNCTION_SUFFIX.value)) {
                            objectSymbol.attachedFuncs.add(attachedFunc);
                            if (Names.OBJECT_INIT_SUFFIX.value.equals(funcName)
                                    || funcName.equals(Names.INIT_FUNCTION_SUFFIX.value)) {
                                objectSymbol.initializerFunc = attachedFunc;
                            }
                        }

//                        setDocumentation(varSymbol, attrData); // TODO fix
                    }
                    Object poppedObjType = compositeStack.pop();
                    assert poppedObjType == objectType;
                    return objectType;
                case TypeTags.BYTE_ARRAY:
                    // TODO fix
                    break;
                case TypeTags.FUNCTION_POINTER:
                    // TODO fix
                    break;
                case SERVICE_TYPE_TAG:
                    return symTable.anyServiceType;
//                case TypeTags.CHANNEL:

//                case TypeTags.SERVICE:

            }
            return null;
        }
    }

    private void defineValueSpace(DataInputStream dataInStream, BFiniteType finiteType, BIRTypeReader typeReader)
            throws IOException {
        BType valueType = typeReader.readTypeFromCp();
        BLangLiteral litExpr = createLiteralBasedOnType(valueType);
        switch (valueType.tag) {
            case TypeTags.INT:
            case TypeTags.BYTE:
                int integerCpIndex = dataInStream.readInt();
                IntegerCPEntry integerCPEntry = (IntegerCPEntry) this.env.constantPool[integerCpIndex];
                litExpr.value = integerCPEntry.value;
                break;
            case TypeTags.FLOAT:
                int floatCpIndex = dataInStream.readInt();
                FloatCPEntry floatCPEntry = (FloatCPEntry) this.env.constantPool[floatCpIndex];
                litExpr.value = Double.toString(floatCPEntry.value);
                break;
            case TypeTags.STRING:
            case TypeTags.DECIMAL:
                litExpr.value = getStringCPEntryValue(dataInStream);
                break;
            case TypeTags.BOOLEAN:
                litExpr.value = dataInStream.readByte() == 1;
                break;
            case TypeTags.NIL:
                break;
            default:
                throw new UnsupportedOperationException("finite type value is not supported for type: " + valueType);
        }

        litExpr.type = valueType;

        finiteType.valueSpace.add(litExpr);
    }

    private BLangLiteral createLiteralBasedOnType(BType valueType) {
        NodeKind nodeKind = valueType.tag <= TypeTags.DECIMAL ? NodeKind.NUMERIC_LITERAL : NodeKind.LITERAL;
        return nodeKind == NodeKind.LITERAL ? (BLangLiteral) TreeBuilder.createLiteralExpression() :
                (BLangLiteral) TreeBuilder.createNumericLiteralExpression();
    }
}<|MERGE_RESOLUTION|>--- conflicted
+++ resolved
@@ -712,11 +712,7 @@
                         String fieldName = getStringCPEntryValue(inputStream);
                         int fieldFlags = 0;
                         fieldFlags = visibilityAsMask(fieldFlags, inputStream.readByte());
-<<<<<<< HEAD
                         BType fieldType = readTypeFromCp();
-=======
-                        BType fieldType = readType();
->>>>>>> 5894096f
                         BVarSymbol varSymbol = new BVarSymbol(fieldFlags, names.fromString(fieldName),
                                 recordSymbol.pkgID, fieldType, recordSymbol.scope.owner);
                         recordSymbol.scope.define(varSymbol.name, varSymbol);
