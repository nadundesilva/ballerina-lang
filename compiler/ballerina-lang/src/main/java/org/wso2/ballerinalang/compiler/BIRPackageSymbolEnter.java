/*
 *  Copyright (c) 2019, WSO2 Inc. (http://www.wso2.org) All Rights Reserved.
 *
 *  WSO2 Inc. licenses this file to you under the Apache License,
 *  Version 2.0 (the "License"); you may not use this file except
 *  in compliance with the License.
 *  You may obtain a copy of the License at
 *
 *    http://www.apache.org/licenses/LICENSE-2.0
 *
 *  Unless required by applicable law or agreed to in writing,
 *  software distributed under the License is distributed on an
 *  "AS IS" BASIS, WITHOUT WARRANTIES OR CONDITIONS OF ANY
 *  KIND, either express or implied.  See the License for the
 *  specific language governing permissions and limitations
 *  under the License.
 */
package org.wso2.ballerinalang.compiler;

import org.ballerinalang.compiler.BLangCompilerException;
import org.ballerinalang.model.TreeBuilder;
import org.ballerinalang.model.elements.AttachPoint;
import org.ballerinalang.model.elements.Flag;
import org.ballerinalang.model.elements.MarkdownDocAttachment;
import org.ballerinalang.model.elements.PackageID;
import org.ballerinalang.model.symbols.SymbolKind;
import org.ballerinalang.model.tree.NodeKind;
import org.ballerinalang.model.types.ConstrainedType;
import org.ballerinalang.model.types.SelectivelyImmutableReferenceType;
import org.wso2.ballerinalang.compiler.bir.writer.CPEntry;
import org.wso2.ballerinalang.compiler.bir.writer.CPEntry.ByteCPEntry;
import org.wso2.ballerinalang.compiler.bir.writer.CPEntry.FloatCPEntry;
import org.wso2.ballerinalang.compiler.bir.writer.CPEntry.IntegerCPEntry;
import org.wso2.ballerinalang.compiler.bir.writer.CPEntry.PackageCPEntry;
import org.wso2.ballerinalang.compiler.bir.writer.CPEntry.StringCPEntry;
import org.wso2.ballerinalang.compiler.diagnostic.BLangDiagnosticLog;
import org.wso2.ballerinalang.compiler.packaging.RepoHierarchy;
import org.wso2.ballerinalang.compiler.semantics.analyzer.SymbolResolver;
import org.wso2.ballerinalang.compiler.semantics.analyzer.TypeParamAnalyzer;
import org.wso2.ballerinalang.compiler.semantics.analyzer.Types;
import org.wso2.ballerinalang.compiler.semantics.model.Scope;
import org.wso2.ballerinalang.compiler.semantics.model.SymbolEnv;
import org.wso2.ballerinalang.compiler.semantics.model.SymbolTable;
import org.wso2.ballerinalang.compiler.semantics.model.symbols.BAnnotationSymbol;
import org.wso2.ballerinalang.compiler.semantics.model.symbols.BAttachedFunction;
import org.wso2.ballerinalang.compiler.semantics.model.symbols.BConstantSymbol;
import org.wso2.ballerinalang.compiler.semantics.model.symbols.BConstructorSymbol;
import org.wso2.ballerinalang.compiler.semantics.model.symbols.BErrorTypeSymbol;
import org.wso2.ballerinalang.compiler.semantics.model.symbols.BInvokableSymbol;
import org.wso2.ballerinalang.compiler.semantics.model.symbols.BInvokableTypeSymbol;
import org.wso2.ballerinalang.compiler.semantics.model.symbols.BObjectTypeSymbol;
import org.wso2.ballerinalang.compiler.semantics.model.symbols.BPackageSymbol;
import org.wso2.ballerinalang.compiler.semantics.model.symbols.BRecordTypeSymbol;
import org.wso2.ballerinalang.compiler.semantics.model.symbols.BStructureTypeSymbol;
import org.wso2.ballerinalang.compiler.semantics.model.symbols.BSymbol;
import org.wso2.ballerinalang.compiler.semantics.model.symbols.BTypeSymbol;
import org.wso2.ballerinalang.compiler.semantics.model.symbols.BVarSymbol;
import org.wso2.ballerinalang.compiler.semantics.model.symbols.SymTag;
import org.wso2.ballerinalang.compiler.semantics.model.symbols.Symbols;
import org.wso2.ballerinalang.compiler.semantics.model.symbols.TaintRecord;
import org.wso2.ballerinalang.compiler.semantics.model.types.BAnnotationType;
import org.wso2.ballerinalang.compiler.semantics.model.types.BArrayType;
import org.wso2.ballerinalang.compiler.semantics.model.types.BErrorType;
import org.wso2.ballerinalang.compiler.semantics.model.types.BField;
import org.wso2.ballerinalang.compiler.semantics.model.types.BFiniteType;
import org.wso2.ballerinalang.compiler.semantics.model.types.BFutureType;
import org.wso2.ballerinalang.compiler.semantics.model.types.BIntersectionType;
import org.wso2.ballerinalang.compiler.semantics.model.types.BInvokableType;
import org.wso2.ballerinalang.compiler.semantics.model.types.BMapType;
import org.wso2.ballerinalang.compiler.semantics.model.types.BObjectType;
import org.wso2.ballerinalang.compiler.semantics.model.types.BParameterizedType;
import org.wso2.ballerinalang.compiler.semantics.model.types.BRecordType;
import org.wso2.ballerinalang.compiler.semantics.model.types.BStreamType;
import org.wso2.ballerinalang.compiler.semantics.model.types.BTableType;
import org.wso2.ballerinalang.compiler.semantics.model.types.BTupleType;
import org.wso2.ballerinalang.compiler.semantics.model.types.BType;
import org.wso2.ballerinalang.compiler.semantics.model.types.BTypeIdSet;
import org.wso2.ballerinalang.compiler.semantics.model.types.BTypedescType;
import org.wso2.ballerinalang.compiler.semantics.model.types.BUnionType;
import org.wso2.ballerinalang.compiler.semantics.model.types.BXMLType;
import org.wso2.ballerinalang.compiler.tree.BLangConstantValue;
import org.wso2.ballerinalang.compiler.tree.expressions.BLangLiteral;
import org.wso2.ballerinalang.compiler.util.BArrayState;
import org.wso2.ballerinalang.compiler.util.CompilerContext;
import org.wso2.ballerinalang.compiler.util.ImmutableTypeCloner;
import org.wso2.ballerinalang.compiler.util.Name;
import org.wso2.ballerinalang.compiler.util.Names;
import org.wso2.ballerinalang.compiler.util.TypeTags;
import org.wso2.ballerinalang.compiler.util.diagnotic.BDiagnosticSource;
import org.wso2.ballerinalang.compiler.util.diagnotic.DiagnosticPos;
import org.wso2.ballerinalang.programfile.CompiledBinaryFile;
import org.wso2.ballerinalang.programfile.CompiledBinaryFile.BIRPackageFile;
import org.wso2.ballerinalang.util.Flags;

import java.io.ByteArrayInputStream;
import java.io.DataInputStream;
import java.io.IOException;
import java.io.InputStream;
import java.util.ArrayList;
import java.util.Arrays;
import java.util.EnumSet;
import java.util.HashMap;
import java.util.HashSet;
import java.util.LinkedHashMap;
import java.util.LinkedHashSet;
import java.util.LinkedList;
import java.util.List;
import java.util.Map;
import java.util.Set;
import java.util.function.Consumer;

import static org.ballerinalang.model.symbols.SymbolOrigin.COMPILED_SOURCE;
import static org.ballerinalang.model.symbols.SymbolOrigin.VIRTUAL;
import static org.ballerinalang.model.symbols.SymbolOrigin.toOrigin;
import static org.wso2.ballerinalang.util.LambdaExceptionUtils.rethrow;

/**
 * This class is responsible for reading the compiled package file (bir) and creating a package symbol.
 * <p>
 *
 * @since 0.995.0
 */
public class BIRPackageSymbolEnter {
    private final PackageLoader packageLoader;
    private final SymbolResolver symbolResolver;
    private final SymbolTable symTable;
    private final Names names;
    private final TypeParamAnalyzer typeParamAnalyzer;
    private final Types types;
    private final BLangDiagnosticLog dlog;
    private BIRTypeReader typeReader;

    private BIRPackageSymbolEnv env;
    private List<BStructureTypeSymbol> structureTypes; // TODO find a better way
    private BStructureTypeSymbol currentStructure = null;
    private LinkedList<Object> compositeStack = new LinkedList<>();

    private static final int SERVICE_TYPE_TAG = 52;

    private static final CompilerContext.Key<BIRPackageSymbolEnter> COMPILED_PACKAGE_SYMBOL_ENTER_KEY =
            new CompilerContext.Key<>();

    private Map<String, BVarSymbol> globalVarMap = new HashMap<>();

    public static BIRPackageSymbolEnter getInstance(CompilerContext context) {
        BIRPackageSymbolEnter packageReader = context.get(COMPILED_PACKAGE_SYMBOL_ENTER_KEY);
        if (packageReader == null) {
            packageReader = new BIRPackageSymbolEnter(context);
        }

        return packageReader;
    }

    private BIRPackageSymbolEnter(CompilerContext context) {
        context.put(COMPILED_PACKAGE_SYMBOL_ENTER_KEY, this);

        this.packageLoader = PackageLoader.getInstance(context);
        this.symbolResolver = SymbolResolver.getInstance(context);
        this.symTable = SymbolTable.getInstance(context);
        this.names = Names.getInstance(context);
        this.typeParamAnalyzer = TypeParamAnalyzer.getInstance(context);
        this.types = Types.getInstance(context);
        this.dlog = BLangDiagnosticLog.getInstance(context);
    }

    public BPackageSymbol definePackage(PackageID packageId,
                                        RepoHierarchy packageRepositoryHierarchy,
                                        byte[] packageBinaryContent) {
        BPackageSymbol pkgSymbol = definePackage(packageId, packageRepositoryHierarchy,
                new ByteArrayInputStream(packageBinaryContent));

        // Strip magic value (4 bytes) and the version (2 bytes) off from the binary content of the package.
        byte[] modifiedPkgBinaryContent = Arrays.copyOfRange(
                packageBinaryContent, 8, packageBinaryContent.length);
        pkgSymbol.birPackageFile = new CompiledBinaryFile.BIRPackageFile(modifiedPkgBinaryContent);
        SymbolEnv builtinEnv = this.symTable.pkgEnvMap.get(symTable.langAnnotationModuleSymbol);
        SymbolEnv pkgEnv = SymbolEnv.createPkgEnv(null, pkgSymbol.scope, builtinEnv);
        this.symTable.pkgEnvMap.put(pkgSymbol, pkgEnv);
        return pkgSymbol;
    }

    private BPackageSymbol definePackage(PackageID packageId,
                                         RepoHierarchy packageRepositoryHierarchy,
                                         InputStream programFileInStream) {
        // TODO packageID --> package to be loaded. this is required for error reporting..
        try (DataInputStream dataInStream = new DataInputStream(programFileInStream)) {
            BIRPackageSymbolEnv prevEnv = this.env;
            this.env = new BIRPackageSymbolEnv();
            this.env.requestedPackageId = packageId;
            this.env.repoHierarchy = packageRepositoryHierarchy;

            BPackageSymbol pkgSymbol = definePackage(dataInStream);
            this.env = prevEnv;
            return pkgSymbol;
        } catch (Throwable e) {
            throw new BLangCompilerException(e.getMessage(), e);
        }
    }

    private BPackageSymbol definePackage(DataInputStream dataInStream) throws IOException {
        byte[] magic = new byte[4];
        dataInStream.read(magic, 0, 4);
        if (!Arrays.equals(magic, BIRPackageFile.BIR_MAGIC)) {
            // TODO dlog.error() with package name
            throw new BLangCompilerException("invalid magic number " + Arrays.toString(magic));
        }

        int version = dataInStream.readInt();
        if (version != BIRPackageFile.BIR_VERSION) {
            // TODO dlog.error() with package name
            throw new BLangCompilerException("unsupported program file version " + version);
        }

        // Read constant pool entries of the package info.
        this.env.constantPool = readConstantPool(dataInStream);

        int pkgCPIndex = dataInStream.readInt();
        return definePackage(dataInStream, pkgCPIndex);
    }

    private BPackageSymbol definePackage(DataInputStream dataInStream, int pkgCpIndex) throws IOException {

        PackageCPEntry pkgCpEntry = (PackageCPEntry) this.env.constantPool[pkgCpIndex];

        String orgName = ((StringCPEntry) this.env.constantPool[pkgCpEntry.orgNameCPIndex]).value;
        String pkgName = ((StringCPEntry) this.env.constantPool[pkgCpEntry.pkgNameCPIndex]).value;
        String pkgVersion = ((StringCPEntry) this.env.constantPool[pkgCpEntry.versionCPIndex]).value;

        PackageID pkgId = createPackageID(orgName, pkgName, pkgVersion);
        this.env.pkgSymbol = Symbols.createPackageSymbol(pkgId, this.symTable, COMPILED_SOURCE);

        // TODO Validate this pkdID with the requestedPackageID available in the env.

        // Define import packages.
        defineSymbols(dataInStream, rethrow(this::defineImportPackage));

        // Define constants.
        defineSymbols(dataInStream, rethrow(this::defineConstant));

        // Define typeDescRef definitions.
        this.structureTypes = new ArrayList<>();
        defineSymbols(dataInStream, rethrow(this::defineTypeDef));

        // Define package level variables.
        defineSymbols(dataInStream, rethrow(this::definePackageLevelVariables));

        readTypeDefBodies(dataInStream);

        // Define functions.
        defineSymbols(dataInStream, rethrow(this::defineFunction));

        // Define annotations.
        defineSymbols(dataInStream, rethrow(this::defineAnnotations));

        this.typeReader = null;
        return this.env.pkgSymbol;
    }

    private void readTypeDefBodies(DataInputStream dataInStream) throws IOException {
        dataInStream.readInt(); // ignore the size
        for (BStructureTypeSymbol structureTypeSymbol : this.structureTypes) {
            this.currentStructure = structureTypeSymbol;
            defineSymbols(dataInStream, rethrow(this::defineFunction));

            // read and ignore the type references
            defineSymbols(dataInStream, rethrow(this::readBType));
        }
        this.currentStructure = null;
    }

    private CPEntry[] readConstantPool(DataInputStream dataInStream) throws IOException {
        int constantPoolSize = dataInStream.readInt();
        CPEntry[] constantPool = new CPEntry[constantPoolSize];
        this.env.constantPool = constantPool;
        for (int i = 0; i < constantPoolSize; i++) {
            byte cpTag = dataInStream.readByte();
            CPEntry.Type cpEntryType = CPEntry.Type.values()[cpTag - 1];
            constantPool[i] = readCPEntry(dataInStream, constantPool, cpEntryType, i);
        }
        return constantPool;
    }

    private CPEntry readCPEntry(DataInputStream dataInStream,
                                CPEntry[] constantPool,
                                CPEntry.Type cpEntryType, int i) throws IOException {
        switch (cpEntryType) {
            case CP_ENTRY_INTEGER:
                return new CPEntry.IntegerCPEntry(dataInStream.readLong());
            case CP_ENTRY_FLOAT:
                return new CPEntry.FloatCPEntry(dataInStream.readDouble());
            case CP_ENTRY_BOOLEAN:
                return new CPEntry.BooleanCPEntry(dataInStream.readBoolean());
            case CP_ENTRY_STRING:
                int length = dataInStream.readInt();
                String strValue = null;

                // If the length of the bytes is -1, that means no UTF value has been written.
                // i.e: string value represented by the UTF should be null.
                // Therefore we read the UTF value only if the length >= 0.
                if (length >= 0) {
                    byte[] bytes = new byte[length];
                    dataInStream.read(bytes, 0, length);
                    strValue = new String(bytes);
                }
                return new CPEntry.StringCPEntry(strValue);
            case CP_ENTRY_PACKAGE:
                return new CPEntry.PackageCPEntry(dataInStream.readInt(),
                        dataInStream.readInt(), dataInStream.readInt());
            case CP_ENTRY_SHAPE:
                env.unparsedBTypeCPs.put(i, readByteArray(dataInStream));
                return null;
            case CP_ENTRY_BYTE:
                return new CPEntry.ByteCPEntry(dataInStream.readInt());
            default:
                throw new IllegalStateException("unsupported constant pool entry type: " +
                        cpEntryType.name());
        }
    }

    private byte[] readByteArray(DataInputStream dataInStream) throws IOException {
        int length = dataInStream.readInt();
        byte[] bytes = new byte[length];
        dataInStream.readFully(bytes);
        return bytes;
    }

    private void defineSymbols(DataInputStream dataInStream,
                               Consumer<DataInputStream> symbolDefineFunc) throws IOException {
        int symbolCount = dataInStream.readInt();
        for (int i = 0; i < symbolCount; i++) {
            symbolDefineFunc.accept(dataInStream);
        }
    }

    // TODO do we need to load all the import packages of a compiled package.
    private void defineImportPackage(DataInputStream dataInStream) throws IOException {
        String orgName = getStringCPEntryValue(dataInStream);
        String pkgName = getStringCPEntryValue(dataInStream);
        String pkgVersion = getStringCPEntryValue(dataInStream);
        PackageID importPkgID = createPackageID(orgName, pkgName, pkgVersion);
        BPackageSymbol importPackageSymbol = packageLoader.loadPackageSymbol(importPkgID, this.env.pkgSymbol.pkgID,
                this.env.repoHierarchy);
        //TODO: after balo_change try to not to add to scope, it's duplicated with 'imports'
        // Define the import package with the alias being the package name
        this.env.pkgSymbol.scope.define(importPkgID.name, importPackageSymbol);
        this.env.pkgSymbol.imports.add(importPackageSymbol);
    }

    private void defineFunction(DataInputStream dataInStream) throws IOException {
        DiagnosticPos pos = readPosition(dataInStream);

        // Consider attached functions.. remove the first variable
        String funcName = getStringCPEntryValue(dataInStream);
        String workerName = getStringCPEntryValue(dataInStream);
        int flags = dataInStream.readInt();
        byte origin = dataInStream.readByte();

        BInvokableType funcType = (BInvokableType) readBType(dataInStream);
        BInvokableSymbol invokableSymbol =
                Symbols.createFunctionSymbol(flags, names.fromString(funcName), this.env.pkgSymbol.pkgID, funcType,
                                             this.env.pkgSymbol, Symbols.isFlagOn(flags, Flags.NATIVE),
                                             pos, toOrigin(origin));
        invokableSymbol.source = pos.src.cUnitName;
        invokableSymbol.retType = funcType.retType;

        Scope scopeToDefine = this.env.pkgSymbol.scope;

        if (this.currentStructure != null) {
            BType attachedType = this.currentStructure.type;

            // Update the symbol
            invokableSymbol.owner = attachedType.tsymbol;
            invokableSymbol.name =
                    names.fromString(Symbols.getAttachedFuncSymbolName(attachedType.tsymbol.name.value, funcName));
            if (attachedType.tag == TypeTags.OBJECT || attachedType.tag == TypeTags.RECORD) {
<<<<<<< HEAD
                if (attachedType.tag == TypeTags.OBJECT) {
                    scopeToDefine = ((BObjectTypeSymbol) attachedType.tsymbol).methodScope;
                } else {
                    scopeToDefine = attachedType.tsymbol.scope;
                }
                // todo: Define resource function from BIR
=======
                scopeToDefine = attachedType.tsymbol.scope;
>>>>>>> 8c5311df
                BAttachedFunction attachedFunc =
                        new BAttachedFunction(names.fromString(funcName), invokableSymbol, funcType,
                                              symTable.builtinPos);
                BStructureTypeSymbol structureTypeSymbol = (BStructureTypeSymbol) attachedType.tsymbol;
                if (Names.USER_DEFINED_INIT_SUFFIX.value.equals(funcName)
                        || funcName.equals(Names.INIT_FUNCTION_SUFFIX.value)) {
                    structureTypeSymbol.initializerFunc = attachedFunc;
                } else if (funcName.equals(Names.GENERATED_INIT_SUFFIX.value)) {
                    ((BObjectTypeSymbol) structureTypeSymbol).generatedInitializerFunc = attachedFunc;
                } else {
                    structureTypeSymbol.attachedFuncs.add(attachedFunc);
                }
            }
        }

        // Read annotation attachments
        // Skip annotation attachments for now
        dataInStream.skip(dataInStream.readLong());

        // set parameter symbols to the function symbol
        setParamSymbols(invokableSymbol, dataInStream);

        // set taint table to the function symbol
        readTaintTable(invokableSymbol, dataInStream);

        defineMarkDownDocAttachment(invokableSymbol, readDocBytes(dataInStream));

        defineGlobalVarDependencies(invokableSymbol, dataInStream);

        dataInStream.skip(dataInStream.readLong()); // read and skip scope table info

        dataInStream.skip(dataInStream.readLong()); // read and skip method body

        scopeToDefine.define(invokableSymbol.name, invokableSymbol);
    }

    private void defineGlobalVarDependencies(BInvokableSymbol invokableSymbol, DataInputStream dataInStream)
            throws IOException {

        long length = dataInStream.readInt();
        for (int i = 0; i < length; i++) {
            String globalVarName = getStringCPEntryValue(dataInStream.readInt());
            invokableSymbol.dependentGlobalVars.add(this.globalVarMap.get(globalVarName));
        }
    }

    private void defineTypeDef(DataInputStream dataInStream) throws IOException {
        DiagnosticPos pos = readPosition(dataInStream);
        String typeDefName = getStringCPEntryValue(dataInStream);

        int flags = dataInStream.readInt();
        boolean isLabel = dataInStream.readByte() == 1;
        byte origin = dataInStream.readByte();

        byte[] docBytes = readDocBytes(dataInStream);

        BType type = readBType(dataInStream);
        if (type.tag == TypeTags.INVOKABLE) {
            setInvokableTypeSymbol((BInvokableType) type);
        }

        // Temp solution to add abstract flag if available TODO find a better approach
        flags = Symbols.isFlagOn(type.tsymbol.flags, Flags.CLASS) ? flags | Flags.CLASS : flags;

        // Temp solution to add client flag if available TODO find a better approach
        flags = Symbols.isFlagOn(type.tsymbol.flags, Flags.CLIENT) ? flags | Flags.CLIENT : flags;

        BTypeSymbol symbol;
        if (isLabel) {
            symbol = type.tsymbol.createLabelSymbol();
        } else {
            symbol = type.tsymbol;
        }

        defineMarkDownDocAttachment(symbol, docBytes);

        symbol.name = names.fromString(typeDefName);
        symbol.type = type;
        symbol.pkgID = this.env.pkgSymbol.pkgID;
        symbol.flags = flags;
        symbol.origin = toOrigin(origin);
        symbol.pos = pos;

        if (type.tag == TypeTags.RECORD || type.tag == TypeTags.OBJECT) {
            this.structureTypes.add((BStructureTypeSymbol) symbol);
        }

        this.env.pkgSymbol.scope.define(symbol.name, symbol);
        if (type.tag == TypeTags.ERROR) {
            defineErrorConstructor(this.env.pkgSymbol.scope, symbol);
        }
    }

    private void skipPosition(DataInputStream dataInStream) throws IOException {
        // skip line start, line end, column start and column end
        for (int i = 0; i < 4; i++) {
            dataInStream.readInt();
        }
    }

    private void setInvokableTypeSymbol(BInvokableType invokableType) {
        BInvokableTypeSymbol tsymbol = (BInvokableTypeSymbol) invokableType.tsymbol;
        List<BVarSymbol> params = new ArrayList<>();
        for (BType paramType : invokableType.paramTypes) {
            BVarSymbol varSymbol = new BVarSymbol(paramType.flags, Names.EMPTY, //TODO: should be written/read to BIR
                                                  this.env.pkgSymbol.pkgID, paramType, null, symTable.builtinPos,
                                                  COMPILED_SOURCE);
            params.add(varSymbol);
        }
        tsymbol.params = params;

        if (invokableType.restType != null) {
            tsymbol.restParam = new BVarSymbol(0, Names.EMPTY, this.env.pkgSymbol.pkgID, invokableType.restType, null,
                                               symTable.builtinPos, COMPILED_SOURCE);
        }

        tsymbol.returnType = invokableType.retType;
    }

    private void defineMarkDownDocAttachment(BSymbol symbol, byte[] docBytes) throws IOException {
        DataInputStream dataInStream = new DataInputStream(new ByteArrayInputStream(docBytes));
        boolean docPresent = dataInStream.readBoolean();
        if (!docPresent) {
            return;
        }
        MarkdownDocAttachment markdownDocAttachment = new MarkdownDocAttachment();

        int descCPIndex = dataInStream.readInt();
        int retDescCPIndex = dataInStream.readInt();
        markdownDocAttachment.description = descCPIndex >= 0 ? getStringCPEntryValue(descCPIndex) : null;
        markdownDocAttachment.returnValueDescription
                = retDescCPIndex  >= 0 ? getStringCPEntryValue(retDescCPIndex) : null;

        int paramLength = dataInStream.readInt();
        for (int i = 0; i < paramLength; i++) {
            int nameCPIndex = dataInStream.readInt();
            int paramDescCPIndex = dataInStream.readInt();
            String name = nameCPIndex >= 0 ? getStringCPEntryValue(nameCPIndex) : null;
            String description = paramDescCPIndex >= 0 ? getStringCPEntryValue(paramDescCPIndex) : null;
            MarkdownDocAttachment.Parameter parameter = new MarkdownDocAttachment.Parameter(name, description);
            markdownDocAttachment.parameters.add(parameter);
        }
        symbol.markdownDocumentation = markdownDocAttachment;
    }

    private void defineErrorConstructor(Scope scope, BTypeSymbol typeDefSymbol) {
        BConstructorSymbol symbol = new BConstructorSymbol(typeDefSymbol.flags, typeDefSymbol.name,
                typeDefSymbol.pkgID, typeDefSymbol.type, typeDefSymbol.owner, symTable.builtinPos, COMPILED_SOURCE);
        symbol.kind = SymbolKind.ERROR_CONSTRUCTOR;
        symbol.scope = new Scope(symbol);
        symbol.retType = typeDefSymbol.type;
        scope.define(symbol.name, symbol);

        ((BErrorTypeSymbol) typeDefSymbol).ctorSymbol = symbol;
    }

    private BType readBType(DataInputStream dataInStream) throws IOException {
        int typeCpIndex = dataInStream.readInt();
        CPEntry cpEntry = this.env.constantPool[typeCpIndex];
        BType type = null;
        if (cpEntry != null) {
            type = ((CPEntry.ShapeCPEntry) cpEntry).shape;
            if (type.tag != TypeTags.INVOKABLE) {
                return type;
            }
        }
        if (type == null) {
            byte[] e = env.unparsedBTypeCPs.get(typeCpIndex);
            type = new BIRTypeReader(new DataInputStream(new ByteArrayInputStream(e))).readType(typeCpIndex);
            addShapeCP(type, typeCpIndex);
        }

        if (type.tag == TypeTags.INVOKABLE) {
            return createClonedInvokableTypeWithTsymbol((BInvokableType) type);
        }

        return type;
    }

    private BInvokableType createClonedInvokableTypeWithTsymbol(BInvokableType bInvokableType) {
        BInvokableType clonedType = new BInvokableType(bInvokableType.paramTypes, bInvokableType.restType,
                bInvokableType.retType, null);
        clonedType.tsymbol = Symbols.createInvokableTypeSymbol(SymTag.FUNCTION_TYPE,
                                                               bInvokableType.flags, env.pkgSymbol.pkgID, null,
                                                               env.pkgSymbol.owner, symTable.builtinPos,
                                                               COMPILED_SOURCE);
        clonedType.flags = bInvokableType.flags;
        //TODO: tsymbol param values should be read from bir and added here
        return clonedType;
    }

    private void addShapeCP(BType bType, int typeCpIndex) {
        this.env.constantPool[typeCpIndex] = new CPEntry.ShapeCPEntry(bType);
    }

    private void defineAnnotations(DataInputStream dataInStream) throws IOException {
        String name = getStringCPEntryValue(dataInStream);

        int flags = dataInStream.readInt();
        byte origin = dataInStream.readByte();
        DiagnosticPos pos = readPosition(dataInStream);

        int attachPointCount = dataInStream.readInt();
        Set<AttachPoint> attachPoints = new HashSet<>(attachPointCount);

        for (int i = 0; i < attachPointCount; i++) {
            attachPoints.add(AttachPoint.getAttachmentPoint(getStringCPEntryValue(dataInStream),
                    dataInStream.readBoolean()));
        }

        BType annotationType = readBType(dataInStream);

        BAnnotationSymbol annotationSymbol = Symbols.createAnnotationSymbol(flags, attachPoints, names.fromString(name),
                                                                            this.env.pkgSymbol.pkgID, null,
                                                                            this.env.pkgSymbol, pos, toOrigin(origin));
        annotationSymbol.type = new BAnnotationType(annotationSymbol);

        defineMarkDownDocAttachment(annotationSymbol, readDocBytes(dataInStream));

        this.env.pkgSymbol.scope.define(annotationSymbol.name, annotationSymbol);
        if (annotationType != symTable.noType) { //TODO fix properly
            annotationSymbol.attachedType = annotationType.tsymbol;
        }
    }

    private void defineConstant(DataInputStream dataInStream) throws IOException {
        String constantName = getStringCPEntryValue(dataInStream);
        int flags = dataInStream.readInt();
        byte origin = dataInStream.readByte();
        DiagnosticPos pos = readPosition(dataInStream);

        byte[] docBytes = readDocBytes(dataInStream);

        BType type = readBType(dataInStream);
        Scope enclScope = this.env.pkgSymbol.scope;

        // Create the constant symbol.
        BConstantSymbol constantSymbol = new BConstantSymbol(flags, names.fromString(constantName),
                                                             this.env.pkgSymbol.pkgID, null, type, enclScope.owner,
                                                             pos, toOrigin(origin));

        defineMarkDownDocAttachment(constantSymbol, docBytes);

        // read and ignore constant value's byte chunk length.
        dataInStream.readLong();

        constantSymbol.value = readConstLiteralValue(dataInStream);
        constantSymbol.literalType = constantSymbol.value.type;

        // Define constant.
        enclScope.define(constantSymbol.name, constantSymbol);
    }

    private BLangConstantValue readConstLiteralValue(DataInputStream dataInStream) throws IOException {
        BType valueType = readBType(dataInStream);
        switch (valueType.tag) {
            case TypeTags.INT:
                return new BLangConstantValue(getIntCPEntryValue(dataInStream), symTable.intType);
            case TypeTags.BYTE:
                return new BLangConstantValue(getByteCPEntryValue(dataInStream), symTable.byteType);
            case TypeTags.FLOAT:
                return new BLangConstantValue(getFloatCPEntryValue(dataInStream), symTable.floatType);
            case TypeTags.STRING:
                return new BLangConstantValue(getStringCPEntryValue(dataInStream), symTable.stringType);
            case TypeTags.DECIMAL:
                return new BLangConstantValue(getStringCPEntryValue(dataInStream), symTable.decimalType);
            case TypeTags.BOOLEAN:
                return new BLangConstantValue(dataInStream.readBoolean(), symTable.booleanType);
            case TypeTags.NIL:
                return new BLangConstantValue(null, symTable.nilType);
            case TypeTags.MAP:
                int size = dataInStream.readInt();
                Map<String, BLangConstantValue> keyValuePairs = new LinkedHashMap<>();
                for (int i = 0; i < size; i++) {
                    String key = getStringCPEntryValue(dataInStream);
                    BLangConstantValue value = readConstLiteralValue(dataInStream);
                    keyValuePairs.put(key, value);
                }
                return new BLangConstantValue(keyValuePairs, valueType);
            default:
                // TODO implement for other types
                throw new RuntimeException("unexpected type: " + valueType);
        }
    }

    private void definePackageLevelVariables(DataInputStream dataInStream) throws IOException {
        dataInStream.readByte(); // Read and ignore the kind as it is anyway global variable
        String varName = getStringCPEntryValue(dataInStream);
        int flags = dataInStream.readInt();
        byte origin = dataInStream.readByte();

        byte[] docBytes = readDocBytes(dataInStream);

        // Create variable symbol
        BType varType = readBType(dataInStream);
        Scope enclScope = this.env.pkgSymbol.scope;
        BVarSymbol varSymbol;

        if (varType.tag == TypeTags.INVOKABLE) {
            // Here we don't set the required-params, defaultable params and the rest param of
            // the symbol. Because, for the function pointers we directly read the param types
            // from the varType (i.e: from InvokableType), and assumes it can have only required
            // params.
            varSymbol = new BInvokableSymbol(SymTag.VARIABLE, flags, names.fromString(varName),
                                             this.env.pkgSymbol.pkgID, varType, enclScope.owner, symTable.builtinPos,
                                             toOrigin(origin));
        } else {
            varSymbol = new BVarSymbol(flags, names.fromString(varName), this.env.pkgSymbol.pkgID, varType,
                                       enclScope.owner, symTable.builtinPos, toOrigin(origin));
            if (varType.tsymbol != null && Symbols.isFlagOn(varType.tsymbol.flags, Flags.CLIENT)) {
                varSymbol.tag = SymTag.ENDPOINT;
            }
        }

        this.globalVarMap.put(varName, varSymbol);

        defineMarkDownDocAttachment(varSymbol, docBytes);

        enclScope.define(varSymbol.name, varSymbol);
    }

    private void setParamSymbols(BInvokableSymbol invokableSymbol, DataInputStream dataInStream)
            throws IOException {

        int requiredParamCount = dataInStream.readInt();

        BInvokableType invokableType = (BInvokableType) invokableSymbol.type;
        for (int i = 0; i < requiredParamCount; i++) {
            String paramName = getStringCPEntryValue(dataInStream);
            int flags = dataInStream.readInt();
            BVarSymbol varSymbol = new BVarSymbol(flags, names.fromString(paramName), this.env.pkgSymbol.pkgID,
                                                  invokableType.paramTypes.get(i), invokableSymbol,
                                                  symTable.builtinPos, COMPILED_SOURCE);
            varSymbol.defaultableParam = ((flags & Flags.OPTIONAL) == Flags.OPTIONAL);
            invokableSymbol.params.add(varSymbol);
        }

        if (dataInStream.readBoolean()) { //if rest param exist
            String paramName = getStringCPEntryValue(dataInStream);
            invokableSymbol.restParam = new BVarSymbol(0, names.fromString(paramName), this.env.pkgSymbol.pkgID,
                                                       invokableType.restType, invokableSymbol, symTable.builtinPos,
                                                       COMPILED_SOURCE);
        }

        if (Symbols.isFlagOn(invokableSymbol.retType.flags, Flags.PARAMETERIZED)) {
            Map<Name, BVarSymbol> paramsMap = new HashMap<>();
            for (BVarSymbol param : invokableSymbol.params) {
                if (paramsMap.put(param.getName(), param) != null) {
                    throw new IllegalStateException("Duplicate key: " + param.getName());
                }
            }
            populateParameterizedType(invokableSymbol.retType, paramsMap, invokableSymbol);
        }

        BInvokableTypeSymbol tsymbol = (BInvokableTypeSymbol) invokableType.tsymbol;
        tsymbol.flags = invokableSymbol.flags;
        tsymbol.params = invokableSymbol.params;
        tsymbol.restParam = invokableSymbol.restParam;
        tsymbol.returnType = invokableSymbol.retType;

        boolean hasReceiver = dataInStream.readBoolean(); // if receiver is written, read and ignore
        if (hasReceiver) {
            dataInStream.readByte();
            readBType(dataInStream);
            getStringCPEntryValue(dataInStream);
        }
    }

    /**
     * This method is used for filling the `paramSymbol` field in a parameterized type. Since we want to use the same
     * symbol of the parameter referred to by the type, we have to wait until the parameter symbols are defined to fill
     * in the `paramSymbol` field. Only types with constituent types are considered here since those are the only types
     * which can recursively hold a parameterized type.
     *
     * @param type      The return type of a function, which possibly contains a parameterized type
     * @param paramsMap A mapping between the parameter names and the parameter symbols of the function
     * @param invSymbol The symbol of the function
     */
    private void populateParameterizedType(BType type, final Map<Name, BVarSymbol> paramsMap,
                                           BInvokableSymbol invSymbol) {
        if (type == null) {
            return;
        }

        switch (type.tag) {
            case TypeTags.PARAMETERIZED_TYPE:
                BParameterizedType varType = (BParameterizedType) type;
                varType.paramSymbol = paramsMap.get(varType.name);
                varType.tsymbol = new BTypeSymbol(SymTag.TYPE, Flags.PARAMETERIZED | varType.paramSymbol.flags,
                                                  varType.paramSymbol.name, varType.paramSymbol.pkgID, varType,
                                                  invSymbol, varType.paramSymbol.pos, VIRTUAL);
                break;
            case TypeTags.MAP:
            case TypeTags.XML:
            case TypeTags.FUTURE:
            case TypeTags.TYPEDESC:
                ConstrainedType constrainedType = (ConstrainedType) type;
                populateParameterizedType((BType) constrainedType.getConstraint(), paramsMap, invSymbol);
                break;
            case TypeTags.ARRAY:
                populateParameterizedType(((BArrayType) type).eType, paramsMap, invSymbol);
                break;
            case TypeTags.TUPLE:
                BTupleType tupleType = (BTupleType) type;
                for (BType t : tupleType.tupleTypes) {
                    populateParameterizedType(t, paramsMap, invSymbol);
                }
                populateParameterizedType(tupleType.restType, paramsMap, invSymbol);
                break;
            case TypeTags.STREAM:
                BStreamType streamType = (BStreamType) type;
                populateParameterizedType(streamType.constraint, paramsMap, invSymbol);
                populateParameterizedType(streamType.error, paramsMap, invSymbol);
                break;
            case TypeTags.TABLE:
                BTableType tableType = (BTableType) type;
                populateParameterizedType(tableType.constraint, paramsMap, invSymbol);
                populateParameterizedType(tableType.keyTypeConstraint, paramsMap, invSymbol);
                break;
            case TypeTags.INVOKABLE:
                BInvokableType invokableType = (BInvokableType) type;

                for (BType t : invokableType.paramTypes) {
                    populateParameterizedType(t, paramsMap, invSymbol);
                }

                populateParameterizedType(invokableType.restType, paramsMap, invSymbol);
                populateParameterizedType(invokableType.retType, paramsMap, invSymbol);
                break;
            case TypeTags.UNION:
                BUnionType unionType = (BUnionType) type;
                for (BType t : unionType.getMemberTypes()) {
                    populateParameterizedType(t, paramsMap, invSymbol);
                }
                break;
        }
    }

    /**
     * Set taint table to the invokable symbol.
     *
     * @param invokableSymbol   Invokable symbol
     * @param dataInStream      Input stream
     * @throws IOException      On error while reading the stream
     */
    private void readTaintTable(BInvokableSymbol invokableSymbol, DataInputStream dataInStream)
            throws IOException {
        long length = dataInStream.readLong();
        if (length <= 0) {
            return;
        }
        int rowCount = dataInStream.readShort();
        int columnCount = dataInStream.readShort();

        // Extract and set taint table to the symbol
        invokableSymbol.taintTable = new HashMap<>();

        dataInStream.readInt(); // read and ignore table size

        for (int rowIndex = 0; rowIndex < rowCount; rowIndex++) {
            int paramIndex = dataInStream.readShort();

            dataInStream.readInt(); // read and ignore taint records size

            TaintRecord.TaintedStatus returnTaintedStatus =
                    convertByteToTaintedStatus(dataInStream.readByte());
            List<TaintRecord.TaintedStatus> parameterTaintedStatusList = new ArrayList<>();

            for (int columnIndex = 1; columnIndex < columnCount; columnIndex++) {
                parameterTaintedStatusList.add(convertByteToTaintedStatus(dataInStream.readByte()));
            }
            TaintRecord taintRecord = new TaintRecord(returnTaintedStatus, parameterTaintedStatusList);
            invokableSymbol.taintTable.put(paramIndex, taintRecord);
        }
    }

    private TaintRecord.TaintedStatus convertByteToTaintedStatus(byte readByte) {
        return EnumSet.allOf(TaintRecord.TaintedStatus.class).stream()
                .filter(taintedStatus -> readByte == taintedStatus.getByteValue()).findFirst().get();
    }

    private DiagnosticPos readPosition(DataInputStream dataInStream) throws IOException {
        String cUnitName = getStringCPEntryValue(dataInStream);
        int sLine = dataInStream.readInt();
        int sCol = dataInStream.readInt();
        int eLine = dataInStream.readInt();
        int eCol = dataInStream.readInt();
        BDiagnosticSource diagSrc = new BDiagnosticSource(this.env.pkgSymbol.pkgID, cUnitName);
        return new DiagnosticPos(diagSrc, sLine, eLine, sCol, eCol);
    }

    // private utility methods
    private String getStringCPEntryValue(DataInputStream dataInStream) throws IOException {
        int pkgNameCPIndex = dataInStream.readInt();
        StringCPEntry stringCPEntry = (StringCPEntry) this.env.constantPool[pkgNameCPIndex];
        return stringCPEntry.value;
    }

    private String getStringCPEntryValue(int cpIndex) throws IOException {
        StringCPEntry stringCPEntry = (StringCPEntry) this.env.constantPool[cpIndex];
        return stringCPEntry.value;
    }

    private long getIntCPEntryValue(DataInputStream dataInStream) throws IOException {
        int pkgNameCPIndex = dataInStream.readInt();
        IntegerCPEntry intCPEntry = (IntegerCPEntry) this.env.constantPool[pkgNameCPIndex];
        return intCPEntry.value;
    }

    private int getByteCPEntryValue(DataInputStream dataInStream) throws IOException {
        int byteCpIndex = dataInStream.readInt();
        ByteCPEntry byteCPEntry = (ByteCPEntry) this.env.constantPool[byteCpIndex];
        return byteCPEntry.value;
    }

    private String getFloatCPEntryValue(DataInputStream dataInStream) throws IOException {
        int floatCpIndex = dataInStream.readInt();
        FloatCPEntry floatCPEntry = (FloatCPEntry) this.env.constantPool[floatCpIndex];
        return Double.toString(floatCPEntry.value);
    }

    private PackageID createPackageID(String orgName, String pkgName, String pkgVersion) {
        if (orgName == null || orgName.isEmpty()) {
            throw new BLangCompilerException("invalid module name '" + pkgName + "' in compiled package file");
        }

        return new PackageID(names.fromString(orgName),
                names.fromString(pkgName),
                names.fromString(pkgVersion));
    }

    /**
     * This class holds compiled package specific information during the symbol enter phase of the compiled package.
     *
     * @since 0.970.0
     */
    private static class BIRPackageSymbolEnv {
        PackageID requestedPackageId;
        RepoHierarchy repoHierarchy;
        Map<Integer, byte[]> unparsedBTypeCPs = new HashMap<>();
        BPackageSymbol pkgSymbol;
        CPEntry[] constantPool;
        List<UnresolvedType> unresolvedTypes;

        BIRPackageSymbolEnv() {
            this.unresolvedTypes = new ArrayList<>();
        }
    }

    private static class UnresolvedType {
        String typeSig;
        Consumer<BType> completer;

        UnresolvedType(String typeSig, Consumer<BType> completer) {
            this.typeSig = typeSig;
            this.completer = completer;
        }
    }

    private class BIRTypeReader {
        private DataInputStream inputStream;

        public BIRTypeReader(DataInputStream inputStream) {
            this.inputStream = inputStream;
        }

        private BType readTypeFromCp() throws IOException {
            return readBType(inputStream);
        }

        public BType readType(int cpI) throws IOException {
            byte tag = inputStream.readByte();
            Name name = names.fromString(getStringCPEntryValue(inputStream));
            int flags = inputStream.readInt();

            // read and ignore type flags. These are only needed for runtime.
            inputStream.readInt();

            switch (tag) {
                case TypeTags.INT:
                    return typeParamAnalyzer.getNominalType(symTable.intType, name, flags);
                case TypeTags.BYTE:
                    return typeParamAnalyzer.getNominalType(symTable.byteType, name, flags);
                case TypeTags.FLOAT:
                    return typeParamAnalyzer.getNominalType(symTable.floatType, name, flags);
                case TypeTags.DECIMAL:
                    return typeParamAnalyzer.getNominalType(symTable.decimalType, name, flags);
                case TypeTags.STRING:
                    return typeParamAnalyzer.getNominalType(symTable.stringType, name, flags);
                case TypeTags.BOOLEAN:
                    return typeParamAnalyzer.getNominalType(symTable.booleanType, name, flags);
                // All the above types are values type
                case TypeTags.JSON:
                    return isImmutable(flags) ? getEffectiveImmutableType(symTable.jsonType) : symTable.jsonType;
                case TypeTags.XML:
                    BType constraintType = readTypeFromCp();
                    BXMLType mutableXmlType = new BXMLType(constraintType, symTable.xmlType.tsymbol);
                    return isImmutable(flags) ? getEffectiveImmutableType(mutableXmlType) : mutableXmlType;
                case TypeTags.NIL:
                    return symTable.nilType;
                case TypeTags.NEVER:
                    return symTable.neverType;
                case TypeTags.ANYDATA:
                    BType anydataNominalType = typeParamAnalyzer.getNominalType(symTable.anydataType, name, flags);
                    return isImmutable(flags) ? getEffectiveImmutableType(anydataNominalType,
                            symTable.anydataType.tsymbol.pkgID,
                            symTable.anydataType.tsymbol.owner) :
                            anydataNominalType;
                case TypeTags.RECORD:
                    int pkgCpIndex = inputStream.readInt();
                    PackageID pkgId = getPackageId(pkgCpIndex);

                    String recordName = getStringCPEntryValue(inputStream);
                    BRecordTypeSymbol recordSymbol = Symbols.createRecordSymbol(Flags.asMask(EnumSet.of(Flag.PUBLIC)),
                                                                                names.fromString(recordName),
                                                                                env.pkgSymbol.pkgID, null,
                                                                                env.pkgSymbol, symTable.builtinPos,
                                                                                COMPILED_SOURCE);
                    recordSymbol.flags |= flags;
                    recordSymbol.scope = new Scope(recordSymbol);
                    BRecordType recordType = new BRecordType(recordSymbol, recordSymbol.flags);
                    recordType.flags |= flags;

                    if (isImmutable(flags)) {
                        recordSymbol.flags |= Flags.READONLY;
                    }

                    recordSymbol.type = recordType;

                    compositeStack.push(recordType);
                    addShapeCP(recordType, cpI);

                    recordType.sealed = inputStream.readBoolean();
                    recordType.restFieldType = readTypeFromCp();

                    int recordFields = inputStream.readInt();
                    for (int i = 0; i < recordFields; i++) {
                        String fieldName = getStringCPEntryValue(inputStream);
                        int fieldFlags = inputStream.readInt();

                        byte[] docBytes = readDocBytes(inputStream);

                        BType fieldType = readTypeFromCp();

                        BVarSymbol varSymbol = new BVarSymbol(fieldFlags, names.fromString(fieldName),
                                                              recordSymbol.pkgID, fieldType,
                                                              recordSymbol.scope.owner, symTable.builtinPos,
                                                              COMPILED_SOURCE);

                        defineMarkDownDocAttachment(varSymbol, docBytes);

                        BField structField = new BField(varSymbol.name, null, varSymbol);
                        recordType.fields.put(structField.name.value, structField);
                        recordSymbol.scope.define(varSymbol.name, varSymbol);
                    }

                    boolean isInitAvailable = inputStream.readByte() == 1;
                    if (isInitAvailable) {
                        // read record init function
                        String recordInitFuncName = getStringCPEntryValue(inputStream);
                        int recordInitFuncFlags = inputStream.readInt();
                        BInvokableType recordInitFuncType = (BInvokableType) readTypeFromCp();
                        Name initFuncName = names.fromString(recordInitFuncName);
                        boolean isNative = Symbols.isFlagOn(recordInitFuncFlags, Flags.NATIVE);
                        BInvokableSymbol recordInitFuncSymbol =
                                Symbols.createFunctionSymbol(recordInitFuncFlags,
                                        initFuncName, env.pkgSymbol.pkgID, recordInitFuncType,
                                        env.pkgSymbol, isNative, symTable.builtinPos, COMPILED_SOURCE);
                        recordInitFuncSymbol.retType = recordInitFuncType.retType;
                        // Define resource function
                        recordSymbol.initializerFunc = new BAttachedFunction(initFuncName, recordInitFuncSymbol,
                                                                             recordInitFuncType, symTable.builtinPos);
                        recordSymbol.scope.define(initFuncName, recordInitFuncSymbol);
                    }

//                    setDocumentation(varSymbol, attrData); // TODO fix

                    Object poppedRecordType = compositeStack.pop();
                    assert poppedRecordType == recordType;

                    if (pkgId.equals(env.pkgSymbol.pkgID)) {
                        return recordType;
                    }

                    BPackageSymbol pkgSymbol = packageLoader.loadPackageSymbol(pkgId, null, null);
                    SymbolEnv pkgEnv = symTable.pkgEnvMap.get(pkgSymbol);
                    return symbolResolver.lookupSymbolInMainSpace(pkgEnv, names.fromString(recordName)).type;
                case TypeTags.TYPEDESC:
                    BTypedescType typedescType = new BTypedescType(null, symTable.typeDesc.tsymbol);
                    typedescType.constraint = readTypeFromCp();
                    typedescType.flags = flags;
                    return typedescType;
                case TypeTags.PARAMETERIZED_TYPE:
                    BParameterizedType type = new BParameterizedType(null, null, null, name);
                    type.paramValueType = readTypeFromCp();
                    type.flags = flags;
                    return type;
                case TypeTags.STREAM:
                    BStreamType bStreamType = new BStreamType(TypeTags.STREAM, null, null, symTable.streamType.tsymbol);
                    bStreamType.constraint = readTypeFromCp();
                    bStreamType.flags = flags;
                    boolean hasError = inputStream.readByte() == 1;
                    if (hasError) {
                        bStreamType.error = readTypeFromCp();
                    }
                    return bStreamType;
                case TypeTags.TABLE:
                    BTableType bTableType = new BTableType(TypeTags.TABLE, null, symTable.tableType.tsymbol, flags);
                    bTableType.constraint = readTypeFromCp();

                    boolean hasFieldNameList = inputStream.readByte() == 1;
                    if (hasFieldNameList) {
                        bTableType.fieldNameList = new ArrayList<>();
                        int fieldNameListSize = inputStream.readInt();
                        for (int i = 0; i < fieldNameListSize; i++) {
                            String fieldName = getStringCPEntryValue(inputStream);
                            bTableType.fieldNameList.add(fieldName);
                        }
                    }

                    boolean hasKeyConstraint = inputStream.readByte() == 1;
                    if (hasKeyConstraint) {
                        bTableType.keyTypeConstraint = readTypeFromCp();
                        if (bTableType.keyTypeConstraint.tsymbol == null) {
                            bTableType.keyTypeConstraint.tsymbol =
                                    Symbols.createTypeSymbol(SymTag.TYPE, Flags.asMask(EnumSet.of(Flag.PUBLIC)),
                                                             Names.EMPTY, env.pkgSymbol.pkgID,
                                                             bTableType.keyTypeConstraint, env.pkgSymbol.owner,
                                                             symTable.builtinPos, COMPILED_SOURCE);
                        }
                    }
                    return bTableType;
                case TypeTags.MAP:
                    BMapType bMapType = new BMapType(TypeTags.MAP, null, symTable.mapType.tsymbol, flags);
                    bMapType.constraint = readTypeFromCp();
                    return bMapType;
                case TypeTags.INVOKABLE:
                    BInvokableType bInvokableType = new BInvokableType(null, null, null, null);
                    bInvokableType.flags = flags;
                    int paramCount = inputStream.readInt();
                    List<BType> paramTypes = new ArrayList<>();
                    for (int i = 0; i < paramCount; i++) {
                        paramTypes.add(readTypeFromCp());
                    }
                    bInvokableType.paramTypes = paramTypes;
                    if (inputStream.readBoolean()) { //if rest param exist
                        bInvokableType.restType = readTypeFromCp();
                    }
                    bInvokableType.retType = readTypeFromCp();
                    return bInvokableType;
                // All the above types are branded types
                case TypeTags.ANY:
                    BType anyNominalType = typeParamAnalyzer.getNominalType(symTable.anyType, name, flags);
                    return isImmutable(flags) ? getEffectiveImmutableType(anyNominalType,
                            symTable.anyType.tsymbol.pkgID,
                            symTable.anyType.tsymbol.owner) :
                            anyNominalType;
                case TypeTags.HANDLE:
                    return symTable.handleType;
                case TypeTags.READONLY:
                    return symTable.readonlyType;
                case TypeTags.ENDPOINT:
                    // TODO fix
                    break;
                case TypeTags.ARRAY:
                    byte state = inputStream.readByte();
                    int size = inputStream.readInt();
                    BTypeSymbol arrayTypeSymbol = Symbols.createTypeSymbol(SymTag.ARRAY_TYPE,
                                                                           Flags.asMask(EnumSet.of(Flag.PUBLIC)),
                                                                           Names.EMPTY, env.pkgSymbol.pkgID, null,
                                                                           env.pkgSymbol.owner, symTable.builtinPos,
                                                                           COMPILED_SOURCE);
                    BArrayType bArrayType = new BArrayType(null, arrayTypeSymbol, size, BArrayState.valueOf(state),
                            flags);
                    bArrayType.eType = readTypeFromCp();
                    return bArrayType;
                case TypeTags.UNION:
                    BTypeSymbol unionTypeSymbol = Symbols.createTypeSymbol(SymTag.UNION_TYPE,
                                                                           Flags.asMask(EnumSet.of(Flag.PUBLIC)),
                                                                           Names.EMPTY, env.pkgSymbol.pkgID, null,
                                                                           env.pkgSymbol.owner, symTable.builtinPos,
                                                                           COMPILED_SOURCE);
                    BUnionType unionType = BUnionType.create(unionTypeSymbol,
                                                             new LinkedHashSet<>()); //TODO improve(useless second
                    // param)
                    int unionMemberCount = inputStream.readInt();
                    for (int i = 0; i < unionMemberCount; i++) {
                        unionType.add(readTypeFromCp());
                    }
                    unionType.flags = flags;
                    return unionType;
                case TypeTags.INTERSECTION:
                    BTypeSymbol intersectionTypeSymbol = Symbols.createTypeSymbol(SymTag.INTERSECTION_TYPE,
                                                                                  Flags.asMask(EnumSet.of(Flag.PUBLIC)),
                                                                                  Names.EMPTY, env.pkgSymbol.pkgID,
                                                                                  null, env.pkgSymbol.owner,
                                                                                  symTable.builtinPos, COMPILED_SOURCE);
                    int intersectionMemberCount = inputStream.readInt();
                    LinkedHashSet<BType> constituentTypes = new LinkedHashSet<>(intersectionMemberCount);
                    for (int i = 0; i < intersectionMemberCount; i++) {
                        constituentTypes.add(readTypeFromCp());
                    }

                    BType effectiveType = readTypeFromCp();
                    return new BIntersectionType(intersectionTypeSymbol, constituentTypes, effectiveType, flags);
                case TypeTags.PACKAGE:
                    // TODO fix
                    break;
                case TypeTags.NONE:
                    return symTable.noType;
                case TypeTags.VOID:
                    // TODO fix
                    break;
                case TypeTags.XMLNS:
                    // TODO fix
                    break;
                case TypeTags.ANNOTATION:
                    // TODO fix
                    break;
                case TypeTags.SEMANTIC_ERROR:
                    // TODO fix
                    break;
                case TypeTags.ERROR:
                    BTypeSymbol errorSymbol = new BErrorTypeSymbol(SymTag.ERROR, Flags.PUBLIC, Names.EMPTY,
                                                                   env.pkgSymbol.pkgID, null, env.pkgSymbol.owner,
                                                                   symTable.builtinPos, COMPILED_SOURCE);
                    BErrorType errorType = new BErrorType(errorSymbol);
                    addShapeCP(errorType, cpI);
                    compositeStack.push(errorType);
                    pkgCpIndex = inputStream.readInt();
                    pkgId = getPackageId(pkgCpIndex);
                    String errorName = getStringCPEntryValue(inputStream);
                    BType detailsType = readTypeFromCp();
                    errorType.detailType = detailsType;
                    errorType.flags = flags;
                    errorSymbol.type = errorType;
                    errorSymbol.pkgID = pkgId;
                    errorSymbol.name = names.fromString(errorName);
                    Object poppedErrorType = compositeStack.pop();
                    assert poppedErrorType == errorType;
                    if (!env.pkgSymbol.pkgID.equals(PackageID.ANNOTATIONS)
                            && Symbols.isFlagOn(flags, Flags.NATIVE)) {
                        // This is a workaround to avoid, getting no type for error detail field.
                        return symTable.errorType;
                    }
                    errorType.typeIdSet = readTypeIdSet(inputStream);
                    return errorType;
                case TypeTags.ITERATOR:
                    // TODO fix
                    break;
                case TypeTags.TUPLE:
                    BTypeSymbol tupleTypeSymbol = Symbols.createTypeSymbol(SymTag.TUPLE_TYPE,
                                                                           Flags.asMask(EnumSet.of(Flag.PUBLIC)),
                                                                           Names.EMPTY, env.pkgSymbol.pkgID, null,
                                                                           env.pkgSymbol.owner, symTable.builtinPos,
                                                                           COMPILED_SOURCE);
                    BTupleType bTupleType = new BTupleType(tupleTypeSymbol, null);
                    bTupleType.flags = flags;
                    int tupleMemberCount = inputStream.readInt();
                    List<BType> tupleMemberTypes = new ArrayList<>();
                    for (int i = 0; i < tupleMemberCount; i++) {
                        tupleMemberTypes.add(readTypeFromCp());
                    }
                    bTupleType.tupleTypes = tupleMemberTypes;
                    return bTupleType;
                case TypeTags.FUTURE:
                    BFutureType bFutureType = new BFutureType(TypeTags.FUTURE, null, symTable.futureType.tsymbol);
                    bFutureType.constraint = readTypeFromCp();
                    bFutureType.flags = flags;
                    return bFutureType;
                case TypeTags.FINITE:
                    String finiteTypeName = getStringCPEntryValue(inputStream);
                    int finiteTypeFlags = inputStream.readInt();
                    BTypeSymbol symbol = Symbols.createTypeSymbol(SymTag.FINITE_TYPE, finiteTypeFlags,
                                                                  names.fromString(finiteTypeName), env.pkgSymbol.pkgID,
                                                                  null, env.pkgSymbol, symTable.builtinPos,
                                                                  COMPILED_SOURCE);
                    symbol.scope = new Scope(symbol);
                    BFiniteType finiteType = new BFiniteType(symbol);
                    finiteType.flags = flags;
                    symbol.type = finiteType;
                    int valueSpaceSize = inputStream.readInt();
                    for (int i = 0; i < valueSpaceSize; i++) {
                        defineValueSpace(inputStream, finiteType, this);
                    }
                    return finiteType;
                case TypeTags.OBJECT:
                    boolean service = inputStream.readByte() == 1;

                    pkgCpIndex = inputStream.readInt();
                    pkgId = getPackageId(pkgCpIndex);

                    String objName = getStringCPEntryValue(inputStream);
                    int objFlags = (inputStream.readBoolean() ? Flags.CLASS : 0) | Flags.PUBLIC;
                    objFlags = inputStream.readBoolean() ? objFlags | Flags.CLIENT : objFlags;
                    BObjectTypeSymbol objectSymbol = Symbols.createObjectSymbol(objFlags,
                                                                                names.fromString(objName),
                                                                                env.pkgSymbol.pkgID, null,
                                                                                env.pkgSymbol, symTable.builtinPos,
                                                                                COMPILED_SOURCE);
                    objectSymbol.scope = new Scope(objectSymbol);
                    BObjectType objectType;
                    // Below is a temporary fix, need to fix this properly by using the type tag
                    objectType = new BObjectType(objectSymbol);

                    if (service) {
                        objectType.flags |= Flags.SERVICE;
                        objectSymbol.flags |= Flags.SERVICE;
                    }
                    if (isImmutable(flags)) {
                        objectSymbol.flags |= Flags.READONLY;
                    }
                    objectType.flags = flags;
                    objectSymbol.type = objectType;
                    addShapeCP(objectType, cpI);
                    compositeStack.push(objectType);
                    int fieldCount = inputStream.readInt();
                    for (int i = 0; i < fieldCount; i++) {
                        String fieldName = getStringCPEntryValue(inputStream);
                        int fieldFlags = inputStream.readInt();

                        byte[] docBytes = readDocBytes(inputStream);

                        BType fieldType = readTypeFromCp();
                        BVarSymbol objectVarSymbol = new BVarSymbol(fieldFlags, names.fromString(fieldName),
                                                                    objectSymbol.pkgID, fieldType,
                                                                    objectSymbol.scope.owner, symTable.builtinPos,
                                                                    COMPILED_SOURCE);

                        defineMarkDownDocAttachment(objectVarSymbol, docBytes);

                        BField structField = new BField(objectVarSymbol.name, null, objectVarSymbol);
                        objectType.fields.put(structField.name.value, structField);
                        objectSymbol.scope.define(objectVarSymbol.name, objectVarSymbol);
                    }
                    boolean generatedConstructorPresent = inputStream.readBoolean();
                    if (generatedConstructorPresent) {
                        ignoreAttachedFunc();
                    }
                    boolean constructorPresent = inputStream.readBoolean();
                    if (constructorPresent) {
                        ignoreAttachedFunc();
                    }
                    int funcCount = inputStream.readInt();
                    for (int i = 0; i < funcCount; i++) {
                        ignoreAttachedFunc();
                    }

                    objectType.typeIdSet = readTypeIdSet(inputStream);

                    Object poppedObjType = compositeStack.pop();
                    assert poppedObjType == objectType;

                    if (pkgId.equals(env.pkgSymbol.pkgID)) {
                        return objectType;
                    }

                    pkgSymbol = packageLoader.loadPackageSymbol(pkgId, null, null);
                    pkgEnv = symTable.pkgEnvMap.get(pkgSymbol);
                    return symbolResolver.lookupSymbolInMainSpace(pkgEnv, names.fromString(objName)).type;
                case TypeTags.BYTE_ARRAY:
                    // TODO fix
                    break;
                case TypeTags.FUNCTION_POINTER:
                    // TODO fix
                    break;
                case SERVICE_TYPE_TAG:
                    throw new AssertionError();
                case TypeTags.SIGNED32_INT:
                    return symTable.signed32IntType;
                case TypeTags.SIGNED16_INT:
                    return symTable.signed16IntType;
                case TypeTags.SIGNED8_INT:
                    return symTable.signed8IntType;
                case TypeTags.UNSIGNED32_INT:
                    return symTable.unsigned32IntType;
                case TypeTags.UNSIGNED16_INT:
                    return symTable.unsigned16IntType;
                case TypeTags.UNSIGNED8_INT:
                    return symTable.unsigned8IntType;
                case TypeTags.CHAR_STRING:
                    return symTable.charStringType;
                case TypeTags.XML_ELEMENT:
                    return isImmutable(flags) ? getEffectiveImmutableType(symTable.xmlElementType) :
                            symTable.xmlElementType;
                case TypeTags.XML_PI:
                    return isImmutable(flags) ? getEffectiveImmutableType(symTable.xmlPIType) : symTable.xmlPIType;
                case TypeTags.XML_COMMENT:
                    return isImmutable(flags) ? getEffectiveImmutableType(symTable.xmlCommentType) :
                            symTable.xmlCommentType;
                case TypeTags.XML_TEXT:
                    return symTable.xmlTextType;
            }
            return null;
        }

        private BTypeIdSet readTypeIdSet(DataInputStream inputStream) throws IOException {
            Set<BTypeIdSet.BTypeId> primary = new HashSet<>();
            int primaryTypeIdCount = inputStream.readInt();
            for (int i = 0; i < primaryTypeIdCount; i++) {
                primary.add(readTypeId(inputStream));
            }

            Set<BTypeIdSet.BTypeId> secondary = new HashSet<>();
            int secondaryTypeIdCount = inputStream.readInt();
            for (int i = 0; i < secondaryTypeIdCount; i++) {
                secondary.add(readTypeId(inputStream));
            }

            return new BTypeIdSet(primary, secondary);
        }

        private BTypeIdSet.BTypeId readTypeId(DataInputStream inputStream) throws IOException {
            int pkgCPIndex = inputStream.readInt();
            PackageID packageId = getPackageId(pkgCPIndex);
            String name = getStringCPEntryValue(inputStream);
            boolean isPublicTypeId = inputStream.readBoolean();
            return new BTypeIdSet.BTypeId(packageId, name, isPublicTypeId);
        }

        private void ignoreAttachedFunc() throws IOException {
            getStringCPEntryValue(inputStream);
            inputStream.readInt();
            readTypeFromCp();
        }
    }

    private byte[] readDocBytes(DataInputStream inputStream) throws IOException {
        int docLength = inputStream.readInt();
        byte[] docBytes = new byte[docLength];
        int noOfBytesRead = inputStream.read(docBytes);
        if (docLength != noOfBytesRead) {
            throw new RuntimeException("Failed to read Markdown Documenation");
        }
        return docBytes;
    }

    private PackageID getPackageId(int pkgCPIndex) {
        PackageCPEntry pkgCpEntry = (PackageCPEntry) env.constantPool[pkgCPIndex];
        String orgName = ((StringCPEntry) env.constantPool[pkgCpEntry.orgNameCPIndex]).value;
        String pkgName = ((StringCPEntry) env.constantPool[pkgCpEntry.pkgNameCPIndex]).value;
        String version = ((StringCPEntry) env.constantPool[pkgCpEntry.versionCPIndex]).value;
        return new PackageID(names.fromString(orgName),
                names.fromString(pkgName), names.fromString(version));
    }

    private void defineValueSpace(DataInputStream dataInStream, BFiniteType finiteType, BIRTypeReader typeReader)
            throws IOException {
        BType valueType = typeReader.readTypeFromCp();

        dataInStream.readInt(); // read and ignore value length

        BLangLiteral litExpr = createLiteralBasedOnType(valueType);
        switch (valueType.tag) {
            case TypeTags.INT:
                int integerCpIndex = dataInStream.readInt();
                IntegerCPEntry integerCPEntry = (IntegerCPEntry) this.env.constantPool[integerCpIndex];
                litExpr.value = integerCPEntry.value;
                break;
            case TypeTags.BYTE:
                int byteCpIndex = dataInStream.readInt();
                ByteCPEntry byteCPEntry = (ByteCPEntry) this.env.constantPool[byteCpIndex];
                litExpr.value = byteCPEntry.value;
                break;
            case TypeTags.FLOAT:
                int floatCpIndex = dataInStream.readInt();
                FloatCPEntry floatCPEntry = (FloatCPEntry) this.env.constantPool[floatCpIndex];
                litExpr.value = Double.toString(floatCPEntry.value);
                break;
            case TypeTags.STRING:
            case TypeTags.DECIMAL:
                litExpr.value = getStringCPEntryValue(dataInStream);
                break;
            case TypeTags.BOOLEAN:
                litExpr.value = dataInStream.readBoolean();
                break;
            case TypeTags.NIL:
                break;
            default:
                throw new UnsupportedOperationException("finite type value is not supported for type: " + valueType);
        }

        litExpr.type = valueType;

        finiteType.addValue(litExpr);
    }

    private BLangLiteral createLiteralBasedOnType(BType valueType) {
        NodeKind nodeKind = valueType.tag <= TypeTags.DECIMAL ? NodeKind.NUMERIC_LITERAL : NodeKind.LITERAL;
        return nodeKind == NodeKind.LITERAL ? (BLangLiteral) TreeBuilder.createLiteralExpression() :
                (BLangLiteral) TreeBuilder.createNumericLiteralExpression();
    }

    private boolean isImmutable(int flags) {
        return Symbols.isFlagOn(flags, Flags.READONLY);
    }

    private BType getEffectiveImmutableType(BType type) {
        return ImmutableTypeCloner.getEffectiveImmutableType(null, types, (SelectivelyImmutableReferenceType) type,
                type.tsymbol.pkgID, type.tsymbol.owner,
                symTable, null, names);
    }

    private BType getEffectiveImmutableType(BType type, PackageID pkgID, BSymbol owner) {
        return ImmutableTypeCloner.getEffectiveImmutableType(null, types, (SelectivelyImmutableReferenceType) type,
                pkgID, owner, symTable, null, names);
    }
}<|MERGE_RESOLUTION|>--- conflicted
+++ resolved
@@ -373,16 +373,12 @@
             invokableSymbol.name =
                     names.fromString(Symbols.getAttachedFuncSymbolName(attachedType.tsymbol.name.value, funcName));
             if (attachedType.tag == TypeTags.OBJECT || attachedType.tag == TypeTags.RECORD) {
-<<<<<<< HEAD
                 if (attachedType.tag == TypeTags.OBJECT) {
                     scopeToDefine = ((BObjectTypeSymbol) attachedType.tsymbol).methodScope;
                 } else {
                     scopeToDefine = attachedType.tsymbol.scope;
                 }
                 // todo: Define resource function from BIR
-=======
-                scopeToDefine = attachedType.tsymbol.scope;
->>>>>>> 8c5311df
                 BAttachedFunction attachedFunc =
                         new BAttachedFunction(names.fromString(funcName), invokableSymbol, funcType,
                                               symTable.builtinPos);
