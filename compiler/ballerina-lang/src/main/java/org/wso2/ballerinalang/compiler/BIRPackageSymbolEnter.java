--- conflicted
+++ resolved
@@ -131,7 +131,7 @@
     private BStructureTypeSymbol currentStructure = null;
     private LinkedList<Object> compositeStack = new LinkedList<>();
 
-    private static final int SERVICE_TYPE_TAG = 51;
+    private static final int SERVICE_TYPE_TAG = 52;
 
     private static final CompilerContext.Key<BIRPackageSymbolEnter> COMPILED_PACKAGE_SYMBOL_ENTER_KEY =
             new CompilerContext.Key<>();
@@ -174,8 +174,8 @@
     }
 
     private BPackageSymbol definePackage(PackageID packageId,
-                                        RepoHierarchy packageRepositoryHierarchy,
-                                        InputStream programFileInStream) {
+                                         RepoHierarchy packageRepositoryHierarchy,
+                                         InputStream programFileInStream) {
         // TODO packageID --> package to be loaded. this is required for error reporting..
         try (DataInputStream dataInStream = new DataInputStream(programFileInStream)) {
             BIRPackageSymbolEnv prevEnv = this.env;
@@ -186,18 +186,8 @@
             BPackageSymbol pkgSymbol = definePackage(dataInStream);
             this.env = prevEnv;
             return pkgSymbol;
-<<<<<<< HEAD
-        } catch (IOException e) {
-            // TODO dlog.error();
+        } catch (Throwable e) {
             throw new BLangCompilerException(e.getMessage(), e);
-            //            return null;
-        } catch (Throwable e) {
-            // TODO format error
-=======
-        } catch (Throwable e) {
->>>>>>> 574704b3
-            throw new BLangCompilerException(e.getMessage(), e);
-            //            return null;
         }
     }
 
@@ -261,7 +251,6 @@
     }
 
     private void readTypeDefBodies(DataInputStream dataInStream) throws IOException {
-        dataInStream.readInt(); // ignore the size
         for (BStructureTypeSymbol structureTypeSymbol : this.structureTypes) {
             this.currentStructure = structureTypeSymbol;
             defineSymbols(dataInStream, rethrow(this::defineFunction));
@@ -309,7 +298,7 @@
                 return new CPEntry.StringCPEntry(strValue);
             case CP_ENTRY_PACKAGE:
                 return new CPEntry.PackageCPEntry(dataInStream.readInt(),
-                                                  dataInStream.readInt(), dataInStream.readInt());
+                        dataInStream.readInt(), dataInStream.readInt());
             case CP_ENTRY_SHAPE:
                 env.unparsedBTypeCPs.put(i, readByteArray(dataInStream));
                 return null;
@@ -351,14 +340,7 @@
     }
 
     private void defineFunction(DataInputStream dataInStream) throws IOException {
-<<<<<<< HEAD
-        dataInStream.readInt(); // skip line start
-        dataInStream.readInt(); // skip line end
-        dataInStream.readInt(); // skip col start
-        dataInStream.readInt(); // skip col end
-=======
         skipPosition(dataInStream);
->>>>>>> 574704b3
         String source = getStringCPEntryValue(dataInStream);
 
         // Consider attached functions.. remove the first variable
@@ -418,22 +400,10 @@
         scopeToDefine.define(invokableSymbol.name, invokableSymbol);
     }
 
-    private void skipPosition(DataInputStream dataInStream) throws IOException {
-        // TODO find a better way to skip this
-        dataInStream.readInt();
-        dataInStream.readInt();
-        dataInStream.readInt();
-        dataInStream.readInt();
-        dataInStream.readInt();
-    }
-
     private void defineTypeDef(DataInputStream dataInStream) throws IOException {
         skipPosition(dataInStream);
-<<<<<<< HEAD
-=======
         // skip source file name
         dataInStream.readInt();
->>>>>>> 574704b3
         String typeDefName = getStringCPEntryValue(dataInStream);
 
         int flags = dataInStream.readInt();
@@ -563,10 +533,10 @@
 
     private BInvokableType createClonedInvokableTypeWithTsymbol(BInvokableType bInvokableType) {
         BInvokableType clonedType = new BInvokableType(bInvokableType.paramTypes, bInvokableType.restType,
-                                                       bInvokableType.retType, null);
+                bInvokableType.retType, null);
         clonedType.tsymbol = Symbols.createInvokableTypeSymbol(SymTag.FUNCTION_TYPE,
-                                                               bInvokableType.flags, env.pkgSymbol.pkgID, null,
-                                                               env.pkgSymbol.owner);
+                bInvokableType.flags, env.pkgSymbol.pkgID, null,
+                env.pkgSymbol.owner);
         clonedType.flags = bInvokableType.flags;
         //TODO: tsymbol param values should be read from bir and added here
         return clonedType;
@@ -586,7 +556,7 @@
 
         for (int i = 0; i < attachPointCount; i++) {
             attachPoints.add(AttachPoint.getAttachmentPoint(getStringCPEntryValue(dataInStream),
-                                                            dataInStream.readBoolean()));
+                    dataInStream.readBoolean()));
         }
 
         BType annotationType = readBType(dataInStream);
@@ -642,7 +612,7 @@
             case TypeTags.DECIMAL:
                 return new BLangConstantValue(getStringCPEntryValue(dataInStream), symTable.decimalType);
             case TypeTags.BOOLEAN:
-                return new BLangConstantValue(dataInStream.readBoolean(), symTable.booleanType);
+                return new BLangConstantValue(dataInStream.readByte() == 1, symTable.booleanType);
             case TypeTags.NIL:
                 return new BLangConstantValue(null, symTable.nilType);
             case TypeTags.MAP:
@@ -702,7 +672,7 @@
             String paramName = getStringCPEntryValue(dataInStream);
             int flags = dataInStream.readInt();
             BVarSymbol varSymbol = new BVarSymbol(flags, names.fromString(paramName), this.env.pkgSymbol.pkgID,
-                                                  invokableType.paramTypes.get(i), invokableSymbol);
+                    invokableType.paramTypes.get(i), invokableSymbol);
             varSymbol.defaultableParam = ((flags & Flags.OPTIONAL) == Flags.OPTIONAL);
             invokableSymbol.params.add(varSymbol);
         }
@@ -710,7 +680,7 @@
         if (dataInStream.readBoolean()) { //if rest param exist
             String paramName = getStringCPEntryValue(dataInStream);
             invokableSymbol.restParam = new BVarSymbol(0, names.fromString(paramName), this.env.pkgSymbol.pkgID,
-                                                       invokableType.restType, invokableSymbol);
+                    invokableType.restType, invokableSymbol);
         }
 
         if (Symbols.isFlagOn(invokableSymbol.retType.flags, Flags.PARAMETERIZED)) {
@@ -758,8 +728,8 @@
                 BParameterizedType varType = (BParameterizedType) type;
                 varType.paramSymbol = paramsMap.get(varType.name);
                 varType.tsymbol = new BTypeSymbol(SymTag.TYPE, Flags.PARAMETERIZED | varType.paramSymbol.flags,
-                                                  varType.paramSymbol.name, varType.paramSymbol.pkgID, varType,
-                                                  invSymbol);
+                        varType.paramSymbol.name, varType.paramSymbol.pkgID, varType,
+                        invSymbol);
                 break;
             case TypeTags.MAP:
             case TypeTags.XML:
@@ -825,15 +795,11 @@
 
         // Extract and set taint table to the symbol
         invokableSymbol.taintTable = new HashMap<>();
-
-        dataInStream.readInt(); // read and ignore table size
         for (int rowIndex = 0; rowIndex < rowCount; rowIndex++) {
             int paramIndex = dataInStream.readShort();
             TaintRecord.TaintedStatus returnTaintedStatus =
                     convertByteToTaintedStatus(dataInStream.readByte());
             List<TaintRecord.TaintedStatus> parameterTaintedStatusList = new ArrayList<>();
-
-            dataInStream.readInt(); // read and ignore taint record size
             for (int columnIndex = 1; columnIndex < columnCount; columnIndex++) {
                 parameterTaintedStatusList.add(convertByteToTaintedStatus(dataInStream.readByte()));
             }
@@ -916,10 +882,6 @@
     }
 
     private class BIRTypeReader {
-<<<<<<< HEAD
-        public static final int SERVICE_TYPE_TAG = 52;
-=======
->>>>>>> 574704b3
         private DataInputStream inputStream;
 
         public BIRTypeReader(DataInputStream inputStream) {
@@ -965,8 +927,8 @@
                 case TypeTags.ANYDATA:
                     BType anydataNominalType = typeParamAnalyzer.getNominalType(symTable.anydataType, name, flags);
                     return isImmutable(flags) ? getEffectiveImmutableType(anydataNominalType,
-                                                                          symTable.anydataType.tsymbol.pkgID,
-                                                                          symTable.anydataType.tsymbol.owner) :
+                            symTable.anydataType.tsymbol.pkgID,
+                            symTable.anydataType.tsymbol.owner) :
                             anydataNominalType;
                 case TypeTags.RECORD:
                     int pkgCpIndex = inputStream.readInt();
@@ -1106,8 +1068,8 @@
                 case TypeTags.ANY:
                     BType anyNominalType = typeParamAnalyzer.getNominalType(symTable.anyType, name, flags);
                     return isImmutable(flags) ? getEffectiveImmutableType(anyNominalType,
-                                                                          symTable.anyType.tsymbol.pkgID,
-                                                                          symTable.anyType.tsymbol.owner) :
+                            symTable.anyType.tsymbol.pkgID,
+                            symTable.anyType.tsymbol.owner) :
                             anyNominalType;
                 case TypeTags.HANDLE:
                     return symTable.handleType;
@@ -1122,7 +1084,7 @@
                     BTypeSymbol arrayTypeSymbol = Symbols.createTypeSymbol(SymTag.ARRAY_TYPE, Flags.asMask(EnumSet
                             .of(Flag.PUBLIC)), Names.EMPTY, env.pkgSymbol.pkgID, null, env.pkgSymbol.owner);
                     BArrayType bArrayType = new BArrayType(null, arrayTypeSymbol, size, BArrayState.valueOf(state),
-                                                           flags);
+                            flags);
                     bArrayType.eType = readTypeFromCp();
                     return bArrayType;
                 case TypeTags.UNION:
@@ -1138,9 +1100,9 @@
                     return unionType;
                 case TypeTags.INTERSECTION:
                     BTypeSymbol intersectionTypeSymbol = Symbols.createTypeSymbol(SymTag.INTERSECTION_TYPE,
-                                                                                  Flags.asMask(EnumSet.of(Flag.PUBLIC)),
-                                                                                  Names.EMPTY, env.pkgSymbol.pkgID,
-                                                                                  null, env.pkgSymbol.owner);
+                            Flags.asMask(EnumSet.of(Flag.PUBLIC)),
+                            Names.EMPTY, env.pkgSymbol.pkgID,
+                            null, env.pkgSymbol.owner);
                     int intersectionMemberCount = inputStream.readInt();
                     LinkedHashSet<BType> constituentTypes = new LinkedHashSet<>(intersectionMemberCount);
                     for (int i = 0; i < intersectionMemberCount; i++) {
@@ -1319,8 +1281,8 @@
                 case TypeTags.XML_PI:
                     return isImmutable(flags) ? getEffectiveImmutableType(symTable.xmlPIType) : symTable.xmlPIType;
                 case TypeTags.XML_COMMENT:
-                return isImmutable(flags) ? getEffectiveImmutableType(symTable.xmlCommentType) :
-                        symTable.xmlCommentType;
+                    return isImmutable(flags) ? getEffectiveImmutableType(symTable.xmlCommentType) :
+                            symTable.xmlCommentType;
                 case TypeTags.XML_TEXT:
                     return symTable.xmlTextType;
             }
@@ -1430,12 +1392,12 @@
 
     private BType getEffectiveImmutableType(BType type) {
         return ImmutableTypeCloner.getEffectiveImmutableType(null, types, (SelectivelyImmutableReferenceType) type,
-                                                             type.tsymbol.pkgID, type.tsymbol.owner,
-                                                             symTable, null, names);
+                type.tsymbol.pkgID, type.tsymbol.owner,
+                symTable, null, names);
     }
 
     private BType getEffectiveImmutableType(BType type, PackageID pkgID, BSymbol owner) {
         return ImmutableTypeCloner.getEffectiveImmutableType(null, types, (SelectivelyImmutableReferenceType) type,
-                                                             pkgID, owner, symTable, null, names);
+                pkgID, owner, symTable, null, names);
     }
 }