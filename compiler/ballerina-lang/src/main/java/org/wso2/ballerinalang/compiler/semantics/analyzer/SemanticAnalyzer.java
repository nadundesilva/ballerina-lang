/*
*  Copyright (c) 2017, WSO2 Inc. (http://www.wso2.org) All Rights Reserved.
*
*  WSO2 Inc. licenses this file to you under the Apache License,
*  Version 2.0 (the "License"); you may not use this file except
*  in compliance with the License.
*  You may obtain a copy of the License at
*
*    http://www.apache.org/licenses/LICENSE-2.0
*
*  Unless required by applicable law or agreed to in writing,
*  software distributed under the License is distributed on an
*  "AS IS" BASIS, WITHOUT WARRANTIES OR CONDITIONS OF ANY
*  KIND, either express or implied.  See the License for the
*  specific language governing permissions and limitations
*  under the License.
*/
package org.wso2.ballerinalang.compiler.semantics.analyzer;

import org.ballerinalang.compiler.CompilerPhase;
import org.ballerinalang.model.TreeBuilder;
import org.ballerinalang.model.elements.Flag;
import org.ballerinalang.model.tree.NodeKind;
import org.ballerinalang.model.tree.OperatorKind;
import org.ballerinalang.model.tree.clauses.GroupByNode;
import org.ballerinalang.model.tree.clauses.HavingNode;
import org.ballerinalang.model.tree.clauses.JoinStreamingInput;
import org.ballerinalang.model.tree.clauses.OrderByNode;
import org.ballerinalang.model.tree.clauses.PatternStreamingEdgeInputNode;
import org.ballerinalang.model.tree.clauses.SelectClauseNode;
import org.ballerinalang.model.tree.clauses.SelectExpressionNode;
import org.ballerinalang.model.tree.clauses.StreamActionNode;
import org.ballerinalang.model.tree.clauses.StreamingInput;
import org.ballerinalang.model.tree.clauses.WhereNode;
import org.ballerinalang.model.tree.clauses.WindowClauseNode;
import org.ballerinalang.model.tree.expressions.ExpressionNode;
import org.ballerinalang.model.tree.expressions.VariableReferenceNode;
import org.ballerinalang.model.tree.statements.StatementNode;
import org.ballerinalang.model.tree.statements.StreamingQueryStatementNode;
import org.ballerinalang.model.tree.types.BuiltInReferenceTypeNode;
import org.ballerinalang.model.types.TypeKind;
import org.ballerinalang.util.diagnostic.DiagnosticCode;
import org.wso2.ballerinalang.compiler.semantics.model.SymbolEnv;
import org.wso2.ballerinalang.compiler.semantics.model.SymbolTable;
import org.wso2.ballerinalang.compiler.semantics.model.symbols.BAnnotationAttributeSymbol;
import org.wso2.ballerinalang.compiler.semantics.model.symbols.BAnnotationSymbol;
import org.wso2.ballerinalang.compiler.semantics.model.symbols.BEndpointVarSymbol;
import org.wso2.ballerinalang.compiler.semantics.model.symbols.BInvokableSymbol;
import org.wso2.ballerinalang.compiler.semantics.model.symbols.BOperatorSymbol;
import org.wso2.ballerinalang.compiler.semantics.model.symbols.BPackageSymbol;
import org.wso2.ballerinalang.compiler.semantics.model.symbols.BServiceSymbol;
import org.wso2.ballerinalang.compiler.semantics.model.symbols.BStructSymbol;
import org.wso2.ballerinalang.compiler.semantics.model.symbols.BSymbol;
import org.wso2.ballerinalang.compiler.semantics.model.symbols.BVarSymbol;
import org.wso2.ballerinalang.compiler.semantics.model.symbols.SymTag;
import org.wso2.ballerinalang.compiler.semantics.model.symbols.Symbols;
import org.wso2.ballerinalang.compiler.semantics.model.types.BBuiltInRefType;
import org.wso2.ballerinalang.compiler.semantics.model.types.BInvokableType;
import org.wso2.ballerinalang.compiler.semantics.model.types.BStructType;
import org.wso2.ballerinalang.compiler.semantics.model.types.BTupleType;
import org.wso2.ballerinalang.compiler.semantics.model.types.BType;
import org.wso2.ballerinalang.compiler.semantics.model.types.BUnionType;
import org.wso2.ballerinalang.compiler.tree.BLangAction;
import org.wso2.ballerinalang.compiler.tree.BLangAnnotation;
import org.wso2.ballerinalang.compiler.tree.BLangAnnotationAttachment;
import org.wso2.ballerinalang.compiler.tree.BLangAnnotationAttachmentPoint;
import org.wso2.ballerinalang.compiler.tree.BLangConnector;
import org.wso2.ballerinalang.compiler.tree.BLangDocumentation;
import org.wso2.ballerinalang.compiler.tree.BLangEndpoint;
import org.wso2.ballerinalang.compiler.tree.BLangEnum;
import org.wso2.ballerinalang.compiler.tree.BLangFunction;
import org.wso2.ballerinalang.compiler.tree.BLangIdentifier;
import org.wso2.ballerinalang.compiler.tree.BLangImportPackage;
import org.wso2.ballerinalang.compiler.tree.BLangInvokableNode;
import org.wso2.ballerinalang.compiler.tree.BLangNode;
import org.wso2.ballerinalang.compiler.tree.BLangNodeVisitor;
import org.wso2.ballerinalang.compiler.tree.BLangObject;
import org.wso2.ballerinalang.compiler.tree.BLangPackage;
import org.wso2.ballerinalang.compiler.tree.BLangResource;
import org.wso2.ballerinalang.compiler.tree.BLangService;
import org.wso2.ballerinalang.compiler.tree.BLangStruct;
import org.wso2.ballerinalang.compiler.tree.BLangTransformer;
import org.wso2.ballerinalang.compiler.tree.BLangVariable;
import org.wso2.ballerinalang.compiler.tree.BLangWorker;
import org.wso2.ballerinalang.compiler.tree.BLangXMLNS;
import org.wso2.ballerinalang.compiler.tree.clauses.BLangGroupBy;
import org.wso2.ballerinalang.compiler.tree.clauses.BLangHaving;
import org.wso2.ballerinalang.compiler.tree.clauses.BLangJoinStreamingInput;
import org.wso2.ballerinalang.compiler.tree.clauses.BLangOrderBy;
import org.wso2.ballerinalang.compiler.tree.clauses.BLangPatternClause;
import org.wso2.ballerinalang.compiler.tree.clauses.BLangPatternStreamingEdgeInput;
import org.wso2.ballerinalang.compiler.tree.clauses.BLangPatternStreamingInput;
import org.wso2.ballerinalang.compiler.tree.clauses.BLangSelectClause;
import org.wso2.ballerinalang.compiler.tree.clauses.BLangSelectExpression;
import org.wso2.ballerinalang.compiler.tree.clauses.BLangSetAssignment;
import org.wso2.ballerinalang.compiler.tree.clauses.BLangStreamAction;
import org.wso2.ballerinalang.compiler.tree.clauses.BLangStreamingInput;
import org.wso2.ballerinalang.compiler.tree.clauses.BLangWhere;
import org.wso2.ballerinalang.compiler.tree.clauses.BLangWindow;
import org.wso2.ballerinalang.compiler.tree.expressions.BLangBinaryExpr;
import org.wso2.ballerinalang.compiler.tree.expressions.BLangDocumentationAttribute;
import org.wso2.ballerinalang.compiler.tree.expressions.BLangExpression;
import org.wso2.ballerinalang.compiler.tree.expressions.BLangFieldBasedAccess;
import org.wso2.ballerinalang.compiler.tree.expressions.BLangIndexBasedAccess;
import org.wso2.ballerinalang.compiler.tree.expressions.BLangInvocation;
import org.wso2.ballerinalang.compiler.tree.expressions.BLangLambdaFunction;
import org.wso2.ballerinalang.compiler.tree.expressions.BLangLiteral;
import org.wso2.ballerinalang.compiler.tree.expressions.BLangSimpleVarRef;
<<<<<<< HEAD
import org.wso2.ballerinalang.compiler.tree.expressions.BLangTernaryExpr;
=======
import org.wso2.ballerinalang.compiler.tree.expressions.BLangTableLiteral;
>>>>>>> baf57b16
import org.wso2.ballerinalang.compiler.tree.expressions.BLangVariableReference;
import org.wso2.ballerinalang.compiler.tree.statements.BLangAbort;
import org.wso2.ballerinalang.compiler.tree.statements.BLangAssignment;
import org.wso2.ballerinalang.compiler.tree.statements.BLangBind;
import org.wso2.ballerinalang.compiler.tree.statements.BLangBlockStmt;
import org.wso2.ballerinalang.compiler.tree.statements.BLangBreak;
import org.wso2.ballerinalang.compiler.tree.statements.BLangCatch;
import org.wso2.ballerinalang.compiler.tree.statements.BLangCompoundAssignment;
import org.wso2.ballerinalang.compiler.tree.statements.BLangExpressionStmt;
import org.wso2.ballerinalang.compiler.tree.statements.BLangFail;
import org.wso2.ballerinalang.compiler.tree.statements.BLangForeach;
import org.wso2.ballerinalang.compiler.tree.statements.BLangForever;
import org.wso2.ballerinalang.compiler.tree.statements.BLangForkJoin;
import org.wso2.ballerinalang.compiler.tree.statements.BLangIf;
import org.wso2.ballerinalang.compiler.tree.statements.BLangLock;
import org.wso2.ballerinalang.compiler.tree.statements.BLangMatch;
import org.wso2.ballerinalang.compiler.tree.statements.BLangMatch.BLangMatchStmtPatternClause;
import org.wso2.ballerinalang.compiler.tree.statements.BLangNext;
import org.wso2.ballerinalang.compiler.tree.statements.BLangPostIncrement;
import org.wso2.ballerinalang.compiler.tree.statements.BLangReturn;
import org.wso2.ballerinalang.compiler.tree.statements.BLangStatement;
import org.wso2.ballerinalang.compiler.tree.statements.BLangStreamingQueryStatement;
import org.wso2.ballerinalang.compiler.tree.statements.BLangThrow;
import org.wso2.ballerinalang.compiler.tree.statements.BLangTransaction;
import org.wso2.ballerinalang.compiler.tree.statements.BLangTryCatchFinally;
import org.wso2.ballerinalang.compiler.tree.statements.BLangTupleDestructure;
import org.wso2.ballerinalang.compiler.tree.statements.BLangVariableDef;
import org.wso2.ballerinalang.compiler.tree.statements.BLangWhile;
import org.wso2.ballerinalang.compiler.tree.statements.BLangWorkerReceive;
import org.wso2.ballerinalang.compiler.tree.statements.BLangWorkerSend;
import org.wso2.ballerinalang.compiler.tree.statements.BLangXMLNSStatement;
import org.wso2.ballerinalang.compiler.tree.types.BLangType;
import org.wso2.ballerinalang.compiler.util.CompilerContext;
import org.wso2.ballerinalang.compiler.util.Name;
import org.wso2.ballerinalang.compiler.util.Names;
import org.wso2.ballerinalang.compiler.util.TypeTags;
import org.wso2.ballerinalang.compiler.util.diagnotic.BLangDiagnosticLog;
import org.wso2.ballerinalang.compiler.util.diagnotic.DiagnosticPos;
import org.wso2.ballerinalang.util.Flags;
import org.wso2.ballerinalang.util.Lists;

import java.util.ArrayList;
import java.util.Arrays;
import java.util.Collections;
import java.util.EnumSet;
import java.util.HashSet;
import java.util.LinkedHashSet;
import java.util.List;
import java.util.Optional;
import java.util.Set;
import java.util.stream.Collectors;

/**
 * @since 0.94
 */
public class SemanticAnalyzer extends BLangNodeVisitor {

    private static final CompilerContext.Key<SemanticAnalyzer> SYMBOL_ANALYZER_KEY =
            new CompilerContext.Key<>();

    private SymbolTable symTable;
    private SymbolEnter symbolEnter;
    private Names names;
    private SymbolResolver symResolver;
    private TypeChecker typeChecker;
    private Types types;
    private EndpointSPIAnalyzer endpointSPIAnalyzer;
    private BLangDiagnosticLog dlog;

    private SymbolEnv env;
    private BType expType;
    private DiagnosticCode diagCode;
    private BType resType;

    public static SemanticAnalyzer getInstance(CompilerContext context) {
        SemanticAnalyzer semAnalyzer = context.get(SYMBOL_ANALYZER_KEY);
        if (semAnalyzer == null) {
            semAnalyzer = new SemanticAnalyzer(context);
        }

        return semAnalyzer;
    }

    public SemanticAnalyzer(CompilerContext context) {
        context.put(SYMBOL_ANALYZER_KEY, this);

        this.symTable = SymbolTable.getInstance(context);
        this.symbolEnter = SymbolEnter.getInstance(context);
        this.names = Names.getInstance(context);
        this.symResolver = SymbolResolver.getInstance(context);
        this.typeChecker = TypeChecker.getInstance(context);
        this.types = Types.getInstance(context);
        this.endpointSPIAnalyzer = EndpointSPIAnalyzer.getInstance(context);
        this.dlog = BLangDiagnosticLog.getInstance(context);
    }

    public BLangPackage analyze(BLangPackage pkgNode) {
        pkgNode.accept(this);
        return pkgNode;
    }


    // Visitor methods

    public void visit(BLangPackage pkgNode) {
        if (pkgNode.completedPhases.contains(CompilerPhase.TYPE_CHECK)) {
            return;
        }
        SymbolEnv pkgEnv = this.symTable.pkgEnvMap.get(pkgNode.symbol);

        // Visit all the imported packages
        pkgNode.imports.forEach(importNode -> analyzeDef(importNode, pkgEnv));

        // Then visit each top-level element sorted using the compilation unit
        pkgNode.topLevelNodes.forEach(topLevelNode -> analyzeDef((BLangNode) topLevelNode, pkgEnv));

        analyzeDef(pkgNode.initFunction, pkgEnv);
        analyzeDef(pkgNode.startFunction, pkgEnv);
        analyzeDef(pkgNode.stopFunction, pkgEnv);

        pkgNode.completedPhases.add(CompilerPhase.TYPE_CHECK);
    }

    public void visit(BLangImportPackage importPkgNode) {
        BPackageSymbol pkgSymbol = importPkgNode.symbol;
        SymbolEnv pkgEnv = this.symTable.pkgEnvMap.get(pkgSymbol);
        if (pkgEnv == null) {
            return;
        }

        analyzeDef(pkgEnv.node, pkgEnv);
    }

    public void visit(BLangXMLNS xmlnsNode) {
        xmlnsNode.type = symTable.stringType;

        // Namespace node already having the symbol means we are inside an init-function,
        // and the symbol has already been declared by the original statement.
        if (xmlnsNode.symbol != null) {
            return;
        }

        symbolEnter.defineNode(xmlnsNode, env);
        typeChecker.checkExpr(xmlnsNode.namespaceURI, env, symTable.stringType);
    }

    public void visit(BLangXMLNSStatement xmlnsStmtNode) {
        analyzeNode(xmlnsStmtNode.xmlnsDecl, env);
    }

    public void visit(BLangFunction funcNode) {
        SymbolEnv funcEnv;
        if (funcNode.attachedOuterFunction) {
            BLangObject obj = findMatchingObject(env.enclPkg, funcNode.receiver.type.tsymbol.name.value).get(0);
            SymbolEnv objectEnv = SymbolEnv.createObjectEnv(obj, funcNode.receiver.type.tsymbol.scope, env);
            funcEnv = SymbolEnv.createFunctionEnv(funcNode, funcNode.symbol.scope, objectEnv);
        } else {
            funcEnv = SymbolEnv.createFunctionEnv(funcNode, funcNode.symbol.scope, env);
        }

        funcNode.annAttachments.forEach(annotationAttachment -> {
            annotationAttachment.attachmentPoint =
                    new BLangAnnotationAttachmentPoint(BLangAnnotationAttachmentPoint.AttachmentPoint.FUNCTION);
            this.analyzeDef(annotationAttachment, funcEnv);
        });

        funcNode.docAttachments.forEach(doc -> analyzeDef(doc, funcEnv));
        funcNode.requiredParams.forEach(p -> this.analyzeDef(p, funcEnv));
        funcNode.defaultableParams.forEach(p -> this.analyzeDef(p, funcEnv));
        if (funcNode.restParam != null) {
            this.analyzeDef(funcNode.restParam, funcEnv);
        }

        // Check for native functions
        if (Symbols.isNative(funcNode.symbol) || funcNode.interfaceFunction) {
            return;
        }

        funcNode.endpoints.forEach(e -> {
            symbolEnter.defineNode(e, funcEnv);
            analyzeDef(e, funcEnv);
        });
        analyzeStmt(funcNode.body, funcEnv);

        this.processWorkers(funcNode, funcEnv);
    }

    private List<BLangObject> findMatchingObject(BLangPackage pkgNode, String name) {
        return pkgNode.objects.stream().filter(o -> o.name.value.equals(name)).collect(Collectors.toList());
    }

    private void processWorkers(BLangInvokableNode invNode, SymbolEnv invEnv) {
        if (invNode.workers.size() > 0) {
            invEnv.scope.entries.putAll(invNode.body.scope.entries);
            invNode.workers.forEach(e -> this.symbolEnter.defineNode(e, invEnv));
            invNode.workers.forEach(e -> analyzeNode(e, invEnv));
        }
    }

    public void visit(BLangStruct structNode) {
        BSymbol structSymbol = structNode.symbol;
        SymbolEnv structEnv = SymbolEnv.createPkgLevelSymbolEnv(structNode, structSymbol.scope, env);
        structNode.fields.forEach(field -> analyzeDef(field, structEnv));

        structNode.annAttachments.forEach(annotationAttachment -> {
            annotationAttachment.attachmentPoint =
                    new BLangAnnotationAttachmentPoint(BLangAnnotationAttachmentPoint.AttachmentPoint.STRUCT);
            annotationAttachment.accept(this);
        });

        analyzeDef(structNode.initFunction, structEnv);
        structNode.docAttachments.forEach(doc -> analyzeDef(doc, structEnv));
    }

    public void visit(BLangObject objectNode) {
        BSymbol objectSymbol = objectNode.symbol;
        SymbolEnv objectEnv = SymbolEnv.createObjectEnv(objectNode, objectSymbol.scope, env);
        objectNode.fields.forEach(field -> analyzeDef(field, objectEnv));

        objectNode.annAttachments.forEach(annotationAttachment -> {
            annotationAttachment.attachmentPoint =
                    new BLangAnnotationAttachmentPoint(BLangAnnotationAttachmentPoint.AttachmentPoint.STRUCT);
            annotationAttachment.accept(this);
        });
        objectNode.docAttachments.forEach(doc -> analyzeDef(doc, objectEnv));

        analyzeDef(objectNode.initFunction, objectEnv);

        //Visit temporary init statements in the init function
        SymbolEnv funcEnv = SymbolEnv.createFunctionEnv(objectNode.initFunction,
                objectNode.initFunction.symbol.scope, objectEnv);
        objectNode.initFunction.initFunctionStmts.values().forEach(s -> analyzeNode(s, funcEnv));

        objectNode.functions.forEach(f -> analyzeDef(f, objectEnv));
    }

    @Override
    public void visit(BLangEnum enumNode) {
        BSymbol enumSymbol = enumNode.symbol;
        SymbolEnv enumEnv = SymbolEnv.createPkgLevelSymbolEnv(enumNode, enumSymbol.scope, env);

        enumNode.annAttachments.forEach(annotationAttachment -> {
            annotationAttachment.attachmentPoint = new BLangAnnotationAttachmentPoint(
                    BLangAnnotationAttachmentPoint.AttachmentPoint.ENUM);
            annotationAttachment.accept(this);
        });
        enumNode.docAttachments.forEach(doc -> analyzeDef(doc, enumEnv));
    }

    @Override
    public void visit(BLangDocumentation docNode) {
        Set<BLangIdentifier> visitedAttributes = new HashSet<>();
        for (BLangDocumentationAttribute attribute : docNode.attributes) {
            if (!visitedAttributes.add(attribute.documentationField)) {
                this.dlog.warning(attribute.pos, DiagnosticCode.DUPLICATE_DOCUMENTED_ATTRIBUTE,
                        attribute.documentationField);
                continue;
            }
            Name attributeName = names.fromIdNode(attribute.documentationField);
            BSymbol attributeSymbol = this.env.scope.lookup(attributeName).symbol;
            if (attributeSymbol == null) {
                this.dlog.warning(attribute.pos, DiagnosticCode.NO_SUCH_DOCUMENTABLE_ATTRIBUTE,
                        attribute.documentationField, attribute.docTag.getValue());
                continue;
            }
            int ownerSymTag = env.scope.owner.tag;
            if ((ownerSymTag & SymTag.ANNOTATION) == SymTag.ANNOTATION) {
                if (attributeSymbol.tag != SymTag.ANNOTATION_ATTRIBUTE
                        || ((BAnnotationAttributeSymbol) attributeSymbol).docTag != attribute.docTag) {
                    this.dlog.warning(attribute.pos, DiagnosticCode.NO_SUCH_DOCUMENTABLE_ATTRIBUTE,
                            attribute.documentationField, attribute.docTag.getValue());
                    continue;
                }
            } else {
                if (attributeSymbol.tag != SymTag.VARIABLE
                        || ((BVarSymbol) attributeSymbol).docTag != attribute.docTag) {
                    this.dlog.warning(attribute.pos, DiagnosticCode.NO_SUCH_DOCUMENTABLE_ATTRIBUTE,
                            attribute.documentationField, attribute.docTag.getValue());
                    continue;
                }
            }
            attribute.type = attributeSymbol.type;
        }
    }

    public void visit(BLangAnnotation annotationNode) {
        SymbolEnv annotationEnv = SymbolEnv.createAnnotationEnv(annotationNode, annotationNode.symbol.scope, env);
        annotationNode.annAttachments.forEach(annotationAttachment -> {
            annotationAttachment.attachmentPoint =
                    new BLangAnnotationAttachmentPoint(BLangAnnotationAttachmentPoint.AttachmentPoint.ANNOTATION);
            annotationAttachment.accept(this);
        });
        annotationNode.docAttachments.forEach(doc -> analyzeDef(doc, annotationEnv));
    }

    public void visit(BLangAnnotationAttachment annAttachmentNode) {
        BSymbol symbol = this.symResolver.resolveAnnotation(annAttachmentNode.pos, env,
                names.fromString(annAttachmentNode.pkgAlias.getValue()),
                names.fromString(annAttachmentNode.getAnnotationName().getValue()));
        if (symbol == this.symTable.notFoundSymbol) {
            this.dlog.error(annAttachmentNode.pos, DiagnosticCode.UNDEFINED_ANNOTATION,
                    annAttachmentNode.getAnnotationName().getValue());
            return;
        }
        // Validate Attachment Point against the Annotation Definition.
        BAnnotationSymbol annotationSymbol = (BAnnotationSymbol) symbol;
        annAttachmentNode.annotationSymbol = annotationSymbol;
        if (annotationSymbol.getAttachmentPoints() != null && annotationSymbol.getAttachmentPoints().size() > 0) {
            BLangAnnotationAttachmentPoint[] attachmentPointsArrray =
                    new BLangAnnotationAttachmentPoint[annotationSymbol.getAttachmentPoints().size()];
            Optional<BLangAnnotationAttachmentPoint> matchingAttachmentPoint = Arrays
                    .stream(annotationSymbol.getAttachmentPoints().toArray(attachmentPointsArrray))
                    .filter(attachmentPoint -> attachmentPoint.equals(annAttachmentNode.attachmentPoint))
                    .findAny();
            if (!matchingAttachmentPoint.isPresent()) {
                String msg = annAttachmentNode.attachmentPoint.getAttachmentPoint().getValue();
                this.dlog.error(annAttachmentNode.pos, DiagnosticCode.ANNOTATION_NOT_ALLOWED,
                        annotationSymbol, msg);
            }
        }
        // Validate Annotation Attachment data struct against Annotation Definition struct.
        validateAnnotationAttachmentExpr(annAttachmentNode, annotationSymbol);
    }

    private void validateAnnotationAttachmentExpr(BLangAnnotationAttachment annAttachmentNode, BAnnotationSymbol
            annotationSymbol) {
        if (annotationSymbol.attachedType == null) {
            if (annAttachmentNode.expr != null) {
                this.dlog.error(annAttachmentNode.pos, DiagnosticCode.ANNOTATION_ATTACHMENT_NO_VALUE,
                        annotationSymbol.name);
            }
            return;
        }
        if (annAttachmentNode.expr != null) {
            this.typeChecker.checkExpr(annAttachmentNode.expr, env, annotationSymbol.attachedType.type);
        }
    }

    public void visit(BLangVariable varNode) {
        int ownerSymTag = env.scope.owner.tag;
        if ((ownerSymTag & SymTag.INVOKABLE) == SymTag.INVOKABLE) {
            // This is a variable declared in a function, an action or a resource
            // If the variable is parameter then the variable symbol is already defined
            if (varNode.symbol == null) {
                symbolEnter.defineNode(varNode, env);
            }
        }
        BType lhsType = varNode.symbol.type;
        varNode.type = lhsType;

        // Here we validate annotation attachments for package level variables.
        varNode.annAttachments.forEach(a -> {
            a.attachmentPoint =
                    new BLangAnnotationAttachmentPoint(BLangAnnotationAttachmentPoint.AttachmentPoint.CONST);
            a.accept(this);
        });
        // Here we validate document attachments for package level variables.
        varNode.docAttachments.forEach(doc -> {
            doc.accept(this);
        });

        // Analyze the init expression
        BLangExpression rhsExpr = varNode.expr;
        if (rhsExpr == null) {
            return;
        }

        // Here we create a new symbol environment to catch self references by keep the current
        // variable symbol in the symbol environment
        // e.g. int a = x + a;
        SymbolEnv varInitEnv = SymbolEnv.createVarInitEnv(varNode, env, varNode.symbol);

        // If the variable is a package/service/connector level variable, we don't need to check types.
        // It will we done during the init-function of the respective construct is visited.
        if ((ownerSymTag & SymTag.PACKAGE) == SymTag.PACKAGE ||
                (ownerSymTag & SymTag.SERVICE) == SymTag.SERVICE ||
                (ownerSymTag & SymTag.CONNECTOR) == SymTag.CONNECTOR) {
            return;
        }

        // Return if this not a safe assignment
        if (!varNode.safeAssignment) {
            typeChecker.checkExpr(rhsExpr, varInitEnv, lhsType);
            return;
        }

        handleSafeAssignment(varNode.pos, lhsType, rhsExpr, varInitEnv);
    }


    // Statements

    public void visit(BLangBlockStmt blockNode) {
        SymbolEnv blockEnv = SymbolEnv.createBlockEnv(blockNode, env);
        blockNode.stmts.forEach(stmt -> analyzeStmt(stmt, blockEnv));
    }

    public void visit(BLangVariableDef varDefNode) {
        analyzeDef(varDefNode.var, env);

        // Check whether variable is initialized, if the type don't support default values.
        // eg: struct types.
        if (varDefNode.var.expr == null && !types.defaultValueExists(varDefNode.var.type)) {
            dlog.error(varDefNode.pos, DiagnosticCode.UNINITIALIZED_VARIABLE, varDefNode.var.name);
        }
    }

    public void visit(BLangPostIncrement postIncrement) {
        BLangExpression varRef = postIncrement.varRef;
        if (varRef.getKind() != NodeKind.SIMPLE_VARIABLE_REF &&
                varRef.getKind() != NodeKind.INDEX_BASED_ACCESS_EXPR &&
                varRef.getKind() != NodeKind.FIELD_BASED_ACCESS_EXPR &&
                varRef.getKind() != NodeKind.XML_ATTRIBUTE_ACCESS_EXPR) {
            if (postIncrement.opKind == OperatorKind.ADD) {
                dlog.error(varRef.pos, DiagnosticCode.OPERATOR_NOT_ALLOWED_VARIABLE,
                        OperatorKind.INCREMENT, varRef);
            } else {
                dlog.error(varRef.pos, DiagnosticCode.OPERATOR_NOT_ALLOWED_VARIABLE,
                        OperatorKind.DECREMENT, varRef);
            }
            return;
        } else {
            this.typeChecker.checkExpr(varRef, env);
        }
        this.typeChecker.checkExpr(postIncrement.increment, env);
        if (varRef.type == symTable.intType || varRef.type == symTable.floatType) {
            BSymbol opSymbol = this.symResolver.resolveBinaryOperator(postIncrement.opKind, varRef.type,
                    postIncrement.increment.type);
            postIncrement.modifiedExpr = getBinaryExpr(varRef,
                    postIncrement.increment,
                    postIncrement.opKind,
                    opSymbol);
        } else {
            if (postIncrement.opKind == OperatorKind.ADD) {
                dlog.error(varRef.pos, DiagnosticCode.OPERATOR_NOT_SUPPORTED,
                        OperatorKind.INCREMENT, varRef.type);
            } else {
                dlog.error(varRef.pos, DiagnosticCode.OPERATOR_NOT_SUPPORTED,
                        OperatorKind.DECREMENT, varRef.type);
            }
        }
    }

    public void visit(BLangCompoundAssignment compoundAssignment) {
        List<BType> expTypes = new ArrayList<>();
        BLangExpression varRef = compoundAssignment.varRef;
        if (varRef.getKind() != NodeKind.SIMPLE_VARIABLE_REF &&
                varRef.getKind() != NodeKind.INDEX_BASED_ACCESS_EXPR &&
                varRef.getKind() != NodeKind.FIELD_BASED_ACCESS_EXPR &&
                varRef.getKind() != NodeKind.XML_ATTRIBUTE_ACCESS_EXPR) {
            dlog.error(varRef.pos, DiagnosticCode.INVALID_VARIABLE_ASSIGNMENT, varRef);
            expTypes.add(symTable.errType);
        } else {
            this.typeChecker.checkExpr(varRef, env);
            expTypes.add(varRef.type);
        }
        this.typeChecker.checkExpr(compoundAssignment.expr, env);
        if (expTypes.get(0) != symTable.errType && compoundAssignment.expr.type != symTable.errType) {
            BSymbol opSymbol = this.symResolver.resolveBinaryOperator(compoundAssignment.opKind, expTypes.get(0),
                    compoundAssignment.expr.type);
            if (opSymbol == symTable.notFoundSymbol) {
                dlog.error(compoundAssignment.pos, DiagnosticCode.BINARY_OP_INCOMPATIBLE_TYPES,
                        compoundAssignment.opKind, expTypes.get(0), compoundAssignment.expr.type);
            } else {
                compoundAssignment.modifiedExpr = getBinaryExpr(varRef,
                        compoundAssignment.expr,
                        compoundAssignment.opKind,
                        opSymbol);
                this.types.checkTypes(compoundAssignment.modifiedExpr,
                        Lists.of(compoundAssignment.modifiedExpr.type), expTypes);
            }
        }
    }

    public void visit(BLangAssignment assignNode) {
        if (assignNode.isDeclaredWithVar()) {
            handleAssignNodeWithVar(assignNode.pos, assignNode.varRef, assignNode.safeAssignment, assignNode.expr);
            return;
        }

        // Check each LHS expression.
        BType expType = getTypeOfVarReferenceInAssignment(assignNode.varRef);
        if (!assignNode.safeAssignment) {
            typeChecker.checkExpr(assignNode.expr, this.env, expType);
            return;
        }

        // Assume that there is only one variable reference in LHS
        // Continue the validate if this is a safe assignment operator
        handleSafeAssignment(assignNode.pos, assignNode.varRef.type, assignNode.expr, this.env);
    }

    @Override
    public void visit(BLangTupleDestructure tupleDeStmt) {
        if (tupleDeStmt.isDeclaredWithVar()) {
            handleAssignNodeWithVarDeStructure(tupleDeStmt);
            return;
        }

        // Check each LHS expression.
        List<BType> expTypes = new ArrayList<>();
        for (BLangExpression expr : tupleDeStmt.varRefs) {
            expTypes.add(getTypeOfVarReferenceInAssignment(expr));
        }

        expType = new BTupleType(expTypes);
        typeChecker.checkExpr(tupleDeStmt.expr, this.env, expType);
    }

    public void visit(BLangBind bindNode) {
        BType expType;
        // Check each LHS expression.
        BLangExpression varRef = bindNode.varRef;
        ((BLangVariableReference) varRef).lhsVar = true;
        expType = typeChecker.checkExpr(varRef, env);
        checkConstantAssignment(varRef);
        typeChecker.checkExpr(bindNode.expr, this.env, expType);
    }

    private void checkConstantAssignment(BLangExpression varRef) {
        if (varRef.type == symTable.errType) {
            return;
        }

        if (varRef.getKind() != NodeKind.SIMPLE_VARIABLE_REF) {
            return;
        }

        BLangSimpleVarRef simpleVarRef = (BLangSimpleVarRef) varRef;
        if (simpleVarRef.pkgSymbol != null && simpleVarRef.pkgSymbol.tag == SymTag.XMLNS) {
            dlog.error(varRef.pos, DiagnosticCode.XML_QNAME_UPDATE_NOT_ALLOWED);
            return;
        }

        Name varName = names.fromIdNode(simpleVarRef.variableName);
        if (!Names.IGNORE.equals(varName) && simpleVarRef.symbol.flags == Flags.CONST
                && env.enclInvokable != env.enclPkg.initFunction) {
            dlog.error(varRef.pos, DiagnosticCode.CANNOT_ASSIGN_VALUE_CONSTANT, varRef);
        }
    }

    public void visit(BLangExpressionStmt exprStmtNode) {
        // Creates a new environment here.
        SymbolEnv stmtEnv = new SymbolEnv(exprStmtNode, this.env.scope);
        this.env.copyTo(stmtEnv);
        BType bType = typeChecker.checkExpr(exprStmtNode.expr, stmtEnv, symTable.noType);
        if (bType != symTable.nilType && bType != symTable.errType) {
            dlog.error(exprStmtNode.pos, DiagnosticCode.ASSIGNMENT_REQUIRED);
        }
    }

    public void visit(BLangIf ifNode) {
        typeChecker.checkExpr(ifNode.expr, env, symTable.booleanType);
        analyzeStmt(ifNode.body, env);

        if (ifNode.elseStmt != null) {
            analyzeStmt(ifNode.elseStmt, env);
        }
    }

    public void visit(BLangMatch matchNode) {
        List<BType> exprTypes;
        BType exprType = typeChecker.checkExpr(matchNode.expr, env, symTable.noType);
        if (exprType.tag == TypeTags.UNION) {
            BUnionType unionType = (BUnionType) exprType;
            exprTypes = new ArrayList<>(unionType.memberTypes);
        } else {
            exprTypes = Lists.of(exprType);
        }

        //  visit patterns
        matchNode.patternClauses.forEach(patternClause -> patternClause.accept(this));
        matchNode.exprTypes = exprTypes;
    }

    public void visit(BLangMatchStmtPatternClause patternClause) {
        // If the variable is not equal to '_', then define the variable in the block scope
        if (!patternClause.variable.name.value.endsWith(Names.IGNORE.value)) {
            SymbolEnv blockEnv = SymbolEnv.createBlockEnv((BLangBlockStmt) patternClause.body, env);
            symbolEnter.defineNode(patternClause.variable, blockEnv);
            analyzeStmt(patternClause.body, blockEnv);
            return;
        }

        symbolEnter.defineNode(patternClause.variable, this.env);
        analyzeStmt(patternClause.body, this.env);
    }

    public void visit(BLangForeach foreach) {
        typeChecker.checkExpr(foreach.collection, env);
        foreach.varTypes = types.checkForeachTypes(foreach.collection, foreach.varRefs.size());
        SymbolEnv blockEnv = SymbolEnv.createBlockEnv(foreach.body, env);
        handleForeachVariables(foreach, foreach.varTypes, blockEnv);
        analyzeStmt(foreach.body, blockEnv);
    }

    public void visit(BLangWhile whileNode) {
        typeChecker.checkExpr(whileNode.expr, env, symTable.booleanType);
        analyzeStmt(whileNode.body, env);
    }

    @Override
    public void visit(BLangLock lockNode) {
        analyzeStmt(lockNode.body, env);
    }

    public void visit(BLangConnector connectorNode) {
        BSymbol connectorSymbol = connectorNode.symbol;
        SymbolEnv connectorEnv = SymbolEnv.createConnectorEnv(connectorNode, connectorSymbol.scope, env);
        connectorNode.annAttachments.forEach(a -> {
            a.attachmentPoint =
                    new BLangAnnotationAttachmentPoint(BLangAnnotationAttachmentPoint.AttachmentPoint.CONNECTOR);
            this.analyzeDef(a, connectorEnv);
        });
        connectorNode.docAttachments.forEach(doc -> analyzeDef(doc, connectorEnv));

        connectorNode.params.forEach(param -> this.analyzeDef(param, connectorEnv));
        connectorNode.varDefs.forEach(varDef -> this.analyzeDef(varDef, connectorEnv));
        connectorNode.endpoints.forEach(e -> analyzeDef(e, connectorEnv));
        this.analyzeDef(connectorNode.initFunction, connectorEnv);
        connectorNode.actions.forEach(action -> this.analyzeDef(action, connectorEnv));
        this.analyzeDef(connectorNode.initAction, connectorEnv);
    }

    public void visit(BLangAction actionNode) {
        BSymbol actionSymbol = actionNode.symbol;

        SymbolEnv actionEnv = SymbolEnv.createResourceActionSymbolEnv(actionNode, actionSymbol.scope, env);
        actionNode.annAttachments.forEach(a -> {
            a.attachmentPoint =
                    new BLangAnnotationAttachmentPoint(BLangAnnotationAttachmentPoint.AttachmentPoint.ACTION);
            this.analyzeDef(a, actionEnv);
        });
        actionNode.docAttachments.forEach(doc -> analyzeDef(doc, actionEnv));

        if (Symbols.isNative(actionSymbol)) {
            return;
        }

        actionNode.requiredParams.forEach(p -> this.analyzeDef(p, actionEnv));
        actionNode.defaultableParams.forEach(p -> this.analyzeDef(p, actionEnv));
        if (actionNode.restParam != null) {
            this.analyzeDef(actionNode.restParam, actionEnv);
        }

        actionNode.endpoints.forEach(e -> analyzeDef(e, actionEnv));
        analyzeStmt(actionNode.body, actionEnv);
        this.processWorkers(actionNode, actionEnv);
    }

    public void visit(BLangService serviceNode) {
        BServiceSymbol serviceSymbol = (BServiceSymbol) serviceNode.symbol;
        SymbolEnv serviceEnv = SymbolEnv.createServiceEnv(serviceNode, serviceSymbol.scope, env);
        handleServiceTypeStruct(serviceNode);
        handleServiceEndpointBinds(serviceNode, serviceSymbol);
        handleAnonymousEndpointBind(serviceNode);
        serviceNode.annAttachments.forEach(a -> {
            a.attachmentPoint =
                    new BLangAnnotationAttachmentPoint(BLangAnnotationAttachmentPoint.AttachmentPoint.SERVICE);
            this.analyzeDef(a, serviceEnv);
        });
        serviceNode.docAttachments.forEach(doc -> analyzeDef(doc, serviceEnv));
        serviceNode.vars.forEach(v -> this.analyzeDef(v, serviceEnv));
        serviceNode.endpoints.forEach(e -> {
            symbolEnter.defineNode(e, serviceEnv);
            analyzeDef(e, serviceEnv);
        });
        this.analyzeDef(serviceNode.initFunction, serviceEnv);
        serviceNode.resources.forEach(r -> this.analyzeDef(r, serviceEnv));
    }

    private void handleServiceTypeStruct(BLangService serviceNode) {
        if (serviceNode.serviceTypeStruct == null) {
            return;
        }
        final BType serviceStructType = symResolver.resolveTypeNode(serviceNode.serviceTypeStruct, env);
        serviceNode.endpointType = endpointSPIAnalyzer.getEndpointTypeFromServiceType(
                serviceNode.serviceTypeStruct.pos, serviceStructType);
        if (serviceNode.endpointType != null) {
            serviceNode.endpointClientType = endpointSPIAnalyzer.getClientType(
                    (BStructSymbol) serviceNode.endpointType.tsymbol);
        }
    }

    private void handleServiceEndpointBinds(BLangService serviceNode, BServiceSymbol serviceSymbol) {
        for (BLangSimpleVarRef ep : serviceNode.boundEndpoints) {
            typeChecker.checkExpr(ep, env);
            if (ep.symbol == null || (ep.symbol.tag & SymTag.ENDPOINT) != SymTag.ENDPOINT) {
                dlog.error(ep.pos, DiagnosticCode.ENDPOINT_INVALID_TYPE, ep.variableName);
                continue;
            }
            final BEndpointVarSymbol epSym = (BEndpointVarSymbol) ep.symbol;
            if ((epSym.tag & SymTag.ENDPOINT) == SymTag.ENDPOINT) {
                if (epSym.registrable) {
                    serviceSymbol.boundEndpoints.add(epSym);
                    if (serviceNode.endpointType == null) {
                        serviceNode.endpointType = (BStructType) epSym.type;
                        serviceNode.endpointClientType = endpointSPIAnalyzer.getClientType(
                                (BStructSymbol) serviceNode.endpointType.tsymbol);
                    }
                    // TODO : Validate serviceType endpoint type with bind endpoint types.
                } else {
                    dlog.error(ep.pos, DiagnosticCode.ENDPOINT_NOT_SUPPORT_REGISTRATION, epSym);
                }
            } else {
                dlog.error(ep.pos, DiagnosticCode.ENDPOINT_INVALID_TYPE, epSym);
            }
        }
        if (serviceNode.endpointType == null) {
            dlog.error(serviceNode.pos, DiagnosticCode.SERVICE_INVALID_ENDPOINT_TYPE, serviceNode.name);
        }
    }

    private void handleAnonymousEndpointBind(BLangService serviceNode) {
        if (serviceNode.anonymousEndpointBind == null) {
            return;
        }
        if (serviceNode.endpointType == null) {
            dlog.error(serviceNode.pos, DiagnosticCode.SERVICE_SERVICE_TYPE_REQUIRED_ANONYMOUS, serviceNode.name);
            return;
        }
        this.typeChecker.checkExpr(serviceNode.anonymousEndpointBind, env,
                endpointSPIAnalyzer.getEndpointConfigType((BStructSymbol) serviceNode.endpointType.tsymbol));
    }

    public void visit(BLangResource resourceNode) {
        BSymbol resourceSymbol = resourceNode.symbol;
        SymbolEnv resourceEnv = SymbolEnv.createResourceActionSymbolEnv(resourceNode, resourceSymbol.scope, env);
        resourceNode.annAttachments.forEach(a -> {
            a.attachmentPoint =
                    new BLangAnnotationAttachmentPoint(BLangAnnotationAttachmentPoint.AttachmentPoint.RESOURCE);
            this.analyzeDef(a, resourceEnv);
        });
        defineResourceEndpoint(resourceNode, resourceEnv);
        resourceNode.docAttachments.forEach(doc -> analyzeDef(doc, resourceEnv));
        resourceNode.requiredParams.forEach(p -> analyzeDef(p, resourceEnv));
        resourceNode.endpoints.forEach(e -> {
            symbolEnter.defineNode(e, resourceEnv);
            analyzeDef(e, resourceEnv);
        });
        analyzeStmt(resourceNode.body, resourceEnv);
        this.processWorkers(resourceNode, resourceEnv);
    }

    private void defineResourceEndpoint(BLangResource resourceNode, SymbolEnv resourceEnv) {
        if (!resourceNode.getParameters().isEmpty()) {
            final BLangVariable variable = resourceNode.getParameters().get(0);
            if (variable.type == symTable.endpointType) {
                String actualVarName = variable.name.value.substring(1);
                variable.name = new BLangIdentifier();
                variable.name.value = actualVarName;
                if (resourceEnv.enclService.endpointType != null) {
                    variable.type = resourceEnv.enclService.endpointType;
                    final BEndpointVarSymbol bEndpointVarSymbol = symbolEnter.defineEndpointVarSymbol(variable.pos,
                            EnumSet.noneOf(Flag.class), variable.type, names.fromString(actualVarName), resourceEnv);
                    variable.symbol = bEndpointVarSymbol;
                    endpointSPIAnalyzer.populateEndpointSymbol((BStructSymbol) variable.type.tsymbol,
                            bEndpointVarSymbol);
                } else {
                    variable.type = symTable.errType;
                    variable.symbol = symbolEnter.defineVarSymbol(variable.pos, EnumSet.noneOf(Flag.class),
                            variable.type, names.fromString(actualVarName), resourceEnv);
                }
                // Replace old symbol with new one.
                resourceNode.symbol.params.remove(0);
                resourceNode.symbol.params.add(0, variable.symbol);
                ((BInvokableType) resourceNode.symbol.type).paramTypes.remove(0);
                ((BInvokableType) resourceNode.symbol.type).paramTypes.add(0, variable.type);
            }
        }
    }

    public void visit(BLangTryCatchFinally tryCatchFinally) {
        analyzeStmt(tryCatchFinally.tryBody, env);
        tryCatchFinally.catchBlocks.forEach(c -> analyzeNode(c, env));
        if (tryCatchFinally.finallyBody != null) {
            analyzeStmt(tryCatchFinally.finallyBody, env);
        }
    }

    public void visit(BLangCatch bLangCatch) {
        SymbolEnv catchBlockEnv = SymbolEnv.createBlockEnv(bLangCatch.body, env);
        analyzeNode(bLangCatch.param, catchBlockEnv);
        if (!this.types.checkStructEquivalency(bLangCatch.param.type, symTable.errStructType)) {
            dlog.error(bLangCatch.param.pos, DiagnosticCode.INCOMPATIBLE_TYPES, symTable.errStructType,
                    bLangCatch.param.type);
        }
        analyzeStmt(bLangCatch.body, catchBlockEnv);
    }

    @Override
    public void visit(BLangTransaction transactionNode) {
        analyzeStmt(transactionNode.transactionBody, env);
        if (transactionNode.onRetryBody != null) {
            analyzeStmt(transactionNode.onRetryBody, env);
        }
        if (transactionNode.retryCount != null) {
            typeChecker.checkExpr(transactionNode.retryCount, env, symTable.intType);
            checkRetryStmtValidity(transactionNode.retryCount);
        }

        if (transactionNode.onCommitFunction != null) {
            typeChecker.checkExpr(transactionNode.onCommitFunction, env, symTable.noType);
        }

        if (transactionNode.onAbortFunction != null) {
            typeChecker.checkExpr(transactionNode.onAbortFunction, env, symTable.noType);
        }
    }

    @Override
    public void visit(BLangAbort abortNode) {
        /* ignore */
    }

    @Override
    public void visit(BLangFail failNode) {
        /* ignore */
    }

    private boolean isJoinResultType(BLangVariable var) {
        BLangType type = var.typeNode;
        if (type instanceof BuiltInReferenceTypeNode) {
            return ((BuiltInReferenceTypeNode) type).getTypeKind() == TypeKind.MAP;
        }
        return false;
    }

    private BLangVariableDef createVarDef(BLangVariable var) {
        BLangVariableDef varDefNode = new BLangVariableDef();
        varDefNode.var = var;
        varDefNode.pos = var.pos;
        return varDefNode;
    }

    private BLangBlockStmt generateCodeBlock(StatementNode... statements) {
        BLangBlockStmt block = new BLangBlockStmt();
        for (StatementNode stmt : statements) {
            block.addStatement(stmt);
        }
        return block;
    }

    @Override
    public void visit(BLangForkJoin forkJoin) {
        SymbolEnv forkJoinEnv = SymbolEnv.createFolkJoinEnv(forkJoin, this.env);
        forkJoin.workers.forEach(e -> this.symbolEnter.defineNode(e, forkJoinEnv));
        forkJoin.workers.forEach(e -> this.analyzeDef(e, forkJoinEnv));
        if (!this.isJoinResultType(forkJoin.joinResultVar)) {
            this.dlog.error(forkJoin.joinResultVar.pos, DiagnosticCode.INVALID_WORKER_JOIN_RESULT_TYPE);
        }
        /* create code black and environment for join result section, i.e. (map results) */
        BLangBlockStmt joinResultsBlock = this.generateCodeBlock(this.createVarDef(forkJoin.joinResultVar));
        SymbolEnv joinResultsEnv = SymbolEnv.createBlockEnv(joinResultsBlock, this.env);
        this.analyzeNode(joinResultsBlock, joinResultsEnv);
        /* create an environment for the join body, making the enclosing environment the earlier
         * join result's environment */
        SymbolEnv joinBodyEnv = SymbolEnv.createBlockEnv(forkJoin.joinedBody, joinResultsEnv);
        this.analyzeNode(forkJoin.joinedBody, joinBodyEnv);

        if (forkJoin.timeoutExpression != null) {
            if (!this.isJoinResultType(forkJoin.timeoutVariable)) {
                this.dlog.error(forkJoin.timeoutVariable.pos, DiagnosticCode.INVALID_WORKER_TIMEOUT_RESULT_TYPE);
            }
            /* create code black and environment for timeout section */
            BLangBlockStmt timeoutVarBlock = this.generateCodeBlock(this.createVarDef(forkJoin.timeoutVariable));
            SymbolEnv timeoutVarEnv = SymbolEnv.createBlockEnv(timeoutVarBlock, this.env);
            this.typeChecker.checkExpr(forkJoin.timeoutExpression,
                    timeoutVarEnv, symTable.intType);
            this.analyzeNode(timeoutVarBlock, timeoutVarEnv);
            /* create an environment for the timeout body, making the enclosing environment the earlier
             * timeout var's environment */
            SymbolEnv timeoutBodyEnv = SymbolEnv.createBlockEnv(forkJoin.timeoutBody, timeoutVarEnv);
            this.analyzeNode(forkJoin.timeoutBody, timeoutBodyEnv);
        }

        this.validateJoinWorkerList(forkJoin, forkJoinEnv);
    }

    private void validateJoinWorkerList(BLangForkJoin forkJoin, SymbolEnv forkJoinEnv) {
        forkJoin.joinedWorkers.forEach(e -> {
            if (!this.workerExists(forkJoinEnv, e.value)) {
                this.dlog.error(forkJoin.pos, DiagnosticCode.UNDEFINED_WORKER, e.value);
            }
        });
    }

    @Override
    public void visit(BLangWorker workerNode) {
        SymbolEnv workerEnv = SymbolEnv.createWorkerEnv(workerNode, this.env);
        this.analyzeNode(workerNode.body, workerEnv);
    }

    @Override
    public void visit(BLangEndpoint endpointNode) {
        endpointNode.annAttachments.forEach(annotationAttachment -> {
            annotationAttachment.attachmentPoint =
                    new BLangAnnotationAttachmentPoint(BLangAnnotationAttachmentPoint.AttachmentPoint.ENDPOINT);
            this.analyzeDef(annotationAttachment, env);
        });
        if (endpointNode.configurationExpr == null) {
            return;
        }
        BType configType = symTable.errType;
        if (endpointNode.symbol != null && endpointNode.symbol.type.tag == TypeTags.STRUCT) {
            if (endpointNode.configurationExpr.getKind() == NodeKind.RECORD_LITERAL_EXPR) {
                // Init expression.
                configType = endpointSPIAnalyzer.getEndpointConfigType(
                        (BStructSymbol) endpointNode.symbol.type.tsymbol);
            } else {
                // assign Expression.
                configType = endpointNode.symbol.type;
            }
        }
        this.typeChecker.checkExpr(endpointNode.configurationExpr, env, configType);
    }

    private boolean isInTopLevelWorkerEnv() {
        return this.env.enclEnv.node.getKind() == NodeKind.WORKER;
    }

    private boolean workerExists(SymbolEnv env, String workerName) {
        BSymbol symbol = this.symResolver.lookupSymbol(env, new Name(workerName), SymTag.WORKER);
        return (symbol != this.symTable.notFoundSymbol);
    }

    @Override
    public void visit(BLangWorkerSend workerSendNode) {
        workerSendNode.env = this.env;
        workerSendNode.exprs.forEach(e -> this.typeChecker.checkExpr(e, this.env));
        if (!this.isInTopLevelWorkerEnv()) {
            this.dlog.error(workerSendNode.pos, DiagnosticCode.INVALID_WORKER_SEND_POSITION);
        }
        if (!workerSendNode.isForkJoinSend) {
            String workerName = workerSendNode.workerIdentifier.getValue();
            if (!this.workerExists(this.env, workerName)) {
                this.dlog.error(workerSendNode.pos, DiagnosticCode.UNDEFINED_WORKER, workerName);
            }
        }
    }

    @Override
    public void visit(BLangWorkerReceive workerReceiveNode) {
        workerReceiveNode.exprs.forEach(e -> this.typeChecker.checkExpr(e, this.env));
        if (!this.isInTopLevelWorkerEnv()) {
            this.dlog.error(workerReceiveNode.pos, DiagnosticCode.INVALID_WORKER_RECEIVE_POSITION);
        }
        String workerName = workerReceiveNode.workerIdentifier.getValue();
        if (!this.workerExists(this.env, workerName)) {
            this.dlog.error(workerReceiveNode.pos, DiagnosticCode.UNDEFINED_WORKER, workerName);
        }
    }

    @Override
    public void visit(BLangReturn returnNode) {
        if (this.env.enclInvokable.getKind() == NodeKind.RESOURCE) {
            return;
        }

        this.typeChecker.checkExpr(returnNode.expr, this.env,
                this.env.enclInvokable.returnTypeNode.type);
    }

    BType analyzeDef(BLangNode node, SymbolEnv env) {
        return analyzeNode(node, env);
    }

    BType analyzeStmt(BLangStatement stmtNode, SymbolEnv env) {
        return analyzeNode(stmtNode, env);
    }

    BType analyzeNode(BLangNode node, SymbolEnv env) {
        return analyzeNode(node, env, symTable.noType, null);
    }

    public void visit(BLangNext nextNode) {
        /* ignore */
    }

    public void visit(BLangBreak breakNode) {
        /* ignore */
    }

    @Override
    public void visit(BLangThrow throwNode) {
        this.typeChecker.checkExpr(throwNode.expr, env);
        if (!types.checkStructEquivalency(throwNode.expr.type, symTable.errStructType)) {
            dlog.error(throwNode.expr.pos, DiagnosticCode.INCOMPATIBLE_TYPES, symTable.errStructType,
                    throwNode.expr.type);
        }
    }

    @Override
    public void visit(BLangTransformer transformerNode) {
        SymbolEnv transformerEnv = SymbolEnv.createTransformerEnv(transformerNode, transformerNode.symbol.scope, env);
        transformerNode.annAttachments.forEach(annotationAttachment -> {
            annotationAttachment.attachmentPoint = new BLangAnnotationAttachmentPoint(
                    BLangAnnotationAttachmentPoint.AttachmentPoint.TRANSFORMER);
            this.analyzeDef(annotationAttachment, transformerEnv);
        });
        transformerNode.docAttachments.forEach(doc -> analyzeDef(doc, transformerEnv));

        validateTransformerMappingType(transformerNode.source);
        validateTransformerMappingType(transformerNode.retParams.get(0));

        analyzeStmt(transformerNode.body, transformerEnv);

        // TODO: update this accordingly once the unsafe conversion are supported
        int returnCount = transformerNode.retParams.size();
        if (returnCount == 0) {
            dlog.error(transformerNode.pos, DiagnosticCode.TRANSFORMER_MUST_HAVE_OUTPUT);
        }

        this.processWorkers(transformerNode, transformerEnv);
    }

    BType analyzeNode(BLangNode node, SymbolEnv env, BType expType, DiagnosticCode diagCode) {
        SymbolEnv prevEnv = this.env;
        BType preExpType = this.expType;
        DiagnosticCode preDiagCode = this.diagCode;

        // TODO Check the possibility of using a try/finally here
        this.env = env;
        this.expType = expType;
        this.diagCode = diagCode;
        node.accept(this);
        this.env = prevEnv;
        this.expType = preExpType;
        this.diagCode = preDiagCode;

        return resType;
    }


    //Streaming related methods.

    public void visit(BLangForever foreverStatement) {
        for (StreamingQueryStatementNode streamingQueryStatement : foreverStatement.getStreamingQueryStatements()) {
            analyzeStmt((BLangStatement) streamingQueryStatement, env);
        }

        List<BLangVariable> globalVariableList = this.env.enclPkg.globalVars;
        if (globalVariableList != null) {
            for (BLangVariable variable : globalVariableList) {
                if (((variable).type.tsymbol) != null) {
                    if ("stream".equals((((variable).type.tsymbol)).name.value)) {
                        foreverStatement.addGlobalVariable(variable);
                    }
                }
            }
        }

        List<BVarSymbol> functionParameterList = ((BInvokableSymbol) this.env.scope.owner).getParameters();
        for (BVarSymbol varSymbol : functionParameterList) {
            if ("stream".equals((((varSymbol).type.tsymbol)).name.value)) {
                foreverStatement.addFunctionVariable(varSymbol);
            }
        }
    }

    public void visit(BLangStreamingQueryStatement streamingQueryStatement) {
        StreamingInput streamingInput = streamingQueryStatement.getStreamingInput();
        if (streamingInput != null) {
            ((BLangStreamingInput) streamingInput).accept(this);
            JoinStreamingInput joinStreamingInput = streamingQueryStatement.getJoiningInput();
            if (joinStreamingInput != null) {
                ((BLangJoinStreamingInput) joinStreamingInput).accept(this);
            }
        }

        SelectClauseNode selectClauseNode = streamingQueryStatement.getSelectClause();
        if (selectClauseNode != null) {
            ((BLangSelectClause) selectClauseNode).accept(this);
        }


        OrderByNode orderByNode = streamingQueryStatement.getOrderbyClause();
        if (orderByNode != null) {
            ((BLangOrderBy) orderByNode).accept(this);
        }

        StreamActionNode streamActionNode = streamingQueryStatement.getStreamingAction();
        if (streamActionNode != null) {
            ((BLangStreamAction) streamActionNode).accept(this);
        }

        BLangPatternClause patternClause = (BLangPatternClause) streamingQueryStatement.getPatternClause();
        if (patternClause != null) {
            patternClause.accept(this);
        }
    }

    @Override
    public void visit(BLangPatternClause patternClause) {
        BLangPatternStreamingInput patternStreamingInput = (BLangPatternStreamingInput) patternClause
                .getPatternStreamingNode();
        patternStreamingInput.accept(this);
    }

    @Override
    public void visit(BLangPatternStreamingInput patternStreamingInput) {
        List<PatternStreamingEdgeInputNode> patternStreamingEdgeInputs = patternStreamingInput
                .getPatternStreamingEdgeInputs();
        for (PatternStreamingEdgeInputNode inputNode : patternStreamingEdgeInputs) {
            BLangPatternStreamingEdgeInput streamingInput = (BLangPatternStreamingEdgeInput) inputNode;
            streamingInput.accept(this);
        }

        BLangPatternStreamingInput nestedPatternStreamingInput = (BLangPatternStreamingInput) patternStreamingInput
                .getPatternStreamingInput();
        if (nestedPatternStreamingInput != null) {
            nestedPatternStreamingInput.accept(this);
        }
    }

    @Override
    public void visit(BLangPatternStreamingEdgeInput patternStreamingEdgeInput) {
        BLangVariableReference streamRef = (BLangVariableReference) patternStreamingEdgeInput.getStreamReference();
        typeChecker.checkExpr(streamRef, env);

        BLangWhere where = (BLangWhere) patternStreamingEdgeInput.getWhereClause();
        if (where != null) {
            where.accept(this);
        }
    }

    public void visit(BLangStreamingInput streamingInput) {
        BLangExpression streamRef = (BLangExpression) streamingInput.getStreamReference();
        typeChecker.checkExpr(streamRef, env);

        WhereNode beforeWhereNode = streamingInput.getBeforeStreamingCondition();
        if (beforeWhereNode != null) {
            ((BLangWhere) beforeWhereNode).accept(this);
        }

        WindowClauseNode windowClauseNode = streamingInput.getWindowClause();
        if (windowClauseNode != null) {
            ((BLangWindow) windowClauseNode).accept(this);
        }

        WhereNode afterWhereNode = streamingInput.getAfterStreamingCondition();
        if (afterWhereNode != null) {
            ((BLangWhere) afterWhereNode).accept(this);
        }
    }

    public void visit(BLangWindow windowClause) {
        ExpressionNode expressionNode = windowClause.getFunctionInvocation();
        ((BLangExpression) expressionNode).accept(this);
    }

    public void visit(BLangInvocation invocationExpr) {
        VariableReferenceNode variableReferenceNode = invocationExpr.getExpression();
        if (variableReferenceNode != null) {
            ((BLangVariableReference) variableReferenceNode).accept(this);
        }
    }

    public void visit(BLangWhere whereClause) {
        ExpressionNode expressionNode = whereClause.getExpression();
        ((BLangExpression) expressionNode).accept(this);
    }

    public void visit(BLangBinaryExpr binaryExpr) {
        ExpressionNode leftExpression = binaryExpr.getLeftExpression();
        ((BLangExpression) leftExpression).accept(this);

        ExpressionNode rightExpression = binaryExpr.getRightExpression();
        ((BLangExpression) rightExpression).accept(this);
    }

    public void visit(BLangSelectClause selectClause) {
        GroupByNode groupByNode = selectClause.getGroupBy();
        if (groupByNode != null) {
            ((BLangGroupBy) groupByNode).accept(this);
        }

        HavingNode havingNode = selectClause.getHaving();
        if (havingNode != null) {
            ((BLangHaving) havingNode).accept(this);
        }

        List<? extends SelectExpressionNode> selectExpressionsList = selectClause.getSelectExpressions();
        if (selectExpressionsList != null) {
            for (SelectExpressionNode selectExpressionNode : selectExpressionsList) {
                ((BLangSelectExpression) selectExpressionNode).accept(this);
            }
        }
    }

    public void visit(BLangGroupBy groupBy) {
        List<? extends ExpressionNode> variableExpressionList = groupBy.getVariables();
        for (ExpressionNode expressionNode : variableExpressionList) {
            ((BLangExpression) expressionNode).accept(this);
        }
    }

    public void visit(BLangHaving having) {
        ExpressionNode expressionNode = having.getExpression();
        if (expressionNode != null) {
            ((BLangExpression) expressionNode).accept(this);
        }
    }

    public void visit(BLangSelectExpression selectExpression) {
        ExpressionNode expressionNode = selectExpression.getExpression();
        ((BLangExpression) expressionNode).accept(this);
    }

    public void visit(BLangStreamAction streamAction) {
        BLangLambdaFunction function = (BLangLambdaFunction) streamAction.getInvokableBody();
        typeChecker.checkExpr(function, env);
    }

    public void visit(BLangJoinStreamingInput joinStreamingInput) {
        StreamingInput streamingInput = joinStreamingInput.getStreamingInput();
        if (streamingInput != null) {
            ((BLangStreamingInput) streamingInput).accept(this);
        }

        ExpressionNode expressionNode = joinStreamingInput.getOnExpression();
        if (expressionNode != null) {
            ((BLangExpression) expressionNode).accept(this);
        }
    }

    public void visit(BLangSetAssignment setAssignmentClause) {
        ExpressionNode expressionNode = setAssignmentClause.getExpressionNode();
        ((BLangExpression) expressionNode).accept(this);

        ExpressionNode variableReference = setAssignmentClause.getVariableReference();
        ((BLangExpression) variableReference).accept(this);
    }

    public void visit(BLangFieldBasedAccess fieldAccessExpr) {
        VariableReferenceNode variableReferenceNode = fieldAccessExpr.getExpression();
        ((BLangVariableReference) variableReferenceNode).accept(this);
    }

    @Override
    public void visit(BLangIndexBasedAccess indexAccessExpr) {
        // ignore
    }

    public void visit(BLangSimpleVarRef varRefExpr) {
        // ignore
    }

    public void visit(BLangLiteral literalExpr) {
        //ignore
    }

<<<<<<< HEAD
    @Override
    public void visit(BLangTernaryExpr ternaryExpr) {
        //ignore
=======
    public void visit(BLangTableLiteral tableLiteral) {
        /* ignore */
>>>>>>> baf57b16
    }

    // Private methods

    private void handleForeachVariables(BLangForeach foreachStmt, List<BType> varTypes, SymbolEnv env) {
        for (int i = 0; i < foreachStmt.varRefs.size(); i++) {
            BLangExpression varRef = foreachStmt.varRefs.get(i);
            // foreach variables supports only simpleVarRef expressions only.
            if (varRef.getKind() != NodeKind.SIMPLE_VARIABLE_REF) {
                dlog.error(varRef.pos, DiagnosticCode.INVALID_VARIABLE_ASSIGNMENT, varRef);
                continue;
            }
            BLangSimpleVarRef simpleVarRef = (BLangSimpleVarRef) varRef;
            simpleVarRef.lhsVar = true;
            Name varName = names.fromIdNode(simpleVarRef.variableName);
            if (varName == Names.IGNORE) {
                simpleVarRef.type = this.symTable.noType;
                typeChecker.checkExpr(simpleVarRef, env);
                continue;
            }
            // Check variable symbol for existence.
            BSymbol symbol = symResolver.lookupSymbol(env, varName, SymTag.VARIABLE);
            if (symbol == symTable.notFoundSymbol) {
                symbolEnter.defineVarSymbol(simpleVarRef.pos, Collections.emptySet(), varTypes.get(i), varName, env);
                typeChecker.checkExpr(simpleVarRef, env);
            } else {
                dlog.error(simpleVarRef.pos, DiagnosticCode.REDECLARED_SYMBOL, varName);
            }
        }
    }

    private void handleAssignNodeWithVar(DiagnosticPos pos,
                                         BLangExpression varRefExpr,
                                         boolean safeAssignment,
                                         BLangExpression rhsExpr) {
        // The lhs supports only simpleVarRef expression only.
        if (varRefExpr.getKind() != NodeKind.SIMPLE_VARIABLE_REF) {
            dlog.error(varRefExpr.pos, DiagnosticCode.INVALID_VARIABLE_ASSIGNMENT, varRefExpr);
            varRefExpr.type = this.symTable.errType;
            return;
        }

        boolean newVarDeclaration = false;
        BType expType;

        // Check variable symbol if exists.
        BLangSimpleVarRef simpleVarRef = (BLangSimpleVarRef) varRefExpr;
        simpleVarRef.lhsVar = true;
        Name varName = names.fromIdNode(simpleVarRef.variableName);
        if (varName == Names.IGNORE) {
            expType = symTable.noType;
        } else {
            BSymbol symbol = symResolver.lookupSymbol(env, varName, SymTag.VARIABLE);
            if (symbol == symTable.notFoundSymbol) {
                newVarDeclaration = true;
                expType = symTable.noType;
            } else {
                expType = symbol.type;
            }
        }

        BType rhsType = typeChecker.checkExpr(rhsExpr, this.env, expType);
        if (safeAssignment) {
            rhsType = handleSafeAssignmentWithVarDeclaration(varRefExpr.pos, rhsType);
        }

        if (newVarDeclaration) {
            // Define the new variable
            BVarSymbol varSymbol = this.symbolEnter.defineVarSymbol(simpleVarRef.pos,
                    Collections.emptySet(), rhsType, varName, env);
            simpleVarRef.symbol = varSymbol;
            simpleVarRef.type = varSymbol.type;
        } else {
            dlog.error(pos, DiagnosticCode.NO_NEW_VARIABLES_VAR_ASSIGNMENT);
        }
    }

    private void handleAssignNodeWithVarDeStructure(BLangTupleDestructure tupleDeNode) {
        int ignoredCount = 0;
        int createdSymbolCount = 0;

        List<Name> newVariables = new ArrayList<Name>();
        List<BType> expTypes = new ArrayList<>();
        // Check each LHS expression.
        for (int i = 0; i < tupleDeNode.varRefs.size(); i++) {
            BLangExpression varRef = tupleDeNode.varRefs.get(i);
            // If the assignment is declared with "var", then lhs supports only simpleVarRef expressions only.
            if (varRef.getKind() != NodeKind.SIMPLE_VARIABLE_REF) {
                dlog.error(varRef.pos, DiagnosticCode.INVALID_VARIABLE_ASSIGNMENT, varRef);
                expTypes.add(symTable.errType);
                continue;
            }
            // Check variable symbol if exists.
            BLangSimpleVarRef simpleVarRef = (BLangSimpleVarRef) varRef;
            ((BLangVariableReference) varRef).lhsVar = true;
            Name varName = names.fromIdNode(simpleVarRef.variableName);
            if (varName == Names.IGNORE) {
                ignoredCount++;
                simpleVarRef.type = this.symTable.noType;
                expTypes.add(symTable.noType);
                continue;
            }

            BSymbol symbol = symResolver.lookupSymbol(env, varName, SymTag.VARIABLE);
            if (symbol == symTable.notFoundSymbol) {
                createdSymbolCount++;
                newVariables.add(varName);
                expTypes.add(symTable.noType);
            } else {
                expTypes.add(symbol.type);
            }
        }

        if (ignoredCount == tupleDeNode.varRefs.size() || createdSymbolCount == 0) {
            dlog.error(tupleDeNode.pos, DiagnosticCode.NO_NEW_VARIABLES_VAR_ASSIGNMENT);
        }

        List<BType> rhsTypes;
        BType expType = new BTupleType(expTypes);
        BType rhsType = typeChecker.checkExpr(tupleDeNode.expr, this.env, expType);
        if (rhsType != symTable.errType && rhsType.tag == TypeTags.TUPLE) {
            BTupleType tupleType = (BTupleType) rhsType;
            rhsTypes = tupleType.tupleTypes;
        } else {
            dlog.error(tupleDeNode.pos, DiagnosticCode.INCOMPATIBLE_TYPES_EXP_TUPLE, rhsType);
            rhsTypes = typeChecker.getListWithErrorTypes(tupleDeNode.varRefs.size());
        }

        // visit all lhs expressions
        for (int i = 0; i < tupleDeNode.varRefs.size(); i++) {
            BLangExpression varRef = tupleDeNode.varRefs.get(i);
            if (varRef.getKind() != NodeKind.SIMPLE_VARIABLE_REF) {
                continue;
            }
            BType actualType = rhsTypes.get(i);
            BLangSimpleVarRef simpleVarRef = (BLangSimpleVarRef) varRef;
            Name varName = names.fromIdNode(simpleVarRef.variableName);
            if (newVariables.contains(varName)) {
                // define new variables
                this.symbolEnter.defineVarSymbol(simpleVarRef.pos, Collections.emptySet(), actualType, varName, env);
            }
            typeChecker.checkExpr(simpleVarRef, env);
        }
    }

    private void checkRetryStmtValidity(BLangExpression retryCountExpr) {
        boolean error = true;
        NodeKind retryKind = retryCountExpr.getKind();
        if (retryKind == NodeKind.LITERAL) {
            if (retryCountExpr.type.tag == TypeTags.INT) {
                int retryCount = Integer.parseInt(((BLangLiteral) retryCountExpr).getValue().toString());
                if (retryCount >= 0) {
                    error = false;
                }
            }
        } else if (retryKind == NodeKind.SIMPLE_VARIABLE_REF) {
            if (((BLangSimpleVarRef) retryCountExpr).symbol.flags == Flags.CONST) {
                if (((BLangSimpleVarRef) retryCountExpr).symbol.type.tag == TypeTags.INT) {
                    error = false;
                }
            }
        }
        if (error) {
            this.dlog.error(retryCountExpr.pos, DiagnosticCode.INVALID_RETRY_COUNT);
        }
    }

    private void validateTransformerMappingType(BLangVariable param) {
        BType type = param.type;
        if (types.isValueType(type) || (type instanceof BBuiltInRefType) || type.tag == TypeTags.STRUCT) {
            return;
        }

        dlog.error(param.pos, DiagnosticCode.TRANSFORMER_UNSUPPORTED_TYPES, type);
    }

    private BLangExpression getBinaryExpr(BLangExpression lExpr,
                                          BLangExpression rExpr,
                                          OperatorKind opKind,
                                          BSymbol opSymbol) {
        BLangBinaryExpr binaryExpressionNode = (BLangBinaryExpr) TreeBuilder.createBinaryExpressionNode();
        binaryExpressionNode.lhsExpr = lExpr;
        binaryExpressionNode.rhsExpr = rExpr;
        binaryExpressionNode.pos = rExpr.pos;
        binaryExpressionNode.opKind = opKind;
        if (opSymbol != symTable.notFoundSymbol) {
            binaryExpressionNode.type = opSymbol.type.getReturnType();
            binaryExpressionNode.opSymbol = (BOperatorSymbol) opSymbol;
        } else {
            binaryExpressionNode.type = symTable.errType;
        }
        return binaryExpressionNode;
    }

    private void handleSafeAssignment(DiagnosticPos lhsPos, BType lhsType, BLangExpression rhsExpr, SymbolEnv env) {
        // Collect all the lhs types
        Set<BType> lhsTypes = lhsType.tag == TypeTags.UNION ?
                ((BUnionType) lhsType).memberTypes :
                new LinkedHashSet<BType>() {{
                    add(lhsType);
                }};

        // If there is at least one lhs type which assignable to the error type, then report an error.
        for (BType type : lhsTypes) {
            if (types.isAssignable(symTable.errStructType, type)) {
                dlog.error(lhsPos, DiagnosticCode.SAFE_ASSIGN_STMT_INVALID_USAGE);
                typeChecker.checkExpr(rhsExpr, env, symTable.errType);
                return;
            }
        }

        // Create a new union type with the error type and continue the type checking process.
        lhsTypes.add(symTable.errStructType);
        BUnionType lhsUnionType = new BUnionType(null, lhsTypes, lhsTypes.contains(symTable.nilType));
        typeChecker.checkExpr(rhsExpr, env, lhsUnionType);

        if (rhsExpr.type.tag == TypeTags.UNION) {
            BUnionType rhsUnionType = (BUnionType) rhsExpr.type;
            for (BType type : rhsUnionType.memberTypes) {
                if (types.isAssignable(symTable.errStructType, type)) {
                    return;
                }
            }
        } else if (rhsExpr.type.tag != TypeTags.ERROR) {
            dlog.error(rhsExpr.pos, DiagnosticCode.SAFE_ASSIGN_STMT_INVALID_USAGE);
        }
    }

    private BType handleSafeAssignmentWithVarDeclaration(DiagnosticPos pos, BType rhsType) {
        if (rhsType.tag != TypeTags.UNION && types.isAssignable(symTable.errStructType, rhsType)) {
            dlog.error(pos, DiagnosticCode.SAFE_ASSIGN_STMT_INVALID_USAGE);
            return symTable.errType;
        } else if (rhsType.tag != TypeTags.UNION) {
            return rhsType;
        }

        // Collect all the rhs types from the union type
        boolean isErrorFound = false;
        BUnionType unionType = (BUnionType) rhsType;
        Set<BType> rhsTypeSet = new LinkedHashSet(unionType.memberTypes);
        for (BType type : unionType.memberTypes) {
            if (types.isAssignable(type, symTable.errStructType)) {
                rhsTypeSet.remove(type);
                isErrorFound = true;
            }
        }

        if (rhsTypeSet.isEmpty() || !isErrorFound) {
            dlog.error(pos, DiagnosticCode.SAFE_ASSIGN_STMT_INVALID_USAGE);
            return symTable.noType;
        } else if (rhsTypeSet.size() == 1) {
            return rhsTypeSet.toArray(new BType[0])[0];
        }

        return new BUnionType(null, rhsTypeSet, rhsTypeSet.contains(symTable.nilType));
    }

    private BType getTypeOfVarReferenceInAssignment(BLangExpression expr) {
        // In assignment, lhs supports only simpleVarRef, indexBasedAccess, filedBasedAccess expressions.
        if (expr.getKind() != NodeKind.SIMPLE_VARIABLE_REF &&
                expr.getKind() != NodeKind.INDEX_BASED_ACCESS_EXPR &&
                expr.getKind() != NodeKind.FIELD_BASED_ACCESS_EXPR &&
                expr.getKind() != NodeKind.XML_ATTRIBUTE_ACCESS_EXPR) {
            dlog.error(expr.pos, DiagnosticCode.INVALID_VARIABLE_ASSIGNMENT, expr);
            return symTable.errType;
        }

        BLangVariableReference varRefExpr = (BLangVariableReference) expr;
        varRefExpr.lhsVar = true;
        typeChecker.checkExpr(varRefExpr, env);

        // Check whether we've got an enumerator access expression here.
        if (varRefExpr.getKind() == NodeKind.FIELD_BASED_ACCESS_EXPR &&
                ((BLangFieldBasedAccess) varRefExpr).expr.type.tag == TypeTags.ENUM) {
            dlog.error(varRefExpr.pos, DiagnosticCode.INVALID_VARIABLE_ASSIGNMENT, varRefExpr);
            return symTable.errType;
        }

        checkConstantAssignment(varRefExpr);
        return varRefExpr.type;
    }
}<|MERGE_RESOLUTION|>--- conflicted
+++ resolved
@@ -106,11 +106,8 @@
 import org.wso2.ballerinalang.compiler.tree.expressions.BLangLambdaFunction;
 import org.wso2.ballerinalang.compiler.tree.expressions.BLangLiteral;
 import org.wso2.ballerinalang.compiler.tree.expressions.BLangSimpleVarRef;
-<<<<<<< HEAD
+import org.wso2.ballerinalang.compiler.tree.expressions.BLangTableLiteral;
 import org.wso2.ballerinalang.compiler.tree.expressions.BLangTernaryExpr;
-=======
-import org.wso2.ballerinalang.compiler.tree.expressions.BLangTableLiteral;
->>>>>>> baf57b16
 import org.wso2.ballerinalang.compiler.tree.expressions.BLangVariableReference;
 import org.wso2.ballerinalang.compiler.tree.statements.BLangAbort;
 import org.wso2.ballerinalang.compiler.tree.statements.BLangAssignment;
@@ -1363,14 +1360,13 @@
         //ignore
     }
 
-<<<<<<< HEAD
     @Override
     public void visit(BLangTernaryExpr ternaryExpr) {
         //ignore
-=======
+    }
+
     public void visit(BLangTableLiteral tableLiteral) {
         /* ignore */
->>>>>>> baf57b16
     }
 
     // Private methods
