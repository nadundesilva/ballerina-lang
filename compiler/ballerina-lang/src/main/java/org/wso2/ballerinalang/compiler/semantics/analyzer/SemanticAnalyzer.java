/*
 *  Copyright (c) 2017, WSO2 Inc. (http://www.wso2.org) All Rights Reserved.
 *
 *  WSO2 Inc. licenses this file to you under the Apache License,
 *  Version 2.0 (the "License"); you may not use this file except
 *  in compliance with the License.
 *  You may obtain a copy of the License at
 *
 *    http://www.apache.org/licenses/LICENSE-2.0
 *
 *  Unless required by applicable law or agreed to in writing,
 *  software distributed under the License is distributed on an
 *  "AS IS" BASIS, WITHOUT WARRANTIES OR CONDITIONS OF ANY
 *  KIND, either express or implied.  See the License for the
 *  specific language governing permissions and limitations
 *  under the License.
 */
package org.wso2.ballerinalang.compiler.semantics.analyzer;

import org.ballerinalang.compiler.CompilerPhase;
import org.ballerinalang.model.TreeBuilder;
import org.ballerinalang.model.elements.AttachPoint;
import org.ballerinalang.model.elements.Flag;
import org.ballerinalang.model.symbols.SymbolKind;
import org.ballerinalang.model.tree.NodeKind;
import org.ballerinalang.model.tree.OperatorKind;
import org.ballerinalang.model.tree.RecordVariableNode.BLangRecordVariableKeyValueNode;
import org.ballerinalang.model.tree.clauses.GroupByNode;
import org.ballerinalang.model.tree.clauses.HavingNode;
import org.ballerinalang.model.tree.clauses.JoinStreamingInput;
import org.ballerinalang.model.tree.clauses.OrderByNode;
import org.ballerinalang.model.tree.clauses.OrderByVariableNode;
import org.ballerinalang.model.tree.clauses.PatternStreamingEdgeInputNode;
import org.ballerinalang.model.tree.clauses.SelectClauseNode;
import org.ballerinalang.model.tree.clauses.SelectExpressionNode;
import org.ballerinalang.model.tree.clauses.StreamActionNode;
import org.ballerinalang.model.tree.clauses.StreamingInput;
import org.ballerinalang.model.tree.clauses.WhereNode;
import org.ballerinalang.model.tree.clauses.WindowClauseNode;
import org.ballerinalang.model.tree.expressions.ExpressionNode;
import org.ballerinalang.model.tree.expressions.VariableReferenceNode;
import org.ballerinalang.model.tree.statements.StatementNode;
import org.ballerinalang.model.tree.statements.StreamingQueryStatementNode;
import org.ballerinalang.model.tree.types.BuiltInReferenceTypeNode;
import org.ballerinalang.model.types.TypeKind;
import org.ballerinalang.util.diagnostic.DiagnosticCode;
import org.wso2.ballerinalang.compiler.desugar.ASTBuilderUtil;
import org.wso2.ballerinalang.compiler.semantics.model.SymbolEnv;
import org.wso2.ballerinalang.compiler.semantics.model.SymbolTable;
import org.wso2.ballerinalang.compiler.semantics.model.symbols.BAnnotationSymbol;
import org.wso2.ballerinalang.compiler.semantics.model.symbols.BAttachedFunction;
import org.wso2.ballerinalang.compiler.semantics.model.symbols.BInvokableSymbol;
import org.wso2.ballerinalang.compiler.semantics.model.symbols.BObjectTypeSymbol;
import org.wso2.ballerinalang.compiler.semantics.model.symbols.BOperatorSymbol;
import org.wso2.ballerinalang.compiler.semantics.model.symbols.BRecordTypeSymbol;
import org.wso2.ballerinalang.compiler.semantics.model.symbols.BServiceSymbol;
import org.wso2.ballerinalang.compiler.semantics.model.symbols.BSymbol;
import org.wso2.ballerinalang.compiler.semantics.model.symbols.BVarSymbol;
import org.wso2.ballerinalang.compiler.semantics.model.symbols.SymTag;
import org.wso2.ballerinalang.compiler.semantics.model.symbols.Symbols;
import org.wso2.ballerinalang.compiler.semantics.model.types.BArrayType;
import org.wso2.ballerinalang.compiler.semantics.model.types.BChannelType;
import org.wso2.ballerinalang.compiler.semantics.model.types.BField;
import org.wso2.ballerinalang.compiler.semantics.model.types.BInvokableType;
<<<<<<< HEAD
=======
import org.wso2.ballerinalang.compiler.semantics.model.types.BMapType;
import org.wso2.ballerinalang.compiler.semantics.model.types.BObjectType;
>>>>>>> 023f6aa0
import org.wso2.ballerinalang.compiler.semantics.model.types.BRecordType;
import org.wso2.ballerinalang.compiler.semantics.model.types.BStreamType;
import org.wso2.ballerinalang.compiler.semantics.model.types.BStructureType;
import org.wso2.ballerinalang.compiler.semantics.model.types.BTableType;
import org.wso2.ballerinalang.compiler.semantics.model.types.BTupleType;
import org.wso2.ballerinalang.compiler.semantics.model.types.BType;
import org.wso2.ballerinalang.compiler.semantics.model.types.BUnionType;
import org.wso2.ballerinalang.compiler.tree.BLangAnnotation;
import org.wso2.ballerinalang.compiler.tree.BLangAnnotationAttachment;
import org.wso2.ballerinalang.compiler.tree.BLangEndpoint;
import org.wso2.ballerinalang.compiler.tree.BLangFunction;
import org.wso2.ballerinalang.compiler.tree.BLangInvokableNode;
import org.wso2.ballerinalang.compiler.tree.BLangNode;
import org.wso2.ballerinalang.compiler.tree.BLangNodeVisitor;
import org.wso2.ballerinalang.compiler.tree.BLangPackage;
import org.wso2.ballerinalang.compiler.tree.BLangRecordVariable;
import org.wso2.ballerinalang.compiler.tree.BLangRecordVariable.BLangRecordVariableKeyValue;
import org.wso2.ballerinalang.compiler.tree.BLangResource;
import org.wso2.ballerinalang.compiler.tree.BLangService;
import org.wso2.ballerinalang.compiler.tree.BLangSimpleVariable;
import org.wso2.ballerinalang.compiler.tree.BLangTupleVariable;
import org.wso2.ballerinalang.compiler.tree.BLangTypeDefinition;
import org.wso2.ballerinalang.compiler.tree.BLangVariable;
import org.wso2.ballerinalang.compiler.tree.BLangWorker;
import org.wso2.ballerinalang.compiler.tree.BLangXMLNS;
import org.wso2.ballerinalang.compiler.tree.clauses.BLangGroupBy;
import org.wso2.ballerinalang.compiler.tree.clauses.BLangHaving;
import org.wso2.ballerinalang.compiler.tree.clauses.BLangJoinStreamingInput;
import org.wso2.ballerinalang.compiler.tree.clauses.BLangOrderBy;
import org.wso2.ballerinalang.compiler.tree.clauses.BLangOrderByVariable;
import org.wso2.ballerinalang.compiler.tree.clauses.BLangPatternClause;
import org.wso2.ballerinalang.compiler.tree.clauses.BLangPatternStreamingEdgeInput;
import org.wso2.ballerinalang.compiler.tree.clauses.BLangPatternStreamingInput;
import org.wso2.ballerinalang.compiler.tree.clauses.BLangSelectClause;
import org.wso2.ballerinalang.compiler.tree.clauses.BLangSelectExpression;
import org.wso2.ballerinalang.compiler.tree.clauses.BLangSetAssignment;
import org.wso2.ballerinalang.compiler.tree.clauses.BLangStreamAction;
import org.wso2.ballerinalang.compiler.tree.clauses.BLangStreamingInput;
import org.wso2.ballerinalang.compiler.tree.clauses.BLangWhere;
import org.wso2.ballerinalang.compiler.tree.clauses.BLangWindow;
import org.wso2.ballerinalang.compiler.tree.expressions.BLangBinaryExpr;
import org.wso2.ballerinalang.compiler.tree.expressions.BLangBracedOrTupleExpr;
import org.wso2.ballerinalang.compiler.tree.expressions.BLangConstant;
import org.wso2.ballerinalang.compiler.tree.expressions.BLangExpression;
import org.wso2.ballerinalang.compiler.tree.expressions.BLangFieldBasedAccess;
import org.wso2.ballerinalang.compiler.tree.expressions.BLangIndexBasedAccess;
import org.wso2.ballerinalang.compiler.tree.expressions.BLangInvocation;
import org.wso2.ballerinalang.compiler.tree.expressions.BLangLambdaFunction;
import org.wso2.ballerinalang.compiler.tree.expressions.BLangLiteral;
import org.wso2.ballerinalang.compiler.tree.expressions.BLangRecordLiteral;
import org.wso2.ballerinalang.compiler.tree.expressions.BLangRecordVarRef;
import org.wso2.ballerinalang.compiler.tree.expressions.BLangRecordVarRef.BLangRecordVarRefKeyValue;
import org.wso2.ballerinalang.compiler.tree.expressions.BLangSimpleVarRef;
import org.wso2.ballerinalang.compiler.tree.expressions.BLangTableLiteral;
import org.wso2.ballerinalang.compiler.tree.expressions.BLangTernaryExpr;
import org.wso2.ballerinalang.compiler.tree.expressions.BLangTupleVarRef;
import org.wso2.ballerinalang.compiler.tree.expressions.BLangTypeInit;
import org.wso2.ballerinalang.compiler.tree.expressions.BLangVariableReference;
import org.wso2.ballerinalang.compiler.tree.statements.BLangAbort;
import org.wso2.ballerinalang.compiler.tree.statements.BLangAssignment;
import org.wso2.ballerinalang.compiler.tree.statements.BLangBlockStmt;
import org.wso2.ballerinalang.compiler.tree.statements.BLangBreak;
import org.wso2.ballerinalang.compiler.tree.statements.BLangCatch;
import org.wso2.ballerinalang.compiler.tree.statements.BLangCompensate;
import org.wso2.ballerinalang.compiler.tree.statements.BLangCompoundAssignment;
import org.wso2.ballerinalang.compiler.tree.statements.BLangContinue;
import org.wso2.ballerinalang.compiler.tree.statements.BLangDone;
import org.wso2.ballerinalang.compiler.tree.statements.BLangExpressionStmt;
import org.wso2.ballerinalang.compiler.tree.statements.BLangForeach;
import org.wso2.ballerinalang.compiler.tree.statements.BLangForever;
import org.wso2.ballerinalang.compiler.tree.statements.BLangForkJoin;
import org.wso2.ballerinalang.compiler.tree.statements.BLangIf;
import org.wso2.ballerinalang.compiler.tree.statements.BLangLock;
import org.wso2.ballerinalang.compiler.tree.statements.BLangMatch;
import org.wso2.ballerinalang.compiler.tree.statements.BLangMatch.BLangMatchStaticBindingPatternClause;
import org.wso2.ballerinalang.compiler.tree.statements.BLangMatch.BLangMatchStructuredBindingPatternClause;
import org.wso2.ballerinalang.compiler.tree.statements.BLangMatch.BLangMatchTypedBindingPatternClause;
import org.wso2.ballerinalang.compiler.tree.statements.BLangPanic;
import org.wso2.ballerinalang.compiler.tree.statements.BLangRecordDestructure;
import org.wso2.ballerinalang.compiler.tree.statements.BLangRecordVariableDef;
import org.wso2.ballerinalang.compiler.tree.statements.BLangRetry;
import org.wso2.ballerinalang.compiler.tree.statements.BLangReturn;
import org.wso2.ballerinalang.compiler.tree.statements.BLangScope;
import org.wso2.ballerinalang.compiler.tree.statements.BLangSimpleVariableDef;
import org.wso2.ballerinalang.compiler.tree.statements.BLangStatement;
import org.wso2.ballerinalang.compiler.tree.statements.BLangStreamingQueryStatement;
import org.wso2.ballerinalang.compiler.tree.statements.BLangThrow;
import org.wso2.ballerinalang.compiler.tree.statements.BLangTransaction;
import org.wso2.ballerinalang.compiler.tree.statements.BLangTryCatchFinally;
import org.wso2.ballerinalang.compiler.tree.statements.BLangTupleDestructure;
import org.wso2.ballerinalang.compiler.tree.statements.BLangTupleVariableDef;
import org.wso2.ballerinalang.compiler.tree.statements.BLangWhile;
import org.wso2.ballerinalang.compiler.tree.statements.BLangWorkerReceive;
import org.wso2.ballerinalang.compiler.tree.statements.BLangWorkerSend;
import org.wso2.ballerinalang.compiler.tree.statements.BLangXMLNSStatement;
import org.wso2.ballerinalang.compiler.tree.types.BLangFiniteTypeNode;
import org.wso2.ballerinalang.compiler.tree.types.BLangObjectTypeNode;
import org.wso2.ballerinalang.compiler.tree.types.BLangRecordTypeNode;
import org.wso2.ballerinalang.compiler.tree.types.BLangType;
import org.wso2.ballerinalang.compiler.util.CompilerContext;
import org.wso2.ballerinalang.compiler.util.Name;
import org.wso2.ballerinalang.compiler.util.Names;
import org.wso2.ballerinalang.compiler.util.TypeTags;
import org.wso2.ballerinalang.compiler.util.diagnotic.BLangDiagnosticLog;
import org.wso2.ballerinalang.compiler.util.diagnotic.DiagnosticPos;
import org.wso2.ballerinalang.util.AttachPoints;
import org.wso2.ballerinalang.util.Flags;
import org.wso2.ballerinalang.util.Lists;

import java.util.ArrayList;
import java.util.Collections;
import java.util.EnumSet;
import java.util.HashMap;
import java.util.HashSet;
import java.util.List;
import java.util.Map;
import java.util.Map.Entry;
import java.util.Set;
import java.util.stream.Collectors;

import static org.ballerinalang.model.tree.NodeKind.BRACED_TUPLE_EXPR;
import static org.ballerinalang.model.tree.NodeKind.LITERAL;
import static org.ballerinalang.model.tree.NodeKind.RECORD_LITERAL_EXPR;

/**
 * @since 0.94
 */
public class SemanticAnalyzer extends BLangNodeVisitor {

    private static final CompilerContext.Key<SemanticAnalyzer> SYMBOL_ANALYZER_KEY =
            new CompilerContext.Key<>();
    private static final String AGGREGATOR_OBJECT_NAME = "Aggregator";

    private SymbolTable symTable;
    private SymbolEnter symbolEnter;
    private Names names;
    private SymbolResolver symResolver;
    private TypeChecker typeChecker;
    private Types types;
    private BLangDiagnosticLog dlog;

    private SymbolEnv env;
    private BType expType;
    private DiagnosticCode diagCode;
    private BType resType;
    private boolean isSiddhiRuntimeEnabled;
    private boolean isGroupByAvailable;
    private Map<BVarSymbol, Set<BType>> typeGuards;

    public static SemanticAnalyzer getInstance(CompilerContext context) {
        SemanticAnalyzer semAnalyzer = context.get(SYMBOL_ANALYZER_KEY);
        if (semAnalyzer == null) {
            semAnalyzer = new SemanticAnalyzer(context);
        }

        return semAnalyzer;
    }

    public SemanticAnalyzer(CompilerContext context) {
        context.put(SYMBOL_ANALYZER_KEY, this);

        this.symTable = SymbolTable.getInstance(context);
        this.symbolEnter = SymbolEnter.getInstance(context);
        this.names = Names.getInstance(context);
        this.symResolver = SymbolResolver.getInstance(context);
        this.typeChecker = TypeChecker.getInstance(context);
        this.types = Types.getInstance(context);
        this.dlog = BLangDiagnosticLog.getInstance(context);
    }

    public BLangPackage analyze(BLangPackage pkgNode) {
        pkgNode.accept(this);
        return pkgNode;
    }


    // Visitor methods

    public void visit(BLangPackage pkgNode) {
        if (pkgNode.completedPhases.contains(CompilerPhase.TYPE_CHECK)) {
            return;
        }
        SymbolEnv pkgEnv = this.symTable.pkgEnvMap.get(pkgNode.symbol);

        // Visit constants first.
        pkgNode.topLevelNodes.stream()
                .filter(pkgLevelNode -> pkgLevelNode.getKind() == NodeKind.CONSTANT)
                .forEach(constant -> analyzeDef((BLangNode) constant, pkgEnv));

        pkgNode.topLevelNodes.stream()
                .filter(pkgLevelNode -> pkgLevelNode.getKind() != NodeKind.CONSTANT)
                .filter(pkgLevelNode -> !(pkgLevelNode.getKind() == NodeKind.FUNCTION &&
                        ((BLangFunction) pkgLevelNode).flagSet.contains(Flag.LAMBDA)))
                .forEach(topLevelNode -> analyzeDef((BLangNode) topLevelNode, pkgEnv));

        while (pkgNode.lambdaFunctions.peek() != null) {
            BLangLambdaFunction lambdaFunction = pkgNode.lambdaFunctions.poll();
            BLangFunction function = lambdaFunction.function;
            lambdaFunction.type = function.symbol.type;
            analyzeDef(lambdaFunction.function, lambdaFunction.cachedEnv);
        }

        pkgNode.getTestablePkgs().forEach(testablePackage -> visit((BLangPackage) testablePackage));
        pkgNode.completedPhases.add(CompilerPhase.TYPE_CHECK);
    }

    public void visit(BLangXMLNS xmlnsNode) {
        xmlnsNode.type = symTable.stringType;

        // Namespace node already having the symbol means we are inside an init-function,
        // and the symbol has already been declared by the original statement.
        if (xmlnsNode.symbol == null) {
            symbolEnter.defineNode(xmlnsNode, env);
        }

        typeChecker.checkExpr(xmlnsNode.namespaceURI, env, symTable.stringType);
    }

    public void visit(BLangXMLNSStatement xmlnsStmtNode) {
        analyzeNode(xmlnsStmtNode.xmlnsDecl, env);
    }

    public void visit(BLangFunction funcNode) {
        SymbolEnv funcEnv = SymbolEnv.createFunctionEnv(funcNode, funcNode.symbol.scope, env);
        //set function param flag to final
        funcNode.symbol.params.forEach(param -> param.flags |= Flags.FUNCTION_FINAL);

        funcNode.annAttachments.forEach(annotationAttachment -> {
            annotationAttachment.attachPoint = AttachPoint.FUNCTION;
            this.analyzeDef(annotationAttachment, funcEnv);
        });

        funcNode.requiredParams.forEach(p -> this.analyzeDef(p, funcEnv));
        funcNode.defaultableParams.forEach(p -> this.analyzeDef(p, funcEnv));
        if (funcNode.restParam != null) {
            this.analyzeDef(funcNode.restParam, funcEnv);
        }

        validateObjectAttachedFunction(funcNode);

        // Check for native functions
        if (Symbols.isNative(funcNode.symbol) || funcNode.interfaceFunction) {
            if (funcNode.body != null) {
                dlog.error(funcNode.pos, DiagnosticCode.EXTERN_FUNCTION_CANNOT_HAVE_BODY, funcNode.name);
            }
            return;
        }

        if (funcNode.body != null) {
            analyzeStmt(funcNode.body, funcEnv);
        }

        this.processWorkers(funcNode, funcEnv);
    }

    private void processWorkers(BLangInvokableNode invNode, SymbolEnv invEnv) {
        if (invNode.workers.size() > 0) {
            invEnv.scope.entries.putAll(invNode.body.scope.entries);
            invNode.workers.forEach(e -> this.symbolEnter.defineNode(e, invEnv));
            invNode.workers.forEach(e -> analyzeNode(e, invEnv));
        }
    }

    @Override
    public void visit(BLangTypeDefinition typeDefinition) {
        if (typeDefinition.typeNode.getKind() == NodeKind.OBJECT_TYPE
                || typeDefinition.typeNode.getKind() == NodeKind.RECORD_TYPE) {
            analyzeDef(typeDefinition.typeNode, env);
        }

        typeDefinition.annAttachments.forEach(annotationAttachment -> {
            annotationAttachment.attachPoint = AttachPoint.TYPE;
            annotationAttachment.accept(this);
        });
    }

    @Override
    public void visit(BLangObjectTypeNode objectTypeNode) {
        SymbolEnv objectEnv = SymbolEnv.createTypeEnv(objectTypeNode, objectTypeNode.symbol.scope, env);
        objectTypeNode.fields.forEach(field -> analyzeDef(field, objectEnv));

        // Visit functions as they are not in the same scope/env as the object fields
        objectTypeNode.functions.forEach(f -> analyzeDef(f, env));

        // Validate the referenced functions that don't have implementations within the function.
        ((BObjectTypeSymbol) objectTypeNode.symbol).referencedFunctions
                .forEach(func -> validateReferencedFunction(objectTypeNode.pos, func, env));

        if (objectTypeNode.initFunction == null) {
            return;
        }

        if (objectTypeNode.flagSet.contains(Flag.ABSTRACT)) {
            this.dlog.error(objectTypeNode.initFunction.pos, DiagnosticCode.ABSTRACT_OBJECT_CONSTRUCTOR,
                    objectTypeNode.symbol.name);
            return;
        }

        analyzeDef(objectTypeNode.initFunction, env);
    }

    @Override
    public void visit(BLangRecordTypeNode recordTypeNode) {
        SymbolEnv recordEnv = SymbolEnv.createTypeEnv(recordTypeNode, recordTypeNode.symbol.scope, env);
        recordTypeNode.fields.forEach(field -> analyzeDef(field, recordEnv));
        analyzeDef(recordTypeNode.initFunction, recordEnv);
        validateDefaultable(recordTypeNode);
    }

    public void visit(BLangAnnotation annotationNode) {
        annotationNode.annAttachments.forEach(annotationAttachment -> {
            annotationAttachment.attachPoint = AttachPoint.ANNOTATION;
            annotationAttachment.accept(this);
        });
    }

    public void visit(BLangAnnotationAttachment annAttachmentNode) {
        BSymbol symbol = this.symResolver.resolveAnnotation(annAttachmentNode.pos, env,
                names.fromString(annAttachmentNode.pkgAlias.getValue()),
                names.fromString(annAttachmentNode.getAnnotationName().getValue()));
        if (symbol == this.symTable.notFoundSymbol) {
            this.dlog.error(annAttachmentNode.pos, DiagnosticCode.UNDEFINED_ANNOTATION,
                    annAttachmentNode.getAnnotationName().getValue());
            return;
        }
        // Validate Attachment Point against the Annotation Definition.
        BAnnotationSymbol annotationSymbol = (BAnnotationSymbol) symbol;
        annAttachmentNode.annotationSymbol = annotationSymbol;
        if (annotationSymbol.attachPoints > 0 && !Symbols.isAttachPointPresent(annotationSymbol.attachPoints,
                AttachPoints.asMask(EnumSet.of(annAttachmentNode.attachPoint)))) {
            String msg = annAttachmentNode.attachPoint.getValue();
            this.dlog.error(annAttachmentNode.pos, DiagnosticCode.ANNOTATION_NOT_ALLOWED,
                    annotationSymbol, msg);
        }
        // Validate Annotation Attachment data struct against Annotation Definition struct.
        validateAnnotationAttachmentExpr(annAttachmentNode, annotationSymbol);
    }

    private void validateAnnotationAttachmentExpr(BLangAnnotationAttachment annAttachmentNode, BAnnotationSymbol
            annotationSymbol) {
        if (annotationSymbol.attachedType == null) {
            if (annAttachmentNode.expr != null) {
                this.dlog.error(annAttachmentNode.pos, DiagnosticCode.ANNOTATION_ATTACHMENT_NO_VALUE,
                        annotationSymbol.name);
            }
            return;
        }
        if (annAttachmentNode.expr != null) {
            this.typeChecker.checkExpr(annAttachmentNode.expr, env, annotationSymbol.attachedType.type);
        }
    }

    public void visit(BLangSimpleVariable varNode) {

        if (varNode.isDeclaredWithVar) {
            handleDeclaredWithVar(varNode);
            return;
        }

        int ownerSymTag = env.scope.owner.tag;
        if ((ownerSymTag & SymTag.INVOKABLE) == SymTag.INVOKABLE) {
            // This is a variable declared in a function, an action or a resource
            // If the variable is parameter then the variable symbol is already defined
            if (varNode.symbol == null) {
                symbolEnter.defineNode(varNode, env);
            }
        }

        if (varNode.symbol.type.tag == TypeTags.CHANNEL) {
            varNode.annAttachments.forEach(annotationAttachment -> {
                annotationAttachment.attachPoint = AttachPoint.CHANNEL;
                annotationAttachment.accept(this);
            });
        } else {
            varNode.annAttachments.forEach(annotationAttachment -> {
                annotationAttachment.attachPoint = AttachPoint.TYPE;
                annotationAttachment.accept(this);
            });
        }

        BType lhsType = varNode.symbol.type;
        varNode.type = lhsType;

        // Analyze the init expression
        BLangExpression rhsExpr = varNode.expr;
        if (rhsExpr == null) {
            if (lhsType.tag == TypeTags.ARRAY && typeChecker.isArrayOpenSealedType((BArrayType) lhsType)) {
                dlog.error(varNode.pos, DiagnosticCode.SEALED_ARRAY_TYPE_NOT_INITIALIZED);
                return;
            }
            if (varNode.symbol.type.tag != TypeTags.CHANNEL && varNode.symbol.owner.tag == SymTag.PACKAGE) {
                dlog.error(varNode.pos, DiagnosticCode.UNINITIALIZED_VARIABLE, varNode.name);
            }
            return;
        }

        // Here we create a new symbol environment to catch self references by keep the current
        // variable symbol in the symbol environment
        // e.g. int a = x + a;
        SymbolEnv varInitEnv = SymbolEnv.createVarInitEnv(varNode, env, varNode.symbol);

        typeChecker.checkExpr(rhsExpr, varInitEnv, lhsType);
        if (Symbols.isFlagOn(varNode.symbol.flags, Flags.LISTENER)) {
            final BSymbol bSymbol = symResolver.lookupSymbol(env, Names.ABSTRACT_LISTENER, SymTag.TYPE);
            if (bSymbol == symTable.notFoundSymbol) {
                throw new AssertionError("Abstract Listener not defined.");
            }
            if (!types.isAssignable(varNode.symbol.type, bSymbol.type)) {
                dlog.error(varNode.pos, DiagnosticCode.INVALID_LISTENER_VARIABLE, varNode.name);
            }
        }
    }

    public void visit(BLangRecordVariable varNode) {

        if (varNode.isDeclaredWithVar) {
            handleDeclaredWithVar(varNode);
            return;
        }

        if (varNode.type == null) {
            varNode.type = symResolver.resolveTypeNode(varNode.typeNode, env);
        }

        if (!validateRecordVariable(varNode)) {
            varNode.type = symTable.semanticError;
            return;
        }

        symbolEnter.defineNode(varNode, env);

        if (varNode.expr == null) {
            // we have no rhs to do type checking
            return;
        }

        typeChecker.checkExpr(varNode.expr, env, varNode.type);

    }

    public void visit(BLangTupleVariable varNode) {

        if (varNode.isDeclaredWithVar) {
            handleDeclaredWithVar(varNode);
            return;
        }

        if (varNode.type == null) {
            varNode.type = symResolver.resolveTypeNode(varNode.typeNode, env);
        }

        if (!(checkTypeAndVarCountConsistency(varNode))) {
            varNode.type = symTable.semanticError;
            return;
        }

        symbolEnter.defineNode(varNode, env);

        if (varNode.expr == null) {
            // we have no rhs to do type checking
            return;
        }

        typeChecker.checkExpr(varNode.expr, env, varNode.type);
    }

    private void handleDeclaredWithVar(BLangVariable variable) {

        BLangExpression varRefExpr = variable.expr;
        BType rhsType = typeChecker.checkExpr(varRefExpr, this.env, symTable.noType);

        if (NodeKind.VARIABLE == variable.getKind()) {

            if (!validateVariableDefinition(varRefExpr)) {
                rhsType = symTable.semanticError;
            }

            BLangSimpleVariable simpleVariable = (BLangSimpleVariable) variable;
            Name varName = names.fromIdNode(simpleVariable.name);
            if (varName == Names.IGNORE) {
                dlog.error(simpleVariable.pos, DiagnosticCode.UNDERSCORE_NOT_ALLOWED);
                return;
            }

            simpleVariable.type = rhsType;

            int ownerSymTag = env.scope.owner.tag;
            if ((ownerSymTag & SymTag.INVOKABLE) == SymTag.INVOKABLE) {
                // This is a variable declared in a function, an action or a resource
                // If the variable is parameter then the variable symbol is already defined
                if (simpleVariable.symbol == null) {
                    symbolEnter.defineNode(simpleVariable, env);
                }
            }
        } else if (NodeKind.TUPLE_VARIABLE == variable.getKind()) {
            if (TypeTags.TUPLE != rhsType.tag) {
                dlog.error(varRefExpr.pos, DiagnosticCode.INVALID_TYPE_DEFINITION_FOR_TUPLE_VAR, rhsType);
                return;
            }

            BLangTupleVariable tupleVariable = (BLangTupleVariable) variable;
            tupleVariable.type = rhsType;

            if (!(checkTypeAndVarCountConsistency(tupleVariable))) {
                return;
            }

            symbolEnter.defineNode(tupleVariable, env);

        } else if (NodeKind.RECORD_VARIABLE == variable.getKind()) {
            BLangRecordVariable recordVariable = (BLangRecordVariable) variable;
            recordVariable.type = rhsType;

            validateRecordVariable(recordVariable);
        }
    }

    private boolean checkTypeAndVarCountConsistency(BLangTupleVariable varNode) {
        BTupleType tupleTypeNode;
        /*
          This switch block will resolve the tuple type of the tuple variable.
          For example consider the following - (int, string)|(boolean, float) (a, b) = foo();
          Since the varNode type is a union, the types of 'a' and 'b' will be resolved as follows:
          Type of 'a' will be (int | boolean) while the type of 'b' will be (string | float).
          Consider anydata (a, b) = foo();
          Here, the type of 'a'and type of 'b' will be both anydata.
         */
        switch (varNode.type.tag) {
            case TypeTags.UNION:
                BUnionType unionType = ((BUnionType) varNode.type);

                List<BTupleType> possibleTypes = unionType.memberTypes.stream()
                        .filter(type -> TypeTags.TUPLE == type.tag)
                        .map(BTupleType.class::cast)
                        .filter(tupleType -> varNode.memberVariables.size() == tupleType.tupleTypes.size())
                        .collect(Collectors.toList());

                if (possibleTypes.size() > 1) {
                    List<BType> memberTupleTypes = new ArrayList<>();
                    for (int i = 0; i < varNode.memberVariables.size(); i++) {
                        Set<BType> memberTypes = new HashSet<>();
                        for (BTupleType tupleType : possibleTypes) {
                            memberTypes.add(tupleType.tupleTypes.get(i));
                        }
                        memberTupleTypes.add(new BUnionType(null, memberTypes, false));
                    }
                    tupleTypeNode = new BTupleType(memberTupleTypes);
                } else {
                    tupleTypeNode = possibleTypes.get(0);
                }
                break;
            case TypeTags.ANY:
            case TypeTags.ANYDATA:
                List<BType> memberTupleTypes = new ArrayList<>();
                for (int i = 0; i < varNode.memberVariables.size(); i++) {
                    memberTupleTypes.add(varNode.type);
                }
                tupleTypeNode = new BTupleType(memberTupleTypes);
                break;
            case TypeTags.TUPLE:
                tupleTypeNode = (BTupleType) varNode.type;
                break;
            default:
                dlog.error(varNode.pos, DiagnosticCode.INVALID_TYPE_DEFINITION_FOR_TUPLE_VAR, varNode.type);
                return false;
        }

        if (tupleTypeNode.tupleTypes.size() != varNode.memberVariables.size()) {
            dlog.error(varNode.pos, DiagnosticCode.INVALID_TUPLE_BINDING_PATTERN);
            return false;
        }

        int ignoredCount = 0;
        for (int i = 0; i < varNode.memberVariables.size(); i++) {
            BLangVariable var = varNode.memberVariables.get(i);
            if (var.getKind() == NodeKind.VARIABLE) {
                // '_' is allowed in tuple variables. Not allowed if all variables are named as '_'
                BLangSimpleVariable simpleVar = (BLangSimpleVariable) var;
                Name varName = names.fromIdNode(simpleVar.name);
                if (varName == Names.IGNORE) {
                    ignoredCount++;
                    simpleVar.type = symTable.noType;
                    continue;
                }
            }
            var.type = tupleTypeNode.tupleTypes.get(i);
            var.accept(this);
        }

        if (ignoredCount == varNode.memberVariables.size()) {
            dlog.error(varNode.pos, DiagnosticCode.NO_NEW_VARIABLES_VAR_ASSIGNMENT);
            return false;
        }
        return true;
    }

    private boolean validateRecordVariable(BLangRecordVariable recordVar) {
        BRecordType recordVarType;
        /*
          This switch block will resolve the record type of the record variable.
          For example consider the following -
          type Foo record {int a, boolean b};
          type Bar record {string a, float b};
          Foo|Bar {a, b} = foo();
          Since the varNode type is a union, the types of 'a' and 'b' will be resolved as follows:
          Type of 'a' will be a union of the types of field 'a' in both Foo and Bar.
          i.e. type of 'a' is (int | string) and type of 'b' is (boolean | float).
          Consider anydata {a, b} = foo();
          Here, the type of 'a'and type of 'b' will be both anydata.
         */
        switch (recordVar.type.tag) {
            case TypeTags.UNION:
                BUnionType unionType = (BUnionType) recordVar.type;
                List<BRecordType> possibleTypes = unionType.memberTypes.stream()
                        .filter(type -> TypeTags.RECORD == type.tag)
                        .map(BRecordType.class::cast)
                        .filter(rec -> doesRecordContainKeys(rec, recordVar.variableList, recordVar.restParam != null))
                        .collect(Collectors.toList());
                if (possibleTypes.isEmpty()) {
                    dlog.error(recordVar.pos, DiagnosticCode.INVALID_RECORD_BINDING_PATTERN, recordVar.type);
                    return false;
                }

                if (possibleTypes.size() > 1) {
                    BRecordTypeSymbol recordSymbol = Symbols.createRecordSymbol(0,
                            Names.EMPTY, env.enclPkg.symbol.pkgID, null, env.scope.owner);
                    recordVarType = (BRecordType) symTable.recordType;
                    List<BField> fields = new ArrayList<>();

                    recordVar.variableList.stream()
                            .map(bLangRecordVariableKeyValue -> bLangRecordVariableKeyValue.key.value)
                            .forEach(fieldName -> {
                                Set<BType> memberTypes = new HashSet<>();
                                possibleTypes.forEach(possibleType -> {
                                    Map<String, BType> possibleTypeFields = possibleType.fields
                                            .stream()
                                            .collect(Collectors.toMap(
                                                    field -> field.getName().getValue(),
                                                    BField::getType
                                            ));
                                    memberTypes.add(possibleTypeFields.get(fieldName) == null ?
                                            possibleType.restFieldType : possibleTypeFields.get(fieldName));
                                });
                                BType fieldType = memberTypes.size() > 1 ? new BUnionType(null, memberTypes, false) :
                                        memberTypes.iterator().next();
                                fields.add(new BField(names.fromString(fieldName),
                                        new BVarSymbol(0, names.fromString(fieldName), env.enclPkg.symbol.pkgID,
                                                fieldType, recordSymbol)));
                            });
                    if (recordVar.restParam != null) {
                        Set<BType> memberTypes = possibleTypes.stream()
                                .map(possibleType -> possibleType.restFieldType)
                                .collect(Collectors.toSet());

                        recordVarType.restFieldType = memberTypes.size() > 1 ?
                                new BUnionType(null, memberTypes, false) : memberTypes.iterator().next();
                    }
                    recordVarType.fields = fields;
                    recordSymbol.type = recordVarType;
                } else {
                    recordVarType = possibleTypes.get(0);
                }
                break;
            case TypeTags.RECORD:
                recordVarType = (BRecordType) recordVar.type;
                break;
            case TypeTags.ANY:
            case TypeTags.ANYDATA:
                recordVarType = createSameTypedFieldsRecordType(recordVar, recordVar.type);
                break;
            default:
                dlog.error(recordVar.pos, DiagnosticCode.INVALID_RECORD_BINDING_PATTERN, recordVar.type);
                return false;
        }

        if (recordVar.isClosed) {
            if (!recordVarType.sealed) {
                dlog.error(recordVar.pos, DiagnosticCode.INVALID_CLOSED_RECORD_BINDING_PATTERN, recordVarType);
                return false;
            }

            if (recordVar.variableList.size() != recordVarType.fields.size()) {
                dlog.error(recordVar.pos, DiagnosticCode.NOT_ENOUGH_FIELDS_TO_MATCH_CLOSED_RECORDS, recordVarType);
                return false;
            }
        }

        Map<String, BField> recordVarTypeFields = recordVarType.fields
                .stream()
                .collect(Collectors.toMap(
                        field -> field.getName().getValue(),
                        field -> field
                ));

        boolean validRecord = true;
        for (BLangRecordVariableKeyValueNode variable : recordVar.variableList) {
            // Infer the type of each variable in recordVariable from the given record type
            // so that symbol enter is done recursively
            BLangVariable value = (BLangVariable) variable.getValue();
            if (!recordVarTypeFields.containsKey(variable.getKey().getValue())) {
                if (recordVarType.sealed) {
                    validRecord = false;
                    dlog.error(recordVar.pos, DiagnosticCode.INVALID_FIELD_IN_RECORD_BINDING_PATTERN,
                            variable.getKey().getValue(), recordVar.type);
                } else {
                    value.type = recordVarType.restFieldType;
                    value.accept(this);
                }
                continue;
            }

            value.type = recordVarTypeFields.get((variable.getKey().getValue())).type;
            value.accept(this);
        }

        if (recordVar.restParam != null) {
            ((BLangVariable) recordVar.restParam).type = new BMapType(TypeTags.MAP,
                    recordVarType.restFieldType, null);
            symbolEnter.defineNode((BLangNode) recordVar.restParam, env);
        }

        return validRecord;
    }

    private BRecordType createSameTypedFieldsRecordType(BLangRecordVariable recordVar, BType fieldTypes) {
        BRecordTypeSymbol recordSymbol =
                Symbols.createRecordSymbol(0, Names.EMPTY, env.enclPkg.symbol.pkgID, null, env.scope.owner);
        List<BField> fields = recordVar.variableList.stream()
                .map(bLangRecordVariableKeyValue -> bLangRecordVariableKeyValue.key.value)
                .map(fieldName -> new BField(names.fromString(fieldName), new BVarSymbol(0,
                        names.fromString(fieldName), env.enclPkg.symbol.pkgID, fieldTypes, recordSymbol)))
                .collect(Collectors.toList());

        BRecordType recordVarType = (BRecordType) symTable.recordType;
        recordVarType.fields = fields;
        recordSymbol.type = recordVarType;
        recordVarType.tsymbol = recordSymbol;
        if (recordVar.isClosed) {
            recordVarType.sealed = true;
        } else {
            recordVarType.sealed = false;
            recordVarType.restFieldType = fieldTypes;
        }

        return recordVarType;
    }

    private boolean doesRecordContainKeys(BRecordType recordVarType, List<BLangRecordVariableKeyValue> variableList,
                                          boolean hasRestParam) {
        Map<String, BField> recordVarTypeFields = recordVarType.fields
                .stream()
                .collect(Collectors.toMap(
                        field -> field.getName().getValue(),
                        field -> field
                ));
        for (BLangRecordVariableKeyValue var : variableList) {
            if (!recordVarTypeFields.containsKey(var.key.value) && recordVarType.sealed) {
                return false;
            }
        }

        if (!hasRestParam) {
            return true;
        }

        return !recordVarType.sealed;
    }

    // Statements

    public void visit(BLangBlockStmt blockNode) {
        SymbolEnv blockEnv = SymbolEnv.createBlockEnv(blockNode, env);
        blockNode.stmts.forEach(stmt -> analyzeStmt(stmt, blockEnv));
    }

    public void visit(BLangSimpleVariableDef varDefNode) {
        // This will prevent cases Eg:- int _ = 100;
        // We have prevented '_' from registering variable symbol at SymbolEnter, Hence this validation added.
        Name varName = names.fromIdNode(varDefNode.var.name);
        if (varName == Names.IGNORE) {
            dlog.error(varDefNode.var.pos, DiagnosticCode.UNDERSCORE_NOT_ALLOWED);
            return;
        }

        analyzeDef(varDefNode.var, env);
    }

    public void visit(BLangRecordVariableDef varDefNode) {
        // TODO: 10/18/18 Need to support record literals as well
        if (varDefNode.var.expr.getKind() == RECORD_LITERAL_EXPR) {
            dlog.error(varDefNode.pos, DiagnosticCode.INVALID_LITERAL_FOR_TYPE, "record binding pattern");
            return;
        }
        analyzeDef(varDefNode.var, env);
    }

    @Override
    public void visit(BLangTupleVariableDef tupleVariableDef) {
        analyzeDef(tupleVariableDef.var, env);
    }

    public void visit(BLangCompoundAssignment compoundAssignment) {
        List<BType> expTypes = new ArrayList<>();
        BLangExpression varRef = compoundAssignment.varRef;
        if (varRef.getKind() != NodeKind.SIMPLE_VARIABLE_REF &&
                varRef.getKind() != NodeKind.INDEX_BASED_ACCESS_EXPR &&
                varRef.getKind() != NodeKind.FIELD_BASED_ACCESS_EXPR &&
                varRef.getKind() != NodeKind.XML_ATTRIBUTE_ACCESS_EXPR) {
            dlog.error(varRef.pos, DiagnosticCode.INVALID_VARIABLE_ASSIGNMENT, varRef);
            expTypes.add(symTable.semanticError);
        } else {
            this.typeChecker.checkExpr(varRef, env);
            expTypes.add(varRef.type);
        }
        this.typeChecker.checkExpr(compoundAssignment.expr, env);

        checkConstantAssignment(varRef);

        if (expTypes.get(0) != symTable.semanticError && compoundAssignment.expr.type != symTable.semanticError) {
            BSymbol opSymbol = this.symResolver.resolveBinaryOperator(compoundAssignment.opKind, expTypes.get(0),
                    compoundAssignment.expr.type);
            if (opSymbol == symTable.notFoundSymbol) {
                dlog.error(compoundAssignment.pos, DiagnosticCode.BINARY_OP_INCOMPATIBLE_TYPES,
                        compoundAssignment.opKind, expTypes.get(0), compoundAssignment.expr.type);
            } else {
                compoundAssignment.modifiedExpr = getBinaryExpr(varRef,
                        compoundAssignment.expr,
                        compoundAssignment.opKind,
                        opSymbol);
                this.types.checkTypes(compoundAssignment.modifiedExpr,
                        Lists.of(compoundAssignment.modifiedExpr.type), expTypes);
            }
        }
    }

    public void visit(BLangAssignment assignNode) {
        if (assignNode.varRef.getKind() == NodeKind.INDEX_BASED_ACCESS_EXPR) {
            ((BLangIndexBasedAccess) assignNode.varRef).leafNode = true;
        }

        // Check each LHS expression.
        BType expType = getTypeOfVarReferenceInAssignment(assignNode.varRef);
        typeChecker.checkExpr(assignNode.expr, this.env, expType);
    }

    @Override
    public void visit(BLangTupleDestructure tupleDeStmt) {
        getTypeOfVarReferenceInAssignment(tupleDeStmt.varRef);
        typeChecker.checkExpr(tupleDeStmt.expr, this.env);
        checkTupleVarRefEquivalency(tupleDeStmt.pos, tupleDeStmt.varRef, tupleDeStmt.expr.type, tupleDeStmt.expr.pos);
    }

    @Override
    public void visit(BLangRecordDestructure recordDeStmt) {

        // recursively visit the var refs and create the record type
        typeChecker.checkExpr(recordDeStmt.varRef, env);
        if (recordDeStmt.expr.getKind() == RECORD_LITERAL_EXPR) {
            // TODO: 10/18/18 Need to support record literals as well
            dlog.error(recordDeStmt.expr.pos, DiagnosticCode.INVALID_RECORD_LITERAL_BINDING_PATTERN);
            return;
        }
        typeChecker.checkExpr(recordDeStmt.expr, this.env);
        checkRecordVarRefEquivalency(recordDeStmt.pos, recordDeStmt.varRef, recordDeStmt.expr.type,
                recordDeStmt.expr.pos);
    }

    /**
     * When rhs is an expression of type record, this method will check the type of each field in the
     * record type against the record var ref fields.
     *
     * @param pos       diagnostic pos
     * @param lhsVarRef type of the record var ref
     * @param rhsType   the type on the rhs
     * @param rhsPos    position of the rhs expression
     */
    private void checkRecordVarRefEquivalency(DiagnosticPos pos, BLangRecordVarRef lhsVarRef, BType rhsType,
                                              DiagnosticPos rhsPos) {

        if (rhsType.tag != TypeTags.RECORD) {
            dlog.error(rhsPos, DiagnosticCode.INCOMPATIBLE_TYPES, "record type", rhsType);
            return;
        }

        BRecordType rhsRecordType = (BRecordType) rhsType;

        if (lhsVarRef.isClosed) {
            if (!rhsRecordType.sealed) {
                dlog.error(pos, DiagnosticCode.INVALID_CLOSED_RECORD_BINDING_PATTERN, rhsType);
                return;
            }

            if (lhsVarRef.recordRefFields.size() != rhsRecordType.fields.size()) {
                dlog.error(pos, DiagnosticCode.NOT_ENOUGH_FIELDS_TO_MATCH_CLOSED_RECORDS, rhsType);
                return;
            }
        }

        // check if all fields in record var ref are found in rhs record type
        lhsVarRef.recordRefFields.forEach(lhsField -> {
            if (rhsRecordType.fields.stream()
                    .noneMatch(rhsField -> lhsField.variableName.value.equals(rhsField.name.toString()))) {
                dlog.error(pos, DiagnosticCode.INVALID_FIELD_IN_RECORD_BINDING_PATTERN,
                        lhsField.variableName.value, rhsType);
            }
        });

        for (BField rhsField : rhsRecordType.fields) {
            List<BLangRecordVarRefKeyValue> expField = lhsVarRef.recordRefFields.stream()
                    .filter(field -> field.variableName.value.equals(rhsField.name.toString()))
                    .collect(Collectors.toList());

            if (expField.isEmpty()) {
                if (lhsVarRef.isClosed) {
                    dlog.error(lhsVarRef.pos, DiagnosticCode.NO_MATCHING_RECORD_REF_PATTERN, rhsField.name);
                }
                return;
            }

            if (expField.size() > 1) {
                dlog.error(pos, DiagnosticCode.MULTIPLE_RECORD_REF_PATTERN_FOUND, rhsField.name);
                return;
            }
            BLangExpression variableReference = expField.get(0).variableReference;
            if (variableReference.getKind() == NodeKind.RECORD_VARIABLE_REF) {
                checkRecordVarRefEquivalency(variableReference.pos,
                        (BLangRecordVarRef) variableReference, rhsField.type, rhsPos);
            } else if (variableReference.getKind() == NodeKind.TUPLE_VARIABLE_REF) {
                checkTupleVarRefEquivalency(pos, (BLangTupleVarRef) variableReference, rhsField.type, rhsPos);
            } else {
                types.checkType(variableReference.pos,
                        rhsField.type, variableReference.type, DiagnosticCode.INCOMPATIBLE_TYPES);
            }
        }

        //Check whether this is an readonly field.
        checkReadonlyAssignment(lhsVarRef);

        checkConstantAssignment(lhsVarRef);
    }

    private void checkTupleVarRefEquivalency(DiagnosticPos pos, BLangTupleVarRef varRef, BType rhsType,
                                             DiagnosticPos rhsPos) {
        if (rhsType.tag != TypeTags.TUPLE) {
            dlog.error(rhsPos, DiagnosticCode.INCOMPATIBLE_TYPES, varRef.type, rhsType);
            return;
        }
        if (varRef.expressions.size() != ((BTupleType) rhsType).tupleTypes.size()) {
            dlog.error(rhsPos, DiagnosticCode.INCOMPATIBLE_TYPES, varRef.type, rhsType);
            return;
        }
        for (int i = 0; i < varRef.expressions.size(); i++) {
            BLangExpression varRefExpr = varRef.expressions.get(i);
            if (NodeKind.RECORD_VARIABLE_REF == varRefExpr.getKind()) {
                BLangRecordVarRef recordVarRef = (BLangRecordVarRef) varRefExpr;
                checkRecordVarRefEquivalency(pos, recordVarRef, ((BTupleType) rhsType).tupleTypes.get(i), rhsPos);
            } else if (NodeKind.TUPLE_VARIABLE_REF == varRefExpr.getKind()) {
                BLangTupleVarRef tupleVarRef = (BLangTupleVarRef) varRefExpr;
                checkTupleVarRefEquivalency(pos, tupleVarRef, ((BTupleType) rhsType).tupleTypes.get(i), rhsPos);
            } else {
                if (varRefExpr.getKind() == NodeKind.SIMPLE_VARIABLE_REF) {
                    BLangSimpleVarRef simpleVarRef = (BLangSimpleVarRef) varRefExpr;
                    Name varName = names.fromIdNode(simpleVarRef.variableName);
                    if (varName == Names.IGNORE) {
                        continue;
                    }
                }
                if (!types.isAssignable(((BTupleType) rhsType).tupleTypes.get(i), varRefExpr.type)) {
                    dlog.error(rhsPos, DiagnosticCode.INCOMPATIBLE_TYPES, varRef.type, rhsType);
                    break;
                }
            }
        }
    }

    private void checkConstantAssignment(BLangExpression varRef) {
        if (varRef.type == symTable.semanticError) {
            return;
        }

        if (varRef.getKind() != NodeKind.SIMPLE_VARIABLE_REF) {
            return;
        }

        BLangSimpleVarRef simpleVarRef = (BLangSimpleVarRef) varRef;
        if (simpleVarRef.pkgSymbol != null && simpleVarRef.pkgSymbol.tag == SymTag.XMLNS) {
            dlog.error(varRef.pos, DiagnosticCode.XML_QNAME_UPDATE_NOT_ALLOWED);
            return;
        }

        Name varName = names.fromIdNode(simpleVarRef.variableName);
        if (!Names.IGNORE.equals(varName) && env.enclInvokable != env.enclPkg.initFunction) {
            if ((simpleVarRef.symbol.flags & Flags.FINAL) == Flags.FINAL) {
                dlog.error(varRef.pos, DiagnosticCode.CANNOT_ASSIGN_VALUE_FINAL, varRef);
            } else if ((simpleVarRef.symbol.flags & Flags.CONSTANT) == Flags.CONSTANT) {
                dlog.error(varRef.pos, DiagnosticCode.CANNOT_ASSIGN_VALUE_TO_CONSTANT);
            } else if ((simpleVarRef.symbol.flags & Flags.FUNCTION_FINAL) == Flags.FUNCTION_FINAL) {
                dlog.error(varRef.pos, DiagnosticCode.CANNOT_ASSIGN_VALUE_FUNCTION_ARGUMENT, varRef);
            }
        }
    }

    private void checkReadonlyAssignment(BLangExpression varRef) {
        if (varRef.type == symTable.semanticError) {
            return;
        }

        BLangVariableReference varRefExpr = (BLangVariableReference) varRef;
        if (varRefExpr.symbol != null) {
            if (env.enclPkg.symbol.pkgID != varRefExpr.symbol.pkgID && varRefExpr.lhsVar
                    && (varRefExpr.symbol.flags & Flags.READONLY) == Flags.READONLY) {
                dlog.error(varRefExpr.pos, DiagnosticCode.CANNOT_ASSIGN_VALUE_READONLY, varRefExpr);
            }
        }
    }

    public void visit(BLangExpressionStmt exprStmtNode) {
        // Creates a new environment here.
        SymbolEnv stmtEnv = new SymbolEnv(exprStmtNode, this.env.scope);
        this.env.copyTo(stmtEnv);
        BType bType = typeChecker.checkExpr(exprStmtNode.expr, stmtEnv, symTable.noType);
        if (bType != symTable.nilType && bType != symTable.semanticError) {
            dlog.error(exprStmtNode.pos, DiagnosticCode.ASSIGNMENT_REQUIRED);
        }
    }

    public void visit(BLangIf ifNode) {
        typeChecker.checkExpr(ifNode.expr, env, symTable.booleanType);

        Map<BVarSymbol, BType> typeGuards = typeChecker.getTypeGuards(ifNode.expr);
        if (!typeGuards.isEmpty()) {
            SymbolEnv ifBodyEnv = SymbolEnv.createBlockEnv(ifNode.body, env);
            for (Entry<BVarSymbol, BType> entry : typeGuards.entrySet()) {
                BVarSymbol originalVarSymbol = entry.getKey();
                BVarSymbol varSymbol = new BVarSymbol(0, originalVarSymbol.name, ifBodyEnv.scope.owner.pkgID,
                        entry.getValue(), this.env.scope.owner);
                symbolEnter.defineShadowedSymbol(ifNode.expr.pos, varSymbol, ifBodyEnv);

                // Cache the type guards, to be reused at the desugar.
                ifNode.ifTypeGuards.put(originalVarSymbol, varSymbol);
            }
        }

        BType actualType = ifNode.expr.type;
        if (TypeTags.TUPLE == actualType.tag) {
            dlog.error(ifNode.expr.pos, DiagnosticCode.INCOMPATIBLE_TYPES, symTable.booleanType, actualType);
        }

        // Add the type guards of 'if' to the current type guards map.
        addTypeGuards(typeGuards);
        // Reset the current type guards before visiting the body.
        Map<BVarSymbol, Set<BType>> preTypeGuards = this.typeGuards;
        resetTypeGards();
        analyzeStmt(ifNode.body, env);
        // Restore the type guards after visiting the body
        this.typeGuards = preTypeGuards;

        if (ifNode.elseStmt != null) {
            // if this is the last 'else', add all the remaining type guards to the else.
            if (ifNode.elseStmt.getKind() == NodeKind.BLOCK) {
                addElseTypeGuards(ifNode);
            }
            analyzeStmt(ifNode.elseStmt, env);
        }

        // Reset the type guards when exiting from the if-else node
        resetTypeGards();
    }

    @Override
    public void visit(BLangMatch matchNode) {

        //first fail if both static and typed patterns have been defined in the match stmt
        if (!matchNode.getTypedPatternClauses().isEmpty() && !matchNode.getStaticPatternClauses().isEmpty()) {
            dlog.error(matchNode.pos, DiagnosticCode.INVALID_PATTERN_CLAUSES_IN_MATCH_STMT);
            return;
        }

        List<BType> exprTypes;
        BType exprType = typeChecker.checkExpr(matchNode.expr, env, symTable.noType);
        if (exprType.tag == TypeTags.UNION) {
            BUnionType unionType = (BUnionType) exprType;
            exprTypes = new ArrayList<>(unionType.memberTypes);
        } else {
            exprTypes = Lists.of(exprType);
        }

        matchNode.patternClauses.forEach(patternClause -> {
            patternClause.matchExpr = matchNode.expr;
            patternClause.accept(this);
        });
        matchNode.exprTypes = exprTypes;
    }

    public void visit(BLangMatchTypedBindingPatternClause patternClause) {
        // If the variable is not equal to '_', then define the variable in the block scope
        if (!patternClause.variable.name.value.endsWith(Names.IGNORE.value)) {
            SymbolEnv blockEnv = SymbolEnv.createBlockEnv(patternClause.body, env);
            symbolEnter.defineNode(patternClause.variable, blockEnv);
            analyzeStmt(patternClause.body, blockEnv);
            return;
        }

        symbolEnter.defineNode(patternClause.variable, this.env);
        analyzeStmt(patternClause.body, this.env);
    }

    public void visit(BLangMatchStaticBindingPatternClause patternClause) {
        checkStaticMatchPatternLiteralType(patternClause.literal);
        analyzeStmt(patternClause.body, this.env);
    }

    private BType checkStaticMatchPatternLiteralType(BLangExpression expression) {

        switch (expression.getKind()) {
            case LITERAL:
                return typeChecker.checkExpr(expression, this.env);
            case BINARY_EXPR:
                BLangBinaryExpr binaryExpr = (BLangBinaryExpr) expression;

                if (OperatorKind.BITWISE_OR != binaryExpr.opKind) {
                    dlog.error(expression.pos, DiagnosticCode.INVALID_LITERAL_FOR_MATCH_PATTERN);
                    expression.type = symTable.errorType;
                    return expression.type;
                }

                checkStaticMatchPatternLiteralType(binaryExpr.lhsExpr);
                checkStaticMatchPatternLiteralType(binaryExpr.rhsExpr);
                expression.type =  symTable.anyType;
                return expression.type;
            case RECORD_LITERAL_EXPR:
                BLangRecordLiteral recordLiteral = (BLangRecordLiteral) expression;
                recordLiteral.type = new BMapType(TypeTags.MAP, symTable.anydataType, null);
                for (BLangRecordLiteral.BLangRecordKeyValue recLiteralKeyValue : recordLiteral.keyValuePairs) {
                    if (recLiteralKeyValue.key.expr.getKind() == NodeKind.SIMPLE_VARIABLE_REF ||
                            (recLiteralKeyValue.key.expr.getKind() == NodeKind.LITERAL && typeChecker.checkExpr(
                                    recLiteralKeyValue.key.expr, this.env).tag == TypeTags.STRING)) {
                        BType fieldType = checkStaticMatchPatternLiteralType(recLiteralKeyValue.valueExpr);
                        types.setImplicitCastExpr(recLiteralKeyValue.valueExpr, fieldType, symTable.anyType);
                    } else {
                        recLiteralKeyValue.key.expr.type = symTable.errorType;
                        dlog.error(recLiteralKeyValue.key.expr.pos, DiagnosticCode.INVALID_RECORD_LITERAL_KEY);
                    }
                }
                return recordLiteral.type;
            case BRACED_TUPLE_EXPR:
                BLangBracedOrTupleExpr bracedOrTupleExpr = (BLangBracedOrTupleExpr) expression;
                List<BType> results = new ArrayList<>();
                for (int i = 0; i < bracedOrTupleExpr.expressions.size(); i++) {
                    results.add(checkStaticMatchPatternLiteralType(bracedOrTupleExpr.expressions.get(i)));
                }

                if (bracedOrTupleExpr.expressions.size() > 1) {
                    bracedOrTupleExpr.type = new BTupleType(results);
                    return bracedOrTupleExpr.type;
                } else {
                    bracedOrTupleExpr.isBracedExpr = true;
                    bracedOrTupleExpr.type = results.get(0);
                    return bracedOrTupleExpr.type;
                }
            default:
                dlog.error(expression.pos, DiagnosticCode.INVALID_LITERAL_FOR_MATCH_PATTERN);
                expression.type = symTable.errorType;
                return expression.type;
        }
    }

    public void visit(BLangMatchStructuredBindingPatternClause patternClause) {

        patternClause.bindingPatternVariable.type = patternClause.matchExpr.type;
        patternClause.bindingPatternVariable.expr = patternClause.matchExpr;

        SymbolEnv blockEnv = SymbolEnv.createBlockEnv(patternClause.body, env);

        if (patternClause.typeGuardExpr != null) {
            BLangExpression typeGuardExpr = patternClause.typeGuardExpr;
            SymbolEnv typeGuardEnv = SymbolEnv.createExpressionEnv(typeGuardExpr, env);
            analyzeDef(patternClause.bindingPatternVariable, typeGuardEnv);
            blockEnv = SymbolEnv.createBlockEnv(patternClause.body, typeGuardEnv);
            typeChecker.checkExpr(patternClause.typeGuardExpr, typeGuardEnv);

            Map<BVarSymbol, BType> typeGuards = typeChecker.getTypeGuards(patternClause.typeGuardExpr);
            if (!typeGuards.isEmpty()) {
                SymbolEnv ifBodyEnv = SymbolEnv.createBlockEnv(patternClause.body, blockEnv);
                for (Entry<BVarSymbol, BType> entry : typeGuards.entrySet()) {
                    BVarSymbol originalVarSymbol = entry.getKey();
                    BVarSymbol varSymbol = new BVarSymbol(0, originalVarSymbol.name, ifBodyEnv.scope.owner.pkgID,
                            entry.getValue(), this.env.scope.owner);
                    symbolEnter.defineShadowedSymbol(patternClause.typeGuardExpr.pos, varSymbol, ifBodyEnv);

                    // Cache the type guards, to be reused at the desugar.
                    patternClause.typeGuards.put(originalVarSymbol, varSymbol);
                }
            }
        } else {
            analyzeDef(patternClause.bindingPatternVariable, blockEnv);
        }

        analyzeStmt(patternClause.body, blockEnv);
    }

    public void visit(BLangForeach foreach) {
        typeChecker.checkExpr(foreach.collection, env);
        foreach.varTypes = types.checkForeachTypes(foreach.collection, foreach.varRefs.size());
        SymbolEnv blockEnv = SymbolEnv.createBlockEnv(foreach.body, env);
        handleForeachVariables(foreach, foreach.varTypes, blockEnv);
        analyzeStmt(foreach.body, blockEnv);
    }

    public void visit(BLangWhile whileNode) {
        typeChecker.checkExpr(whileNode.expr, env, symTable.booleanType);

        BType actualType = whileNode.expr.type;
        if (TypeTags.TUPLE == actualType.tag) {
            dlog.error(whileNode.expr.pos, DiagnosticCode.INCOMPATIBLE_TYPES, symTable.booleanType, actualType);
        }

        analyzeStmt(whileNode.body, env);
    }

    @Override
    public void visit(BLangLock lockNode) {
        analyzeStmt(lockNode.body, env);
    }

    public void visit(BLangService serviceNode) {
        BServiceSymbol serviceSymbol = (BServiceSymbol) serviceNode.symbol;
        SymbolEnv serviceEnv = SymbolEnv.createServiceEnv(serviceNode, serviceSymbol.scope, env);
        serviceNode.annAttachments.forEach(a -> {
            a.attachPoint = AttachPoint.SERVICE;
            this.analyzeDef(a, serviceEnv);
        });

        if (serviceNode.isAnonymousServiceValue) {
            return;
        }
        final BSymbol bSymbol = symResolver.lookupSymbol(env, Names.ABSTRACT_LISTENER, SymTag.TYPE);
        if (bSymbol == symTable.notFoundSymbol) {
            throw new AssertionError("Abstract Listener not defined.");
        }
        typeChecker.checkExpr(serviceNode.attachExpr, env, bSymbol.type);

        // TODO : Fix this.
        if (serviceNode.attachExpr.getKind() == NodeKind.SIMPLE_VARIABLE_REF) {
            final BLangSimpleVarRef attachExpr = (BLangSimpleVarRef) serviceNode.attachExpr;
            if (!Symbols.isFlagOn(attachExpr.symbol.flags, Flags.LISTENER)) {
                dlog.error(serviceNode.attachExpr.pos, DiagnosticCode.SYNTAX_ERROR, "invalid listener attachment");
            }
        } else if (serviceNode.attachExpr.getKind() != NodeKind.Type_INIT_EXPR) {
            dlog.error(serviceNode.attachExpr.pos, DiagnosticCode.SYNTAX_ERROR, "invalid listener attachment");
        }
    }

<<<<<<< HEAD
    private void validateConstructorAndCheckDefaultable(BLangTypeDefinition typeDef) {
        if (typeDef.typeNode.getKind() == NodeKind.USER_DEFINED_TYPE || typeDef.symbol.tag != SymTag.OBJECT) {
            return;
        }

        boolean defaultableStatus = false;
        BLangObjectTypeNode objectTypeNode = (BLangObjectTypeNode) typeDef.typeNode;

        // If the object is an abstract object then it is not defaultable.
        if (objectTypeNode.flagSet.contains(Flag.ABSTRACT)) {
            markDefaultableStatus(typeDef.symbol, defaultableStatus);
            return;
        }

        // No initFunction implies having a default constructor with no params
        List<BVarSymbol> initFuncParams =
                objectTypeNode.initFunction == null ? new ArrayList<>(0) : objectTypeNode.initFunction.symbol.params;
        defaultableStatus = true;
        for (BLangSimpleVariable field : objectTypeNode.fields) {
            if (field.expr != null || types.defaultValueExists(field.pos, field.symbol.type)) {
                continue;
            }
            defaultableStatus = false;
            if (initFuncParams.stream().filter(p -> p.name.equals(field.symbol.name))
                    .collect(Collectors.toList()).size() == 0) {
                dlog.error(typeDef.pos, DiagnosticCode.OBJECT_UNINITIALIZED_FIELD, field);
            }
        }

        if (initFuncParams.size() > 0) {
            defaultableStatus = false;
        }

        for (BAttachedFunction func : ((BObjectTypeSymbol) typeDef.symbol).attachedFuncs) {
            if ((func.symbol.flags & Flags.INTERFACE) == Flags.INTERFACE) {
                defaultableStatus = false;
                break;
            }
        }

        markDefaultableStatus(typeDef.symbol, defaultableStatus);
    }

    private void markDefaultableStatus(BSymbol symbol, boolean defaultableStatus) {
        symbol.flags |= Flags.asMask(EnumSet.of(Flag.DEFAULTABLE_CHECKED));
        if (defaultableStatus) {
            symbol.flags |= Flags.asMask(EnumSet.of(Flag.DEFAULTABLE));
        }
=======
    private void handleAnonymousEndpointBind(BLangService serviceNode) {
        if (serviceNode.anonymousEndpointBind == null) {
            return;
        }
        if (serviceNode.endpointType == null) {
            dlog.error(serviceNode.pos, DiagnosticCode.SERVICE_SERVICE_TYPE_REQUIRED_ANONYMOUS, serviceNode.name);
            return;
        }
        this.typeChecker.checkExpr(serviceNode.anonymousEndpointBind, env,
                endpointSPIAnalyzer.getEndpointConfigType((BObjectTypeSymbol) serviceNode.endpointType.tsymbol));
>>>>>>> 023f6aa0
    }

    private void validateDefaultable(BLangRecordTypeNode recordTypeNode) {
        for (BLangSimpleVariable field : recordTypeNode.fields) {
            if (field.flagSet.contains(Flag.OPTIONAL) && field.expr != null) {
                dlog.error(field.pos, DiagnosticCode.DEFAULT_VALUES_NOT_ALLOWED_FOR_OPTIONAL_FIELDS, field.name.value);
            }
            if (field.expr != null) {
                continue;
            }
            break;
        }
    }

    public void visit(BLangResource resourceNode) {
        BSymbol resourceSymbol = resourceNode.symbol;
        SymbolEnv resourceEnv = SymbolEnv.createResourceActionSymbolEnv(resourceNode, resourceSymbol.scope, env);
        resourceNode.annAttachments.forEach(a -> {
            a.attachPoint = AttachPoint.RESOURCE;
            this.analyzeDef(a, resourceEnv);
        });
        resourceNode.requiredParams.forEach(p -> analyzeDef(p, resourceEnv));
        analyzeStmt(resourceNode.body, resourceEnv);
        this.processWorkers(resourceNode, resourceEnv);
    }

    public void visit(BLangTryCatchFinally tryCatchFinally) {
        dlog.error(tryCatchFinally.pos, DiagnosticCode.TRY_STMT_NOT_SUPPORTED);
    }

    public void visit(BLangCatch bLangCatch) {
        SymbolEnv catchBlockEnv = SymbolEnv.createBlockEnv(bLangCatch.body, env);
        analyzeNode(bLangCatch.param, catchBlockEnv);
        if (bLangCatch.param.type.tag != TypeTags.ERROR) {
            dlog.error(bLangCatch.param.pos, DiagnosticCode.INCOMPATIBLE_TYPES, symTable.errorType,
                    bLangCatch.param.type);
        }
        analyzeStmt(bLangCatch.body, catchBlockEnv);
    }

    @Override
    public void visit(BLangTransaction transactionNode) {
        analyzeStmt(transactionNode.transactionBody, env);
        if (transactionNode.onRetryBody != null) {
            analyzeStmt(transactionNode.onRetryBody, env);
        }
        if (transactionNode.retryCount != null) {
            typeChecker.checkExpr(transactionNode.retryCount, env, symTable.intType);
            checkRetryStmtValidity(transactionNode.retryCount);
        }

        if (transactionNode.onCommitFunction != null) {
            typeChecker.checkExpr(transactionNode.onCommitFunction, env, symTable.noType);
            if (transactionNode.onCommitFunction.type.tag == TypeTags.INVOKABLE) {
                ((BInvokableSymbol) ((BLangSimpleVarRef) transactionNode.onCommitFunction).symbol)
                        .isTransactionHandler = true;
            }
            checkTransactionHandlerValidity(transactionNode.onCommitFunction);
        }

        if (transactionNode.onAbortFunction != null) {
            typeChecker.checkExpr(transactionNode.onAbortFunction, env, symTable.noType);
            if (transactionNode.onAbortFunction.type.tag == TypeTags.INVOKABLE) {
                ((BInvokableSymbol) ((BLangSimpleVarRef) transactionNode.onAbortFunction).symbol)
                        .isTransactionHandler = true;
            }
            checkTransactionHandlerValidity(transactionNode.onAbortFunction);
        }
    }

    @Override
    public void visit(BLangAbort abortNode) {
        /* ignore */
    }

    @Override
    public void visit(BLangDone doneNode) {
        /* ignore */
    }

    @Override
    public void visit(BLangRetry retryNode) {
        /* ignore */
    }

    private boolean isJoinResultType(BLangSimpleVariable var) {
        BLangType type = var.typeNode;
        if (type instanceof BuiltInReferenceTypeNode) {
            return ((BuiltInReferenceTypeNode) type).getTypeKind() == TypeKind.MAP;
        }
        return false;
    }

    private BLangSimpleVariableDef createVarDef(BLangSimpleVariable var) {
        BLangSimpleVariableDef varDefNode = new BLangSimpleVariableDef();
        varDefNode.var = var;
        varDefNode.pos = var.pos;
        return varDefNode;
    }

    private BLangBlockStmt generateCodeBlock(StatementNode... statements) {
        BLangBlockStmt block = new BLangBlockStmt();
        for (StatementNode stmt : statements) {
            block.addStatement(stmt);
        }
        return block;
    }

    @Override
    public void visit(BLangForkJoin forkJoin) {
        SymbolEnv forkJoinEnv = SymbolEnv.createFolkJoinEnv(forkJoin, this.env);
        forkJoin.workers.forEach(e -> this.symbolEnter.defineNode(e, forkJoinEnv));
        forkJoin.workers.forEach(e -> this.analyzeDef(e, forkJoinEnv));
        if (!this.isJoinResultType(forkJoin.joinResultVar)) {
            this.dlog.error(forkJoin.joinResultVar.pos, DiagnosticCode.INVALID_WORKER_JOIN_RESULT_TYPE);
        }
        /* create code black and environment for join result section, i.e. (map results) */
        BLangBlockStmt joinResultsBlock = this.generateCodeBlock(this.createVarDef(forkJoin.joinResultVar));
        SymbolEnv joinResultsEnv = SymbolEnv.createBlockEnv(joinResultsBlock, this.env);
        this.analyzeNode(joinResultsBlock, joinResultsEnv);
        /* create an environment for the join body, making the enclosing environment the earlier
         * join result's environment */
        SymbolEnv joinBodyEnv = SymbolEnv.createBlockEnv(forkJoin.joinedBody, joinResultsEnv);
        this.analyzeNode(forkJoin.joinedBody, joinBodyEnv);

        if (forkJoin.timeoutExpression != null) {
            if (!this.isJoinResultType(forkJoin.timeoutVariable)) {
                this.dlog.error(forkJoin.timeoutVariable.pos, DiagnosticCode.INVALID_WORKER_TIMEOUT_RESULT_TYPE);
            }
            /* create code black and environment for timeout section */
            BLangBlockStmt timeoutVarBlock = this.generateCodeBlock(this.createVarDef(forkJoin.timeoutVariable));
            SymbolEnv timeoutVarEnv = SymbolEnv.createBlockEnv(timeoutVarBlock, this.env);
            this.typeChecker.checkExpr(forkJoin.timeoutExpression,
                    timeoutVarEnv, symTable.intType);
            this.analyzeNode(timeoutVarBlock, timeoutVarEnv);
            /* create an environment for the timeout body, making the enclosing environment the earlier
             * timeout var's environment */
            SymbolEnv timeoutBodyEnv = SymbolEnv.createBlockEnv(forkJoin.timeoutBody, timeoutVarEnv);
            this.analyzeNode(forkJoin.timeoutBody, timeoutBodyEnv);
        }

        this.validateJoinWorkerList(forkJoin, forkJoinEnv);
    }

    private void validateJoinWorkerList(BLangForkJoin forkJoin, SymbolEnv forkJoinEnv) {
        forkJoin.joinedWorkers.forEach(e -> {
            if (!this.workerExists(forkJoinEnv, e.value)) {
                this.dlog.error(forkJoin.pos, DiagnosticCode.UNDEFINED_WORKER, e.value);
            }
        });
    }

    @Override
    public void visit(BLangWorker workerNode) {
        SymbolEnv workerEnv = SymbolEnv.createWorkerEnv(workerNode, this.env);
        this.analyzeNode(workerNode.body, workerEnv);
    }

    @Override
    public void visit(BLangEndpoint endpointNode) {
<<<<<<< HEAD
=======
        endpointNode.annAttachments.forEach(annotationAttachment -> {
            annotationAttachment.attachPoint = AttachPoint.ENDPOINT;
            this.analyzeDef(annotationAttachment, env);
        });
        if (endpointNode.configurationExpr == null) {
            return;
        }
        BType configType = symTable.semanticError;
        if (endpointNode.symbol != null && endpointNode.symbol.type.tag == TypeTags.OBJECT) {
            if (endpointNode.configurationExpr.getKind() == RECORD_LITERAL_EXPR) {
                // Init expression.
                configType = endpointSPIAnalyzer.getEndpointConfigType(
                        (BObjectTypeSymbol) endpointNode.symbol.type.tsymbol);
            } else {
                // assign Expression.
                configType = endpointNode.symbol.type;
            }
        }
        this.typeChecker.checkExpr(endpointNode.configurationExpr, env, configType);
>>>>>>> 023f6aa0
    }

    private boolean isInTopLevelWorkerEnv() {
        return this.env.enclEnv.node.getKind() == NodeKind.WORKER;
    }

    private boolean workerExists(SymbolEnv env, String workerName) {
        BSymbol symbol = this.symResolver.lookupSymbol(env, new Name(workerName), SymTag.WORKER);
        return (symbol != this.symTable.notFoundSymbol);
    }

    @Override
    public void visit(BLangWorkerSend workerSendNode) {
        workerSendNode.env = this.env;
        this.typeChecker.checkExpr(workerSendNode.expr, this.env);

        BSymbol symbol = symResolver.lookupSymbol(env, names.fromIdNode(workerSendNode.workerIdentifier), SymTag
                .VARIABLE);
        if (workerSendNode.isChannel || symbol.getType().tag == TypeTags.CHANNEL) {
            visitChannelSend(workerSendNode, symbol);
            return;
        }

        if (!this.isInTopLevelWorkerEnv()) {
            this.dlog.error(workerSendNode.pos, DiagnosticCode.INVALID_WORKER_SEND_POSITION);
        }
        if (!workerSendNode.isForkJoinSend) {
            String workerName = workerSendNode.workerIdentifier.getValue();
            if (!this.workerExists(this.env, workerName)) {
                this.dlog.error(workerSendNode.pos, DiagnosticCode.UNDEFINED_WORKER, workerName);
            }
        }
    }

    @Override
    public void visit(BLangWorkerReceive workerReceiveNode) {
        BSymbol symbol = symResolver.lookupSymbol(env, names.fromIdNode(workerReceiveNode.workerIdentifier),
                SymTag.VARIABLE);

        if (workerReceiveNode.isChannel || symbol.getType().tag == TypeTags.CHANNEL) {
            visitChannelReceive(workerReceiveNode, symbol);
            return;
        }

        this.typeChecker.checkExpr(workerReceiveNode.expr, this.env);
        if (!this.isInTopLevelWorkerEnv()) {
            this.dlog.error(workerReceiveNode.pos, DiagnosticCode.INVALID_WORKER_RECEIVE_POSITION);
        }
        String workerName = workerReceiveNode.workerIdentifier.getValue();
        if (!this.workerExists(this.env, workerName)) {
            this.dlog.error(workerReceiveNode.pos, DiagnosticCode.UNDEFINED_WORKER, workerName);
        }

        if (workerReceiveNode.expr.getKind() != NodeKind.SIMPLE_VARIABLE_REF) {
            return;
        }
        BLangSimpleVarRef expr = (BLangSimpleVarRef) workerReceiveNode.expr;
        if (expr.symbol == null) {
            return;
        }
        if ((expr.symbol.flags & Flags.FINAL) == Flags.FINAL) {
            dlog.error(expr.pos, DiagnosticCode.CANNOT_ASSIGN_VALUE_FINAL);
        } else if ((expr.symbol.flags & Flags.CONSTANT) == Flags.CONSTANT) {
            dlog.error(expr.pos, DiagnosticCode.CANNOT_ASSIGN_VALUE_TO_CONSTANT);
        }
    }

    @Override
    public void visit(BLangReturn returnNode) {
        this.typeChecker.checkExpr(returnNode.expr, this.env,
                this.env.enclInvokable.returnTypeNode.type);
    }

    BType analyzeDef(BLangNode node, SymbolEnv env) {
        return analyzeNode(node, env);
    }

    BType analyzeStmt(BLangStatement stmtNode, SymbolEnv env) {
        return analyzeNode(stmtNode, env);
    }

    BType analyzeNode(BLangNode node, SymbolEnv env) {
        return analyzeNode(node, env, symTable.noType, null);
    }

    public void visit(BLangContinue continueNode) {
        /* ignore */
    }

    public void visit(BLangBreak breakNode) {
        /* ignore */
    }

    @Override
    public void visit(BLangThrow throwNode) {
        dlog.error(throwNode.pos, DiagnosticCode.THROW_STMT_NOT_SUPPORTED);
    }

    @Override
    public void visit(BLangPanic panicNode) {
        this.typeChecker.checkExpr(panicNode.expr, env);
        if (panicNode.expr.type.tag != TypeTags.ERROR) {
            dlog.error(panicNode.expr.pos, DiagnosticCode.INCOMPATIBLE_TYPES, symTable.errorType, panicNode.expr.type);
        }
    }

    BType analyzeNode(BLangNode node, SymbolEnv env, BType expType, DiagnosticCode diagCode) {
        SymbolEnv prevEnv = this.env;
        BType preExpType = this.expType;
        DiagnosticCode preDiagCode = this.diagCode;

        // TODO Check the possibility of using a try/finally here
        this.env = env;
        this.expType = expType;
        this.diagCode = diagCode;
        node.accept(this);
        this.env = prevEnv;
        this.expType = preExpType;
        this.diagCode = preDiagCode;

        return resType;
    }


    //Streaming related methods.

    public void visit(BLangForever foreverStatement) {

        isSiddhiRuntimeEnabled = foreverStatement.isSiddhiRuntimeEnabled();
        foreverStatement.setEnv(env);
        for (StreamingQueryStatementNode streamingQueryStatement : foreverStatement.getStreamingQueryStatements()) {
            SymbolEnv stmtEnv = SymbolEnv.createStreamingQueryEnv(
                    (BLangStreamingQueryStatement) streamingQueryStatement, env);
            analyzeStmt((BLangStatement) streamingQueryStatement, stmtEnv);
        }

        if (isSiddhiRuntimeEnabled) {
            //Validate output attribute names with stream/struct
            for (StreamingQueryStatementNode streamingQueryStatement : foreverStatement.getStreamingQueryStatements()) {
                checkOutputAttributesWithOutputConstraint((BLangStatement) streamingQueryStatement);
                validateOutputAttributeTypes((BLangStatement) streamingQueryStatement);
            }
        }
    }

    public void visit(BLangStreamingQueryStatement streamingQueryStatement) {
        defineSelectorAttributes(this.env, streamingQueryStatement);

        StreamingInput streamingInput = streamingQueryStatement.getStreamingInput();
        if (streamingInput != null) {
            ((BLangStreamingInput) streamingInput).accept(this);
            JoinStreamingInput joinStreamingInput = streamingQueryStatement.getJoiningInput();
            if (joinStreamingInput != null) {
                ((BLangJoinStreamingInput) joinStreamingInput).accept(this);
            }
        }

        SelectClauseNode selectClauseNode = streamingQueryStatement.getSelectClause();
        if (selectClauseNode != null) {
            ((BLangSelectClause) selectClauseNode).accept(this);
        }


        OrderByNode orderByNode = streamingQueryStatement.getOrderbyClause();
        if (orderByNode != null) {
            ((BLangOrderBy) orderByNode).accept(this);
        }

        StreamActionNode streamActionNode = streamingQueryStatement.getStreamingAction();
        if (streamActionNode != null) {
            ((BLangStreamAction) streamActionNode).accept(this);
        }

        BLangPatternClause patternClause = (BLangPatternClause) streamingQueryStatement.getPatternClause();
        if (patternClause != null) {
            patternClause.accept(this);
        }
    }

    @Override
    public void visit(BLangPatternClause patternClause) {
        BLangPatternStreamingInput patternStreamingInput = (BLangPatternStreamingInput) patternClause
                .getPatternStreamingNode();
        patternStreamingInput.accept(this);
    }

    @Override
    public void visit(BLangPatternStreamingInput patternStreamingInput) {
        List<PatternStreamingEdgeInputNode> patternStreamingEdgeInputs = patternStreamingInput
                .getPatternStreamingEdgeInputs();
        for (PatternStreamingEdgeInputNode inputNode : patternStreamingEdgeInputs) {
            BLangPatternStreamingEdgeInput streamingInput = (BLangPatternStreamingEdgeInput) inputNode;
            streamingInput.accept(this);
        }

        BLangPatternStreamingInput nestedPatternStreamingInput = (BLangPatternStreamingInput) patternStreamingInput
                .getPatternStreamingInput();
        if (nestedPatternStreamingInput != null) {
            nestedPatternStreamingInput.accept(this);
        }
    }

    @Override
    public void visit(BLangPatternStreamingEdgeInput patternStreamingEdgeInput) {
        BLangVariableReference streamRef = (BLangVariableReference) patternStreamingEdgeInput.getStreamReference();
        typeChecker.checkExpr(streamRef, env);

        BLangWhere where = (BLangWhere) patternStreamingEdgeInput.getWhereClause();
        if (where != null) {
            where.accept(this);
        }
    }

    @Override
    public void visit(BLangStreamingInput streamingInput) {
        BLangExpression streamRef = (BLangExpression) streamingInput.getStreamReference();
        typeChecker.checkExpr(streamRef, env);

        WhereNode beforeWhereNode = streamingInput.getBeforeStreamingCondition();
        if (beforeWhereNode != null) {
            ((BLangWhere) beforeWhereNode).accept(this);
        }

        List<ExpressionNode> preInvocations = streamingInput.getPreFunctionInvocations();
        if (preInvocations != null) {
            preInvocations.stream().map(expr -> (BLangExpression) expr)
                    .forEach(expression -> expression.accept(this));
        }

        WindowClauseNode windowClauseNode = streamingInput.getWindowClause();
        if (windowClauseNode != null) {
            ((BLangWindow) windowClauseNode).accept(this);
        }

        List<ExpressionNode> postInvocations = streamingInput.getPostFunctionInvocations();
        if (postInvocations != null) {
            postInvocations.stream().map(expressionNode -> (BLangExpression) expressionNode)
                    .forEach(expression -> expression.accept(this));
        }

        WhereNode afterWhereNode = streamingInput.getAfterStreamingCondition();
        if (afterWhereNode != null) {
            ((BLangWhere) afterWhereNode).accept(this);
        }

        if (isTableReference(streamingInput.getStreamReference())) {
            if (streamingInput.getAlias() == null) {
                dlog.error(streamingInput.pos, DiagnosticCode.UNDEFINED_INVOCATION_ALIAS, ((BLangInvocation) streamRef)
                        .name.getValue());
            }
            if (streamingInput.getStreamReference().getKind() == NodeKind.INVOCATION) {
                BInvokableSymbol functionSymbol = (BInvokableSymbol) ((BLangInvocation) streamRef).symbol;
                symbolEnter.defineVarSymbol(streamingInput.pos, EnumSet.noneOf(Flag.class), ((BTableType) functionSymbol
                        .retType).constraint, names.fromString(streamingInput.getAlias()), env);
            } else {
                BType constraint = ((BTableType) ((BLangVariableReference) streamingInput.getStreamReference()).type)
                        .constraint;
                symbolEnter.defineVarSymbol(streamingInput.pos, EnumSet.noneOf(Flag.class), constraint,
                        names.fromString(streamingInput.getAlias()), env);
            }
        } else {
            //Create duplicate symbol for stream alias
            if (streamingInput.getAlias() != null) {
                BVarSymbol streamSymbol = (BVarSymbol) ((BLangSimpleVarRef) streamRef).symbol;
                BVarSymbol streamAliasSymbol = ASTBuilderUtil.duplicateVarSymbol(streamSymbol);
                streamAliasSymbol.name = names.fromString(streamingInput.getAlias());
                symbolEnter.defineSymbol(streamingInput.pos, streamAliasSymbol, env);
            }
        }
    }

    private boolean isTableReference(ExpressionNode streamReference) {
        if (streamReference.getKind() == NodeKind.INVOCATION) {
            return ((BLangInvocation) streamReference).type.tsymbol.type == symTable.tableType;
        } else {
            return ((BLangVariableReference) streamReference).type.tsymbol.type == symTable.tableType;
        }
    }

    @Override
    public void visit(BLangWindow windowClause) {
        //do nothing
    }

    @Override
    public void visit(BLangInvocation invocationExpr) {
        BLangVariableReference variableReferenceNode = (BLangVariableReference) invocationExpr.getExpression();
        if (variableReferenceNode != null) {
            variableReferenceNode.accept(this);
        }
        if (!isSiddhiRuntimeEnabled) {
            if ((isGroupByAvailable)) {
                for (BLangExpression arg : invocationExpr.argExprs) {
                    typeChecker.checkExpr(arg, env);
                    switch (arg.getKind()) {
                        case NAMED_ARGS_EXPR:
                            invocationExpr.namedArgs.add(arg);
                            break;
                        case REST_ARGS_EXPR:
                            invocationExpr.restArgs.add(arg);
                            break;
                        default:
                            invocationExpr.requiredArgs.add(arg);
                            break;
                    }
                }
            } else {
                typeChecker.checkExpr(invocationExpr, env);
            }
        }
    }

    @Override
    public void visit(BLangWhere whereClause) {
        ExpressionNode expressionNode = whereClause.getExpression();
        ((BLangExpression) expressionNode).accept(this);
    }

    @Override
    public void visit(BLangBinaryExpr binaryExpr) {
        if (isSiddhiRuntimeEnabled) {
            ExpressionNode leftExpression = binaryExpr.getLeftExpression();
            ((BLangExpression) leftExpression).accept(this);

            ExpressionNode rightExpression = binaryExpr.getRightExpression();
            ((BLangExpression) rightExpression).accept(this);
        } else {
            this.typeChecker.checkExpr(binaryExpr, env);
        }
    }

    @Override
    public void visit(BLangSelectClause selectClause) {
        GroupByNode groupByNode = selectClause.getGroupBy();
        if (groupByNode != null) {
            isGroupByAvailable = true;
            ((BLangGroupBy) groupByNode).accept(this);
        }

        HavingNode havingNode = selectClause.getHaving();
        if (havingNode != null) {
            ((BLangHaving) havingNode).accept(this);
        }

        List<? extends SelectExpressionNode> selectExpressionsList = selectClause.getSelectExpressions();
        if (selectExpressionsList != null) {
            for (SelectExpressionNode selectExpressionNode : selectExpressionsList) {
                ((BLangSelectExpression) selectExpressionNode).accept(this);
            }
        }
        isGroupByAvailable = false;
    }

    @Override
    public void visit(BLangGroupBy groupBy) {
        List<? extends ExpressionNode> variableExpressionList = groupBy.getVariables();
        for (ExpressionNode expressionNode : variableExpressionList) {
            if (isSiddhiRuntimeEnabled || !(expressionNode.getKind() == NodeKind.INVOCATION)) {
                ((BLangExpression) expressionNode).accept(this);
                return;
            }

            BLangInvocation invocationExpr = (BLangInvocation) expressionNode;
            VariableReferenceNode variableReferenceNode = (VariableReferenceNode) invocationExpr.getExpression();
            if (variableReferenceNode != null) {
                ((BLangVariableReference) variableReferenceNode).accept(this);
            }
            typeChecker.checkExpr(invocationExpr, env);
        }
    }

    @Override
    public void visit(BLangHaving having) {
        ExpressionNode expressionNode = having.getExpression();
        if (expressionNode != null) {
            ((BLangExpression) expressionNode).accept(this);
        }
    }

    @Override
    public void visit(BLangOrderBy orderBy) {
        List<? extends OrderByVariableNode> orderByVariableList = orderBy.getVariables();
        for (OrderByVariableNode orderByVariableNode : orderByVariableList) {
            ((BLangOrderByVariable) orderByVariableNode).accept(this);
        }
    }

    @Override
    public void visit(BLangOrderByVariable orderByVariable) {
        BLangExpression expression = (BLangExpression) orderByVariable.getVariableReference();
        expression.accept(this);
    }

    @Override
    public void visit(BLangSelectExpression selectExpression) {
        ExpressionNode expressionNode = selectExpression.getExpression();
        if (!isSiddhiRuntimeEnabled) {
            if (expressionNode.getKind() == NodeKind.INVOCATION) {
                BLangInvocation invocation = (BLangInvocation) expressionNode;
                BSymbol invocationSymbol = symResolver.
                        resolvePkgSymbol(invocation.pos, env, names.fromString(invocation.pkgAlias.value)).
                        scope.lookup(new Name(invocation.name.value)).symbol;
                BSymbol aggregatorSymbol = symResolver.
                        resolvePkgSymbol(invocation.pos, env, Names.STREAMS_MODULE).
                        scope.lookup(new Name(AGGREGATOR_OBJECT_NAME)).symbol;

                if (invocationSymbol != null && invocationSymbol.type.getReturnType().tsymbol != aggregatorSymbol) {
                    this.typeChecker.checkExpr((BLangExpression) expressionNode, env);
                }
            } else {
                this.typeChecker.checkExpr((BLangExpression) expressionNode, env);
            }
        } else {
            ((BLangExpression) expressionNode).accept(this);
        }
    }

    @Override
    public void visit(BLangStreamAction streamAction) {
        BLangLambdaFunction function = (BLangLambdaFunction) streamAction.getInvokableBody();
        typeChecker.checkExpr(function, env);
        validateStreamingActionFunctionParameters(streamAction);
    }

    @Override
    public void visit(BLangJoinStreamingInput joinStreamingInput) {
        StreamingInput streamingInput = joinStreamingInput.getStreamingInput();
        if (streamingInput != null) {
            ((BLangStreamingInput) streamingInput).accept(this);
        }

        ExpressionNode expressionNode = joinStreamingInput.getOnExpression();
        if (expressionNode != null) {
            ((BLangExpression) expressionNode).accept(this);
        }
    }

    @Override
    public void visit(BLangSetAssignment setAssignmentClause) {
        ExpressionNode expressionNode = setAssignmentClause.getExpressionNode();
        ((BLangExpression) expressionNode).accept(this);

        ExpressionNode variableReference = setAssignmentClause.getVariableReference();
        ((BLangExpression) variableReference).accept(this);
    }

    @Override
    public void visit(BLangFieldBasedAccess fieldAccessExpr) {
        BLangVariableReference variableReferenceNode = (BLangVariableReference) fieldAccessExpr.getExpression();
        variableReferenceNode.accept(this);
    }

    @Override
    public void visit(BLangIndexBasedAccess indexAccessExpr) {
        if (!isSiddhiRuntimeEnabled) {
            this.typeChecker.checkExpr(indexAccessExpr, env);
        }
    }

    @Override
    public void visit(BLangSimpleVarRef varRefExpr) {
        if (!isSiddhiRuntimeEnabled) {
            this.typeChecker.checkExpr(varRefExpr, env);
        }
    }

    @Override
    public void visit(BLangLiteral literalExpr) {
        if (!isSiddhiRuntimeEnabled) {
            this.typeChecker.checkExpr(literalExpr, env);
        }
    }

    @Override
    public void visit(BLangTernaryExpr ternaryExpr) {
        if (!isSiddhiRuntimeEnabled) {
            this.typeChecker.checkExpr(ternaryExpr, env);
        }
    }


    @Override
    public void visit(BLangTableLiteral tableLiteral) {
        /* ignore */
    }

    @Override
    public void visit(BLangBracedOrTupleExpr bracedOrTupleExpr) {
        /* ignore */
    }

    @Override
    public void visit(BLangScope scopeNode) {
        visit(scopeNode.scopeBody);

        symbolEnter.defineNode(scopeNode.compensationFunction.function, env);
        typeChecker.checkExpr(scopeNode.compensationFunction, env);
        symbolEnter.defineNode(scopeNode, env);
    }

    @Override
    public void visit(BLangCompensate node) {
        if (symTable.notFoundSymbol.equals(symResolver.lookupSymbol(env, names.fromString(node
                .getScopeName()
                .getValue()), SymTag.SCOPE))) {
            dlog.error(node.pos, DiagnosticCode.UNDEFINED_SYMBOL, node.getScopeName().getValue());
        }
    }

    @Override
    public void visit(BLangConstant constant) {
        BLangExpression expression = (BLangExpression) constant.value;
        if (expression.getKind() != NodeKind.LITERAL) {
            dlog.error(expression.pos, DiagnosticCode.ONLY_SIMPLE_LITERALS_CAN_BE_ASSIGNED_TO_CONST);
            return;
        }

        BLangLiteral value = (BLangLiteral) constant.value;

        if (constant.typeNode != null) {
            // Check the type of the value.
            typeChecker.checkExpr(value, env, constant.symbol.literalValueType);
        } else {
            // We don't have any expected type in this case since the type node is not available. So we get the type
            // from the type tag of the value.
            typeChecker.checkExpr(value, env, symTable.getTypeFromTag(value.typeTag));
        }

        // We need to update the literal value and the type tag here. Otherwise we will encounter issues when
        // creating new literal nodes in desugar because we wont be able to identify byte and decimal types.
        constant.symbol.literalValue = value.value;
        constant.symbol.literalValueTypeTag = value.typeTag;

        // We need to check types for the values in value spaces. Otherwise, float, decimal will not be identified in
        // codegen when retrieving the default value.
        BLangFiniteTypeNode typeNode = (BLangFiniteTypeNode) constant.associatedTypeDefinition.typeNode;
        for (BLangExpression literal : typeNode.valueSpace) {
            typeChecker.checkExpr(literal, env, constant.symbol.type);
        }
    }

    // Private methods

    private void visitChannelSend(BLangWorkerSend node, BSymbol channelSymbol) {
        node.isChannel = true;

        if (symTable.notFoundSymbol.equals(channelSymbol)) {
            dlog.error(node.pos, DiagnosticCode.UNDEFINED_SYMBOL, node.getWorkerName().getValue());
            return;
        }

        if (TypeTags.CHANNEL != channelSymbol.type.tag) {
            dlog.error(node.pos, DiagnosticCode.INCOMPATIBLE_TYPES, symTable.channelType, channelSymbol.type);
            return;
        }

        if (node.keyExpr != null) {
            typeChecker.checkExpr(node.keyExpr, env);
        }

        BType constraint = ((BChannelType) channelSymbol.type).constraint;
        if (node.expr.type.tag != constraint.tag) {
            dlog.error(node.pos, DiagnosticCode.INCOMPATIBLE_TYPES, constraint, node.expr.type);
        }
    }

    private void visitChannelReceive(BLangWorkerReceive node, BSymbol symbol) {
        node.isChannel = true;
        node.env = this.env;
        if (symbol == null) {
            symbol = symResolver.lookupSymbol(env, names.fromString(node.getWorkerName()
                    .getValue()), SymTag.VARIABLE);
        }

        if (symTable.notFoundSymbol.equals(symbol)) {
            dlog.error(node.pos, DiagnosticCode.UNDEFINED_SYMBOL, node.getWorkerName().getValue());
            return;
        }

        if (TypeTags.CHANNEL != symbol.type.tag) {
            dlog.error(node.pos, DiagnosticCode.INCOMPATIBLE_TYPES, symTable.channelType, symbol.type);
            return;
        }
        typeChecker.checkExpr(node.expr, env);

        BType constraint = ((BChannelType) symbol.type).constraint;
        if (node.expr.type.tag != constraint.tag) {
            dlog.error(node.pos, DiagnosticCode.INCOMPATIBLE_TYPES, constraint, node.expr.type);
            return;
        }

        if (node.keyExpr != null) {
            typeChecker.checkExpr(node.keyExpr, env);
        }
    }

    private void handleForeachVariables(BLangForeach foreachStmt, List<BType> varTypes, SymbolEnv env) {
        for (int i = 0; i < foreachStmt.varRefs.size(); i++) {
            BLangExpression varRef = foreachStmt.varRefs.get(i);
            // foreach variables supports only simpleVarRef expressions only.
            if (varRef.getKind() != NodeKind.SIMPLE_VARIABLE_REF) {
                dlog.error(varRef.pos, DiagnosticCode.INVALID_VARIABLE_ASSIGNMENT, varRef);
                continue;
            }
            BLangSimpleVarRef simpleVarRef = (BLangSimpleVarRef) varRef;
            simpleVarRef.lhsVar = true;
            Name varName = names.fromIdNode(simpleVarRef.variableName);
            if (varName == Names.IGNORE) {
                simpleVarRef.type = this.symTable.noType;
                typeChecker.checkExpr(simpleVarRef, env);
                continue;
            }
            // Check variable symbol for existence.
            BSymbol symbol = symResolver.lookupSymbol(env, varName, SymTag.VARIABLE);
            if (symbol == symTable.notFoundSymbol) {
                symbolEnter.defineVarSymbol(simpleVarRef.pos, Collections.emptySet(), varTypes.get(i), varName, env);
                typeChecker.checkExpr(simpleVarRef, env);
            } else {
                dlog.error(simpleVarRef.pos, DiagnosticCode.REDECLARED_SYMBOL, varName);
            }
        }
    }

    private void checkRetryStmtValidity(BLangExpression retryCountExpr) {
        boolean error = true;
        NodeKind retryKind = retryCountExpr.getKind();
        if (retryKind == LITERAL) {
            if (retryCountExpr.type.tag == TypeTags.INT) {
                int retryCount = Integer.parseInt(((BLangLiteral) retryCountExpr).getValue().toString());
                if (retryCount >= 0) {
                    error = false;
                }
            }
        } else if (retryKind == NodeKind.SIMPLE_VARIABLE_REF) {
            if (((BLangSimpleVarRef) retryCountExpr).symbol.flags == Flags.FINAL) {
                if (((BLangSimpleVarRef) retryCountExpr).symbol.type.tag == TypeTags.INT) {
                    error = false;
                }
            }
        }
        if (error) {
            this.dlog.error(retryCountExpr.pos, DiagnosticCode.INVALID_RETRY_COUNT);
        }
    }

    private void checkTransactionHandlerValidity(BLangExpression transactionHanlder) {
        if (transactionHanlder != null) {
            BSymbol handlerSymbol = ((BLangSimpleVarRef) transactionHanlder).symbol;
            if (handlerSymbol != null && handlerSymbol.kind != SymbolKind.FUNCTION) {
                dlog.error(transactionHanlder.pos, DiagnosticCode.INVALID_FUNCTION_POINTER_ASSIGNMENT_FOR_HANDLER);
            }
            if (transactionHanlder.type.tag == TypeTags.INVOKABLE) {
                BInvokableType handlerType = (BInvokableType) transactionHanlder.type;
                int parameterCount = handlerType.paramTypes.size();
                if (parameterCount != 1) {
                    dlog.error(transactionHanlder.pos, DiagnosticCode.INVALID_TRANSACTION_HANDLER_ARGS);
                }
                if (handlerType.paramTypes.get(0).tag != TypeTags.STRING) {
                    dlog.error(transactionHanlder.pos, DiagnosticCode.INVALID_TRANSACTION_HANDLER_ARGS);
                }
                if (handlerType.retType.tag != TypeTags.NIL) {
                    dlog.error(transactionHanlder.pos, DiagnosticCode.INVALID_TRANSACTION_HANDLER_SIGNATURE);
                }
            } else {
                dlog.error(transactionHanlder.pos, DiagnosticCode.LAMBDA_REQUIRED_FOR_TRANSACTION_HANDLER);
            }
        }
    }

    private BLangExpression getBinaryExpr(BLangExpression lExpr,
                                          BLangExpression rExpr,
                                          OperatorKind opKind,
                                          BSymbol opSymbol) {
        BLangBinaryExpr binaryExpressionNode = (BLangBinaryExpr) TreeBuilder.createBinaryExpressionNode();
        binaryExpressionNode.lhsExpr = lExpr;
        binaryExpressionNode.rhsExpr = rExpr;
        binaryExpressionNode.pos = rExpr.pos;
        binaryExpressionNode.opKind = opKind;
        if (opSymbol != symTable.notFoundSymbol) {
            binaryExpressionNode.type = opSymbol.type.getReturnType();
            binaryExpressionNode.opSymbol = (BOperatorSymbol) opSymbol;
        } else {
            binaryExpressionNode.type = symTable.semanticError;
        }
        return binaryExpressionNode;
    }

    private boolean validateVariableDefinition(BLangExpression expr) {
        // following cases are invalid.
        // var a = [ x, y, ... ];
        // var a = { x : y };
        // var a = new ;
        final NodeKind kind = expr.getKind();
        if (kind == RECORD_LITERAL_EXPR || kind == NodeKind.ARRAY_LITERAL_EXPR
                || (kind == NodeKind.Type_INIT_EXPR && ((BLangTypeInit) expr).userDefinedType == null)) {
            dlog.error(expr.pos, DiagnosticCode.INVALID_ANY_VAR_DEF);
            return false;
        }
        if (kind == BRACED_TUPLE_EXPR) {
            BLangBracedOrTupleExpr bracedOrTupleExpr = (BLangBracedOrTupleExpr) expr;
            if (bracedOrTupleExpr.expressions.size() > 1 &&
                    bracedOrTupleExpr.expressions.stream().anyMatch(literal -> literal.getKind() == LITERAL)) {
                dlog.error(expr.pos, DiagnosticCode.INVALID_ANY_VAR_DEF);
                return false;
            }
        }
        return true;
    }

    private BType getTypeOfVarReferenceInAssignment(BLangExpression expr) {
        // In assignment, lhs supports only simpleVarRef, indexBasedAccess, filedBasedAccess expressions.
        if (expr.getKind() != NodeKind.SIMPLE_VARIABLE_REF &&
                expr.getKind() != NodeKind.INDEX_BASED_ACCESS_EXPR &&
                expr.getKind() != NodeKind.FIELD_BASED_ACCESS_EXPR &&
                expr.getKind() != NodeKind.XML_ATTRIBUTE_ACCESS_EXPR &&
                expr.getKind() != NodeKind.TUPLE_VARIABLE_REF) {
            dlog.error(expr.pos, DiagnosticCode.INVALID_VARIABLE_ASSIGNMENT, expr);
            return symTable.semanticError;
        }

        BLangVariableReference varRefExpr = (BLangVariableReference) expr;
        varRefExpr.lhsVar = true;
        typeChecker.checkExpr(varRefExpr, env);

        //Check whether this is an readonly field.
        checkReadonlyAssignment(varRefExpr);

        checkConstantAssignment(varRefExpr);
        return varRefExpr.type;
    }

    private void checkOutputAttributesWithOutputConstraint(BLangStatement streamingQueryStatement) {
        List<? extends SelectExpressionNode> selectExpressions =
                ((BLangStreamingQueryStatement) streamingQueryStatement).getSelectClause().getSelectExpressions();

        List<String> variableList = new ArrayList<>();
        boolean isSelectAll = true;
        if (!((BLangStreamingQueryStatement) streamingQueryStatement).getSelectClause().isSelectAll()) {
            isSelectAll = false;
            for (SelectExpressionNode expressionNode : selectExpressions) {
                String variableName;
                if (expressionNode.getIdentifier() != null) {
                    variableName = expressionNode.getIdentifier();
                } else {
                    if (expressionNode.getExpression() instanceof BLangFieldBasedAccess) {
                        variableName = ((BLangFieldBasedAccess) expressionNode.getExpression()).field.value;
                    } else {
                        variableName = ((BLangSimpleVarRef) (expressionNode).getExpression()).variableName.value;
                    }
                }
                variableList.add(variableName);
            }
        }

        // Validate whether input stream constraint type only contains attribute type that can be processed by Siddhi
        if (((BLangStreamingQueryStatement) streamingQueryStatement).getStreamingInput() != null) {
            List<BField> fields = ((BStructureType) ((BStreamType) ((BLangExpression)
                    (((BLangStreamingQueryStatement) streamingQueryStatement).getStreamingInput()).
                            getStreamReference()).type).constraint).fields;

            for (BField structField : fields) {
                validateStreamEventType(((BLangStreamingQueryStatement) streamingQueryStatement).pos, structField);
                if (isSelectAll) {
                    //create the variable list to validate when select * clause is used in query
                    variableList.add(structField.name.value);
                }
            }
        }

        BType streamActionArgumentType = ((BInvokableType) ((BLangLambdaFunction) (((BLangStreamingQueryStatement)
                streamingQueryStatement).getStreamingAction()).getInvokableBody()).type).paramTypes.get(0);

        if (streamActionArgumentType.tag == TypeTags.ARRAY) {
            BType structType = (((BArrayType) streamActionArgumentType).eType);

            if (structType.tag == TypeTags.OBJECT || structType.tag == TypeTags.RECORD) {
                List<BField> structFieldList = ((BStructureType) structType).fields;
                List<String> structFieldNameList = new ArrayList<>();
                for (BField structField : structFieldList) {
                    validateStreamEventType(((BLangStreamAction) ((BLangStreamingQueryStatement)
                            streamingQueryStatement).getStreamingAction()).pos, structField);
                    structFieldNameList.add(structField.name.value);
                }

                if (!variableList.equals(structFieldNameList)) {
                    dlog.error(((BLangStreamAction) ((BLangStreamingQueryStatement) streamingQueryStatement).
                            getStreamingAction()).pos, DiagnosticCode.INCOMPATIBLE_STREAM_ACTION_ARGUMENT, structType);
                }
            }
        }
    }

    private void validateStreamEventType(DiagnosticPos pos, BField field) {
        if (!(field.type.tag == TypeTags.INT || field.type.tag == TypeTags.BOOLEAN || field.type.tag == TypeTags.STRING
                || field.type.tag == TypeTags.FLOAT)) {
            dlog.error(pos, DiagnosticCode.INVALID_STREAM_ATTRIBUTE_TYPE);
        }
    }

    private void validateStreamingEventType(DiagnosticPos pos, BType actualType, String attributeName, BType expType,
                                            DiagnosticCode diagCode) {
        if (expType.tag == TypeTags.SEMANTIC_ERROR) {
            return;
        } else if (expType.tag == TypeTags.NONE) {
            return;
        } else if (actualType.tag == TypeTags.SEMANTIC_ERROR) {
            return;
        } else if (this.types.isAssignable(actualType, expType)) {
            return;
        }

        // e.g. incompatible types: expected 'int' for attribute 'name', found 'string'
        dlog.error(pos, diagCode, expType, attributeName, actualType);
    }

    private void validateOutputAttributeTypes(BLangStatement streamingQueryStatement) {
        StreamingInput streamingInput = ((BLangStreamingQueryStatement) streamingQueryStatement).getStreamingInput();
        JoinStreamingInput joinStreamingInput = ((BLangStreamingQueryStatement) streamingQueryStatement).
                getJoiningInput();

        if (streamingInput != null) {
            Map<String, List<BField>> inputStreamSpecificFieldMap =
                    createInputStreamSpecificFieldMap(streamingInput, joinStreamingInput);
            BType streamActionArgumentType = ((BInvokableType) ((BLangLambdaFunction) (((BLangStreamingQueryStatement)
                    streamingQueryStatement).getStreamingAction()).getInvokableBody()).type).paramTypes.get(0);

            if (streamActionArgumentType.tag == TypeTags.ARRAY) {
                BType structType = (((BArrayType) streamActionArgumentType).eType);

                if (structType.tag == TypeTags.OBJECT || structType.tag == TypeTags.RECORD) {
                    List<BField> outputStreamFieldList = ((BStructureType) structType).fields;
                    List<? extends SelectExpressionNode> selectExpressions = ((BLangStreamingQueryStatement)
                            streamingQueryStatement).getSelectClause().getSelectExpressions();

                    if (!((BLangStreamingQueryStatement) streamingQueryStatement).getSelectClause().isSelectAll()) {
                        for (int i = 0; i < selectExpressions.size(); i++) {
                            SelectExpressionNode expressionNode = selectExpressions.get(i);
                            BField structField = null;
                            if (expressionNode.getExpression() instanceof BLangFieldBasedAccess) {
                                String attributeName =
                                        ((BLangFieldBasedAccess) expressionNode.getExpression()).field.value;
                                String streamIdentifier = ((BLangSimpleVarRef) ((BLangFieldBasedAccess) expressionNode.
                                        getExpression()).expr).variableName.value;

                                List<BField> streamFieldList = inputStreamSpecificFieldMap.
                                        get(streamIdentifier);
                                if (streamFieldList == null) {
                                    dlog.error(((BLangSelectClause)
                                                    ((BLangStreamingQueryStatement) streamingQueryStatement).
                                                            getSelectClause()).pos,
                                            DiagnosticCode.UNDEFINED_STREAM_REFERENCE, streamIdentifier);
                                } else {
                                    structField = getStructField(streamFieldList, attributeName);
                                    validateAttributeWithOutputStruct(structField, attributeName,
                                            streamingQueryStatement, outputStreamFieldList.get(i));
                                }
                            } else if (expressionNode.getExpression() instanceof BLangSimpleVarRef) {
                                String attributeName = ((BLangSimpleVarRef) expressionNode.getExpression()).
                                        variableName.getValue();

                                for (List<BField> streamFieldList :
                                        inputStreamSpecificFieldMap.values()) {
                                    structField = getStructField(streamFieldList, attributeName);
                                    if (structField != null) {
                                        break;
                                    }
                                }
                                validateAttributeWithOutputStruct(structField, attributeName, streamingQueryStatement,
                                        outputStreamFieldList.get(i));
                            }
                        }
                    } else {
                        List<BField> inputStreamFields = ((BStructureType) ((BStreamType)
                                ((BLangExpression) (((BLangStreamingQueryStatement) streamingQueryStatement).
                                        getStreamingInput()).getStreamReference()).type).constraint).fields;

                        for (int i = 0; i < inputStreamFields.size(); i++) {
                            BField inputStructField = inputStreamFields.get(i);
                            BField outputStructField = outputStreamFieldList.get(i);
                            validateStreamingEventType(((BLangStreamAction) ((BLangStreamingQueryStatement)
                                            streamingQueryStatement).getStreamingAction()).pos,
                                    outputStructField.getType(), outputStructField.getName().getValue(),
                                    inputStructField.getType(), DiagnosticCode.STREAMING_INCOMPATIBLE_TYPES);
                        }
                    }
                }
            }
        }
    }

    private List<BField> getFieldListFromStreamInput(StreamingInput streamingInput) {
        return ((BStructureType) ((BStreamType) ((BLangSimpleVarRef)
                streamingInput.getStreamReference()).type).constraint).fields;
    }

    private String getStreamIdentifier(StreamingInput streamingInput) {
        String streamIdentifier = streamingInput.getAlias();
        if (streamIdentifier == null) {
            streamIdentifier = ((BLangSimpleVarRef) streamingInput.getStreamReference()).variableName.value;
        }

        return streamIdentifier;
    }

    private BField getStructField(List<BField> fieldList, String fieldName) {
        for (BField structField : fieldList) {
            String structFieldName = structField.name.getValue();
            if (structFieldName.equalsIgnoreCase(fieldName)) {
                return structField;
            }
        }

        return null;
    }

    private void validateAttributeWithOutputStruct(BField structField, String attributeName,
                                                   BLangStatement streamingQueryStatement,
                                                   BField outputStructField) {

        if (structField != null) {
            validateStreamingEventType(((BLangStreamAction) ((BLangStreamingQueryStatement)
                            streamingQueryStatement).getStreamingAction()).pos,
                    outputStructField.getType(), attributeName, structField.getType(),
                    DiagnosticCode.STREAMING_INCOMPATIBLE_TYPES);
        }
    }

    private Map<String, List<BField>> createInputStreamSpecificFieldMap
            (StreamingInput streamingInput, JoinStreamingInput joinStreamingInput) {

        Map<String, List<BField>> inputStreamSpecificFieldMap = new HashMap<>();
        String firstStreamIdentifier = getStreamIdentifier(streamingInput);
        List<BField> firstInputStreamFieldList = getFieldListFromStreamInput(streamingInput);
        inputStreamSpecificFieldMap.put(firstStreamIdentifier, firstInputStreamFieldList);

        if (joinStreamingInput != null) {
            List<BField> secondInputStreamFieldList =
                    getFieldListFromStreamInput(joinStreamingInput.getStreamingInput());
            String secondStreamIdentifier = getStreamIdentifier(joinStreamingInput.getStreamingInput());
            inputStreamSpecificFieldMap.put(secondStreamIdentifier, secondInputStreamFieldList);
        }

        return inputStreamSpecificFieldMap;
    }

    private void validateStreamingActionFunctionParameters(BLangStreamAction streamAction) {
        List<BLangSimpleVariable> functionParameters = ((BLangFunction) streamAction.getInvokableBody().
                getFunctionNode()).requiredParams;
        if (functionParameters == null || functionParameters.size() != 1) {
            dlog.error((streamAction).pos,
                    DiagnosticCode.INVALID_STREAM_ACTION_ARGUMENT_COUNT,
                    functionParameters == null ? 0 : functionParameters.size());
        } else if (!(functionParameters.get(0).type.tag == TypeTags.ARRAY &&
                (((BArrayType) functionParameters.get(0).type).eType.tag == TypeTags.OBJECT)
                || ((BArrayType) functionParameters.get(0).type).eType.tag == TypeTags.RECORD)) {
            dlog.error((streamAction).pos, DiagnosticCode.INVALID_STREAM_ACTION_ARGUMENT_TYPE,
                    ((BArrayType) functionParameters.get(0).type).eType.getKind());
        }
    }

    private void defineSelectorAttributes(SymbolEnv stmtEnv, StreamingQueryStatementNode node) {
        if (node.getStreamingAction() == null) {
            return;
        }
        BType streamActionArgumentType = ((BLangLambdaFunction) node.getStreamingAction()
                .getInvokableBody()).function.requiredParams.get(0).type;
        if (streamActionArgumentType.tag != TypeTags.ARRAY) {
            return;
        }
        BType structType = (((BArrayType) streamActionArgumentType).eType);
        if (structType.tag == TypeTags.OBJECT || structType.tag == TypeTags.RECORD) {
            List<BField> outputStreamFieldList = ((BStructureType) structType).fields;
            for (BField field : outputStreamFieldList) {
                stmtEnv.scope.define(field.name, field.symbol);
            }
        }
    }

    /**
     * Validate functions attached to objects.
     *
     * @param funcNode Function node
     */
    private void validateObjectAttachedFunction(BLangFunction funcNode) {
        if (funcNode.attachedOuterFunction) {
            // object outer attached function must have a body
            if (funcNode.body == null) {
                dlog.error(funcNode.pos, DiagnosticCode.ATTACHED_FUNCTIONS_MUST_HAVE_BODY, funcNode.name);
            }

            if (Symbols.isFlagOn(funcNode.receiver.type.tsymbol.flags, Flags.ABSTRACT)) {
                dlog.error(funcNode.pos, DiagnosticCode.CANNOT_ATTACH_FUNCTIONS_TO_ABSTRACT_OBJECT, funcNode.name,
                        funcNode.receiver.type);
            }

            return;
        }

        if (!funcNode.attachedFunction) {
            return;
        }

        // If the function is attached to an abstract object, it don't need to have an implementation.
        if (Symbols.isFlagOn(funcNode.receiver.type.tsymbol.flags, Flags.ABSTRACT)) {
            if (funcNode.body != null) {
                dlog.error(funcNode.pos, DiagnosticCode.ABSTRACT_OBJECT_FUNCTION_CANNOT_HAVE_BODY, funcNode.name,
                        funcNode.receiver.type);
            }
            return;
        }

        // There must be an implementation at the outer level, if the function is an interface.
        if (funcNode.interfaceFunction && !env.enclPkg.objAttachedFunctions.contains(funcNode.symbol)) {
            dlog.error(funcNode.pos, DiagnosticCode.INVALID_INTERFACE_ON_NON_ABSTRACT_OBJECT, funcNode.name,
                    funcNode.receiver.type);
        }
    }

    private void validateReferencedFunction(DiagnosticPos pos, BAttachedFunction func, SymbolEnv env) {
        if (Symbols.isFlagOn(func.symbol.receiverSymbol.type.tsymbol.flags, Flags.ABSTRACT)) {
            return;
        }

        if (!Symbols.isFlagOn(func.symbol.flags, Flags.INTERFACE)) {
            return;
        }

        // There must be an implementation at the outer level, if the function is an interface.
        if (!env.enclPkg.objAttachedFunctions.contains(func.symbol)) {
            dlog.error(pos, DiagnosticCode.INVALID_INTERFACE_ON_NON_ABSTRACT_OBJECT, func.funcName,
                    func.symbol.receiverSymbol.type);
        }
    }

    private void addElseTypeGuards(BLangIf ifNode) {
        SymbolEnv elseEnv = SymbolEnv.createBlockEnv((BLangBlockStmt) ifNode.elseStmt, env);
        for (Entry<BVarSymbol, Set<BType>> entry : this.typeGuards.entrySet()) {
            BVarSymbol originalVarSymbol = entry.getKey();
            BType remainingType = getRemainingType(originalVarSymbol.type, entry.getValue());
            BVarSymbol varSymbol = new BVarSymbol(0, originalVarSymbol.name, elseEnv.scope.owner.pkgID, remainingType,
                    this.env.scope.owner);
            symbolEnter.defineShadowedSymbol(ifNode.expr.pos, varSymbol, elseEnv);

            // Cache the type guards, to be reused at the desugar.
            ifNode.elseTypeGuards.put(originalVarSymbol, varSymbol);
        }
    }

    private void addTypeGuards(Map<BVarSymbol, BType> typeGuards) {
        if (this.typeGuards == null) {
            this.typeGuards = new HashMap<>();
            this.typeGuards = typeGuards.entrySet().stream()
                    .collect(Collectors.toMap(Map.Entry::getKey, e -> new HashSet() {
                        { add(e.getValue()); }
                    }));
            return;
        }

        for (Entry<BVarSymbol, BType> entry : typeGuards.entrySet()) {
            Set<BType> typGuardsForSymbol = this.typeGuards.get(entry.getKey());
            if (typGuardsForSymbol == null) {
                typGuardsForSymbol = new HashSet<>();
                this.typeGuards.put(entry.getKey(), typGuardsForSymbol);
            }

            typGuardsForSymbol.add(entry.getValue());
        }
    }

    private void resetTypeGards() {
        this.typeGuards = null;
    }

    private BType getRemainingType(BType originalType, Set<BType> set) {
        if (originalType.tag != TypeTags.UNION) {
            return originalType;
        }

        List<BType> memberTypes = new ArrayList<>(((BUnionType) originalType).getMemberTypes());

        for (BType removeType : set) {
            if (removeType.tag != TypeTags.UNION) {
                memberTypes.remove(removeType);
            } else {
                ((BUnionType) removeType).getMemberTypes().forEach(type -> memberTypes.remove(type));
            }

            if (memberTypes.size() == 1) {
                return memberTypes.get(0);
            }
        }

        return new BUnionType(null, new HashSet<>(memberTypes), memberTypes.contains(symTable.nilType));
    }
}<|MERGE_RESOLUTION|>--- conflicted
+++ resolved
@@ -62,11 +62,7 @@
 import org.wso2.ballerinalang.compiler.semantics.model.types.BChannelType;
 import org.wso2.ballerinalang.compiler.semantics.model.types.BField;
 import org.wso2.ballerinalang.compiler.semantics.model.types.BInvokableType;
-<<<<<<< HEAD
-=======
 import org.wso2.ballerinalang.compiler.semantics.model.types.BMapType;
-import org.wso2.ballerinalang.compiler.semantics.model.types.BObjectType;
->>>>>>> 023f6aa0
 import org.wso2.ballerinalang.compiler.semantics.model.types.BRecordType;
 import org.wso2.ballerinalang.compiler.semantics.model.types.BStreamType;
 import org.wso2.ballerinalang.compiler.semantics.model.types.BStructureType;
@@ -252,14 +248,12 @@
         SymbolEnv pkgEnv = this.symTable.pkgEnvMap.get(pkgNode.symbol);
 
         // Visit constants first.
-        pkgNode.topLevelNodes.stream()
-                .filter(pkgLevelNode -> pkgLevelNode.getKind() == NodeKind.CONSTANT)
+        pkgNode.topLevelNodes.stream().filter(pkgLevelNode -> pkgLevelNode.getKind() == NodeKind.CONSTANT)
                 .forEach(constant -> analyzeDef((BLangNode) constant, pkgEnv));
 
-        pkgNode.topLevelNodes.stream()
-                .filter(pkgLevelNode -> pkgLevelNode.getKind() != NodeKind.CONSTANT)
-                .filter(pkgLevelNode -> !(pkgLevelNode.getKind() == NodeKind.FUNCTION &&
-                        ((BLangFunction) pkgLevelNode).flagSet.contains(Flag.LAMBDA)))
+        pkgNode.topLevelNodes.stream().filter(pkgLevelNode -> pkgLevelNode.getKind() != NodeKind.CONSTANT)
+                .filter(pkgLevelNode -> !(pkgLevelNode.getKind() == NodeKind.FUNCTION
+                        && ((BLangFunction) pkgLevelNode).flagSet.contains(Flag.LAMBDA)))
                 .forEach(topLevelNode -> analyzeDef((BLangNode) topLevelNode, pkgEnv));
 
         while (pkgNode.lambdaFunctions.peek() != null) {
@@ -599,8 +593,7 @@
                 BUnionType unionType = ((BUnionType) varNode.type);
 
                 List<BTupleType> possibleTypes = unionType.memberTypes.stream()
-                        .filter(type -> TypeTags.TUPLE == type.tag)
-                        .map(BTupleType.class::cast)
+                        .filter(type -> TypeTags.TUPLE == type.tag).map(BTupleType.class::cast)
                         .filter(tupleType -> varNode.memberVariables.size() == tupleType.tupleTypes.size())
                         .collect(Collectors.toList());
 
@@ -681,8 +674,7 @@
             case TypeTags.UNION:
                 BUnionType unionType = (BUnionType) recordVar.type;
                 List<BRecordType> possibleTypes = unionType.memberTypes.stream()
-                        .filter(type -> TypeTags.RECORD == type.tag)
-                        .map(BRecordType.class::cast)
+                        .filter(type -> TypeTags.RECORD == type.tag).map(BRecordType.class::cast)
                         .filter(rec -> doesRecordContainKeys(rec, recordVar.variableList, recordVar.restParam != null))
                         .collect(Collectors.toList());
                 if (possibleTypes.isEmpty()) {
@@ -691,8 +683,8 @@
                 }
 
                 if (possibleTypes.size() > 1) {
-                    BRecordTypeSymbol recordSymbol = Symbols.createRecordSymbol(0,
-                            Names.EMPTY, env.enclPkg.symbol.pkgID, null, env.scope.owner);
+                    BRecordTypeSymbol recordSymbol = Symbols
+                            .createRecordSymbol(0, Names.EMPTY, env.enclPkg.symbol.pkgID, null, env.scope.owner);
                     recordVarType = (BRecordType) symTable.recordType;
                     List<BField> fields = new ArrayList<>();
 
@@ -701,28 +693,26 @@
                             .forEach(fieldName -> {
                                 Set<BType> memberTypes = new HashSet<>();
                                 possibleTypes.forEach(possibleType -> {
-                                    Map<String, BType> possibleTypeFields = possibleType.fields
-                                            .stream()
-                                            .collect(Collectors.toMap(
-                                                    field -> field.getName().getValue(),
-                                                    BField::getType
-                                            ));
+                                    Map<String, BType> possibleTypeFields = possibleType.fields.stream().collect(
+                                            Collectors.toMap(field -> field.getName().getValue(), BField::getType));
                                     memberTypes.add(possibleTypeFields.get(fieldName) == null ?
-                                            possibleType.restFieldType : possibleTypeFields.get(fieldName));
+                                            possibleType.restFieldType :
+                                            possibleTypeFields.get(fieldName));
                                 });
-                                BType fieldType = memberTypes.size() > 1 ? new BUnionType(null, memberTypes, false) :
+                                BType fieldType = memberTypes.size() > 1 ?
+                                        new BUnionType(null, memberTypes, false) :
                                         memberTypes.iterator().next();
                                 fields.add(new BField(names.fromString(fieldName),
                                         new BVarSymbol(0, names.fromString(fieldName), env.enclPkg.symbol.pkgID,
                                                 fieldType, recordSymbol)));
                             });
                     if (recordVar.restParam != null) {
-                        Set<BType> memberTypes = possibleTypes.stream()
-                                .map(possibleType -> possibleType.restFieldType)
+                        Set<BType> memberTypes = possibleTypes.stream().map(possibleType -> possibleType.restFieldType)
                                 .collect(Collectors.toSet());
 
                         recordVarType.restFieldType = memberTypes.size() > 1 ?
-                                new BUnionType(null, memberTypes, false) : memberTypes.iterator().next();
+                                new BUnionType(null, memberTypes, false) :
+                                memberTypes.iterator().next();
                     }
                     recordVarType.fields = fields;
                     recordSymbol.type = recordVarType;
@@ -754,12 +744,8 @@
             }
         }
 
-        Map<String, BField> recordVarTypeFields = recordVarType.fields
-                .stream()
-                .collect(Collectors.toMap(
-                        field -> field.getName().getValue(),
-                        field -> field
-                ));
+        Map<String, BField> recordVarTypeFields = recordVarType.fields.stream()
+                .collect(Collectors.toMap(field -> field.getName().getValue(), field -> field));
 
         boolean validRecord = true;
         for (BLangRecordVariableKeyValueNode variable : recordVar.variableList) {
@@ -783,8 +769,7 @@
         }
 
         if (recordVar.restParam != null) {
-            ((BLangVariable) recordVar.restParam).type = new BMapType(TypeTags.MAP,
-                    recordVarType.restFieldType, null);
+            ((BLangVariable) recordVar.restParam).type = new BMapType(TypeTags.MAP, recordVarType.restFieldType, null);
             symbolEnter.defineNode((BLangNode) recordVar.restParam, env);
         }
 
@@ -792,13 +777,13 @@
     }
 
     private BRecordType createSameTypedFieldsRecordType(BLangRecordVariable recordVar, BType fieldTypes) {
-        BRecordTypeSymbol recordSymbol =
-                Symbols.createRecordSymbol(0, Names.EMPTY, env.enclPkg.symbol.pkgID, null, env.scope.owner);
+        BRecordTypeSymbol recordSymbol = Symbols
+                .createRecordSymbol(0, Names.EMPTY, env.enclPkg.symbol.pkgID, null, env.scope.owner);
         List<BField> fields = recordVar.variableList.stream()
                 .map(bLangRecordVariableKeyValue -> bLangRecordVariableKeyValue.key.value)
-                .map(fieldName -> new BField(names.fromString(fieldName), new BVarSymbol(0,
-                        names.fromString(fieldName), env.enclPkg.symbol.pkgID, fieldTypes, recordSymbol)))
-                .collect(Collectors.toList());
+                .map(fieldName -> new BField(names.fromString(fieldName),
+                        new BVarSymbol(0, names.fromString(fieldName), env.enclPkg.symbol.pkgID, fieldTypes,
+                                recordSymbol))).collect(Collectors.toList());
 
         BRecordType recordVarType = (BRecordType) symTable.recordType;
         recordVarType.fields = fields;
@@ -815,13 +800,9 @@
     }
 
     private boolean doesRecordContainKeys(BRecordType recordVarType, List<BLangRecordVariableKeyValue> variableList,
-                                          boolean hasRestParam) {
-        Map<String, BField> recordVarTypeFields = recordVarType.fields
-                .stream()
-                .collect(Collectors.toMap(
-                        field -> field.getName().getValue(),
-                        field -> field
-                ));
+            boolean hasRestParam) {
+        Map<String, BField> recordVarTypeFields = recordVarType.fields.stream()
+                .collect(Collectors.toMap(field -> field.getName().getValue(), field -> field));
         for (BLangRecordVariableKeyValue var : variableList) {
             if (!recordVarTypeFields.containsKey(var.key.value) && recordVarType.sealed) {
                 return false;
@@ -1195,15 +1176,16 @@
 
                 checkStaticMatchPatternLiteralType(binaryExpr.lhsExpr);
                 checkStaticMatchPatternLiteralType(binaryExpr.rhsExpr);
-                expression.type =  symTable.anyType;
+                expression.type = symTable.anyType;
                 return expression.type;
             case RECORD_LITERAL_EXPR:
                 BLangRecordLiteral recordLiteral = (BLangRecordLiteral) expression;
                 recordLiteral.type = new BMapType(TypeTags.MAP, symTable.anydataType, null);
                 for (BLangRecordLiteral.BLangRecordKeyValue recLiteralKeyValue : recordLiteral.keyValuePairs) {
-                    if (recLiteralKeyValue.key.expr.getKind() == NodeKind.SIMPLE_VARIABLE_REF ||
-                            (recLiteralKeyValue.key.expr.getKind() == NodeKind.LITERAL && typeChecker.checkExpr(
-                                    recLiteralKeyValue.key.expr, this.env).tag == TypeTags.STRING)) {
+                    if (recLiteralKeyValue.key.expr.getKind() == NodeKind.SIMPLE_VARIABLE_REF || (
+                            recLiteralKeyValue.key.expr.getKind() == NodeKind.LITERAL
+                                    && typeChecker.checkExpr(recLiteralKeyValue.key.expr, this.env).tag
+                                    == TypeTags.STRING)) {
                         BType fieldType = checkStaticMatchPatternLiteralType(recLiteralKeyValue.valueExpr);
                         types.setImplicitCastExpr(recLiteralKeyValue.valueExpr, fieldType, symTable.anyType);
                     } else {
@@ -1318,69 +1300,6 @@
         } else if (serviceNode.attachExpr.getKind() != NodeKind.Type_INIT_EXPR) {
             dlog.error(serviceNode.attachExpr.pos, DiagnosticCode.SYNTAX_ERROR, "invalid listener attachment");
         }
-    }
-
-<<<<<<< HEAD
-    private void validateConstructorAndCheckDefaultable(BLangTypeDefinition typeDef) {
-        if (typeDef.typeNode.getKind() == NodeKind.USER_DEFINED_TYPE || typeDef.symbol.tag != SymTag.OBJECT) {
-            return;
-        }
-
-        boolean defaultableStatus = false;
-        BLangObjectTypeNode objectTypeNode = (BLangObjectTypeNode) typeDef.typeNode;
-
-        // If the object is an abstract object then it is not defaultable.
-        if (objectTypeNode.flagSet.contains(Flag.ABSTRACT)) {
-            markDefaultableStatus(typeDef.symbol, defaultableStatus);
-            return;
-        }
-
-        // No initFunction implies having a default constructor with no params
-        List<BVarSymbol> initFuncParams =
-                objectTypeNode.initFunction == null ? new ArrayList<>(0) : objectTypeNode.initFunction.symbol.params;
-        defaultableStatus = true;
-        for (BLangSimpleVariable field : objectTypeNode.fields) {
-            if (field.expr != null || types.defaultValueExists(field.pos, field.symbol.type)) {
-                continue;
-            }
-            defaultableStatus = false;
-            if (initFuncParams.stream().filter(p -> p.name.equals(field.symbol.name))
-                    .collect(Collectors.toList()).size() == 0) {
-                dlog.error(typeDef.pos, DiagnosticCode.OBJECT_UNINITIALIZED_FIELD, field);
-            }
-        }
-
-        if (initFuncParams.size() > 0) {
-            defaultableStatus = false;
-        }
-
-        for (BAttachedFunction func : ((BObjectTypeSymbol) typeDef.symbol).attachedFuncs) {
-            if ((func.symbol.flags & Flags.INTERFACE) == Flags.INTERFACE) {
-                defaultableStatus = false;
-                break;
-            }
-        }
-
-        markDefaultableStatus(typeDef.symbol, defaultableStatus);
-    }
-
-    private void markDefaultableStatus(BSymbol symbol, boolean defaultableStatus) {
-        symbol.flags |= Flags.asMask(EnumSet.of(Flag.DEFAULTABLE_CHECKED));
-        if (defaultableStatus) {
-            symbol.flags |= Flags.asMask(EnumSet.of(Flag.DEFAULTABLE));
-        }
-=======
-    private void handleAnonymousEndpointBind(BLangService serviceNode) {
-        if (serviceNode.anonymousEndpointBind == null) {
-            return;
-        }
-        if (serviceNode.endpointType == null) {
-            dlog.error(serviceNode.pos, DiagnosticCode.SERVICE_SERVICE_TYPE_REQUIRED_ANONYMOUS, serviceNode.name);
-            return;
-        }
-        this.typeChecker.checkExpr(serviceNode.anonymousEndpointBind, env,
-                endpointSPIAnalyzer.getEndpointConfigType((BObjectTypeSymbol) serviceNode.endpointType.tsymbol));
->>>>>>> 023f6aa0
     }
 
     private void validateDefaultable(BLangRecordTypeNode recordTypeNode) {
@@ -1541,28 +1460,6 @@
 
     @Override
     public void visit(BLangEndpoint endpointNode) {
-<<<<<<< HEAD
-=======
-        endpointNode.annAttachments.forEach(annotationAttachment -> {
-            annotationAttachment.attachPoint = AttachPoint.ENDPOINT;
-            this.analyzeDef(annotationAttachment, env);
-        });
-        if (endpointNode.configurationExpr == null) {
-            return;
-        }
-        BType configType = symTable.semanticError;
-        if (endpointNode.symbol != null && endpointNode.symbol.type.tag == TypeTags.OBJECT) {
-            if (endpointNode.configurationExpr.getKind() == RECORD_LITERAL_EXPR) {
-                // Init expression.
-                configType = endpointSPIAnalyzer.getEndpointConfigType(
-                        (BObjectTypeSymbol) endpointNode.symbol.type.tsymbol);
-            } else {
-                // assign Expression.
-                configType = endpointNode.symbol.type;
-            }
-        }
-        this.typeChecker.checkExpr(endpointNode.configurationExpr, env, configType);
->>>>>>> 023f6aa0
     }
 
     private boolean isInTopLevelWorkerEnv() {
@@ -1599,8 +1496,8 @@
 
     @Override
     public void visit(BLangWorkerReceive workerReceiveNode) {
-        BSymbol symbol = symResolver.lookupSymbol(env, names.fromIdNode(workerReceiveNode.workerIdentifier),
-                SymTag.VARIABLE);
+        BSymbol symbol = symResolver
+                .lookupSymbol(env, names.fromIdNode(workerReceiveNode.workerIdentifier), SymTag.VARIABLE);
 
         if (workerReceiveNode.isChannel || symbol.getType().tag == TypeTags.CHANNEL) {
             visitChannelReceive(workerReceiveNode, symbol);
@@ -1810,16 +1707,17 @@
 
         if (isTableReference(streamingInput.getStreamReference())) {
             if (streamingInput.getAlias() == null) {
-                dlog.error(streamingInput.pos, DiagnosticCode.UNDEFINED_INVOCATION_ALIAS, ((BLangInvocation) streamRef)
-                        .name.getValue());
+                dlog.error(streamingInput.pos, DiagnosticCode.UNDEFINED_INVOCATION_ALIAS,
+                        ((BLangInvocation) streamRef).name.getValue());
             }
             if (streamingInput.getStreamReference().getKind() == NodeKind.INVOCATION) {
                 BInvokableSymbol functionSymbol = (BInvokableSymbol) ((BLangInvocation) streamRef).symbol;
-                symbolEnter.defineVarSymbol(streamingInput.pos, EnumSet.noneOf(Flag.class), ((BTableType) functionSymbol
-                        .retType).constraint, names.fromString(streamingInput.getAlias()), env);
+                symbolEnter.defineVarSymbol(streamingInput.pos, EnumSet.noneOf(Flag.class),
+                        ((BTableType) functionSymbol.retType).constraint, names.fromString(streamingInput.getAlias()),
+                        env);
             } else {
-                BType constraint = ((BTableType) ((BLangVariableReference) streamingInput.getStreamReference()).type)
-                        .constraint;
+                BType constraint = ((BTableType) ((BLangVariableReference) streamingInput
+                        .getStreamReference()).type).constraint;
                 symbolEnter.defineVarSymbol(streamingInput.pos, EnumSet.noneOf(Flag.class), constraint,
                         names.fromString(streamingInput.getAlias()), env);
             }
@@ -2263,8 +2161,8 @@
         }
         if (kind == BRACED_TUPLE_EXPR) {
             BLangBracedOrTupleExpr bracedOrTupleExpr = (BLangBracedOrTupleExpr) expr;
-            if (bracedOrTupleExpr.expressions.size() > 1 &&
-                    bracedOrTupleExpr.expressions.stream().anyMatch(literal -> literal.getKind() == LITERAL)) {
+            if (bracedOrTupleExpr.expressions.size() > 1 && bracedOrTupleExpr.expressions.stream()
+                    .anyMatch(literal -> literal.getKind() == LITERAL)) {
                 dlog.error(expr.pos, DiagnosticCode.INVALID_ANY_VAR_DEF);
                 return false;
             }
@@ -2592,8 +2490,7 @@
 
         // There must be an implementation at the outer level, if the function is an interface.
         if (!env.enclPkg.objAttachedFunctions.contains(func.symbol)) {
-            dlog.error(pos, DiagnosticCode.INVALID_INTERFACE_ON_NON_ABSTRACT_OBJECT, func.funcName,
-                    func.symbol.receiverSymbol.type);
+            dlog.error(pos, DiagnosticCode.INVALID_INTERFACE_ON_NON_ABSTRACT_OBJECT, func.funcName, func.symbol.receiverSymbol.type);
         }
     }
 
@@ -2616,7 +2513,9 @@
             this.typeGuards = new HashMap<>();
             this.typeGuards = typeGuards.entrySet().stream()
                     .collect(Collectors.toMap(Map.Entry::getKey, e -> new HashSet() {
-                        { add(e.getValue()); }
+                        {
+                            add(e.getValue());
+                        }
                     }));
             return;
         }
