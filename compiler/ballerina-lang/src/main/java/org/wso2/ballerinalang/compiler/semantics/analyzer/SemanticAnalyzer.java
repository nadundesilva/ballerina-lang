--- conflicted
+++ resolved
@@ -1139,7 +1139,6 @@
                     } else {
                         boundVar.type = recordType.restFieldType;
                     }
-<<<<<<< HEAD
                 }
 
                 boolean isIgnoredVar = boundVar.getKind() == NodeKind.VARIABLE
@@ -1156,24 +1155,6 @@
                 errorVariable.restDetail.type = restType;
                 errorVariable.restDetail.accept(this);
             }
-=======
-                }
-
-                boolean isIgnoredVar = boundVar.getKind() == NodeKind.VARIABLE
-                        && ((BLangSimpleVariable) boundVar).name.value.equals(Names.IGNORE.value);
-                if (!isIgnoredVar) {
-                    boundVar.accept(this);
-                }
-            }
-
-            if (isRestDetailBindingAvailable(errorVariable)) {
-                BTypeSymbol typeSymbol = createTypeSymbol(SymTag.TYPE);
-                BMapType restType = new BMapType(TypeTags.MAP, recordType.restFieldType, typeSymbol);
-                typeSymbol.type = restType;
-                errorVariable.restDetail.type = restType;
-                errorVariable.restDetail.accept(this);
-            }
->>>>>>> c608040d
             return true;
 
         } else if (errorType.detailType.getKind() == TypeKind.MAP) {
