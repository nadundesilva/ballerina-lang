/*
*  Copyright (c) 2017, WSO2 Inc. (http://www.wso2.org) All Rights Reserved.
*
*  WSO2 Inc. licenses this file to you under the Apache License,
*  Version 2.0 (the "License"); you may not use this file except
*  in compliance with the License.
*  You may obtain a copy of the License at
*
*    http://www.apache.org/licenses/LICENSE-2.0
*
*  Unless required by applicable law or agreed to in writing,
*  software distributed under the License is distributed on an
*  "AS IS" BASIS, WITHOUT WARRANTIES OR CONDITIONS OF ANY
*  KIND, either express or implied.  See the License for the
*  specific language governing permissions and limitations
*  under the License.
*/
package org.wso2.ballerinalang.compiler.semantics.analyzer;

import org.ballerinalang.compiler.CompilerPhase;
import org.ballerinalang.model.TreeBuilder;
import org.ballerinalang.model.elements.Flag;
import org.ballerinalang.model.tree.NodeKind;
import org.ballerinalang.model.tree.OperatorKind;
import org.ballerinalang.model.tree.clauses.GroupByNode;
import org.ballerinalang.model.tree.clauses.HavingNode;
import org.ballerinalang.model.tree.clauses.JoinStreamingInput;
import org.ballerinalang.model.tree.clauses.OrderByNode;
import org.ballerinalang.model.tree.clauses.SelectClauseNode;
import org.ballerinalang.model.tree.clauses.SelectExpressionNode;
import org.ballerinalang.model.tree.clauses.SetAssignmentNode;
import org.ballerinalang.model.tree.clauses.StreamActionNode;
import org.ballerinalang.model.tree.clauses.StreamingInput;
import org.ballerinalang.model.tree.clauses.WhereNode;
import org.ballerinalang.model.tree.clauses.WindowClauseNode;
import org.ballerinalang.model.tree.expressions.ExpressionNode;
import org.ballerinalang.model.tree.expressions.VariableReferenceNode;
import org.ballerinalang.model.tree.statements.StatementNode;
import org.ballerinalang.model.tree.statements.StreamingQueryStatementNode;
import org.ballerinalang.model.tree.types.BuiltInReferenceTypeNode;
import org.ballerinalang.model.types.TypeKind;
import org.ballerinalang.util.diagnostic.DiagnosticCode;
import org.wso2.ballerinalang.compiler.semantics.model.SymbolEnv;
import org.wso2.ballerinalang.compiler.semantics.model.SymbolTable;
import org.wso2.ballerinalang.compiler.semantics.model.symbols.BAnnotationAttributeSymbol;
import org.wso2.ballerinalang.compiler.semantics.model.symbols.BAnnotationSymbol;
import org.wso2.ballerinalang.compiler.semantics.model.symbols.BEndpointVarSymbol;
import org.wso2.ballerinalang.compiler.semantics.model.symbols.BOperatorSymbol;
import org.wso2.ballerinalang.compiler.semantics.model.symbols.BPackageSymbol;
import org.wso2.ballerinalang.compiler.semantics.model.symbols.BServiceSymbol;
import org.wso2.ballerinalang.compiler.semantics.model.symbols.BStructSymbol;
import org.wso2.ballerinalang.compiler.semantics.model.symbols.BSymbol;
import org.wso2.ballerinalang.compiler.semantics.model.symbols.BVarSymbol;
import org.wso2.ballerinalang.compiler.semantics.model.symbols.SymTag;
import org.wso2.ballerinalang.compiler.semantics.model.symbols.Symbols;
import org.wso2.ballerinalang.compiler.semantics.model.types.BBuiltInRefType;
import org.wso2.ballerinalang.compiler.semantics.model.types.BInvokableType;
import org.wso2.ballerinalang.compiler.semantics.model.types.BStructType;
import org.wso2.ballerinalang.compiler.semantics.model.types.BTupleType;
import org.wso2.ballerinalang.compiler.semantics.model.types.BType;
import org.wso2.ballerinalang.compiler.semantics.model.types.BUnionType;
import org.wso2.ballerinalang.compiler.tree.BLangAction;
import org.wso2.ballerinalang.compiler.tree.BLangAnnotation;
import org.wso2.ballerinalang.compiler.tree.BLangAnnotationAttachment;
import org.wso2.ballerinalang.compiler.tree.BLangAnnotationAttachmentPoint;
import org.wso2.ballerinalang.compiler.tree.BLangConnector;
import org.wso2.ballerinalang.compiler.tree.BLangDocumentation;
import org.wso2.ballerinalang.compiler.tree.BLangEndpoint;
import org.wso2.ballerinalang.compiler.tree.BLangEnum;
import org.wso2.ballerinalang.compiler.tree.BLangFunction;
import org.wso2.ballerinalang.compiler.tree.BLangIdentifier;
import org.wso2.ballerinalang.compiler.tree.BLangImportPackage;
import org.wso2.ballerinalang.compiler.tree.BLangInvokableNode;
import org.wso2.ballerinalang.compiler.tree.BLangNode;
import org.wso2.ballerinalang.compiler.tree.BLangNodeVisitor;
import org.wso2.ballerinalang.compiler.tree.BLangPackage;
import org.wso2.ballerinalang.compiler.tree.BLangResource;
import org.wso2.ballerinalang.compiler.tree.BLangService;
import org.wso2.ballerinalang.compiler.tree.BLangStreamlet;
import org.wso2.ballerinalang.compiler.tree.BLangStruct;
import org.wso2.ballerinalang.compiler.tree.BLangTransformer;
import org.wso2.ballerinalang.compiler.tree.BLangVariable;
import org.wso2.ballerinalang.compiler.tree.BLangWorker;
import org.wso2.ballerinalang.compiler.tree.BLangXMLNS;
import org.wso2.ballerinalang.compiler.tree.clauses.BLangGroupBy;
import org.wso2.ballerinalang.compiler.tree.clauses.BLangHaving;
import org.wso2.ballerinalang.compiler.tree.clauses.BLangJoinStreamingInput;
import org.wso2.ballerinalang.compiler.tree.clauses.BLangOrderBy;
import org.wso2.ballerinalang.compiler.tree.clauses.BLangSelectClause;
import org.wso2.ballerinalang.compiler.tree.clauses.BLangSelectExpression;
import org.wso2.ballerinalang.compiler.tree.clauses.BLangSetAssignment;
import org.wso2.ballerinalang.compiler.tree.clauses.BLangStreamAction;
import org.wso2.ballerinalang.compiler.tree.clauses.BLangStreamingInput;
import org.wso2.ballerinalang.compiler.tree.clauses.BLangWhere;
import org.wso2.ballerinalang.compiler.tree.clauses.BLangWindow;
import org.wso2.ballerinalang.compiler.tree.expressions.BLangBinaryExpr;
import org.wso2.ballerinalang.compiler.tree.expressions.BLangDocumentationAttribute;
import org.wso2.ballerinalang.compiler.tree.expressions.BLangExpression;
import org.wso2.ballerinalang.compiler.tree.expressions.BLangFieldBasedAccess;
import org.wso2.ballerinalang.compiler.tree.expressions.BLangIndexBasedAccess;
import org.wso2.ballerinalang.compiler.tree.expressions.BLangInvocation;
import org.wso2.ballerinalang.compiler.tree.expressions.BLangLiteral;
import org.wso2.ballerinalang.compiler.tree.expressions.BLangSimpleVarRef;
import org.wso2.ballerinalang.compiler.tree.expressions.BLangVariableReference;
import org.wso2.ballerinalang.compiler.tree.statements.BLangAbort;
import org.wso2.ballerinalang.compiler.tree.statements.BLangAssignment;
import org.wso2.ballerinalang.compiler.tree.statements.BLangBind;
import org.wso2.ballerinalang.compiler.tree.statements.BLangBlockStmt;
import org.wso2.ballerinalang.compiler.tree.statements.BLangBreak;
import org.wso2.ballerinalang.compiler.tree.statements.BLangCatch;
import org.wso2.ballerinalang.compiler.tree.statements.BLangCompoundAssignment;
import org.wso2.ballerinalang.compiler.tree.statements.BLangExpressionStmt;
import org.wso2.ballerinalang.compiler.tree.statements.BLangForeach;
import org.wso2.ballerinalang.compiler.tree.statements.BLangForkJoin;
import org.wso2.ballerinalang.compiler.tree.statements.BLangIf;
import org.wso2.ballerinalang.compiler.tree.statements.BLangLock;
import org.wso2.ballerinalang.compiler.tree.statements.BLangMatch;
import org.wso2.ballerinalang.compiler.tree.statements.BLangMatch.BLangMatchStmtPatternClause;
import org.wso2.ballerinalang.compiler.tree.statements.BLangNext;
import org.wso2.ballerinalang.compiler.tree.statements.BLangPostIncrement;
import org.wso2.ballerinalang.compiler.tree.statements.BLangQueryStatement;
import org.wso2.ballerinalang.compiler.tree.statements.BLangReturn;
import org.wso2.ballerinalang.compiler.tree.statements.BLangStatement;
import org.wso2.ballerinalang.compiler.tree.statements.BLangStreamingQueryStatement;
import org.wso2.ballerinalang.compiler.tree.statements.BLangThrow;
import org.wso2.ballerinalang.compiler.tree.statements.BLangTransaction;
import org.wso2.ballerinalang.compiler.tree.statements.BLangTryCatchFinally;
import org.wso2.ballerinalang.compiler.tree.statements.BLangTupleDestructure;
import org.wso2.ballerinalang.compiler.tree.statements.BLangVariableDef;
import org.wso2.ballerinalang.compiler.tree.statements.BLangWhile;
import org.wso2.ballerinalang.compiler.tree.statements.BLangWorkerReceive;
import org.wso2.ballerinalang.compiler.tree.statements.BLangWorkerSend;
import org.wso2.ballerinalang.compiler.tree.statements.BLangXMLNSStatement;
import org.wso2.ballerinalang.compiler.tree.types.BLangType;
import org.wso2.ballerinalang.compiler.util.CompilerContext;
import org.wso2.ballerinalang.compiler.util.Name;
import org.wso2.ballerinalang.compiler.util.Names;
import org.wso2.ballerinalang.compiler.util.TypeTags;
import org.wso2.ballerinalang.compiler.util.diagnotic.BLangDiagnosticLog;
import org.wso2.ballerinalang.compiler.util.diagnotic.DiagnosticPos;
import org.wso2.ballerinalang.util.Flags;
import org.wso2.ballerinalang.util.Lists;

import java.util.ArrayList;
import java.util.Arrays;
import java.util.Collections;
import java.util.EnumSet;
import java.util.HashSet;
import java.util.List;
import java.util.Optional;
import java.util.Set;
import java.util.stream.Collectors;

/**
 * @since 0.94
 */
public class SemanticAnalyzer extends BLangNodeVisitor {

    private static final CompilerContext.Key<SemanticAnalyzer> SYMBOL_ANALYZER_KEY =
            new CompilerContext.Key<>();

    private SymbolTable symTable;
    private SymbolEnter symbolEnter;
    private Names names;
    private SymbolResolver symResolver;
    private TypeChecker typeChecker;
    private Types types;
    private EndpointSPIAnalyzer endpointSPIAnalyzer;
    private BLangDiagnosticLog dlog;

    private SymbolEnv env;
    private BType expType;
    private DiagnosticCode diagCode;
    private BType resType;

    public static SemanticAnalyzer getInstance(CompilerContext context) {
        SemanticAnalyzer semAnalyzer = context.get(SYMBOL_ANALYZER_KEY);
        if (semAnalyzer == null) {
            semAnalyzer = new SemanticAnalyzer(context);
        }

        return semAnalyzer;
    }

    public SemanticAnalyzer(CompilerContext context) {
        context.put(SYMBOL_ANALYZER_KEY, this);

        this.symTable = SymbolTable.getInstance(context);
        this.symbolEnter = SymbolEnter.getInstance(context);
        this.names = Names.getInstance(context);
        this.symResolver = SymbolResolver.getInstance(context);
        this.typeChecker = TypeChecker.getInstance(context);
        this.types = Types.getInstance(context);
        this.endpointSPIAnalyzer = EndpointSPIAnalyzer.getInstance(context);
        this.dlog = BLangDiagnosticLog.getInstance(context);
    }

    public BLangPackage analyze(BLangPackage pkgNode) {
        pkgNode.accept(this);
        return pkgNode;
    }


    // Visitor methods

    public void visit(BLangPackage pkgNode) {
        if (pkgNode.completedPhases.contains(CompilerPhase.TYPE_CHECK)) {
            return;
        }
        SymbolEnv pkgEnv = this.symTable.pkgEnvMap.get(pkgNode.symbol);

        // Visit all the imported packages
        pkgNode.imports.forEach(importNode -> analyzeDef(importNode, pkgEnv));

        // Then visit each top-level element sorted using the compilation unit
        pkgNode.topLevelNodes.forEach(topLevelNode -> analyzeDef((BLangNode) topLevelNode, pkgEnv));

        analyzeDef(pkgNode.initFunction, pkgEnv);
        analyzeDef(pkgNode.startFunction, pkgEnv);
        analyzeDef(pkgNode.stopFunction, pkgEnv);

        pkgNode.completedPhases.add(CompilerPhase.TYPE_CHECK);
    }

    public void visit(BLangImportPackage importPkgNode) {
        BPackageSymbol pkgSymbol = importPkgNode.symbol;
        SymbolEnv pkgEnv = this.symTable.pkgEnvMap.get(pkgSymbol);
        if (pkgEnv == null) {
            return;
        }

        analyzeDef(pkgEnv.node, pkgEnv);
    }

    public void visit(BLangXMLNS xmlnsNode) {
        xmlnsNode.type = symTable.stringType;

        // Namespace node already having the symbol means we are inside an init-function,
        // and the symbol has already been declared by the original statement.
        if (xmlnsNode.symbol != null) {
            return;
        }

        symbolEnter.defineNode(xmlnsNode, env);
        typeChecker.checkExpr(xmlnsNode.namespaceURI, env, Lists.of(symTable.stringType));
    }

    public void visit(BLangXMLNSStatement xmlnsStmtNode) {
        analyzeNode(xmlnsStmtNode.xmlnsDecl, env);
    }

    public void visit(BLangFunction funcNode) {
        SymbolEnv funcEnv = SymbolEnv.createFunctionEnv(funcNode, funcNode.symbol.scope, env);
        funcNode.annAttachments.forEach(annotationAttachment -> {
            annotationAttachment.attachmentPoint =
                    new BLangAnnotationAttachmentPoint(BLangAnnotationAttachmentPoint.AttachmentPoint.FUNCTION);
            this.analyzeDef(annotationAttachment, funcEnv);
        });
        funcNode.docAttachments.forEach(doc -> analyzeDef(doc, funcEnv));

        // Check for native functions
        if (Symbols.isNative(funcNode.symbol)) {
            return;
        }

        funcNode.requiredParams.forEach(p -> this.analyzeDef(p, funcEnv));
        funcNode.defaultableParams.forEach(p -> this.analyzeDef(p, funcEnv));
        if (funcNode.restParam != null) {
            this.analyzeDef(funcNode.restParam, funcEnv);
        }

        funcNode.endpoints.forEach(e -> {
            symbolEnter.defineNode(e, funcEnv);
            analyzeDef(e, funcEnv);
        });
        analyzeStmt(funcNode.body, funcEnv);

        this.processWorkers(funcNode, funcEnv);
    }

    private void processWorkers(BLangInvokableNode invNode, SymbolEnv invEnv) {
        if (invNode.workers.size() > 0) {
            invEnv.scope.entries.putAll(invNode.body.scope.entries);
            invNode.workers.forEach(e -> this.symbolEnter.defineNode(e, invEnv));
            invNode.workers.forEach(e -> analyzeNode(e, invEnv));
        }
    }

    public void visit(BLangStruct structNode) {
        BSymbol structSymbol = structNode.symbol;
        SymbolEnv structEnv = SymbolEnv.createPkgLevelSymbolEnv(structNode, structSymbol.scope, env);
        structNode.fields.forEach(field -> analyzeDef(field, structEnv));

        structNode.annAttachments.forEach(annotationAttachment -> {
            annotationAttachment.attachmentPoint =
                    new BLangAnnotationAttachmentPoint(BLangAnnotationAttachmentPoint.AttachmentPoint.STRUCT);
            annotationAttachment.accept(this);
        });
        structNode.docAttachments.forEach(doc -> analyzeDef(doc, structEnv));
    }

    @Override
    public void visit(BLangEnum enumNode) {
        BSymbol enumSymbol = enumNode.symbol;
        SymbolEnv enumEnv = SymbolEnv.createPkgLevelSymbolEnv(enumNode, enumSymbol.scope, env);

        enumNode.annAttachments.forEach(annotationAttachment -> {
            annotationAttachment.attachmentPoint = new BLangAnnotationAttachmentPoint(
                    BLangAnnotationAttachmentPoint.AttachmentPoint.ENUM);
            annotationAttachment.accept(this);
        });
        enumNode.docAttachments.forEach(doc -> analyzeDef(doc, enumEnv));
    }

    @Override
    public void visit(BLangDocumentation docNode) {
        Set<BLangIdentifier> visitedAttributes = new HashSet<>();
        for (BLangDocumentationAttribute attribute : docNode.attributes) {
            if (!visitedAttributes.add(attribute.documentationField)) {
                this.dlog.warning(attribute.pos, DiagnosticCode.DUPLICATE_DOCUMENTED_ATTRIBUTE,
                        attribute.documentationField);
                continue;
            }
            Name attributeName = names.fromIdNode(attribute.documentationField);
            BSymbol attributeSymbol = this.env.scope.lookup(attributeName).symbol;
            if (attributeSymbol == null) {
                this.dlog.warning(attribute.pos, DiagnosticCode.NO_SUCH_DOCUMENTABLE_ATTRIBUTE,
                        attribute.documentationField, attribute.docTag.getValue());
                continue;
            }
            int ownerSymTag = env.scope.owner.tag;
            if ((ownerSymTag & SymTag.ANNOTATION) == SymTag.ANNOTATION) {
                if (attributeSymbol.tag != SymTag.ANNOTATION_ATTRIBUTE
                        || ((BAnnotationAttributeSymbol) attributeSymbol).docTag != attribute.docTag) {
                    this.dlog.warning(attribute.pos, DiagnosticCode.NO_SUCH_DOCUMENTABLE_ATTRIBUTE,
                            attribute.documentationField, attribute.docTag.getValue());
                    continue;
                }
            } else {
                if (attributeSymbol.tag != SymTag.VARIABLE
                        || ((BVarSymbol) attributeSymbol).docTag != attribute.docTag) {
                    this.dlog.warning(attribute.pos, DiagnosticCode.NO_SUCH_DOCUMENTABLE_ATTRIBUTE,
                            attribute.documentationField, attribute.docTag.getValue());
                    continue;
                }
            }
            attribute.type = attributeSymbol.type;
        }
    }

    public void visit(BLangAnnotation annotationNode) {
        SymbolEnv annotationEnv = SymbolEnv.createAnnotationEnv(annotationNode, annotationNode.symbol.scope, env);
        annotationNode.annAttachments.forEach(annotationAttachment -> {
            annotationAttachment.attachmentPoint =
                    new BLangAnnotationAttachmentPoint(BLangAnnotationAttachmentPoint.AttachmentPoint.ANNOTATION);
            annotationAttachment.accept(this);
        });
        annotationNode.docAttachments.forEach(doc -> analyzeDef(doc, annotationEnv));
    }

    public void visit(BLangAnnotationAttachment annAttachmentNode) {
        BSymbol symbol = this.symResolver.resolveAnnotation(annAttachmentNode.pos, env,
                names.fromString(annAttachmentNode.pkgAlias.getValue()),
                names.fromString(annAttachmentNode.getAnnotationName().getValue()));
        if (symbol == this.symTable.notFoundSymbol) {
            this.dlog.error(annAttachmentNode.pos, DiagnosticCode.UNDEFINED_ANNOTATION,
                    annAttachmentNode.getAnnotationName().getValue());
            return;
        }
        // Validate Attachment Point against the Annotation Definition.
        BAnnotationSymbol annotationSymbol = (BAnnotationSymbol) symbol;
        annAttachmentNode.annotationSymbol = annotationSymbol;
        if (annotationSymbol.getAttachmentPoints() != null && annotationSymbol.getAttachmentPoints().size() > 0) {
            BLangAnnotationAttachmentPoint[] attachmentPointsArrray =
                    new BLangAnnotationAttachmentPoint[annotationSymbol.getAttachmentPoints().size()];
            Optional<BLangAnnotationAttachmentPoint> matchingAttachmentPoint = Arrays
                    .stream(annotationSymbol.getAttachmentPoints().toArray(attachmentPointsArrray))
                    .filter(attachmentPoint -> attachmentPoint.equals(annAttachmentNode.attachmentPoint))
                    .findAny();
            if (!matchingAttachmentPoint.isPresent()) {
                String msg = annAttachmentNode.attachmentPoint.getAttachmentPoint().getValue();
                this.dlog.error(annAttachmentNode.pos, DiagnosticCode.ANNOTATION_NOT_ALLOWED,
                        annotationSymbol, msg);
            }
        }
        // Validate Annotation Attachment data struct against Annotation Definition struct.
        validateAnnotationAttachmentExpr(annAttachmentNode, annotationSymbol);
    }

    private void validateAnnotationAttachmentExpr(BLangAnnotationAttachment annAttachmentNode, BAnnotationSymbol
            annotationSymbol) {
        if (annotationSymbol.attachedType == null) {
            if (annAttachmentNode.expr != null) {
                this.dlog.error(annAttachmentNode.pos, DiagnosticCode.ANNOTATION_ATTACHMENT_NO_VALUE,
                        annotationSymbol.name);
            }
            return;
        }
        if (annAttachmentNode.expr != null) {
            this.typeChecker.checkExpr(annAttachmentNode.expr, env, Lists.of(annotationSymbol.attachedType.type));
        }
    }

    public void visit(BLangVariable varNode) {
        int ownerSymTag = env.scope.owner.tag;
        if ((ownerSymTag & SymTag.INVOKABLE) == SymTag.INVOKABLE ||
                (ownerSymTag & SymTag.STREAMLET) == SymTag.STREAMLET) {
            // This is a variable declared in a function, an action or a resource
            // If the variable is parameter then the variable symbol is already defined
            if (varNode.symbol == null) {
                symbolEnter.defineNode(varNode, env);
            }
        }
        BType lhsType = varNode.symbol.type;
        varNode.type = lhsType;

        // Here we validate annotation attachments for package level variables.
        varNode.annAttachments.forEach(a -> {
            a.attachmentPoint =
                    new BLangAnnotationAttachmentPoint(BLangAnnotationAttachmentPoint.AttachmentPoint.CONST);
            a.accept(this);
        });
        // Here we validate document attachments for package level variables.
        varNode.docAttachments.forEach(doc -> {
            doc.accept(this);
        });

        // Analyze the init expression
        BLangExpression rhsExpr = varNode.expr;
        if (rhsExpr == null) {
            return;
        }

        // Here we create a new symbol environment to catch self references by keep the current
        // variable symbol in the symbol environment
        // e.g. int a = x + a;
        SymbolEnv varInitEnv = SymbolEnv.createVarInitEnv(varNode, env, varNode.symbol);

        // If the variable is a package/service/connector level variable, we don't need to check types.
        // It will we done during the init-function of the respective construct is visited.
        if ((ownerSymTag & SymTag.PACKAGE) == SymTag.PACKAGE ||
                (ownerSymTag & SymTag.SERVICE) == SymTag.SERVICE ||
                (ownerSymTag & SymTag.CONNECTOR) == SymTag.CONNECTOR) {
            return;
        }

        // Return if this not a safe assignment
        if (!varNode.safeAssignment) {
            typeChecker.checkExpr(rhsExpr, varInitEnv, Lists.of(lhsType));
            return;
        }

        handleSafeAssignment(varNode.pos, lhsType, rhsExpr, varInitEnv);
    }

    private void handleSafeAssignment(DiagnosticPos lhsPos, BType lhsType, BLangExpression rhsExpr, SymbolEnv env) {
        // Collect all the lhs types
        Set<BType> lhsTypes = lhsType.tag == TypeTags.UNION ?
                ((BUnionType) lhsType).memberTypes :
                new HashSet<BType>() {{
                    add(lhsType);
                }};

        // If there is at least one lhs type which assignable to the error type, then report an error.
        for (BType type : lhsTypes) {
            if (types.isAssignable(symTable.errStructType, type)) {
                dlog.error(lhsPos, DiagnosticCode.SAFE_ASSIGN_STMT_INVALID_USAGE);
                typeChecker.checkExpr(rhsExpr, env, Lists.of(symTable.errType));
                return;
            }
        }

        // Create a new union type with the error type and continue the type checking process.
        lhsTypes.add(symTable.errStructType);
        BUnionType lhsUnionType = new BUnionType(null, lhsTypes, lhsTypes.contains(symTable.nullType));
        typeChecker.checkExpr(rhsExpr, env, Lists.of(lhsUnionType));

        if (rhsExpr.type.tag == TypeTags.UNION) {
            BUnionType rhsUnionType = (BUnionType) rhsExpr.type;
            for (BType type : rhsUnionType.memberTypes) {
                if (types.isAssignable(symTable.errStructType, type)) {
                    return;
                }
            }
        } else if (rhsExpr.type.tag != TypeTags.ERROR) {
            dlog.error(rhsExpr.pos, DiagnosticCode.SAFE_ASSIGN_STMT_INVALID_USAGE);
        }
    }


    // Statements

    public void visit(BLangBlockStmt blockNode) {
        SymbolEnv blockEnv = SymbolEnv.createBlockEnv(blockNode, env);
        blockNode.stmts.forEach(stmt -> analyzeStmt(stmt, blockEnv));
    }

    public void visit(BLangVariableDef varDefNode) {
        analyzeDef(varDefNode.var, env);
    }

    public void visit(BLangPostIncrement postIncrement) {
        BLangExpression varRef = postIncrement.varRef;
        if (varRef.getKind() != NodeKind.SIMPLE_VARIABLE_REF &&
                varRef.getKind() != NodeKind.INDEX_BASED_ACCESS_EXPR &&
                varRef.getKind() != NodeKind.FIELD_BASED_ACCESS_EXPR &&
                varRef.getKind() != NodeKind.XML_ATTRIBUTE_ACCESS_EXPR) {
            if (postIncrement.opKind == OperatorKind.ADD) {
                dlog.error(varRef.pos, DiagnosticCode.OPERATOR_NOT_ALLOWED_VARIABLE,
                        OperatorKind.INCREMENT, varRef);
            } else {
                dlog.error(varRef.pos, DiagnosticCode.OPERATOR_NOT_ALLOWED_VARIABLE,
                        OperatorKind.DECREMENT, varRef);
            }
            return;
        } else {
            this.typeChecker.checkExpr(varRef, env).get(0);
        }
        this.typeChecker.checkExpr(postIncrement.increment, env).get(0);
        if (varRef.type == symTable.intType || varRef.type == symTable.floatType) {
            BSymbol opSymbol = this.symResolver.resolveBinaryOperator(postIncrement.opKind, varRef.type,
                    postIncrement.increment.type);
            postIncrement.modifiedExpr = getBinaryExpr(varRef,
                    postIncrement.increment,
                    postIncrement.opKind,
                    opSymbol);
        } else {
            if (postIncrement.opKind == OperatorKind.ADD) {
                dlog.error(varRef.pos, DiagnosticCode.OPERATOR_NOT_SUPPORTED,
                        OperatorKind.INCREMENT, varRef.type);
            } else {
                dlog.error(varRef.pos, DiagnosticCode.OPERATOR_NOT_SUPPORTED,
                        OperatorKind.DECREMENT, varRef.type);
            }
        }
    }

    public void visit(BLangCompoundAssignment compoundAssignment) {
        List<BType> expTypes = new ArrayList<>();
        BLangExpression varRef = compoundAssignment.varRef;
        if (varRef.getKind() != NodeKind.SIMPLE_VARIABLE_REF &&
                varRef.getKind() != NodeKind.INDEX_BASED_ACCESS_EXPR &&
                varRef.getKind() != NodeKind.FIELD_BASED_ACCESS_EXPR &&
                varRef.getKind() != NodeKind.XML_ATTRIBUTE_ACCESS_EXPR) {
            dlog.error(varRef.pos, DiagnosticCode.INVALID_VARIABLE_ASSIGNMENT, varRef);
            expTypes.add(symTable.errType);
        } else {
            this.typeChecker.checkExpr(varRef, env).get(0);
            expTypes.add(varRef.type);
        }
        this.typeChecker.checkExpr(compoundAssignment.expr, env).get(0);
        if (expTypes.get(0) != symTable.errType && compoundAssignment.expr.type != symTable.errType) {
            BSymbol opSymbol = this.symResolver.resolveBinaryOperator(compoundAssignment.opKind, expTypes.get(0),
                    compoundAssignment.expr.type);
            if (opSymbol == symTable.notFoundSymbol) {
                dlog.error(compoundAssignment.pos, DiagnosticCode.BINARY_OP_INCOMPATIBLE_TYPES,
                        compoundAssignment.opKind, expTypes.get(0), compoundAssignment.expr.type);
            } else {
                compoundAssignment.modifiedExpr = getBinaryExpr(varRef,
                        compoundAssignment.expr,
                        compoundAssignment.opKind,
                        opSymbol);
                this.types.checkTypes(compoundAssignment.modifiedExpr,
                        Lists.of(compoundAssignment.modifiedExpr.type), expTypes);
            }
        }
    }

    public void visit(BLangAssignment assignNode) {
        if (assignNode.isDeclaredWithVar()) {
            handleAssignNodeWithVar(assignNode);
            return;
        }

        // Check each LHS expression.
        List<BType> expTypes = new ArrayList<>();
        for (BLangExpression expr : assignNode.varRefs) {
            // In assignment, lhs supports only simpleVarRef, indexBasedAccess, filedBasedAccess expressions.
            if (expr.getKind() != NodeKind.SIMPLE_VARIABLE_REF &&
                    expr.getKind() != NodeKind.INDEX_BASED_ACCESS_EXPR &&
                    expr.getKind() != NodeKind.FIELD_BASED_ACCESS_EXPR &&
                    expr.getKind() != NodeKind.XML_ATTRIBUTE_ACCESS_EXPR) {
                dlog.error(expr.pos, DiagnosticCode.INVALID_VARIABLE_ASSIGNMENT, expr);
                expTypes.add(symTable.errType);
                continue;
            }

            // Evaluate the variable reference expression.
            BLangVariableReference varRef = (BLangVariableReference) expr;
            varRef.lhsVar = true;
            typeChecker.checkExpr(varRef, env);

            // Check whether we've got an enumerator access expression here.
            if (varRef.getKind() == NodeKind.FIELD_BASED_ACCESS_EXPR &&
                    ((BLangFieldBasedAccess) varRef).expr.type.tag == TypeTags.ENUM) {
                dlog.error(varRef.pos, DiagnosticCode.INVALID_VARIABLE_ASSIGNMENT, varRef);
                expTypes.add(symTable.errType);
                continue;
            }

            expTypes.add(varRef.type);
            checkConstantAssignment(varRef);
        }
<<<<<<< HEAD
        if (assignNode.getKind() == NodeKind.TUPLE_DESTRUCTURE) {
            BTupleType tupleType = new BTupleType(expTypes);
            expTypes = Lists.of(tupleType);
        }
=======

        // TODO Continue the validate if this is a safe assignment operator

>>>>>>> 0a00c87a
        typeChecker.checkExpr(assignNode.expr, this.env, expTypes);
    }

    @Override
    public void visit(BLangTupleDestructure stmt) {
        visit((BLangAssignment) stmt);
    }

    public void visit(BLangBind bindNode) {
        List<BType> expTypes = new ArrayList<>();
        // Check each LHS expression.
        BLangExpression varRef = bindNode.varRef;
        ((BLangVariableReference) varRef).lhsVar = true;
        expTypes.add(typeChecker.checkExpr(varRef, env).get(0));
        checkConstantAssignment(varRef);
        typeChecker.checkExpr(bindNode.expr, this.env, expTypes);
    }

    private void checkConstantAssignment(BLangExpression varRef) {
        if (varRef.type == symTable.errType) {
            return;
        }

        if (varRef.getKind() != NodeKind.SIMPLE_VARIABLE_REF) {
            return;
        }

        BLangSimpleVarRef simpleVarRef = (BLangSimpleVarRef) varRef;
        if (simpleVarRef.pkgSymbol != null && simpleVarRef.pkgSymbol.tag == SymTag.XMLNS) {
            dlog.error(varRef.pos, DiagnosticCode.XML_QNAME_UPDATE_NOT_ALLOWED);
            return;
        }

        Name varName = names.fromIdNode(simpleVarRef.variableName);
        if (!Names.IGNORE.equals(varName) && simpleVarRef.symbol.flags == Flags.CONST
                && env.enclInvokable != env.enclPkg.initFunction) {
            dlog.error(varRef.pos, DiagnosticCode.CANNOT_ASSIGN_VALUE_CONSTANT, varRef);
        }
    }

    public void visit(BLangExpressionStmt exprStmtNode) {
        // Creates a new environment here.
        SymbolEnv stmtEnv = new SymbolEnv(exprStmtNode, this.env.scope);
        this.env.copyTo(stmtEnv);
        List<BType> bTypes = typeChecker.checkExpr(exprStmtNode.expr, stmtEnv, new ArrayList<>());
        if (bTypes.size() > 0 && !(bTypes.size() == 1 && bTypes.get(0) == symTable.errType)) {
            dlog.error(exprStmtNode.pos, DiagnosticCode.ASSIGNMENT_REQUIRED);
        }
    }

    public void visit(BLangIf ifNode) {
        typeChecker.checkExpr(ifNode.expr, env, Lists.of(symTable.booleanType));
        analyzeStmt(ifNode.body, env);

        if (ifNode.elseStmt != null) {
            analyzeStmt(ifNode.elseStmt, env);
        }
    }

    public void visit(BLangMatch matchNode) {
        List<BType> exprTypes = typeChecker.checkExpr(matchNode.expr, env, Lists.of(symTable.noType));
        if (exprTypes.size() > 1) {
            dlog.error(matchNode.expr.pos, DiagnosticCode.MULTI_VAL_EXPR_IN_SINGLE_VAL_CONTEXT);
            return;
        } else if (exprTypes.size() == 0) {
            dlog.error(matchNode.expr.pos, DiagnosticCode.INVALID_EXPR_IN_MATCH_STMT);
            return;
        } else if (exprTypes.get(0).tag == TypeTags.UNION) {
            BUnionType unionType = (BUnionType) exprTypes.get(0);
            exprTypes = new ArrayList<>(unionType.memberTypes);
        }

        //  visit patterns
        matchNode.patternClauses.forEach(patternClause -> patternClause.accept(this));
        matchNode.exprTypes = exprTypes;
    }

    public void visit(BLangMatchStmtPatternClause patternClause) {
        // If the variable is not equal to '_', then define the variable in the block scope
        if (!patternClause.variable.name.value.endsWith(Names.IGNORE.value)) {
            SymbolEnv blockEnv = SymbolEnv.createBlockEnv((BLangBlockStmt) patternClause.body, env);
            symbolEnter.defineNode(patternClause.variable, blockEnv);
            analyzeStmt(patternClause.body, blockEnv);
            return;
        }

        symbolEnter.defineNode(patternClause.variable, this.env);
        analyzeStmt(patternClause.body, this.env);
    }

    public void visit(BLangForeach foreach) {
        typeChecker.checkExpr(foreach.collection, env);
        foreach.varTypes = types.checkForeachTypes(foreach.collection, foreach.varRefs.size());
        SymbolEnv blockEnv = SymbolEnv.createBlockEnv(foreach.body, env);
        handleForeachVariables(foreach, foreach.varTypes, blockEnv);
        analyzeStmt(foreach.body, blockEnv);
    }

    public void visit(BLangWhile whileNode) {
        typeChecker.checkExpr(whileNode.expr, env, Lists.of(symTable.booleanType));
        analyzeStmt(whileNode.body, env);
    }

    @Override
    public void visit(BLangLock lockNode) {
        analyzeStmt(lockNode.body, env);
    }

    public void visit(BLangConnector connectorNode) {
        BSymbol connectorSymbol = connectorNode.symbol;
        SymbolEnv connectorEnv = SymbolEnv.createConnectorEnv(connectorNode, connectorSymbol.scope, env);
        connectorNode.annAttachments.forEach(a -> {
            a.attachmentPoint =
                    new BLangAnnotationAttachmentPoint(BLangAnnotationAttachmentPoint.AttachmentPoint.CONNECTOR);
            this.analyzeDef(a, connectorEnv);
        });
        connectorNode.docAttachments.forEach(doc -> analyzeDef(doc, connectorEnv));

        connectorNode.params.forEach(param -> this.analyzeDef(param, connectorEnv));
        connectorNode.varDefs.forEach(varDef -> this.analyzeDef(varDef, connectorEnv));
        connectorNode.endpoints.forEach(e -> analyzeDef(e, connectorEnv));
        this.analyzeDef(connectorNode.initFunction, connectorEnv);
        connectorNode.actions.forEach(action -> this.analyzeDef(action, connectorEnv));
        this.analyzeDef(connectorNode.initAction, connectorEnv);
    }

    public void visit(BLangAction actionNode) {
        BSymbol actionSymbol = actionNode.symbol;

        SymbolEnv actionEnv = SymbolEnv.createResourceActionSymbolEnv(actionNode, actionSymbol.scope, env);
        actionNode.annAttachments.forEach(a -> {
            a.attachmentPoint =
                    new BLangAnnotationAttachmentPoint(BLangAnnotationAttachmentPoint.AttachmentPoint.ACTION);
            this.analyzeDef(a, actionEnv);
        });
        actionNode.docAttachments.forEach(doc -> analyzeDef(doc, actionEnv));

        if (Symbols.isNative(actionSymbol)) {
            return;
        }

        actionNode.requiredParams.forEach(p -> this.analyzeDef(p, actionEnv));
        actionNode.defaultableParams.forEach(p -> this.analyzeDef(p, actionEnv));
        if (actionNode.restParam != null) {
            this.analyzeDef(actionNode.restParam, actionEnv);
        }

        actionNode.endpoints.forEach(e -> analyzeDef(e, actionEnv));
        analyzeStmt(actionNode.body, actionEnv);
        this.processWorkers(actionNode, actionEnv);
    }

    public void visit(BLangService serviceNode) {
        BServiceSymbol serviceSymbol = (BServiceSymbol) serviceNode.symbol;
        SymbolEnv serviceEnv = SymbolEnv.createServiceEnv(serviceNode, serviceSymbol.scope, env);
        handleServiceTypeStruct(serviceNode);
        handleServiceEndpointBinds(serviceNode, serviceSymbol);
        serviceNode.annAttachments.forEach(a -> {
            a.attachmentPoint =
                    new BLangAnnotationAttachmentPoint(BLangAnnotationAttachmentPoint.AttachmentPoint.SERVICE);
            this.analyzeDef(a, serviceEnv);
        });
        serviceNode.docAttachments.forEach(doc -> analyzeDef(doc, serviceEnv));
        serviceNode.vars.forEach(v -> this.analyzeDef(v, serviceEnv));
        serviceNode.endpoints.forEach(e -> {
            symbolEnter.defineNode(e, serviceEnv);
            analyzeDef(e, serviceEnv);
        });
        this.analyzeDef(serviceNode.initFunction, serviceEnv);
        serviceNode.resources.forEach(r -> this.analyzeDef(r, serviceEnv));
    }

    private void handleServiceTypeStruct(BLangService serviceNode) {
        if (serviceNode.serviceTypeStruct != null) {
            final BType serviceStructType = symResolver.resolveTypeNode(serviceNode.serviceTypeStruct, env);
            serviceNode.endpointType = endpointSPIAnalyzer.getEndpointTypeFromServiceType(
                    serviceNode.serviceTypeStruct.pos, serviceStructType);
            if (serviceNode.endpointType != null) {
                serviceNode.endpointClientType = endpointSPIAnalyzer.getClientType(
                        (BStructSymbol) serviceNode.endpointType.tsymbol);
            }
        }
    }

    private void handleServiceEndpointBinds(BLangService serviceNode, BServiceSymbol serviceSymbol) {
        for (BLangSimpleVarRef ep : serviceNode.boundEndpoints) {
            typeChecker.checkExpr(ep, env);
            if (ep.symbol == null || (ep.symbol.tag & SymTag.ENDPOINT) != SymTag.ENDPOINT) {
                dlog.error(ep.pos, DiagnosticCode.ENDPOINT_INVALID_TYPE, ep.variableName);
                continue;
            }
            final BEndpointVarSymbol epSym = (BEndpointVarSymbol) ep.symbol;
            if ((epSym.tag & SymTag.ENDPOINT) == SymTag.ENDPOINT) {
                if (epSym.registrable) {
                    serviceSymbol.boundEndpoints.add(epSym);
                    if (serviceNode.endpointType == null) {
                        serviceNode.endpointType = (BStructType) epSym.type;
                        serviceNode.endpointClientType = endpointSPIAnalyzer.getClientType(
                                (BStructSymbol) serviceNode.endpointType.tsymbol);
                    }
                    // TODO : Validate serviceType endpoint type with bind endpoint types.
                } else {
                    dlog.error(ep.pos, DiagnosticCode.ENDPOINT_NOT_SUPPORT_REGISTRATION, epSym);
                }
            } else {
                dlog.error(ep.pos, DiagnosticCode.ENDPOINT_INVALID_TYPE, epSym);
            }
        }
        if (serviceNode.endpointType == null) {
            dlog.error(serviceNode.pos, DiagnosticCode.SERVICE_INVALID_ENDPOINT_TYPE, serviceNode.name);
        }
    }

    public void visit(BLangResource resourceNode) {
        BSymbol resourceSymbol = resourceNode.symbol;
        SymbolEnv resourceEnv = SymbolEnv.createResourceActionSymbolEnv(resourceNode, resourceSymbol.scope, env);
        resourceNode.annAttachments.forEach(a -> {
            a.attachmentPoint =
                    new BLangAnnotationAttachmentPoint(BLangAnnotationAttachmentPoint.AttachmentPoint.RESOURCE);
            this.analyzeDef(a, resourceEnv);
        });
        defineResourceEndpoint(resourceNode, resourceEnv);
        resourceNode.docAttachments.forEach(doc -> analyzeDef(doc, resourceEnv));
        resourceNode.requiredParams.forEach(p -> analyzeDef(p, resourceEnv));
        resourceNode.endpoints.forEach(e -> {
            symbolEnter.defineNode(e, resourceEnv);
            analyzeDef(e, resourceEnv);
        });
        analyzeStmt(resourceNode.body, resourceEnv);
        this.processWorkers(resourceNode, resourceEnv);
    }

    private void defineResourceEndpoint(BLangResource resourceNode, SymbolEnv resourceEnv) {
        if (!resourceNode.getParameters().isEmpty()) {
            final BLangVariable variable = resourceNode.getParameters().get(0);
            if (variable.type == symTable.endpointType) {
                String actualVarName = variable.name.value.substring(1);
                variable.name = new BLangIdentifier();
                variable.name.value = actualVarName;
                if (resourceEnv.enclService.endpointType != null) {
                    variable.type = resourceEnv.enclService.endpointType;
                    final BEndpointVarSymbol bEndpointVarSymbol = symbolEnter.defineEndpointVarSymbol(variable.pos,
                            EnumSet.noneOf(Flag.class), variable.type, names.fromString(actualVarName), resourceEnv);
                    variable.symbol = bEndpointVarSymbol;
                    endpointSPIAnalyzer.populateEndpointSymbol((BStructSymbol) variable.type.tsymbol,
                            bEndpointVarSymbol);
                } else {
                    variable.type = symTable.errType;
                    variable.symbol = symbolEnter.defineVarSymbol(variable.pos, EnumSet.noneOf(Flag.class),
                            variable.type, names.fromString(actualVarName), resourceEnv);
                }
                // Replace old symbol with new one.
                resourceNode.symbol.params.remove(0);
                resourceNode.symbol.params.add(0, variable.symbol);
                ((BInvokableType) resourceNode.symbol.type).paramTypes.remove(0);
                ((BInvokableType) resourceNode.symbol.type).paramTypes.add(0, variable.type);
            }
        }
    }

    public void visit(BLangTryCatchFinally tryCatchFinally) {
        analyzeStmt(tryCatchFinally.tryBody, env);
        tryCatchFinally.catchBlocks.forEach(c -> analyzeNode(c, env));
        if (tryCatchFinally.finallyBody != null) {
            analyzeStmt(tryCatchFinally.finallyBody, env);
        }
    }

    public void visit(BLangCatch bLangCatch) {
        SymbolEnv catchBlockEnv = SymbolEnv.createBlockEnv(bLangCatch.body, env);
        analyzeNode(bLangCatch.param, catchBlockEnv);
        if (!this.types.checkStructEquivalency(bLangCatch.param.type, symTable.errStructType)) {
            dlog.error(bLangCatch.param.pos, DiagnosticCode.INCOMPATIBLE_TYPES, symTable.errStructType,
                    bLangCatch.param.type);
        }
        analyzeStmt(bLangCatch.body, catchBlockEnv);
    }

    @Override
    public void visit(BLangTransaction transactionNode) {
        analyzeStmt(transactionNode.transactionBody, env);
        if (transactionNode.onRetryBody != null) {
            analyzeStmt(transactionNode.onRetryBody, env);
        }
        if (transactionNode.retryCount != null) {
            typeChecker.checkExpr(transactionNode.retryCount, env, Lists.of(symTable.intType));
            checkRetryStmtValidity(transactionNode.retryCount);
        }

        if (transactionNode.onCommitFunction != null) {
            typeChecker.checkExpr(transactionNode.onCommitFunction, env, Lists.of(symTable.noType));
        }

        if (transactionNode.onAbortFunction != null) {
            typeChecker.checkExpr(transactionNode.onAbortFunction, env, Lists.of(symTable.noType));
        }
    }

    @Override
    public void visit(BLangAbort abortNode) {
    }

    private boolean isJoinResultType(BLangVariable var) {
        BLangType type = var.typeNode;
        if (type instanceof BuiltInReferenceTypeNode) {
            return ((BuiltInReferenceTypeNode) type).getTypeKind() == TypeKind.MAP;
        }
        return false;
    }

    private BLangVariableDef createVarDef(BLangVariable var) {
        BLangVariableDef varDefNode = new BLangVariableDef();
        varDefNode.var = var;
        varDefNode.pos = var.pos;
        return varDefNode;
    }

    private BLangBlockStmt generateCodeBlock(StatementNode... statements) {
        BLangBlockStmt block = new BLangBlockStmt();
        for (StatementNode stmt : statements) {
            block.addStatement(stmt);
        }
        return block;
    }

    @Override
    public void visit(BLangForkJoin forkJoin) {
        SymbolEnv forkJoinEnv = SymbolEnv.createFolkJoinEnv(forkJoin, this.env);
        forkJoin.workers.forEach(e -> this.symbolEnter.defineNode(e, forkJoinEnv));
        forkJoin.workers.forEach(e -> this.analyzeDef(e, forkJoinEnv));
        if (!this.isJoinResultType(forkJoin.joinResultVar)) {
            this.dlog.error(forkJoin.joinResultVar.pos, DiagnosticCode.INVALID_WORKER_JOIN_RESULT_TYPE);
        }
        /* create code black and environment for join result section, i.e. (map results) */
        BLangBlockStmt joinResultsBlock = this.generateCodeBlock(this.createVarDef(forkJoin.joinResultVar));
        SymbolEnv joinResultsEnv = SymbolEnv.createBlockEnv(joinResultsBlock, this.env);
        this.analyzeNode(joinResultsBlock, joinResultsEnv);
        /* create an environment for the join body, making the enclosing environment the earlier
         * join result's environment */
        SymbolEnv joinBodyEnv = SymbolEnv.createBlockEnv(forkJoin.joinedBody, joinResultsEnv);
        this.analyzeNode(forkJoin.joinedBody, joinBodyEnv);

        if (forkJoin.timeoutExpression != null) {
            if (!this.isJoinResultType(forkJoin.timeoutVariable)) {
                this.dlog.error(forkJoin.timeoutVariable.pos, DiagnosticCode.INVALID_WORKER_TIMEOUT_RESULT_TYPE);
            }
            /* create code black and environment for timeout section */
            BLangBlockStmt timeoutVarBlock = this.generateCodeBlock(this.createVarDef(forkJoin.timeoutVariable));
            SymbolEnv timeoutVarEnv = SymbolEnv.createBlockEnv(timeoutVarBlock, this.env);
            this.typeChecker.checkExpr(forkJoin.timeoutExpression,
                    timeoutVarEnv, Arrays.asList(symTable.intType));
            this.analyzeNode(timeoutVarBlock, timeoutVarEnv);
            /* create an environment for the timeout body, making the enclosing environment the earlier
             * timeout var's environment */
            SymbolEnv timeoutBodyEnv = SymbolEnv.createBlockEnv(forkJoin.timeoutBody, timeoutVarEnv);
            this.analyzeNode(forkJoin.timeoutBody, timeoutBodyEnv);
        }

        this.validateJoinWorkerList(forkJoin, forkJoinEnv);
    }

    private void validateJoinWorkerList(BLangForkJoin forkJoin, SymbolEnv forkJoinEnv) {
        forkJoin.joinedWorkers.forEach(e -> {
            if (!this.workerExists(forkJoinEnv, e.value)) {
                this.dlog.error(forkJoin.pos, DiagnosticCode.UNDEFINED_WORKER, e.value);
            }
        });
    }

    @Override
    public void visit(BLangWorker workerNode) {
        SymbolEnv workerEnv = SymbolEnv.createWorkerEnv(workerNode, this.env);
        this.analyzeNode(workerNode.body, workerEnv);
    }

    @Override
    public void visit(BLangEndpoint endpointNode) {
        endpointNode.annAttachments.forEach(annotationAttachment -> {
            annotationAttachment.attachmentPoint =
                    new BLangAnnotationAttachmentPoint(BLangAnnotationAttachmentPoint.AttachmentPoint.ENDPOINT);
            this.analyzeDef(annotationAttachment, env);
        });
        if (endpointNode.configurationExpr == null) {
            return;
        }
        BType configType = symTable.errType;
        if (endpointNode.symbol != null && endpointNode.symbol.type.tag == TypeTags.STRUCT) {
            if (endpointNode.configurationExpr.getKind() == NodeKind.RECORD_LITERAL_EXPR) {
                // Init expression.
                configType = endpointSPIAnalyzer.getEndpointConfigType(
                        (BStructSymbol) endpointNode.symbol.type.tsymbol);
            } else {
                // assign Expression.
                configType = endpointNode.symbol.type;
            }
        }
        this.typeChecker.checkExpr(endpointNode.configurationExpr, env, Lists.of(configType));
    }

    private boolean isInTopLevelWorkerEnv() {
        return this.env.enclEnv.node.getKind() == NodeKind.WORKER;
    }

    private boolean workerExists(SymbolEnv env, String workerName) {
        BSymbol symbol = this.symResolver.lookupSymbol(env, new Name(workerName), SymTag.WORKER);
        return (symbol != this.symTable.notFoundSymbol);
    }

    @Override
    public void visit(BLangWorkerSend workerSendNode) {
        workerSendNode.env = this.env;
        workerSendNode.exprs.forEach(e -> this.typeChecker.checkExpr(e, this.env));
        if (!this.isInTopLevelWorkerEnv()) {
            this.dlog.error(workerSendNode.pos, DiagnosticCode.INVALID_WORKER_SEND_POSITION);
        }
        if (!workerSendNode.isForkJoinSend) {
            String workerName = workerSendNode.workerIdentifier.getValue();
            if (!this.workerExists(this.env, workerName)) {
                this.dlog.error(workerSendNode.pos, DiagnosticCode.UNDEFINED_WORKER, workerName);
            }
        }
    }

    @Override
    public void visit(BLangWorkerReceive workerReceiveNode) {
        workerReceiveNode.exprs.forEach(e -> this.typeChecker.checkExpr(e, this.env));
        if (!this.isInTopLevelWorkerEnv()) {
            this.dlog.error(workerReceiveNode.pos, DiagnosticCode.INVALID_WORKER_RECEIVE_POSITION);
        }
        String workerName = workerReceiveNode.workerIdentifier.getValue();
        if (!this.workerExists(this.env, workerName)) {
            this.dlog.error(workerReceiveNode.pos, DiagnosticCode.UNDEFINED_WORKER, workerName);
        }
    }

    private boolean checkReturnValueCounts(BLangReturn returnNode) {
        boolean success = false;
        int expRetCount = this.env.enclInvokable.getReturnParameters().size();
        int actualRetCount = returnNode.exprs.size();
        if (expRetCount > 1 && actualRetCount <= 1) {
            this.dlog.error(returnNode.pos, DiagnosticCode.MULTI_VALUE_RETURN_EXPECTED);
        } else if (expRetCount == 1 && actualRetCount > 1) {
            this.dlog.error(returnNode.pos, DiagnosticCode.SINGLE_VALUE_RETURN_EXPECTED);
        } else if (expRetCount == 0 && actualRetCount >= 1) {
            this.dlog.error(returnNode.pos, DiagnosticCode.RETURN_VALUE_NOT_EXPECTED);
        } else if (expRetCount > actualRetCount) {
            this.dlog.error(returnNode.pos, DiagnosticCode.NOT_ENOUGH_RETURN_VALUES);
        } else if (expRetCount < actualRetCount) {
            this.dlog.error(returnNode.pos, DiagnosticCode.TOO_MANY_RETURN_VALUES);
        } else {
            success = true;
        }
        return success;
    }

    private boolean isInvocationExpr(BLangExpression expr) {
        return expr.getKind() == NodeKind.INVOCATION;
    }

    @Override
    public void visit(BLangReturn returnNode) {
        if (returnNode.exprs.size() == 1 && this.isInvocationExpr(returnNode.exprs.get(0))) {
            /* a single return expression can be expanded to match a multi-value return */
            this.typeChecker.checkExpr(returnNode.exprs.get(0), this.env,
                    this.env.enclInvokable.getReturnParameters().stream()
                            .map(e -> e.getTypeNode().type)
                            .collect(Collectors.toList()));
        } else {
            if (returnNode.exprs.size() == 0 && this.env.enclInvokable.getReturnParameters().size() > 0
                    && !this.env.enclInvokable.getReturnParameters().get(0).name.value.isEmpty()) {
                // Return stmt has no expressions, but function/action has returns and they are named returns.
                // Rewrite tree at desuger phase.
                returnNode.namedReturnVariables = this.env.enclInvokable.getReturnParameters();
                return;
            }
            if (this.checkReturnValueCounts(returnNode)) {
                for (int i = 0; i < returnNode.exprs.size(); i++) {
                    this.typeChecker.checkExpr(returnNode.exprs.get(i), this.env,
                            Arrays.asList(this.env.enclInvokable.getReturnParameters().get(i).getTypeNode().type));
                }
            }
        }
    }

    BType analyzeDef(BLangNode node, SymbolEnv env) {
        return analyzeNode(node, env);
    }

    BType analyzeStmt(BLangStatement stmtNode, SymbolEnv env) {
        return analyzeNode(stmtNode, env);
    }

    BType analyzeNode(BLangNode node, SymbolEnv env) {
        return analyzeNode(node, env, symTable.noType, null);
    }

    public void visit(BLangNext nextNode) {
        /* ignore */
    }

    public void visit(BLangBreak breakNode) {
        /* ignore */
    }

    @Override
    public void visit(BLangThrow throwNode) {
        this.typeChecker.checkExpr(throwNode.expr, env);
        if (!types.checkStructEquivalency(throwNode.expr.type, symTable.errStructType)) {
            dlog.error(throwNode.expr.pos, DiagnosticCode.INCOMPATIBLE_TYPES, symTable.errStructType,
                    throwNode.expr.type);
        }
    }

    @Override
    public void visit(BLangTransformer transformerNode) {
        SymbolEnv transformerEnv = SymbolEnv.createTransformerEnv(transformerNode, transformerNode.symbol.scope, env);
        transformerNode.annAttachments.forEach(annotationAttachment -> {
            annotationAttachment.attachmentPoint = new BLangAnnotationAttachmentPoint(
                    BLangAnnotationAttachmentPoint.AttachmentPoint.TRANSFORMER);
            this.analyzeDef(annotationAttachment, transformerEnv);
        });
        transformerNode.docAttachments.forEach(doc -> analyzeDef(doc, transformerEnv));

        validateTransformerMappingType(transformerNode.source);
        validateTransformerMappingType(transformerNode.retParams.get(0));

        analyzeStmt(transformerNode.body, transformerEnv);

        // TODO: update this accordingly once the unsafe conversion are supported
        int returnCount = transformerNode.retParams.size();
        if (returnCount == 0) {
            dlog.error(transformerNode.pos, DiagnosticCode.TRANSFORMER_MUST_HAVE_OUTPUT);
        } else if (returnCount > 1) {
            dlog.error(transformerNode.pos, DiagnosticCode.TOO_MANY_OUTPUTS_FOR_TRANSFORMER, 1, returnCount);
        }

        this.processWorkers(transformerNode, transformerEnv);
    }

    BType analyzeNode(BLangNode node, SymbolEnv env, BType expType, DiagnosticCode diagCode) {
        SymbolEnv prevEnv = this.env;
        BType preExpType = this.expType;
        DiagnosticCode preDiagCode = this.diagCode;

        // TODO Check the possibility of using a try/finally here
        this.env = env;
        this.expType = expType;
        this.diagCode = diagCode;
        node.accept(this);
        this.env = prevEnv;
        this.expType = preExpType;
        this.diagCode = preDiagCode;

        return resType;
    }


    //Streaming related methods.

    public void visit(BLangStreamlet streamletNode) {

        BSymbol streamletSymbol = streamletNode.symbol;
        SymbolEnv streamletEnv = SymbolEnv.createStreamletEnv(streamletNode, streamletSymbol.scope, env);

        List<? extends StatementNode> statementNodes = streamletNode.getBody().getStatements();
        for (StatementNode statementNode : statementNodes) {
            this.analyzeDef((BLangStatement) statementNode, streamletEnv);
            ((BLangStatement) statementNode).accept(this);
        }

        List<BLangVariable> globalVariableList = this.env.enclPkg.globalVars;
        if (globalVariableList != null) {
            for (BLangVariable variable : globalVariableList) {
                if (((variable).type.tsymbol) != null) {
                    if ("stream".equals((((variable).type.tsymbol)).name.value)) {
                        ((BLangStreamlet) streamletNode).addGlobalVariable(variable);
                    }
                }
            }
        }
    }

    public void visit(BLangQueryStatement queryStatement) {
        StreamingQueryStatementNode streamingQueryStatementNode = queryStatement.getStreamingQueryStatement();
        if (streamingQueryStatementNode != null) {
            ((BLangStreamingQueryStatement) streamingQueryStatementNode).accept(this);
        }
    }

    public void visit(BLangStreamingQueryStatement streamingQueryStatement) {
        StreamingInput streamingInput = streamingQueryStatement.getStreamingInput();
        if (streamingInput != null) {
            ((BLangStreamingInput) streamingInput).accept(this);
            JoinStreamingInput joinStreamingInput = streamingQueryStatement.getJoiningInput();
            if (joinStreamingInput != null) {
                ((BLangJoinStreamingInput) joinStreamingInput).accept(this);
            }
        }

        SelectClauseNode selectClauseNode = streamingQueryStatement.getSelectClause();
        if (selectClauseNode != null) {
            ((BLangSelectClause) selectClauseNode).accept(this);
        }


        OrderByNode orderByNode = streamingQueryStatement.getOrderbyClause();
        if (orderByNode != null) {
            ((BLangOrderBy) orderByNode).accept(this);
        }

        StreamActionNode streamActionNode = streamingQueryStatement.getStreamingAction();
        if (streamActionNode != null) {
            ((BLangStreamAction) streamActionNode).accept(this);
        }

        //TODO - Add pattern query
    }

    public void visit(BLangStreamingInput streamingInput) {
        WhereNode beforeWhereNode = streamingInput.getBeforeStreamingCondition();
        if (beforeWhereNode != null) {
            ((BLangWhere) beforeWhereNode).accept(this);
        }

        WindowClauseNode windowClauseNode = streamingInput.getWindowClause();
        if (windowClauseNode != null) {
            ((BLangWindow) windowClauseNode).accept(this);
        }

        WhereNode afterWhereNode = streamingInput.getAfterStreamingCondition();
        if (afterWhereNode != null) {
            ((BLangWhere) afterWhereNode).accept(this);
        }
    }

    public void visit(BLangWindow windowClause) {
        ExpressionNode expressionNode = windowClause.getFunctionInvocation();
        ((BLangExpression) expressionNode).accept(this);
    }

    public void visit(BLangInvocation invocationExpr) {
        VariableReferenceNode variableReferenceNode = invocationExpr.getExpression();
        if (variableReferenceNode != null) {
            ((BLangVariableReference) variableReferenceNode).accept(this);
        }
    }

    public void visit(BLangWhere whereClause) {
        ExpressionNode expressionNode = whereClause.getExpression();
        ((BLangExpression) expressionNode).accept(this);
    }

    public void visit(BLangBinaryExpr binaryExpr) {
        ExpressionNode leftExpression = binaryExpr.getLeftExpression();
        ((BLangExpression) leftExpression).accept(this);

        ExpressionNode rightExpression = binaryExpr.getRightExpression();
        ((BLangExpression) rightExpression).accept(this);
    }

    public void visit(BLangSelectClause selectClause) {
        GroupByNode groupByNode = selectClause.getGroupBy();
        if (groupByNode != null) {
            ((BLangGroupBy) groupByNode).accept(this);
        }

        HavingNode havingNode = selectClause.getHaving();
        if (havingNode != null) {
            ((BLangHaving) havingNode).accept(this);
        }

        List<? extends SelectExpressionNode> selectExpressionsList = selectClause.getSelectExpressions();
        if (selectExpressionsList != null) {
            for (SelectExpressionNode selectExpressionNode : selectExpressionsList) {
                ((BLangSelectExpression) selectExpressionNode).accept(this);
            }
        }
    }

    public void visit(BLangGroupBy groupBy) {
        List<? extends ExpressionNode> variableExpressionList = groupBy.getVariables();
        for (ExpressionNode expressionNode : variableExpressionList) {
            ((BLangExpression) expressionNode).accept(this);
        }
    }

    public void visit(BLangHaving having) {
        ExpressionNode expressionNode = having.getExpression();
        if (expressionNode != null) {
            ((BLangExpression) expressionNode).accept(this);
        }
    }

    public void visit(BLangSelectExpression selectExpression) {
        ExpressionNode expressionNode = selectExpression.getExpression();
        ((BLangExpression) expressionNode).accept(this);
    }

    public void visit(BLangStreamAction streamAction) {
        ExpressionNode expressionNode = streamAction.getExpression();
        if (expressionNode != null) {
            ((BLangExpression) expressionNode).accept(this);
        }

        List<SetAssignmentNode> setAssignmentNodeList = streamAction.getSetClause();
        if (setAssignmentNodeList != null) {
            for (SetAssignmentNode setAssignmentNode : setAssignmentNodeList) {
                ((BLangSetAssignment) setAssignmentNode).accept(this);
            }
        }
    }

    public void visit(BLangJoinStreamingInput joinStreamingInput) {
        StreamingInput streamingInput = joinStreamingInput.getStreamingInput();
        if (streamingInput != null) {
            ((BLangStreamingInput) streamingInput).accept(this);
        }

        ExpressionNode expressionNode = joinStreamingInput.getOnExpression();
        if (expressionNode != null) {
            ((BLangExpression) expressionNode).accept(this);
        }
    }

    public void visit(BLangSetAssignment setAssignmentClause) {
        ExpressionNode expressionNode = setAssignmentClause.getExpressionNode();
        ((BLangExpression) expressionNode).accept(this);

        ExpressionNode variableReference = setAssignmentClause.getVariableReference();
        ((BLangExpression) variableReference).accept(this);
    }

    public void visit(BLangFieldBasedAccess fieldAccessExpr) {
        VariableReferenceNode variableReferenceNode = fieldAccessExpr.getExpression();
        ((BLangVariableReference) variableReferenceNode).accept(this);
    }

    @Override
    public void visit(BLangIndexBasedAccess indexAccessExpr) {
        // ignore
    }

    public void visit(BLangSimpleVarRef varRefExpr) {
        // ignore
    }

    public void visit(BLangLiteral literalExpr) {
        //ignore
    }

    // Private methods

    private void handleForeachVariables(BLangForeach foreachStmt, List<BType> varTypes, SymbolEnv env) {
        for (int i = 0; i < foreachStmt.varRefs.size(); i++) {
            BLangExpression varRef = foreachStmt.varRefs.get(i);
            // foreach variables supports only simpleVarRef expressions only.
            if (varRef.getKind() != NodeKind.SIMPLE_VARIABLE_REF) {
                dlog.error(varRef.pos, DiagnosticCode.INVALID_VARIABLE_ASSIGNMENT, varRef);
                continue;
            }
            BLangSimpleVarRef simpleVarRef = (BLangSimpleVarRef) varRef;
            simpleVarRef.lhsVar = true;
            Name varName = names.fromIdNode(simpleVarRef.variableName);
            if (varName == Names.IGNORE) {
                simpleVarRef.type = this.symTable.noType;
                typeChecker.checkExpr(simpleVarRef, env);
                continue;
            }
            // Check variable symbol for existence.
            BSymbol symbol = symResolver.lookupSymbol(env, varName, SymTag.VARIABLE);
            if (symbol == symTable.notFoundSymbol) {
                symbolEnter.defineVarSymbol(simpleVarRef.pos, Collections.emptySet(), varTypes.get(i), varName, env);
                typeChecker.checkExpr(simpleVarRef, env);
            } else {
                dlog.error(simpleVarRef.pos, DiagnosticCode.REDECLARED_SYMBOL, varName);
            }
        }
    }

    private void handleAssignNodeWithVar(BLangAssignment assignNode) {
        int ignoredCount = 0;
        int createdSymbolCount = 0;

        List<Name> newVariables = new ArrayList<Name>();

        List<BType> expTypes = new ArrayList<>();
        // Check each LHS expression.
        for (int i = 0; i < assignNode.varRefs.size(); i++) {
            BLangExpression varRef = assignNode.varRefs.get(i);
            // If the assignment is declared with "var", then lhs supports only simpleVarRef expressions only.
            if (varRef.getKind() != NodeKind.SIMPLE_VARIABLE_REF) {
                dlog.error(varRef.pos, DiagnosticCode.INVALID_VARIABLE_ASSIGNMENT, varRef);
                expTypes.add(symTable.errType);
                continue;
            }
            // Check variable symbol if exists.
            BLangSimpleVarRef simpleVarRef = (BLangSimpleVarRef) varRef;
            ((BLangVariableReference) varRef).lhsVar = true;
            Name varName = names.fromIdNode(simpleVarRef.variableName);
            if (varName == Names.IGNORE) {
                ignoredCount++;
                simpleVarRef.type = this.symTable.noType;
                expTypes.add(symTable.noType);
                typeChecker.checkExpr(simpleVarRef, env);
                continue;
            }

            BSymbol symbol = symResolver.lookupSymbol(env, varName, SymTag.VARIABLE);
            if (symbol == symTable.notFoundSymbol) {
                createdSymbolCount++;
                newVariables.add(varName);
                expTypes.add(symTable.noType);
            } else {
                expTypes.add(symbol.type);
            }
        }

        if (ignoredCount == assignNode.varRefs.size() || createdSymbolCount == 0) {
            dlog.error(assignNode.pos, DiagnosticCode.NO_NEW_VARIABLES_VAR_ASSIGNMENT);
        }
        // Check RHS expressions with expected type list.
        if (assignNode.getKind() == NodeKind.TUPLE_DESTRUCTURE) {
            expTypes = Lists.of(symTable.noType);
        }
        List<BType> rhsTypes = typeChecker.checkExpr(assignNode.expr, this.env, expTypes);
        if (assignNode.getKind() == NodeKind.TUPLE_DESTRUCTURE) {
            if (rhsTypes.get(0) != symTable.errType) {
                BTupleType tupleType = (BTupleType) rhsTypes.get(0);
                rhsTypes = tupleType.tupleTypes;
            } else {
                rhsTypes = typeChecker.getListWithErrorTypes(assignNode.varRefs.size());
            }
        }
        // visit all lhs expressions
        for (int i = 0; i < assignNode.varRefs.size(); i++) {
            BLangExpression varRef = assignNode.varRefs.get(i);
            if (varRef.getKind() != NodeKind.SIMPLE_VARIABLE_REF) {
                continue;
            }
            BType actualType = rhsTypes.get(i);
            BLangSimpleVarRef simpleVarRef = (BLangSimpleVarRef) varRef;
            Name varName = names.fromIdNode(simpleVarRef.variableName);
            if (newVariables.contains(varName)) {
                // define new variables
                this.symbolEnter.defineVarSymbol(simpleVarRef.pos, Collections.emptySet(), actualType, varName, env);
            }
            typeChecker.checkExpr(simpleVarRef, env);
        }
    }

    private void checkRetryStmtValidity(BLangExpression retryCountExpr) {
        boolean error = true;
        NodeKind retryKind = retryCountExpr.getKind();
        if (retryKind == NodeKind.LITERAL) {
            if (retryCountExpr.type.tag == TypeTags.INT) {
                int retryCount = Integer.parseInt(((BLangLiteral) retryCountExpr).getValue().toString());
                if (retryCount >= 0) {
                    error = false;
                }
            }
        } else if (retryKind == NodeKind.SIMPLE_VARIABLE_REF) {
            if (((BLangSimpleVarRef) retryCountExpr).symbol.flags == Flags.CONST) {
                if (((BLangSimpleVarRef) retryCountExpr).symbol.type.tag == TypeTags.INT) {
                    error = false;
                }
            }
        }
        if (error) {
            this.dlog.error(retryCountExpr.pos, DiagnosticCode.INVALID_RETRY_COUNT);
        }
    }

    private void validateTransformerMappingType(BLangVariable param) {
        BType type = param.type;
        if (types.isValueType(type) || (type instanceof BBuiltInRefType) || type.tag == TypeTags.STRUCT) {
            return;
        }

        dlog.error(param.pos, DiagnosticCode.TRANSFORMER_UNSUPPORTED_TYPES, type);
    }

    private BLangExpression getBinaryExpr(BLangExpression lExpr,
                                          BLangExpression rExpr,
                                          OperatorKind opKind,
                                          BSymbol opSymbol) {
        BLangBinaryExpr binaryExpressionNode = (BLangBinaryExpr) TreeBuilder.createBinaryExpressionNode();
        binaryExpressionNode.lhsExpr = lExpr;
        binaryExpressionNode.rhsExpr = rExpr;
        binaryExpressionNode.pos = rExpr.pos;
        binaryExpressionNode.opKind = opKind;
        if (opSymbol != symTable.notFoundSymbol) {
            binaryExpressionNode.type = opSymbol.type.getReturnTypes().get(0);
            binaryExpressionNode.opSymbol = (BOperatorSymbol) opSymbol;
        } else {
            binaryExpressionNode.type = symTable.errType;
        }
        return binaryExpressionNode;
    }
}<|MERGE_RESOLUTION|>--- conflicted
+++ resolved
@@ -601,16 +601,13 @@
             expTypes.add(varRef.type);
             checkConstantAssignment(varRef);
         }
-<<<<<<< HEAD
         if (assignNode.getKind() == NodeKind.TUPLE_DESTRUCTURE) {
             BTupleType tupleType = new BTupleType(expTypes);
             expTypes = Lists.of(tupleType);
         }
-=======
 
         // TODO Continue the validate if this is a safe assignment operator
 
->>>>>>> 0a00c87a
         typeChecker.checkExpr(assignNode.expr, this.env, expTypes);
     }
 
