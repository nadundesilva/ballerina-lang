--- conflicted
+++ resolved
@@ -33,7 +33,7 @@
 import org.wso2.ballerinalang.compiler.semantics.model.symbols.Symbols;
 import org.wso2.ballerinalang.compiler.semantics.model.symbols.TaintRecord;
 import org.wso2.ballerinalang.compiler.semantics.model.types.BArrayType;
-import org.wso2.ballerinalang.compiler.semantics.model.types.BInvokableType;
+//import org.wso2.ballerinalang.compiler.semantics.model.types.BInvokableType;
 import org.wso2.ballerinalang.compiler.semantics.model.types.BType;
 import org.wso2.ballerinalang.compiler.tree.BLangAction;
 import org.wso2.ballerinalang.compiler.tree.BLangAnnotAttribute;
@@ -779,17 +779,9 @@
         if (invocationExpr.functionPointerInvocation) {
             // Skip function pointers and assume returns of function pointer executions are untainted.
             // TODO: Resolving function pointers / lambda expressions and perform analysis.
-            List<Boolean> returnTaintedStatus = new ArrayList<>();
-<<<<<<< HEAD
-            if (((BInvokableType) invocationExpr.symbol.type).retType != null) {
-                returnTaintedStatus.add(false);
-            }
-//            ((BInvokableType) invocationExpr.symbol.type).retTypes
-//                    .forEach(retType -> returnTaintedStatus.add(false));
-=======
-            ((BInvokableType) invocationExpr.symbol.type).retTypes.forEach(retType -> returnTaintedStatus.add(false));
->>>>>>> a0ba41ee
-            taintedStatusList = returnTaintedStatus;
+//            List<Boolean> returnTaintedStatus = new ArrayList<>();
+//            ((BInvokableType) invocationExpr.symbol.type).retTypes.forEach(retType -> returnTaintedStatus.add(false));
+//            taintedStatusList = returnTaintedStatus;
         } else if (invocationExpr.iterableOperationInvocation) {
             invocationExpr.expr.accept(this);
             if (getObservedTaintedStatus()) {
@@ -1544,14 +1536,14 @@
     }
 
     private boolean analyzeWithReturnAnnotations(Map<BlockingNode, List<BlockedNode>> blockedNodeMap) {
-<<<<<<< HEAD
 //        for (BlockingNode blockingNode1 : blockedNodeMap.keySet()) {
 //            List<BlockedNode> blockedNodeList = blockedNodeMap.get(blockingNode1);
 //            for (BlockedNode blockedNode : blockedNodeList) {
 //                long retParamsWithAnnotations = blockedNode.invokableNode.retParams.stream()
-//                        .filter(retParam -> hasAnnotation(retParam, ANNOTATION_TAINTED)
-//                                || hasAnnotation(retParam, ANNOTATION_UNTAINTED)).count();
-//                boolean allRetParamsAnnotated = retParamsWithAnnotations == blockedNode.invokableNode.retParams.size();
+//                        .filter(retParam -> hasAnnotation(retParam, ANNOTATION_TAINTED) || hasAnnotation(retParam,
+//                                ANNOTATION_UNTAINTED)).count();
+//                boolean allRetParamsAnnotated = retParamsWithAnnotations ==
+//                                                      blockedNode.invokableNode.retParams.size();
 //
 //                if (allRetParamsAnnotated) {
 //                    attachTaintTableBasedOnAnnotations(blockedNode.invokableNode);
@@ -1562,25 +1554,6 @@
 //                }
 //            }
 //        }
-=======
-        for (BlockingNode blockingNode1 : blockedNodeMap.keySet()) {
-            List<BlockedNode> blockedNodeList = blockedNodeMap.get(blockingNode1);
-            for (BlockedNode blockedNode : blockedNodeList) {
-                long retParamsWithAnnotations = blockedNode.invokableNode.retParams.stream()
-                        .filter(retParam -> hasAnnotation(retParam, ANNOTATION_TAINTED) || hasAnnotation(retParam,
-                                ANNOTATION_UNTAINTED)).count();
-                boolean allRetParamsAnnotated = retParamsWithAnnotations == blockedNode.invokableNode.retParams.size();
-
-                if (allRetParamsAnnotated) {
-                    attachTaintTableBasedOnAnnotations(blockedNode.invokableNode);
-                    this.dlog.warning(blockedNode.invokableNode.pos,
-                            DiagnosticCode.PARTIAL_TAINT_CHECKING_DONE_WITH_RETURN_ANNOTATIONS,
-                            blockedNode.invokableNode.name.value);
-                    return true;
-                }
-            }
-        }
->>>>>>> a0ba41ee
         return false;
     }
 
