--- conflicted
+++ resolved
@@ -1215,13 +1215,13 @@
     }
 
     @Override
-<<<<<<< HEAD
+    public void visit(BLangErrorConstructorExpr errorConstructorExpr) {
+        // TODO: Fix me.
+    }
+
+    @Override
     public void visit(BLangTypeTestExpr typeTestExpr) {
         typeTestExpr.expr.accept(this);
-=======
-    public void visit(BLangErrorConstructorExpr errorConstructorExpr) {
-        // TODO: Fix me.
->>>>>>> e08c7848
     }
 
     // Type nodes
