--- conflicted
+++ resolved
@@ -251,24 +251,10 @@
     }
 
     public BLangPackage analyze(BLangPackage pkgNode) {
-<<<<<<< HEAD
-        init(pkgNode);
-        pkgNode.accept(this);
-        return pkgNode;
-    }
-
-    private void init(BLangPackage pkgNode) {
-        blockedNode = null;
-        taintErrorSet = new LinkedHashSet<>();
-        blockedNodeList = new ArrayList<>();
-        blockedEntryPointNodeList = new ArrayList<>();
-        this.mainPkgId = pkgNode.packageID;
-=======
         blockedNodeList = new ArrayList<>();
         blockedEntryPointNodeList = new ArrayList<>();
         pkgNode.accept(this);
         return pkgNode;
->>>>>>> 740e0dd2
     }
 
     @Override
@@ -305,7 +291,8 @@
 
     @Override
     public void visit(BLangTestablePackage pkgNode) {
-        init(pkgNode);
+        blockedNodeList = new ArrayList<>();
+        blockedEntryPointNodeList = new ArrayList<>();
 
         analyzerPhase = AnalyzerPhase.INITIAL_ANALYSIS;
         if (pkgNode.completedPhases.contains(CompilerPhase.TAINT_ANALYZE)) {
