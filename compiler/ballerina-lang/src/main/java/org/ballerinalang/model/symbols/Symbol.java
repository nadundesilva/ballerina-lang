/*
*  Copyright (c) 2017, WSO2 Inc. (http://www.wso2.org) All Rights Reserved.
*
*  WSO2 Inc. licenses this file to you under the Apache License,
*  Version 2.0 (the "License"); you may not use this file except
*  in compliance with the License.
*  You may obtain a copy of the License at
*
*    http://www.apache.org/licenses/LICENSE-2.0
*
*  Unless required by applicable law or agreed to in writing,
*  software distributed under the License is distributed on an
*  "AS IS" BASIS, WITHOUT WARRANTIES OR CONDITIONS OF ANY
*  KIND, either express or implied.  See the License for the
*  specific language governing permissions and limitations
*  under the License.
*/
package org.ballerinalang.model.symbols;

import io.ballerina.tools.diagnostics.Location;
import org.ballerinalang.model.Name;
import org.ballerinalang.model.elements.Flag;
import org.ballerinalang.model.types.Type;

import java.util.List;
import java.util.Set;

/**
 * {@code Symbol} represents a Ballerina program symbol such as a variable, function,
 * connector, action, or package.
 *
 * @since 0.94
 */
public interface Symbol {

    Name getName();

    SymbolKind getKind();

    Type getType();

    Set<Flag> getFlags();

    Symbol getEnclosingSymbol();

    List<? extends Symbol> getEnclosedSymbols();

<<<<<<< HEAD
    DiagnosticPosition getPosition();
=======
    Location getPosition();
>>>>>>> dfa1fba9

    SymbolOrigin getOrigin();
}<|MERGE_RESOLUTION|>--- conflicted
+++ resolved
@@ -45,11 +45,7 @@
 
     List<? extends Symbol> getEnclosedSymbols();
 
-<<<<<<< HEAD
-    DiagnosticPosition getPosition();
-=======
     Location getPosition();
->>>>>>> dfa1fba9
 
     SymbolOrigin getOrigin();
 }