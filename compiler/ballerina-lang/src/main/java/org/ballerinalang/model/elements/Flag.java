/*
*  Copyright (c) 2017, WSO2 Inc. (http://www.wso2.org) All Rights Reserved.
*
*  WSO2 Inc. licenses this file to you under the Apache License,
*  Version 2.0 (the "License"); you may not use this file except
*  in compliance with the License.
*  You may obtain a copy of the License at
*
*    http://www.apache.org/licenses/LICENSE-2.0
*
*  Unless required by applicable law or agreed to in writing,
*  software distributed under the License is distributed on an
*  "AS IS" BASIS, WITHOUT WARRANTIES OR CONDITIONS OF ANY
*  KIND, either express or implied.  See the License for the
*  specific language governing permissions and limitations
*  under the License.
*/
package org.ballerinalang.model.elements;

/**
 * @since 0.94
 */
public enum Flag {
    /**
     * Indicates Flagged node is a public node.
     */
    PUBLIC,
    /**
     * Indicates Flagged node is a public node.
     */
    PRIVATE,
    /**
     * Indicates Flagged node is a remote function.
     */
    REMOTE,
    /**
     * Indicates Flagged node is a transactional function.
     */
    TRANSACTIONAL,
    /**
     * Indicates Flagged node is a native construct.
     */
    NATIVE,
    /**
     * Indicates Flagged node is a final node.
     */
    FINAL,
    /**
     * Indicates Flagged node is a invokable node attached to a {@link org.ballerinalang.model.types.Type}.
     */
    ATTACHED,
    /**
     * Indicates Flagged node is a Lambda.
     */
    LAMBDA,
    /**
     * Indicates Flagged node is a worker lambda.
     */
    WORKER,
    /**
     * Indicates Flagged Node executes in parallel workers.
     */
    PARALLEL,
    /**
     * Indicates Flagged Node is a listener node.
     */
    LISTENER,
    /**
     * Indicates Flagged node is a read only node.
     */
    READONLY,
    /**
     * Indicates Flagged node is a final node.
     */
    FUNCTION_FINAL,
    /**
     * Indicates Flagged node is a interface node.
     */
    INTERFACE,
    /**
     * Indicates Flagged record field is a required field.
     */
    REQUIRED,
    /**
     * Temporary indicator for records.
     */
    RECORD,
    /**
     * Indicator for ANONYMOUS types.
     */
    ANONYMOUS,
    /**
     * Indicates that the flagged node is an optional field.
     */
    OPTIONAL,
    /**
     * Indicates flagged node is a testable node.
     */
    TESTABLE,
    /**
     * Indicates Flagged node is a client node.
     */
    CLIENT,
    /**
     * Indicates Flagged node is a resource node.
     */
    RESOURCE,
    /**
     * Indicates Flagged node is an isolated node.
     */
    ISOLATED,
    /**
     * Indicates Flagged node is a service node.
     */
    SERVICE,
    /**
     * Indicates flagged node is a constant node.
     */
    CONSTANT,
    /**
     * Indicates flagged node is a paramType.
     */
    TYPE_PARAM,
    /**
     * Indicates flagged node is a lang library function.
     */
    LANG_LIB,
    /**
     * Indicates flagged node is a worker inside fork stmt.
     */
    FORKED,
    /**
     * Indicates flagged node is a distinct type.
     */
    DISTINCT,
    /**
     * Indicates flagged node is a class.
     */
    CLASS,
    /**
     * Indicates flagged node is configurable.
     */
    CONFIGURABLE,
    /**
     * Indicates flagged node is a object constructor.
     */
    OBJECT_CTOR,
    /**
     * Indicates flagged node is an enum.
     */
<<<<<<< HEAD
    ENUM,
    /**
     * Indicates flagged parameter is a included record parameter.
     */
    INCLUDED
=======
    ENUM;
>>>>>>> 1b9d0345
}<|MERGE_RESOLUTION|>--- conflicted
+++ resolved
@@ -148,13 +148,9 @@
     /**
      * Indicates flagged node is an enum.
      */
-<<<<<<< HEAD
     ENUM,
     /**
      * Indicates flagged parameter is a included record parameter.
      */
-    INCLUDED
-=======
-    ENUM;
->>>>>>> 1b9d0345
+    INCLUDED;
 }