--- conflicted
+++ resolved
@@ -166,13 +166,11 @@
      */
     REST_PARAM,
     /**
-<<<<<<< HEAD
+     * Indicates flagged variable is a field.
+     */
+    FIELD,
+    /**
      * Indicates flagged node is a `function` type.
      */
     ANY_FUNCTION;
-=======
-     * Indicates flagged variable is a field.
-     */
-    FIELD
->>>>>>> e7f7faab
 }