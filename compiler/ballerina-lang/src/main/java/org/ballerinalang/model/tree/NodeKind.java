/*
*  Copyright (c) 2017, WSO2 Inc. (http://www.wso2.org) All Rights Reserved.
*
*  WSO2 Inc. licenses this file to you under the Apache License,
*  Version 2.0 (the "License"); you may not use this file except
*  in compliance with the License.
*  You may obtain a copy of the License at
*
*    http://www.apache.org/licenses/LICENSE-2.0
*
*  Unless required by applicable law or agreed to in writing,
*  software distributed under the License is distributed on an
*  "AS IS" BASIS, WITHOUT WARRANTIES OR CONDITIONS OF ANY
*  KIND, either express or implied.  See the License for the
*  specific language governing permissions and limitations
*  under the License.
*/
package org.ballerinalang.model.tree;

/**
 * @since 0.94
 */
public enum NodeKind {

    ANNOTATION,
    ANNOTATION_ATTACHMENT,
    ANNOTATION_ATTRIBUTE,
    CATCH,
    COMPILATION_UNIT,
    DEPRECATED,
    DOCUMENTATION,
    MARKDOWN_DOCUMENTATION,
    ENDPOINT,
    FUNCTION,
    BLOCK_FUNCTION_BODY,
    EXPR_FUNCTION_BODY,
    EXTERN_FUNCTION_BODY,
    IDENTIFIER,
    IMPORT,
    PACKAGE,
    PACKAGE_DECLARATION,
    RECORD_LITERAL_KEY_VALUE,
    RECORD_LITERAL_SPREAD_OP,
    RESOURCE,
    SERVICE,
    TYPE_DEFINITION,
    TABLE,
    TABLE_COLUMN,
    VARIABLE,
    LET_VARIABLE,
    TUPLE_VARIABLE,
    RECORD_VARIABLE,
    ERROR_VARIABLE,
    WORKER,
    XMLNS,
    CHANNEL,
    WAIT_LITERAL_KEY_VALUE,

    /* Expressions */
    DOCUMENTATION_ATTRIBUTE,
    ARRAY_LITERAL_EXPR,
    TUPLE_LITERAL_EXPR,
    LIST_CONSTRUCTOR_EXPR,
    BINARY_EXPR,
    QUERY_EXPR,
    ELVIS_EXPR,
    GROUP_EXPR,
    TYPE_INIT_EXPR,
    FIELD_BASED_ACCESS_EXPR,
    INDEX_BASED_ACCESS_EXPR,
    INT_RANGE_EXPR,
    INVOCATION,
    LAMBDA,
    ARROW_EXPR,
    LITERAL,
    NUMERIC_LITERAL,
    CONSTANT,
    RECORD_LITERAL_EXPR,
    SIMPLE_VARIABLE_REF,
    CONSTANT_REF,
    TUPLE_VARIABLE_REF,
    RECORD_VARIABLE_REF,
    ERROR_VARIABLE_REF,
    STRING_TEMPLATE_LITERAL,
    TERNARY_EXPR,
    WAIT_EXPR,
    TRAP_EXPR,
    TYPEDESC_EXPRESSION,
    ANNOT_ACCESS_EXPRESSION,
    TYPE_CONVERSION_EXPR,
    IS_ASSIGNABLE_EXPR,
    UNARY_EXPR,
    REST_ARGS_EXPR,
    NAMED_ARGS_EXPR,
    XML_QNAME,
    XML_ATTRIBUTE,
    XML_ATTRIBUTE_ACCESS_EXPR,
    XML_QUOTED_STRING,
    XML_ELEMENT_LITERAL,
    XML_TEXT_LITERAL,
    XML_COMMENT_LITERAL,
    XML_PI_LITERAL,
    XML_SEQUENCE_LITERAL,
    STATEMENT_EXPRESSION,
    MATCH_EXPRESSION,
    MATCH_EXPRESSION_PATTERN_CLAUSE,
    CHECK_EXPR,
    CHECK_PANIC_EXPR,
    ERROR_CONSTRUCTOR,
    TYPE_TEST_EXPR,
    IS_LIKE,
    IGNORE_EXPR,
    DOCUMENTATION_DESCRIPTION,
    DOCUMENTATION_PARAMETER,
    DOCUMENTATION_REFERENCE,
    SERVICE_CONSTRUCTOR,
<<<<<<< HEAD
=======
    STREAM_CONSTRUCTOR,
    LET_EXPR,
>>>>>>> 5f621ee6

    /* Statements */
    ABORT,
    DONE,
    RETRY,
    ASSIGNMENT,
    COMPOUND_ASSIGNMENT,
    POST_INCREMENT,
    BLOCK,
    BREAK,
    NEXT,
    EXPRESSION_STATEMENT,
    FOREACH,
    FORK_JOIN,
    IF,
    MATCH,
    MATCH_TYPED_PATTERN_CLAUSE,
    MATCH_STATIC_PATTERN_CLAUSE,
    MATCH_STRUCTURED_PATTERN_CLAUSE,
    REPLY,
    RETURN,
    THROW,
    PANIC,
    TRANSACTION,
    TRANSFORM,
    TRY,
    TUPLE_DESTRUCTURE,
    RECORD_DESTRUCTURE,
    ERROR_DESTRUCTURE,
    VARIABLE_DEF,
    WHILE,
    LOCK,
    WORKER_RECEIVE,
    WORKER_SEND,
    WORKER_SYNC_SEND,
    WORKER_FLUSH,
    STREAM,
    SCOPE,
    COMPENSATE,
    CHANNEL_RECEIVE,
    CHANNEL_SEND,
    DO_ACTION,

    /* Clauses */
    SELECT,
    FROM,
    WHERE,
    DO,
    LET_CLAUSE,

    /* Types */
    ARRAY_TYPE,
    UNION_TYPE_NODE,
    FINITE_TYPE_NODE,
    TUPLE_TYPE_NODE,
    BUILT_IN_REF_TYPE,
    CONSTRAINED_TYPE,
    FUNCTION_TYPE,
    USER_DEFINED_TYPE,
    VALUE_TYPE,
    RECORD_TYPE,
    OBJECT_TYPE,
    ERROR_TYPE,
    STREAM_TYPE,

}<|MERGE_RESOLUTION|>--- conflicted
+++ resolved
@@ -114,11 +114,7 @@
     DOCUMENTATION_PARAMETER,
     DOCUMENTATION_REFERENCE,
     SERVICE_CONSTRUCTOR,
-<<<<<<< HEAD
-=======
-    STREAM_CONSTRUCTOR,
     LET_EXPR,
->>>>>>> 5f621ee6
 
     /* Statements */
     ABORT,
