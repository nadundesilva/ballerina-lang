--- conflicted
+++ resolved
@@ -129,12 +129,9 @@
     TABLE_CONSTRUCTOR_EXPR,
     TRANSACTIONAL_EXPRESSION,
     OBJECT_CTOR_EXPRESSION,
-<<<<<<< HEAD
-    INFER_TYPEDESC_EXPR,
-=======
     ERROR_CONSTRUCTOR_EXPRESSION,
     DYNAMIC_PARAM_EXPR,
->>>>>>> fe7a14cb
+    INFER_TYPEDESC_EXPR,
 
     /* Statements */
     ABORT,
