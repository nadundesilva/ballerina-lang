--- conflicted
+++ resolved
@@ -933,12 +933,11 @@
         return new BLangIsLikeExpr();
     }
 
-<<<<<<< HEAD
+    public static ClassDefinition createClassDefNode() {
+        return new BLangClassDefinition();
+    }
+
     public static BLangObjectConstructorExpression createObjectCtorExpression(BLangObjectTypeNode objectTypeNode) {
         return new BLangObjectConstructorExpression(objectTypeNode);
-=======
-    public static ClassDefinition createClassDefNode() {
-        return new BLangClassDefinition();
->>>>>>> 9fdc435f
     }
 }