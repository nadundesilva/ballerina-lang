--- conflicted
+++ resolved
@@ -45,16 +45,13 @@
     DECREMENT("--"),
     CHECK("check"),
     ELVIS("?:"),
-<<<<<<< HEAD
     BITWISE_AND("&"),
     BITWISE_OR("|"),
     BITWISE_XOR("^"),
     BITWISE_LEFT_SHIFT("<<"),
-    BITWISE_RIGHT_SHIFT(">>");
-=======
+    BITWISE_RIGHT_SHIFT(">>"),
     CLOSED_RANGE("..."),
     HALF_OPEN_RANGE("..<");
->>>>>>> 0d77f5a5
 
     private final String opValue;
 
@@ -80,7 +77,7 @@
         return null;
     }
 
-    public static boolean isBitwiseOperation(OperatorKind operatorKind) {
+    public static boolean isBitwiseOperator(OperatorKind operatorKind) {
         return BITWISE_AND == operatorKind || BITWISE_OR == operatorKind || BITWISE_LEFT_SHIFT == operatorKind ||
                 BITWISE_RIGHT_SHIFT == operatorKind || BITWISE_XOR == operatorKind;
     }
