--- conflicted
+++ resolved
@@ -75,11 +75,8 @@
     XML_ATTRIBUTES("xml-attributes"),
     INTERMEDIATE_COLLECTION("intermediate_collection"),
     TUPLE("tuple"),
-<<<<<<< HEAD
+    RECORD("record"),
     FINITE("finite"),
-=======
-    RECORD("record"),
->>>>>>> 79141a18
     ;
 
     private String name;
