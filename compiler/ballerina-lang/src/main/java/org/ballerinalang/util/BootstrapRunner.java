package org.ballerinalang.util;

import org.ballerinalang.compiler.BLangCompilerException;
import org.ballerinalang.model.elements.PackageID;
import org.wso2.ballerinalang.compiler.semantics.model.symbols.BPackageSymbol;
import org.wso2.ballerinalang.compiler.tree.BLangPackage;
import org.wso2.ballerinalang.compiler.util.Name;
import org.wso2.ballerinalang.programfile.PackageFileWriter;

import java.io.File;
import java.io.IOException;
import java.io.PrintStream;
import java.lang.reflect.InvocationTargetException;
import java.lang.reflect.Method;
import java.net.MalformedURLException;
import java.net.URL;
import java.net.URLClassLoader;
import java.nio.file.Files;
import java.nio.file.Path;
import java.util.ArrayList;
import java.util.Arrays;
import java.util.List;
import java.util.Locale;
import java.util.Map;
import java.util.Optional;
import java.util.Scanner;
import java.util.concurrent.TimeUnit;

/**
 * Creates jars in file system using bootstrap pack and create class loader hierarchy for them.
 */
public class BootstrapRunner {
    private static PrintStream outStream = System.out;
    private static PrintStream errorStream = System.err;

    public static void generateJarBinary(String entryBir, String jarOutputPath,
                                          boolean dumpBir, String... birCachePaths) {
        String bootstrapHome = System.getProperty("ballerina.bootstrap.home");
        if (bootstrapHome == null) {
            generateJarBinaryViaCompiledBackend(entryBir, jarOutputPath, dumpBir, birCachePaths);
            return;
        }

        List<String> commands = new ArrayList<>();
        boolean isWindows = System.getProperty("os.name").toLowerCase(Locale.ENGLISH).contains("windows");
        if (isWindows) {
            commands.add("cmd.exe");
            commands.add("/c");
            commands.add(bootstrapHome + "\\bin\\ballerina.bat");
        } else {
            commands.add("sh");
            commands.add(bootstrapHome + "/bin/ballerina");
        }
        commands.add("run");
        commands.add(bootstrapHome + "/bin/compiler_backend_jvm.balx");
        commands.add(entryBir);
        if (isWindows) {
            commands.add("\"\""); // no native map for test file
        } else {
            commands.add(""); // no native map for test file
        }
        commands.add(jarOutputPath);
        commands.add(dumpBir ? "true" : "false"); // dump bir
        commands.addAll(Arrays.asList(birCachePaths));

        ProcessBuilder balProcess = new ProcessBuilder(commands);
        Map<String, String> env = balProcess.environment();
        env.remove("BAL_JAVA_DEBUG");
        env.remove("JAVA_OPTS");

        try {
            Process process = balProcess.start();
            Scanner errorScanner = new Scanner(process.getErrorStream());
            Scanner outputScanner = new Scanner(process.getInputStream());

            boolean processEnded = process.waitFor(120 * 5, TimeUnit.SECONDS);

            while (outputScanner.hasNext()) {
                outStream.println(outputScanner.nextLine());
            }

            while (errorScanner.hasNext()) {
                errorStream.println(errorScanner.nextLine());
            }
            if (!processEnded) {
                throw new BLangCompilerException("failed to generate jar file within 120s.");
            }
            if (process.exitValue() != 0) {
                throw new BLangCompilerException("jvm code gen phase failed.");
            }
        } catch (IOException e) {
            throw new BLangCompilerException("could not run compiler_backend_jvm.balx", e);
        } catch (InterruptedException e) {
            throw new BLangCompilerException("jvm code gen interrupted", e);
        }
    }

    //TODO replica of generateJarBinary(). Need to refactor
    public static void generateJarBinary2(Path tmpDir, String entryBir, String jarOutputPath,
                                         boolean dumpBir, String... birCachePaths) {
        String bootstrapHome = System.getProperty("ballerina.bootstrap.home");
        if (bootstrapHome == null) {
            generateJarBinaryViaCompiledBackend(tmpDir, entryBir, jarOutputPath, dumpBir, birCachePaths);
            return;
        }
        List<String> commands = new ArrayList<>();
        boolean isWindows = System.getProperty("os.name").toLowerCase(Locale.ENGLISH).contains("windows");
        if (isWindows) {
            commands.add("cmd.exe");
            commands.add("/c");
            commands.add(bootstrapHome + "\\bin\\ballerina.bat");
        } else {
            commands.add("sh");
            commands.add(bootstrapHome + "/bin/ballerina");
        }
        commands.add("run");
        commands.add(bootstrapHome + "/bin/compiler_backend_jvm.balx");
        commands.add(entryBir);
        if (isWindows) {
            commands.add("\"\""); // no native map for test file
        } else {
            commands.add(""); // no native map for test file
        }
        commands.add(jarOutputPath);
        commands.add(dumpBir ? "true" : "false"); // dump bir
        commands.addAll(Arrays.asList(birCachePaths));

        ProcessBuilder balProcess = new ProcessBuilder(commands);
        Map<String, String> env = balProcess.environment();
        env.remove("BAL_JAVA_DEBUG");
        env.remove("JAVA_OPTS");

        try {
            Process process = balProcess.start();
            Scanner errorScanner = new Scanner(process.getErrorStream());
            Scanner outputScanner = new Scanner(process.getInputStream());

            boolean processEnded = process.waitFor(120 * 5, TimeUnit.SECONDS);

            while (outputScanner.hasNext()) {
                outStream.println(outputScanner.nextLine());
            }

            while (errorScanner.hasNext()) {
                errorStream.println(errorScanner.nextLine());
            }
            if (!processEnded) {
                throw new BLangCompilerException("failed to generate jar file within 120s.");
            }
            if (process.exitValue() != 0) {
                throw new BLangCompilerException("jvm code gen phase failed.");
            }
        } catch (IOException e) {
            throw new BLangCompilerException("could not run compiler_backend_jvm.balx", e);
        } catch (InterruptedException e) {
            throw new BLangCompilerException("jvm code gen interrupted", e);
        }
    }


    public static void generateJarBinaryViaCompiledBackend(String entryBir, String jarOutputPath,
                                                           boolean dumpBir, String... birCachePaths) {
        List<String> commands = new ArrayList<>();
        commands.add(entryBir);
        commands.add(getMapPath());
        commands.add(jarOutputPath);
        commands.add(dumpBir ? "true" : "false"); // dump bir
        commands.addAll(Arrays.asList(birCachePaths));
        try {
            Class<?> backendMain = Class.forName("ballerina.compiler_backend_jvm.___init");
            Method backendMainMethod = backendMain.getMethod("main", String[].class);
            Object[] params = new Object[]{commands.toArray(new String[0])};
            backendMainMethod.invoke(null, params);
        } catch (InvocationTargetException e) {
            throw new BLangCompilerException(e.getTargetException().getMessage());
        } catch (ClassNotFoundException | NoSuchMethodException | IllegalAccessException e) {
            throw new BLangCompilerException("could not invoke compiler backend", e);
        }
    }

    private static void generateJarBinaryViaCompiledBackend(Path tmpDir, String entryBir, String jarOutputPath,
                                                           boolean dumpBir, String... birCachePaths) {
        List<String> commands = new ArrayList<>();
        commands.add(entryBir);
        commands.add(""); // no native map for test file
        commands.add(jarOutputPath);
        commands.add(dumpBir ? "true" : "false"); // dump bir
        commands.addAll(Arrays.asList(birCachePaths));
        try {

             //Load all Jars from target/tmp
            if (Files.exists(tmpDir)) {
                File file = new File(tmpDir.toString());
                loadAllJarsInTarget(file);
            }

            Class<?> backendMain = Class.forName("ballerina.compiler_backend_jvm.___init");
            Method backendMainMethod = backendMain.getMethod("main", String[].class);
            Object[] params = new Object[]{commands.toArray(new String[0])};
            backendMainMethod.invoke(null, params);
        } catch (InvocationTargetException e) {
<<<<<<< HEAD
            Throwable target = e.getTargetException();
            throw new RuntimeException(target.getMessage(), target);
        } catch (ClassNotFoundException | NoSuchMethodException | IllegalAccessException e) {
            throw new RuntimeException("could not invoke compiler backend", e);
        } catch (MalformedURLException e) {
            throw new RuntimeException("could not invoke compiler backend", e);
=======
            throw new BLangCompilerException(e.getTargetException().getMessage());
        } catch (ClassNotFoundException | NoSuchMethodException | IllegalAccessException | MalformedURLException e) {
            throw new BLangCompilerException("could not invoke compiler backend", e);
>>>>>>> 4da25d53
        }
    }

    private static void loadAllJarsInTarget(final File targetFolder) throws MalformedURLException,
            NoSuchMethodException, InvocationTargetException, IllegalAccessException {
        for (final File file : targetFolder.listFiles()) {
            if (file.isDirectory()) {
                loadAllJarsInTarget(file);
            } else {
                URL url = file.toURI().toURL();
                URLClassLoader classLoader = (URLClassLoader) ClassLoader.getSystemClassLoader();
                Method method = URLClassLoader.class.getDeclaredMethod("addURL", URL.class);
                method.setAccessible(true);
                method.invoke(classLoader, url);
            }
        }
    }

    private static String getMapPath() {
        String ballerinaNativeMap = System.getenv("BALLERINA_NATIVE_MAP");
        return ballerinaNativeMap == null ? "" : ballerinaNativeMap;
    }

    public static void writeNonEntryPkgs(List<BPackageSymbol> imports, Path birCache, Path importsBirCache,
                                         Path jarTargetDir, boolean dumpBir)
            throws IOException {
        for (BPackageSymbol pkg : imports) {
            PackageID id = pkg.pkgID;
            //Todo: ballerinax check shouldn't be here. This should be fixed by having a proper package hierarchy.
            //Todo: Remove ballerinax check after fixing it by the packerina team
            if (!"ballerina".equals(id.orgName.value) && !"ballerinax".equals(id.orgName.value)) {
                writeNonEntryPkgs(pkg.imports, birCache, importsBirCache, jarTargetDir, dumpBir);

                byte[] bytes = PackageFileWriter.writePackage(pkg.birPackageFile);
                Path pkgBirDir = importsBirCache.resolve(id.orgName.value)
                                                .resolve(id.name.value)
                                                .resolve(id.version.value.isEmpty() ? "0.0.0" : id.version.value);
                Files.createDirectories(pkgBirDir);
                Path pkgBir = pkgBirDir.resolve(id.name.value + ".bir");
                Files.write(pkgBir, bytes);

                String jarOutputPath = jarTargetDir.resolve(id.name.value + ".jar").toString();
                generateJarBinary(pkgBir.toString(), jarOutputPath, dumpBir, birCache.toString(),
                                  importsBirCache.toString());
            }
        }
    }

    public static JBallerinaInMemoryClassLoader createClassLoaders(BLangPackage bLangPackage,
                                                                   Path systemBirCache,
                                                                   Path buildRoot,
                                                                   Optional<Path> jarTargetRoot,
                                                                   boolean dumpBir) throws IOException {
        byte[] bytes = PackageFileWriter.writePackage(bLangPackage.symbol.birPackageFile);
        String fileName = calcFileNameForJar(bLangPackage);
        Files.createDirectories(buildRoot);
        Path intermediates = Files.createTempDirectory(buildRoot, fileName + "-");
        Path entryBir = intermediates.resolve(fileName + ".bir");
        Path jarTarget = jarTargetRoot.orElse(intermediates).resolve(fileName + ".jar");
        Files.write(entryBir, bytes);

        Path importsBirCache = intermediates.resolve("imports").resolve("bir-cache");
        Path importsTarget = importsBirCache.getParent().resolve("generated-bir-jar");
        Files.createDirectories(importsTarget);

        writeNonEntryPkgs(bLangPackage.symbol.imports, systemBirCache, importsBirCache, importsTarget, dumpBir);
        generateJarBinary(entryBir.toString(), jarTarget.toString(), dumpBir, systemBirCache.toString(),
                          importsBirCache.toString());

        if (!Files.exists(jarTarget)) {
            throw new RuntimeException("Compiled binary jar is not found: " + jarTarget);
        }

        return new JBallerinaInMemoryClassLoader(jarTarget, importsTarget.toFile());
    }

    private static String calcFileNameForJar(BLangPackage bLangPackage) {
        PackageID pkgID = bLangPackage.pos.src.pkgID;
        Name sourceFileName = pkgID.sourceFileName;
        if (sourceFileName != null) {
            return sourceFileName.value.replaceAll("\\.bal$", "");
        }
        return pkgID.name.value;
    }
}
<|MERGE_RESOLUTION|>--- conflicted
+++ resolved
@@ -199,18 +199,10 @@
             Object[] params = new Object[]{commands.toArray(new String[0])};
             backendMainMethod.invoke(null, params);
         } catch (InvocationTargetException e) {
-<<<<<<< HEAD
             Throwable target = e.getTargetException();
             throw new RuntimeException(target.getMessage(), target);
-        } catch (ClassNotFoundException | NoSuchMethodException | IllegalAccessException e) {
-            throw new RuntimeException("could not invoke compiler backend", e);
-        } catch (MalformedURLException e) {
-            throw new RuntimeException("could not invoke compiler backend", e);
-=======
-            throw new BLangCompilerException(e.getTargetException().getMessage());
         } catch (ClassNotFoundException | NoSuchMethodException | IllegalAccessException | MalformedURLException e) {
             throw new BLangCompilerException("could not invoke compiler backend", e);
->>>>>>> 4da25d53
         }
     }
 
