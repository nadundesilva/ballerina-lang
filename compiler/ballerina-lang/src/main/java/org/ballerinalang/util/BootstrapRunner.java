/*
 * Copyright (c) 2019, WSO2 Inc. (http://www.wso2.org) All Rights Reserved.
 *
 * WSO2 Inc. licenses this file to you under the Apache License,
 * Version 2.0 (the "License"); you may not use this file except
 * in compliance with the License.
 * You may obtain a copy of the License at
 *
 *    http://www.apache.org/licenses/LICENSE-2.0
 *
 * Unless required by applicable law or agreed to in writing,
 * software distributed under the License is distributed on an
 * "AS IS" BASIS, WITHOUT WARRANTIES OR CONDITIONS OF ANY
 * KIND, either express or implied.  See the License for the
 * specific language governing permissions and limitations
 * under the License.
 */
package org.ballerinalang.util;

import org.ballerinalang.compiler.BLangCompilerException;
import org.ballerinalang.model.elements.PackageID;
import org.wso2.ballerinalang.compiler.semantics.model.symbols.BPackageSymbol;
import org.wso2.ballerinalang.compiler.tree.BLangPackage;
import org.wso2.ballerinalang.compiler.util.Name;
import org.wso2.ballerinalang.programfile.PackageFileWriter;

import java.io.BufferedReader;
import java.io.File;
import java.io.IOException;
import java.io.InputStream;
import java.io.InputStreamReader;
import java.io.PrintStream;
import java.net.URL;
import java.net.URLClassLoader;
import java.nio.charset.StandardCharsets;
import java.nio.file.Files;
import java.nio.file.Path;
import java.nio.file.Paths;
import java.util.ArrayList;
import java.util.Arrays;
import java.util.Collections;
import java.util.HashSet;
import java.util.List;
import java.util.Locale;
import java.util.Map;
import java.util.Optional;
import java.util.StringJoiner;
import java.util.concurrent.TimeUnit;
import java.util.stream.Collectors;

/**
 * Creates jars in file system using bootstrap pack and create class loader hierarchy for them.
 */
public class BootstrapRunner {

    private static final PrintStream out = System.out;
    private static final PrintStream err = System.err;
<<<<<<< HEAD
    private static final String TMP_OBJECT_FILE_NAME = "ballerina_native_objf.o";
=======
    private static final String CLASSPATH = "CLASSPATH";
>>>>>>> f459002c

    public static void loadTargetAndGenerateJarBinary(String entryBir, String jarOutputPath, boolean dumpBir,
                                                      HashSet<Path> moduleDependencySet, String... birCachePaths) {
        //Load all Jars from module dependency set.
        List<String> jarFilePaths = new ArrayList<>(moduleDependencySet.size());
        moduleDependencySet.forEach(path -> jarFilePaths.add(path.toString()));
<<<<<<< HEAD
        generateJarBinary(entryBir, jarOutputPath, dumpBir, false, jarFilePaths, birCachePaths);
    }

    private static void generateJarBinary(String entryBir, String jarOutputPath, boolean dumpBir,
                                          boolean useSystemClassLoader, List<String> jarFilePaths,
                                          String... birCachePaths) {
        try {
            Class<?> backendMain = Class.forName("ballerina.compiler_backend_jvm.___init");
            Method backendMainMethod = backendMain.getMethod("main", String[].class);
            List<String> params = createArgsForCompilerBackend(entryBir, jarOutputPath, dumpBir,
                                                               useSystemClassLoader, birCachePaths, jarFilePaths);
            backendMainMethod.invoke(null, new Object[]{params.toArray(new String[0])});
        } catch (InvocationTargetException e) {
            throw new BLangCompilerException(e.getTargetException().getMessage(), e);
        } catch (ClassNotFoundException | NoSuchMethodException | IllegalAccessException e) {
            throw new BLangCompilerException("could not invoke compiler backend", e);
        }
    }

    public static void genNativeCode(String entryBir, boolean dumpLLVM, boolean noOptimizeLLVM) {
        Path osTempDirPath = Paths.get(System.getProperty("java.io.tmpdir"));
        Path objectFilePath = osTempDirPath.resolve(TMP_OBJECT_FILE_NAME);
        genObjectFile(entryBir, objectFilePath.toString(), dumpLLVM, noOptimizeLLVM);
        genExecutable(objectFilePath, "llvm");

        Runtime.getRuntime().exit(0);
    }

    private static void genObjectFile(String entryBir, String objFileOutputPath, boolean dumpLLVM,
            boolean noOptimizeLLVM) {
        try {
            Class<?> backendMain = Class.forName("ballerina.compiler_backend_llvm.___init");
            Method backendMainMethod = backendMain.getMethod("main", String[].class);
            List<String> params = createArgsForCompilerBackend(entryBir, objFileOutputPath, dumpLLVM, noOptimizeLLVM);
            backendMainMethod.invoke(null, new Object[]{params.toArray(new String[0])});
        } catch (InvocationTargetException e) {
            throw new BLangCompilerException(e.getTargetException().getMessage(), e);
        } catch (ClassNotFoundException | NoSuchMethodException | IllegalAccessException e) {
            throw new BLangCompilerException("could not invoke compiler backend", e);
        }
    }

    private static void genExecutable(Path objectFilePath, String execFilename) {
        // Check whether gcc is installed
        checkGCCAvailability();

        // Create the os-specific gcc command
        ProcessBuilder gccProcessBuilder = createOSSpecificGCCCommand(objectFilePath, execFilename);

        try {
            // Execute gcc
            Process gccProcess = gccProcessBuilder.start();
            int exitCode = gccProcess.waitFor();
            if (exitCode != 0) {
                throw new BLangCompilerException("linker failed: " + getProcessErrorOutput(gccProcess));
            }
        } catch (IOException | InterruptedException e) {
            throw new BLangCompilerException("linker failed: " + e.getMessage(), e);
        }
    }

    private static void checkGCCAvailability() {
        Runtime rt = Runtime.getRuntime();
        try {
            Process gccCheckProc = rt.exec("gcc -v");
            int exitVal = gccCheckProc.waitFor();
            if (exitVal != 0) {
                throw new BLangCompilerException("'gcc' is not installed in your environment");
            }
        } catch (IOException | InterruptedException e) {
            throw new BLangCompilerException("probably, 'gcc' is not installed in your environment: " +
                    e.getMessage(), e);
        }
    }

    private static ProcessBuilder createOSSpecificGCCCommand(Path objectFilePath, String execFilename) {
        String osName = System.getProperty("os.name").toLowerCase(Locale.ENGLISH);
        ProcessBuilder gccProcessBuilder = new ProcessBuilder();
        if (osName.startsWith("windows")) {
            // TODO Window environment
            gccProcessBuilder.command("cmd.exe", "/c", "dir");
        } else if (osName.startsWith("mac os x")) {
            // Mac OS X environment
            gccProcessBuilder.command("gcc", objectFilePath.toString(), "-o", execFilename);
        } else {
            // TODO Is this assumption correct?
            // Linux environment
            gccProcessBuilder.command("gcc", objectFilePath.toString(), "-static", "-o", execFilename);
        }
        return gccProcessBuilder;
    }

    private static String getProcessErrorOutput(Process process) throws IOException {
        //TODO: check win https://stackoverflow.com/questions/8398277/which-encoding-does-process-getinputstream-use
        InputStreamReader in = new InputStreamReader(process.getErrorStream(), StandardCharsets.UTF_8);
        try (BufferedReader errReader = new BufferedReader(in)) {
            return errReader.lines().collect(Collectors.joining(", "));
        }
    }

    private static void generateJarBinary(String entryBir, String jarOutputPath, boolean dumpBir,
                                          String... birCachePaths) {
        generateJarBinary(entryBir, jarOutputPath, dumpBir, true, Collections.emptyList(), birCachePaths);
=======
        generateJarBinaryInProc(entryBir, jarOutputPath, dumpBir, jarFilePaths, birCachePaths);
>>>>>>> f459002c
    }

    private static void generateJarBinaryInProc(String entryBir, String jarOutputPath, boolean dumpBir,
                                                List<String> jarFilePaths, String... birCachePaths) {
        try {
            List<String> commands = new ArrayList<>();
            commands.add("java");
            setSystemProperty(commands, "ballerina.bstring");
            commands.add("ballerina.compiler_backend_jvm.___init");
            commands.addAll(createArgsForCompilerBackend(entryBir, jarOutputPath, dumpBir, true, birCachePaths,
                    jarFilePaths));

            // pass the classpath for the sub-process
            ProcessBuilder pb = new ProcessBuilder(commands);
            Map<String, String> env = pb.environment();
            env.put(CLASSPATH, System.getProperty("java.class.path"));

            Process process = pb.start();
            getConsoleOutput(process.getInputStream(), out);
            String consoleError = getConsoleOutput(process.getErrorStream(), err);
            boolean processEnded = process.waitFor(120, TimeUnit.SECONDS);
            if (!processEnded) {
                throw new BLangCompilerException("failed to generate jar file within 120s.");
            }
            if (process.exitValue() != 0) {
                throw new BLangCompilerException(consoleError);
            }
        } catch (InterruptedException | IOException e) {
            throw new BLangCompilerException("failed running jvm code gen phase.", e);
        }
    }

    private static void setSystemProperty(List<String> commands, String propertName) {
        String value = System.getProperty(propertName);
        if (value == null || value.trim().isEmpty()) {
            return;
        }
        commands.add("-D" + propertName + "=" + System.getProperty(propertName));
    }

    private static String getConsoleOutput(InputStream inputStream, PrintStream printStream) {
        final BufferedReader reader = new BufferedReader(new InputStreamReader(inputStream));
        StringJoiner sj = new StringJoiner(System.getProperty("line.separator"));
        reader.lines().iterator().forEachRemaining(line -> {
            printStream.println(line);
            sj.add(line);
        });
        return sj.toString();
    }

    private static List<String> createArgsForCompilerBackend(String entryBir, String jarOutputPath, boolean dumpBir,
                                                             boolean useSystemClassLoader, String[] birCachePaths,
                                                             List<String> jarFilePaths) {
        List<String> commands = new ArrayList<>();
        commands.add(entryBir);
        commands.add(getMapPath());
        commands.add(jarOutputPath);
        commands.add(dumpBir ? "true" : "false"); // dump bir
        commands.add(useSystemClassLoader ? "true" : "false"); // useSystemClassLoader
        commands.add(String.valueOf(birCachePaths.length));
        commands.addAll(Arrays.asList(birCachePaths));
        commands.addAll(jarFilePaths);
        return commands;
    }

    private static List<String> createArgsForCompilerBackend(String entryBir, String objFileOutputPath,
            boolean dumpLLVM, boolean noOptimizeLLVM) {
        List<String> commands = new ArrayList<>();
        commands.add(entryBir);
        commands.add(objFileOutputPath);
        commands.add(dumpLLVM ? "true" : "false"); // dump LLVM-IR
        commands.add(noOptimizeLLVM ? "true" : "false"); // Don't optimize LLVM-IR
        return commands;
    }


    private static String getMapPath() {
        String ballerinaNativeMap = System.getenv("BALLERINA_NATIVE_MAP");
        return ballerinaNativeMap == null ? " " : ballerinaNativeMap;
    }

    private static void writeNonEntryPkgs(List<BPackageSymbol> imports, Path birCache, Path importsBirCache,
                                          Path jarTargetDir, boolean dumpBir)
            throws IOException {
        for (BPackageSymbol pkg : imports) {
            PackageID id = pkg.pkgID;
            //Todo: ballerinax check shouldn't be here. This should be fixed by having a proper package hierarchy.
            //Todo: Remove ballerinax check after fixing it by the packerina team
            if (!"ballerina".equals(id.orgName.value) && !"ballerinax".equals(id.orgName.value)) {
                writeNonEntryPkgs(pkg.imports, birCache, importsBirCache, jarTargetDir, dumpBir);
                Path pkgBir = getModuleBir(pkg, importsBirCache);
                String jarOutputPath = jarTargetDir.resolve(id.name.value + ".jar").toString();
                generateJarBinaryInProc(pkgBir.toString(), jarOutputPath, dumpBir, Collections.emptyList(),
                        birCache.toString(), importsBirCache.toString());
            }
        }
    }

    private static Path getModuleBir(BPackageSymbol pkg, Path importsBirCache) throws IOException {
        PackageID id = pkg.pkgID;
        byte[] bytes = PackageFileWriter.writePackage(pkg.birPackageFile);
        Path pkgBirDir = importsBirCache.resolve(id.orgName.value)
                .resolve(id.name.value)
                .resolve(id.version.value.isEmpty() ? "0.0.0" : id.version.value);
        Files.createDirectories(pkgBirDir);
        Path pkgBir = pkgBirDir.resolve(id.name.value + ".bir");
        Files.write(pkgBir, bytes);
        return pkgBir;
    }

    public static URLClassLoader createClassLoaders(BLangPackage bLangPackage,
                                                 Path systemBirCache,
                                                 Path buildRoot,
                                                 Optional<Path> jarTargetRoot,
                                                 boolean dumpBir) throws IOException {
        byte[] bytes = PackageFileWriter.writePackage(bLangPackage.symbol.birPackageFile);
        String fileName = calcFileNameForJar(bLangPackage);
        Files.createDirectories(buildRoot);
        Path intermediates = Files.createTempDirectory(buildRoot, fileName + "-");
        Path entryBir = intermediates.resolve(fileName + ".bir");
        Path jarTarget = jarTargetRoot.orElse(intermediates).resolve(fileName + ".jar");
        Files.write(entryBir, bytes);

        Path importsBirCache = intermediates.resolve("imports").resolve("bir-cache");
        Path importsTarget = importsBirCache.getParent().resolve("generated-bir-jar");
        Files.createDirectories(importsTarget);

        writeNonEntryPkgs(bLangPackage.symbol.imports, systemBirCache, importsBirCache, importsTarget, dumpBir);
        generateJarBinaryInProc(entryBir.toString(), jarTarget.toString(), dumpBir, Collections.emptyList(),
                systemBirCache.toString(), importsBirCache.toString());

        if (!Files.exists(jarTarget)) {
            throw new RuntimeException("Compiled binary jar is not found: " + jarTarget);
        }
        int index = 0;
        URL[] urls;
        File importsCache = importsTarget.toFile();
        if (importsCache.isDirectory()) {
            String[] jarFIles = importsCache.list();
            urls = new URL[jarFIles.length + 1];
            for (String file : jarFIles) {
                urls[index++] = Paths.get(importsCache.getPath(), file).toUri().toURL();
            }
        } else {
            urls = new URL[1];
        }
        urls[index] = jarTarget.toFile().toURI().toURL();
        return new URLClassLoader(urls);
    }

    private static String calcFileNameForJar(BLangPackage bLangPackage) {
        PackageID pkgID = bLangPackage.pos.src.pkgID;
        Name sourceFileName = pkgID.sourceFileName;
        if (sourceFileName != null) {
            return sourceFileName.value.replaceAll("\\.bal$", "");
        }
        return pkgID.name.value;
    }
}
<|MERGE_RESOLUTION|>--- conflicted
+++ resolved
@@ -30,6 +30,8 @@
 import java.io.InputStream;
 import java.io.InputStreamReader;
 import java.io.PrintStream;
+import java.lang.reflect.InvocationTargetException;
+import java.lang.reflect.Method;
 import java.net.URL;
 import java.net.URLClassLoader;
 import java.nio.charset.StandardCharsets;
@@ -55,35 +57,15 @@
 
     private static final PrintStream out = System.out;
     private static final PrintStream err = System.err;
-<<<<<<< HEAD
+    private static final String CLASSPATH = "CLASSPATH";
     private static final String TMP_OBJECT_FILE_NAME = "ballerina_native_objf.o";
-=======
-    private static final String CLASSPATH = "CLASSPATH";
->>>>>>> f459002c
 
     public static void loadTargetAndGenerateJarBinary(String entryBir, String jarOutputPath, boolean dumpBir,
                                                       HashSet<Path> moduleDependencySet, String... birCachePaths) {
         //Load all Jars from module dependency set.
         List<String> jarFilePaths = new ArrayList<>(moduleDependencySet.size());
         moduleDependencySet.forEach(path -> jarFilePaths.add(path.toString()));
-<<<<<<< HEAD
-        generateJarBinary(entryBir, jarOutputPath, dumpBir, false, jarFilePaths, birCachePaths);
-    }
-
-    private static void generateJarBinary(String entryBir, String jarOutputPath, boolean dumpBir,
-                                          boolean useSystemClassLoader, List<String> jarFilePaths,
-                                          String... birCachePaths) {
-        try {
-            Class<?> backendMain = Class.forName("ballerina.compiler_backend_jvm.___init");
-            Method backendMainMethod = backendMain.getMethod("main", String[].class);
-            List<String> params = createArgsForCompilerBackend(entryBir, jarOutputPath, dumpBir,
-                                                               useSystemClassLoader, birCachePaths, jarFilePaths);
-            backendMainMethod.invoke(null, new Object[]{params.toArray(new String[0])});
-        } catch (InvocationTargetException e) {
-            throw new BLangCompilerException(e.getTargetException().getMessage(), e);
-        } catch (ClassNotFoundException | NoSuchMethodException | IllegalAccessException e) {
-            throw new BLangCompilerException("could not invoke compiler backend", e);
-        }
+        generateJarBinaryInProc(entryBir, jarOutputPath, dumpBir, jarFilePaths, birCachePaths);
     }
 
     public static void genNativeCode(String entryBir, boolean dumpLLVM, boolean noOptimizeLLVM) {
@@ -167,14 +149,6 @@
         }
     }
 
-    private static void generateJarBinary(String entryBir, String jarOutputPath, boolean dumpBir,
-                                          String... birCachePaths) {
-        generateJarBinary(entryBir, jarOutputPath, dumpBir, true, Collections.emptyList(), birCachePaths);
-=======
-        generateJarBinaryInProc(entryBir, jarOutputPath, dumpBir, jarFilePaths, birCachePaths);
->>>>>>> f459002c
-    }
-
     private static void generateJarBinaryInProc(String entryBir, String jarOutputPath, boolean dumpBir,
                                                 List<String> jarFilePaths, String... birCachePaths) {
         try {
