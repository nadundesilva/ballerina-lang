{
    "root": "Node",
    "type": "abstract",
    "attributes": [
        {
            "name": "kind",
            "type": "SyntaxKind"
        },
        {
            "name": "width",
            "type": "int"
        }
    ],
    "nodes": [
        {
            "name": "ModulePartNode",
            "base": "Node",
            "kind": "MODULE_PART",
            "attributes": [
                {
                    "name": "imports",
                    "type": "ImportDeclarationNode",
                    "occurrences": "MULTIPLE"
                },
                {
                    "name": "members",
                    "type": "ModuleMemberDeclarationNode",
                    "occurrences": "MULTIPLE"
                },
                {
                    "name": "eofToken",
                    "type": "Token"
                }
            ]
        },
        {
            "name": "ModuleMemberDeclarationNode",
            "base": "Node",
            "isAbstract": true
        },
        {
            "name": "FunctionDefinitionNode",
            "base": "ModuleMemberDeclarationNode",
            "kind": "FUNCTION_DEFINITION",
            "attributes": [
                {
                    "name": "metadata",
                    "type": "MetadataNode"
                },
                {
                    "name": "visibilityQualifier",
                    "type": "Token",
                    "isOptional": true
                },
                {
                    "name": "functionKeyword",
                    "type": "Token"
                },
                {
                    "name": "functionName",
                    "type": "IdentifierToken"
                },
                {
                    "name": "functionSignature",
                    "type": "FunctionSignatureNode"
                },
                {
                    "name": "functionBody",
                    "type": "FunctionBodyNode"
                }
            ]
        },
        {
            "name": "ImportDeclarationNode",
            "base": "Node",
            "kind": "IMPORT_DECLARATION",
            "attributes": [
                {
                    "name": "importKeyword",
                    "type": "Token"
                },
                {
                    "name": "orgName",
                    "type": "Node",
                    "isOptional": true
                },
                {
                    "name": "moduleName",
                    "type": "IdentifierToken",
                    "occurrences": "MULTIPLE_SEPARATED"
                },
                {
                    "name": "version",
                    "type": "Node",
                    "isOptional": true
                },
                {
                    "name": "prefix",
                    "type": "Node",
                    "isOptional": true
                },
                {
                    "name": "semicolon",
                    "type": "Token"
                }
            ]
        },
        {
            "name": "ListenerDeclarationNode",
            "base": "ModuleMemberDeclarationNode",
            "kind": "LISTENER_DECLARATION",
            "attributes": [
                {
                    "name": "metadata",
                    "type": "MetadataNode"
                },
                {
                    "name": "visibilityQualifier",
                    "type": "Token",
                    "isOptional": true
                },
                {
                    "name": "listenerKeyword",
                    "type": "Token"
                },
                {
                    "name": "typeDescriptor",
                    "type": "Node"
                },
                {
                    "name": "variableName",
                    "type": "Token"
                },
                {
                    "name": "equalsToken",
                    "type": "Token"
                },
                {
                    "name": "initializer",
                    "type": "Node"
                },
                {
                    "name": "semicolonToken",
                    "type": "Token"
                }
            ]
        },
        {
            "name": "TypeDefinitionNode",
            "base": "ModuleMemberDeclarationNode",
            "kind": "TYPE_DEFINITION",
            "attributes": [
                {
                    "name": "metadata",
                    "type": "MetadataNode"
                },
                {
                    "name": "visibilityQualifier",
                    "type": "Token",
                    "isOptional": true
                },
                {
                    "name": "typeKeyword",
                    "type": "Token"
                },
                {
                    "name": "typeName",
                    "type": "Token"
                },
                {
                    "name": "typeDescriptor",
                    "type": "Node"
                },
                {
                    "name": "semicolonToken",
                    "type": "Token"
                }
            ]
        },
        {
            "name": "ServiceDeclarationNode",
            "base": "ModuleMemberDeclarationNode",
            "kind": "SERVICE_DECLARATION",
            "attributes": [
                {
                    "name": "metadata",
                    "type": "MetadataNode"
                },
                {
                    "name": "serviceKeyword",
                    "type": "Token"
                },
                {
                    "name": "serviceName",
                    "type": "IdentifierToken"
                },
                {
                    "name": "onKeyword",
                    "type": "Token"
                },
                {
                    "name": "expressions",
                    "type": "ExpressionNode",
                    "occurrences": "MULTIPLE"
                },
                {
                    "name": "serviceBody",
                    "type": "Node"
                }
            ]
        },
        {
            "name": "StatementNode",
            "base": "Node",
            "isAbstract": true
        },
        {
            "name": "AssignmentStatementNode",
            "base": "StatementNode",
            "kind": "ASSIGNMENT_STATEMENT",
            "attributes": [
                {
                    "name": "varRef",
                    "type": "Node"
                },
                {
                    "name": "equalsToken",
                    "type": "Token"
                },
                {
                    "name": "expression",
                    "type": "ExpressionNode"
                },
                {
                    "name": "semicolonToken",
                    "type": "Token"
                }
            ]
        },
        {
            "name": "CompoundAssignmentStatementNode",
            "base": "StatementNode",
            "kind": "COMPOUND_ASSIGNMENT_STATEMENT",
            "attributes": [
                {
                    "name": "lhsExpression",
                    "type": "ExpressionNode"
                },
                {
                    "name": "binaryOperator",
                    "type": "Token"
                },
                {
                    "name": "equalsToken",
                    "type": "Token"
                },
                {
                    "name": "rhsExpression",
                    "type": "ExpressionNode"
                },
                {
                    "name": "semicolonToken",
                    "type": "Token"
                }
            ]
        },
        {
            "name": "VariableDeclarationNode",
            "base": "StatementNode",
            "kind": "LOCAL_VAR_DECL",
            "attributes": [
                {
                    "name": "annotations",
                    "type": "AnnotationNode",
                    "occurrences": "MULTIPLE"
                },
                {
                    "name": "finalKeyword",
                    "type": "Token",
                    "isOptional": true
                },
                {
                    "name": "typeName",
                    "type": "Node"
                },
                {
                    "name": "variableName",
                    "type": "Token"
                },
                {
                    "name": "equalsToken",
                    "type": "Token",
                    "isOptional": true
                },
                {
                    "name": "initializer",
                    "type": "ExpressionNode",
                    "isOptional": true
                },
                {
                    "name": "semicolonToken",
                    "type": "Token"
                }
            ]
        },
        {
            "name": "BlockStatementNode",
            "base": "StatementNode",
            "kind": "BLOCK_STATEMENT",
            "attributes": [
                {
                    "name": "openBraceToken",
                    "type": "Token"
                },
                {
                    "name": "statements",
                    "type": "StatementNode",
                    "occurrences": "MULTIPLE"
                },
                {
                    "name": "closeBraceToken",
                    "type": "Token"
                }
            ]
        },
        {
            "name": "BreakStatementNode",
            "base": "StatementNode",
            "kind": "BREAK_STATEMENT",
            "attributes": [
                {
                    "name": "breakToken",
                    "type": "Token"
                },
                {
                    "name": "semicolonToken",
                    "type": "Token"
                }
            ]
        },
        {
            "name": "ExpressionStatementNode",
            "base": "StatementNode",
            "attributes": [
                {
                    "name": "expression",
                    "type": "ExpressionNode"
                },
                {
                    "name": "semicolonToken",
                    "type": "Token"
                }
            ]
        },
        {
            "name": "ContinueStatementNode",
            "base": "StatementNode",
            "kind": "CONTINUE_STATEMENT",
            "attributes": [
                {
                    "name": "continueToken",
                    "type": "Token"
                },
                {
                    "name": "semicolonToken",
                    "type": "Token"
                }
            ]
        },
        {
            "name": "ExternalFunctionBodyNode",
            "base": "FunctionBodyNode",
            "kind": "EXTERNAL_FUNCTION_BODY",
            "attributes": [
                {
                    "name": "equalsToken",
                    "type": "Token"
                },
                {
                    "name": "annotations",
                    "type": "AnnotationNode",
                    "occurrences": "MULTIPLE"
                },
                {
                    "name": "externalKeyword",
                    "type": "Token"
                },
                {
                    "name": "semicolonToken",
                    "type": "Token"
                }
            ]
        },
        {
            "name": "IfElseStatementNode",
            "base": "StatementNode",
            "kind": "IF_ELSE_STATEMENT",
            "attributes": [
                {
                    "name": "ifKeyword",
                    "type": "Token"
                },
                {
                    "name": "condition",
                    "type": "ExpressionNode"
                },
                {
                    "name": "ifBody",
                    "type": "BlockStatementNode"
                },
                {
                    "name": "elseBody",
                    "type": "Node",
                    "isOptional": true
                }
            ]
        },
        {
            "name": "ElseBlockNode",
            "base": "Node",
            "kind": "ELSE_BLOCK",
            "attributes": [
                {
                    "name": "elseKeyword",
                    "type": "Token"
                },
                {
                    "name": "elseBody",
                    "type": "StatementNode"
                }
            ]
        },
        {
            "name": "WhileStatementNode",
            "base": "StatementNode",
            "kind": "WHILE_STATEMENT",
            "attributes": [
                {
                    "name": "whileKeyword",
                    "type": "Token"
                },
                {
                    "name": "condition",
                    "type": "ExpressionNode"
                },
                {
                    "name": "whileBody",
                    "type": "BlockStatementNode"
                }
            ]
        },
        {
            "name": "PanicStatementNode",
            "base": "StatementNode",
            "kind": "PANIC_STATEMENT",
            "attributes": [
                {
                    "name": "panicKeyword",
                    "type": "Token"
                },
                {
                    "name": "expression",
                    "type": "ExpressionNode"
                },
                {
                    "name": "semicolonToken",
                    "type": "Token"
                }
            ]
        },
        {
            "name": "ReturnStatementNode",
            "base": "StatementNode",
            "kind": "RETURN_STATEMENT",
            "attributes": [
                {
                    "name": "returnKeyword",
                    "type": "Token"
                },
                {
                    "name": "expression",
                    "type": "ExpressionNode",
                    "isOptional": true
                },
                {
                    "name": "semicolonToken",
                    "type": "Token"
                }
            ]
        },
        {
            "name": "LocalTypeDefinitionStatementNode",
            "base": "StatementNode",
            "kind": "LOCAL_TYPE_DEFINITION_STATEMENT",
            "attributes": [
                {
                    "name": "annotations",
                    "type": "AnnotationNode",
                    "occurrences": "MULTIPLE"
                },
                {
                    "name": "typeKeyword",
                    "type": "Token"
                },
                {
                    "name": "typeName",
                    "type": "Node"
                },
                {
                    "name": "typeDescriptor",
                    "type": "Node"
                },
                {
                    "name": "semicolonToken",
                    "type": "Token"
                }
            ]
        },
        {
            "name": "LockStatementNode",
            "base": "StatementNode",
            "kind": "LOCK_STATEMENT",
            "attributes": [
                {
                    "name": "lockKeyword",
                    "type": "Token"
                },
                {
                    "name": "blockStatement",
                    "type": "StatementNode"
                }
            ]
        },
        {
            "name": "ForkStatementNode",
            "base": "StatementNode",
            "kind": "FORK_STATEMENT",
            "attributes": [
                {
                    "name": "forkKeyword",
                    "type": "Token"
                },
                {
                    "name": "openBraceToken",
                    "type": "Token"
                },
                {
                    "name": "namedWorkerDeclarations",
                    "type": "NamedWorkerDeclarationNode",
                    "occurrences": "MULTIPLE"
                },
                {
                    "name": "closeBraceToken",
                    "type": "Token"
                }
            ]
        },
        {
            "name": "ForEachStatementNode",
            "base": "StatementNode",
            "kind": "FOREACH_STATEMENT",
            "attributes": [
                {
                    "name": "forEachKeyword",
                    "type": "Token"
                },
                {
                    "name": "typedBindingPattern",
                    "type": "TypedBindingPatternNode"
                },
                {
                    "name": "inKeyword",
                    "type": "Token"
                },
                {
                    "name": "actionOrExpressionNode",
                    "type": "Node"
                },
                {
                    "name": "blockStatement",
                    "type": "StatementNode"
                }
            ]
        },
        {
            "name": "ExpressionNode",
            "base": "Node",
            "isAbstract": true
        },
        {
            "name": "BinaryExpressionNode",
            "base": "ExpressionNode",
            "attributes": [
                {
                    "name": "lhsExpr",
                    "type": "Node"
                },
                {
                    "name": "operator",
                    "type": "Token"
                },
                {
                    "name": "rhsExpr",
                    "type": "Node"
                }
            ]
        },
        {
            "name": "BracedExpressionNode",
            "base": "ExpressionNode",
            "attributes": [
                {
                    "name": "openParen",
                    "type": "Token"
                },
                {
                    "name": "expression",
                    "type": "ExpressionNode"
                },
                {
                    "name": "closeParen",
                    "type": "Token"
                }
            ]
        },
        {
            "name": "CheckExpressionNode",
            "base": "ExpressionNode",
            "attributes": [
                {
                    "name": "checkKeyword",
                    "type": "Token"
                },
                {
                    "name": "expression",
                    "type": "ExpressionNode"
                }
            ]
        },
        {
            "name": "FieldAccessExpressionNode",
            "base": "ExpressionNode",
            "kind": "FIELD_ACCESS",
            "attributes": [
                {
                    "name": "expression",
                    "type": "ExpressionNode"
                },
                {
                    "name": "dotToken",
                    "type": "Token"
                },
                {
                    "name": "fieldName",
                    "type": "Token"
                }
            ]
        },
        {
            "name": "FunctionCallExpressionNode",
            "base": "ExpressionNode",
            "kind": "FUNCTION_CALL",
            "attributes": [
                {
                    "name": "functionName",
                    "type": "Node"
                },
                {
                    "name": "openParenToken",
                    "type": "Token"
                },
                {
                    "name": "arguments",
                    "type": "FunctionArgumentNode",
                    "occurrences": "MULTIPLE"
                },
                {
                    "name": "closeParenToken",
                    "type": "Token"
                }
            ]
        },
        {
            "name": "MethodCallExpressionNode",
            "base": "ExpressionNode",
            "kind": "METHOD_CALL",
            "attributes": [
                {
                    "name": "expression",
                    "type": "ExpressionNode"
                },
                {
                    "name": "dotToken",
                    "type": "Token"
                },
                {
                    "name": "methodName",
                    "type": "Token"
                },
                {
                    "name": "openParenToken",
                    "type": "Token"
                },
                {
                    "name": "arguments",
                    "type": "FunctionArgumentNode",
                    "occurrences": "MULTIPLE"
                },
                {
                    "name": "closeParenToken",
                    "type": "Token"
                }
            ]
        },
        {
            "name": "MappingConstructorExpressionNode",
            "base": "ExpressionNode",
            "kind": "MAPPING_CONSTRUCTOR",
            "attributes": [
                {
                    "name": "openBrace",
                    "type": "Token"
                },
                {
                    "name": "fields",
                    "type": "MappingFieldNode",
                    "occurrences": "MULTIPLE"
                },
                {
                    "name": "closeBrace",
                    "type": "Token"
                }
            ]
        },
        {
            "name": "IndexedExpressionNode",
            "base": "ExpressionNode",
            "kind": "INDEXED_EXPRESSION",
            "attributes": [
                {
                    "name": "containerExpression",
                    "type": "ExpressionNode"
                },
                {
                    "name": "openBracket",
                    "type": "Token"
                },
                {
                    "name": "keyExpression",
                    "type": "ExpressionNode"
                },
                {
                    "name": "closeBracket",
                    "type": "Token"
                }
            ]
        },
        {
            "name": "TypeofExpressionNode",
            "base": "ExpressionNode",
            "kind": "TYPEOF_EXPRESSION",
            "attributes": [
                {
                    "name": "typeofKeyword",
                    "type": "Token"
                },
                {
                    "name": "expression",
                    "type": "ExpressionNode"
                }
            ]
        },
        {
            "name": "UnaryExpressionNode",
            "base": "ExpressionNode",
            "kind": "UNARY_EXPRESSION",
            "attributes": [
                {
                    "name": "unaryOperator",
                    "type": "Token"
                },
                {
                    "name": "expression",
                    "type": "ExpressionNode"
                }
            ]
        },
        {
            "name": "ComputedNameFieldNode",
            "base": "Node",
            "kind": "COMPUTED_NAME_FIELD",
            "attributes": [
                {
                    "name": "leadingComma",
                    "type": "Token"
                },
                {
                    "name": "openBracket",
                    "type": "Token"
                },
                {
                    "name": "fieldNameExpr",
                    "type": "ExpressionNode"
                },
                {
                    "name": "closeBracket",
                    "type": "Token"
                },
                {
                    "name": "colonToken",
                    "type": "Token"
                },
                {
                    "name": "valueExpr",
                    "type": "ExpressionNode"
                }
            ]
        },
        {
            "name": "ConstantDeclarationNode",
            "base": "ModuleMemberDeclarationNode",
            "kind": "CONST_DECLARATION",
            "attributes": [
                {
                    "name": "metadata",
                    "type": "MetadataNode"
                },
                {
                    "name": "visibilityQualifier",
                    "type": "Token"
                },
                {
                    "name": "constKeyword",
                    "type": "Token"
                },
                {
                    "name": "typeDescriptor",
                    "type": "Node"
                },
                {
                    "name": "variableName",
                    "type": "Token"
                },
                {
                    "name": "equalsToken",
                    "type": "Token"
                },
                {
                    "name": "initializer",
                    "type": "Node"
                },
                {
                    "name": "semicolonToken",
                    "type": "Token"
                }
            ]
        },
        {
            "name": "ParameterNode",
            "base": "Node",
            "isAbstract": true
        },
        {
            "name": "DefaultableParameterNode",
            "base": "ParameterNode",
            "kind": "DEFAULTABLE_PARAM",
            "attributes": [
                {
                    "name": "leadingComma",
                    "type": "Token"
                },
                {
                    "name": "annotations",
                    "type": "AnnotationNode",
                    "occurrences": "MULTIPLE"
                },
                {
                    "name": "visibilityQualifier",
                    "type": "Token",
                    "isOptional": true
                },
                {
                    "name": "typeName",
                    "type": "Node"
                },
                {
                    "name": "paramName",
                    "type": "Token"
                },
                {
                    "name": "equalsToken",
                    "type": "Token"
                },
                {
                    "name": "expression",
                    "type": "Node"
                }
            ]
        },
        {
            "name": "RequiredParameterNode",
            "base": "ParameterNode",
            "kind": "REQUIRED_PARAM",
            "attributes": [
                {
                    "name": "leadingComma",
                    "type": "Token"
                },
                {
                    "name": "annotations",
                    "type": "AnnotationNode",
                    "occurrences": "MULTIPLE"
                },
                {
                    "name": "visibilityQualifier",
                    "type": "Token",
                    "isOptional": true
                },
                {
                    "name": "typeName",
                    "type": "Node"
                },
                {
                    "name": "paramName",
                    "type": "Token"
                }
            ]
        },
        {
            "name": "RestParameterNode",
            "base": "ParameterNode",
            "kind": "REST_PARAM",
            "attributes": [
                {
                    "name": "leadingComma",
                    "type": "Token"
                },
                {
                    "name": "annotations",
                    "type": "AnnotationNode",
                    "occurrences": "MULTIPLE"
                },
                {
                    "name": "typeName",
                    "type": "Node"
                },
                {
                    "name": "ellipsisToken",
                    "type": "Token"
                },
                {
                    "name": "paramName",
                    "type": "Token"
                }
            ]
        },
        {
            "name": "ExpressionListItemNode",
            "base": "Node",
            "kind": "EXPRESSION_LIST_ITEM",
            "attributes": [
                {
                    "name": "leadingComma",
                    "type": "Token"
                },
                {
                    "name": "expression",
                    "type": "ExpressionNode"
                }
            ]
        },
        {
            "name": "ImportOrgNameNode",
            "base": "Node",
            "kind": "IMPORT_ORG_NAME",
            "attributes": [
                {
                    "name": "orgName",
                    "type": "Token"
                },
                {
                    "name": "slashToken",
                    "type": "Token"
                }
            ]
        },
        {
            "name": "ImportPrefixNode",
            "base": "Node",
            "kind": "IMPORT_PREFIX",
            "attributes": [
                {
                    "name": "asKeyword",
                    "type": "Token"
                },
                {
                    "name": "prefix",
                    "type": "Token"
                }
            ]
        },
        {
            "name": "ImportSubVersionNode",
            "base": "Node",
            "kind": "IMPORT_SUB_VERSION",
            "attributes": [
                {
                    "name": "leadingDot",
                    "type": "Token"
                },
                {
                    "name": "versionNumber",
                    "type": "Token"
                }
            ]
        },
        {
            "name": "ImportVersionNode",
            "base": "Node",
            "kind": "IMPORT_VERSION",
            "attributes": [
                {
                    "name": "versionKeyword",
                    "type": "Token"
                },
                {
                    "name": "versionNumber",
                    "type": "Node"
                }
            ]
        },
        {
            "name": "MappingFieldNode",
            "base": "Node",
            "isAbstract": true
        },
        {
            "name": "SpecificFieldNode",
            "base": "MappingFieldNode",
            "kind": "SPECIFIC_FIELD",
            "attributes": [
                {
                    "name": "leadingComma",
                    "type": "Token"
                },
                {
                    "name": "fieldName",
                    "type": "Token"
                },
                {
                    "name": "colon",
                    "type": "Token"
                },
                {
                    "name": "valueExpr",
                    "type": "ExpressionNode"
                }
            ]
        },
        {
            "name": "SpreadFieldNode",
            "base": "MappingFieldNode",
            "kind": "SPREAD_FIELD",
            "attributes": [
                {
                    "name": "leadingComma",
                    "type": "Token"
                },
                {
                    "name": "ellipsis",
                    "type": "Token"
                },
                {
                    "name": "valueExpr",
                    "type": "ExpressionNode"
                }
            ]
        },
        {
            "name": "FunctionArgumentNode",
            "base": "Node",
            "isAbstract": true
        },
        {
            "name": "NamedArgumentNode",
            "base": "FunctionArgumentNode",
            "kind": "NAMED_ARG",
            "attributes": [
                {
                    "name": "leadingComma",
                    "type": "Token"
                },
                {
                    "name": "argumentName",
                    "type": "SimpleNameReferenceNode"
                },
                {
                    "name": "equalsToken",
                    "type": "Token"
                },
                {
                    "name": "expression",
                    "type": "ExpressionNode"
                }
            ]
        },
        {
            "name": "PositionalArgumentNode",
            "base": "FunctionArgumentNode",
            "kind": "POSITIONAL_ARG",
            "attributes": [
                {
                    "name": "leadingComma",
                    "type": "Token"
                },
                {
                    "name": "expression",
                    "type": "ExpressionNode"
                }
            ]
        },
        {
            "name": "RestArgumentNode",
            "base": "FunctionArgumentNode",
            "kind": "REST_ARG",
            "attributes": [
                {
                    "name": "leadingComma",
                    "type": "Token"
                },
                {
                    "name": "ellipsis",
                    "type": "Token"
                },
                {
                    "name": "expression",
                    "type": "ExpressionNode"
                }
            ]
        },
        {
            "name": "ObjectTypeDescriptorNode",
            "base": "TypeDescriptorNode",
            "kind": "OBJECT_TYPE_DESC",
            "attributes": [
                {
                    "name": "objectTypeQualifiers",
                    "type": "Token",
                    "occurrences": "MULTIPLE"
                },
                {
                    "name": "objectKeyword",
                    "type": "Token"
                },
                {
                    "name": "openBrace",
                    "type": "Token"
                },
                {
                    "name": "members",
                    "type": "Node",
                    "occurrences": "MULTIPLE"
                },
                {
                    "name": "closeBrace",
                    "type": "Token"
                }
            ]
        },
        {
            "name": "RecordTypeDescriptorNode",
            "base": "TypeDescriptorNode",
            "kind": "RECORD_TYPE_DESC",
            "attributes": [
                {
                    "name": "objectKeyword",
                    "type": "Token"
                },
                {
                    "name": "bodyStartDelimiter",
                    "type": "Token"
                },
                {
                    "name": "fields",
                    "type": "Node",
                    "occurrences": "MULTIPLE"
                },
                {
                    "name": "bodyEndDelimiter",
                    "type": "Token"
                }
            ]
        },
        {
            "name": "ReturnTypeDescriptorNode",
            "base": "Node",
            "kind": "RETURN_TYPE_DESCRIPTOR",
            "attributes": [
                {
                    "name": "returnsKeyword",
                    "type": "Token"
                },
                {
                    "name": "annotations",
                    "type": "AnnotationNode",
                    "occurrences": "MULTIPLE"
                },
                {
                    "name": "type",
                    "type": "Node"
                }
            ]
        },
        {
            "name": "NilTypeDescriptorNode",
            "base": "TypeDescriptorNode",
            "kind": "NIL_TYPE_DESC",
            "attributes": [
                {
                    "name": "openParenToken",
                    "type": "Token"
                },
                {
                    "name": "closeParenToken",
                    "type": "Token"
                }
            ]
        },
        {
            "name": "OptionalTypeDescriptorNode",
            "base": "TypeDescriptorNode",
            "kind": "OPTIONAL_TYPE_DESC",
            "attributes": [
                {
                    "name": "typeDescriptor",
                    "type": "Node"
                },
                {
                    "name": "questionMarkToken",
                    "type": "Token"
                }
            ]
        },
        {
            "name": "ObjectFieldNode",
            "base": "Node",
            "kind": "OBJECT_FIELD",
            "attributes": [
                {
                    "name": "metadata",
                    "type": "MetadataNode"
                },
                {
                    "name": "visibilityQualifier",
                    "type": "Token"
                },
                {
                    "name": "typeName",
                    "type": "Node"
                },
                {
                    "name": "fieldName",
                    "type": "Token"
                },
                {
                    "name": "equalsToken",
                    "type": "Token"
                },
                {
                    "name": "expression",
                    "type": "ExpressionNode"
                },
                {
                    "name": "semicolonToken",
                    "type": "Token"
                }
            ]
        },
        {
            "name": "RecordFieldNode",
            "base": "Node",
            "kind": "RECORD_FIELD",
            "attributes": [
                {
                    "name": "metadata",
                    "type": "MetadataNode"
                },
                {
                    "name": "typeName",
                    "type": "Node"
                },
                {
                    "name": "fieldName",
                    "type": "Token"
                },
                {
                    "name": "questionMarkToken",
                    "type": "Token",
                    "isOptional": true
                },
                {
                    "name": "semicolonToken",
                    "type": "Token"
                }
            ]
        },
        {
            "name": "RecordFieldWithDefaultValueNode",
            "base": "Node",
            "kind": "RECORD_FIELD_WITH_DEFAULT_VALUE",
            "attributes": [
                {
                    "name": "metadata",
                    "type": "MetadataNode"
                },
                {
                    "name": "typeName",
                    "type": "Node"
                },
                {
                    "name": "fieldName",
                    "type": "Token"
                },
                {
                    "name": "equalsToken",
                    "type": "Token"
                },
                {
                    "name": "expression",
                    "type": "ExpressionNode"
                },
                {
                    "name": "semicolonToken",
                    "type": "Token"
                }
            ]
        },
        {
            "name": "RecordRestDescriptorNode",
            "base": "Node",
            "kind": "RECORD_REST_TYPE",
            "attributes": [
                {
                    "name": "typeName",
                    "type": "Node"
                },
                {
                    "name": "ellipsisToken",
                    "type": "Token"
                },
                {
                    "name": "semicolonToken",
                    "type": "Token"
                }
            ]
        },
        {
            "name": "TypeReferenceNode",
            "base": "TypeDescriptorNode",
            "kind": "TYPE_REFERENCE",
            "attributes": [
                {
                    "name": "asteriskToken",
                    "type": "Token"
                },
                {
                    "name": "typeName",
                    "type": "Node"
                },
                {
                    "name": "semicolonToken",
                    "type": "Token"
                }
            ]
        },
        {
            "name": "ServiceBodyNode",
            "base": "Node",
            "kind": "SERVICE_BODY",
            "attributes": [
                {
                    "name": "openBraceToken",
                    "type": "Token"
                },
                {
                    "name": "resources",
                    "type": "Node",
                    "occurrences": "MULTIPLE"
                },
                {
                    "name": "closeBraceToken",
                    "type": "Token"
                }
            ]
        },
        {
            "name": "AnnotationNode",
            "base": "Node",
            "kind": "ANNOTATION",
            "attributes": [
                {
                    "name": "atToken",
                    "type": "Token"
                },
                {
                    "name": "annotReference",
                    "type": "Node"
                },
                {
                    "name": "annotValue",
                    "type": "MappingConstructorExpressionNode",
                    "isOptional": true
                }
            ]
        },
        {
            "name": "MetadataNode",
            "base": "Node",
            "kind": "METADATA",
            "attributes": [
                {
                    "name": "documentationString",
                    "type": "Node",
                    "isOptional": true
                },
                {
                    "name": "annotations",
                    "type": "AnnotationNode",
                    "occurrences": "MULTIPLE"
                }
            ]
        },
        {
            "name": "ModuleVariableDeclarationNode",
            "base": "ModuleMemberDeclarationNode",
            "kind": "MODULE_VAR_DECL",
            "attributes": [
                {
                    "name": "metadata",
                    "type": "MetadataNode"
                },
                {
                    "name": "finalKeyword",
                    "type": "Token",
                    "isOptional": true
                },
                {
                    "name": "typeName",
                    "type": "Node"
                },
                {
                    "name": "variableName",
                    "type": "Token"
                },
                {
                    "name": "equalsToken",
                    "type": "Token"
                },
                {
                    "name": "initializer",
                    "type": "ExpressionNode"
                },
                {
                    "name": "semicolonToken",
                    "type": "Token"
                }
            ]
        },
        {
            "name": "TypeTestExpressionNode",
            "base": "ExpressionNode",
            "kind": "TYPE_TEST_EXPRESSION",
            "attributes": [
                {
                    "name": "expression",
                    "type": "ExpressionNode"
                },
                {
                    "name": "isKeyword",
                    "type": "Token"
                },
                {
                    "name": "typeDescriptor",
                    "type": "Node"
                }
            ]
        },
        {
            "name": "ActionNode",
            "base": "ExpressionNode",
            "isAbstract": true
        },
        {
            "name": "RemoteMethodCallActionNode",
            "base": "ActionNode",
            "kind": "REMOTE_METHOD_CALL_ACTION",
            "attributes": [
                {
                    "name": "expression",
                    "type": "ExpressionNode"
                },
                {
                    "name": "rightArrowToken",
                    "type": "Token"
                },
                {
                    "name": "methodName",
                    "type": "Token"
                },
                {
                    "name": "openParenToken",
                    "type": "Token"
                },
                {
                    "name": "arguments",
                    "type": "FunctionArgumentNode",
                    "occurrences": "MULTIPLE"
                },
                {
                    "name": "closeParenToken",
                    "type": "Token"
                }
            ]
        },
        {
            "name": "ParameterizedTypeDescriptorNode",
            "base": "TypeDescriptorNode",
            "kind": "PARAMETERIZED_TYPE_DESC",
            "attributes": [
                {
                    "name": "parameterizedType",
                    "type": "Token"
                },
                {
                    "name": "ltToken",
                    "type": "Token"
                },
                {
                    "name": "typeNode",
                    "type": "Node"
                },
                {
                    "name": "gtToken",
                    "type": "Token"
                }
            ]
        },
        {
            "name": "NilLiteralNode",
            "base": "ExpressionNode",
            "kind": "NIL_LITERAL",
            "attributes": [
                {
                    "name": "openParenToken",
                    "type": "Token"
                },
                {
                    "name": "closeParenToken",
                    "type": "Token"
                }
            ]
        },
        {
            "name": "AnnotationDeclarationNode",
            "base": "ModuleMemberDeclarationNode",
            "kind": "ANNOTATION_DECLARATION",
            "attributes": [
                {
                    "name": "metadata",
                    "type": "MetadataNode"
                },
                {
                    "name": "visibilityQualifier",
                    "type": "Token"
                },
                {
                    "name": "constKeyword",
                    "type": "Token"
                },
                {
                    "name": "annotationKeyword",
                    "type": "Token"
                },
                {
                    "name": "typeDescriptor",
                    "type": "Node"
                },
                {
                    "name": "annotationTag",
                    "type": "Token"
                },
                {
                    "name": "onKeyword",
                    "type": "Token"
                },
                {
                    "name": "attachPoints",
                    "type": "Node",
                    "occurrences": "MULTIPLE_SEPARATED"
                },
                {
                    "name": "semicolonToken",
                    "type": "Token"
                }
            ]
        },
        {
            "name": "AnnotationAttachPointNode",
            "base": "Node",
            "kind": "ANNOTATION_ATTACH_POINT",
            "attributes": [
                {
                    "name": "sourceKeyword",
                    "type": "Token"
                },
                {
                    "name": "firstIdent",
                    "type": "Token"
                },
                {
                    "name": "secondIdent",
                    "type": "Token"
                }
            ]
        },
        {
            "name": "XMLNamespaceDeclarationNode",
            "base": "Node",
            "kind": "XML_NAMESPACE_DECLARATION",
            "attributes": [
                {
                    "name": "xmlnsKeyword",
                    "type": "Token"
                },
                {
                    "name": "namespaceuri",
                    "type": "ExpressionNode"
                },
                {
                    "name": "asKeyword",
                    "type": "Token"
                },
                {
                    "name": "namespacePrefix",
                    "type": "IdentifierToken"
                },
                {
                    "name": "semicolonToken",
                    "type": "Token"
                }
            ]
        },
        {
            "name": "FunctionBodyBlockNode",
            "base": "FunctionBodyNode",
            "kind": "FUNCTION_BODY_BLOCK",
            "attributes": [
                {
                    "name": "openBraceToken",
                    "type": "Token"
                },
                {
                    "name": "namedWorkerDeclarator",
                    "type": "NamedWorkerDeclarator",
                    "isOptional": true
                },
                {
                    "name": "statements",
                    "type": "StatementNode",
                    "occurrences": "MULTIPLE"
                },
                {
                    "name": "closeBraceToken",
                    "type": "Token"
                }
            ]
        },
        {
            "name": "NamedWorkerDeclarationNode",
            "base": "Node",
            "kind": "NAMED_WORKER_DECLARATION",
            "attributes": [
                {
                    "name": "annotations",
                    "type": "AnnotationNode",
                    "occurrences": "MULTIPLE"
                },
                {
                    "name": "workerKeyword",
                    "type": "Token"
                },
                {
                    "name": "workerName",
                    "type": "IdentifierToken"
                },
                {
                    "name": "returnTypeDesc",
                    "type": "Node",
                    "isOptional": true
                },
                {
                    "name": "workerBody",
                    "type": "BlockStatementNode"
                }
            ]
        },
        {
            "name": "NamedWorkerDeclarator",
            "base": "Node",
            "kind": "NAMED_WORKER_DECLARATOR",
            "attributes": [
                {
                    "name": "workerInitStatements",
                    "type": "StatementNode",
                    "occurrences": "MULTIPLE"
                },
                {
                    "name": "namedWorkerDeclarations",
                    "type": "NamedWorkerDeclarationNode",
                    "occurrences": "MULTIPLE"
                }
            ]
        },
        {
            "name": "DocumentationStringNode",
            "base": "Node",
            "kind": "DOCUMENTATION_STRING",
            "attributes": [
                {
                    "name": "documentationLines",
                    "type": "Token",
                    "occurrences": "MULTIPLE"
                }
            ]
        },
        {
            "name": "BasicLiteralNode",
            "base": "ExpressionNode",
            "attributes": [
                {
                    "name": "literalToken",
                    "type": "Token"
                }
            ]
        },
        {
            "name": "TypeDescriptorNode",
            "base": "ExpressionNode",
            "isAbstract": true
        },
        {
            "name": "NameReferenceNode",
            "base": "TypeDescriptorNode",
            "isAbstract": true
        },
        {
            "name": "SimpleNameReferenceNode",
            "base": "NameReferenceNode",
            "kind": "SIMPLE_NAME_REFERENCE",
            "attributes": [
                {
                    "name": "name",
                    "type": "Token"
                }
            ]
        },
        {
            "name": "QualifiedNameReferenceNode",
            "base": "NameReferenceNode",
            "kind": "QUALIFIED_NAME_REFERENCE",
            "attributes": [
                {
                    "name": "modulePrefix",
                    "type": "Token"
                },
                {
                    "name": "colon",
                    "type": "Node"
                },
                {
                    "name": "identifier",
                    "type": "IdentifierToken"
                }
            ]
        },
        {
            "name": "BuiltinSimpleNameReferenceNode",
            "base": "NameReferenceNode",
            "attributes": [
                {
                    "name": "name",
                    "type": "Token"
                }
            ]
        },
        {
            "name": "TrapExpressionNode",
            "base": "ExpressionNode",
            "attributes": [
                {
                    "name": "trapKeyword",
                    "type": "Token"
                },
                {
                    "name": "expression",
                    "type": "ExpressionNode"
                }
            ]
        },
        {
            "name": "ListConstructorExpressionNode",
            "base": "ExpressionNode",
            "kind": "LIST_CONSTRUCTOR",
            "attributes": [
                {
                    "name": "openBracket",
                    "type": "Token"
                },
                {
                    "name": "expressions",
                    "type": "Node",
                    "occurrences": "MULTIPLE_SEPARATED"
                },
                {
                    "name": "closeBracket",
                    "type": "Token"
                }
            ]
        },
        {
            "name": "TypeCastExpressionNode",
            "base": "ExpressionNode",
            "kind": "TYPE_CAST_EXPRESSION",
            "attributes": [
                {
                    "name": "ltToken",
                    "type": "Token"
                },
                {
                    "name": "typeCastParam",
                    "type": "TypeCastParamNode"
                },
                {
                    "name": "gtToken",
                    "type": "Token"
                },
                {
                    "name": "expression",
                    "type": "ExpressionNode"
                }
            ]
        },
        {
            "name": "TypeCastParamNode",
            "base": "Node",
            "kind": "TYPE_CAST_PARAM",
            "attributes": [
                {
                    "name": "annotations",
                    "type": "AnnotationNode",
                    "occurrences": "MULTIPLE"
                },
                {
                    "name": "type",
                    "type": "Node"
                }
            ]
        },
        {
            "name": "UnionTypeDescriptorNode",
            "base": "TypeDescriptorNode",
            "kind": "UNION_TYPE_DESC",
            "attributes": [
                {
                    "name": "leftTypeDesc",
                    "type": "TypeDescriptorNode"
                },
                {
                    "name": "pipeToken",
                    "type": "Token"
                },
                {
                    "name": "rightTypeDesc",
                    "type": "TypeDescriptorNode"
                }
            ]
        },
        {
            "name": "TableConstructorExpressionNode",
            "base": "ExpressionNode",
            "kind": "TABLE_CONSTRUCTOR",
            "attributes": [
                {
                    "name": "tableKeyword",
                    "type": "Token"
                },
                {
                    "name": "keySpecifier",
                    "type": "KeySpecifierNode"
                },
                {
                    "name": "openBracket",
                    "type": "Token"
                },
                {
                    "name": "mappingConstructors",
                    "type": "Node",
                    "occurrences": "MULTIPLE_SEPARATED"
                },
                {
                    "name": "closeBracket",
                    "type": "Token"
                }
            ]
        },
        {
            "name": "KeySpecifierNode",
            "base": "Node",
            "kind": "KEY_SPECIFIER",
            "attributes": [
                {
                    "name": "keyKeyword",
                    "type": "Token"
                },
                {
                    "name": "openParenToken",
                    "type": "Token"
                },
                {
                    "name": "fieldNames",
                    "type": "Node",
                    "occurrences": "MULTIPLE_SEPARATED"
                },
                {
                    "name": "closeParenToken",
                    "type": "Token"
                }
            ]
        },
        {
            "name": "ErrorTypeDescriptorNode",
            "base": "TypeDescriptorNode",
            "kind": "ERROR_TYPE_DESC",
            "attributes": [
                {
                    "name": "errorKeywordToken",
                    "type": "Token"
                },
                {
                    "name": "errorTypeParamsNode",
                    "type": "ErrorTypeParamsNode",
                    "isOptional": true
                }
            ]
        },
        {
            "name": "ErrorTypeParamsNode",
            "base": "Node",
            "kind": "ERROR_TYPE_PARAMS",
            "attributes": [
                {
                    "name": "ltToken",
                    "type": "Token"
                },
                {
                    "name": "parameter",
                    "type": "Node"
                },
                {
                    "name": "gtToken",
                    "type": "Token"
                }
            ]
        },
        {
            "name": "StreamTypeDescriptorNode",
            "base": "TypeDescriptorNode",
            "kind": "STREAM_TYPE_DESC",
            "attributes": [
                {
                    "name": "streamKeywordToken",
                    "type": "Token"
                },
                {
                    "name": "streamTypeParamsNode",
                    "type": "Node"
                }
            ]
        },
        {
            "name": "StreamTypeParamsNode",
            "base": "Node",
            "kind": "STREAM_TYPE_PARAMS",
            "attributes": [
                {
                    "name": "ltToken",
                    "type": "Token"
                },
                {
                    "name": "leftTypeDescNode",
                    "type": "Node"
                },
                {
                    "name": "commaToken",
                    "type": "Token"
                },
                {
                    "name": "rightTypeDescNode",
                    "type": "Node"
                },
                {
                    "name": "gtToken",
                    "type": "Token"
                }
            ]
        },
        {
            "name": "LetExpressionNode",
            "base": "ExpressionNode",
            "kind": "LET_EXPRESSION",
            "attributes": [
                {
                    "name": "letKeyword",
                    "type": "Token"
                },
                {
                    "name": "letVarDeclarations",
                    "type": "Node",
                    "occurrences": "MULTIPLE_SEPARATED"
                },
                {
                    "name": "inKeyword",
                    "type": "Token"
                },
                {
                    "name": "expression",
                    "type": "ExpressionNode"
                }
            ]
        },
        {
            "name": "LetVariableDeclarationNode",
            "base": "Node",
            "kind": "LET_VAR_DECL",
            "attributes": [
                {
                    "name": "annotations",
                    "type": "AnnotationNode",
                    "occurrences": "MULTIPLE"
                },
                {
                    "name": "typeName",
                    "type": "Node"
                },
                {
                    "name": "variableName",
                    "type": "Token"
                },
                {
                    "name": "equalsToken",
                    "type": "Token"
                },
                {
                    "name": "expression",
                    "type": "ExpressionNode"
                }
            ]
        },
        {
            "name": "TemplateExpressionNode",
            "base": "ExpressionNode",
            "attributes": [
                {
                    "name": "type",
                    "type": "Token"
                },
                {
                    "name": "startBacktick",
                    "type": "Token"
                },
                {
                    "name": "content",
                    "type": "TemplateMemberNode",
                    "occurrences": "MULTIPLE"
                },
                {
                    "name": "endBacktick",
                    "type": "Token"
                }
            ]
        },
        {
            "name": "TemplateMemberNode",
            "base": "Node",
            "isAbstract": true
        },
        {
            "name": "XMLItemNode",
            "base": "TemplateMemberNode",
            "isAbstract": true
        },
        {
            "name": "XMLElementNode",
            "base": "XMLItemNode",
            "kind": "XML_ELEMENT",
            "attributes": [
                {
                    "name": "startTag",
                    "type": "XMLStartTagNode"
                },
                {
                    "name": "content",
                    "type": "XMLItemNode",
                    "occurrences": "MULTIPLE"
                },
                {
                    "name": "endTag",
                    "type": "XMLEndTagNode"
                }
            ]
        },
        {
            "name": "XMLElementTagNode",
            "base": "Node",
            "isAbstract": true
        },
        {
            "name": "XMLStartTagNode",
            "base": "XMLElementTagNode",
            "kind": "XML_ELEMENT_START_TAG",
            "attributes": [
                {
                    "name": "ltToken",
                    "type": "Token"
                },
                {
                    "name": "name",
                    "type": "XMLNameNode"
                },
                {
                    "name": "attributes",
                    "type": "XMLAttributeNode",
                    "occurrences": "MULTIPLE"
                },
                {
                    "name": "getToken",
                    "type": "Token"
                }
            ]
        },
        {
            "name": "XMLEndTagNode",
            "base": "XMLElementTagNode",
            "kind": "XML_ELEMENT_END_TAG",
            "attributes": [
                {
                    "name": "ltToken",
                    "type": "Token"
                },
                {
                    "name": "slashToken",
                    "type": "Token"
                },
                {
                    "name": "name",
                    "type": "XMLNameNode"
                },
                {
                    "name": "getToken",
                    "type": "Token"
                }
            ]
        },
        {
            "name": "XMLNameNode",
            "base": "Node",
            "isAbstract": true
        },
        {
            "name": "XMLSimpleNameNode",
            "base": "XMLNameNode",
            "kind": "XML_SIMPLE_NAME",
            "attributes": [
                {
                    "name": "name",
                    "type": "Token"
                }
            ]
        },
        {
            "name": "XMLQualifiedNameNode",
            "base": "XMLNameNode",
            "kind": "XML_QUALIFIED_NAME",
            "attributes": [
                {
                    "name": "prefix",
                    "type": "XMLSimpleNameNode"
                },
                {
                    "name": "colon",
                    "type": "Token"
                },
                {
                    "name": "name",
                    "type": "XMLSimpleNameNode"
                }
            ]
        },
        {
            "name": "XMLEmptyElementNode",
            "base": "XMLItemNode",
            "kind": "XML_EMPTY_ELEMENT",
            "attributes": [
                {
                    "name": "ltToken",
                    "type": "Token"
                },
                {
                    "name": "name",
                    "type": "XMLNameNode"
                },
                {
                    "name": "attributes",
                    "type": "XMLAttributeNode",
                    "occurrences": "MULTIPLE"
                },
                {
                    "name": "slashToken",
                    "type": "Token"
                },
                {
                    "name": "getToken",
                    "type": "Token"
                }
            ]
        },
        {
            "name": "InterpolationNode",
            "base": "XMLItemNode",
            "kind": "INTERPOLATION",
            "attributes": [
                {
                    "name": "interpolationStartToken",
                    "type": "Token"
                },
                {
                    "name": "expression",
                    "type": "ExpressionNode"
                },
                {
                    "name": "interpolationEndToken",
                    "type": "Token"
                }
            ]
        },
        {
            "name": "XMLTextNode",
            "base": "XMLItemNode",
            "kind": "XML_TEXT",
            "attributes": [
                {
                    "name": "content",
                    "type": "Token"
                }
            ]
        },
        {
            "name": "XMLAttributeNode",
            "base": "Node",
            "kind": "XML_ATTRIBUTE",
            "attributes": [
                {
                    "name": "attributeName",
                    "type": "XMLNameNode"
                },
                {
                    "name": "equalToken",
                    "type": "Token"
                },
                {
                    "name": "value",
                    "type": "XMLAttributeValue"
                }
            ]
        },
        {
            "name": "XMLAttributeValue",
            "base": "Node",
            "kind": "XML_ATTRIBUTE_VALUE",
            "attributes": [
                {
                    "name": "startQuote",
                    "type": "Token"
                },
                {
                    "name": "value",
                    "type": "Node",
                    "occurrences": "MULTIPLE"
                },
                {
                    "name": "endQuote",
                    "type": "Token"
                }
            ]
        },
        {
            "name": "XMLComment",
            "base": "XMLItemNode",
            "kind": "XML_COMMENT",
            "attributes": [
                {
                    "name": "commentStart",
                    "type": "Token"
                },
                {
                    "name": "content",
                    "type": "Node",
                    "occurrences": "MULTIPLE"
                },
                {
                    "name": "commentEnd",
                    "type": "Token"
                }
            ]
        },
        {
            "name": "XMLProcessingInstruction",
            "base": "XMLItemNode",
            "kind": "XML_PI",
            "attributes": [
                {
                    "name": "piStart",
                    "type": "Token"
                },
                {
                    "name": "target",
                    "type": "XMLNameNode"
                },
                {
                    "name": "data",
                    "type": "Node",
                    "occurrences": "MULTIPLE"
                },
                {
                    "name": "piEnd",
                    "type": "Token"
                }
            ]
        },
        {
            "name": "TableTypeDescriptorNode",
            "base": "Node",
            "kind": "TABLE_TYPE_DESC",
            "attributes": [
                {
                    "name": "tableKeywordToken",
                    "type": "Token"
                },
                {
                    "name": "rowTypeParameterNode",
                    "type": "Node"
                },
                {
                    "name": "keyConstraintNode",
                    "type": "Node"
                }
            ]
        },
        {
            "name": "TypeParameterNode",
            "base": "Node",
            "kind": "TYPE_PARAMETER",
            "attributes": [
                {
                    "name": "ltToken",
                    "type": "Token"
                },
                {
                    "name": "typeNode",
                    "type": "Node"
                },
                {
                    "name": "gtToken",
                    "type": "Token"
                }
            ]
        },
        {
            "name": "KeyTypeConstraintNode",
            "base": "Node",
            "kind": "KEY_TYPE_CONSTRAINT",
            "attributes": [
                {
                    "name": "keyKeywordToken",
                    "type": "Token"
                },
                {
                    "name": "typeParameterNode",
                    "type": "Node"
                }
            ]
        },
        {
            "name": "FunctionTypeDescriptorNode",
            "base": "TypeDescriptorNode",
            "kind": "FUNCTION_TYPE_DESC",
            "attributes": [
                {
                    "name": "functionKeyword",
                    "type": "Token"
                },
                {
                    "name": "functionSignature",
                    "type": "FunctionSignatureNode"
                }
            ]
        },
        {
            "name": "FunctionSignatureNode",
            "base": "Node",
            "kind": "FUNCTION_SIGNATURE",
            "attributes": [
                {
                    "name": "openParenToken",
                    "type": "Token"
                },
                {
                    "name": "parameters",
                    "type": "ParameterNode",
                    "occurrences": "MULTIPLE"
                },
                {
                    "name": "closeParenToken",
                    "type": "Token"
                },
                {
                    "name": "returnTypeDesc",
                    "type": "ReturnTypeDescriptorNode",
                    "isOptional": true
                }
            ]
        },
        {
            "name": "AnonymousFunctionExpressionNode",
            "base": "Node",
            "isAbstract": true
        },
        {
            "name": "ExplicitAnonymousFunctionExpressionNode",
            "base": "AnonymousFunctionExpressionNode",
            "kind": "EXPLICIT_ANONYMOUS_FUNCTION_EXPRESSION",
            "attributes": [
                {
                    "name": "annotations",
                    "type": "AnnotationNode",
                    "occurrences": "MULTIPLE"
                },
                {
                    "name": "functionKeyword",
                    "type": "Token"
                },
                {
                    "name": "functionSignature",
                    "type": "FunctionSignatureNode"
                },
                {
                    "name": "functionBody",
                    "type": "FunctionBodyNode"
                }
            ]
        },
        {
            "name": "FunctionBodyNode",
            "base": "Node",
            "isAbstract": true
        },
        {
            "name": "ExpressionFunctionBodyNode",
            "base": "FunctionBodyNode",
            "kind": "EXPRESSION_FUNCTION_BODY",
            "attributes": [
                {
                    "name": "rightDoubleArrow",
                    "type": "Token"
                },
                {
                    "name": "expression",
                    "type": "ExpressionNode"
                },
                {
                    "name": "semicolon",
                    "type": "Token",
                    "isOptional": true
                }
            ]
        },
        {
            "name": "TupleTypeDescriptorNode",
            "base": "TypeDescriptorNode",
            "kind": "TUPLE_TYPE_DESC",
            "attributes": [
                {
                    "name": "openBracketToken",
                    "type": "Token"
                },
                {
                    "name": "memberTypeDesc",
                    "type": "TypeDescriptorNode",
                    "occurrences": "MULTIPLE_SEPARATED"
                },
                {
                    "name": "restTypeDesc",
                    "type": "Node"
                },
                {
                    "name": "closeBracketToken",
                    "type": "Token"
                }
            ]
        },
        {
            "name": "ParenthesisedTypeDescriptorNode",
            "base": "TypeDescriptorNode",
            "kind": "PARENTHESISED_TYPE_DESC",
            "attributes": [
                {
                    "name": "openParenToken",
                    "type": "Token"
                },
                {
                    "name": "typedesc",
                    "type": "TypeDescriptorNode"
                },
                {
                    "name": "closeParenToken",
                    "type": "Token"
                }
            ]
        },
        {
            "name": "NewExpressionNode",
            "base": "ExpressionNode",
            "isAbstract": true
        },
        {
            "name": "ExplicitNewExpressionNode",
            "base": "NewExpressionNode",
            "kind": "EXPLICIT_NEW_EXPRESSION",
            "attributes": [
                {
                    "name": "newKeyword",
                    "type": "Token"
                },
                {
                    "name": "typeDescriptor",
                    "type": "TypeDescriptorNode"
                },
                {
                    "name": "parenthesizedArgList",
                    "type": "Node"
                }
            ]
        },
        {
            "name": "ImplicitNewExpressionNode",
            "base": "NewExpressionNode",
            "kind": "IMPLICIT_NEW_EXPRESSION",
            "attributes": [
                {
                    "name": "newKeyword",
                    "type": "Token"
                },
                {
                    "name": "parenthesizedArgList",
                    "type": "ParenthesizedArgList",
                    "isOptional": true
                }
            ]
        },
        {
            "name": "ParenthesizedArgList",
            "base": "Node",
            "kind": "PARENTHESIZED_ARG_LIST",
            "attributes": [
                {
                    "name": "openParenToken",
                    "type": "Token"
                },
                {
                    "name": "arguments",
                    "type": "FunctionArgumentNode",
                    "occurrences": "MULTIPLE"
                },
                {
                    "name": "closeParenToken",
                    "type": "Token"
                }
            ]
        },
        {
            "name": "ClauseNode",
            "base": "Node",
            "isAbstract": true
        },
        {
            "name": "QueryConstructTypeNode",
            "base": "Node",
            "kind": "QUERY_CONSTRUCT_TYPE",
            "attributes": [
                {
                    "name": "tableKeyword",
                    "type": "Token"
                },
                {
                    "name": "keySpecifier",
                    "type": "KeySpecifierNode"
                }
            ]
        },
        {
            "name": "FromClauseNode",
            "base": "ClauseNode",
            "kind": "FROM_CLAUSE",
            "attributes": [
                {
                    "name": "fromKeyword",
                    "type": "Token"
                },
                {
                    "name": "typeName",
                    "type": "Node"
                },
                {
                    "name": "variableName",
                    "type": "Token"
                },
                {
                    "name": "inKeyword",
                    "type": "Token"
                },
                {
                    "name": "expression",
                    "type": "ExpressionNode"
                }
            ]
        },
        {
            "name": "WhereClauseNode",
            "base": "ClauseNode",
            "kind": "WHERE_CLAUSE",
            "attributes": [
                {
                    "name": "whereKeyword",
                    "type": "Token"
                },
                {
                    "name": "expression",
                    "type": "ExpressionNode"
                }
            ]
        },
        {
            "name": "LetClauseNode",
            "base": "ClauseNode",
            "kind": "LET_CLAUSE",
            "attributes": [
                {
                    "name": "letKeyword",
                    "type": "Token"
                },
                {
                    "name": "letVarDeclarations",
                    "type": "Node",
                    "occurrences": "MULTIPLE_SEPARATED"
                }
            ]
        },
        {
            "name": "QueryPipelineNode",
            "base": "Node",
            "kind": "QUERY_PIPELINE",
            "attributes": [
                {
                    "name": "fromClause",
                    "type": "FromClauseNode"
                },
                {
                    "name": "intermediateClauses",
                    "type": "Node",
                    "occurrences": "MULTIPLE"
                }
            ]
        },
        {
            "name": "SelectClauseNode",
            "base": "ClauseNode",
            "kind": "SELECT_CLAUSE",
            "attributes": [
                {
                    "name": "selectKeyword",
                    "type": "Token"
                },
                {
                    "name": "expression",
                    "type": "ExpressionNode"
                }
            ]
        },
        {
            "name": "QueryExpressionNode",
            "base": "ExpressionNode",
            "kind": "QUERY_EXPRESSION",
            "attributes": [
                {
                    "name": "queryConstructType",
                    "type": "QueryConstructTypeNode"
                },
                {
                    "name": "queryPipeline",
                    "type": "QueryPipelineNode"
                },
                {
                    "name": "selectClause",
                    "type": "SelectClauseNode"
                }
            ]
        },
        {
            "name": "IntersectionTypeDescriptorNode",
            "base": "TypeDescriptorNode",
            "kind": "INTERSECTION_TYPE_DESC",
            "attributes": [
                {
                    "name": "leftTypeDesc",
                    "type": "Node"
                },
                {
                    "name": "bitwiseAndToken",
                    "type": "Token"
                },
                {
                    "name": "rightTypeDesc",
                    "type": "Node"
                }
            ]
        },
        {
            "name": "ImplicitAnonymousFunctionParameters",
            "base": "Node",
            "kind": "INFER_PARAM_LIST",
            "attributes": [
                {
                    "name": "openParenToken",
                    "type": "Token"
                },
                {
                    "name": "parameters",
                    "type": "SimpleNameReferenceNode",
                    "occurrences": "MULTIPLE_SEPARATED"
                },
                {
                    "name": "closeParenToken",
                    "type": "Token"
                }
            ]
        },
        {
            "name": "ImplicitAnonymousFunctionExpressionNode",
            "base": "AnonymousFunctionExpressionNode",
            "kind": "IMPLICIT_ANONYMOUS_FUNCTION_EXPRESSION",
            "attributes": [
                {
                    "name": "params",
                    "type": "Node"
                },
                {
                    "name": "rightDoubleArrow",
                    "type": "Token"
                },
                {
                    "name": "expression",
                    "type": "ExpressionNode"
                }
            ]
        },
        {
            "name": "StartActionNode",
            "base": "ExpressionNode",
            "kind": "START_ACTION",
            "attributes": [
                {
                    "name": "startKeyword",
                    "type": "Token"
                },
                {
                    "name": "expression",
                    "type": "ExpressionNode"
                }
            ]
        },
        {
            "name": "FlushActionNode",
            "base": "ExpressionNode",
            "kind": "FLUSH_ACTION",
            "attributes": [
                {
                    "name": "flushKeyword",
                    "type": "Token"
                },
                {
                    "name": "peerWorker",
                    "type": "NameReferenceNode"
                }
            ]
        },
        {
            "name": "SingletonTypeDescriptorNode",
            "base": "TypeDescriptorNode",
            "kind": "SINGLETON_TYPE_DESC",
            "attributes": [
                {
                    "name": "simpleContExprNode",
                    "type": "ExpressionNode"
                }
            ]
        },
        {
            "name": "FunctionDeclarationNode",
            "base": "Node",
            "kind": "FUNCTION_DECLARATION",
            "attributes": [
                {
                    "name": "metadata",
                    "type": "MetadataNode"
                },
                {
                    "name": "visibilityQualifier",
                    "type": "Token",
                    "isOptional": true
                },
                {
                    "name": "functionKeyword",
                    "type": "Token"
                },
                {
                    "name": "functionName",
                    "type": "IdentifierToken"
                },
                {
                    "name": "functionSignature",
                    "type": "FunctionSignatureNode"
                },
                {
                    "name": "semicolon",
                    "type": "Token"
                }
            ]
        },
        {
            "name": "TypedBindingPatternNode",
            "base": "Node",
            "kind": "TYPED_BINDING_PATTERN",
            "attributes": [
                {
                    "name": "typeDescriptor",
                    "type": "TypeDescriptorNode"
                },
                {
                    "name": "bindingPattern",
                    "type": "BindingPatternNode"
                }
            ]
        },
        {
            "name": "BindingPatternNode",
            "base": "Node",
            "isAbstract": true
        },
        {
            "name": "CaptureBindingPatternNode",
            "base": "BindingPatternNode",
            "kind": "CAPTURE_BINDING_PATTERN",
            "attributes": [
                {
                    "name": "variableName",
                    "type": "SimpleNameReferenceNode",
                    "isOptional": true
                }
            ]
        },
        {
            "name": "ListBindingPatternNode",
            "base": "BindingPatternNode",
            "kind": "LIST_BINDING_PATTERN",
            "attributes": [
                {
                    "name": "openBracket",
                    "type": "Token"
                },
                {
                    "name": "bindingPatterns",
                    "type": "BindingPatternNode",
                    "occurrences": "MULTIPLE_SEPARATED"
                },
                {
                    "name": "restBindingPattern",
                    "type": "RestBindingPatternNode",
                    "isOptional": true
                },
                {
                    "name": "closeBracket",
                    "type": "Token"
                }
            ]
        },
        {
            "name": "RestBindingPatternNode",
            "base": "Node",
            "kind": "REST_BINDING_PATTERN",
            "attributes": [
                {
                    "name": "ellipsisToken",
                    "type": "Token"
                },
                {
                    "name": "variableName",
                    "type": "SimpleNameReferenceNode"
                }
            ]
        },
        {
            "name": "AsyncSendActionNode",
            "base": "ActionNode",
            "kind": "ASYNC_SEND_ACTION",
            "attributes": [
                {
                    "name": "expression",
                    "type": "ExpressionNode"
                },
                {
                    "name": "rightArrowToken",
                    "type": "Token"
                },
                {
                    "name": "peerWorker",
                    "type": "NameReferenceNode"
                }
            ]
        },
        {
            "name": "SyncSendActionNode",
            "base": "ActionNode",
            "kind": "SYNC_SEND_ACTION",
            "attributes": [
                {
                    "name": "expression",
                    "type": "ExpressionNode"
                },
                {
                    "name": "syncSendToken",
                    "type": "Token"
                },
                {
                    "name": "peerWorker",
                    "type": "NameReferenceNode"
                }
            ]
        },
        {
            "name": "ReceiveActionNode",
            "base": "ActionNode",
            "kind": "RECEIVE_ACTION",
            "attributes": [
                {
                    "name": "leftArrow",
                    "type": "Token"
                },
                {
                    "name": "receiveWorkers",
                    "type": "Node"
                }
            ]
        },
        {
            "name": "ReceiveFieldsNode",
            "base": "Node",
            "kind": "RECEIVE_FIELDS",
            "attributes": [
                {
                    "name": "openBrace",
                    "type": "Token"
                },
                {
                    "name": "receiveFields",
                    "type": "NameReferenceNode",
                    "occurrences": "MULTIPLE_SEPARATED"
                },
                {
                    "name": "closeBrace",
                    "type": "Token"
                }
            ]
        },
        {
<<<<<<< HEAD
            "name": "WaitActionNode",
            "base": "ActionNode",
            "kind": "WAIT_ACTION",
            "attributes": [
                {
                    "name": "waitKeyword",
                    "type": "Token"
                },
                {
                    "name": "waitFutureExpr",
                    "type": "Node"
                }
            ]
        },
        {
            "name": "WaitFieldsListNode",
            "base": "Node",
            "kind": "WAIT_FIELDS_LIST",
            "attributes": [
                {
                    "name": "openBrace",
                    "type": "Token"
                },
                {
                    "name": "waitFields",
                    "type": "Node",
                    "occurrences": "MULTIPLE_SEPARATED"
                },
                {
                    "name": "closeBrace",
=======
            "name": "DoubleGTTokenNode",
            "base": "Node",
            "kind": "DOUBLE_GT_TOKEN",
            "attributes": [
                {
                    "name": "openGTToken",
                    "type": "Token"
                },
                {
                    "name": "endGTToken",
>>>>>>> a2be127a
                    "type": "Token"
                }
            ]
        },
        {
<<<<<<< HEAD
            "name": "WaitFieldNode",
            "base": "Node",
            "kind": "WAIT_FIELD",
            "attributes": [
                {
                    "name": "fieldName",
                    "type": "NameReferenceNode"
                },
                {
                    "name": "colon",
                    "type": "Token"
                },
                {
                    "name": "waitFutureExpr",
                    "type": "ExpressionNode"
=======
            "name": "TrippleGTTokenNode",
            "base": "Node",
            "kind": "TRIPPLE_GT_TOKEN",
            "attributes": [
                {
                    "name": "openGTToken",
                    "type": "Token"
                },
                {
                    "name": "middleGTToken",
                    "type": "Token"
                },
                {
                    "name": "endGTToken",
                    "type": "Token"
>>>>>>> a2be127a
                }
            ]
        }
    ]
}<|MERGE_RESOLUTION|>--- conflicted
+++ resolved
@@ -3002,7 +3002,40 @@
             ]
         },
         {
-<<<<<<< HEAD
+            "name": "DoubleGTTokenNode",
+            "base": "Node",
+            "kind": "DOUBLE_GT_TOKEN",
+            "attributes": [
+                {
+                    "name": "openGTToken",
+                    "type": "Token"
+                },
+                {
+                    "name": "endGTToken",
+                    "type": "Token"
+                }
+            ]
+        },
+        {
+            "name": "TrippleGTTokenNode",
+            "base": "Node",
+            "kind": "TRIPPLE_GT_TOKEN",
+            "attributes": [
+                {
+                    "name": "openGTToken",
+                    "type": "Token"
+                },
+                {
+                    "name": "middleGTToken",
+                    "type": "Token"
+                },
+                {
+                    "name": "endGTToken",
+                    "type": "Token"
+                }
+            ]
+        },
+        {
             "name": "WaitActionNode",
             "base": "ActionNode",
             "kind": "WAIT_ACTION",
@@ -3033,24 +3066,11 @@
                 },
                 {
                     "name": "closeBrace",
-=======
-            "name": "DoubleGTTokenNode",
-            "base": "Node",
-            "kind": "DOUBLE_GT_TOKEN",
-            "attributes": [
-                {
-                    "name": "openGTToken",
-                    "type": "Token"
-                },
-                {
-                    "name": "endGTToken",
->>>>>>> a2be127a
-                    "type": "Token"
-                }
-            ]
-        },
-        {
-<<<<<<< HEAD
+                    "type": "Token"
+                }
+            ]
+        },
+        {
             "name": "WaitFieldNode",
             "base": "Node",
             "kind": "WAIT_FIELD",
@@ -3066,23 +3086,6 @@
                 {
                     "name": "waitFutureExpr",
                     "type": "ExpressionNode"
-=======
-            "name": "TrippleGTTokenNode",
-            "base": "Node",
-            "kind": "TRIPPLE_GT_TOKEN",
-            "attributes": [
-                {
-                    "name": "openGTToken",
-                    "type": "Token"
-                },
-                {
-                    "name": "middleGTToken",
-                    "type": "Token"
-                },
-                {
-                    "name": "endGTToken",
-                    "type": "Token"
->>>>>>> a2be127a
                 }
             ]
         }
