--- conflicted
+++ resolved
@@ -2352,7 +2352,6 @@
             ]
         },
         {
-<<<<<<< HEAD
             "name": "TableTypeDescriptorNode",
             "base": "Node",
             "kind": "TABLE_TYPE_DESC",
@@ -2402,7 +2401,10 @@
                 {
                     "name": "typeParameterNode",
                     "type": "Node"
-=======
+                }
+            ]
+        },
+        {
             "name": "FunctionTypeDescriptorNode",
             "base": "TypeDescriptorNode",
             "kind": "FUNCTION_TYPE_DESC",
@@ -2463,7 +2465,6 @@
                     "name": "returnTypeDesc",
                     "type": "ReturnTypeDescriptorNode",
                     "isOptional": true
->>>>>>> fe3e529f
                 }
             ]
         }
