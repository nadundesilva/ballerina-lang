--- conflicted
+++ resolved
@@ -1450,7 +1450,6 @@
             ]
         },
         {
-<<<<<<< HEAD
             "name": "ArrayTypeDescriptorNode",
             "base": "Node",
             "kind": "ARRAY_TYPE",
@@ -1469,7 +1468,11 @@
                 },
                 {
                     "name": "closeBracketToken",
-=======
+                    "type": "Token"
+                }
+            ]
+        },
+        {
             "name": "ActionNode",
             "base": "ExpressionNode",
             "isAbstract": true
@@ -1502,7 +1505,6 @@
                 },
                 {
                     "name": "closeParenToken",
->>>>>>> 5d102aeb
                     "type": "Token"
                 }
             ]
