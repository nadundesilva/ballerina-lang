--- conflicted
+++ resolved
@@ -4129,7 +4129,6 @@
             ]
         },
         {
-<<<<<<< HEAD
             "name": "OnFailClauseNode",
             "base": "ClauseNode",
             "kind": "ON_FAIL_CLAUSE",
@@ -4173,7 +4172,10 @@
                     "name": "onFailClause",
                     "type": "OnFailClauseNode",
                     "isOptional": true
-=======
+                }
+            ]
+        },
+        {
             "name": "ClassDefinitionNode",
             "base": "ModuleMemberDeclarationNode",
             "kind": "CLASS_DEFINITION",
@@ -4213,7 +4215,6 @@
                 {
                     "name": "closeBrace",
                     "type": "Token"
->>>>>>> ed5e41ea
                 }
             ]
         }
