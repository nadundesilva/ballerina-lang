{
    "root": "Node",
    "type": "abstract",
    "attributes": [
        {
            "name": "kind",
            "type": "SyntaxKind"
        },
        {
            "name": "width",
            "type": "int"
        }
    ],
    "nodes": [
        {
            "name": "ModulePartNode",
            "base": "Node",
            "kind": "MODULE_PART",
            "attributes": [
                {
                    "name": "imports",
                    "type": "ImportDeclarationNode",
                    "occurrences": "MULTIPLE"
                },
                {
                    "name": "members",
                    "type": "ModuleMemberDeclarationNode",
                    "occurrences": "MULTIPLE"
                },
                {
                    "name": "eofToken",
                    "type": "Token"
                }
            ]
        },
        {
            "name": "ModuleMemberDeclarationNode",
            "base": "Node",
            "isAbstract": true
        },
        {
            "name": "FunctionDefinitionNode",
            "base": "ModuleMemberDeclarationNode",
            "kind": "FUNCTION_DEFINITION",
            "attributes": [
                {
                    "name": "metadata",
                    "type": "MetadataNode"
                },
                {
                    "name": "visibilityQualifier",
                    "type": "Token",
                    "isOptional": true
                },
                {
                    "name": "transactionalKeyword",
                    "type": "Token",
                    "isOptional": true
                },
                {
                    "name": "functionKeyword",
                    "type": "Token"
                },
                {
                    "name": "functionName",
                    "type": "IdentifierToken"
                },
                {
                    "name": "functionSignature",
                    "type": "FunctionSignatureNode"
                },
                {
                    "name": "functionBody",
                    "type": "FunctionBodyNode"
                }
            ]
        },
        {
            "name": "ImportDeclarationNode",
            "base": "Node",
            "kind": "IMPORT_DECLARATION",
            "attributes": [
                {
                    "name": "importKeyword",
                    "type": "Token"
                },
                {
                    "name": "orgName",
                    "type": "ImportOrgNameNode",
                    "isOptional": true
                },
                {
                    "name": "moduleName",
                    "type": "IdentifierToken",
                    "occurrences": "MULTIPLE_SEPARATED"
                },
                {
                    "name": "version",
                    "type": "ImportVersionNode",
                    "isOptional": true
                },
                {
                    "name": "prefix",
                    "type": "ImportPrefixNode",
                    "isOptional": true
                },
                {
                    "name": "semicolon",
                    "type": "Token"
                }
            ]
        },
        {
            "name": "ListenerDeclarationNode",
            "base": "ModuleMemberDeclarationNode",
            "kind": "LISTENER_DECLARATION",
            "attributes": [
                {
                    "name": "metadata",
                    "type": "MetadataNode"
                },
                {
                    "name": "visibilityQualifier",
                    "type": "Token",
                    "isOptional": true
                },
                {
                    "name": "listenerKeyword",
                    "type": "Token"
                },
                {
                    "name": "typeDescriptor",
                    "type": "Node"
                },
                {
                    "name": "variableName",
                    "type": "Token"
                },
                {
                    "name": "equalsToken",
                    "type": "Token"
                },
                {
                    "name": "initializer",
                    "type": "Node"
                },
                {
                    "name": "semicolonToken",
                    "type": "Token"
                }
            ]
        },
        {
            "name": "TypeDefinitionNode",
            "base": "ModuleMemberDeclarationNode",
            "kind": "TYPE_DEFINITION",
            "attributes": [
                {
                    "name": "metadata",
                    "type": "MetadataNode"
                },
                {
                    "name": "visibilityQualifier",
                    "type": "Token",
                    "isOptional": true
                },
                {
                    "name": "typeKeyword",
                    "type": "Token"
                },
                {
                    "name": "typeName",
                    "type": "Token"
                },
                {
                    "name": "typeDescriptor",
                    "type": "Node"
                },
                {
                    "name": "semicolonToken",
                    "type": "Token"
                }
            ]
        },
        {
            "name": "ServiceDeclarationNode",
            "base": "ModuleMemberDeclarationNode",
            "kind": "SERVICE_DECLARATION",
            "attributes": [
                {
                    "name": "metadata",
                    "type": "MetadataNode"
                },
                {
                    "name": "serviceKeyword",
                    "type": "Token"
                },
                {
                    "name": "serviceName",
                    "type": "IdentifierToken"
                },
                {
                    "name": "onKeyword",
                    "type": "Token"
                },
                {
                    "name": "expressions",
                    "type": "ExpressionNode",
                    "occurrences": "MULTIPLE"
                },
                {
                    "name": "serviceBody",
                    "type": "Node"
                }
            ]
        },
        {
            "name": "StatementNode",
            "base": "Node",
            "isAbstract": true
        },
        {
            "name": "AssignmentStatementNode",
            "base": "StatementNode",
            "kind": "ASSIGNMENT_STATEMENT",
            "attributes": [
                {
                    "name": "varRef",
                    "type": "Node"
                },
                {
                    "name": "equalsToken",
                    "type": "Token"
                },
                {
                    "name": "expression",
                    "type": "ExpressionNode"
                },
                {
                    "name": "semicolonToken",
                    "type": "Token"
                }
            ]
        },
        {
            "name": "CompoundAssignmentStatementNode",
            "base": "StatementNode",
            "kind": "COMPOUND_ASSIGNMENT_STATEMENT",
            "attributes": [
                {
                    "name": "lhsExpression",
                    "type": "ExpressionNode"
                },
                {
                    "name": "binaryOperator",
                    "type": "Token"
                },
                {
                    "name": "equalsToken",
                    "type": "Token"
                },
                {
                    "name": "rhsExpression",
                    "type": "ExpressionNode"
                },
                {
                    "name": "semicolonToken",
                    "type": "Token"
                }
            ]
        },
        {
            "name": "VariableDeclarationNode",
            "base": "StatementNode",
            "kind": "LOCAL_VAR_DECL",
            "attributes": [
                {
                    "name": "annotations",
                    "type": "AnnotationNode",
                    "occurrences": "MULTIPLE"
                },
                {
                    "name": "finalKeyword",
                    "type": "Token",
                    "isOptional": true
                },
                {
                    "name": "typedBindingPattern",
                    "type": "TypedBindingPatternNode"
                },
                {
                    "name": "equalsToken",
                    "type": "Token",
                    "isOptional": true
                },
                {
                    "name": "initializer",
                    "type": "ExpressionNode",
                    "isOptional": true
                },
                {
                    "name": "semicolonToken",
                    "type": "Token"
                }
            ]
        },
        {
            "name": "BlockStatementNode",
            "base": "StatementNode",
            "kind": "BLOCK_STATEMENT",
            "attributes": [
                {
                    "name": "openBraceToken",
                    "type": "Token"
                },
                {
                    "name": "statements",
                    "type": "StatementNode",
                    "occurrences": "MULTIPLE"
                },
                {
                    "name": "closeBraceToken",
                    "type": "Token"
                }
            ]
        },
        {
            "name": "BreakStatementNode",
            "base": "StatementNode",
            "kind": "BREAK_STATEMENT",
            "attributes": [
                {
                    "name": "breakToken",
                    "type": "Token"
                },
                {
                    "name": "semicolonToken",
                    "type": "Token"
                }
            ]
        },
        {
            "name": "ExpressionStatementNode",
            "base": "StatementNode",
            "attributes": [
                {
                    "name": "expression",
                    "type": "ExpressionNode"
                },
                {
                    "name": "semicolonToken",
                    "type": "Token"
                }
            ]
        },
        {
            "name": "ContinueStatementNode",
            "base": "StatementNode",
            "kind": "CONTINUE_STATEMENT",
            "attributes": [
                {
                    "name": "continueToken",
                    "type": "Token"
                },
                {
                    "name": "semicolonToken",
                    "type": "Token"
                }
            ]
        },
        {
            "name": "ExternalFunctionBodyNode",
            "base": "FunctionBodyNode",
            "kind": "EXTERNAL_FUNCTION_BODY",
            "attributes": [
                {
                    "name": "equalsToken",
                    "type": "Token"
                },
                {
                    "name": "annotations",
                    "type": "AnnotationNode",
                    "occurrences": "MULTIPLE"
                },
                {
                    "name": "externalKeyword",
                    "type": "Token"
                },
                {
                    "name": "semicolonToken",
                    "type": "Token"
                }
            ]
        },
        {
            "name": "IfElseStatementNode",
            "base": "StatementNode",
            "kind": "IF_ELSE_STATEMENT",
            "attributes": [
                {
                    "name": "ifKeyword",
                    "type": "Token"
                },
                {
                    "name": "condition",
                    "type": "ExpressionNode"
                },
                {
                    "name": "ifBody",
                    "type": "BlockStatementNode"
                },
                {
                    "name": "elseBody",
                    "type": "Node",
                    "isOptional": true
                }
            ]
        },
        {
            "name": "ElseBlockNode",
            "base": "Node",
            "kind": "ELSE_BLOCK",
            "attributes": [
                {
                    "name": "elseKeyword",
                    "type": "Token"
                },
                {
                    "name": "elseBody",
                    "type": "StatementNode"
                }
            ]
        },
        {
            "name": "WhileStatementNode",
            "base": "StatementNode",
            "kind": "WHILE_STATEMENT",
            "attributes": [
                {
                    "name": "whileKeyword",
                    "type": "Token"
                },
                {
                    "name": "condition",
                    "type": "ExpressionNode"
                },
                {
                    "name": "whileBody",
                    "type": "BlockStatementNode"
                }
            ]
        },
        {
            "name": "PanicStatementNode",
            "base": "StatementNode",
            "kind": "PANIC_STATEMENT",
            "attributes": [
                {
                    "name": "panicKeyword",
                    "type": "Token"
                },
                {
                    "name": "expression",
                    "type": "ExpressionNode"
                },
                {
                    "name": "semicolonToken",
                    "type": "Token"
                }
            ]
        },
        {
            "name": "ReturnStatementNode",
            "base": "StatementNode",
            "kind": "RETURN_STATEMENT",
            "attributes": [
                {
                    "name": "returnKeyword",
                    "type": "Token"
                },
                {
                    "name": "expression",
                    "type": "ExpressionNode",
                    "isOptional": true
                },
                {
                    "name": "semicolonToken",
                    "type": "Token"
                }
            ]
        },
        {
            "name": "LocalTypeDefinitionStatementNode",
            "base": "StatementNode",
            "kind": "LOCAL_TYPE_DEFINITION_STATEMENT",
            "attributes": [
                {
                    "name": "annotations",
                    "type": "AnnotationNode",
                    "occurrences": "MULTIPLE"
                },
                {
                    "name": "typeKeyword",
                    "type": "Token"
                },
                {
                    "name": "typeName",
                    "type": "Node"
                },
                {
                    "name": "typeDescriptor",
                    "type": "Node"
                },
                {
                    "name": "semicolonToken",
                    "type": "Token"
                }
            ]
        },
        {
            "name": "LockStatementNode",
            "base": "StatementNode",
            "kind": "LOCK_STATEMENT",
            "attributes": [
                {
                    "name": "lockKeyword",
                    "type": "Token"
                },
                {
                    "name": "blockStatement",
                    "type": "StatementNode"
                }
            ]
        },
        {
            "name": "ForkStatementNode",
            "base": "StatementNode",
            "kind": "FORK_STATEMENT",
            "attributes": [
                {
                    "name": "forkKeyword",
                    "type": "Token"
                },
                {
                    "name": "openBraceToken",
                    "type": "Token"
                },
                {
                    "name": "namedWorkerDeclarations",
                    "type": "NamedWorkerDeclarationNode",
                    "occurrences": "MULTIPLE"
                },
                {
                    "name": "closeBraceToken",
                    "type": "Token"
                }
            ]
        },
        {
            "name": "ForEachStatementNode",
            "base": "StatementNode",
            "kind": "FOREACH_STATEMENT",
            "attributes": [
                {
                    "name": "forEachKeyword",
                    "type": "Token"
                },
                {
                    "name": "typedBindingPattern",
                    "type": "TypedBindingPatternNode"
                },
                {
                    "name": "inKeyword",
                    "type": "Token"
                },
                {
                    "name": "actionOrExpressionNode",
                    "type": "Node"
                },
                {
                    "name": "blockStatement",
                    "type": "StatementNode"
                }
            ]
        },
        {
            "name": "ExpressionNode",
            "base": "Node",
            "isAbstract": true
        },
        {
            "name": "BinaryExpressionNode",
            "base": "ExpressionNode",
            "attributes": [
                {
                    "name": "lhsExpr",
                    "type": "Node"
                },
                {
                    "name": "operator",
                    "type": "Token"
                },
                {
                    "name": "rhsExpr",
                    "type": "Node"
                }
            ]
        },
        {
            "name": "BracedExpressionNode",
            "base": "ExpressionNode",
            "attributes": [
                {
                    "name": "openParen",
                    "type": "Token"
                },
                {
                    "name": "expression",
                    "type": "ExpressionNode"
                },
                {
                    "name": "closeParen",
                    "type": "Token"
                }
            ]
        },
        {
            "name": "CheckExpressionNode",
            "base": "ExpressionNode",
            "attributes": [
                {
                    "name": "checkKeyword",
                    "type": "Token"
                },
                {
                    "name": "expression",
                    "type": "ExpressionNode"
                }
            ]
        },
        {
            "name": "FieldAccessExpressionNode",
            "base": "ExpressionNode",
            "kind": "FIELD_ACCESS",
            "attributes": [
                {
                    "name": "expression",
                    "type": "ExpressionNode"
                },
                {
                    "name": "dotToken",
                    "type": "Token"
                },
                {
                    "name": "fieldName",
                    "type": "NameReferenceNode"
                }
            ]
        },
        {
            "name": "FunctionCallExpressionNode",
            "base": "ExpressionNode",
            "kind": "FUNCTION_CALL",
            "attributes": [
                {
                    "name": "functionName",
                    "type": "Node"
                },
                {
                    "name": "openParenToken",
                    "type": "Token"
                },
                {
                    "name": "arguments",
                    "type": "FunctionArgumentNode",
                    "occurrences": "MULTIPLE_SEPARATED"
                },
                {
                    "name": "closeParenToken",
                    "type": "Token"
                }
            ]
        },
        {
            "name": "MethodCallExpressionNode",
            "base": "ExpressionNode",
            "kind": "METHOD_CALL",
            "attributes": [
                {
                    "name": "expression",
                    "type": "ExpressionNode"
                },
                {
                    "name": "dotToken",
                    "type": "Token"
                },
                {
                    "name": "methodName",
                    "type": "NameReferenceNode"
                },
                {
                    "name": "openParenToken",
                    "type": "Token"
                },
                {
                    "name": "arguments",
                    "type": "FunctionArgumentNode",
                    "occurrences": "MULTIPLE_SEPARATED"
                },
                {
                    "name": "closeParenToken",
                    "type": "Token"
                }
            ]
        },
        {
            "name": "MappingConstructorExpressionNode",
            "base": "ExpressionNode",
            "kind": "MAPPING_CONSTRUCTOR",
            "attributes": [
                {
                    "name": "openBrace",
                    "type": "Token"
                },
                {
                    "name": "fields",
                    "type": "MappingFieldNode",
                    "occurrences": "MULTIPLE_SEPARATED"
                },
                {
                    "name": "closeBrace",
                    "type": "Token"
                }
            ]
        },
        {
            "name": "IndexedExpressionNode",
            "base": "TypeDescriptorNode",
            "kind": "INDEXED_EXPRESSION",
            "attributes": [
                {
                    "name": "containerExpression",
                    "type": "ExpressionNode"
                },
                {
                    "name": "openBracket",
                    "type": "Token"
                },
                {
                    "name": "keyExpression",
                    "type": "ExpressionNode",
                    "occurrences": "MULTIPLE_SEPARATED"
                },
                {
                    "name": "closeBracket",
                    "type": "Token"
                }
            ]
        },
        {
            "name": "TypeofExpressionNode",
            "base": "ExpressionNode",
            "kind": "TYPEOF_EXPRESSION",
            "attributes": [
                {
                    "name": "typeofKeyword",
                    "type": "Token"
                },
                {
                    "name": "expression",
                    "type": "ExpressionNode"
                }
            ]
        },
        {
            "name": "UnaryExpressionNode",
            "base": "ExpressionNode",
            "kind": "UNARY_EXPRESSION",
            "attributes": [
                {
                    "name": "unaryOperator",
                    "type": "Token"
                },
                {
                    "name": "expression",
                    "type": "ExpressionNode"
                }
            ]
        },
        {
            "name": "ComputedNameFieldNode",
            "base": "MappingFieldNode",
            "kind": "COMPUTED_NAME_FIELD",
            "attributes": [
                {
                    "name": "openBracket",
                    "type": "Token"
                },
                {
                    "name": "fieldNameExpr",
                    "type": "ExpressionNode"
                },
                {
                    "name": "closeBracket",
                    "type": "Token"
                },
                {
                    "name": "colonToken",
                    "type": "Token"
                },
                {
                    "name": "valueExpr",
                    "type": "ExpressionNode"
                }
            ]
        },
        {
            "name": "ConstantDeclarationNode",
            "base": "ModuleMemberDeclarationNode",
            "kind": "CONST_DECLARATION",
            "attributes": [
                {
                    "name": "metadata",
                    "type": "MetadataNode"
                },
                {
                    "name": "visibilityQualifier",
                    "type": "Token"
                },
                {
                    "name": "constKeyword",
                    "type": "Token"
                },
                {
                    "name": "typeDescriptor",
                    "type": "TypeDescriptorNode"
                },
                {
                    "name": "variableName",
                    "type": "Token"
                },
                {
                    "name": "equalsToken",
                    "type": "Token"
                },
                {
                    "name": "initializer",
                    "type": "Node"
                },
                {
                    "name": "semicolonToken",
                    "type": "Token"
                }
            ]
        },
        {
            "name": "ParameterNode",
            "base": "Node",
            "isAbstract": true
        },
        {
            "name": "DefaultableParameterNode",
            "base": "ParameterNode",
            "kind": "DEFAULTABLE_PARAM",
            "attributes": [
                {
                    "name": "leadingComma",
                    "type": "Token",
                    "isOptional": true
                },
                {
                    "name": "annotations",
                    "type": "AnnotationNode",
                    "occurrences": "MULTIPLE"
                },
                {
                    "name": "visibilityQualifier",
                    "type": "Token",
                    "isOptional": true
                },
                {
                    "name": "typeName",
                    "type": "Node"
                },
                {
                    "name": "paramName",
                    "type": "Token",
                    "isOptional": true
                },
                {
                    "name": "equalsToken",
                    "type": "Token"
                },
                {
                    "name": "expression",
                    "type": "Node"
                }
            ]
        },
        {
            "name": "RequiredParameterNode",
            "base": "ParameterNode",
            "kind": "REQUIRED_PARAM",
            "attributes": [
                {
                    "name": "leadingComma",
                    "type": "Token",
                    "isOptional": true
                },
                {
                    "name": "annotations",
                    "type": "AnnotationNode",
                    "occurrences": "MULTIPLE"
                },
                {
                    "name": "visibilityQualifier",
                    "type": "Token",
                    "isOptional": true
                },
                {
                    "name": "typeName",
                    "type": "Node"
                },
                {
                    "name": "paramName",
                    "type": "Token",
                    "isOptional": true
                }
            ]
        },
        {
            "name": "RestParameterNode",
            "base": "ParameterNode",
            "kind": "REST_PARAM",
            "attributes": [
                {
                    "name": "leadingComma",
                    "type": "Token",
                    "isOptional": true
                },
                {
                    "name": "annotations",
                    "type": "AnnotationNode",
                    "occurrences": "MULTIPLE"
                },
                {
                    "name": "typeName",
                    "type": "Node"
                },
                {
                    "name": "ellipsisToken",
                    "type": "Token"
                },
                {
                    "name": "paramName",
                    "type": "Token",
                    "isOptional": true
                }
            ]
        },
        {
            "name": "ExpressionListItemNode",
            "base": "Node",
            "kind": "EXPRESSION_LIST_ITEM",
            "attributes": [
                {
                    "name": "leadingComma",
                    "type": "Token",
                    "isOptional": true
                },
                {
                    "name": "expression",
                    "type": "ExpressionNode"
                }
            ]
        },
        {
            "name": "ImportOrgNameNode",
            "base": "Node",
            "kind": "IMPORT_ORG_NAME",
            "attributes": [
                {
                    "name": "orgName",
                    "type": "Token"
                },
                {
                    "name": "slashToken",
                    "type": "Token"
                }
            ]
        },
        {
            "name": "ImportPrefixNode",
            "base": "Node",
            "kind": "IMPORT_PREFIX",
            "attributes": [
                {
                    "name": "asKeyword",
                    "type": "Token"
                },
                {
                    "name": "prefix",
                    "type": "Token"
                }
            ]
        },
        {
            "name": "ImportSubVersionNode",
            "base": "Node",
            "kind": "IMPORT_SUB_VERSION",
            "attributes": [
                {
                    "name": "leadingDot",
                    "type": "Token",
                    "isOptional": true
                },
                {
                    "name": "versionNumber",
                    "type": "Token"
                }
            ]
        },
        {
            "name": "ImportVersionNode",
            "base": "Node",
            "kind": "IMPORT_VERSION",
            "attributes": [
                {
                    "name": "versionKeyword",
                    "type": "Token"
                },
                {
                    "name": "versionNumber",
                    "type": "Node",
                    "occurrences": "MULTIPLE"
                }
            ]
        },
        {
            "name": "MappingFieldNode",
            "base": "Node",
            "isAbstract": true
        },
        {
            "name": "SpecificFieldNode",
            "base": "MappingFieldNode",
            "kind": "SPECIFIC_FIELD",
            "attributes": [
                {
                    "name": "readonlyKeyword",
                    "type": "Token",
                    "isOptional": true
                },
                {
                    "name": "fieldName",
                    "type": "Token"
                },
                {
                    "name": "colon",
                    "type": "Token"
                },
                {
                    "name": "valueExpr",
                    "type": "ExpressionNode"
                }
            ]
        },
        {
            "name": "SpreadFieldNode",
            "base": "MappingFieldNode",
            "kind": "SPREAD_FIELD",
            "attributes": [
                {
                    "name": "ellipsis",
                    "type": "Token"
                },
                {
                    "name": "valueExpr",
                    "type": "ExpressionNode"
                }
            ]
        },
        {
            "name": "FunctionArgumentNode",
            "base": "Node",
            "isAbstract": true
        },
        {
            "name": "NamedArgumentNode",
            "base": "FunctionArgumentNode",
            "kind": "NAMED_ARG",
            "attributes": [
                {
                    "name": "argumentName",
                    "type": "SimpleNameReferenceNode"
                },
                {
                    "name": "equalsToken",
                    "type": "Token"
                },
                {
                    "name": "expression",
                    "type": "ExpressionNode"
                }
            ]
        },
        {
            "name": "PositionalArgumentNode",
            "base": "FunctionArgumentNode",
            "kind": "POSITIONAL_ARG",
            "attributes": [
                {
                    "name": "expression",
                    "type": "ExpressionNode"
                }
            ]
        },
        {
            "name": "RestArgumentNode",
            "base": "FunctionArgumentNode",
            "kind": "REST_ARG",
            "attributes": [
                {
                    "name": "ellipsis",
                    "type": "Token"
                },
                {
                    "name": "expression",
                    "type": "ExpressionNode"
                }
            ]
        },
        {
            "name": "ObjectTypeDescriptorNode",
            "base": "TypeDescriptorNode",
            "kind": "OBJECT_TYPE_DESC",
            "attributes": [
                {
                    "name": "objectTypeQualifiers",
                    "type": "Token",
                    "occurrences": "MULTIPLE"
                },
                {
                    "name": "objectKeyword",
                    "type": "Token"
                },
                {
                    "name": "openBrace",
                    "type": "Token"
                },
                {
                    "name": "members",
                    "type": "Node",
                    "occurrences": "MULTIPLE"
                },
                {
                    "name": "closeBrace",
                    "type": "Token"
                }
            ]
        },
        {
            "name": "RecordTypeDescriptorNode",
            "base": "TypeDescriptorNode",
            "kind": "RECORD_TYPE_DESC",
            "attributes": [
                {
                    "name": "objectKeyword",
                    "type": "Token"
                },
                {
                    "name": "bodyStartDelimiter",
                    "type": "Token"
                },
                {
                    "name": "fields",
                    "type": "Node",
                    "occurrences": "MULTIPLE"
                },
                {
                    "name": "bodyEndDelimiter",
                    "type": "Token"
                }
            ]
        },
        {
            "name": "ReturnTypeDescriptorNode",
            "base": "Node",
            "kind": "RETURN_TYPE_DESCRIPTOR",
            "attributes": [
                {
                    "name": "returnsKeyword",
                    "type": "Token"
                },
                {
                    "name": "annotations",
                    "type": "AnnotationNode",
                    "occurrences": "MULTIPLE"
                },
                {
                    "name": "type",
                    "type": "Node"
                }
            ]
        },
        {
            "name": "NilTypeDescriptorNode",
            "base": "TypeDescriptorNode",
            "kind": "NIL_TYPE_DESC",
            "attributes": [
                {
                    "name": "openParenToken",
                    "type": "Token"
                },
                {
                    "name": "closeParenToken",
                    "type": "Token"
                }
            ]
        },
        {
            "name": "OptionalTypeDescriptorNode",
            "base": "TypeDescriptorNode",
            "kind": "OPTIONAL_TYPE_DESC",
            "attributes": [
                {
                    "name": "typeDescriptor",
                    "type": "Node"
                },
                {
                    "name": "questionMarkToken",
                    "type": "Token"
                }
            ]
        },
        {
            "name": "ObjectFieldNode",
            "base": "Node",
            "kind": "OBJECT_FIELD",
            "attributes": [
                {
                    "name": "metadata",
                    "type": "MetadataNode"
                },
                {
                    "name": "visibilityQualifier",
                    "type": "Token",
                    "isOptional": true
                },
                {
                    "name": "readonlyKeyword",
                    "type": "Token",
                    "isOptional": true
                },
                {
                    "name": "typeName",
                    "type": "Node"
                },
                {
                    "name": "fieldName",
                    "type": "Token"
                },
                {
                    "name": "equalsToken",
                    "type": "Token"
                },
                {
                    "name": "expression",
                    "type": "ExpressionNode"
                },
                {
                    "name": "semicolonToken",
                    "type": "Token"
                }
            ]
        },
        {
            "name": "RecordFieldNode",
            "base": "Node",
            "kind": "RECORD_FIELD",
            "attributes": [
                {
                    "name": "metadata",
                    "type": "MetadataNode"
                },
                {
                    "name": "readonlyKeyword",
                    "type": "Token",
                    "isOptional": true
                },
                {
                    "name": "typeName",
                    "type": "Node"
                },
                {
                    "name": "fieldName",
                    "type": "Token"
                },
                {
                    "name": "questionMarkToken",
                    "type": "Token",
                    "isOptional": true
                },
                {
                    "name": "semicolonToken",
                    "type": "Token"
                }
            ]
        },
        {
            "name": "RecordFieldWithDefaultValueNode",
            "base": "Node",
            "kind": "RECORD_FIELD_WITH_DEFAULT_VALUE",
            "attributes": [
                {
                    "name": "metadata",
                    "type": "MetadataNode"
                },
                {
                    "name": "readonlyKeyword",
                    "type": "Token",
                    "isOptional": true
                },
                {
                    "name": "typeName",
                    "type": "Node"
                },
                {
                    "name": "fieldName",
                    "type": "Token"
                },
                {
                    "name": "equalsToken",
                    "type": "Token"
                },
                {
                    "name": "expression",
                    "type": "ExpressionNode"
                },
                {
                    "name": "semicolonToken",
                    "type": "Token"
                }
            ]
        },
        {
            "name": "RecordRestDescriptorNode",
            "base": "Node",
            "kind": "RECORD_REST_TYPE",
            "attributes": [
                {
                    "name": "typeName",
                    "type": "Node"
                },
                {
                    "name": "ellipsisToken",
                    "type": "Token"
                },
                {
                    "name": "semicolonToken",
                    "type": "Token"
                }
            ]
        },
        {
            "name": "TypeReferenceNode",
            "base": "TypeDescriptorNode",
            "kind": "TYPE_REFERENCE",
            "attributes": [
                {
                    "name": "asteriskToken",
                    "type": "Token"
                },
                {
                    "name": "typeName",
                    "type": "Node"
                },
                {
                    "name": "semicolonToken",
                    "type": "Token"
                }
            ]
        },
        {
            "name": "ServiceBodyNode",
            "base": "Node",
            "kind": "SERVICE_BODY",
            "attributes": [
                {
                    "name": "openBraceToken",
                    "type": "Token"
                },
                {
                    "name": "resources",
                    "type": "Node",
                    "occurrences": "MULTIPLE"
                },
                {
                    "name": "closeBraceToken",
                    "type": "Token"
                }
            ]
        },
        {
            "name": "AnnotationNode",
            "base": "Node",
            "kind": "ANNOTATION",
            "attributes": [
                {
                    "name": "atToken",
                    "type": "Token"
                },
                {
                    "name": "annotReference",
                    "type": "Node"
                },
                {
                    "name": "annotValue",
                    "type": "MappingConstructorExpressionNode",
                    "isOptional": true
                }
            ]
        },
        {
            "name": "MetadataNode",
            "base": "Node",
            "kind": "METADATA",
            "attributes": [
                {
                    "name": "documentationString",
                    "type": "Node",
                    "isOptional": true
                },
                {
                    "name": "annotations",
                    "type": "AnnotationNode",
                    "occurrences": "MULTIPLE"
                }
            ]
        },
        {
            "name": "ModuleVariableDeclarationNode",
            "base": "ModuleMemberDeclarationNode",
            "kind": "MODULE_VAR_DECL",
            "attributes": [
                {
                    "name": "metadata",
                    "type": "MetadataNode"
                },
                {
                    "name": "finalKeyword",
                    "type": "Token",
                    "isOptional": true
                },
                {
                    "name": "typedBindingPattern",
                    "type": "TypedBindingPatternNode"
                },
                {
                    "name": "equalsToken",
                    "type": "Token"
                },
                {
                    "name": "initializer",
                    "type": "ExpressionNode"
                },
                {
                    "name": "semicolonToken",
                    "type": "Token"
                }
            ]
        },
        {
            "name": "TypeTestExpressionNode",
            "base": "ExpressionNode",
            "kind": "TYPE_TEST_EXPRESSION",
            "attributes": [
                {
                    "name": "expression",
                    "type": "ExpressionNode"
                },
                {
                    "name": "isKeyword",
                    "type": "Token"
                },
                {
                    "name": "typeDescriptor",
                    "type": "Node"
                }
            ]
        },
        {
            "name": "ActionNode",
            "base": "ExpressionNode",
            "isAbstract": true
        },
        {
            "name": "RemoteMethodCallActionNode",
            "base": "ActionNode",
            "kind": "REMOTE_METHOD_CALL_ACTION",
            "attributes": [
                {
                    "name": "expression",
                    "type": "ExpressionNode"
                },
                {
                    "name": "rightArrowToken",
                    "type": "Token"
                },
                {
                    "name": "methodName",
                    "type": "SimpleNameReferenceNode"
                },
                {
                    "name": "openParenToken",
                    "type": "Token"
                },
                {
                    "name": "arguments",
                    "type": "FunctionArgumentNode",
                    "occurrences": "MULTIPLE_SEPARATED"
                },
                {
                    "name": "closeParenToken",
                    "type": "Token"
                }
            ]
        },
        {
            "name": "ParameterizedTypeDescriptorNode",
            "base": "TypeDescriptorNode",
            "kind": "PARAMETERIZED_TYPE_DESC",
            "attributes": [
                {
                    "name": "parameterizedType",
                    "type": "Token"
                },
                {
                    "name": "ltToken",
                    "type": "Token"
                },
                {
                    "name": "typeNode",
                    "type": "Node"
                },
                {
                    "name": "gtToken",
                    "type": "Token"
                }
            ]
        },
        {
            "name": "NilLiteralNode",
            "base": "ExpressionNode",
            "kind": "NIL_LITERAL",
            "attributes": [
                {
                    "name": "openParenToken",
                    "type": "Token"
                },
                {
                    "name": "closeParenToken",
                    "type": "Token"
                }
            ]
        },
        {
            "name": "AnnotationDeclarationNode",
            "base": "ModuleMemberDeclarationNode",
            "kind": "ANNOTATION_DECLARATION",
            "attributes": [
                {
                    "name": "metadata",
                    "type": "MetadataNode"
                },
                {
                    "name": "visibilityQualifier",
                    "type": "Token"
                },
                {
                    "name": "constKeyword",
                    "type": "Token"
                },
                {
                    "name": "annotationKeyword",
                    "type": "Token"
                },
                {
                    "name": "typeDescriptor",
                    "type": "Node"
                },
                {
                    "name": "annotationTag",
                    "type": "Token"
                },
                {
                    "name": "onKeyword",
                    "type": "Token"
                },
                {
                    "name": "attachPoints",
                    "type": "Node",
                    "occurrences": "MULTIPLE_SEPARATED"
                },
                {
                    "name": "semicolonToken",
                    "type": "Token"
                }
            ]
        },
        {
            "name": "AnnotationAttachPointNode",
            "base": "Node",
            "kind": "ANNOTATION_ATTACH_POINT",
            "attributes": [
                {
                    "name": "sourceKeyword",
                    "type": "Token"
                },
                {
                    "name": "firstIdent",
                    "type": "Token"
                },
                {
                    "name": "secondIdent",
                    "type": "Token"
                }
            ]
        },
        {
            "name": "XMLNamespaceDeclarationNode",
            "base": "StatementNode",
            "kind": "XML_NAMESPACE_DECLARATION",
            "attributes": [
                {
                    "name": "xmlnsKeyword",
                    "type": "Token"
                },
                {
                    "name": "namespaceuri",
                    "type": "ExpressionNode"
                },
                {
                    "name": "asKeyword",
                    "type": "Token"
                },
                {
                    "name": "namespacePrefix",
                    "type": "IdentifierToken"
                },
                {
                    "name": "semicolonToken",
                    "type": "Token"
                }
            ]
        },
        {
            "name": "ModuleXMLNamespaceDeclarationNode",
            "base": "ModuleMemberDeclarationNode",
            "kind": "MODULE_XML_NAMESPACE_DECLARATION",
            "attributes": [
                {
                    "name": "xmlnsKeyword",
                    "type": "Token"
                },
                {
                    "name": "namespaceuri",
                    "type": "ExpressionNode"
                },
                {
                    "name": "asKeyword",
                    "type": "Token"
                },
                {
                    "name": "namespacePrefix",
                    "type": "IdentifierToken"
                },
                {
                    "name": "semicolonToken",
                    "type": "Token"
                }
            ]
        },
        {
            "name": "FunctionBodyBlockNode",
            "base": "FunctionBodyNode",
            "kind": "FUNCTION_BODY_BLOCK",
            "attributes": [
                {
                    "name": "openBraceToken",
                    "type": "Token"
                },
                {
                    "name": "namedWorkerDeclarator",
                    "type": "NamedWorkerDeclarator",
                    "isOptional": true
                },
                {
                    "name": "statements",
                    "type": "StatementNode",
                    "occurrences": "MULTIPLE"
                },
                {
                    "name": "closeBraceToken",
                    "type": "Token"
                }
            ]
        },
        {
            "name": "NamedWorkerDeclarationNode",
            "base": "Node",
            "kind": "NAMED_WORKER_DECLARATION",
            "attributes": [
                {
                    "name": "annotations",
                    "type": "AnnotationNode",
                    "occurrences": "MULTIPLE"
                },
                {
                    "name": "workerKeyword",
                    "type": "Token"
                },
                {
                    "name": "workerName",
                    "type": "IdentifierToken"
                },
                {
                    "name": "returnTypeDesc",
                    "type": "Node",
                    "isOptional": true
                },
                {
                    "name": "workerBody",
                    "type": "BlockStatementNode"
                }
            ]
        },
        {
            "name": "NamedWorkerDeclarator",
            "base": "Node",
            "kind": "NAMED_WORKER_DECLARATOR",
            "attributes": [
                {
                    "name": "workerInitStatements",
                    "type": "StatementNode",
                    "occurrences": "MULTIPLE"
                },
                {
                    "name": "namedWorkerDeclarations",
                    "type": "NamedWorkerDeclarationNode",
                    "occurrences": "MULTIPLE"
                }
            ]
        },
        {
            "name": "BasicLiteralNode",
            "base": "ExpressionNode",
            "attributes": [
                {
                    "name": "literalToken",
                    "type": "Token"
                }
            ]
        },
        {
            "name": "TypeDescriptorNode",
            "base": "ExpressionNode",
            "isAbstract": true
        },
        {
            "name": "NameReferenceNode",
            "base": "TypeDescriptorNode",
            "isAbstract": true
        },
        {
            "name": "SimpleNameReferenceNode",
            "base": "NameReferenceNode",
            "kind": "SIMPLE_NAME_REFERENCE",
            "attributes": [
                {
                    "name": "name",
                    "type": "Token"
                }
            ]
        },
        {
            "name": "QualifiedNameReferenceNode",
            "base": "NameReferenceNode",
            "kind": "QUALIFIED_NAME_REFERENCE",
            "attributes": [
                {
                    "name": "modulePrefix",
                    "type": "Token"
                },
                {
                    "name": "colon",
                    "type": "Node"
                },
                {
                    "name": "identifier",
                    "type": "IdentifierToken"
                }
            ]
        },
        {
            "name": "BuiltinSimpleNameReferenceNode",
            "base": "NameReferenceNode",
            "attributes": [
                {
                    "name": "name",
                    "type": "Token"
                }
            ]
        },
        {
            "name": "TrapExpressionNode",
            "base": "ExpressionNode",
            "attributes": [
                {
                    "name": "trapKeyword",
                    "type": "Token"
                },
                {
                    "name": "expression",
                    "type": "ExpressionNode"
                }
            ]
        },
        {
            "name": "ListConstructorExpressionNode",
            "base": "ExpressionNode",
            "kind": "LIST_CONSTRUCTOR",
            "attributes": [
                {
                    "name": "openBracket",
                    "type": "Token"
                },
                {
                    "name": "expressions",
                    "type": "Node",
                    "occurrences": "MULTIPLE_SEPARATED"
                },
                {
                    "name": "closeBracket",
                    "type": "Token"
                }
            ]
        },
        {
            "name": "TypeCastExpressionNode",
            "base": "ExpressionNode",
            "kind": "TYPE_CAST_EXPRESSION",
            "attributes": [
                {
                    "name": "ltToken",
                    "type": "Token"
                },
                {
                    "name": "typeCastParam",
                    "type": "TypeCastParamNode"
                },
                {
                    "name": "gtToken",
                    "type": "Token"
                },
                {
                    "name": "expression",
                    "type": "ExpressionNode"
                }
            ]
        },
        {
            "name": "TypeCastParamNode",
            "base": "Node",
            "kind": "TYPE_CAST_PARAM",
            "attributes": [
                {
                    "name": "annotations",
                    "type": "AnnotationNode",
                    "occurrences": "MULTIPLE"
                },
                {
                    "name": "type",
                    "type": "Node"
                }
            ]
        },
        {
            "name": "UnionTypeDescriptorNode",
            "base": "TypeDescriptorNode",
            "kind": "UNION_TYPE_DESC",
            "attributes": [
                {
                    "name": "leftTypeDesc",
                    "type": "TypeDescriptorNode"
                },
                {
                    "name": "pipeToken",
                    "type": "Token"
                },
                {
                    "name": "rightTypeDesc",
                    "type": "TypeDescriptorNode"
                }
            ]
        },
        {
            "name": "TableConstructorExpressionNode",
            "base": "ExpressionNode",
            "kind": "TABLE_CONSTRUCTOR",
            "attributes": [
                {
                    "name": "tableKeyword",
                    "type": "Token"
                },
                {
                    "name": "keySpecifier",
                    "type": "KeySpecifierNode"
                },
                {
                    "name": "openBracket",
                    "type": "Token"
                },
                {
                    "name": "mappingConstructors",
                    "type": "Node",
                    "occurrences": "MULTIPLE_SEPARATED"
                },
                {
                    "name": "closeBracket",
                    "type": "Token"
                }
            ]
        },
        {
            "name": "KeySpecifierNode",
            "base": "Node",
            "kind": "KEY_SPECIFIER",
            "attributes": [
                {
                    "name": "keyKeyword",
                    "type": "Token"
                },
                {
                    "name": "openParenToken",
                    "type": "Token"
                },
                {
                    "name": "fieldNames",
                    "type": "IdentifierToken",
                    "occurrences": "MULTIPLE_SEPARATED"
                },
                {
                    "name": "closeParenToken",
                    "type": "Token"
                }
            ]
        },
        {
            "name": "ErrorTypeDescriptorNode",
            "base": "TypeDescriptorNode",
            "kind": "ERROR_TYPE_DESC",
            "attributes": [
                {
                    "name": "errorKeywordToken",
                    "type": "Token"
                },
                {
                    "name": "errorTypeParamsNode",
                    "type": "ErrorTypeParamsNode",
                    "isOptional": true
                }
            ]
        },
        {
            "name": "ErrorTypeParamsNode",
            "base": "Node",
            "kind": "ERROR_TYPE_PARAMS",
            "attributes": [
                {
                    "name": "ltToken",
                    "type": "Token"
                },
                {
                    "name": "parameter",
                    "type": "Node"
                },
                {
                    "name": "gtToken",
                    "type": "Token"
                }
            ]
        },
        {
            "name": "StreamTypeDescriptorNode",
            "base": "TypeDescriptorNode",
            "kind": "STREAM_TYPE_DESC",
            "attributes": [
                {
                    "name": "streamKeywordToken",
                    "type": "Token"
                },
                {
                    "name": "streamTypeParamsNode",
                    "type": "Node",
                    "isOptional": true
                }
            ]
        },
        {
            "name": "StreamTypeParamsNode",
            "base": "Node",
            "kind": "STREAM_TYPE_PARAMS",
            "attributes": [
                {
                    "name": "ltToken",
                    "type": "Token"
                },
                {
                    "name": "leftTypeDescNode",
                    "type": "Node"
                },
                {
                    "name": "commaToken",
                    "type": "Token",
                    "isOptional": true
                },
                {
                    "name": "rightTypeDescNode",
                    "type": "Node",
                    "isOptional": true
                },
                {
                    "name": "gtToken",
                    "type": "Token"
                }
            ]
        },
        {
            "name": "TypedescTypeDescriptorNode",
            "base": "TypeDescriptorNode",
            "kind": "TYPEDESC_TYPE_DESC",
            "attributes": [
                {
                    "name": "typedescKeywordToken",
                    "type": "Token"
                },
                {
                    "name": "typedescTypeParamsNode",
                    "type": "TypeParameterNode",
                    "isOptional": true
                }
            ]
        },
        {
            "name": "LetExpressionNode",
            "base": "ExpressionNode",
            "kind": "LET_EXPRESSION",
            "attributes": [
                {
                    "name": "letKeyword",
                    "type": "Token"
                },
                {
                    "name": "letVarDeclarations",
                    "type": "LetVariableDeclarationNode",
                    "occurrences": "MULTIPLE_SEPARATED"
                },
                {
                    "name": "inKeyword",
                    "type": "Token"
                },
                {
                    "name": "expression",
                    "type": "ExpressionNode"
                }
            ]
        },
        {
            "name": "XmlTypeDescriptorNode",
            "base": "TypeDescriptorNode",
            "kind": "XML_TYPE_DESC",
            "attributes": [
                {
                    "name": "xmlKeywordToken",
                    "type": "Token"
                },
                {
                    "name": "xmlTypeParamsNode",
                    "type": "TypeParameterNode",
                    "isOptional": true
                }
            ]
        },
        {
            "name": "LetVariableDeclarationNode",
            "base": "Node",
            "kind": "LET_VAR_DECL",
            "attributes": [
                {
                    "name": "annotations",
                    "type": "AnnotationNode",
                    "occurrences": "MULTIPLE"
                },
                {
                    "name": "typedBindingPattern",
                    "type": "TypedBindingPatternNode"
                },
                {
                    "name": "equalsToken",
                    "type": "Token"
                },
                {
                    "name": "expression",
                    "type": "ExpressionNode"
                }
            ]
        },
        {
            "name": "TemplateExpressionNode",
            "base": "ExpressionNode",
            "attributes": [
                {
                    "name": "type",
                    "type": "Token"
                },
                {
                    "name": "startBacktick",
                    "type": "Token"
                },
                {
                    "name": "content",
                    "type": "TemplateMemberNode",
                    "occurrences": "MULTIPLE"
                },
                {
                    "name": "endBacktick",
                    "type": "Token"
                }
            ]
        },
        {
            "name": "TemplateMemberNode",
            "base": "Node",
            "isAbstract": true
        },
        {
            "name": "XMLItemNode",
            "base": "TemplateMemberNode",
            "isAbstract": true
        },
        {
            "name": "XMLElementNode",
            "base": "XMLItemNode",
            "kind": "XML_ELEMENT",
            "attributes": [
                {
                    "name": "startTag",
                    "type": "XMLStartTagNode"
                },
                {
                    "name": "content",
                    "type": "XMLItemNode",
                    "occurrences": "MULTIPLE"
                },
                {
                    "name": "endTag",
                    "type": "XMLEndTagNode"
                }
            ]
        },
        {
            "name": "XMLElementTagNode",
            "base": "Node",
            "isAbstract": true
        },
        {
            "name": "XMLStartTagNode",
            "base": "XMLElementTagNode",
            "kind": "XML_ELEMENT_START_TAG",
            "attributes": [
                {
                    "name": "ltToken",
                    "type": "Token"
                },
                {
                    "name": "name",
                    "type": "XMLNameNode"
                },
                {
                    "name": "attributes",
                    "type": "XMLAttributeNode",
                    "occurrences": "MULTIPLE"
                },
                {
                    "name": "getToken",
                    "type": "Token"
                }
            ]
        },
        {
            "name": "XMLEndTagNode",
            "base": "XMLElementTagNode",
            "kind": "XML_ELEMENT_END_TAG",
            "attributes": [
                {
                    "name": "ltToken",
                    "type": "Token"
                },
                {
                    "name": "slashToken",
                    "type": "Token"
                },
                {
                    "name": "name",
                    "type": "XMLNameNode"
                },
                {
                    "name": "getToken",
                    "type": "Token"
                }
            ]
        },
        {
            "name": "XMLNameNode",
            "base": "Node",
            "isAbstract": true
        },
        {
            "name": "XMLSimpleNameNode",
            "base": "XMLNameNode",
            "kind": "XML_SIMPLE_NAME",
            "attributes": [
                {
                    "name": "name",
                    "type": "Token"
                }
            ]
        },
        {
            "name": "XMLQualifiedNameNode",
            "base": "XMLNameNode",
            "kind": "XML_QUALIFIED_NAME",
            "attributes": [
                {
                    "name": "prefix",
                    "type": "XMLSimpleNameNode"
                },
                {
                    "name": "colon",
                    "type": "Token"
                },
                {
                    "name": "name",
                    "type": "XMLSimpleNameNode"
                }
            ]
        },
        {
            "name": "XMLEmptyElementNode",
            "base": "XMLItemNode",
            "kind": "XML_EMPTY_ELEMENT",
            "attributes": [
                {
                    "name": "ltToken",
                    "type": "Token"
                },
                {
                    "name": "name",
                    "type": "XMLNameNode"
                },
                {
                    "name": "attributes",
                    "type": "XMLAttributeNode",
                    "occurrences": "MULTIPLE"
                },
                {
                    "name": "slashToken",
                    "type": "Token"
                },
                {
                    "name": "getToken",
                    "type": "Token"
                }
            ]
        },
        {
            "name": "InterpolationNode",
            "base": "XMLItemNode",
            "kind": "INTERPOLATION",
            "attributes": [
                {
                    "name": "interpolationStartToken",
                    "type": "Token"
                },
                {
                    "name": "expression",
                    "type": "ExpressionNode"
                },
                {
                    "name": "interpolationEndToken",
                    "type": "Token"
                }
            ]
        },
        {
            "name": "XMLTextNode",
            "base": "XMLItemNode",
            "kind": "XML_TEXT",
            "attributes": [
                {
                    "name": "content",
                    "type": "Token"
                }
            ]
        },
        {
            "name": "XMLAttributeNode",
            "base": "Node",
            "kind": "XML_ATTRIBUTE",
            "attributes": [
                {
                    "name": "attributeName",
                    "type": "XMLNameNode"
                },
                {
                    "name": "equalToken",
                    "type": "Token"
                },
                {
                    "name": "value",
                    "type": "XMLAttributeValue"
                }
            ]
        },
        {
            "name": "XMLAttributeValue",
            "base": "Node",
            "kind": "XML_ATTRIBUTE_VALUE",
            "attributes": [
                {
                    "name": "startQuote",
                    "type": "Token"
                },
                {
                    "name": "value",
                    "type": "Node",
                    "occurrences": "MULTIPLE"
                },
                {
                    "name": "endQuote",
                    "type": "Token"
                }
            ]
        },
        {
            "name": "XMLComment",
            "base": "XMLItemNode",
            "kind": "XML_COMMENT",
            "attributes": [
                {
                    "name": "commentStart",
                    "type": "Token"
                },
                {
                    "name": "content",
                    "type": "Node",
                    "occurrences": "MULTIPLE"
                },
                {
                    "name": "commentEnd",
                    "type": "Token"
                }
            ]
        },
        {
            "name": "XMLProcessingInstruction",
            "base": "XMLItemNode",
            "kind": "XML_PI",
            "attributes": [
                {
                    "name": "piStart",
                    "type": "Token"
                },
                {
                    "name": "target",
                    "type": "XMLNameNode"
                },
                {
                    "name": "data",
                    "type": "Node",
                    "occurrences": "MULTIPLE"
                },
                {
                    "name": "piEnd",
                    "type": "Token"
                }
            ]
        },
        {
            "name": "TableTypeDescriptorNode",
            "base": "TypeDescriptorNode",
            "kind": "TABLE_TYPE_DESC",
            "attributes": [
                {
                    "name": "tableKeywordToken",
                    "type": "Token"
                },
                {
                    "name": "rowTypeParameterNode",
                    "type": "Node"
                },
                {
                    "name": "keyConstraintNode",
                    "type": "Node"
                }
            ]
        },
        {
            "name": "TypeParameterNode",
            "base": "Node",
            "kind": "TYPE_PARAMETER",
            "attributes": [
                {
                    "name": "ltToken",
                    "type": "Token"
                },
                {
                    "name": "typeNode",
                    "type": "Node"
                },
                {
                    "name": "gtToken",
                    "type": "Token"
                }
            ]
        },
        {
            "name": "KeyTypeConstraintNode",
            "base": "Node",
            "kind": "KEY_TYPE_CONSTRAINT",
            "attributes": [
                {
                    "name": "keyKeywordToken",
                    "type": "Token"
                },
                {
                    "name": "typeParameterNode",
                    "type": "Node"
                }
            ]
        },
        {
            "name": "FunctionTypeDescriptorNode",
            "base": "TypeDescriptorNode",
            "kind": "FUNCTION_TYPE_DESC",
            "attributes": [
                {
                    "name": "functionKeyword",
                    "type": "Token"
                },
                {
                    "name": "functionSignature",
                    "type": "FunctionSignatureNode"
                }
            ]
        },
        {
            "name": "FunctionSignatureNode",
            "base": "Node",
            "kind": "FUNCTION_SIGNATURE",
            "attributes": [
                {
                    "name": "openParenToken",
                    "type": "Token"
                },
                {
                    "name": "parameters",
                    "type": "ParameterNode",
                    "occurrences": "MULTIPLE"
                },
                {
                    "name": "closeParenToken",
                    "type": "Token"
                },
                {
                    "name": "returnTypeDesc",
                    "type": "ReturnTypeDescriptorNode",
                    "isOptional": true
                }
            ]
        },
        {
            "name": "AnonymousFunctionExpressionNode",
            "base": "ExpressionNode",
            "isAbstract": true
        },
        {
            "name": "ExplicitAnonymousFunctionExpressionNode",
            "base": "AnonymousFunctionExpressionNode",
            "kind": "EXPLICIT_ANONYMOUS_FUNCTION_EXPRESSION",
            "attributes": [
                {
                    "name": "annotations",
                    "type": "AnnotationNode",
                    "occurrences": "MULTIPLE"
                },
                {
                    "name": "functionKeyword",
                    "type": "Token"
                },
                {
                    "name": "functionSignature",
                    "type": "FunctionSignatureNode"
                },
                {
                    "name": "functionBody",
                    "type": "FunctionBodyNode"
                }
            ]
        },
        {
            "name": "FunctionBodyNode",
            "base": "Node",
            "isAbstract": true
        },
        {
            "name": "ExpressionFunctionBodyNode",
            "base": "FunctionBodyNode",
            "kind": "EXPRESSION_FUNCTION_BODY",
            "attributes": [
                {
                    "name": "rightDoubleArrow",
                    "type": "Token"
                },
                {
                    "name": "expression",
                    "type": "ExpressionNode"
                },
                {
                    "name": "semicolon",
                    "type": "Token",
                    "isOptional": true
                }
            ]
        },
        {
            "name": "TupleTypeDescriptorNode",
            "base": "TypeDescriptorNode",
            "kind": "TUPLE_TYPE_DESC",
            "attributes": [
                {
                    "name": "openBracketToken",
                    "type": "Token"
                },
                {
                    "name": "memberTypeDesc",
                    "type": "Node",
                    "occurrences": "MULTIPLE_SEPARATED"
                },
                {
                    "name": "closeBracketToken",
                    "type": "Token"
                }
            ]
        },
        {
            "name": "ParenthesisedTypeDescriptorNode",
            "base": "TypeDescriptorNode",
            "kind": "PARENTHESISED_TYPE_DESC",
            "attributes": [
                {
                    "name": "openParenToken",
                    "type": "Token"
                },
                {
                    "name": "typedesc",
                    "type": "TypeDescriptorNode"
                },
                {
                    "name": "closeParenToken",
                    "type": "Token"
                }
            ]
        },
        {
            "name": "NewExpressionNode",
            "base": "ExpressionNode",
            "isAbstract": true
        },
        {
            "name": "ExplicitNewExpressionNode",
            "base": "NewExpressionNode",
            "kind": "EXPLICIT_NEW_EXPRESSION",
            "attributes": [
                {
                    "name": "newKeyword",
                    "type": "Token"
                },
                {
                    "name": "typeDescriptor",
                    "type": "TypeDescriptorNode"
                },
                {
                    "name": "parenthesizedArgList",
                    "type": "ParenthesizedArgList"
                }
            ]
        },
        {
            "name": "ImplicitNewExpressionNode",
            "base": "NewExpressionNode",
            "kind": "IMPLICIT_NEW_EXPRESSION",
            "attributes": [
                {
                    "name": "newKeyword",
                    "type": "Token"
                },
                {
                    "name": "parenthesizedArgList",
                    "type": "ParenthesizedArgList",
                    "isOptional": true
                }
            ]
        },
        {
            "name": "ParenthesizedArgList",
            "base": "Node",
            "kind": "PARENTHESIZED_ARG_LIST",
            "attributes": [
                {
                    "name": "openParenToken",
                    "type": "Token"
                },
                {
                    "name": "arguments",
                    "type": "FunctionArgumentNode",
                    "occurrences": "MULTIPLE_SEPARATED"
                },
                {
                    "name": "closeParenToken",
                    "type": "Token"
                }
            ]
        },
        {
            "name": "ClauseNode",
            "base": "Node",
            "isAbstract": true
        },
        {
            "name": "QueryConstructTypeNode",
            "base": "Node",
            "kind": "QUERY_CONSTRUCT_TYPE",
            "attributes": [
                {
                    "name": "keyword",
                    "type": "Token"
                },
                {
                    "name": "keySpecifier",
                    "type": "KeySpecifierNode",
                    "isOptional": true
                }
            ]
        },
        {
            "name": "FromClauseNode",
            "base": "ClauseNode",
            "kind": "FROM_CLAUSE",
            "attributes": [
                {
                    "name": "fromKeyword",
                    "type": "Token"
                },
                {
                    "name": "typedBindingPattern",
                    "type": "TypedBindingPatternNode"
                },
                {
                    "name": "inKeyword",
                    "type": "Token"
                },
                {
                    "name": "expression",
                    "type": "ExpressionNode"
                }
            ]
        },
        {
            "name": "WhereClauseNode",
            "base": "ClauseNode",
            "kind": "WHERE_CLAUSE",
            "attributes": [
                {
                    "name": "whereKeyword",
                    "type": "Token"
                },
                {
                    "name": "expression",
                    "type": "ExpressionNode"
                }
            ]
        },
        {
            "name": "LetClauseNode",
            "base": "ClauseNode",
            "kind": "LET_CLAUSE",
            "attributes": [
                {
                    "name": "letKeyword",
                    "type": "Token"
                },
                {
                    "name": "letVarDeclarations",
                    "type": "LetVariableDeclarationNode",
                    "occurrences": "MULTIPLE_SEPARATED"
                }
            ]
        },
        {
            "name": "QueryPipelineNode",
            "base": "Node",
            "kind": "QUERY_PIPELINE",
            "attributes": [
                {
                    "name": "fromClause",
                    "type": "FromClauseNode"
                },
                {
                    "name": "intermediateClauses",
                    "type": "Node",
                    "occurrences": "MULTIPLE"
                }
            ]
        },
        {
            "name": "SelectClauseNode",
            "base": "ClauseNode",
            "kind": "SELECT_CLAUSE",
            "attributes": [
                {
                    "name": "selectKeyword",
                    "type": "Token"
                },
                {
                    "name": "expression",
                    "type": "ExpressionNode"
                }
            ]
        },
        {
            "name": "QueryExpressionNode",
            "base": "ExpressionNode",
            "kind": "QUERY_EXPRESSION",
            "attributes": [
                {
                    "name": "queryConstructType",
                    "type": "QueryConstructTypeNode",
                    "isOptional": true
                },
                {
                    "name": "queryPipeline",
                    "type": "QueryPipelineNode"
                },
                {
                    "name": "selectClause",
                    "type": "SelectClauseNode"
                },
                {
                    "name": "onConflictClause",
                    "type": "OnConflictClauseNode",
                    "isOptional": true
                },
                {
                    "name": "limitClause",
                    "type": "LimitClauseNode",
                    "isOptional": true
                }
            ]
        },
        {
            "name": "IntersectionTypeDescriptorNode",
            "base": "TypeDescriptorNode",
            "kind": "INTERSECTION_TYPE_DESC",
            "attributes": [
                {
                    "name": "leftTypeDesc",
                    "type": "Node"
                },
                {
                    "name": "bitwiseAndToken",
                    "type": "Token"
                },
                {
                    "name": "rightTypeDesc",
                    "type": "Node"
                }
            ]
        },
        {
            "name": "ImplicitAnonymousFunctionParameters",
            "base": "Node",
            "kind": "INFER_PARAM_LIST",
            "attributes": [
                {
                    "name": "openParenToken",
                    "type": "Token"
                },
                {
                    "name": "parameters",
                    "type": "SimpleNameReferenceNode",
                    "occurrences": "MULTIPLE_SEPARATED"
                },
                {
                    "name": "closeParenToken",
                    "type": "Token"
                }
            ]
        },
        {
            "name": "ImplicitAnonymousFunctionExpressionNode",
            "base": "AnonymousFunctionExpressionNode",
            "kind": "IMPLICIT_ANONYMOUS_FUNCTION_EXPRESSION",
            "attributes": [
                {
                    "name": "params",
                    "type": "Node"
                },
                {
                    "name": "rightDoubleArrow",
                    "type": "Token"
                },
                {
                    "name": "expression",
                    "type": "ExpressionNode"
                }
            ]
        },
        {
            "name": "StartActionNode",
            "base": "ExpressionNode",
            "kind": "START_ACTION",
            "attributes": [
                {
                    "name": "annotations",
                    "type": "AnnotationNode",
                    "occurrences": "MULTIPLE"
                },
                {
                    "name": "startKeyword",
                    "type": "Token"
                },
                {
                    "name": "expression",
                    "type": "ExpressionNode"
                }
            ]
        },
        {
            "name": "FlushActionNode",
            "base": "ExpressionNode",
            "kind": "FLUSH_ACTION",
            "attributes": [
                {
                    "name": "flushKeyword",
                    "type": "Token"
                },
                {
                    "name": "peerWorker",
                    "type": "NameReferenceNode"
                }
            ]
        },
        {
            "name": "SingletonTypeDescriptorNode",
            "base": "TypeDescriptorNode",
            "kind": "SINGLETON_TYPE_DESC",
            "attributes": [
                {
                    "name": "simpleContExprNode",
                    "type": "ExpressionNode"
                }
            ]
        },
        {
            "name": "MethodDeclarationNode",
            "base": "Node",
            "kind": "METHOD_DECLARATION",
            "attributes": [
                {
                    "name": "metadata",
                    "type": "MetadataNode"
                },
                {
                    "name": "visibilityQualifier",
                    "type": "Token",
                    "isOptional": true
                },
                {
                    "name": "functionKeyword",
                    "type": "Token"
                },
                {
                    "name": "methodName",
                    "type": "IdentifierToken"
                },
                {
                    "name": "methodSignature",
                    "type": "FunctionSignatureNode"
                },
                {
                    "name": "semicolon",
                    "type": "Token"
                }
            ]
        },
        {
            "name": "TypedBindingPatternNode",
            "base": "Node",
            "kind": "TYPED_BINDING_PATTERN",
            "attributes": [
                {
                    "name": "typeDescriptor",
                    "type": "TypeDescriptorNode"
                },
                {
                    "name": "bindingPattern",
                    "type": "BindingPatternNode"
                }
            ]
        },
        {
            "name": "BindingPatternNode",
            "base": "Node",
            "isAbstract": true
        },
        {
            "name": "CaptureBindingPatternNode",
            "base": "BindingPatternNode",
            "kind": "CAPTURE_BINDING_PATTERN",
            "attributes": [
                {
                    "name": "variableName",
                    "type": "Token"
                }
            ]
        },
        {
            "name": "WildcardBindingPatternNode",
            "base": "BindingPatternNode",
            "kind": "WILDCARD_BINDING_PATTERN",
            "attributes": [
                {
                    "name": "underscoreToken",
                    "type": "Token"
                }
            ]
        },
        {
            "name": "ListBindingPatternNode",
            "base": "BindingPatternNode",
            "kind": "LIST_BINDING_PATTERN",
            "attributes": [
                {
                    "name": "openBracket",
                    "type": "Token"
                },
                {
                    "name": "bindingPatterns",
                    "type": "BindingPatternNode",
                    "occurrences": "MULTIPLE_SEPARATED"
                },
                {
                    "name": "restBindingPattern",
                    "type": "RestBindingPatternNode",
                    "isOptional": true
                },
                {
                    "name": "closeBracket",
                    "type": "Token"
                }
            ]
        },
        {
            "name": "MappingBindingPatternNode",
            "base": "BindingPatternNode",
            "kind": "MAPPING_BINDING_PATTERN",
            "attributes": [
                {
                    "name": "openBrace",
                    "type": "Token"
                },
                {
                    "name": "fieldBindingPatterns",
                    "type": "FieldBindingPatternNode",
                    "occurrences": "MULTIPLE_SEPARATED"
                },
                {
                    "name": "restBindingPattern",
                    "type": "RestBindingPatternNode",
                    "isOptional": true
                },
                {
                    "name": "closeBrace",
                    "type": "Token"
                }
            ]
        },
        {
            "name": "FieldBindingPatternNode",
            "base": "Node",
            "isAbstract": true
        },
        {
            "name": "FieldBindingPatternFullNode",
            "base": "FieldBindingPatternNode",
            "kind": "FIELD_BINDING_PATTERN",
            "attributes": [
                {
                    "name": "variableName",
                    "type": "SimpleNameReferenceNode"
                },
                {
                    "name": "colon",
                    "type": "Token"
                },
                {
                    "name": "bindingPattern",
                    "type": "BindingPatternNode"
                }
            ]
        },
        {
            "name": "FieldBindingPatternVarnameNode",
            "base": "FieldBindingPatternNode",
            "kind": "FIELD_BINDING_PATTERN",
            "attributes": [
                {
                    "name": "variableName",
                    "type": "SimpleNameReferenceNode"
                }
            ]
        },
        {
            "name": "RestBindingPatternNode",
            "base": "BindingPatternNode",
            "kind": "REST_BINDING_PATTERN",
            "attributes": [
                {
                    "name": "ellipsisToken",
                    "type": "Token"
                },
                {
                    "name": "variableName",
                    "type": "SimpleNameReferenceNode"
                }
            ]
        },
        {
            "name": "FunctionalBindingPatternNode",
            "base": "BindingPatternNode",
            "kind": "FUNCTIONAL_BINDING_PATTERN",
            "attributes": [
                {
                    "name": "typeReference",
                    "type": "Node"
                },
                {
                    "name": "openParenthesis",
                    "type": "Token"
                },
                {
                    "name": "argListBindingPatterns",
                    "type": "BindingPatternNode",
                    "occurrences": "MULTIPLE_SEPARATED"
                },
                {
                    "name": "closeParenthesis",
                    "type": "Token"
                }
            ]
        },
        {
            "name": "NamedArgBindingPatternNode",
            "base": "BindingPatternNode",
            "kind": "NAMED_ARG_BINDING_PATTERN",
            "attributes": [
                {
                    "name": "argName",
                    "type": "IdentifierToken"
                },
                {
                    "name": "equalsToken",
                    "type": "Token"
                },
                {
                    "name": "bindingPattern",
                    "type": "BindingPatternNode"
                }
            ]
        },
        {
            "name": "AsyncSendActionNode",
            "base": "ActionNode",
            "kind": "ASYNC_SEND_ACTION",
            "attributes": [
                {
                    "name": "expression",
                    "type": "ExpressionNode"
                },
                {
                    "name": "rightArrowToken",
                    "type": "Token"
                },
                {
                    "name": "peerWorker",
                    "type": "SimpleNameReferenceNode"
                }
            ]
        },
        {
            "name": "SyncSendActionNode",
            "base": "ActionNode",
            "kind": "SYNC_SEND_ACTION",
            "attributes": [
                {
                    "name": "expression",
                    "type": "ExpressionNode"
                },
                {
                    "name": "syncSendToken",
                    "type": "Token"
                },
                {
                    "name": "peerWorker",
                    "type": "SimpleNameReferenceNode"
                }
            ]
        },
        {
            "name": "ReceiveActionNode",
            "base": "ActionNode",
            "kind": "RECEIVE_ACTION",
            "attributes": [
                {
                    "name": "leftArrow",
                    "type": "Token"
                },
                {
                    "name": "receiveWorkers",
                    "type": "SimpleNameReferenceNode"
                }
            ]
        },
        {
            "name": "ReceiveFieldsNode",
            "base": "Node",
            "kind": "RECEIVE_FIELDS",
            "attributes": [
                {
                    "name": "openBrace",
                    "type": "Token"
                },
                {
                    "name": "receiveFields",
                    "type": "NameReferenceNode",
                    "occurrences": "MULTIPLE_SEPARATED"
                },
                {
                    "name": "closeBrace",
                    "type": "Token"
                }
            ]
        },
        {
            "name": "RestDescriptorNode",
            "base": "Node",
            "kind": "REST_TYPE",
            "attributes": [
                {
                    "name": "typeDescriptor",
                    "type": "TypeDescriptorNode"
                },
                {
                    "name": "ellipsisToken",
                    "type": "Token"
                }
            ]
        },
        {
            "name": "DoubleGTTokenNode",
            "base": "Node",
            "kind": "DOUBLE_GT_TOKEN",
            "attributes": [
                {
                    "name": "openGTToken",
                    "type": "Token"
                },
                {
                    "name": "endGTToken",
                    "type": "Token"
                }
            ]
        },
        {
            "name": "TrippleGTTokenNode",
            "base": "Node",
            "kind": "TRIPPLE_GT_TOKEN",
            "attributes": [
                {
                    "name": "openGTToken",
                    "type": "Token"
                },
                {
                    "name": "middleGTToken",
                    "type": "Token"
                },
                {
                    "name": "endGTToken",
                    "type": "Token"
                }
            ]
        },
        {
            "name": "WaitActionNode",
            "base": "ActionNode",
            "kind": "WAIT_ACTION",
            "attributes": [
                {
                    "name": "waitKeyword",
                    "type": "Token"
                },
                {
                    "name": "waitFutureExpr",
                    "type": "Node"
                }
            ]
        },
        {
            "name": "WaitFieldsListNode",
            "base": "Node",
            "kind": "WAIT_FIELDS_LIST",
            "attributes": [
                {
                    "name": "openBrace",
                    "type": "Token"
                },
                {
                    "name": "waitFields",
                    "type": "Node",
                    "occurrences": "MULTIPLE_SEPARATED"
                },
                {
                    "name": "closeBrace",
                    "type": "Token"
                }
            ]
        },
        {
            "name": "WaitFieldNode",
            "base": "Node",
            "kind": "WAIT_FIELD",
            "attributes": [
                {
                    "name": "fieldName",
                    "type": "SimpleNameReferenceNode"
                },
                {
                    "name": "colon",
                    "type": "Token"
                },
                {
                    "name": "waitFutureExpr",
                    "type": "ExpressionNode"
                }
            ]
        },
        {
            "name": "AnnotAccessExpressionNode",
            "base": "ExpressionNode",
            "kind": "ANNOT_ACCESS",
            "attributes": [
                {
                    "name": "expression",
                    "type": "ExpressionNode"
                },
                {
                    "name": "annotChainingToken",
                    "type": "Token"
                },
                {
                    "name": "annotTagReference",
                    "type": "NameReferenceNode"
                }
            ]
        },
        {
            "name": "QueryActionNode",
            "base": "ActionNode",
            "kind": "QUERY_ACTION",
            "attributes": [
                {
                    "name": "queryPipeline",
                    "type": "QueryPipelineNode"
                },
                {
                    "name": "doKeyword",
                    "type": "Token"
                },
                {
                    "name": "blockStatement",
                    "type": "BlockStatementNode"
                },
                {
                    "name": "limitClause",
                    "type": "LimitClauseNode",
                    "isOptional": true
                }
            ]
        },
        {
            "name": "OptionalFieldAccessExpressionNode",
            "base": "ExpressionNode",
            "kind": "OPTIONAL_FIELD_ACCESS",
            "attributes": [
                {
                    "name": "expression",
                    "type": "ExpressionNode"
                },
                {
                    "name": "optionalChainingToken",
                    "type": "Token"
                },
                {
                    "name": "fieldName",
                    "type": "NameReferenceNode"
                }
            ]
        },
        {
            "name": "ConditionalExpressionNode",
            "base": "ExpressionNode",
            "kind": "CONDITIONAL_EXPRESSION",
            "attributes": [
                {
                    "name": "lhsExpression",
                    "type": "ExpressionNode"
                },
                {
                    "name": "questionMarkToken",
                    "type": "Token"
                },
                {
                    "name": "middleExpression",
                    "type": "ExpressionNode"
                },
                {
                    "name": "colonToken",
                    "type": "Token"
                },
                {
                    "name": "endExpression",
                    "type": "ExpressionNode"
                }
            ]
        },
        {
            "name": "EnumDeclarationNode",
            "base": "ModuleMemberDeclarationNode",
            "kind": "ENUM_DECLARATION",
            "attributes": [
                {
                    "name": "metadata",
                    "type": "MetadataNode"
                },
                {
                    "name": "qualifier",
                    "type": "Token"
                },
                {
                    "name": "enumKeywordToken",
                    "type": "Token"
                },
                {
                    "name": "identifier",
                    "type": "IdentifierToken"
                },
                {
                    "name": "openBraceToken",
                    "type": "Token"
                },
                {
                    "name": "enumMemberList",
                    "type": "Node",
                    "occurrences": "MULTIPLE_SEPARATED"
                },
                {
                    "name": "closeBraceToken",
                    "type": "Token"
                }
            ]
        },
        {
            "name": "EnumMemberNode",
            "base": "Node",
            "kind": "ENUM_MEMBER",
            "attributes": [
                {
                    "name": "metadata",
                    "type": "MetadataNode"
                },
                {
                    "name": "identifier",
                    "type": "IdentifierToken"
                },
                {
                    "name": "equalToken",
                    "type": "Token"
                },
                {
                    "name": "constExprNode",
                    "type": "ExpressionNode"
                }
            ]
        },
        {
            "name": "ArrayTypeDescriptorNode",
            "base": "TypeDescriptorNode",
            "kind": "ARRAY_TYPE_DESC",
            "attributes": [
                {
                    "name": "memberTypeDesc",
                    "type": "TypeDescriptorNode"
                },
                {
                    "name": "openBracket",
                    "type": "Token"
                },
                {
                    "name": "arrayLength",
                    "type": "Node",
                    "isOptional": true
                },
                {
                    "name": "closeBracket",
                    "type": "Token"
                }
            ]
        },
        {
            "name": "TransactionStatementNode",
            "base": "StatementNode",
            "kind": "TRANSACTION_STATEMENT",
            "attributes": [
                {
                    "name": "transactionKeyword",
                    "type": "Token"
                },
                {
                    "name": "blockStatement",
                    "type": "BlockStatementNode"
                }
            ]
        },
        {
            "name": "RollbackStatementNode",
            "base": "StatementNode",
            "kind": "ROLLBACK_STATEMENT",
            "attributes": [
                {
                    "name": "rollbackKeyword",
                    "type": "Token"
                },
                {
                    "name": "expression",
                    "type": "ExpressionNode",
                    "isOptional": true
                },
                {
                    "name": "semicolon",
                    "type": "Token"
                }
            ]
        },
        {
            "name": "RetryStatementNode",
            "base": "StatementNode",
            "kind": "ROLLBACK_STATEMENT",
            "attributes": [
                {
                    "name": "retryKeyword",
                    "type": "Token"
                },
                {
                    "name": "typeParameter",
                    "type": "TypeParameterNode",
                    "isOptional": true
                },
                {
                    "name": "arguments",
                    "type": "ParenthesizedArgList",
                    "isOptional": true
                },
                {
                    "name": "retryBody",
                    "type": "StatementNode"
                }
            ]
        },
        {
            "name": "CommitActionNode",
            "base": "ActionNode",
            "kind": "COMMIT_ACTION",
            "attributes": [
                {
                    "name": "commitKeyword",
                    "type": "Token"
                }
            ]
        },
        {
            "name": "TransactionalExpressionNode",
            "base": "ExpressionNode",
            "kind": "TRANSACTIONAL_EXPRESSION",
            "attributes": [
                {
                    "name": "transactionalKeyword",
                    "type": "Token"
                }
            ]
        },
        {
            "name": "ServiceConstructorExpressionNode",
            "base": "ExpressionNode",
            "kind": "SERVICE_CONSTRUCTOR_EXPRESSION",
            "attributes": [
                {
                    "name": "annotations",
                    "type": "AnnotationNode",
                    "occurrences": "MULTIPLE"
                },
                {
                    "name": "serviceKeyword",
                    "type": "Token"
                },
                {
                    "name": "serviceBody",
                    "type": "Node"
                }
            ]
        },
        {
            "name": "ByteArrayLiteralNode",
            "base": "ExpressionNode",
            "kind": "BYTE_ARRAY_LITERAL",
            "attributes": [
                {
                    "name": "type",
                    "type": "Token"
                },
                {
                    "name": "startBacktick",
                    "type": "Token"
                },
                {
                    "name": "content",
                    "type": "Token",
                    "isOptional": true
                },
                {
                    "name": "endBacktick",
                    "type": "Token"
                }
            ]
        },
        {
            "name": "XMLNavigateExpressionNode",
            "base": "ExpressionNode",
            "isAbstract": true
        },
        {
            "name": "XMLFilterExpressionNode",
            "base": "XMLNavigateExpressionNode",
            "kind": "XML_FILTER_EXPRESSION",
            "attributes": [
                {
                    "name": "expression",
                    "type": "ExpressionNode"
                },
                {
                    "name": "xmlPatternChain",
                    "type": "XMLNamePatternChainingNode"
                }
            ]
        },
        {
            "name": "XMLStepExpressionNode",
            "base": "XMLNavigateExpressionNode",
            "kind": "XML_STEP_EXPRESSION",
            "attributes": [
                {
                    "name": "expression",
                    "type": "ExpressionNode"
                },
                {
                    "name": "xmlStepStart",
                    "type": "Node"
                }
            ]
        },
        {
            "name": "XMLNamePatternChainingNode",
            "base": "Node",
            "kind": "XML_NAME_PATTERN_CHAIN",
            "attributes": [
                {
                    "name": "startToken",
                    "type": "Token"
                },
                {
                    "name": "xmlNamePattern",
                    "type": "Node",
                    "occurrences": "MULTIPLE_SEPARATED"
                },
                {
                    "name": "gtToken",
                    "type": "Token"
                }
            ]
        },
        {
            "name": "XMLAtomicNamePatternNode",
            "base": "Node",
            "kind": "XML_ATOMIC_NAME_PATTERN",
            "attributes": [
                {
                    "name": "prefix",
                    "type": "Token"
                },
                {
                    "name": "colon",
                    "type": "Token"
                },
                {
                    "name": "name",
                    "type": "Token"
                }
            ]
        },
        {
            "name": "TypeReferenceTypeDescNode",
            "base": "TypeDescriptorNode",
            "kind": "TYPE_REFERENCE_TYPE_DESC",
            "attributes": [
                {
                    "name": "typeRef",
                    "type": "NameReferenceNode"
                }
            ]
        },
        {
            "name": "MatchStatementNode",
            "base": "StatementNode",
            "kind": "MATCH_STATEMENT",
            "attributes": [
                {
                    "name": "matchKeyword",
                    "type": "Token"
                },
                {
                    "name": "condition",
                    "type": "ExpressionNode"
                },
                {
                    "name": "openBrace",
                    "type": "Token"
                },
                {
                    "name": "matchClauses",
                    "type": "MatchClauseNode",
                    "occurrences": "MULTIPLE"
                },
                {
                    "name": "closeBrace",
                    "type": "Token"
                }
            ]
        },
        {
            "name": "MatchClauseNode",
            "base": "Node",
            "kind": "MATCH_CLAUSE",
            "attributes": [
                {
                    "name": "matchPatterns",
                    "type": "Node",
                    "occurrences": "MULTIPLE_SEPARATED"
                },
                {
                    "name": "matchGuard",
                    "type": "MatchGuardNode",
                    "isOptional": true
                },
                {
                    "name": "rightDoubleArrow",
                    "type": "Token"
                },
                {
                    "name": "blockStatement",
                    "type": "BlockStatementNode"
                }
            ]
        },
        {
            "name": "MatchGuardNode",
            "base": "Node",
            "kind": "MATCH_GUARD",
            "attributes": [
                {
                    "name": "ifKeyword",
                    "type": "Token"
                },
                {
                    "name": "expression",
                    "type": "ExpressionNode"
                }
            ]
        },
        {
            "name": "ObjectMethodDefinitionNode",
            "base": "Node",
            "kind": "OBJECT_METHOD_DEFINITION",
            "attributes": [
                {
                    "name": "metadata",
                    "type": "MetadataNode"
                },
                {
                    "name": "visibilityQualifier",
                    "type": "Token",
                    "isOptional": true
                },
                {
                    "name": "remoteKeyword",
                    "type": "Token",
                    "isOptional": true
                },
                {
                    "name": "transactionalKeyword",
                    "type": "Token",
                    "isOptional": true
                },
                {
                    "name": "functionKeyword",
                    "type": "Token"
                },
                {
                    "name": "methodName",
                    "type": "IdentifierToken"
                },
                {
                    "name": "methodSignature",
                    "type": "FunctionSignatureNode"
                },
                {
                    "name": "functionBody",
                    "type": "FunctionBodyNode"
                }
            ]
        },
        {
            "name": "DistinctTypeDescriptorNode",
            "base": "TypeDescriptorNode",
            "kind": "DISTINCT_TYPE_DESC",
            "attributes": [
                {
                    "name": "distinctKeyword",
                    "type": "Token"
                },
                {
                    "name": "typeDescriptor",
                    "type": "TypeDescriptorNode"
                }
            ]
        },
        {
            "name": "OnConflictClauseNode",
            "base": "ClauseNode",
            "kind": "ON_CONFLICT_CLAUSE",
            "attributes": [
                {
                    "name": "onKeyword",
                    "type": "Token"
                },
                {
                    "name": "conflictKeyword",
                    "type": "Token"
                },
                {
                    "name": "expression",
                    "type": "ExpressionNode"
                }
            ]
        },
        {
            "name": "LimitClauseNode",
            "base": "ClauseNode",
            "kind": "LIMIT_CLAUSE",
            "attributes": [
                {
                    "name": "limitKeyword",
                    "type": "Token"
                },
                {
                    "name": "expression",
                    "type": "ExpressionNode"
                }
            ]
        },
        {
            "name": "JoinClauseNode",
            "base": "ClauseNode",
            "kind": "JOIN_CLAUSE",
            "attributes": [
                {
                    "name": "outerKeyword",
                    "type": "Token",
                    "isOptional": true
                },
                {
                    "name": "joinKeyword",
                    "type": "Token"
                },
                {
                    "name": "typedBindingPattern",
                    "type": "TypedBindingPatternNode"
                },
                {
                    "name": "inKeyword",
                    "type": "Token"
                },
                {
                    "name": "expression",
                    "type": "ExpressionNode"
                },
                {
                    "name": "onCondition",
                    "type": "OnClauseNode",
                    "isOptional": true
                }
            ]
        },
        {
            "name": "OnClauseNode",
            "base": "ClauseNode",
            "kind": "ON_CLAUSE",
            "attributes": [
                {
                    "name": "onKeyword",
                    "type": "Token"
                },
                {
                    "name": "expression",
                    "type": "ExpressionNode"
                }
            ]
        },
        {
            "name": "ListMatchPatternNode",
            "base": "Node",
            "kind": "LIST_MATCH_PATTERN",
            "attributes": [
                {
                    "name": "openBracket",
                    "type": "Token"
                },
                {
                    "name": "matchPatterns",
                    "type": "Node",
                    "occurrences": "MULTIPLE_SEPARATED"
                },
                {
                    "name": "restMatchPattern",
                    "type": "RestMatchPatternNode",
                    "isOptional": true
                },
                {
                    "name": "closeBracket",
                    "type": "Token"
                }
            ]
        },
        {
            "name": "RestMatchPatternNode",
            "base": "Node",
            "kind": "REST_MATCH_PATTERN",
            "attributes": [
                {
                    "name": "ellipsisToken",
                    "type": "Token"
                },
                {
                    "name": "varKeywordToken",
                    "type": "Token"
                },
                {
                    "name": "variableName",
                    "type": "SimpleNameReferenceNode"
                }
            ]
        },
        {
            "name": "MappingMatchPatternNode",
            "base": "Node",
            "kind": "MAPPING_MATCH_PATTERN",
            "attributes": [
                {
                    "name": "openBraceToken",
                    "type": "Token"
                },
                {
                    "name": "fieldMatchPatterns",
                    "type": "FieldMatchPatternNode",
                    "occurrences": "MULTIPLE_SEPARATED"
                },
                {
                    "name": "restMatchPattern",
                    "type": "RestMatchPatternNode",
                    "isOptional": true
                },
                {
                    "name": "closeBraceToken",
                    "type": "Token"
                }
            ]
        },
        {
            "name": "FieldMatchPatternNode",
            "base": "Node",
            "kind": "FIELD_MATCH_PATTERN",
            "attributes": [
                {
                    "name": "fieldNameNode",
                    "type": "SimpleNameReferenceNode"
                },
                {
                    "name": "colonToken",
                    "type": "Token"
                },
                {
                    "name": "matchPattern",
                    "type": "Node"
                }
            ]
        },
        {
            "name": "FunctionalMatchPatternNode",
            "base": "Node",
            "kind": "FUNCTIONAL_MATCH_PATTERN",
            "attributes": [
                {
                    "name": "typeRef",
                    "type": "Node"
                },
                {
                    "name": "openParenthesisToken",
                    "type": "Token"
                },
                {
                    "name": "argListMatchPatternNode",
                    "type": "Node",
                    "occurrences": "MULTIPLE_SEPARATED"
                },
                {
                    "name": "closeParenthesisToken",
                    "type": "Token"
                }
            ]
        },
        {
            "name": "NamedArgMatchPatternNode",
            "base": "Node",
            "kind": "NAMED_ARG_MATCH_PATTERN",
            "attributes": [
                {
                    "name": "identifier",
                    "type": "IdentifierToken"
                },
                {
                    "name": "equalToken",
                    "type": "Token"
                },
                {
                    "name": "matchPattern",
                    "type": "Node"
                }
            ]
        },
        {
            "name": "DocumentationNode",
            "base": "Node",
            "isAbstract": true
        },
        {
            "name": "MarkdownDocumentationNode",
            "base": "DocumentationNode",
            "kind": "MARKDOWN_DOCUMENTATION",
            "attributes": [
                {
                    "name": "documentationLines",
                    "type": "Node",
                    "occurrences": "MULTIPLE"
                }
            ]
        },
        {
            "name": "MarkdownDocumentationLineNode",
            "base": "DocumentationNode",
            "attributes": [
                {
                    "name": "hashToken",
                    "type": "Token"
                },
                {
                    "name": "documentElements",
                    "type": "Node",
                    "occurrences": "MULTIPLE"
                }
            ]
        },
        {
            "name": "MarkdownParameterDocumentationLineNode",
            "base": "DocumentationNode",
            "attributes": [
                {
                    "name": "hashToken",
                    "type": "Token"
                },
                {
                    "name": "plusToken",
                    "type": "Token"
                },
                {
                    "name": "parameterName",
                    "type": "Token"
                },
                {
                    "name": "minusToken",
                    "type": "Token"
                },
                {
                    "name": "documentElements",
                    "type": "Node",
                    "occurrences": "MULTIPLE"
                }
            ]
        },
        {
            "name": "DocumentationReferenceNode",
            "base": "DocumentationNode",
            "kind": "DOCUMENTATION_REFERENCE",
            "attributes": [
                {
                    "name": "referenceType",
                    "type": "Token",
                    "isOptional": true
                },
                {
                    "name": "startBacktick",
                    "type": "Token"
                },
                {
                    "name": "backtickContent",
                    "type": "Token"
                },
                {
                    "name": "endBacktick",
                    "type": "Token"
                }
            ]
<<<<<<< HEAD
        },
        {
            "name": "DocumentationLineNode",
            "base": "DocumentationNode",
            "attributes": [
                {
                    "name": "hashToken",
                    "type": "Token"
                },
                {
                    "name": "documentElements",
                    "type": "Node",
                    "occurrences": "MULTIPLE"
                }
            ]
        },
        {
            "name": "OrderByClauseNode",
            "base": "ClauseNode",
            "kind": "ORDER_BY_CLAUSE",
            "attributes": [
                {
                    "name": "orderKeyword",
                    "type": "Token"
                },
                {
                    "name": "byKeyword",
                    "type": "Token"
                },
                {
                    "name": "orderKey",
                    "type": "OrderKeyNode",
                    "occurrences": "MULTIPLE_SEPARATED"
                }
            ]
        },
        {
            "name": "OrderKeyNode",
            "base": "Node",
            "kind": "ORDER_KEY",
            "attributes": [
                {
                    "name": "expression",
                    "type": "ExpressionNode"
                },
                {
                    "name": "ascendingKeyword",
                    "type": "Token",
                    "isOptional": true
                },
                {
                    "name": "descendingKeyword",
                    "type": "Token",
                    "isOptional": true
                }
            ]
=======
>>>>>>> 618d9209
        }
    ]
}<|MERGE_RESOLUTION|>--- conflicted
+++ resolved
@@ -4079,22 +4079,6 @@
                     "type": "Token"
                 }
             ]
-<<<<<<< HEAD
-        },
-        {
-            "name": "DocumentationLineNode",
-            "base": "DocumentationNode",
-            "attributes": [
-                {
-                    "name": "hashToken",
-                    "type": "Token"
-                },
-                {
-                    "name": "documentElements",
-                    "type": "Node",
-                    "occurrences": "MULTIPLE"
-                }
-            ]
         },
         {
             "name": "OrderByClauseNode",
@@ -4136,8 +4120,6 @@
                     "isOptional": true
                 }
             ]
-=======
->>>>>>> 618d9209
         }
     ]
 }