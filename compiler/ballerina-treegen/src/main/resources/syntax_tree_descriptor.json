--- conflicted
+++ resolved
@@ -10,7 +10,6 @@
             "name": "width",
             "type": "int"
         }
-<<<<<<< HEAD
     ],
     "nodes": [
         {
@@ -1398,1080 +1397,25 @@
                     "type": "Token"
                 }
             ]
+        },
+        {
+            "name": "IsExpression",
+            "base": "Expression",
+            "kind": "IS_EXPRESSION",
+            "attributes": [
+                {
+                    "name": "expression",
+                    "type": "Node"
+                },
+                {
+                    "name": "isKeyword",
+                    "type": "Token"
+                },
+                {
+                    "name": "typeDescriptor",
+                    "type": "Node"
+                }
+            ]
         }
     ]
-=======
-      ]
-    },
-    {
-      "name": "ContinueStatement",
-      "base": "Statement",
-      "kind": "CONTINUE_STATEMENT",
-      "attributes": [
-        {
-          "name": "continueToken",
-          "type": "Token"
-        },
-        {
-          "name": "semicolonToken",
-          "type": "Token"
-        }
-      ]
-    },
-    {
-      "name": "ExternalFunctionBody",
-      "base": "Statement",
-      "kind": "EXTERNAL_FUNCTION_BODY",
-      "attributes": [
-        {
-          "name": "equalsToken",
-          "type": "Token"
-        },
-        {
-          "name": "annotations",
-          "type": "Annotation",
-          "occurrences": "MULTIPLE"
-        },
-        {
-          "name": "externalKeyword",
-          "type": "Token"
-        },
-        {
-          "name": "semicolonToken",
-          "type": "Token"
-        }
-      ]
-    },
-    {
-      "name": "IfElseStatement",
-      "base": "Statement",
-      "kind": "IF_ELSE_STATEMENT",
-      "attributes": [
-        {
-          "name": "ifKeyword",
-          "type": "Token"
-        },
-        {
-          "name": "condition",
-          "type": "Node"
-        },
-        {
-          "name": "ifBody",
-          "type": "Node"
-        },
-        {
-          "name": "elseBody",
-          "type": "Node"
-        }
-      ]
-    },
-    {
-      "name": "ElseBlock",
-      "base": "Statement",
-      "kind": "ELSE_BLOCK",
-      "attributes": [
-        {
-          "name": "elseKeyword",
-          "type": "Token"
-        },
-        {
-          "name": "elseBody",
-          "type": "Node"
-        }
-      ]
-    },
-    {
-      "name": "WhileStatement",
-      "base": "Statement",
-      "kind": "WHILE_STATEMENT",
-      "attributes": [
-        {
-          "name": "whileKeyword",
-          "type": "Token"
-        },
-        {
-          "name": "condition",
-          "type": "Expression"
-        },
-        {
-          "name": "whileBody",
-          "type": "Node"
-        }
-      ]
-    },
-    {
-      "name": "PanicStatement",
-      "base": "Statement",
-      "kind": "PANIC_STATEMENT",
-      "attributes": [
-        {
-          "name": "panicKeyword",
-          "type": "Token"
-        },
-        {
-          "name": "expression",
-          "type": "Expression"
-        },
-        {
-          "name": "semicolonToken",
-          "type": "Token"
-        }
-      ]
-    },
-    {
-      "name": "ReturnStatement",
-      "base": "Statement",
-      "kind": "RETURN_STATEMENT",
-      "attributes": [
-        {
-          "name": "returnKeyword",
-          "type": "Token"
-        },
-        {
-          "name": "expression",
-          "type": "Expression"
-        },
-        {
-          "name": "semicolonToken",
-          "type": "Token"
-        }
-      ]
-    },
-
-    {
-      "name": "Expression",
-      "base": "Node",
-      "isAbstract": true
-    },
-    {
-      "name": "BinaryExpression",
-      "base": "Expression",
-      "attributes": [
-        {
-          "name": "lhsExpr",
-          "type": "Node"
-        },
-        {
-          "name": "operator",
-          "type": "Token"
-        },
-        {
-          "name": "rhsExpr",
-          "type": "Node"
-        }
-      ]
-    },
-    {
-      "name": "BracedExpression",
-      "base": "Expression",
-      "attributes": [
-        {
-          "name": "openParen",
-          "type": "Token"
-        },
-        {
-          "name": "expression",
-          "type": "Node"
-        },
-        {
-          "name": "closeParen",
-          "type": "Token"
-        }
-      ]
-    },
-    {
-      "name": "CheckExpression",
-      "base": "Expression",
-      "kind": "CHECK_EXPRESSION",
-      "attributes": [
-        {
-          "name": "checkKeyword",
-          "type": "Token"
-        },
-        {
-          "name": "expression",
-          "type": "Node"
-        }
-      ]
-    },
-    {
-      "name": "FieldAccessExpression",
-      "base": "Expression",
-      "kind": "FIELD_ACCESS",
-      "attributes": [
-        {
-          "name": "expression",
-          "type": "Node"
-        },
-        {
-          "name": "dotToken",
-          "type": "Token"
-        },
-        {
-          "name": "fieldName",
-          "type": "Token"
-        }
-      ]
-    },
-    {
-      "name": "FunctionCallExpression",
-      "base": "Expression",
-      "kind": "FUNCTION_CALL",
-      "attributes": [
-        {
-          "name": "functionName",
-          "type": "Node"
-        },
-        {
-          "name": "openParenToken",
-          "type": "Token"
-        },
-        {
-          "name": "arguments",
-          "type": "FunctionArgument",
-          "occurrences": "MULTIPLE"
-        },
-        {
-          "name": "closeParenToken",
-          "type": "Token"
-        }
-      ]
-    },
-    {
-      "name": "MethodCallExpression",
-      "base": "Expression",
-      "kind": "METHOD_CALL",
-      "attributes": [
-        {
-          "name": "expression",
-          "type": "Expression"
-        },
-        {
-          "name": "dotToken",
-          "type": "Token"
-        },
-        {
-          "name": "methodName",
-          "type": "Token"
-        },
-        {
-          "name": "openParenToken",
-          "type": "Token"
-        },
-        {
-          "name": "arguments",
-          "type": "FunctionArgument",
-          "occurrences": "MULTIPLE"
-        },
-        {
-          "name": "closeParenToken",
-          "type": "Token"
-        }
-      ]
-    },
-    {
-      "name": "MappingConstructorExpression",
-      "base": "Expression",
-      "kind": "MAPPING_CONSTRUCTOR",
-      "attributes": [
-        {
-          "name": "openBrace",
-          "type": "Token"
-        },
-        {
-          "name": "fields",
-          "type": "MappingField",
-          "occurrences": "MULTIPLE"
-        },
-        {
-          "name": "closeBrace",
-          "type": "Token"
-        }
-      ]
-    },
-    {
-      "name": "MemberAccessExpression",
-      "base": "Expression",
-      "kind": "MEMBER_ACCESS",
-      "attributes": [
-        {
-          "name": "containerExpression",
-          "type": "Expression"
-        },
-        {
-          "name": "openBracket",
-          "type": "Token"
-        },
-        {
-          "name": "keyExpression",
-          "type": "Expression"
-        },
-        {
-          "name": "closeBracket",
-          "type": "Token"
-        }
-      ]
-    },
-    {
-      "name": "TypeofExpression",
-      "base": "Expression",
-      "kind": "TYPEOF_EXPRESSION",
-      "attributes": [
-        {
-          "name": "typeofKeyword",
-          "type": "Token"
-        },
-        {
-          "name": "expression",
-          "type": "Node"
-        }
-      ]
-    },
-    {
-      "name": "UnaryExpression",
-      "base": "Expression",
-      "kind": "UNARY_EXPRESSION",
-      "attributes": [
-        {
-          "name": "unaryOperator",
-          "type": "Token"
-        },
-        {
-          "name": "expression",
-          "type": "Node"
-        }
-      ]
-    },
-
-    {
-      "name": "ComputedNameField",
-      "base": "Node",
-      "kind": "COMPUTED_NAME_FIELD",
-      "attributes": [
-        {
-          "name": "leadingComma",
-          "type": "Token"
-        },
-        {
-          "name": "openBracket",
-          "type": "Token"
-        },
-        {
-          "name": "fieldNameExpr",
-          "type": "Node"
-        },
-        {
-          "name": "closeBracket",
-          "type": "Token"
-        },
-        {
-          "name": "colonToken",
-          "type": "Token"
-        },
-        {
-          "name": "valueExpr",
-          "type": "Node"
-        }
-      ]
-    },
-    {
-      "name": "ConstantDeclaration",
-      "base": "ModuleMemberDeclaration",
-      "kind": "CONST_DECLARATION",
-      "attributes": [
-        {
-          "name": "metadata",
-          "type": "Metadata"
-        },
-        {
-          "name": "visibilityQualifier",
-          "type": "Token"
-        },
-        {
-          "name": "constKeyword",
-          "type": "Token"
-        },
-        {
-          "name": "typeDescriptor",
-          "type": "Node"
-        },
-        {
-          "name": "variableName",
-          "type": "Token"
-        },
-        {
-          "name": "equalsToken",
-          "type": "Token"
-        },
-        {
-          "name": "initializer",
-          "type": "Node"
-        },
-        {
-          "name": "semicolonToken",
-          "type": "Token"
-        }
-      ]
-    },
-    {
-      "name": "DefaultableParameter",
-      "base": "Parameter",
-      "kind": "DEFAULTABLE_PARAM",
-      "attributes": [
-        {
-          "name": "leadingComma",
-          "type": "Token"
-        },
-        {
-          "name": "annotations",
-          "type": "Annotation",
-          "occurrences": "MULTIPLE"
-        },
-        {
-          "name": "visibilityQualifier",
-          "type": "Token"
-        },
-        {
-          "name": "type",
-          "type": "Node"
-        },
-        {
-          "name": "paramName",
-          "type": "Token"
-        },
-        {
-          "name": "equalsToken",
-          "type": "Token"
-        },
-        {
-          "name": "expression",
-          "type": "Node"
-        }
-      ]
-    },
-    {
-      "name": "RequiredParameter",
-      "base": "Parameter",
-      "kind": "REQUIRED_PARAM",
-      "attributes": [
-        {
-          "name": "leadingComma",
-          "type": "Token"
-        },
-        {
-          "name": "annotations",
-          "type": "Annotation",
-          "occurrences": "MULTIPLE"
-        },
-        {
-          "name": "visibilityQualifier",
-          "type": "Token"
-        },
-        {
-          "name": "type",
-          "type": "Node"
-        },
-        {
-          "name": "paramName",
-          "type": "Token"
-        }
-      ]
-    },
-    {
-      "name": "RestParameter",
-      "base": "Parameter",
-      "kind": "REST_PARAM",
-      "attributes": [
-        {
-          "name": "leadingComma",
-          "type": "Token"
-        },
-        {
-          "name": "annotations",
-          "type": "Annotation",
-          "occurrences": "MULTIPLE"
-        },
-        {
-          "name": "type",
-          "type": "Node"
-        },
-        {
-          "name": "ellipsisToken",
-          "type": "Token"
-        },
-        {
-          "name": "paramName",
-          "type": "Token"
-        }
-      ]
-    },
-    {
-      "name": "ExpressionListItem",
-      "base": "Node",
-      "kind": "EXPRESSION_LIST_ITEM",
-      "attributes": [
-        {
-          "name": "leadingComma",
-          "type": "Token"
-        },
-        {
-          "name": "expression",
-          "type": "Node"
-        }
-      ]
-    },
-
-    {
-      "name": "ImportOrgName",
-      "base": "Node",
-      "kind": "IMPORT_ORG_NAME",
-      "attributes": [
-        {
-          "name": "orgName",
-          "type": "Token"
-        },
-        {
-          "name": "slashToken",
-          "type": "Token"
-        }
-      ]
-    },
-    {
-      "name": "ImportPrefix",
-      "base": "Node",
-      "kind": "IMPORT_PREFIX",
-      "attributes": [
-        {
-          "name": "asKeyword",
-          "type": "Token"
-        },
-        {
-          "name": "prefix",
-          "type": "Token"
-        }
-      ]
-    },
-    {
-      "name": "ImportSubVersion",
-      "base": "Node",
-      "kind": "IMPORT_SUB_VERSION",
-      "attributes": [
-        {
-          "name": "leadingDot",
-          "type": "Token"
-        },
-        {
-          "name": "versionNumber",
-          "type": "Token"
-        }
-      ]
-    },
-    {
-      "name": "ImportVersion",
-      "base": "Node",
-      "kind": "IMPORT_VERSION",
-      "attributes": [
-        {
-          "name": "versionKeyword",
-          "type": "Token"
-        },
-        {
-          "name": "versionNumber",
-          "type": "Node"
-        }
-      ]
-    },
-    {
-      "name": "SubModuleName",
-      "base": "Node",
-      "kind": "SUB_MODULE_NAME",
-      "attributes": [
-        {
-          "name": "leadingDot",
-          "type": "Token"
-        },
-        {
-          "name": "moduleName",
-          "type": "Identifier"
-        }
-      ]
-    },
-
-    {
-      "name": "MappingField",
-      "base": "Node",
-      "isAbstract": true
-    },
-    {
-      "name": "SpecificField",
-      "base": "MappingField",
-      "kind": "SPECIFIC_FIELD",
-      "attributes": [
-        {
-          "name": "leadingComma",
-          "type": "Token"
-        },
-        {
-          "name": "fieldName",
-          "type": "Identifier"
-        },
-        {
-          "name": "colon",
-          "type": "Token"
-        },
-        {
-          "name": "valueExpr",
-          "type": "Expression"
-        }
-      ]
-    },
-    {
-      "name": "SpreadField",
-      "base": "MappingField",
-      "kind": "SPREAD_FIELD",
-      "attributes": [
-        {
-          "name": "leadingComma",
-          "type": "Token"
-        },
-        {
-          "name": "ellipsis",
-          "type": "Token"
-        },
-        {
-          "name": "valueExpr",
-          "type": "Expression"
-        }
-      ]
-    },
-
-    {
-      "name": "FunctionArgument",
-      "base": "Node",
-      "isAbstract": true
-    },
-    {
-      "name": "NamedArgument",
-      "base": "FunctionArgument",
-      "kind": "NAMED_ARG",
-      "attributes": [
-        {
-          "name": "leadingComma",
-          "type": "Token"
-        },
-        {
-          "name": "argumentName",
-          "type": "Token"
-        },
-        {
-          "name": "equalsToken",
-          "type": "Token"
-        },
-        {
-          "name": "expression",
-          "type": "Expression"
-        }
-      ]
-    },
-    {
-      "name": "PositionalArgument",
-      "base": "FunctionArgument",
-      "kind": "POSITIONAL_ARG",
-      "attributes": [
-        {
-          "name": "leadingComma",
-          "type": "Token"
-        },
-        {
-          "name": "expression",
-          "type": "Expression"
-        }
-      ]
-    },
-    {
-      "name": "RestArgument",
-      "base": "FunctionArgument",
-      "kind": "REST_ARG",
-      "attributes": [
-        {
-          "name": "leadingComma",
-          "type": "Token"
-        },
-        {
-          "name": "ellipsis",
-          "type": "Token"
-        },
-        {
-          "name": "expression",
-          "type": "Expression"
-        }
-      ]
-    },
-
-    {
-      "name": "ObjectTypeDescriptor",
-      "base": "Node",
-      "kind": "OBJECT_TYPE_DESCRIPTOR",
-      "attributes": [
-        {
-          "name": "objectTypeQualifiers",
-          "type": "Token",
-          "occurrences": "MULTIPLE"
-        },
-        {
-          "name": "objectKeyword",
-          "type": "Token"
-        },
-        {
-          "name": "openBrace",
-          "type": "Token"
-        },
-        {
-          "name": "members",
-          "type": "Node",
-          "occurrences": "MULTIPLE"
-        },
-        {
-          "name": "closeBrace",
-          "type": "Token"
-        }
-      ]
-    },
-    {
-      "name": "RecordTypeDescriptor",
-      "base": "Node",
-      "kind": "RECORD_TYPE_DESCRIPTOR",
-      "attributes": [
-        {
-          "name": "objectKeyword",
-          "type": "Token"
-        },
-        {
-          "name": "bodyStartDelimiter",
-          "type": "Token"
-        },
-        {
-          "name": "fields",
-          "type": "Node",
-          "occurrences": "MULTIPLE"
-        },
-        {
-          "name": "bodyEndDelimiter",
-          "type": "Token"
-        }
-      ]
-    },
-    {
-      "name": "ReturnTypeDescriptor",
-      "base": "Node",
-      "kind": "RETURN_TYPE_DESCRIPTOR",
-      "attributes": [
-        {
-          "name": "returnsKeyword",
-          "type": "Token"
-        },
-        {
-          "name": "annotations",
-          "type": "Annotation",
-          "occurrences": "MULTIPLE"
-        },
-        {
-          "name": "type",
-          "type": "Node"
-        }
-      ]
-    },
-    {
-      "name": "NilTypeDescriptor",
-      "base": "Node",
-      "kind": "NIL_TYPE",
-      "attributes": [
-        {
-          "name": "openParenToken",
-          "type": "Token"
-        },
-        {
-          "name": "closeParenToken",
-          "type": "Token"
-        }
-      ]
-    },
-    {
-      "name": "OptionalTypeDescriptor",
-      "base": "Node",
-      "kind": "OPTIONAL_TYPE",
-      "attributes": [
-        {
-          "name": "typeDescriptor",
-          "type": "Node"
-        },
-        {
-          "name": "questionMarkToken",
-          "type": "Token"
-        }
-      ]
-    },
-
-    {
-      "name": "ObjectField",
-      "base": "Node",
-      "kind": "OBJECT_FIELD",
-      "attributes": [
-        {
-          "name": "metadata",
-          "type": "Metadata"
-        },
-        {
-          "name": "visibilityQualifier",
-          "type": "Token"
-        },
-        {
-          "name": "type",
-          "type": "Node"
-        },
-        {
-          "name": "fieldName",
-          "type": "Token"
-        },
-        {
-          "name": "equalsToken",
-          "type": "Token"
-        },
-        {
-          "name": "expression",
-          "type": "Expression"
-        },
-        {
-          "name": "semicolonToken",
-          "type": "Token"
-        }
-      ]
-    },
-    {
-      "name": "RecordField",
-      "base": "Node",
-      "kind": "RECORD_FIELD",
-      "attributes": [
-        {
-          "name": "metadata",
-          "type": "Metadata"
-        },
-        {
-          "name": "type",
-          "type": "Node"
-        },
-        {
-          "name": "fieldName",
-          "type": "Token"
-        },
-        {
-          "name": "questionMarkToken",
-          "type": "Token"
-        },
-        {
-          "name": "semicolonToken",
-          "type": "Token"
-        }
-      ]
-    },
-    {
-      "name": "RecordFieldWithDefaultValue",
-      "base": "Node",
-      "kind": "RECORD_FIELD_WITH_DEFAULT_VALUE",
-      "attributes": [
-        {
-          "name": "metadata",
-          "type": "Metadata"
-        },
-        {
-          "name": "type",
-          "type": "Node"
-        },
-        {
-          "name": "fieldName",
-          "type": "Token"
-        },
-        {
-          "name": "equalsToken",
-          "type": "Token"
-        },
-        {
-          "name": "expression",
-          "type": "Expression"
-        },
-        {
-          "name": "semicolonToken",
-          "type": "Token"
-        }
-      ]
-    },
-    {
-      "name": "RecordRestDescriptor",
-      "base": "Node",
-      "kind": "RECORD_REST_TYPE",
-      "attributes": [
-        {
-          "name": "type",
-          "type": "Node"
-        },
-        {
-          "name": "ellipsisToken",
-          "type": "Token"
-        },
-        {
-          "name": "semicolonToken",
-          "type": "Token"
-        }
-      ]
-    },
-    {
-      "name": "TypeReference",
-      "base": "Node",
-      "kind": "TYPE_REFERENCE",
-      "attributes": [
-        {
-          "name": "asteriskToken",
-          "type": "Token"
-        },
-        {
-          "name": "type",
-          "type": "Node"
-        },
-        {
-          "name": "semicolonToken",
-          "type": "Token"
-        }
-      ]
-    },
-    {
-      "name": "QualifiedIdentifier",
-      "base": "Node",
-      "kind": "QUALIFIED_IDENTIFIER",
-      "attributes": [
-        {
-          "name": "modulePrefix",
-          "type": "Token"
-        },
-        {
-          "name": "colon",
-          "type": "Node"
-        },
-        {
-          "name": "identifier",
-          "type": "Identifier"
-        }
-      ]
-    },
-    {
-      "name": "ServiceBody",
-      "base": "Node",
-      "kind": "SERVICE_BODY",
-      "attributes": [
-        {
-          "name": "openBraceToken",
-          "type": "Token"
-        },
-        {
-          "name": "resources",
-          "type": "Node",
-          "occurrences": "MULTIPLE"
-        },
-        {
-          "name": "closeBraceToken",
-          "type": "Token"
-        }
-      ]
-    },
-
-    {
-      "name": "Annotation",
-      "base": "Node",
-      "kind": "ANNOTATION",
-      "attributes": [
-        {
-          "name": "atToken",
-          "type": "Token"
-        },
-        {
-          "name": "annotReference",
-          "type": "Node"
-        },
-        {
-          "name": "annotValue",
-          "type": "MappingConstructorExpression"
-        }
-      ]
-    },
-    {
-      "name": "Metadata",
-      "base": "Node",
-      "kind": "METADATA",
-      "attributes": [
-        {
-          "name": "documentationString",
-          "type": "Node"
-        },
-        {
-          "name": "annotations",
-          "type": "Annotation",
-          "occurrences": "MULTIPLE"
-        }
-      ]
-    },
-    {
-      "name": "ModuleVariableDeclaration",
-      "base": "ModuleMemberDeclaration",
-      "kind": "MODULE_VAR_DECL",
-      "attributes": [
-        {
-          "name": "metadata",
-          "type": "Metadata"
-        },
-        {
-          "name": "finalKeyword",
-          "type": "Token"
-        },
-        {
-          "name": "typeName",
-          "type": "Node"
-        },
-        {
-          "name": "variableName",
-          "type": "Token"
-        },
-        {
-          "name": "equalsToken",
-          "type": "Token"
-        },
-        {
-          "name": "initializer",
-          "type": "Expression"
-        },
-        {
-          "name": "semicolonToken",
-          "type": "Token"
-        }
-      ]
-    },
-    {
-      "name": "IsExpression",
-      "base": "Expression",
-      "kind": "IS_EXPRESSION",
-      "attributes": [
-        {
-          "name": "expression",
-          "type": "Node"
-        },
-        {
-          "name": "isKeyword",
-          "type": "Token"
-        },
-        {
-          "name": "typeDescriptor",
-          "type": "Node"
-        }
-      ]
-    }
-  ]
->>>>>>> 0ee3f311
 }