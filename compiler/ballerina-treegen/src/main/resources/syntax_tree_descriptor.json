{
    "root": "Node",
    "type": "abstract",
    "attributes": [
        {
            "name": "kind",
            "type": "SyntaxKind"
        },
        {
            "name": "width",
            "type": "int"
        }
    ],
    "nodes": [
        {
            "name": "ModulePartNode",
            "base": "Node",
            "kind": "MODULE_PART",
            "attributes": [
                {
                    "name": "imports",
                    "type": "ImportDeclarationNode",
                    "occurrences": "MULTIPLE"
                },
                {
                    "name": "members",
                    "type": "ModuleMemberDeclarationNode",
                    "occurrences": "MULTIPLE"
                },
                {
                    "name": "eofToken",
                    "type": "Token"
                }
            ]
        },
        {
            "name": "ModuleMemberDeclarationNode",
            "base": "Node",
            "isAbstract": true
        },
        {
            "name": "FunctionDefinitionNode",
            "base": "ModuleMemberDeclarationNode",
            "kind": "FUNCTION_DEFINITION",
            "attributes": [
                {
                    "name": "metadata",
                    "type": "MetadataNode"
                },
                {
                    "name": "visibilityQualifier",
                    "type": "Token",
                    "isOptional": true
                },
                {
                    "name": "transactionalKeyword",
                    "type": "Token",
                    "isOptional": true
                },
                {
                    "name": "functionKeyword",
                    "type": "Token"
                },
                {
                    "name": "functionName",
                    "type": "IdentifierToken"
                },
                {
                    "name": "functionSignature",
                    "type": "FunctionSignatureNode"
                },
                {
                    "name": "functionBody",
                    "type": "FunctionBodyNode"
                }
            ]
        },
        {
            "name": "ImportDeclarationNode",
            "base": "Node",
            "kind": "IMPORT_DECLARATION",
            "attributes": [
                {
                    "name": "importKeyword",
                    "type": "Token"
                },
                {
                    "name": "orgName",
                    "type": "ImportOrgNameNode",
                    "isOptional": true
                },
                {
                    "name": "moduleName",
                    "type": "IdentifierToken",
                    "occurrences": "MULTIPLE_SEPARATED"
                },
                {
                    "name": "version",
                    "type": "ImportVersionNode",
                    "isOptional": true
                },
                {
                    "name": "prefix",
                    "type": "ImportPrefixNode",
                    "isOptional": true
                },
                {
                    "name": "semicolon",
                    "type": "Token"
                }
            ]
        },
        {
            "name": "ListenerDeclarationNode",
            "base": "ModuleMemberDeclarationNode",
            "kind": "LISTENER_DECLARATION",
            "attributes": [
                {
                    "name": "metadata",
                    "type": "MetadataNode"
                },
                {
                    "name": "visibilityQualifier",
                    "type": "Token",
                    "isOptional": true
                },
                {
                    "name": "listenerKeyword",
                    "type": "Token"
                },
                {
                    "name": "typeDescriptor",
                    "type": "Node"
                },
                {
                    "name": "variableName",
                    "type": "Token"
                },
                {
                    "name": "equalsToken",
                    "type": "Token"
                },
                {
                    "name": "initializer",
                    "type": "Node"
                },
                {
                    "name": "semicolonToken",
                    "type": "Token"
                }
            ]
        },
        {
            "name": "TypeDefinitionNode",
            "base": "ModuleMemberDeclarationNode",
            "kind": "TYPE_DEFINITION",
            "attributes": [
                {
                    "name": "metadata",
                    "type": "MetadataNode"
                },
                {
                    "name": "visibilityQualifier",
                    "type": "Token",
                    "isOptional": true
                },
                {
                    "name": "typeKeyword",
                    "type": "Token"
                },
                {
                    "name": "typeName",
                    "type": "Token"
                },
                {
                    "name": "typeDescriptor",
                    "type": "Node"
                },
                {
                    "name": "semicolonToken",
                    "type": "Token"
                }
            ]
        },
        {
            "name": "ServiceDeclarationNode",
            "base": "ModuleMemberDeclarationNode",
            "kind": "SERVICE_DECLARATION",
            "attributes": [
                {
                    "name": "metadata",
                    "type": "MetadataNode"
                },
                {
                    "name": "serviceKeyword",
                    "type": "Token"
                },
                {
                    "name": "serviceName",
                    "type": "IdentifierToken"
                },
                {
                    "name": "onKeyword",
                    "type": "Token"
                },
                {
                    "name": "expressions",
                    "type": "ExpressionNode",
                    "occurrences": "MULTIPLE"
                },
                {
                    "name": "serviceBody",
                    "type": "Node"
                }
            ]
        },
        {
            "name": "StatementNode",
            "base": "Node",
            "isAbstract": true
        },
        {
            "name": "AssignmentStatementNode",
            "base": "StatementNode",
            "kind": "ASSIGNMENT_STATEMENT",
            "attributes": [
                {
                    "name": "varRef",
                    "type": "Node"
                },
                {
                    "name": "equalsToken",
                    "type": "Token"
                },
                {
                    "name": "expression",
                    "type": "ExpressionNode"
                },
                {
                    "name": "semicolonToken",
                    "type": "Token"
                }
            ]
        },
        {
            "name": "CompoundAssignmentStatementNode",
            "base": "StatementNode",
            "kind": "COMPOUND_ASSIGNMENT_STATEMENT",
            "attributes": [
                {
                    "name": "lhsExpression",
                    "type": "ExpressionNode"
                },
                {
                    "name": "binaryOperator",
                    "type": "Token"
                },
                {
                    "name": "equalsToken",
                    "type": "Token"
                },
                {
                    "name": "rhsExpression",
                    "type": "ExpressionNode"
                },
                {
                    "name": "semicolonToken",
                    "type": "Token"
                }
            ]
        },
        {
            "name": "VariableDeclarationNode",
            "base": "StatementNode",
            "kind": "LOCAL_VAR_DECL",
            "attributes": [
                {
                    "name": "annotations",
                    "type": "AnnotationNode",
                    "occurrences": "MULTIPLE"
                },
                {
                    "name": "finalKeyword",
                    "type": "Token",
                    "isOptional": true
                },
                {
                    "name": "typedBindingPattern",
                    "type": "TypedBindingPatternNode"
                },
                {
                    "name": "equalsToken",
                    "type": "Token",
                    "isOptional": true
                },
                {
                    "name": "initializer",
                    "type": "ExpressionNode",
                    "isOptional": true
                },
                {
                    "name": "semicolonToken",
                    "type": "Token"
                }
            ]
        },
        {
            "name": "BlockStatementNode",
            "base": "StatementNode",
            "kind": "BLOCK_STATEMENT",
            "attributes": [
                {
                    "name": "openBraceToken",
                    "type": "Token"
                },
                {
                    "name": "statements",
                    "type": "StatementNode",
                    "occurrences": "MULTIPLE"
                },
                {
                    "name": "closeBraceToken",
                    "type": "Token"
                }
            ]
        },
        {
            "name": "BreakStatementNode",
            "base": "StatementNode",
            "kind": "BREAK_STATEMENT",
            "attributes": [
                {
                    "name": "breakToken",
                    "type": "Token"
                },
                {
                    "name": "semicolonToken",
                    "type": "Token"
                }
            ]
        },
        {
            "name": "ExpressionStatementNode",
            "base": "StatementNode",
            "attributes": [
                {
                    "name": "expression",
                    "type": "ExpressionNode"
                },
                {
                    "name": "semicolonToken",
                    "type": "Token"
                }
            ]
        },
        {
            "name": "ContinueStatementNode",
            "base": "StatementNode",
            "kind": "CONTINUE_STATEMENT",
            "attributes": [
                {
                    "name": "continueToken",
                    "type": "Token"
                },
                {
                    "name": "semicolonToken",
                    "type": "Token"
                }
            ]
        },
        {
            "name": "ExternalFunctionBodyNode",
            "base": "FunctionBodyNode",
            "kind": "EXTERNAL_FUNCTION_BODY",
            "attributes": [
                {
                    "name": "equalsToken",
                    "type": "Token"
                },
                {
                    "name": "annotations",
                    "type": "AnnotationNode",
                    "occurrences": "MULTIPLE"
                },
                {
                    "name": "externalKeyword",
                    "type": "Token"
                },
                {
                    "name": "semicolonToken",
                    "type": "Token"
                }
            ]
        },
        {
            "name": "IfElseStatementNode",
            "base": "StatementNode",
            "kind": "IF_ELSE_STATEMENT",
            "attributes": [
                {
                    "name": "ifKeyword",
                    "type": "Token"
                },
                {
                    "name": "condition",
                    "type": "ExpressionNode"
                },
                {
                    "name": "ifBody",
                    "type": "BlockStatementNode"
                },
                {
                    "name": "elseBody",
                    "type": "Node",
                    "isOptional": true
                }
            ]
        },
        {
            "name": "ElseBlockNode",
            "base": "Node",
            "kind": "ELSE_BLOCK",
            "attributes": [
                {
                    "name": "elseKeyword",
                    "type": "Token"
                },
                {
                    "name": "elseBody",
                    "type": "StatementNode"
                }
            ]
        },
        {
            "name": "WhileStatementNode",
            "base": "StatementNode",
            "kind": "WHILE_STATEMENT",
            "attributes": [
                {
                    "name": "whileKeyword",
                    "type": "Token"
                },
                {
                    "name": "condition",
                    "type": "ExpressionNode"
                },
                {
                    "name": "whileBody",
                    "type": "BlockStatementNode"
                }
            ]
        },
        {
            "name": "PanicStatementNode",
            "base": "StatementNode",
            "kind": "PANIC_STATEMENT",
            "attributes": [
                {
                    "name": "panicKeyword",
                    "type": "Token"
                },
                {
                    "name": "expression",
                    "type": "ExpressionNode"
                },
                {
                    "name": "semicolonToken",
                    "type": "Token"
                }
            ]
        },
        {
            "name": "ReturnStatementNode",
            "base": "StatementNode",
            "kind": "RETURN_STATEMENT",
            "attributes": [
                {
                    "name": "returnKeyword",
                    "type": "Token"
                },
                {
                    "name": "expression",
                    "type": "ExpressionNode",
                    "isOptional": true
                },
                {
                    "name": "semicolonToken",
                    "type": "Token"
                }
            ]
        },
        {
            "name": "LocalTypeDefinitionStatementNode",
            "base": "StatementNode",
            "kind": "LOCAL_TYPE_DEFINITION_STATEMENT",
            "attributes": [
                {
                    "name": "annotations",
                    "type": "AnnotationNode",
                    "occurrences": "MULTIPLE"
                },
                {
                    "name": "typeKeyword",
                    "type": "Token"
                },
                {
                    "name": "typeName",
                    "type": "Node"
                },
                {
                    "name": "typeDescriptor",
                    "type": "Node"
                },
                {
                    "name": "semicolonToken",
                    "type": "Token"
                }
            ]
        },
        {
            "name": "LockStatementNode",
            "base": "StatementNode",
            "kind": "LOCK_STATEMENT",
            "attributes": [
                {
                    "name": "lockKeyword",
                    "type": "Token"
                },
                {
                    "name": "blockStatement",
                    "type": "StatementNode"
                }
            ]
        },
        {
            "name": "ForkStatementNode",
            "base": "StatementNode",
            "kind": "FORK_STATEMENT",
            "attributes": [
                {
                    "name": "forkKeyword",
                    "type": "Token"
                },
                {
                    "name": "openBraceToken",
                    "type": "Token"
                },
                {
                    "name": "namedWorkerDeclarations",
                    "type": "NamedWorkerDeclarationNode",
                    "occurrences": "MULTIPLE"
                },
                {
                    "name": "closeBraceToken",
                    "type": "Token"
                }
            ]
        },
        {
            "name": "ForEachStatementNode",
            "base": "StatementNode",
            "kind": "FOREACH_STATEMENT",
            "attributes": [
                {
                    "name": "forEachKeyword",
                    "type": "Token"
                },
                {
                    "name": "typedBindingPattern",
                    "type": "TypedBindingPatternNode"
                },
                {
                    "name": "inKeyword",
                    "type": "Token"
                },
                {
                    "name": "actionOrExpressionNode",
                    "type": "Node"
                },
                {
                    "name": "blockStatement",
                    "type": "StatementNode"
                }
            ]
        },
        {
            "name": "ExpressionNode",
            "base": "Node",
            "isAbstract": true
        },
        {
            "name": "BinaryExpressionNode",
            "base": "ExpressionNode",
            "attributes": [
                {
                    "name": "lhsExpr",
                    "type": "Node"
                },
                {
                    "name": "operator",
                    "type": "Token"
                },
                {
                    "name": "rhsExpr",
                    "type": "Node"
                }
            ]
        },
        {
            "name": "BracedExpressionNode",
            "base": "ExpressionNode",
            "attributes": [
                {
                    "name": "openParen",
                    "type": "Token"
                },
                {
                    "name": "expression",
                    "type": "ExpressionNode"
                },
                {
                    "name": "closeParen",
                    "type": "Token"
                }
            ]
        },
        {
            "name": "CheckExpressionNode",
            "base": "ExpressionNode",
            "attributes": [
                {
                    "name": "checkKeyword",
                    "type": "Token"
                },
                {
                    "name": "expression",
                    "type": "ExpressionNode"
                }
            ]
        },
        {
            "name": "FieldAccessExpressionNode",
            "base": "ExpressionNode",
            "kind": "FIELD_ACCESS",
            "attributes": [
                {
                    "name": "expression",
                    "type": "ExpressionNode"
                },
                {
                    "name": "dotToken",
                    "type": "Token"
                },
                {
                    "name": "fieldName",
                    "type": "NameReferenceNode"
                }
            ]
        },
        {
            "name": "FunctionCallExpressionNode",
            "base": "ExpressionNode",
            "kind": "FUNCTION_CALL",
            "attributes": [
                {
                    "name": "functionName",
                    "type": "Node"
                },
                {
                    "name": "openParenToken",
                    "type": "Token"
                },
                {
                    "name": "arguments",
                    "type": "FunctionArgumentNode",
                    "occurrences": "MULTIPLE"
                },
                {
                    "name": "closeParenToken",
                    "type": "Token"
                }
            ]
        },
        {
            "name": "MethodCallExpressionNode",
            "base": "ExpressionNode",
            "kind": "METHOD_CALL",
            "attributes": [
                {
                    "name": "expression",
                    "type": "ExpressionNode"
                },
                {
                    "name": "dotToken",
                    "type": "Token"
                },
                {
                    "name": "methodName",
                    "type": "NameReferenceNode"
                },
                {
                    "name": "openParenToken",
                    "type": "Token"
                },
                {
                    "name": "arguments",
                    "type": "FunctionArgumentNode",
                    "occurrences": "MULTIPLE"
                },
                {
                    "name": "closeParenToken",
                    "type": "Token"
                }
            ]
        },
        {
            "name": "MappingConstructorExpressionNode",
            "base": "ExpressionNode",
            "kind": "MAPPING_CONSTRUCTOR",
            "attributes": [
                {
                    "name": "openBrace",
                    "type": "Token"
                },
                {
                    "name": "fields",
                    "type": "MappingFieldNode",
                    "occurrences": "MULTIPLE_SEPARATED"
                },
                {
                    "name": "closeBrace",
                    "type": "Token"
                }
            ]
        },
        {
            "name": "IndexedExpressionNode",
            "base": "TypeDescriptorNode",
            "kind": "INDEXED_EXPRESSION",
            "attributes": [
                {
                    "name": "containerExpression",
                    "type": "ExpressionNode"
                },
                {
                    "name": "openBracket",
                    "type": "Token"
                },
                {
                    "name": "keyExpression",
                    "type": "ExpressionNode",
                    "occurrences": "MULTIPLE_SEPARATED"
                },
                {
                    "name": "closeBracket",
                    "type": "Token"
                }
            ]
        },
        {
            "name": "TypeofExpressionNode",
            "base": "ExpressionNode",
            "kind": "TYPEOF_EXPRESSION",
            "attributes": [
                {
                    "name": "typeofKeyword",
                    "type": "Token"
                },
                {
                    "name": "expression",
                    "type": "ExpressionNode"
                }
            ]
        },
        {
            "name": "UnaryExpressionNode",
            "base": "ExpressionNode",
            "kind": "UNARY_EXPRESSION",
            "attributes": [
                {
                    "name": "unaryOperator",
                    "type": "Token"
                },
                {
                    "name": "expression",
                    "type": "ExpressionNode"
                }
            ]
        },
        {
            "name": "ComputedNameFieldNode",
            "base": "MappingFieldNode",
            "kind": "COMPUTED_NAME_FIELD",
            "attributes": [
                {
                    "name": "openBracket",
                    "type": "Token"
                },
                {
                    "name": "fieldNameExpr",
                    "type": "ExpressionNode"
                },
                {
                    "name": "closeBracket",
                    "type": "Token"
                },
                {
                    "name": "colonToken",
                    "type": "Token"
                },
                {
                    "name": "valueExpr",
                    "type": "ExpressionNode"
                }
            ]
        },
        {
            "name": "ConstantDeclarationNode",
            "base": "ModuleMemberDeclarationNode",
            "kind": "CONST_DECLARATION",
            "attributes": [
                {
                    "name": "metadata",
                    "type": "MetadataNode"
                },
                {
                    "name": "visibilityQualifier",
                    "type": "Token"
                },
                {
                    "name": "constKeyword",
                    "type": "Token"
                },
                {
                    "name": "typeDescriptor",
                    "type": "TypeDescriptorNode"
                },
                {
                    "name": "variableName",
                    "type": "Token"
                },
                {
                    "name": "equalsToken",
                    "type": "Token"
                },
                {
                    "name": "initializer",
                    "type": "Node"
                },
                {
                    "name": "semicolonToken",
                    "type": "Token"
                }
            ]
        },
        {
            "name": "ParameterNode",
            "base": "Node",
            "isAbstract": true
        },
        {
            "name": "DefaultableParameterNode",
            "base": "ParameterNode",
            "kind": "DEFAULTABLE_PARAM",
            "attributes": [
                {
                    "name": "leadingComma",
                    "type": "Token",
                    "isOptional": true
                },
                {
                    "name": "annotations",
                    "type": "AnnotationNode",
                    "occurrences": "MULTIPLE"
                },
                {
                    "name": "visibilityQualifier",
                    "type": "Token",
                    "isOptional": true
                },
                {
                    "name": "typeName",
                    "type": "Node"
                },
                {
                    "name": "paramName",
                    "type": "Token",
                    "isOptional": true
                },
                {
                    "name": "equalsToken",
                    "type": "Token"
                },
                {
                    "name": "expression",
                    "type": "Node"
                }
            ]
        },
        {
            "name": "RequiredParameterNode",
            "base": "ParameterNode",
            "kind": "REQUIRED_PARAM",
            "attributes": [
                {
                    "name": "leadingComma",
                    "type": "Token",
                    "isOptional": true
                },
                {
                    "name": "annotations",
                    "type": "AnnotationNode",
                    "occurrences": "MULTIPLE"
                },
                {
                    "name": "visibilityQualifier",
                    "type": "Token",
                    "isOptional": true
                },
                {
                    "name": "typeName",
                    "type": "Node"
                },
                {
                    "name": "paramName",
                    "type": "Token",
                    "isOptional": true
                }
            ]
        },
        {
            "name": "RestParameterNode",
            "base": "ParameterNode",
            "kind": "REST_PARAM",
            "attributes": [
                {
                    "name": "leadingComma",
                    "type": "Token",
                    "isOptional": true
                },
                {
                    "name": "annotations",
                    "type": "AnnotationNode",
                    "occurrences": "MULTIPLE"
                },
                {
                    "name": "typeName",
                    "type": "Node"
                },
                {
                    "name": "ellipsisToken",
                    "type": "Token"
                },
                {
                    "name": "paramName",
                    "type": "Token",
                    "isOptional": true
                }
            ]
        },
        {
            "name": "ExpressionListItemNode",
            "base": "Node",
            "kind": "EXPRESSION_LIST_ITEM",
            "attributes": [
                {
                    "name": "leadingComma",
                    "type": "Token",
                    "isOptional": true
                },
                {
                    "name": "expression",
                    "type": "ExpressionNode"
                }
            ]
        },
        {
            "name": "ImportOrgNameNode",
            "base": "Node",
            "kind": "IMPORT_ORG_NAME",
            "attributes": [
                {
                    "name": "orgName",
                    "type": "Token"
                },
                {
                    "name": "slashToken",
                    "type": "Token"
                }
            ]
        },
        {
            "name": "ImportPrefixNode",
            "base": "Node",
            "kind": "IMPORT_PREFIX",
            "attributes": [
                {
                    "name": "asKeyword",
                    "type": "Token"
                },
                {
                    "name": "prefix",
                    "type": "Token"
                }
            ]
        },
        {
            "name": "ImportSubVersionNode",
            "base": "Node",
            "kind": "IMPORT_SUB_VERSION",
            "attributes": [
                {
                    "name": "leadingDot",
                    "type": "Token",
                    "isOptional": true
                },
                {
                    "name": "versionNumber",
                    "type": "Token"
                }
            ]
        },
        {
            "name": "ImportVersionNode",
            "base": "Node",
            "kind": "IMPORT_VERSION",
            "attributes": [
                {
                    "name": "versionKeyword",
                    "type": "Token"
                },
                {
                    "name": "versionNumber",
                    "type": "Node",
                    "occurrences": "MULTIPLE"
                }
            ]
        },
        {
            "name": "MappingFieldNode",
            "base": "Node",
            "isAbstract": true
        },
        {
            "name": "SpecificFieldNode",
            "base": "MappingFieldNode",
            "kind": "SPECIFIC_FIELD",
            "attributes": [
                {
                    "name": "readonlyKeyword",
                    "type": "Token",
                    "isOptional": true
                },
                {
                    "name": "fieldName",
                    "type": "Token"
                },
                {
                    "name": "colon",
                    "type": "Token"
                },
                {
                    "name": "valueExpr",
                    "type": "ExpressionNode"
                }
            ]
        },
        {
            "name": "SpreadFieldNode",
            "base": "MappingFieldNode",
            "kind": "SPREAD_FIELD",
            "attributes": [
                {
                    "name": "ellipsis",
                    "type": "Token"
                },
                {
                    "name": "valueExpr",
                    "type": "ExpressionNode"
                }
            ]
        },
        {
            "name": "FunctionArgumentNode",
            "base": "Node",
            "isAbstract": true
        },
        {
            "name": "NamedArgumentNode",
            "base": "FunctionArgumentNode",
            "kind": "NAMED_ARG",
            "attributes": [
                {
                    "name": "leadingComma",
                    "type": "Token",
                    "isOptional": true
                },
                {
                    "name": "argumentName",
                    "type": "SimpleNameReferenceNode"
                },
                {
                    "name": "equalsToken",
                    "type": "Token"
                },
                {
                    "name": "expression",
                    "type": "ExpressionNode"
                }
            ]
        },
        {
            "name": "PositionalArgumentNode",
            "base": "FunctionArgumentNode",
            "kind": "POSITIONAL_ARG",
            "attributes": [
                {
                    "name": "leadingComma",
                    "type": "Token",
                    "isOptional": true
                },
                {
                    "name": "expression",
                    "type": "ExpressionNode"
                }
            ]
        },
        {
            "name": "RestArgumentNode",
            "base": "FunctionArgumentNode",
            "kind": "REST_ARG",
            "attributes": [
                {
                    "name": "leadingComma",
                    "type": "Token",
                    "isOptional": true
                },
                {
                    "name": "ellipsis",
                    "type": "Token"
                },
                {
                    "name": "expression",
                    "type": "ExpressionNode"
                }
            ]
        },
        {
            "name": "ObjectTypeDescriptorNode",
            "base": "TypeDescriptorNode",
            "kind": "OBJECT_TYPE_DESC",
            "attributes": [
                {
                    "name": "objectTypeQualifiers",
                    "type": "Token",
                    "occurrences": "MULTIPLE"
                },
                {
                    "name": "objectKeyword",
                    "type": "Token"
                },
                {
                    "name": "openBrace",
                    "type": "Token"
                },
                {
                    "name": "members",
                    "type": "Node",
                    "occurrences": "MULTIPLE"
                },
                {
                    "name": "closeBrace",
                    "type": "Token"
                }
            ]
        },
        {
            "name": "RecordTypeDescriptorNode",
            "base": "TypeDescriptorNode",
            "kind": "RECORD_TYPE_DESC",
            "attributes": [
                {
                    "name": "objectKeyword",
                    "type": "Token"
                },
                {
                    "name": "bodyStartDelimiter",
                    "type": "Token"
                },
                {
                    "name": "fields",
                    "type": "Node",
                    "occurrences": "MULTIPLE"
                },
                {
                    "name": "bodyEndDelimiter",
                    "type": "Token"
                }
            ]
        },
        {
            "name": "ReturnTypeDescriptorNode",
            "base": "Node",
            "kind": "RETURN_TYPE_DESCRIPTOR",
            "attributes": [
                {
                    "name": "returnsKeyword",
                    "type": "Token"
                },
                {
                    "name": "annotations",
                    "type": "AnnotationNode",
                    "occurrences": "MULTIPLE"
                },
                {
                    "name": "type",
                    "type": "Node"
                }
            ]
        },
        {
            "name": "NilTypeDescriptorNode",
            "base": "TypeDescriptorNode",
            "kind": "NIL_TYPE_DESC",
            "attributes": [
                {
                    "name": "openParenToken",
                    "type": "Token"
                },
                {
                    "name": "closeParenToken",
                    "type": "Token"
                }
            ]
        },
        {
            "name": "OptionalTypeDescriptorNode",
            "base": "TypeDescriptorNode",
            "kind": "OPTIONAL_TYPE_DESC",
            "attributes": [
                {
                    "name": "typeDescriptor",
                    "type": "Node"
                },
                {
                    "name": "questionMarkToken",
                    "type": "Token"
                }
            ]
        },
        {
            "name": "ObjectFieldNode",
            "base": "Node",
            "kind": "OBJECT_FIELD",
            "attributes": [
                {
                    "name": "metadata",
                    "type": "MetadataNode"
                },
                {
                    "name": "visibilityQualifier",
                    "type": "Token",
                    "isOptional": true
                },
                {
                    "name": "readonlyKeyword",
                    "type": "Token",
                    "isOptional": true
                },
                {
                    "name": "typeName",
                    "type": "Node"
                },
                {
                    "name": "fieldName",
                    "type": "Token"
                },
                {
                    "name": "equalsToken",
                    "type": "Token"
                },
                {
                    "name": "expression",
                    "type": "ExpressionNode"
                },
                {
                    "name": "semicolonToken",
                    "type": "Token"
                }
            ]
        },
        {
            "name": "RecordFieldNode",
            "base": "Node",
            "kind": "RECORD_FIELD",
            "attributes": [
                {
                    "name": "metadata",
                    "type": "MetadataNode"
                },
                {
                    "name": "readonlyKeyword",
                    "type": "Token",
                    "isOptional": true
                },
                {
                    "name": "typeName",
                    "type": "Node"
                },
                {
                    "name": "fieldName",
                    "type": "Token"
                },
                {
                    "name": "questionMarkToken",
                    "type": "Token",
                    "isOptional": true
                },
                {
                    "name": "semicolonToken",
                    "type": "Token"
                }
            ]
        },
        {
            "name": "RecordFieldWithDefaultValueNode",
            "base": "Node",
            "kind": "RECORD_FIELD_WITH_DEFAULT_VALUE",
            "attributes": [
                {
                    "name": "metadata",
                    "type": "MetadataNode"
                },
                {
                    "name": "readonlyKeyword",
                    "type": "Token",
                    "isOptional": true
                },
                {
                    "name": "typeName",
                    "type": "Node"
                },
                {
                    "name": "fieldName",
                    "type": "Token"
                },
                {
                    "name": "equalsToken",
                    "type": "Token"
                },
                {
                    "name": "expression",
                    "type": "ExpressionNode"
                },
                {
                    "name": "semicolonToken",
                    "type": "Token"
                }
            ]
        },
        {
            "name": "RecordRestDescriptorNode",
            "base": "Node",
            "kind": "RECORD_REST_TYPE",
            "attributes": [
                {
                    "name": "typeName",
                    "type": "Node"
                },
                {
                    "name": "ellipsisToken",
                    "type": "Token"
                },
                {
                    "name": "semicolonToken",
                    "type": "Token"
                }
            ]
        },
        {
            "name": "TypeReferenceNode",
            "base": "TypeDescriptorNode",
            "kind": "TYPE_REFERENCE",
            "attributes": [
                {
                    "name": "asteriskToken",
                    "type": "Token"
                },
                {
                    "name": "typeName",
                    "type": "Node"
                },
                {
                    "name": "semicolonToken",
                    "type": "Token"
                }
            ]
        },
        {
            "name": "ServiceBodyNode",
            "base": "Node",
            "kind": "SERVICE_BODY",
            "attributes": [
                {
                    "name": "openBraceToken",
                    "type": "Token"
                },
                {
                    "name": "resources",
                    "type": "Node",
                    "occurrences": "MULTIPLE"
                },
                {
                    "name": "closeBraceToken",
                    "type": "Token"
                }
            ]
        },
        {
            "name": "AnnotationNode",
            "base": "Node",
            "kind": "ANNOTATION",
            "attributes": [
                {
                    "name": "atToken",
                    "type": "Token"
                },
                {
                    "name": "annotReference",
                    "type": "Node"
                },
                {
                    "name": "annotValue",
                    "type": "MappingConstructorExpressionNode",
                    "isOptional": true
                }
            ]
        },
        {
            "name": "MetadataNode",
            "base": "Node",
            "kind": "METADATA",
            "attributes": [
                {
                    "name": "documentationString",
                    "type": "Node",
                    "isOptional": true
                },
                {
                    "name": "annotations",
                    "type": "AnnotationNode",
                    "occurrences": "MULTIPLE"
                }
            ]
        },
        {
            "name": "ModuleVariableDeclarationNode",
            "base": "ModuleMemberDeclarationNode",
            "kind": "MODULE_VAR_DECL",
            "attributes": [
                {
                    "name": "metadata",
                    "type": "MetadataNode"
                },
                {
                    "name": "finalKeyword",
                    "type": "Token",
                    "isOptional": true
                },
                {
                    "name": "typedBindingPattern",
                    "type": "TypedBindingPatternNode"
                },
                {
                    "name": "equalsToken",
                    "type": "Token"
                },
                {
                    "name": "initializer",
                    "type": "ExpressionNode"
                },
                {
                    "name": "semicolonToken",
                    "type": "Token"
                }
            ]
        },
        {
            "name": "TypeTestExpressionNode",
            "base": "ExpressionNode",
            "kind": "TYPE_TEST_EXPRESSION",
            "attributes": [
                {
                    "name": "expression",
                    "type": "ExpressionNode"
                },
                {
                    "name": "isKeyword",
                    "type": "Token"
                },
                {
                    "name": "typeDescriptor",
                    "type": "Node"
                }
            ]
        },
        {
            "name": "ActionNode",
            "base": "ExpressionNode",
            "isAbstract": true
        },
        {
            "name": "RemoteMethodCallActionNode",
            "base": "ActionNode",
            "kind": "REMOTE_METHOD_CALL_ACTION",
            "attributes": [
                {
                    "name": "expression",
                    "type": "ExpressionNode"
                },
                {
                    "name": "rightArrowToken",
                    "type": "Token"
                },
                {
                    "name": "methodName",
                    "type": "SimpleNameReferenceNode"
                },
                {
                    "name": "openParenToken",
                    "type": "Token"
                },
                {
                    "name": "arguments",
                    "type": "FunctionArgumentNode",
                    "occurrences": "MULTIPLE"
                },
                {
                    "name": "closeParenToken",
                    "type": "Token"
                }
            ]
        },
        {
            "name": "ParameterizedTypeDescriptorNode",
            "base": "TypeDescriptorNode",
            "kind": "PARAMETERIZED_TYPE_DESC",
            "attributes": [
                {
                    "name": "parameterizedType",
                    "type": "Token"
                },
                {
                    "name": "ltToken",
                    "type": "Token"
                },
                {
                    "name": "typeNode",
                    "type": "Node"
                },
                {
                    "name": "gtToken",
                    "type": "Token"
                }
            ]
        },
        {
            "name": "NilLiteralNode",
            "base": "ExpressionNode",
            "kind": "NIL_LITERAL",
            "attributes": [
                {
                    "name": "openParenToken",
                    "type": "Token"
                },
                {
                    "name": "closeParenToken",
                    "type": "Token"
                }
            ]
        },
        {
            "name": "AnnotationDeclarationNode",
            "base": "ModuleMemberDeclarationNode",
            "kind": "ANNOTATION_DECLARATION",
            "attributes": [
                {
                    "name": "metadata",
                    "type": "MetadataNode"
                },
                {
                    "name": "visibilityQualifier",
                    "type": "Token"
                },
                {
                    "name": "constKeyword",
                    "type": "Token"
                },
                {
                    "name": "annotationKeyword",
                    "type": "Token"
                },
                {
                    "name": "typeDescriptor",
                    "type": "Node"
                },
                {
                    "name": "annotationTag",
                    "type": "Token"
                },
                {
                    "name": "onKeyword",
                    "type": "Token"
                },
                {
                    "name": "attachPoints",
                    "type": "Node",
                    "occurrences": "MULTIPLE_SEPARATED"
                },
                {
                    "name": "semicolonToken",
                    "type": "Token"
                }
            ]
        },
        {
            "name": "AnnotationAttachPointNode",
            "base": "Node",
            "kind": "ANNOTATION_ATTACH_POINT",
            "attributes": [
                {
                    "name": "sourceKeyword",
                    "type": "Token"
                },
                {
                    "name": "firstIdent",
                    "type": "Token"
                },
                {
                    "name": "secondIdent",
                    "type": "Token"
                }
            ]
        },
        {
            "name": "XMLNamespaceDeclarationNode",
            "base": "StatementNode",
            "kind": "XML_NAMESPACE_DECLARATION",
            "attributes": [
                {
                    "name": "xmlnsKeyword",
                    "type": "Token"
                },
                {
                    "name": "namespaceuri",
                    "type": "ExpressionNode"
                },
                {
                    "name": "asKeyword",
                    "type": "Token"
                },
                {
                    "name": "namespacePrefix",
                    "type": "IdentifierToken"
                },
                {
                    "name": "semicolonToken",
                    "type": "Token"
                }
            ]
        },
        {
            "name": "ModuleXMLNamespaceDeclarationNode",
            "base": "ModuleMemberDeclarationNode",
            "kind": "MODULE_XML_NAMESPACE_DECLARATION",
            "attributes": [
                {
                    "name": "xmlnsKeyword",
                    "type": "Token"
                },
                {
                    "name": "namespaceuri",
                    "type": "ExpressionNode"
                },
                {
                    "name": "asKeyword",
                    "type": "Token"
                },
                {
                    "name": "namespacePrefix",
                    "type": "IdentifierToken"
                },
                {
                    "name": "semicolonToken",
                    "type": "Token"
                }
            ]
        },
        {
            "name": "FunctionBodyBlockNode",
            "base": "FunctionBodyNode",
            "kind": "FUNCTION_BODY_BLOCK",
            "attributes": [
                {
                    "name": "openBraceToken",
                    "type": "Token"
                },
                {
                    "name": "namedWorkerDeclarator",
                    "type": "NamedWorkerDeclarator",
                    "isOptional": true
                },
                {
                    "name": "statements",
                    "type": "StatementNode",
                    "occurrences": "MULTIPLE"
                },
                {
                    "name": "closeBraceToken",
                    "type": "Token"
                }
            ]
        },
        {
            "name": "NamedWorkerDeclarationNode",
            "base": "Node",
            "kind": "NAMED_WORKER_DECLARATION",
            "attributes": [
                {
                    "name": "annotations",
                    "type": "AnnotationNode",
                    "occurrences": "MULTIPLE"
                },
                {
                    "name": "workerKeyword",
                    "type": "Token"
                },
                {
                    "name": "workerName",
                    "type": "IdentifierToken"
                },
                {
                    "name": "returnTypeDesc",
                    "type": "Node",
                    "isOptional": true
                },
                {
                    "name": "workerBody",
                    "type": "BlockStatementNode"
                }
            ]
        },
        {
            "name": "NamedWorkerDeclarator",
            "base": "Node",
            "kind": "NAMED_WORKER_DECLARATOR",
            "attributes": [
                {
                    "name": "workerInitStatements",
                    "type": "StatementNode",
                    "occurrences": "MULTIPLE"
                },
                {
                    "name": "namedWorkerDeclarations",
                    "type": "NamedWorkerDeclarationNode",
                    "occurrences": "MULTIPLE"
                }
            ]
        },
        {
            "name": "DocumentationStringNode",
            "base": "Node",
            "kind": "DOCUMENTATION_STRING",
            "attributes": [
                {
                    "name": "documentationLines",
                    "type": "Node",
                    "occurrences": "MULTIPLE"
                }
            ]
        },
        {
            "name": "BasicLiteralNode",
            "base": "ExpressionNode",
            "attributes": [
                {
                    "name": "literalToken",
                    "type": "Token"
                }
            ]
        },
        {
            "name": "TypeDescriptorNode",
            "base": "ExpressionNode",
            "isAbstract": true
        },
        {
            "name": "NameReferenceNode",
            "base": "TypeDescriptorNode",
            "isAbstract": true
        },
        {
            "name": "SimpleNameReferenceNode",
            "base": "NameReferenceNode",
            "kind": "SIMPLE_NAME_REFERENCE",
            "attributes": [
                {
                    "name": "name",
                    "type": "Token"
                }
            ]
        },
        {
            "name": "QualifiedNameReferenceNode",
            "base": "NameReferenceNode",
            "kind": "QUALIFIED_NAME_REFERENCE",
            "attributes": [
                {
                    "name": "modulePrefix",
                    "type": "Token"
                },
                {
                    "name": "colon",
                    "type": "Node"
                },
                {
                    "name": "identifier",
                    "type": "IdentifierToken"
                }
            ]
        },
        {
            "name": "BuiltinSimpleNameReferenceNode",
            "base": "NameReferenceNode",
            "attributes": [
                {
                    "name": "name",
                    "type": "Token"
                }
            ]
        },
        {
            "name": "TrapExpressionNode",
            "base": "ExpressionNode",
            "attributes": [
                {
                    "name": "trapKeyword",
                    "type": "Token"
                },
                {
                    "name": "expression",
                    "type": "ExpressionNode"
                }
            ]
        },
        {
            "name": "ListConstructorExpressionNode",
            "base": "ExpressionNode",
            "kind": "LIST_CONSTRUCTOR",
            "attributes": [
                {
                    "name": "openBracket",
                    "type": "Token"
                },
                {
                    "name": "expressions",
                    "type": "Node",
                    "occurrences": "MULTIPLE_SEPARATED"
                },
                {
                    "name": "closeBracket",
                    "type": "Token"
                }
            ]
        },
        {
            "name": "TypeCastExpressionNode",
            "base": "ExpressionNode",
            "kind": "TYPE_CAST_EXPRESSION",
            "attributes": [
                {
                    "name": "ltToken",
                    "type": "Token"
                },
                {
                    "name": "typeCastParam",
                    "type": "TypeCastParamNode"
                },
                {
                    "name": "gtToken",
                    "type": "Token"
                },
                {
                    "name": "expression",
                    "type": "ExpressionNode"
                }
            ]
        },
        {
            "name": "TypeCastParamNode",
            "base": "Node",
            "kind": "TYPE_CAST_PARAM",
            "attributes": [
                {
                    "name": "annotations",
                    "type": "AnnotationNode",
                    "occurrences": "MULTIPLE"
                },
                {
                    "name": "type",
                    "type": "Node"
                }
            ]
        },
        {
            "name": "UnionTypeDescriptorNode",
            "base": "TypeDescriptorNode",
            "kind": "UNION_TYPE_DESC",
            "attributes": [
                {
                    "name": "leftTypeDesc",
                    "type": "TypeDescriptorNode"
                },
                {
                    "name": "pipeToken",
                    "type": "Token"
                },
                {
                    "name": "rightTypeDesc",
                    "type": "TypeDescriptorNode"
                }
            ]
        },
        {
            "name": "TableConstructorExpressionNode",
            "base": "ExpressionNode",
            "kind": "TABLE_CONSTRUCTOR",
            "attributes": [
                {
                    "name": "tableKeyword",
                    "type": "Token"
                },
                {
                    "name": "keySpecifier",
                    "type": "KeySpecifierNode"
                },
                {
                    "name": "openBracket",
                    "type": "Token"
                },
                {
                    "name": "mappingConstructors",
                    "type": "Node",
                    "occurrences": "MULTIPLE_SEPARATED"
                },
                {
                    "name": "closeBracket",
                    "type": "Token"
                }
            ]
        },
        {
            "name": "KeySpecifierNode",
            "base": "Node",
            "kind": "KEY_SPECIFIER",
            "attributes": [
                {
                    "name": "keyKeyword",
                    "type": "Token"
                },
                {
                    "name": "openParenToken",
                    "type": "Token"
                },
                {
                    "name": "fieldNames",
                    "type": "IdentifierToken",
                    "occurrences": "MULTIPLE_SEPARATED"
                },
                {
                    "name": "closeParenToken",
                    "type": "Token"
                }
            ]
        },
        {
            "name": "ErrorTypeDescriptorNode",
            "base": "TypeDescriptorNode",
            "kind": "ERROR_TYPE_DESC",
            "attributes": [
                {
                    "name": "errorKeywordToken",
                    "type": "Token"
                },
                {
                    "name": "errorTypeParamsNode",
                    "type": "ErrorTypeParamsNode",
                    "isOptional": true
                }
            ]
        },
        {
            "name": "ErrorTypeParamsNode",
            "base": "Node",
            "kind": "ERROR_TYPE_PARAMS",
            "attributes": [
                {
                    "name": "ltToken",
                    "type": "Token"
                },
                {
                    "name": "parameter",
                    "type": "Node"
                },
                {
                    "name": "gtToken",
                    "type": "Token"
                }
            ]
        },
        {
            "name": "StreamTypeDescriptorNode",
            "base": "TypeDescriptorNode",
            "kind": "STREAM_TYPE_DESC",
            "attributes": [
                {
                    "name": "streamKeywordToken",
                    "type": "Token"
                },
                {
                    "name": "streamTypeParamsNode",
                    "type": "Node",
                    "isOptional": true
                }
            ]
        },
        {
            "name": "StreamTypeParamsNode",
            "base": "Node",
            "kind": "STREAM_TYPE_PARAMS",
            "attributes": [
                {
                    "name": "ltToken",
                    "type": "Token"
                },
                {
                    "name": "leftTypeDescNode",
                    "type": "Node"
                },
                {
                    "name": "commaToken",
                    "type": "Token",
                    "isOptional": true
                },
                {
                    "name": "rightTypeDescNode",
                    "type": "Node",
                    "isOptional": true
                },
                {
                    "name": "gtToken",
                    "type": "Token"
                }
            ]
        },
        {
            "name": "TypedescTypeDescriptorNode",
            "base": "TypeDescriptorNode",
            "kind": "TYPEDESC_TYPE_DESC",
            "attributes": [
                {
                    "name": "typedescKeywordToken",
                    "type": "Token"
                },
                {
                    "name": "typedescTypeParamsNode",
                    "type": "TypeParameterNode",
                    "isOptional": true
                }
            ]
        },
        {
            "name": "LetExpressionNode",
            "base": "ExpressionNode",
            "kind": "LET_EXPRESSION",
            "attributes": [
                {
                    "name": "letKeyword",
                    "type": "Token"
                },
                {
                    "name": "letVarDeclarations",
                    "type": "LetVariableDeclarationNode",
                    "occurrences": "MULTIPLE_SEPARATED"
                },
                {
                    "name": "inKeyword",
                    "type": "Token"
                },
                {
                    "name": "expression",
                    "type": "ExpressionNode"
                }
            ]
        },
        {
            "name": "XmlTypeDescriptorNode",
            "base": "TypeDescriptorNode",
            "kind": "XML_TYPE_DESC",
            "attributes": [
                {
                    "name": "xmlKeywordToken",
                    "type": "Token"
                },
                {
                    "name": "xmlTypeParamsNode",
                    "type": "TypeParameterNode",
                    "isOptional": true
                }
            ]
        },
        {
            "name": "LetVariableDeclarationNode",
            "base": "Node",
            "kind": "LET_VAR_DECL",
            "attributes": [
                {
                    "name": "annotations",
                    "type": "AnnotationNode",
                    "occurrences": "MULTIPLE"
                },
                {
                    "name": "typedBindingPattern",
                    "type": "TypedBindingPatternNode"
                },
                {
                    "name": "equalsToken",
                    "type": "Token"
                },
                {
                    "name": "expression",
                    "type": "ExpressionNode"
                }
            ]
        },
        {
            "name": "TemplateExpressionNode",
            "base": "ExpressionNode",
            "attributes": [
                {
                    "name": "type",
                    "type": "Token"
                },
                {
                    "name": "startBacktick",
                    "type": "Token"
                },
                {
                    "name": "content",
                    "type": "TemplateMemberNode",
                    "occurrences": "MULTIPLE"
                },
                {
                    "name": "endBacktick",
                    "type": "Token"
                }
            ]
        },
        {
            "name": "TemplateMemberNode",
            "base": "Node",
            "isAbstract": true
        },
        {
            "name": "XMLItemNode",
            "base": "TemplateMemberNode",
            "isAbstract": true
        },
        {
            "name": "XMLElementNode",
            "base": "XMLItemNode",
            "kind": "XML_ELEMENT",
            "attributes": [
                {
                    "name": "startTag",
                    "type": "XMLStartTagNode"
                },
                {
                    "name": "content",
                    "type": "XMLItemNode",
                    "occurrences": "MULTIPLE"
                },
                {
                    "name": "endTag",
                    "type": "XMLEndTagNode"
                }
            ]
        },
        {
            "name": "XMLElementTagNode",
            "base": "Node",
            "isAbstract": true
        },
        {
            "name": "XMLStartTagNode",
            "base": "XMLElementTagNode",
            "kind": "XML_ELEMENT_START_TAG",
            "attributes": [
                {
                    "name": "ltToken",
                    "type": "Token"
                },
                {
                    "name": "name",
                    "type": "XMLNameNode"
                },
                {
                    "name": "attributes",
                    "type": "XMLAttributeNode",
                    "occurrences": "MULTIPLE"
                },
                {
                    "name": "getToken",
                    "type": "Token"
                }
            ]
        },
        {
            "name": "XMLEndTagNode",
            "base": "XMLElementTagNode",
            "kind": "XML_ELEMENT_END_TAG",
            "attributes": [
                {
                    "name": "ltToken",
                    "type": "Token"
                },
                {
                    "name": "slashToken",
                    "type": "Token"
                },
                {
                    "name": "name",
                    "type": "XMLNameNode"
                },
                {
                    "name": "getToken",
                    "type": "Token"
                }
            ]
        },
        {
            "name": "XMLNameNode",
            "base": "Node",
            "isAbstract": true
        },
        {
            "name": "XMLSimpleNameNode",
            "base": "XMLNameNode",
            "kind": "XML_SIMPLE_NAME",
            "attributes": [
                {
                    "name": "name",
                    "type": "Token"
                }
            ]
        },
        {
            "name": "XMLQualifiedNameNode",
            "base": "XMLNameNode",
            "kind": "XML_QUALIFIED_NAME",
            "attributes": [
                {
                    "name": "prefix",
                    "type": "XMLSimpleNameNode"
                },
                {
                    "name": "colon",
                    "type": "Token"
                },
                {
                    "name": "name",
                    "type": "XMLSimpleNameNode"
                }
            ]
        },
        {
            "name": "XMLEmptyElementNode",
            "base": "XMLItemNode",
            "kind": "XML_EMPTY_ELEMENT",
            "attributes": [
                {
                    "name": "ltToken",
                    "type": "Token"
                },
                {
                    "name": "name",
                    "type": "XMLNameNode"
                },
                {
                    "name": "attributes",
                    "type": "XMLAttributeNode",
                    "occurrences": "MULTIPLE"
                },
                {
                    "name": "slashToken",
                    "type": "Token"
                },
                {
                    "name": "getToken",
                    "type": "Token"
                }
            ]
        },
        {
            "name": "InterpolationNode",
            "base": "XMLItemNode",
            "kind": "INTERPOLATION",
            "attributes": [
                {
                    "name": "interpolationStartToken",
                    "type": "Token"
                },
                {
                    "name": "expression",
                    "type": "ExpressionNode"
                },
                {
                    "name": "interpolationEndToken",
                    "type": "Token"
                }
            ]
        },
        {
            "name": "XMLTextNode",
            "base": "XMLItemNode",
            "kind": "XML_TEXT",
            "attributes": [
                {
                    "name": "content",
                    "type": "Token"
                }
            ]
        },
        {
            "name": "XMLAttributeNode",
            "base": "Node",
            "kind": "XML_ATTRIBUTE",
            "attributes": [
                {
                    "name": "attributeName",
                    "type": "XMLNameNode"
                },
                {
                    "name": "equalToken",
                    "type": "Token"
                },
                {
                    "name": "value",
                    "type": "XMLAttributeValue"
                }
            ]
        },
        {
            "name": "XMLAttributeValue",
            "base": "Node",
            "kind": "XML_ATTRIBUTE_VALUE",
            "attributes": [
                {
                    "name": "startQuote",
                    "type": "Token"
                },
                {
                    "name": "value",
                    "type": "Node",
                    "occurrences": "MULTIPLE"
                },
                {
                    "name": "endQuote",
                    "type": "Token"
                }
            ]
        },
        {
            "name": "XMLComment",
            "base": "XMLItemNode",
            "kind": "XML_COMMENT",
            "attributes": [
                {
                    "name": "commentStart",
                    "type": "Token"
                },
                {
                    "name": "content",
                    "type": "Node",
                    "occurrences": "MULTIPLE"
                },
                {
                    "name": "commentEnd",
                    "type": "Token"
                }
            ]
        },
        {
            "name": "XMLProcessingInstruction",
            "base": "XMLItemNode",
            "kind": "XML_PI",
            "attributes": [
                {
                    "name": "piStart",
                    "type": "Token"
                },
                {
                    "name": "target",
                    "type": "XMLNameNode"
                },
                {
                    "name": "data",
                    "type": "Node",
                    "occurrences": "MULTIPLE"
                },
                {
                    "name": "piEnd",
                    "type": "Token"
                }
            ]
        },
        {
            "name": "TableTypeDescriptorNode",
            "base": "TypeDescriptorNode",
            "kind": "TABLE_TYPE_DESC",
            "attributes": [
                {
                    "name": "tableKeywordToken",
                    "type": "Token"
                },
                {
                    "name": "rowTypeParameterNode",
                    "type": "Node"
                },
                {
                    "name": "keyConstraintNode",
                    "type": "Node"
                }
            ]
        },
        {
            "name": "TypeParameterNode",
            "base": "Node",
            "kind": "TYPE_PARAMETER",
            "attributes": [
                {
                    "name": "ltToken",
                    "type": "Token"
                },
                {
                    "name": "typeNode",
                    "type": "Node"
                },
                {
                    "name": "gtToken",
                    "type": "Token"
                }
            ]
        },
        {
            "name": "KeyTypeConstraintNode",
            "base": "Node",
            "kind": "KEY_TYPE_CONSTRAINT",
            "attributes": [
                {
                    "name": "keyKeywordToken",
                    "type": "Token"
                },
                {
                    "name": "typeParameterNode",
                    "type": "Node"
                }
            ]
        },
        {
            "name": "FunctionTypeDescriptorNode",
            "base": "TypeDescriptorNode",
            "kind": "FUNCTION_TYPE_DESC",
            "attributes": [
                {
                    "name": "functionKeyword",
                    "type": "Token"
                },
                {
                    "name": "functionSignature",
                    "type": "FunctionSignatureNode"
                }
            ]
        },
        {
            "name": "FunctionSignatureNode",
            "base": "Node",
            "kind": "FUNCTION_SIGNATURE",
            "attributes": [
                {
                    "name": "openParenToken",
                    "type": "Token"
                },
                {
                    "name": "parameters",
                    "type": "ParameterNode",
                    "occurrences": "MULTIPLE"
                },
                {
                    "name": "closeParenToken",
                    "type": "Token"
                },
                {
                    "name": "returnTypeDesc",
                    "type": "ReturnTypeDescriptorNode",
                    "isOptional": true
                }
            ]
        },
        {
            "name": "AnonymousFunctionExpressionNode",
            "base": "ExpressionNode",
            "isAbstract": true
        },
        {
            "name": "ExplicitAnonymousFunctionExpressionNode",
            "base": "AnonymousFunctionExpressionNode",
            "kind": "EXPLICIT_ANONYMOUS_FUNCTION_EXPRESSION",
            "attributes": [
                {
                    "name": "annotations",
                    "type": "AnnotationNode",
                    "occurrences": "MULTIPLE"
                },
                {
                    "name": "functionKeyword",
                    "type": "Token"
                },
                {
                    "name": "functionSignature",
                    "type": "FunctionSignatureNode"
                },
                {
                    "name": "functionBody",
                    "type": "FunctionBodyNode"
                }
            ]
        },
        {
            "name": "FunctionBodyNode",
            "base": "Node",
            "isAbstract": true
        },
        {
            "name": "ExpressionFunctionBodyNode",
            "base": "FunctionBodyNode",
            "kind": "EXPRESSION_FUNCTION_BODY",
            "attributes": [
                {
                    "name": "rightDoubleArrow",
                    "type": "Token"
                },
                {
                    "name": "expression",
                    "type": "ExpressionNode"
                },
                {
                    "name": "semicolon",
                    "type": "Token",
                    "isOptional": true
                }
            ]
        },
        {
            "name": "TupleTypeDescriptorNode",
            "base": "TypeDescriptorNode",
            "kind": "TUPLE_TYPE_DESC",
            "attributes": [
                {
                    "name": "openBracketToken",
                    "type": "Token"
                },
                {
                    "name": "memberTypeDesc",
                    "type": "Node",
                    "occurrences": "MULTIPLE_SEPARATED"
                },
                {
                    "name": "closeBracketToken",
                    "type": "Token"
                }
            ]
        },
        {
            "name": "ParenthesisedTypeDescriptorNode",
            "base": "TypeDescriptorNode",
            "kind": "PARENTHESISED_TYPE_DESC",
            "attributes": [
                {
                    "name": "openParenToken",
                    "type": "Token"
                },
                {
                    "name": "typedesc",
                    "type": "TypeDescriptorNode"
                },
                {
                    "name": "closeParenToken",
                    "type": "Token"
                }
            ]
        },
        {
            "name": "NewExpressionNode",
            "base": "ExpressionNode",
            "isAbstract": true
        },
        {
            "name": "ExplicitNewExpressionNode",
            "base": "NewExpressionNode",
            "kind": "EXPLICIT_NEW_EXPRESSION",
            "attributes": [
                {
                    "name": "newKeyword",
                    "type": "Token"
                },
                {
                    "name": "typeDescriptor",
                    "type": "TypeDescriptorNode"
                },
                {
                    "name": "parenthesizedArgList",
                    "type": "Node"
                }
            ]
        },
        {
            "name": "ImplicitNewExpressionNode",
            "base": "NewExpressionNode",
            "kind": "IMPLICIT_NEW_EXPRESSION",
            "attributes": [
                {
                    "name": "newKeyword",
                    "type": "Token"
                },
                {
                    "name": "parenthesizedArgList",
                    "type": "ParenthesizedArgList",
                    "isOptional": true
                }
            ]
        },
        {
            "name": "ParenthesizedArgList",
            "base": "Node",
            "kind": "PARENTHESIZED_ARG_LIST",
            "attributes": [
                {
                    "name": "openParenToken",
                    "type": "Token"
                },
                {
                    "name": "arguments",
                    "type": "FunctionArgumentNode",
                    "occurrences": "MULTIPLE"
                },
                {
                    "name": "closeParenToken",
                    "type": "Token"
                }
            ]
        },
        {
            "name": "ClauseNode",
            "base": "Node",
            "isAbstract": true
        },
        {
            "name": "QueryConstructTypeNode",
            "base": "Node",
            "kind": "QUERY_CONSTRUCT_TYPE",
            "attributes": [
                {
                    "name": "keyword",
                    "type": "Token"
                },
                {
                    "name": "keySpecifier",
                    "type": "KeySpecifierNode",
                    "isOptional": true
                }
            ]
        },
        {
            "name": "FromClauseNode",
            "base": "ClauseNode",
            "kind": "FROM_CLAUSE",
            "attributes": [
                {
                    "name": "fromKeyword",
                    "type": "Token"
                },
                {
                    "name": "typedBindingPattern",
                    "type": "TypedBindingPatternNode"
                },
                {
                    "name": "inKeyword",
                    "type": "Token"
                },
                {
                    "name": "expression",
                    "type": "ExpressionNode"
                }
            ]
        },
        {
            "name": "WhereClauseNode",
            "base": "ClauseNode",
            "kind": "WHERE_CLAUSE",
            "attributes": [
                {
                    "name": "whereKeyword",
                    "type": "Token"
                },
                {
                    "name": "expression",
                    "type": "ExpressionNode"
                }
            ]
        },
        {
            "name": "LetClauseNode",
            "base": "ClauseNode",
            "kind": "LET_CLAUSE",
            "attributes": [
                {
                    "name": "letKeyword",
                    "type": "Token"
                },
                {
                    "name": "letVarDeclarations",
                    "type": "LetVariableDeclarationNode",
                    "occurrences": "MULTIPLE_SEPARATED"
                }
            ]
        },
        {
            "name": "QueryPipelineNode",
            "base": "Node",
            "kind": "QUERY_PIPELINE",
            "attributes": [
                {
                    "name": "fromClause",
                    "type": "FromClauseNode"
                },
                {
                    "name": "intermediateClauses",
                    "type": "Node",
                    "occurrences": "MULTIPLE"
                }
            ]
        },
        {
            "name": "SelectClauseNode",
            "base": "ClauseNode",
            "kind": "SELECT_CLAUSE",
            "attributes": [
                {
                    "name": "selectKeyword",
                    "type": "Token"
                },
                {
                    "name": "expression",
                    "type": "ExpressionNode"
                }
            ]
        },
        {
            "name": "QueryExpressionNode",
            "base": "ExpressionNode",
            "kind": "QUERY_EXPRESSION",
            "attributes": [
                {
                    "name": "queryConstructType",
                    "type": "QueryConstructTypeNode",
                    "isOptional": true
                },
                {
                    "name": "queryPipeline",
                    "type": "QueryPipelineNode"
                },
                {
                    "name": "selectClause",
                    "type": "SelectClauseNode"
                },
                {
                    "name": "onConflictClause",
                    "type": "OnConflictClauseNode",
                    "isOptional": true
                },
                {
                    "name": "limitClause",
                    "type": "LimitClauseNode",
                    "isOptional": true
                }
            ]
        },
        {
            "name": "IntersectionTypeDescriptorNode",
            "base": "TypeDescriptorNode",
            "kind": "INTERSECTION_TYPE_DESC",
            "attributes": [
                {
                    "name": "leftTypeDesc",
                    "type": "Node"
                },
                {
                    "name": "bitwiseAndToken",
                    "type": "Token"
                },
                {
                    "name": "rightTypeDesc",
                    "type": "Node"
                }
            ]
        },
        {
            "name": "ImplicitAnonymousFunctionParameters",
            "base": "Node",
            "kind": "INFER_PARAM_LIST",
            "attributes": [
                {
                    "name": "openParenToken",
                    "type": "Token"
                },
                {
                    "name": "parameters",
                    "type": "SimpleNameReferenceNode",
                    "occurrences": "MULTIPLE_SEPARATED"
                },
                {
                    "name": "closeParenToken",
                    "type": "Token"
                }
            ]
        },
        {
            "name": "ImplicitAnonymousFunctionExpressionNode",
            "base": "AnonymousFunctionExpressionNode",
            "kind": "IMPLICIT_ANONYMOUS_FUNCTION_EXPRESSION",
            "attributes": [
                {
                    "name": "params",
                    "type": "Node"
                },
                {
                    "name": "rightDoubleArrow",
                    "type": "Token"
                },
                {
                    "name": "expression",
                    "type": "ExpressionNode"
                }
            ]
        },
        {
            "name": "StartActionNode",
            "base": "ExpressionNode",
            "kind": "START_ACTION",
            "attributes": [
                {
                    "name": "annotations",
                    "type": "AnnotationNode",
                    "occurrences": "MULTIPLE"
                },
                {
                    "name": "startKeyword",
                    "type": "Token"
                },
                {
                    "name": "expression",
                    "type": "ExpressionNode"
                }
            ]
        },
        {
            "name": "FlushActionNode",
            "base": "ExpressionNode",
            "kind": "FLUSH_ACTION",
            "attributes": [
                {
                    "name": "flushKeyword",
                    "type": "Token"
                },
                {
                    "name": "peerWorker",
                    "type": "NameReferenceNode"
                }
            ]
        },
        {
            "name": "SingletonTypeDescriptorNode",
            "base": "TypeDescriptorNode",
            "kind": "SINGLETON_TYPE_DESC",
            "attributes": [
                {
                    "name": "simpleContExprNode",
                    "type": "ExpressionNode"
                }
            ]
        },
        {
            "name": "MethodDeclarationNode",
            "base": "Node",
            "kind": "METHOD_DECLARATION",
            "attributes": [
                {
                    "name": "metadata",
                    "type": "MetadataNode"
                },
                {
                    "name": "visibilityQualifier",
                    "type": "Token",
                    "isOptional": true
                },
                {
                    "name": "functionKeyword",
                    "type": "Token"
                },
                {
                    "name": "methodName",
                    "type": "IdentifierToken"
                },
                {
                    "name": "methodSignature",
                    "type": "FunctionSignatureNode"
                },
                {
                    "name": "semicolon",
                    "type": "Token"
                }
            ]
        },
        {
            "name": "TypedBindingPatternNode",
            "base": "Node",
            "kind": "TYPED_BINDING_PATTERN",
            "attributes": [
                {
                    "name": "typeDescriptor",
                    "type": "TypeDescriptorNode"
                },
                {
                    "name": "bindingPattern",
                    "type": "BindingPatternNode"
                }
            ]
        },
        {
            "name": "BindingPatternNode",
            "base": "Node",
            "isAbstract": true
        },
        {
            "name": "CaptureBindingPatternNode",
            "base": "BindingPatternNode",
            "kind": "CAPTURE_BINDING_PATTERN",
            "attributes": [
                {
                    "name": "variableName",
                    "type": "Token"
                }
            ]
        },
        {
            "name": "WildcardBindingPatternNode",
            "base": "BindingPatternNode",
            "kind": "WILDCARD_BINDING_PATTERN",
            "attributes": [
                {
                    "name": "underscoreToken",
                    "type": "Token"
                }
            ]
        },
        {
            "name": "ListBindingPatternNode",
            "base": "BindingPatternNode",
            "kind": "LIST_BINDING_PATTERN",
            "attributes": [
                {
                    "name": "openBracket",
                    "type": "Token"
                },
                {
                    "name": "bindingPatterns",
                    "type": "BindingPatternNode",
                    "occurrences": "MULTIPLE_SEPARATED"
                },
                {
                    "name": "restBindingPattern",
                    "type": "RestBindingPatternNode",
                    "isOptional": true
                },
                {
                    "name": "closeBracket",
                    "type": "Token"
                }
            ]
        },
        {
            "name": "MappingBindingPatternNode",
            "base": "BindingPatternNode",
            "kind": "MAPPING_BINDING_PATTERN",
            "attributes": [
                {
                    "name": "openBrace",
                    "type": "Token"
                },
                {
                    "name": "fieldBindingPatterns",
                    "type": "FieldBindingPatternNode",
                    "occurrences": "MULTIPLE_SEPARATED"
                },
                {
                    "name": "restBindingPattern",
                    "type": "RestBindingPatternNode",
                    "isOptional": true
                },
                {
                    "name": "closeBrace",
                    "type": "Token"
                }
            ]
        },
        {
            "name": "FieldBindingPatternNode",
            "base": "Node",
            "isAbstract": true
        },
        {
            "name": "FieldBindingPatternFullNode",
            "base": "FieldBindingPatternNode",
            "kind": "FIELD_BINDING_PATTERN",
            "attributes": [
                {
                    "name": "variableName",
                    "type": "SimpleNameReferenceNode"
                },
                {
                    "name": "colon",
                    "type": "Token"
                },
                {
                    "name": "bindingPattern",
                    "type": "BindingPatternNode"
                }
            ]
        },
        {
            "name": "FieldBindingPatternVarnameNode",
            "base": "FieldBindingPatternNode",
            "kind": "FIELD_BINDING_PATTERN",
            "attributes": [
                {
                    "name": "variableName",
                    "type": "SimpleNameReferenceNode"
                }
            ]
        },
        {
            "name": "RestBindingPatternNode",
            "base": "BindingPatternNode",
            "kind": "REST_BINDING_PATTERN",
            "attributes": [
                {
                    "name": "ellipsisToken",
                    "type": "Token"
                },
                {
                    "name": "variableName",
                    "type": "SimpleNameReferenceNode"
                }
            ]
        },
        {
            "name": "AsyncSendActionNode",
            "base": "ActionNode",
            "kind": "ASYNC_SEND_ACTION",
            "attributes": [
                {
                    "name": "expression",
                    "type": "ExpressionNode"
                },
                {
                    "name": "rightArrowToken",
                    "type": "Token"
                },
                {
                    "name": "peerWorker",
                    "type": "SimpleNameReferenceNode"
                }
            ]
        },
        {
            "name": "SyncSendActionNode",
            "base": "ActionNode",
            "kind": "SYNC_SEND_ACTION",
            "attributes": [
                {
                    "name": "expression",
                    "type": "ExpressionNode"
                },
                {
                    "name": "syncSendToken",
                    "type": "Token"
                },
                {
                    "name": "peerWorker",
                    "type": "SimpleNameReferenceNode"
                }
            ]
        },
        {
            "name": "ReceiveActionNode",
            "base": "ActionNode",
            "kind": "RECEIVE_ACTION",
            "attributes": [
                {
                    "name": "leftArrow",
                    "type": "Token"
                },
                {
                    "name": "receiveWorkers",
                    "type": "SimpleNameReferenceNode"
                }
            ]
        },
        {
            "name": "ReceiveFieldsNode",
            "base": "Node",
            "kind": "RECEIVE_FIELDS",
            "attributes": [
                {
                    "name": "openBrace",
                    "type": "Token"
                },
                {
                    "name": "receiveFields",
                    "type": "NameReferenceNode",
                    "occurrences": "MULTIPLE_SEPARATED"
                },
                {
                    "name": "closeBrace",
                    "type": "Token"
                }
            ]
        },
        {
            "name": "RestDescriptorNode",
            "base": "Node",
            "kind": "REST_TYPE",
            "attributes": [
                {
                    "name": "typeDescriptor",
                    "type": "TypeDescriptorNode"
                },
                {
                    "name": "ellipsisToken",
                    "type": "Token"
                }
            ]
        },
        {
            "name": "DoubleGTTokenNode",
            "base": "Node",
            "kind": "DOUBLE_GT_TOKEN",
            "attributes": [
                {
                    "name": "openGTToken",
                    "type": "Token"
                },
                {
                    "name": "endGTToken",
                    "type": "Token"
                }
            ]
        },
        {
            "name": "TrippleGTTokenNode",
            "base": "Node",
            "kind": "TRIPPLE_GT_TOKEN",
            "attributes": [
                {
                    "name": "openGTToken",
                    "type": "Token"
                },
                {
                    "name": "middleGTToken",
                    "type": "Token"
                },
                {
                    "name": "endGTToken",
                    "type": "Token"
                }
            ]
        },
        {
            "name": "WaitActionNode",
            "base": "ActionNode",
            "kind": "WAIT_ACTION",
            "attributes": [
                {
                    "name": "waitKeyword",
                    "type": "Token"
                },
                {
                    "name": "waitFutureExpr",
                    "type": "Node"
                }
            ]
        },
        {
            "name": "WaitFieldsListNode",
            "base": "Node",
            "kind": "WAIT_FIELDS_LIST",
            "attributes": [
                {
                    "name": "openBrace",
                    "type": "Token"
                },
                {
                    "name": "waitFields",
                    "type": "Node",
                    "occurrences": "MULTIPLE_SEPARATED"
                },
                {
                    "name": "closeBrace",
                    "type": "Token"
                }
            ]
        },
        {
            "name": "WaitFieldNode",
            "base": "Node",
            "kind": "WAIT_FIELD",
            "attributes": [
                {
                    "name": "fieldName",
                    "type": "SimpleNameReferenceNode"
                },
                {
                    "name": "colon",
                    "type": "Token"
                },
                {
                    "name": "waitFutureExpr",
                    "type": "ExpressionNode"
                }
            ]
        },
        {
            "name": "AnnotAccessExpressionNode",
            "base": "ExpressionNode",
            "kind": "ANNOT_ACCESS",
            "attributes": [
                {
                    "name": "expression",
                    "type": "ExpressionNode"
                },
                {
                    "name": "annotChainingToken",
                    "type": "Token"
                },
                {
                    "name": "annotTagReference",
                    "type": "NameReferenceNode"
                }
            ]
        },
        {
            "name": "QueryActionNode",
            "base": "ActionNode",
            "kind": "QUERY_ACTION",
            "attributes": [
                {
                    "name": "queryPipeline",
                    "type": "QueryPipelineNode"
                },
                {
                    "name": "doKeyword",
                    "type": "Token"
                },
                {
                    "name": "blockStatement",
                    "type": "BlockStatementNode"
                },
                {
                    "name": "limitClause",
                    "type": "LimitClauseNode",
                    "isOptional": true
                }
            ]
        },
        {
            "name": "OptionalFieldAccessExpressionNode",
            "base": "ExpressionNode",
            "kind": "OPTIONAL_FIELD_ACCESS",
            "attributes": [
                {
                    "name": "expression",
                    "type": "ExpressionNode"
                },
                {
                    "name": "optionalChainingToken",
                    "type": "Token"
                },
                {
                    "name": "fieldName",
                    "type": "NameReferenceNode"
                }
            ]
        },
        {
            "name": "ConditionalExpressionNode",
            "base": "ExpressionNode",
            "kind": "CONDITIONAL_EXPRESSION",
            "attributes": [
                {
                    "name": "lhsExpression",
                    "type": "ExpressionNode"
                },
                {
                    "name": "questionMarkToken",
                    "type": "Token"
                },
                {
                    "name": "middleExpression",
                    "type": "ExpressionNode"
                },
                {
                    "name": "colonToken",
                    "type": "Token"
                },
                {
                    "name": "endExpression",
                    "type": "ExpressionNode"
                }
            ]
        },
        {
            "name": "EnumDeclarationNode",
            "base": "ModuleMemberDeclarationNode",
            "kind": "ENUM_DECLARATION",
            "attributes": [
                {
                    "name": "metadata",
                    "type": "MetadataNode"
                },
                {
                    "name": "qualifier",
                    "type": "Token"
                },
                {
                    "name": "enumKeywordToken",
                    "type": "Token"
                },
                {
                    "name": "identifier",
                    "type": "IdentifierToken"
                },
                {
                    "name": "openBraceToken",
                    "type": "Token"
                },
                {
                    "name": "enumMemberList",
                    "type": "Node",
                    "occurrences": "MULTIPLE_SEPARATED"
                },
                {
                    "name": "closeBraceToken",
                    "type": "Token"
                }
            ]
        },
        {
            "name": "EnumMemberNode",
            "base": "Node",
            "kind": "ENUM_MEMBER",
            "attributes": [
                {
                    "name": "metadata",
                    "type": "MetadataNode"
                },
                {
                    "name": "identifier",
                    "type": "IdentifierToken"
                },
                {
                    "name": "equalToken",
                    "type": "Token"
                },
                {
                    "name": "constExprNode",
                    "type": "ExpressionNode"
                }
            ]
        },
        {
            "name": "ArrayTypeDescriptorNode",
            "base": "TypeDescriptorNode",
            "kind": "ARRAY_TYPE_DESC",
            "attributes": [
                {
                    "name": "memberTypeDesc",
                    "type": "TypeDescriptorNode"
                },
                {
                    "name": "openBracket",
                    "type": "Token"
                },
                {
                    "name": "arrayLength",
                    "type": "Node",
                    "isOptional": true
                },
                {
                    "name": "closeBracket",
                    "type": "Token"
                }
            ]
        },
        {
            "name": "TransactionStatementNode",
            "base": "StatementNode",
            "kind": "TRANSACTION_STATEMENT",
            "attributes": [
                {
                    "name": "transactionKeyword",
                    "type": "Token"
                },
                {
                    "name": "blockStatement",
                    "type": "BlockStatementNode"
                }
            ]
        },
        {
            "name": "RollbackStatementNode",
            "base": "StatementNode",
            "kind": "ROLLBACK_STATEMENT",
            "attributes": [
                {
                    "name": "rollbackKeyword",
                    "type": "Token"
                },
                {
                    "name": "expression",
                    "type": "ExpressionNode",
                    "isOptional": true
                },
                {
                    "name": "semicolon",
                    "type": "Token"
                }
            ]
        },
        {
            "name": "RetryStatementNode",
            "base": "StatementNode",
            "kind": "ROLLBACK_STATEMENT",
            "attributes": [
                {
                    "name": "retryKeyword",
                    "type": "Token"
                },
                {
                    "name": "typeParameter",
                    "type": "TypeParameterNode",
                    "isOptional": true
                },
                {
                    "name": "arguments",
                    "type": "ParenthesizedArgList",
                    "isOptional": true
                },
                {
                    "name": "retryBody",
                    "type": "StatementNode"
                }
            ]
        },
        {
            "name": "CommitActionNode",
            "base": "ActionNode",
            "kind": "COMMIT_ACTION",
            "attributes": [
                {
                    "name": "commitKeyword",
                    "type": "Token"
                }
            ]
        },
        {
            "name": "TransactionalExpressionNode",
            "base": "ExpressionNode",
            "kind": "TRANSACTIONAL_EXPRESSION",
            "attributes": [
                {
                    "name": "transactionalKeyword",
                    "type": "Token"
                }
            ]
        },
        {
            "name": "ServiceConstructorExpressionNode",
            "base": "ExpressionNode",
            "kind": "SERVICE_CONSTRUCTOR_EXPRESSION",
            "attributes": [
                {
                    "name": "annotations",
                    "type": "AnnotationNode",
                    "occurrences": "MULTIPLE"
                },
                {
                    "name": "serviceKeyword",
                    "type": "Token"
                },
                {
                    "name": "serviceBody",
                    "type": "Node"
                }
            ]
        },
        {
            "name": "ByteArrayLiteralNode",
            "base": "ExpressionNode",
            "kind": "BYTE_ARRAY_LITERAL",
            "attributes": [
                {
                    "name": "type",
                    "type": "Token"
                },
                {
                    "name": "startBacktick",
                    "type": "Token"
                },
                {
                    "name": "content",
                    "type": "Token",
                    "isOptional": true
                },
                {
                    "name": "endBacktick",
                    "type": "Token"
                }
            ]
        },
        {
            "name": "XMLNavigateExpressionNode",
            "base": "ExpressionNode",
            "isAbstract": true
        },
        {
            "name": "XMLFilterExpressionNode",
            "base": "XMLNavigateExpressionNode",
            "kind": "XML_FILTER_EXPRESSION",
            "attributes": [
                {
                    "name": "expression",
                    "type": "ExpressionNode"
                },
                {
                    "name": "xmlPatternChain",
                    "type": "XMLNamePatternChainingNode"
                }
            ]
        },
        {
            "name": "XMLStepExpressionNode",
            "base": "XMLNavigateExpressionNode",
            "kind": "XML_STEP_EXPRESSION",
            "attributes": [
                {
                    "name": "expression",
                    "type": "ExpressionNode"
                },
                {
                    "name": "xmlStepStart",
                    "type": "Node"
                }
            ]
        },
        {
            "name": "XMLNamePatternChainingNode",
            "base": "Node",
            "kind": "XML_NAME_PATTERN_CHAIN",
            "attributes": [
                {
                    "name": "startToken",
                    "type": "Token"
                },
                {
                    "name": "xmlNamePattern",
                    "type": "Node",
                    "occurrences": "MULTIPLE_SEPARATED"
                },
                {
                    "name": "gtToken",
                    "type": "Token"
                }
            ]
        },
        {
            "name": "XMLAtomicNamePatternNode",
            "base": "Node",
            "kind": "XML_ATOMIC_NAME_PATTERN",
            "attributes": [
                {
                    "name": "prefix",
                    "type": "Token"
                },
                {
                    "name": "colon",
                    "type": "Token"
                },
                {
                    "name": "name",
                    "type": "Token"
                }
            ]
        },
        {
            "name": "TypeReferenceTypeDescNode",
            "base": "TypeDescriptorNode",
            "kind": "TYPE_REFERENCE_TYPE_DESC",
            "attributes": [
                {
                    "name": "typeRef",
                    "type": "NameReferenceNode"
                }
            ]
        },
        {
            "name": "MatchStatementNode",
            "base": "StatementNode",
            "kind": "MATCH_STATEMENT",
            "attributes": [
                {
                    "name": "matchKeyword",
                    "type": "Token"
                },
                {
                    "name": "condition",
                    "type": "ExpressionNode"
                },
                {
                    "name": "openBrace",
                    "type": "Token"
                },
                {
                    "name": "matchClauses",
                    "type": "MatchClauseNode",
                    "occurrences": "MULTIPLE"
                },
                {
                    "name": "closeBrace",
                    "type": "Token"
                }
            ]
        },
        {
            "name": "MatchClauseNode",
            "base": "Node",
            "kind": "MATCH_CLAUSE",
            "attributes": [
                {
                    "name": "matchPatterns",
                    "type": "Node",
                    "occurrences": "MULTIPLE_SEPARATED"
                },
                {
                    "name": "matchGuard",
                    "type": "MatchGuardNode",
                    "isOptional": true
                },
                {
                    "name": "rightDoubleArrow",
                    "type": "Token"
                },
                {
                    "name": "blockStatement",
                    "type": "BlockStatementNode"
                }
            ]
        },
        {
            "name": "MatchGuardNode",
            "base": "Node",
            "kind": "MATCH_GUARD",
            "attributes": [
                {
                    "name": "ifKeyword",
                    "type": "Token"
                },
                {
                    "name": "expression",
                    "type": "ExpressionNode"
                }
            ]
        },
        {
            "name": "ObjectMethodDefinitionNode",
            "base": "Node",
            "kind": "OBJECT_METHOD_DEFINITION",
            "attributes": [
                {
                    "name": "metadata",
                    "type": "MetadataNode"
                },
                {
                    "name": "visibilityQualifier",
                    "type": "Token",
                    "isOptional": true
                },
                {
                    "name": "remoteKeyword",
                    "type": "Token",
                    "isOptional": true
                },
                {
                    "name": "transactionalKeyword",
                    "type": "Token",
                    "isOptional": true
                },
                {
                    "name": "functionKeyword",
                    "type": "Token"
                },
                {
                    "name": "methodName",
                    "type": "IdentifierToken"
                },
                {
                    "name": "methodSignature",
                    "type": "FunctionSignatureNode"
                },
                {
                    "name": "functionBody",
                    "type": "FunctionBodyNode"
                }
            ]
        },
        {
            "name": "DistinctTypeDescriptorNode",
            "base": "TypeDescriptorNode",
            "kind": "DISTINCT_TYPE_DESC",
            "attributes": [
                {
                    "name": "distinctKeyword",
                    "type": "Token"
                },
                {
                    "name": "typeDescriptor",
                    "type": "TypeDescriptorNode"
                }
            ]
        },
        {
            "name": "OnConflictClauseNode",
            "base": "ClauseNode",
            "kind": "ON_CONFLICT_CLAUSE",
            "attributes": [
                {
                    "name": "onKeyword",
                    "type": "Token"
                },
                {
                    "name": "conflictKeyword",
                    "type": "Token"
                },
                {
                    "name": "expression",
                    "type": "ExpressionNode"
                }
            ]
        },
        {
            "name": "LimitClauseNode",
            "base": "ClauseNode",
            "kind": "LIMIT_CLAUSE",
            "attributes": [
                {
                    "name": "limitKeyword",
                    "type": "Token"
                },
                {
                    "name": "expression",
                    "type": "ExpressionNode"
                }
            ]
        },
        {
            "name": "JoinClauseNode",
            "base": "ClauseNode",
            "kind": "JOIN_CLAUSE",
            "attributes": [
                {
                    "name": "outerKeyword",
                    "type": "Token",
                    "isOptional": true
                },
                {
                    "name": "joinKeyword",
                    "type": "Token"
                },
                {
                    "name": "typedBindingPattern",
                    "type": "TypedBindingPatternNode"
                },
                {
                    "name": "inKeyword",
                    "type": "Token"
                },
                {
                    "name": "expression",
                    "type": "ExpressionNode"
                }
            ]
        },
        {
            "name": "OnClauseNode",
            "base": "ClauseNode",
            "kind": "ON_CLAUSE",
            "attributes": [
                {
                    "name": "onKeyword",
                    "type": "Token"
                },
                {
                    "name": "expression",
                    "type": "ExpressionNode"
                }
            ]
        },
        {
<<<<<<< HEAD
            "name": "DocumentationNode",
            "base": "Node",
            "isAbstract": true
        },
        {
            "name": "ParameterDocumentationLineNode",
            "base": "DocumentationNode",
            "attributes": [
                {
                    "name": "hashToken",
                    "type": "Token"
                },
                {
                    "name": "plusToken",
                    "type": "Token"
                },
                {
                    "name": "parameterName",
                    "type": "Token"
                },
                {
                    "name": "minusToken",
                    "type": "Token"
                },
                {
                    "name": "documentElements",
                    "type": "Node",
                    "occurrences": "MULTIPLE"
                }
            ]
        },
        {
            "name": "DocumentationReferenceNode",
            "base": "DocumentationNode",
            "kind": "DOCUMENTATION_REFERENCE",
            "attributes": [
                {
                    "name": "referenceType",
                    "type": "Token",
                    "isOptional": true
                },
                {
                    "name": "startBacktick",
                    "type": "Token"
                },
                {
                    "name": "backtickContent",
                    "type": "Token"
                },
                {
                    "name": "endBacktick",
                    "type": "Token"
                }
            ]
        },
        {
            "name": "DocumentationLineNode",
            "base": "DocumentationNode",
            "attributes": [
                {
                    "name": "hashToken",
                    "type": "Token"
                },
                {
                    "name": "documentElements",
                    "type": "Node",
                    "occurrences": "MULTIPLE"
=======
            "name": "ListMatchPatternNode",
            "base": "Node",
            "kind": "LIST_MATCH_PATTERN",
            "attributes": [
                {
                    "name": "openBracket",
                    "type": "Token"
                },
                {
                    "name": "matchPatterns",
                    "type": "Node",
                    "occurrences": "MULTIPLE_SEPARATED"
                },
                {
                    "name": "restMatchPattern",
                    "type": "RestMatchPatternNode",
                    "isOptional": true
                },
                {
                    "name": "closeBracket",
                    "type": "Token"
                }
            ]
        },
        {
            "name": "RestMatchPatternNode",
            "base": "Node",
            "kind": "REST_MATCH_PATTERN",
            "attributes": [
                {
                    "name": "ellipsisToken",
                    "type": "Token"
                },
                {
                    "name": "varKeywordToken",
                    "type": "Token"
                },
                {
                    "name": "variableName",
                    "type": "SimpleNameReferenceNode"
>>>>>>> aa329784
                }
            ]
        }
    ]
}<|MERGE_RESOLUTION|>--- conflicted
+++ resolved
@@ -3846,7 +3846,50 @@
             ]
         },
         {
-<<<<<<< HEAD
+            "name": "ListMatchPatternNode",
+            "base": "Node",
+            "kind": "LIST_MATCH_PATTERN",
+            "attributes": [
+                {
+                    "name": "openBracket",
+                    "type": "Token"
+                },
+                {
+                    "name": "matchPatterns",
+                    "type": "Node",
+                    "occurrences": "MULTIPLE_SEPARATED"
+                },
+                {
+                    "name": "restMatchPattern",
+                    "type": "RestMatchPatternNode",
+                    "isOptional": true
+                },
+                {
+                    "name": "closeBracket",
+                    "type": "Token"
+                }
+            ]
+        },
+        {
+            "name": "RestMatchPatternNode",
+            "base": "Node",
+            "kind": "REST_MATCH_PATTERN",
+            "attributes": [
+                {
+                    "name": "ellipsisToken",
+                    "type": "Token"
+                },
+                {
+                    "name": "varKeywordToken",
+                    "type": "Token"
+                },
+                {
+                    "name": "variableName",
+                    "type": "SimpleNameReferenceNode"
+                }
+            ]
+        },
+        {
             "name": "DocumentationNode",
             "base": "Node",
             "isAbstract": true
@@ -3914,48 +3957,6 @@
                     "name": "documentElements",
                     "type": "Node",
                     "occurrences": "MULTIPLE"
-=======
-            "name": "ListMatchPatternNode",
-            "base": "Node",
-            "kind": "LIST_MATCH_PATTERN",
-            "attributes": [
-                {
-                    "name": "openBracket",
-                    "type": "Token"
-                },
-                {
-                    "name": "matchPatterns",
-                    "type": "Node",
-                    "occurrences": "MULTIPLE_SEPARATED"
-                },
-                {
-                    "name": "restMatchPattern",
-                    "type": "RestMatchPatternNode",
-                    "isOptional": true
-                },
-                {
-                    "name": "closeBracket",
-                    "type": "Token"
-                }
-            ]
-        },
-        {
-            "name": "RestMatchPatternNode",
-            "base": "Node",
-            "kind": "REST_MATCH_PATTERN",
-            "attributes": [
-                {
-                    "name": "ellipsisToken",
-                    "type": "Token"
-                },
-                {
-                    "name": "varKeywordToken",
-                    "type": "Token"
-                },
-                {
-                    "name": "variableName",
-                    "type": "SimpleNameReferenceNode"
->>>>>>> aa329784
                 }
             ]
         }
