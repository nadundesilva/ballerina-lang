{
    "root": "Node",
    "type": "abstract",
    "attributes": [
        {
            "name": "kind",
            "type": "SyntaxKind"
        },
        {
            "name": "width",
            "type": "int"
        }
    ],
    "nodes": [
        {
            "name": "ModulePartNode",
            "base": "Node",
            "kind": "MODULE_PART",
            "attributes": [
                {
                    "name": "imports",
                    "type": "ImportDeclarationNode",
                    "occurrences": "MULTIPLE"
                },
                {
                    "name": "members",
                    "type": "ModuleMemberDeclarationNode",
                    "occurrences": "MULTIPLE"
                },
                {
                    "name": "eofToken",
                    "type": "Token"
                }
            ]
        },
        {
            "name": "ModuleMemberDeclarationNode",
            "base": "Node",
            "isAbstract": true
        },
        {
            "name": "FunctionDefinitionNode",
            "base": "ModuleMemberDeclarationNode",
            "kind": "FUNCTION_DEFINITION",
            "attributes": [
                {
                    "name": "metadata",
                    "type": "MetadataNode"
                },
                {
                    "name": "visibilityQualifier",
                    "type": "Token",
                    "isOptional": true
                },
                {
                    "name": "functionKeyword",
                    "type": "Token"
                },
                {
                    "name": "functionName",
                    "type": "IdentifierToken"
                },
                {
                    "name": "openParenToken",
                    "type": "Token"
                },
                {
                    "name": "parameters",
                    "type": "ParameterNode",
                    "occurrences": "MULTIPLE"
                },
                {
                    "name": "closeParenToken",
                    "type": "Token"
                },
                {
                    "name": "returnTypeDesc",
                    "type": "Node",
                    "isOptional": true
                },
                {
                    "name": "functionBody",
                    "type": "Node"
                }
            ]
        },
        {
            "name": "ImportDeclarationNode",
            "base": "Node",
            "kind": "IMPORT_DECLARATION",
            "attributes": [
                {
                    "name": "importKeyword",
                    "type": "Token"
                },
                {
                    "name": "orgName",
                    "type": "Node",
                    "isOptional": true
                },
                {
                    "name": "moduleName",
                    "type": "IdentifierToken",
                    "occurrences": "MULTIPLE_SEPARATED"
                },
                {
                    "name": "version",
                    "type": "Node",
                    "isOptional": true
                },
                {
                    "name": "prefix",
                    "type": "Node",
                    "isOptional": true
                },
                {
                    "name": "semicolon",
                    "type": "Token"
                }
            ]
        },
        {
            "name": "ListenerDeclarationNode",
            "base": "ModuleMemberDeclarationNode",
            "kind": "LISTENER_DECLARATION",
            "attributes": [
                {
                    "name": "metadata",
                    "type": "MetadataNode"
                },
                {
                    "name": "visibilityQualifier",
                    "type": "Token",
                    "isOptional": true
                },
                {
                    "name": "listenerKeyword",
                    "type": "Token"
                },
                {
                    "name": "typeDescriptor",
                    "type": "Node"
                },
                {
                    "name": "variableName",
                    "type": "Token"
                },
                {
                    "name": "equalsToken",
                    "type": "Token"
                },
                {
                    "name": "initializer",
                    "type": "Node"
                },
                {
                    "name": "semicolonToken",
                    "type": "Token"
                }
            ]
        },
        {
            "name": "TypeDefinitionNode",
            "base": "ModuleMemberDeclarationNode",
            "kind": "TYPE_DEFINITION",
            "attributes": [
                {
                    "name": "metadata",
                    "type": "MetadataNode"
                },
                {
                    "name": "visibilityQualifier",
                    "type": "Token",
                    "isOptional": true
                },
                {
                    "name": "typeKeyword",
                    "type": "Token"
                },
                {
                    "name": "typeName",
                    "type": "Token"
                },
                {
                    "name": "typeDescriptor",
                    "type": "Node"
                },
                {
                    "name": "semicolonToken",
                    "type": "Token"
                }
            ]
        },
        {
            "name": "ServiceDeclarationNode",
            "base": "ModuleMemberDeclarationNode",
            "kind": "SERVICE_DECLARATION",
            "attributes": [
                {
                    "name": "metadata",
                    "type": "MetadataNode"
                },
                {
                    "name": "serviceKeyword",
                    "type": "Token"
                },
                {
                    "name": "serviceName",
                    "type": "IdentifierToken"
                },
                {
                    "name": "onKeyword",
                    "type": "Token"
                },
                {
                    "name": "expressions",
                    "type": "ExpressionNode",
                    "occurrences": "MULTIPLE"
                },
                {
                    "name": "serviceBody",
                    "type": "Node"
                }
            ]
        },
        {
            "name": "StatementNode",
            "base": "Node",
            "isAbstract": true
        },
        {
            "name": "AssignmentStatementNode",
            "base": "StatementNode",
            "kind": "ASSIGNMENT_STATEMENT",
            "attributes": [
                {
                    "name": "varRef",
                    "type": "Node"
                },
                {
                    "name": "equalsToken",
                    "type": "Token"
                },
                {
                    "name": "expression",
                    "type": "ExpressionNode"
                },
                {
                    "name": "semicolonToken",
                    "type": "Token"
                }
            ]
        },
        {
            "name": "CompoundAssignmentStatementNode",
            "base": "StatementNode",
            "kind": "COMPOUND_ASSIGNMENT_STATEMENT",
            "attributes": [
                {
                    "name": "lhsExpression",
                    "type": "ExpressionNode"
                },
                {
                    "name": "binaryOperator",
                    "type": "Token"
                },
                {
                    "name": "equalsToken",
                    "type": "Token"
                },
                {
                    "name": "rhsExpression",
                    "type": "ExpressionNode"
                },
                {
                    "name": "semicolonToken",
                    "type": "Token"
                }
            ]
        },
        {
            "name": "VariableDeclarationNode",
            "base": "StatementNode",
            "kind": "LOCAL_VAR_DECL",
            "attributes": [
                {
                    "name": "annotations",
                    "type": "AnnotationNode",
                    "occurrences": "MULTIPLE"
                },
                {
                    "name": "finalKeyword",
                    "type": "Token",
                    "isOptional": true
                },
                {
                    "name": "typeName",
                    "type": "Node"
                },
                {
                    "name": "variableName",
                    "type": "Token"
                },
                {
                    "name": "equalsToken",
                    "type": "Token",
                    "isOptional": true
                },
                {
                    "name": "initializer",
                    "type": "ExpressionNode",
                    "isOptional": true
                },
                {
                    "name": "semicolonToken",
                    "type": "Token"
                }
            ]
        },
        {
            "name": "BlockStatementNode",
            "base": "StatementNode",
            "kind": "BLOCK_STATEMENT",
            "attributes": [
                {
                    "name": "openBraceToken",
                    "type": "Token"
                },
                {
                    "name": "statements",
                    "type": "StatementNode",
                    "occurrences": "MULTIPLE"
                },
                {
                    "name": "closeBraceToken",
                    "type": "Token"
                }
            ]
        },
        {
            "name": "BreakStatementNode",
            "base": "StatementNode",
            "kind": "BREAK_STATEMENT",
            "attributes": [
                {
                    "name": "breakToken",
                    "type": "Token"
                },
                {
                    "name": "semicolonToken",
                    "type": "Token"
                }
            ]
        },
        {
            "name": "ExpressionStatementNode",
            "base": "StatementNode",
            "attributes": [
                {
                    "name": "expression",
                    "type": "ExpressionNode"
                },
                {
                    "name": "semicolonToken",
                    "type": "Token"
                }
            ]
        },
        {
            "name": "ContinueStatementNode",
            "base": "StatementNode",
            "kind": "CONTINUE_STATEMENT",
            "attributes": [
                {
                    "name": "continueToken",
                    "type": "Token"
                },
                {
                    "name": "semicolonToken",
                    "type": "Token"
                }
            ]
        },
        {
            "name": "ExternalFunctionBodyNode",
            "base": "StatementNode",
            "kind": "EXTERNAL_FUNCTION_BODY",
            "attributes": [
                {
                    "name": "equalsToken",
                    "type": "Token"
                },
                {
                    "name": "annotations",
                    "type": "AnnotationNode",
                    "occurrences": "MULTIPLE"
                },
                {
                    "name": "externalKeyword",
                    "type": "Token"
                },
                {
                    "name": "semicolonToken",
                    "type": "Token"
                }
            ]
        },
        {
            "name": "IfElseStatementNode",
            "base": "StatementNode",
            "kind": "IF_ELSE_STATEMENT",
            "attributes": [
                {
                    "name": "ifKeyword",
                    "type": "Token"
                },
                {
                    "name": "condition",
                    "type": "ExpressionNode"
                },
                {
                    "name": "ifBody",
                    "type": "BlockStatementNode"
                },
                {
                    "name": "elseBody",
                    "type": "Node",
                    "isOptional": true
                }
            ]
        },
        {
            "name": "ElseBlockNode",
            "base": "Node",
            "kind": "ELSE_BLOCK",
            "attributes": [
                {
                    "name": "elseKeyword",
                    "type": "Token"
                },
                {
                    "name": "elseBody",
                    "type": "StatementNode"
                }
            ]
        },
        {
            "name": "WhileStatementNode",
            "base": "StatementNode",
            "kind": "WHILE_STATEMENT",
            "attributes": [
                {
                    "name": "whileKeyword",
                    "type": "Token"
                },
                {
                    "name": "condition",
                    "type": "ExpressionNode"
                },
                {
                    "name": "whileBody",
                    "type": "BlockStatementNode"
                }
            ]
        },
        {
            "name": "PanicStatementNode",
            "base": "StatementNode",
            "kind": "PANIC_STATEMENT",
            "attributes": [
                {
                    "name": "panicKeyword",
                    "type": "Token"
                },
                {
                    "name": "expression",
                    "type": "ExpressionNode"
                },
                {
                    "name": "semicolonToken",
                    "type": "Token"
                }
            ]
        },
        {
            "name": "ReturnStatementNode",
            "base": "StatementNode",
            "kind": "RETURN_STATEMENT",
            "attributes": [
                {
                    "name": "returnKeyword",
                    "type": "Token"
                },
                {
                    "name": "expression",
                    "type": "ExpressionNode"
                },
                {
                    "name": "semicolonToken",
                    "type": "Token"
                }
            ]
        },
        {
            "name": "LocalTypeDefinitionStatementNode",
            "base": "StatementNode",
            "kind": "LOCAL_TYPE_DEFINITION_STATEMENT",
            "attributes": [
                {
                    "name": "annotations",
                    "type": "AnnotationNode",
                    "occurrences": "MULTIPLE"
                },
                {
                    "name": "typeKeyword",
                    "type": "Token"
                },
                {
                    "name": "typeName",
                    "type": "Node"
                },
                {
                    "name": "typeDescriptor",
                    "type": "Node"
                },
                {
                    "name": "semicolonToken",
                    "type": "Token"
                }
            ]
        },
        {
            "name": "LockStatementNode",
            "base": "StatementNode",
            "kind": "LOCK_STATEMENT",
            "attributes": [
                {
                    "name": "lockKeyword",
                    "type": "Token"
                },
                {
                    "name": "blockStatement",
                    "type": "StatementNode"
                }
            ]
        },
        {
            "name": "ForkStatementNode",
            "base": "StatementNode",
            "kind": "FORK_STATEMENT",
            "attributes": [
                {
                    "name": "forkKeyword",
                    "type": "Token"
                },
                {
                    "name": "openBraceToken",
                    "type": "Token"
                },
                {
                    "name": "namedWorkerDeclarations",
                    "type": "NamedWorkerDeclarationNode",
                    "occurrences": "MULTIPLE"
                },
                {
                    "name": "closeBraceToken",
                    "type": "Token"
                }
            ]
        },
        {
            "name": "ExpressionNode",
            "base": "Node",
            "isAbstract": true
        },
        {
            "name": "BinaryExpressionNode",
            "base": "ExpressionNode",
            "attributes": [
                {
                    "name": "lhsExpr",
                    "type": "Node"
                },
                {
                    "name": "operator",
                    "type": "Token"
                },
                {
                    "name": "rhsExpr",
                    "type": "Node"
                }
            ]
        },
        {
            "name": "BracedExpressionNode",
            "base": "ExpressionNode",
            "attributes": [
                {
                    "name": "openParen",
                    "type": "Token"
                },
                {
                    "name": "expression",
                    "type": "ExpressionNode"
                },
                {
                    "name": "closeParen",
                    "type": "Token"
                }
            ]
        },
        {
            "name": "CheckExpressionNode",
            "base": "ExpressionNode",
            "attributes": [
                {
                    "name": "checkKeyword",
                    "type": "Token"
                },
                {
                    "name": "expression",
                    "type": "ExpressionNode"
                }
            ]
        },
        {
            "name": "FieldAccessExpressionNode",
            "base": "ExpressionNode",
            "kind": "FIELD_ACCESS",
            "attributes": [
                {
                    "name": "expression",
                    "type": "ExpressionNode"
                },
                {
                    "name": "dotToken",
                    "type": "Token"
                },
                {
                    "name": "fieldName",
                    "type": "Token"
                }
            ]
        },
        {
            "name": "FunctionCallExpressionNode",
            "base": "ExpressionNode",
            "kind": "FUNCTION_CALL",
            "attributes": [
                {
                    "name": "functionName",
                    "type": "Node"
                },
                {
                    "name": "openParenToken",
                    "type": "Token"
                },
                {
                    "name": "arguments",
                    "type": "FunctionArgumentNode",
                    "occurrences": "MULTIPLE"
                },
                {
                    "name": "closeParenToken",
                    "type": "Token"
                }
            ]
        },
        {
            "name": "MethodCallExpressionNode",
            "base": "ExpressionNode",
            "kind": "METHOD_CALL",
            "attributes": [
                {
                    "name": "expression",
                    "type": "ExpressionNode"
                },
                {
                    "name": "dotToken",
                    "type": "Token"
                },
                {
                    "name": "methodName",
                    "type": "Token"
                },
                {
                    "name": "openParenToken",
                    "type": "Token"
                },
                {
                    "name": "arguments",
                    "type": "FunctionArgumentNode",
                    "occurrences": "MULTIPLE"
                },
                {
                    "name": "closeParenToken",
                    "type": "Token"
                }
            ]
        },
        {
            "name": "MappingConstructorExpressionNode",
            "base": "ExpressionNode",
            "kind": "MAPPING_CONSTRUCTOR",
            "attributes": [
                {
                    "name": "openBrace",
                    "type": "Token"
                },
                {
                    "name": "fields",
                    "type": "MappingFieldNode",
                    "occurrences": "MULTIPLE"
                },
                {
                    "name": "closeBrace",
                    "type": "Token"
                }
            ]
        },
        {
            "name": "MemberAccessExpressionNode",
            "base": "ExpressionNode",
            "kind": "MEMBER_ACCESS",
            "attributes": [
                {
                    "name": "containerExpression",
                    "type": "ExpressionNode"
                },
                {
                    "name": "openBracket",
                    "type": "Token"
                },
                {
                    "name": "keyExpression",
                    "type": "ExpressionNode"
                },
                {
                    "name": "closeBracket",
                    "type": "Token"
                }
            ]
        },
        {
            "name": "TypeofExpressionNode",
            "base": "ExpressionNode",
            "kind": "TYPEOF_EXPRESSION",
            "attributes": [
                {
                    "name": "typeofKeyword",
                    "type": "Token"
                },
                {
                    "name": "expression",
                    "type": "ExpressionNode"
                }
            ]
        },
        {
            "name": "UnaryExpressionNode",
            "base": "ExpressionNode",
            "kind": "UNARY_EXPRESSION",
            "attributes": [
                {
                    "name": "unaryOperator",
                    "type": "Token"
                },
                {
                    "name": "expression",
                    "type": "ExpressionNode"
                }
            ]
        },
        {
            "name": "ComputedNameFieldNode",
            "base": "Node",
            "kind": "COMPUTED_NAME_FIELD",
            "attributes": [
                {
                    "name": "leadingComma",
                    "type": "Token"
                },
                {
                    "name": "openBracket",
                    "type": "Token"
                },
                {
                    "name": "fieldNameExpr",
                    "type": "ExpressionNode"
                },
                {
                    "name": "closeBracket",
                    "type": "Token"
                },
                {
                    "name": "colonToken",
                    "type": "Token"
                },
                {
                    "name": "valueExpr",
                    "type": "ExpressionNode"
                }
            ]
        },
        {
            "name": "ConstantDeclarationNode",
            "base": "ModuleMemberDeclarationNode",
            "kind": "CONST_DECLARATION",
            "attributes": [
                {
                    "name": "metadata",
                    "type": "MetadataNode"
                },
                {
                    "name": "visibilityQualifier",
                    "type": "Token"
                },
                {
                    "name": "constKeyword",
                    "type": "Token"
                },
                {
                    "name": "typeDescriptor",
                    "type": "Node"
                },
                {
                    "name": "variableName",
                    "type": "Token"
                },
                {
                    "name": "equalsToken",
                    "type": "Token"
                },
                {
                    "name": "initializer",
                    "type": "Node"
                },
                {
                    "name": "semicolonToken",
                    "type": "Token"
                }
            ]
        },
        {
            "name": "ParameterNode",
            "base": "Node",
            "isAbstract": true
        },
        {
            "name": "DefaultableParameterNode",
            "base": "ParameterNode",
            "kind": "DEFAULTABLE_PARAM",
            "attributes": [
                {
                    "name": "leadingComma",
                    "type": "Token"
                },
                {
                    "name": "annotations",
                    "type": "AnnotationNode",
                    "occurrences": "MULTIPLE"
                },
                {
                    "name": "visibilityQualifier",
                    "type": "Token",
                    "isOptional": true
                },
                {
                    "name": "typeName",
                    "type": "Node"
                },
                {
                    "name": "paramName",
                    "type": "Token"
                },
                {
                    "name": "equalsToken",
                    "type": "Token"
                },
                {
                    "name": "expression",
                    "type": "Node"
                }
            ]
        },
        {
            "name": "RequiredParameterNode",
            "base": "ParameterNode",
            "kind": "REQUIRED_PARAM",
            "attributes": [
                {
                    "name": "leadingComma",
                    "type": "Token"
                },
                {
                    "name": "annotations",
                    "type": "AnnotationNode",
                    "occurrences": "MULTIPLE"
                },
                {
                    "name": "visibilityQualifier",
                    "type": "Token",
                    "isOptional": true
                },
                {
                    "name": "typeName",
                    "type": "Node"
                },
                {
                    "name": "paramName",
                    "type": "Token"
                }
            ]
        },
        {
            "name": "RestParameterNode",
            "base": "ParameterNode",
            "kind": "REST_PARAM",
            "attributes": [
                {
                    "name": "leadingComma",
                    "type": "Token"
                },
                {
                    "name": "annotations",
                    "type": "AnnotationNode",
                    "occurrences": "MULTIPLE"
                },
                {
                    "name": "typeName",
                    "type": "Node"
                },
                {
                    "name": "ellipsisToken",
                    "type": "Token"
                },
                {
                    "name": "paramName",
                    "type": "Token"
                }
            ]
        },
        {
            "name": "ExpressionListItemNode",
            "base": "Node",
            "kind": "EXPRESSION_LIST_ITEM",
            "attributes": [
                {
                    "name": "leadingComma",
                    "type": "Token"
                },
                {
                    "name": "expression",
                    "type": "ExpressionNode"
                }
            ]
        },
        {
            "name": "ImportOrgNameNode",
            "base": "Node",
            "kind": "IMPORT_ORG_NAME",
            "attributes": [
                {
                    "name": "orgName",
                    "type": "Token"
                },
                {
                    "name": "slashToken",
                    "type": "Token"
                }
            ]
        },
        {
            "name": "ImportPrefixNode",
            "base": "Node",
            "kind": "IMPORT_PREFIX",
            "attributes": [
                {
                    "name": "asKeyword",
                    "type": "Token"
                },
                {
                    "name": "prefix",
                    "type": "Token"
                }
            ]
        },
        {
            "name": "ImportSubVersionNode",
            "base": "Node",
            "kind": "IMPORT_SUB_VERSION",
            "attributes": [
                {
                    "name": "leadingDot",
                    "type": "Token"
                },
                {
                    "name": "versionNumber",
                    "type": "Token"
                }
            ]
        },
        {
            "name": "ImportVersionNode",
            "base": "Node",
            "kind": "IMPORT_VERSION",
            "attributes": [
                {
                    "name": "versionKeyword",
                    "type": "Token"
                },
                {
                    "name": "versionNumber",
                    "type": "Node"
                }
            ]
        },
        {
            "name": "MappingFieldNode",
            "base": "Node",
            "isAbstract": true
        },
        {
            "name": "SpecificFieldNode",
            "base": "MappingFieldNode",
            "kind": "SPECIFIC_FIELD",
            "attributes": [
                {
                    "name": "leadingComma",
                    "type": "Token"
                },
                {
                    "name": "fieldName",
                    "type": "Token"
                },
                {
                    "name": "colon",
                    "type": "Token"
                },
                {
                    "name": "valueExpr",
                    "type": "ExpressionNode"
                }
            ]
        },
        {
            "name": "SpreadFieldNode",
            "base": "MappingFieldNode",
            "kind": "SPREAD_FIELD",
            "attributes": [
                {
                    "name": "leadingComma",
                    "type": "Token"
                },
                {
                    "name": "ellipsis",
                    "type": "Token"
                },
                {
                    "name": "valueExpr",
                    "type": "ExpressionNode"
                }
            ]
        },
        {
            "name": "FunctionArgumentNode",
            "base": "Node",
            "isAbstract": true
        },
        {
            "name": "NamedArgumentNode",
            "base": "FunctionArgumentNode",
            "kind": "NAMED_ARG",
            "attributes": [
                {
                    "name": "leadingComma",
                    "type": "Token"
                },
                {
                    "name": "argumentName",
                    "type": "Token"
                },
                {
                    "name": "equalsToken",
                    "type": "Token"
                },
                {
                    "name": "expression",
                    "type": "ExpressionNode"
                }
            ]
        },
        {
            "name": "PositionalArgumentNode",
            "base": "FunctionArgumentNode",
            "kind": "POSITIONAL_ARG",
            "attributes": [
                {
                    "name": "leadingComma",
                    "type": "Token"
                },
                {
                    "name": "expression",
                    "type": "ExpressionNode"
                }
            ]
        },
        {
            "name": "RestArgumentNode",
            "base": "FunctionArgumentNode",
            "kind": "REST_ARG",
            "attributes": [
                {
                    "name": "leadingComma",
                    "type": "Token"
                },
                {
                    "name": "ellipsis",
                    "type": "Token"
                },
                {
                    "name": "expression",
                    "type": "ExpressionNode"
                }
            ]
        },
        {
            "name": "ObjectTypeDescriptorNode",
            "base": "TypeDescriptorNode",
            "kind": "OBJECT_TYPE_DESC",
            "attributes": [
                {
                    "name": "objectTypeQualifiers",
                    "type": "Token",
                    "occurrences": "MULTIPLE"
                },
                {
                    "name": "objectKeyword",
                    "type": "Token"
                },
                {
                    "name": "openBrace",
                    "type": "Token"
                },
                {
                    "name": "members",
                    "type": "Node",
                    "occurrences": "MULTIPLE"
                },
                {
                    "name": "closeBrace",
                    "type": "Token"
                }
            ]
        },
        {
            "name": "RecordTypeDescriptorNode",
            "base": "TypeDescriptorNode",
            "kind": "RECORD_TYPE_DESC",
            "attributes": [
                {
                    "name": "objectKeyword",
                    "type": "Token"
                },
                {
                    "name": "bodyStartDelimiter",
                    "type": "Token"
                },
                {
                    "name": "fields",
                    "type": "Node",
                    "occurrences": "MULTIPLE"
                },
                {
                    "name": "bodyEndDelimiter",
                    "type": "Token"
                }
            ]
        },
        {
            "name": "ReturnTypeDescriptorNode",
            "base": "Node",
            "kind": "RETURN_TYPE_DESCRIPTOR",
            "attributes": [
                {
                    "name": "returnsKeyword",
                    "type": "Token"
                },
                {
                    "name": "annotations",
                    "type": "AnnotationNode",
                    "occurrences": "MULTIPLE"
                },
                {
                    "name": "type",
                    "type": "Node"
                }
            ]
        },
        {
            "name": "NilTypeDescriptorNode",
            "base": "Node",
            "kind": "NIL_TYPE_DESC",
            "attributes": [
                {
                    "name": "openParenToken",
                    "type": "Token"
                },
                {
                    "name": "closeParenToken",
                    "type": "Token"
                }
            ]
        },
        {
            "name": "OptionalTypeDescriptorNode",
            "base": "TypeDescriptorNode",
            "kind": "OPTIONAL_TYPE_DESC",
            "attributes": [
                {
                    "name": "typeDescriptor",
                    "type": "Node"
                },
                {
                    "name": "questionMarkToken",
                    "type": "Token"
                }
            ]
        },
        {
            "name": "ObjectFieldNode",
            "base": "Node",
            "kind": "OBJECT_FIELD",
            "attributes": [
                {
                    "name": "metadata",
                    "type": "MetadataNode"
                },
                {
                    "name": "visibilityQualifier",
                    "type": "Token"
                },
                {
                    "name": "typeName",
                    "type": "Node"
                },
                {
                    "name": "fieldName",
                    "type": "Token"
                },
                {
                    "name": "equalsToken",
                    "type": "Token"
                },
                {
                    "name": "expression",
                    "type": "ExpressionNode"
                },
                {
                    "name": "semicolonToken",
                    "type": "Token"
                }
            ]
        },
        {
            "name": "RecordFieldNode",
            "base": "Node",
            "kind": "RECORD_FIELD",
            "attributes": [
                {
                    "name": "metadata",
                    "type": "MetadataNode"
                },
                {
                    "name": "typeName",
                    "type": "Node"
                },
                {
                    "name": "fieldName",
                    "type": "Token"
                },
                {
                    "name": "questionMarkToken",
                    "type": "Token",
                    "isOptional": true
                },
                {
                    "name": "semicolonToken",
                    "type": "Token"
                }
            ]
        },
        {
            "name": "RecordFieldWithDefaultValueNode",
            "base": "Node",
            "kind": "RECORD_FIELD_WITH_DEFAULT_VALUE",
            "attributes": [
                {
                    "name": "metadata",
                    "type": "MetadataNode"
                },
                {
                    "name": "typeName",
                    "type": "Node"
                },
                {
                    "name": "fieldName",
                    "type": "Token"
                },
                {
                    "name": "equalsToken",
                    "type": "Token"
                },
                {
                    "name": "expression",
                    "type": "ExpressionNode"
                },
                {
                    "name": "semicolonToken",
                    "type": "Token"
                }
            ]
        },
        {
            "name": "RecordRestDescriptorNode",
            "base": "Node",
            "kind": "RECORD_REST_TYPE",
            "attributes": [
                {
                    "name": "typeName",
                    "type": "Node"
                },
                {
                    "name": "ellipsisToken",
                    "type": "Token"
                },
                {
                    "name": "semicolonToken",
                    "type": "Token"
                }
            ]
        },
        {
            "name": "TypeReferenceNode",
            "base": "TypeDescriptorNode",
            "kind": "TYPE_REFERENCE",
            "attributes": [
                {
                    "name": "asteriskToken",
                    "type": "Token"
                },
                {
                    "name": "typeName",
                    "type": "Node"
                },
                {
                    "name": "semicolonToken",
                    "type": "Token"
                }
            ]
        },
        {
            "name": "ServiceBodyNode",
            "base": "Node",
            "kind": "SERVICE_BODY",
            "attributes": [
                {
                    "name": "openBraceToken",
                    "type": "Token"
                },
                {
                    "name": "resources",
                    "type": "Node",
                    "occurrences": "MULTIPLE"
                },
                {
                    "name": "closeBraceToken",
                    "type": "Token"
                }
            ]
        },
        {
            "name": "AnnotationNode",
            "base": "Node",
            "kind": "ANNOTATION",
            "attributes": [
                {
                    "name": "atToken",
                    "type": "Token"
                },
                {
                    "name": "annotReference",
                    "type": "Node"
                },
                {
                    "name": "annotValue",
                    "type": "MappingConstructorExpressionNode",
                    "isOptional": true
                }
            ]
        },
        {
            "name": "MetadataNode",
            "base": "Node",
            "kind": "METADATA",
            "attributes": [
                {
                    "name": "documentationString",
                    "type": "Node",
                    "isOptional": true
                },
                {
                    "name": "annotations",
                    "type": "AnnotationNode",
                    "occurrences": "MULTIPLE"
                }
            ]
        },
        {
            "name": "ModuleVariableDeclarationNode",
            "base": "ModuleMemberDeclarationNode",
            "kind": "MODULE_VAR_DECL",
            "attributes": [
                {
                    "name": "metadata",
                    "type": "MetadataNode"
                },
                {
                    "name": "finalKeyword",
                    "type": "Token",
                    "isOptional": true
                },
                {
                    "name": "typeName",
                    "type": "Node"
                },
                {
                    "name": "variableName",
                    "type": "Token"
                },
                {
                    "name": "equalsToken",
                    "type": "Token"
                },
                {
                    "name": "initializer",
                    "type": "ExpressionNode"
                },
                {
                    "name": "semicolonToken",
                    "type": "Token"
                }
            ]
        },
        {
            "name": "TypeTestExpressionNode",
            "base": "ExpressionNode",
            "kind": "TYPE_TEST_EXPRESSION",
            "attributes": [
                {
                    "name": "expression",
                    "type": "ExpressionNode"
                },
                {
                    "name": "isKeyword",
                    "type": "Token"
                },
                {
                    "name": "typeDescriptor",
                    "type": "Node"
                }
            ]
        },
        {
            "name": "ArrayTypeDescriptorNode",
            "base": "TypeDescriptorNode",
            "kind": "ARRAY_TYPE_DESC",
            "attributes": [
                {
                    "name": "typeDescriptorNode",
                    "type": "Node"
                },
                {
                    "name": "openBracketToken",
                    "type": "Token"
                },
                {
                    "name": "arrayLengthNode",
                    "type": "Node"
                },
                {
                    "name": "closeBracketToken",
                    "type": "Token"
                }
            ]
        },
        {
            "name": "ActionNode",
            "base": "ExpressionNode",
            "isAbstract": true
        },
        {
            "name": "RemoteMethodCallActionNode",
            "base": "ActionNode",
            "kind": "REMOTE_METHOD_CALL_ACTION",
            "attributes": [
                {
                    "name": "expression",
                    "type": "ExpressionNode"
                },
                {
                    "name": "rightArrowToken",
                    "type": "Token"
                },
                {
                    "name": "methodName",
                    "type": "Token"
                },
                {
                    "name": "openParenToken",
                    "type": "Token"
                },
                {
                    "name": "arguments",
                    "type": "FunctionArgumentNode",
                    "occurrences": "MULTIPLE"
                },
                {
                    "name": "closeParenToken",
                    "type": "Token"
                }
            ]
        },
        {
            "name": "ParameterizedTypeDescriptorNode",
            "base": "TypeDescriptorNode",
            "kind": "PARAMETERIZED_TYPE_DESC",
            "attributes": [
                {
                    "name": "parameterizedType",
                    "type": "Token"
                },
                {
                    "name": "ltToken",
                    "type": "Token"
                },
                {
                    "name": "typeNode",
                    "type": "Node"
                },
                {
                    "name": "gtToken",
                    "type": "Token"
                }
            ]
        },
        {
            "name": "NilLiteralNode",
            "base": "ExpressionNode",
            "kind": "NIL_LITERAL",
            "attributes": [
                {
                    "name": "openParenToken",
                    "type": "Token"
                },
                {
                    "name": "closeParenToken",
                    "type": "Token"
                }
            ]
        },
        {
            "name": "AnnotationDeclarationNode",
            "base": "ModuleMemberDeclarationNode",
            "kind": "ANNOTATION_DECLARATION",
            "attributes": [
                {
                    "name": "metadata",
                    "type": "MetadataNode"
                },
                {
                    "name": "visibilityQualifier",
                    "type": "Token"
                },
                {
                    "name": "constKeyword",
                    "type": "Token"
                },
                {
                    "name": "annotationKeyword",
                    "type": "Token"
                },
                {
                    "name": "typeDescriptor",
                    "type": "Node"
                },
                {
                    "name": "annotationTag",
                    "type": "Token"
                },
                {
                    "name": "onKeyword",
                    "type": "Token"
                },
                {
                    "name": "attachPoints",
                    "type": "Node",
                    "occurrences": "MULTIPLE_SEPARATED"
                },
                {
                    "name": "semicolonToken",
                    "type": "Token"
                }
            ]
        },
        {
            "name": "AnnotationAttachPointNode",
            "base": "Node",
            "kind": "ANNOTATION_ATTACH_POINT",
            "attributes": [
                {
                    "name": "sourceKeyword",
                    "type": "Token"
                },
                {
                    "name": "firstIdent",
                    "type": "Token"
                },
                {
                    "name": "secondIdent",
                    "type": "Token"
                }
            ]
        },
        {
            "name": "XMLNamespaceDeclarationNode",
            "base": "Node",
            "kind": "XML_NAMESPACE_DECLARATION",
            "attributes": [
                {
                    "name": "xmlnsKeyword",
                    "type": "Token"
                },
                {
                    "name": "namespaceuri",
                    "type": "ExpressionNode"
                },
                {
                    "name": "asKeyword",
                    "type": "Token"
                },
                {
                    "name": "namespacePrefix",
                    "type": "IdentifierToken"
                },
                {
                    "name": "semicolonToken",
                    "type": "Token"
                }
            ]
        },
        {
            "name": "FunctionBodyBlockNode",
            "base": "StatementNode",
            "kind": "FUNCTION_BODY_BLOCK",
            "attributes": [
                {
                    "name": "openBraceToken",
                    "type": "Token"
                },
                {
                    "name": "namedWorkerDeclarator",
                    "type": "NamedWorkerDeclarator",
                    "isOptional": true
                },
                {
                    "name": "statements",
                    "type": "StatementNode",
                    "occurrences": "MULTIPLE"
                },
                {
                    "name": "closeBraceToken",
                    "type": "Token"
                }
            ]
        },
        {
            "name": "NamedWorkerDeclarationNode",
            "base": "Node",
            "kind": "NAMED_WORKER_DECLARATION",
            "attributes": [
                {
                    "name": "annotations",
                    "type": "AnnotationNode",
                    "occurrences": "MULTIPLE"
                },
                {
                    "name": "workerKeyword",
                    "type": "Token"
                },
                {
                    "name": "workerName",
                    "type": "IdentifierToken"
                },
                {
                    "name": "returnTypeDesc",
                    "type": "Node",
                    "isOptional": true
                },
                {
                    "name": "workerBody",
                    "type": "BlockStatementNode"
                }
            ]
        },
        {
            "name": "NamedWorkerDeclarator",
            "base": "Node",
            "kind": "NAMED_WORKER_DECLARATOR",
            "attributes": [
                {
                    "name": "workerInitStatements",
                    "type": "StatementNode",
                    "occurrences": "MULTIPLE"
                },
                {
                    "name": "namedWorkerDeclarations",
                    "type": "NamedWorkerDeclarationNode",
                    "occurrences": "MULTIPLE"
                }
            ]
        },
        {
            "name": "DocumentationStringNode",
            "base": "Node",
            "kind": "DOCUMENTATION_STRING",
            "attributes": [
                {
                    "name": "documentationLines",
                    "type": "Token",
                    "occurrences": "MULTIPLE"
                }
            ]
        },
        {
            "name": "BasicLiteralNode",
            "base": "ExpressionNode",
            "attributes": [
                {
                    "name": "literalToken",
                    "type": "Token"
                }
            ]
        },
        {
            "name": "TypeDescriptorNode",
            "base": "ExpressionNode",
            "isAbstract": true
        },
        {
            "name": "NameReferenceNode",
            "base": "TypeDescriptorNode",
            "isAbstract": true
        },
        {
            "name": "SimpleNameReferenceNode",
            "base": "NameReferenceNode",
            "kind": "SIMPLE_NAME_REFERENCE",
            "attributes": [
                {
                    "name": "name",
                    "type": "Token"
                }
            ]
        },
        {
            "name": "QualifiedNameReferenceNode",
            "base": "NameReferenceNode",
            "kind": "QUALIFIED_NAME_REFERENCE",
            "attributes": [
                {
                    "name": "modulePrefix",
                    "type": "Token"
                },
                {
                    "name": "colon",
                    "type": "Node"
                },
                {
                    "name": "identifier",
                    "type": "IdentifierToken"
                }
            ]
        },
        {
            "name": "BuiltinSimpleNameReferenceNode",
            "base": "NameReferenceNode",
            "attributes": [
                {
                    "name": "name",
                    "type": "Token"
                }
            ]
        },
        {
<<<<<<< HEAD
            "name": "UnionTypeDescriptorNode",
            "base": "Node",
            "kind": "UNION_TYPE_DESC",
            "attributes": [
                {
                    "name": "leftTypeDesc",
                    "type": "Node"
                },
                {
                    "name": "pipeToken",
                    "type": "Token"
                },
                {
                    "name": "rightTypeDesc",
                    "type": "Node"
=======
            "name": "TrapExpressionNode",
            "base": "ExpressionNode",
            "kind": "TRAP_EXPRESSION",
            "attributes": [
                {
                    "name": "trapKeyword",
                    "type": "Token"
                },
                {
                    "name": "expression",
                    "type": "ExpressionNode"
                }
            ]
        },
        {
            "name": "ListConstructorExpressionNode",
            "base": "ExpressionNode",
            "kind": "LIST_CONSTRUCTOR",
            "attributes": [
                {
                    "name": "openBracket",
                    "type": "Token"
                },
                {
                    "name": "expressions",
                    "type": "Node",
                    "occurrences": "MULTIPLE_SEPARATED"
                },
                {
                    "name": "closeBracket",
                    "type": "Token"
>>>>>>> 8f1962e0
                }
            ]
        }
    ]
}<|MERGE_RESOLUTION|>--- conflicted
+++ resolved
@@ -1803,23 +1803,6 @@
             ]
         },
         {
-<<<<<<< HEAD
-            "name": "UnionTypeDescriptorNode",
-            "base": "Node",
-            "kind": "UNION_TYPE_DESC",
-            "attributes": [
-                {
-                    "name": "leftTypeDesc",
-                    "type": "Node"
-                },
-                {
-                    "name": "pipeToken",
-                    "type": "Token"
-                },
-                {
-                    "name": "rightTypeDesc",
-                    "type": "Node"
-=======
             "name": "TrapExpressionNode",
             "base": "ExpressionNode",
             "kind": "TRAP_EXPRESSION",
@@ -1851,7 +1834,25 @@
                 {
                     "name": "closeBracket",
                     "type": "Token"
->>>>>>> 8f1962e0
+                }
+            ]
+        },
+        {
+            "name": "UnionTypeDescriptorNode",
+            "base": "Node",
+            "kind": "UNION_TYPE_DESC",
+            "attributes": [
+                {
+                    "name": "leftTypeDesc",
+                    "type": "Node"
+                },
+                {
+                    "name": "pipeToken",
+                    "type": "Token"
+                },
+                {
+                    "name": "rightTypeDesc",
+                    "type": "Node"
                 }
             ]
         }
